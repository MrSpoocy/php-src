PHP                                                                        NEWS
|||||||||||||||||||||||||||||||||||||||||||||||||||||||||||||||||||||||||||||||

?? ??? ????, PHP 7.4.4

- Core:
  . Fixed bug #79244 (php crashes during parsing INI file). (Laruence)

- COM:
  . Fixed bug #66322 (COMPersistHelper::SaveToFile can save to wrong location).
    (cmb)
  . Fixed bug #79242 (COM error constants don't match com_exception codes on
    x86). (cmb)
  . Fixed bug #79247 (Garbage collecting variant objects segfaults). (cmb)
  . Fixed bug #79248 (Traversing empty VT_ARRAY throws com_exception). (cmb)

- CURL:
  . Fixed bug #79019 (Copied cURL handles upload empty file). (cmb)

- PCRE:
  . Fixed bug #79188 (Memory corruption in preg_replace/preg_replace_callback
    and unicode). (Nikita)
  . Fixed bug #79241 (Segmentation fault on preg_match()). (Nikita)

<<<<<<< HEAD
?? ??? ????, PHP 7.4.3
=======
- Standard:
  . Fixed bug #79254 (getenv() w/o arguments not showing changes). (cmb)

20 Feb 2020, PHP 7.3.15
>>>>>>> 7b464ce6

- Core:
  . Fixed bug #79146 (cscript can fail to run on some systems). (clarodeus)
  . Fixed bug #79155 (Property nullability lost when using multiple property
    definition). (Nikita)
  . Fixed bug #78323 (Code 0 is returned on invalid options). (Ivan Mikheykin)
  . Fixed bug #78989 (Delayed variance check involving trait segfaults).
    (Nikita)
  . Fixed bug #79174 (cookie values with spaces fail to round-trip). (cmb)
  . Fixed bug #76047 (Use-after-free when accessing already destructed
    backtrace arguments). (Nikita)

- CURL:
  . Fixed bug #79078 (Hypothetical use-after-free in curl_multi_add_handle()).
    (cmb)

- FFI:
  . Fixed bug #79096 (FFI Struct Segfault). (cmb)

- IMAP:
  . Fixed bug #79112 (IMAP extension can't find OpenSSL libraries at configure
    time). (Nikita)

 -Intl:
  . Fixed bug #79212 (NumberFormatter::format() may detect wrong type). (cmb)

- Libxml:
  . Fixed bug #79191 (Error in SoapClient ctor disables DOMDocument::save()).
    (Nikita, cmb)

- MBString:
  . Fixed bug #79149 (SEGV in mb_convert_encoding with non-string encodings).
    (cmb)

- MySQLi:
  . Fixed bug #78666 (Properties may emit a warning on var_dump()). (kocsismate)

- MySQLnd:
  . Fixed bug #79084 (mysqlnd may fetch wrong column indexes with MYSQLI_BOTH).
    (cmb)
  . Fixed bug #79011 (MySQL caching_sha2_password Access denied for password
    with more than 20 chars). (Nikita)

- Opcache:
  . Fixed bug #79114 (Eval class during preload causes class to be only half
    available). (Laruence)
  . Fixed bug #79128 (Preloading segfaults if preload_user is used). (Nikita)
  . Fixed bug #79193 (Incorrect type inference for self::$field =& $field).
    (Nikita)

- OpenSSL:
  . Fixed bug #79145 (openssl memory leak). (cmb, Nikita)

- Phar:
  . Fixed bug #76584 (PharFileInfo::decompress not working). (cmb)

- Reflection:
  . Fixed bug #79115 (ReflectionClass::isCloneable call reflected class
    __destruct). (Nikita)

- Standard:
  . Fixed bug #78902 (Memory leak when using stream_filter_append). (liudaixiao)
  . Fixed bug #78969 (PASSWORD_DEFAULT should match PASSWORD_BCRYPT instead of being null). (kocsismate)

- Testing:
  . Fixed bug #78090 (bug45161.phpt takes forever to finish). (cmb)

- XSL:
  . Fixed bug #70078 (XSL callbacks with nodes as parameter leak memory). (cmb)

- Zip:
  . Add ZipArchive::CM_LZMA2 and ZipArchive::CM_XZ constants (since libzip 1.6.0). (Remi)
  . Add ZipArchive::RDONLY (since libzip 1.0.0). (Remi)
  . Add ZipArchive::ER_* missing constants. (Remi)
  . Add ZipArchive::LIBZIP_VERSION constant. (Remi)
  . Fixed bug #73119 (Wrong return for ZipArchive::addEmptyDir Method). (Remi)

23 Jan 2020, PHP 7.4.2

- Core:
  . Preloading support on Windows has been disabled. (Nikita)
  . Fixed bug #79022 (class_exists returns True for classes that are not ready
    to be used). (Laruence)
  . Fixed bug #78929 (plus signs in cookie values are converted to spaces).
    (Alexey Kachalin)
  . Fixed bug #78973 (Destructor during CV freeing causes segfault if opline
    never saved). (Nikita)
  . Fixed bug #78776 (Abstract method implementation from trait does not check
    "static"). (Nikita)
  . Fixed bug #78999 (Cycle leak when using function result as temporary).
    (Dmitry)
  . Fixed bug #79008 (General performance regression with PHP 7.4 on Windows).
    (cmb)
  . Fixed bug #79002 (Serializing uninitialized typed properties with __sleep
    makes unserialize throw). (Nikita)

- CURL:
  . Fixed bug #79033 (Curl timeout error with specific url and post). (cmb)
  . Fixed bug #79063 (curl openssl does not respect PKG_CONFIG_PATH). (Nikita)

- Date:
  . Fixed bug #79015 (undefined-behavior in php_date.c). (cmb)

- DBA:
  . Fixed bug #78808 ([LMDB] MDB_MAP_FULL: Environment mapsize limit reached).
    (cmb)

- Exif:
  . Fixed bug #79046 (NaN to int cast undefined behavior in exif). (Nikita)

- Fileinfo:
  . Fixed bug #74170 (locale information change after mime_content_type).
    (Sergei Turchanov)

- GD:
  . Fixed bug #79067 (gdTransformAffineCopy() may use unitialized values). (cmb)
  . Fixed bug #79068 (gdTransformAffineCopy() changes interpolation method).
    (cmb)

- Libxml:
  . Fixed bug #79029 (Use After Free's in XMLReader / XMLWriter). (Laruence)

- OPcache:
  . Fixed bug #78961 (erroneous optimization of re-assigned $GLOBALS). (Dmitry)
  . Fixed bug #78950 (Preloading trait method with static variables). (Nikita)
  . Fixed bug #78903 (Conflict in RTD key for closures results in crash).
    (Nikita)
  . Fixed bug #78986 (Opcache segfaults when inheriting ctor from immutable
    into mutable class). (Nikita)
  . Fixed bug #79040 (Warning Opcode handlers are unusable due to ASLR). (cmb)
  . Fixed bug #79055 (Typed property become unknown with OPcache file cache).
    (Nikita)

- Pcntl:
  . Fixed bug #78402 (Converting null to string in error message is bad DX).
    (SATŌ Kentarō)

- PDO_PgSQL:
  . Fixed bug #78983 (pdo_pgsql config.w32 cannot find libpq-fe.h). (SATŌ
    Kentarō)
  . Fixed bug #78980 (pgsqlGetNotify() overlooks dead connection). (SATŌ
    Kentarō)
  . Fixed bug #78982 (pdo_pgsql returns dead persistent connection). (SATŌ
    Kentarō)

- Session:
  . Fixed bug #79031 (Session unserialization problem). (Nikita)

- Shmop:
  . Fixed bug #78538 (shmop memory leak). (cmb)

- Sqlite3:
  . Fixed bug #79056 (sqlite does not respect PKG_CONFIG_PATH during
    compilation). (Nikita)

- Spl:
  . Fixed bug #78976 (SplFileObject::fputcsv returns -1 on failure). (cmb)

- Standard:
  . Fixed bug #79000 (Non-blocking socket stream reports EAGAIN as error).
    (Nikita)
  . Fixed bug #54298 (Using empty additional_headers adding extraneous CRLF).
    (cmb)

18 Dec 2019, PHP 7.4.1

- Core:
  . Fixed bug #78810 (RW fetches do not throw "uninitialized property"
    exception). (Nikita)
  . Fixed bug #78868 (Calling __autoload() with incorrect EG(fake_scope) value).
    (Antony Dovgal, Dmitry)
  . Fixed bug #78296 (is_file fails to detect file). (cmb)
  . Fixed bug #78883 (fgets(STDIN) fails on Windows). (cmb)
  . Fixed bug #78898 (call_user_func(['parent', ...]) fails while other
    succeed). (Nikita)
  . Fixed bug #78904 (Uninitialized property triggers __get()). (Nikita)
  . Fixed bug #78926 (Segmentation fault on Symfony cache:clear). (Nikita)

- GD:
  . Fixed bug #78849 (GD build broken with -D SIGNED_COMPARE_SLOW). (cmb)
  . Fixed bug #78923 (Artifacts when convoluting image with transparency).
    (wilson chen)

- FPM:
  . Fixed bug #76601 (Partially working php-fpm ater incomplete reload).
    (Maksim Nikulin)
  . Fixed bug #78889 (php-fpm service fails to start). (Jakub Zelenka)
  . Fixed bug #78916 (php-fpm 7.4.0 don't send mail via mail()).
    (Jakub Zelenka)

- Intl:
  . Implemented FR #78912 (INTL Support for accounting format). (cmb)

- Mysqlnd:
  . Fixed bug #78823 (ZLIB_LIBS not added to EXTRA_LIBS). (Arjen de Korte)

- OPcache:
  . Fixed $x = (bool)$x; with opcache (should emit undeclared variable notice).
    (Tyson Andre)
  . Fixed bug #78935 (Preloading removes classes that have dependencies).
    (Nikita, Dmitry)

- PCRE:
  . Fixed bug #78853 (preg_match() may return integer > 1). (cmb)

- Reflection:
  . Fixed bug #78895 (Reflection detects abstract non-static class as abstract
    static. IS_IMPLICIT_ABSTRACT is not longer used). (Dmitry)

- Standard:
  . Fixed bug #77638 (var_export'ing certain class instances segfaults). (cmb)
  . Fixed bug #78840 (imploding $GLOBALS crashes). (cmb)
  . Fixed bug #78833 (Integer overflow in pack causes out-of-bound access).
    (cmb)
  . Fixed bug #78814 (strip_tags allows / in tag name => whitelist bypass).
    (cmb)

28 Nov 2019, PHP 7.4.0

- Core:
  . Implemented RFC: Deprecate curly brace syntax for accessing array elements
    and string offsets.
    https://wiki.php.net/rfc/deprecate_curly_braces_array_access (Andrey Gromov)
  . Implemented RFC: Deprecations for PHP 7.4.
    https://wiki.php.net/rfc/deprecations_php_7_4 (Kalle, Nikita)
  . Fixed bug #52752 (Crash when lexing). (Nikita)
  . Fixed bug #60677 (CGI doesn't properly validate shebang line contains #!).
    (Nikita)
  . Fixed bug #71030 (Self-assignment in list() may have inconsistent behavior).
    (Nikita)
  . Fixed bug #72530 (Use After Free in GC with Certain Destructors). (Nikita)
  . Fixed bug #75921 (Inconsistent: No warning in some cases when stdObj is
    created on the fly). (David Walker)
  . Implemented FR #76148 (Add array_key_exists() to the list of specially
    compiled functions). (Majkl578)
  . Fixed bug #76430 (__METHOD__ inconsistent outside of method).
    (Ryan McCullagh, Nikita)
  . Fixed bug #76451 (Aliases during inheritance type checks affected by
    opcache). (Nikita)
  . Implemented FR #77230 (Support custom CFLAGS and LDFLAGS from environment).
    (cmb)
  . Fixed bug #77345 (Stack Overflow caused by circular reference in garbage
    collection). (Alexandru Patranescu, Nikita, Dmitry)
  . Fixed bug #77812 (Interactive mode does not support PHP 7.3-style heredoc).
    (cmb, Nikita)
  . Fixed bug #77877 (call_user_func() passes $this to static methods).
    (Dmitry)
  . Fixed bug #78066 (PHP eats the first byte of a program that comes from
    process substitution). (Nikita)
  . Fixed bug #78151 (Segfault caused by indirect expressions in PHP 7.4a1).
    (Nikita)
  . Fixed bug #78154 (SEND_VAR_NO_REF does not always send reference). (Nikita)
  . Fixed bug #78182 (Segmentation fault during by-reference property
    assignment). (Nikita)
  . Fixed bug #78212 (Segfault in built-in webserver). (cmb)
  . Fixed bug #78220 (Can't access OneDrive folder). (cmb, ab)
  . Fixed bug #78226 (Unexpected __set behavior with typed properties). (Nikita)
  . Fixed bug #78239 (Deprecation notice during string conversion converted to
    exception hangs). (Nikita)
  . Fixed bug #78335 (Static properties/variables containing cycles report as
    leak). (Nikita)
  . Fixed bug #78340 (Include of stream wrapper not reading whole file).
    (Nikita)
  . Fixed bug #78344 (Segmentation fault on zend_check_protected). (Nikita)
  . Fixed bug #78356 (Array returned from ArrayAccess is incorrectly unpacked
    as argument). (Nikita)
  . Fixed bug #78379 (Cast to object confuses GC, causes crash). (Dmitry)
  . Fixed bug #78386 (fstat mode has unexpected value on PHP 7.4). (cmb)
  . Fixed bug #78396 (Second file_put_contents in Shutdown hangs script).
    (Nikita)
  . Fixed bug #78406 (Broken file includes with user-defined stream filters).
    (Nikita)
  . Fixed bug #78438 (Corruption when __unserializing deeply nested structures).
    (cmb, Nikita)
  . Fixed bug #78441 (Parse error due to heredoc identifier followed by digit).
    (cmb)
  . Fixed bug #78454 (Consecutive numeric separators cause OOM error).
    (Theodore Brown)
  . Fixed bug #78460 (PEAR installation failure). (Peter Kokot, L. Declercq)
  . Fixed bug #78531 (Crash when using undefined variable as object). (Dmitry)
  . Fixed bug #78535 (auto_detect_line_endings value not parsed as bool).
    (bugreportuser)
  . Fixed bug #78604 (token_get_all() does not properly tokenize FOO<?php with
    short_open_tag=0). (Nikita)
  . Fixed bug #78614 (Does not compile with DTRACE anymore).
    (tz at FreeBSD dot org)
  . Fixed bug #78620 (Out of memory error). (cmb, Nikita)
  . Fixed bug #78632 (method_exists() in php74 works differently from php73 in
    checking priv. methods). (Nikita)
  . Fixed bug #78644 (SEGFAULT in ZEND_UNSET_OBJ_SPEC_VAR_CONST_HANDLER).
    (Nikita)
  . Fixed bug #78658 (Memory corruption using Closure::bindTo). (Nikita)
  . Fixed bug #78656 (Parse errors classified as highest log-level). (Erik
    Lundin)
  . Fixed bug #78662 (stream_write bad error detection). (Remi)
  . Fixed bug #78768 (redefinition of typedef zend_property_info). (Nikita)
  . Fixed bug #78788 (./configure generates invalid php_version.h). (max)
  . Fixed incorrect usage of QM_ASSIGN instruction. It must not return IS_VAR.
    As a side effect, this allowed passing left hand list() "by reference",
    instead of compile-time error. (Dmitry)

- CLI:
  . The built-in CLI server now reports the request method in log files.
    (Simon Welsh)

- COM:
  . Deprecated registering of case-insensitive constants from typelibs. (cmb)
  . Fixed bug #78650 (new COM Crash). (cmb)
  . Fixed bug #78694 (Appending to a variant array causes segfault). (cmb)

- CURL:
  . Fixed bug #76480 (Use curl_multi_wait() so that timeouts are respected).
    (Pierrick)
  . Implemented FR #77711 (CURLFile should support UNICODE filenames). (cmb)
  . Deprecated CURLPIPE_HTTP1. (cmb)
  . Deprecated $version parameter of curl_version(). (cmb)

- Date:
  . Updated timelib to 2018.02. (Derick)
  . Fixed bug #69044 (discrepency between time and microtime). (krakjoe)
  . Fixed bug #70153 (\DateInterval incorrectly unserialized). (Maksim Iakunin)
  . Fixed bug #75232 (print_r of DateTime creating side-effect). (Nikita)
  . Fixed bug #78383 (Casting a DateTime to array no longer returns its
    properties). (Nikita)
  . Fixed bug #78751 (Serialising DatePeriod converts DateTimeImmutable). (cmb)

- Exif:
  . Fixed bug #78333 (Exif crash (bus error) due to wrong alignment and
    invalid cast). (Nikita)
  . Fixed bug #78256 (heap-buffer-overflow on exif_process_user_comment).
    (CVE-2019-11042) (Stas)
  . Fixed bug #78222 (heap-buffer-overflow on exif_scan_thumbnail).
    (CVE-2019-11041) (Stas)

- Fileinfo:
  . Fixed bug #78075 (finfo_file treats JSON file as text/plain). (Anatol)
  . Fixed bug #78183 (finfo_file shows wrong mime-type for .tga file).
   (Anatol)

- Filter:
  . The filter extension no longer has the --with-pcre-dir on Unix builds,
    allowing the extension to be once more compiled as shared using
    ./configure. (Kalle)

- FFI:
  . Added FFI extension. (Dmitry)
  . Fixed bug #78488 (OOB in ZEND_FUNCTION(ffi_trampoline)). (Dmitry)
  . Fixed bug #78543 (is_callable() on FFI\CData throws Exception). (cmb)
  . Fixed bug #78716 (Function name mangling is wrong for some parameter
    types). (cmb)
  . Fixed bug #78762 (Failing FFI::cast() may leak memory). (cmb)
  . Fixed bug #78761 (Zend memory heap corruption with preload and casting).
    (cmb)
  . Implement FR #78270 (Support __vectorcall convention with FFI). (cmb)
  . Added missing FFI::isNull(). (Philip Hofstetter)

- FPM:
  . Implemented FR #72510 (systemd service should be hardened). (Craig Andrews)
  . Fixed bug #74083 (master PHP-fpm is stopped on multiple reloads).
    (Maksim Nikulin)
  . Fixed bug #78334 (fpm log prefix message includes wrong stdout/stderr
    notation). (Tsuyoshi Sadakata)
  . Fixed bug #78599 (env_path_info underflow in fpm_main.c can lead to RCE).
    (CVE-2019-11043) (Jakub Zelenka)

- GD:
  . Implemented the scatter filter (IMG_FILTER_SCATTER). (Kalle)
  . The bundled libgd behaves now like system libgd wrt. IMG_CROP_DEFAULT never
    falling back to IMG_CROP_SIDES.
  . The default $mode parameter of imagecropauto() has been changed to
    IMG_CROP_DEFAULT; passing -1 is now deprecated.
  . Added support for aspect ratio preserving scaling to a fixed height for
    imagescale(). (Andreas Treichel)
  . Added TGA read support. (cmb)
  . Fixed bug #73291 (imagecropauto() $threshold differs from external libgd).
    (cmb)
  . Fixed bug #76324 (cannot detect recent versions of freetype with
    pkg-config). (Eli Schwartz)
  . Fixed bug #78314 (missing freetype support/functions with external gd).
    (Remi)

- GMP:
  . Fixed bug #78574 (broken shared build). (Remi)

- Hash:
  . The hash extension is now an integral part of PHP and cannot be disabled
    as per RFC: https://wiki.php.net/rfc/permanent_hash_ext. (Kalle)
  . Implemented FR #71890 (crc32c checksum algorithm). (Andrew Brampton)

- Iconv:
  . Fixed bug #78342 (Bus error in configure test for iconv //IGNORE). (Rainer
    Jung)
  . Fixed bug #78642 (Wrong libiconv version displayed). (gedas at martynas,
    cmb).

- Libxml:
  . Fixed bug #78279 (libxml_disable_entity_loader settings is shared between
    requests (cgi-fcgi)). (Nikita)

- InterBase:
  . Unbundled the InterBase extension and moved it to PECL. (Kalle)

- Intl:
  . Raised requirements to ICU ≥ 50.1. (cmb)
  . Changed ResourceBundle to implement Countable. (LeSuisse)
  . Changed default of $variant parameter of idn_to_ascii() and idn_to_utf8().
    (cmb)

- LDAP:
  . Deprecated ldap_control_paged_result_response and ldap_control_paged_result

- LiteSpeed:
  . Updated to LiteSpeed SAPI V7.5 (Fixed clean shutdown). (George Wang)
  . Updated to LiteSpeed SAPI V7.4.3 (increased response header count limit from
    100 to 1000, added crash handler to cleanly shutdown PHP request, added
    CloudLinux mod_lsapi mode). (George Wang)
  . Fixed bug #76058 (After "POST data can't be buffered", using php://input
    makes huge tmp files). (George Wang)

- MBString:
  . Fixed bug #77907 (mb-functions do not respect default_encoding). (Nikita)
  . Fixed bug #78579 (mb_decode_numericentity: args number inconsistency).
    (cmb)
  . Fixed bug #78609 (mb_check_encoding() no longer supports stringable
    objects). (cmb)

- MySQLi:
  . Fixed bug #67348 (Reading $dbc->stat modifies $dbc->affected_rows).
    (Derick)
  . Fixed bug #76809 (SSL settings aren't respected when persistent connections
    are used). (fabiomsouto)
  . Fixed bug #78179 (MariaDB server version incorrectly detected). (cmb)
  . Fixed bug #78213 (Empty row pocket). (cmb)

- MySQLnd:
  . Fixed connect_attr issues and added the _server_host connection attribute.
    (Qianqian Bu)
  . Fixed bug #60594 (mysqlnd exposes 160 lines of stats in phpinfo). (PeeHaa)

- ODBC:
  . Fixed bug #78473 (odbc_close() closes arbitrary resources). (cmb)

- Opcache:
  . Implemented preloading RFC: https://wiki.php.net/rfc/preload. (Dmitry)
  . Add opcache.preload_user INI directive. (Dmitry)
  . Added new INI directive opcache.cache_id (Windows only). (cmb)
  . Fixed bug #78106 (Path resolution fails if opcache disabled during request).
    (Nikita)
  . Fixed bug #78175 (Preloading segfaults at preload time and at runtime).
    (Dmitry)
  . Fixed bug #78202 (Opcache stats for cache hits are capped at 32bit NUM).
    (cmb)
  . Fixed bug #78271 (Invalid result of if-else). (Nikita)
  . Fixed bug #78341 (Failure to detect smart branch in DFA pass). (Nikita)
  . Fixed bug #78376 (Incorrect preloading of constant static properties).
    (Dmitry)
  . Fixed bug #78429 (opcache_compile_file(__FILE__); segfaults). (cmb)
  . Fixed bug #78512 (Cannot make preload work). (Dmitry)
  . Fixed bug #78514 (Preloading segfaults with inherited typed property).
    (Nikita)
  . Fixed bug #78654 (Incorrectly computed opcache checksum on files with
    non-ascii characters). (mhagstrand)

- OpenSSL:
  . Added TLS 1.3 support to streams including new tlsv1.3 stream.
    (Codarren Velvindron, Jakub Zelenka)
  . Added openssl_x509_verify function. (Ben Scholzen)
  . openssl_random_pseudo_bytes() now throws in error conditions.
    (Sammy Kaye Powers)
  . Changed the default config path (Windows only). (cmb)
  . Fixed bug #78231 (Segmentation fault upon stream_socket_accept of exported
    socket-to-stream). (Nikita)
  . Fixed bug #78391 (Assertion failure in openssl_random_pseudo_bytes).
    (Nikita)
  . Fixed bug #78775 (TLS issues from HTTP request affecting other encrypted
    connections). (Nikita)

- Pcntl:
  . Fixed bug #77335 (PHP is preventing SIGALRM from specifying SA_RESTART).
    (Nikita)

- PCRE:
  . Implemented FR #77094 (Support flags in preg_replace_callback). (Nikita)
  . Fixed bug #72685 (Repeated UTF-8 validation of same string in UTF-8 mode).
    (Nikita)
  . Fixed bug #73948 (Preg_match_all should return NULLs on trailing optional
    capture groups).
  . Fixed bug #78338 (Array cross-border reading in PCRE). (cmb)
  . Fixed bug #78349 (Bundled pcre2 library missing LICENCE file). (Peter Kokot)

- PDO:
  . Implemented FR #71885 (Allow escaping question mark placeholders).
    https://wiki.php.net/rfc/pdo_escape_placeholders (Matteo)
  . Fixed bug #77849 (Disable cloning of PDO handle/connection objects).
    (camporter)
  . Implemented FR #78033 (PDO - support username & password specified in
    DSN). (sjon)

- PDO_Firebird:
  . Implemented FR #65690 (PDO_Firebird should also support dialect 1).
    (Simonov Denis)
  . Implemented FR #77863 (PDO firebird support type Boolean in input
    parameters). (Simonov Denis)

- PDO_MySQL:
  . Fixed bug #41997 (SP call yields additional empty result set). (cmb)
  . Fixed bug #78623 (Regression caused by "SP call yields additional empty
    result set"). (cmb)

- PDO_OCI:
  . Support Oracle Database tracing attributes ACTION, MODULE,
    CLIENT_INFO, and CLIENT_IDENTIFIER. (Cameron Porter)
  . Implemented FR #76908 (PDO_OCI getColumnMeta() not implemented).
    (Valentin Collet, Chris Jones, Remi)

- PDO_SQLite:
  . Implemented sqlite_stmt_readonly in PDO_SQLite. (BohwaZ)
  . Raised requirements to SQLite 3.5.0. (cmb)
  . Fixed bug #78192 (SegFault when reuse statement after schema has changed).
    (Vincent Quatrevieux)
  . Fixed bug #78348 (Remove -lrt from pdo_sqlite.so). (Peter Kokot)

- Phar:
  . Fixed bug #77919 (Potential UAF in Phar RSHUTDOWN). (cmb)

- phpdbg:
  . Fixed bug #76596 (phpdbg support for display_errors=stderr). (kabel)
  . Fixed bug #76801 (too many open files). (alekitto)
  . Fixed bug #77800 (phpdbg segfaults on listing some conditional breakpoints).
    (krakjoe)
  . Fixed bug #77805 (phpdbg build fails when readline is shared). (krakjoe)

- Recode:
  . Unbundled the recode extension. (cmb)

- Reflection:
  . Fixed bug #76737 (Unserialized reflection objects are broken, they
    shouldn't be serializable). (Nikita)
  . Fixed bug #78263 (\ReflectionReference::fromArrayElement() returns null
    while item is a reference). (Nikita)
  . Fixed bug #78410 (Cannot "manually" unserialize class that is final and
    extends an internal one). (Nikita)
  . Fixed bug #78697 (ReflectionClass::implementsInterface - inaccurate error
    message with traits). (villfa)
  . Fixed bug #78774 (ReflectionNamedType on Typed Properties Crash). (Nikita)

- Session:
  . Fixed bug #78624 (session_gc return value for user defined session
    handlers). (bshaffer)

- SimpleXML:
  . Implemented FR #65215 (SimpleXMLElement could register as implementing
    Countable). (LeSuisse)
  . Fixed bug #75245 (Don't set content of elements with only whitespaces).
    (eriklundin)

- Sockets:
  . Fixed bug #67619 (Validate length on socket_write). (thiagooak)
  . Fixed bug #78665 (Multicasting may leak memory). (cmb)

- sodium:
  . Fixed bug #77646 (sign_detached() strings not terminated). (Frank)
  . Fixed bug #78510 (Partially uninitialized buffer returned by
    sodium_crypto_generichash_init()). (Frank Denis, cmb)
  . Fixed bug #78516 (password_hash(): Memory cost is not in allowed range).
    (cmb, Nikita)

- SPL:
  . Fixed bug #77518 (SeekableIterator::seek() should accept 'int' typehint as
    documented). (Nikita)
  . Fixed bug #78409 (Segfault when creating instance of ArrayIterator without
    constructor). (Nikita)
  . Fixed bug #78436 (Missing addref in SplPriorityQueue EXTR_BOTH mode).
    (Nikita)
  . Fixed bug #78456 (Segfault when serializing SplDoublyLinkedList). (Nikita)

- SQLite3:
  . Unbundled libsqlite. (cmb)
  . Raised requirements to SQLite 3.7.4. (cmb)
  . Forbid (un)serialization of SQLite3, SQLite3Stmt and SQLite3Result. (cmb)
  . Added support for the SQLite @name notation. (cmb, BohwaZ)
  . Added SQLite3Stmt::getSQL() to retrieve the SQL of the statement. (Bohwaz)
  . Implement FR ##70950 (Make SQLite3 Online Backup API available). (BohwaZ)

- Standard:
  . Implemented password hashing registry RFC:
    https://wiki.php.net/rfc/password_registry. (Sara)
  . Implemented RFC where password_hash() has argon2i(d) implementations from
    ext/sodium when PHP is built without libargon:
    https://wiki.php.net/rfc/sodium.argon.hash (Sara)
  . Implemented FR #38301 (field enclosure behavior in fputcsv). (cmb)
  . Implemented FR #51496 (fgetcsv should take empty string as an escape). (cmb)
  . Fixed bug #73535 (php_sockop_write() returns 0 on error, can be used to
    trigger Denial of Service). (Nikita)
  . Fixed bug #74764 (Bindto IPv6 works with file_get_contents but fails with
    stream_socket_client). (Ville Hukkamäki)
  . Fixed bug #76859 (stream_get_line skips data if used with data-generating
    filter). (kkopachev)
  . Implemented FR #77377 (No way to handle CTRL+C in Windows). (Anatol)
  . Fixed bug #77930 (stream_copy_to_stream should use mmap more often).
    (Nikita)
  . Implemented FR #78177 (Make proc_open accept command array). (Nikita)
  . Fixed bug #78208 (password_needs_rehash() with an unknown algo should always
    return true). (Sara)
  . Fixed bug #78241 (touch() does not handle dates after 2038 in PHP 64-bit). (cmb)
  . Fixed bug #78282 (atime and mtime mismatch). (cmb)
  . Fixed bug #78326 (improper memory deallocation on stream_get_contents()
    with fixed length buffer). (Albert Casademont)
  . Fixed bug #78346 (strip_tags no longer handling nested php tags). (cmb)
  . Fixed bug #78506 (Error in a php_user_filter::filter() is not reported).
    (Nikita)
  . Fixed bug #78549 (Stack overflow due to nested serialized input). (Nikita)
  . Fixed bug #78759 (array_search in $GLOBALS). (Nikita)

- Testing:
  . Fixed bug #78684 (PCRE bug72463_2 test is sending emails on Linux). (cmb)

- Tidy:
  . Added TIDY_TAG_* constants for HTML5 elements. (cmb)
  . Fixed bug #76736 (wrong reflection for tidy_get_head, tidy_get_html,
    tidy_get_root, and tidy_getopt) (tandre)

- WDDX:
  . Deprecated and unbundled the WDDX extension. (cmb)

- Zip:
  . Fixed bug #78641 (addGlob can modify given remove_path value). (cmb)

21 Nov 2019, PHP 7.3.12

- Core:
  . Fixed bug #78658 (Memory corruption using Closure::bindTo). (Nikita)
  . Fixed bug #78656 (Parse errors classified as highest log-level). (Erik
    Lundin)
  . Fixed bug #78752 (Segfault if GC triggered while generator stack frame is
    being destroyed). (Nikita)
  . Fixed bug #78689 (Closure::fromCallable() doesn't handle
    [Closure, '__invoke']). (Nikita)

- COM:
  . Fixed bug #78694 (Appending to a variant array causes segfault). (cmb)

- Date:
  . Fixed bug #70153 (\DateInterval incorrectly unserialized). (Maksim Iakunin)
  . Fixed bug #78751 (Serialising DatePeriod converts DateTimeImmutable). (cmb)

- Iconv:
  . Fixed bug #78642 (Wrong libiconv version displayed). (gedas at martynas,
    cmb).

- OpCache:
  . Fixed bug #78654 (Incorrectly computed opcache checksum on files with
    non-ascii characters). (mhagstrand)
  . Fixed bug #78747 (OpCache corrupts custom extension result). (Nikita)

- OpenSSL:
  . Fixed bug #78775 (TLS issues from HTTP request affecting other encrypted
    connections). (Nikita)

- Reflection:
  . Fixed bug #78697 (ReflectionClass::ImplementsInterface - inaccurate error
    message with traits). (villfa)

- Sockets:
  . Fixed bug #78665 (Multicasting may leak memory). (cmb)

24 Oct 2019, PHP 7.3.11

- Core:
  . Fixed bug #78535 (auto_detect_line_endings value not parsed as bool).
    (bugreportuser)
  . Fixed bug #78620 (Out of memory error). (cmb, Nikita)

- Exif :
  . Fixed bug #78442 ('Illegal component' on exif_read_data since PHP7)
	(Kalle)

- FPM:
  . Fixed bug #78599 (env_path_info underflow in fpm_main.c can lead to RCE).
    (CVE-2019-11043) (Jakub Zelenka)
  . Fixed bug #78413 (request_terminate_timeout does not take effect after
    fastcgi_finish_request). (Sergei Turchanov)

- MBString:
  . Fixed bug #78633 (Heap buffer overflow (read) in mb_eregi). (cmb)
  . Fixed bug #78579 (mb_decode_numericentity: args number inconsistency).
    (cmb)
  . Fixed bug #78609 (mb_check_encoding() no longer supports stringable
    objects). (cmb)

- MySQLi:
  . Fixed bug #76809 (SSL settings aren't respected when persistent connections
    are used). (fabiomsouto)

- Mysqlnd:
  . Fixed bug #78525 (Memory leak in pdo when reusing native prepared
    statements). (Nikita)

- PCRE:
  . Fixed bug #78272 (calling preg_match() before pcntl_fork() will freeze
    child process). (Nikita)

- PDO_MySQL:
  . Fixed bug #78623 (Regression caused by "SP call yields additional empty
    result set"). (cmb)

- Session:
  . Fixed bug #78624 (session_gc return value for user defined session
    handlers). (bshaffer)

- Standard:
  . Fixed bug #76342 (file_get_contents waits twice specified timeout).
    (Thomas Calvet)
  . Fixed bug #78612 (strtr leaks memory when integer keys are used and the
    subject string shorter). (Nikita)
  . Fixed bug #76859 (stream_get_line skips data if used with data-generating
    filter). (kkopachev)

- Zip:
  . Fixed bug #78641 (addGlob can modify given remove_path value). (cmb)

26 Sep 2019, PHP 7.3.10

- Core:
  . Fixed bug #78220 (Can't access OneDrive folder). (cmb, ab)
  . Fixed bug #77922 (Double release of doc comment on inherited shadow
    property). (Nikita)
  . Fixed bug #78441 (Parse error due to heredoc identifier followed by digit).
    (cmb)
  . Fixed bug #77812 (Interactive mode does not support PHP 7.3-style heredoc).
    (cmb, Nikita)

- FastCGI:
  . Fixed bug #78469 (FastCGI on_accept hook is not called when using named
    pipes on Windows). (Sergei Turchanov)

- FPM:
  . Fixed bug #78334 (fpm log prefix message includes wrong stdout/stderr
    notation). (Tsuyoshi Sadakata)

- Intl:
  . Ensure IDNA2003 rules are used with idn_to_ascii() and idn_to_utf8()
    when requested. (Sara)

- MBString:
  . Fixed bug #78559 (Heap buffer overflow in mb_eregi). (cmb)

- MySQLnd:
  . Fixed connect_attr issues and added the _server_host connection attribute.
    (Qianqian Bu)

- ODBC:
  . Fixed bug #78473 (odbc_close() closes arbitrary resources). (cmb)

- PDO_MySQL:
  . Fixed bug #41997 (SP call yields additional empty result set). (cmb)

- sodium:
  . Fixed bug #78510 (Partially uninitialized buffer returned by
    sodium_crypto_generichash_init()). (Frank Denis, cmb)

29 Aug 2019, PHP 7.3.9

- Core:
  . Fixed bug #78363 (Buffer overflow in zendparse). (Nikita)
  . Fixed bug #78379 (Cast to object confuses GC, causes crash). (Dmitry)
  . Fixed bug #78412 (Generator incorrectly reports non-releasable $this as GC
    child). (Nikita)

- Curl:
  . Fixed bug #77946 (Bad cURL resources returned by curl_multi_info_read()).
    (Abyr Valg)

- Exif:
  . Fixed bug #78333 (Exif crash (bus error) due to wrong alignment and
    invalid cast). (Nikita)

- FPM:
  . Fixed bug #77185 (Use-after-free in FPM master event handling).
    (Maksim Nikulin)

- Iconv:
  . Fixed bug #78342 (Bus error in configure test for iconv //IGNORE). (Rainer
    Jung)

- LiteSpeed:
  . Updated to LiteSpeed SAPI V7.5 (Fixed clean shutdown). (George Wang)

- MBString:
  . Fixed bug #78380 (Oniguruma 6.9.3 fixes CVEs). (CVE-2019-13224) (Stas)

- MySQLnd:
  . Fixed bug #78179 (MariaDB server version incorrectly detected). (cmb)
  . Fixed bug #78213 (Empty row pocket). (cmb)

- Opcache:
  . Fixed bug #77191 (Assertion failure in dce_live_ranges() when silencing is
    used). (Nikita)

- Standard:
  . Fixed bug #69100 (Bus error from stream_copy_to_stream (file -> SSL stream)
    with invalid length). (Nikita)
  . Fixed bug #78282 (atime and mtime mismatch). (cmb)
  . Fixed bug #78326 (improper memory deallocation on stream_get_contents()
    with fixed length buffer). (Albert Casademont)
  . Fixed bug #78346 (strip_tags no longer handling nested php tags). (cmb)

01 Aug 2019, PHP 7.3.8

- Core:
  . Added syslog.filter=raw option. (Erik Lundin)
  . Fixed bug #78212 (Segfault in built-in webserver). (cmb)

- Date:
  . Fixed bug #69044 (discrepency between time and microtime). (krakjoe)
  . Updated timelib to 2018.02. (Derick)

- EXIF:
  . Fixed bug #78256 (heap-buffer-overflow on exif_process_user_comment).
    (CVE-2019-11042) (Stas)
  . Fixed bug #78222 (heap-buffer-overflow on exif_scan_thumbnail).
    (CVE-2019-11041) (Stas)

- FTP:
  . Fixed bug #78039 (FTP with SSL memory leak). (Nikita)

- Libxml:
  . Fixed bug #78279 (libxml_disable_entity_loader settings is shared between
    requests (cgi-fcgi)). (Nikita)

- LiteSpeed:
  . Updated to LiteSpeed SAPI V7.4.3 (increased response header count limit from
    100 to 1000, added crash handler to cleanly shutdown PHP request, added
    CloudLinux mod_lsapi mode). (George Wang)
  . Fixed bug #76058 (After "POST data can't be buffered", using php://input
    makes huge tmp files). (George Wang)

- Openssl:
  . Fixed bug #78231 (Segmentation fault upon stream_socket_accept of exported
    socket-to-stream). (Nikita)

- Opcache:
  . Fixed bug #78189 (file cache strips last character of uname hash). (cmb)
  . Fixed bug #78202 (Opcache stats for cache hits are capped at 32bit NUM).
    (cmb)
  . Fixed bug #78271 (Invalid result of if-else). (Nikita)
  . Fixed bug #78291 (opcache_get_configuration doesn't list all directives).
    (Andrew Collington)
  . Fixed bug #78341 (Failure to detect smart branch in DFA pass). (Nikita)

- PCRE:
  . Fixed bug #78197 (PCRE2 version check in configure fails for "##.##-xxx"
    version strings). (pgnet, Peter Kokot)
  . Fixed bug #78338 (Array cross-border reading in PCRE). (cmb)

- PDO_Sqlite:
  . Fixed bug #78192 (SegFault when reuse statement after schema has changed).
    (Vincent Quatrevieux)

- Phar:
  . Fixed bug #77919 (Potential UAF in Phar RSHUTDOWN). (cmb)

- Phpdbg:
  . Fixed bug #78297 (Include unexistent file memory leak). (Nikita)

- SQLite:
  . Upgraded to SQLite 3.28.0. (cmb)

- Standard:
  . Fixed bug #78241 (touch() does not handle dates after 2038 in PHP 64-bit). (cmb)
  . Fixed bug #78269 (password_hash uses weak options for argon2). (Remi)

04 Jul 2019, PHP 7.3.7

- Core:
  . Fixed bug #76980 (Interface gets skipped if autoloader throws an exception).
    (Nikita)

- DOM:
  . Fixed bug #78025 (segfault when accessing properties of DOMDocumentType).
    (cmb)

- MySQLi:
  . Fixed bug #77956 (When mysqli.allow_local_infile = Off, use a meaningful
    error message). (Sjon Hortensius)
  . Fixed bug #38546 (bindParam incorrect processing of bool types).
    (camporter)

- MySQLnd:
  . Fixed bug #77955 (Random segmentation fault in mysqlnd from php-fpm).
    (Nikita)

- Opcache:
  . Fixed bug #78015 (Incorrect evaluation of expressions involving partials
    arrays in SCCP). (Nikita)
  . Fixed bug #78106 (Path resolution fails if opcache disabled during request).
    (Nikita)

- OpenSSL:
  . Fixed bug #78079 (openssl_encrypt_ccm.phpt fails with OpenSSL 1.1.1c).
    (Jakub Zelenka)

- phpdbg:
  . Fixed bug #78050 (SegFault phpdbg + opcache on include file twice).
    (Nikita)

- Sockets:
  . Fixed bug #78038 (Socket_select fails when resource array contains
    references). (Nikita)

- Sodium:
  . Fixed bug #78114 (segfault when calling sodium_* functions from eval). (cmb)

- Standard:
  . Fixed bug #77135 (Extract with EXTR_SKIP should skip $this).
    (Craig Duncan, Dmitry)
  . Fixed bug #77937 (preg_match failed). (cmb, Anatol)

- Zip:
  . Fixed bug #76345 (zip.h not found). (Michael Maroszek)

30 May 2019, PHP 7.3.6

- cURL:
  . Implemented FR #72189 (Add missing CURL_VERSION_* constants). (Javier
    Spagnoletti)

- Date:
  . Fixed bug #77909 (DatePeriod::__construct() with invalid recurrence count
    value). (Ignace Nyamagana Butera)

- EXIF:
  . Fixed bug #77988 (heap-buffer-overflow on php_jpg_get16).
    (CVE-2019-11040) (Stas)

- FPM:
  . Fixed bug #77934 (php-fpm kill -USR2 not working). (Jakub Zelenka)
  . Fixed bug #77921 (static.php.net doesn't work anymore). (Peter Kokot)

- GD:
  . Fixed bug #77943 (imageantialias($image, false); does not work). (cmb)
  . Fixed bug #77973 (Uninitialized read in gdImageCreateFromXbm).
    (CVE-2019-11038) (cmb)

- Iconv:
  . Fixed bug #78069 (Out-of-bounds read in iconv.c:_php_iconv_mime_decode()
    due to integer overflow). (CVE-2019-11039). (maris dot adam)

- JSON:
  . Fixed bug #77843 (Use after free with json serializer). (Nikita)

- Opcache:
  . Fixed possible crashes, because of inconsistent PCRE cache and opcache
    SHM reset. (Alexey Kalinin, Dmitry)

- PDO_MySQL:
  . Fixed bug #77944 (Wrong meta pdo_type for bigint on LLP64). (cmb)

- Reflection:
  . Fixed bug #75186 (Inconsistent reflection of Closure:::__invoke()). (Nikita)

- Session:
  . Fixed bug #77911 (Wrong warning for session.sid_bits_per_character). (cmb)

- SOAP:
  . Fixed bug #77945 (Segmentation fault when constructing SoapClient with
    WSDL_CACHE_BOTH). (Nikita)

- SPL:
  . Fixed bug #77024 (SplFileObject::__toString() may return array). (Craig
    Duncan)

- SQLite:
  . Fixed bug #77967 (Bypassing open_basedir restrictions via file uris). (Stas)

- Standard:
  . Fixed bug #77931 (Warning for array_map mentions wrong type). (Nikita)
  . Fixed bug #78003 (strip_tags output change since PHP 7.3). (cmb)

02 May 2019, PHP 7.3.5

- Core:
  . Fixed bug #77903 (ArrayIterator stops iterating after offsetSet call).
    (Nikita)

- CLI:
  . Fixed bug #77794 (Incorrect Date header format in built-in server).
    (kelunik)

- EXIF
  . Fixed bug #77950 (Heap-buffer-overflow in _estrndup via exif_process_IFD_TAG).
    (CVE-2019-11036) (Stas)

- Interbase:
  . Fixed bug #72175 (Impossibility of creating multiple connections to
    Interbase with php 7.x). (Nikita)

- Intl:
  . Fixed bug #77895 (IntlDateFormatter::create fails in strict mode if $locale
    = null). (Nikita)

- LDAP:
  . Fixed bug #77869 (Core dump when using server controls) (mcmic)

- Mail
  . Fixed bug #77821 (Potential heap corruption in TSendMail()). (cmb)

- mbstring:
  . Implemented FR #72777 (Implement regex stack limits for mbregex functions).
    (Yasuo Ohgaki, Stas)

- MySQLi:
  . Fixed bug #77773 (Unbuffered queries leak memory - MySQLi / mysqlnd).
    (Nikita)

- PCRE:
  . Fixed bug #77827 (preg_match does not ignore \r in regex flags). (requinix,
    cmb)

- PDO:
  . Fixed bug #77849 (Disable cloning of PDO handle/connection objects).
    (camporter)

- phpdbg:
  . Fixed bug #76801 (too many open files). (alekitto)
  . Fixed bug #77800 (phpdbg segfaults on listing some conditional breakpoints).
    (krakjoe)
  . Fixed bug #77805 (phpdbg build fails when readline is shared). (krakjoe)

- Reflection:
  . Fixed bug #77772 (ReflectionClass::getMethods(null) doesn't work). (Nikita)
  . Fixed bug #77882 (Different behavior: always calls destructor). (Nikita)

- Standard:
  . Fixed bug #77793 (Segmentation fault in extract() when overwriting
    reference with itself). (Nikita)
  . Fixed bug #77844 (Crash due to null pointer in parse_ini_string with
    INI_SCANNER_TYPED). (Nikita)
  . Fixed bug #77853 (Inconsistent substr_compare behaviour with empty
    haystack). (Nikita)

04 Apr 2019, PHP 7.3.4

- Core:
  . Fixed bug #77738 (Nullptr deref in zend_compile_expr). (Laruence)
  . Fixed bug #77660 (Segmentation fault on break 2147483648). (Laruence)
  . Fixed bug #77652 (Anonymous classes can lose their interface information).
    (Nikita)
  . Fixed bug #77345 (Stack Overflow caused by circular reference in garbage
    collection). (Alexandru Patranescu, Nikita, Dmitry)
  . Fixed bug #76956 (Wrong value for 'syslog.filter' documented in php.ini).
    (cmb)

- Apache2Handler:
  . Fixed bug #77648 (BOM in sapi/apache2handler/php_functions.c). (cmb)

- Bcmath:
  . Fixed bug #77742 (bcpow() implementation related to gcc compiler
    optimization). (Nikita)

- CLI Server:
  . Fixed bug #77722 (Incorrect IP set to $_SERVER['REMOTE_ADDR'] on the
    localhost). (Nikita)

- COM:
  . Fixed bug #77578 (Crash when php unload). (cmb)

- EXIF:
  . Fixed bug #77753 (Heap-buffer-overflow in php_ifd_get32s). (CVE-2019-11034)
    (Stas)
  . Fixed bug #77831 (Heap-buffer-overflow in exif_iif_add_value).
    (CVE-2019-11035) (Stas)

- FPM:
  . Fixed bug #77677 (FPM fails to build on AIX due to missing WCOREDUMP).
    (Kevin Adler)

- GD:
  . Fixed bug #77700 (Writing truecolor images as GIF ignores interlace flag).
    (cmb)

- MySQLi:
  . Fixed bug #77597 (mysqli_fetch_field hangs scripts). (Nikita)

- Opcache:
  . Fixed bug #77743 (Incorrect pi node insertion for jmpznz with identical
    successors). (Nikita)

- PCRE:
  . Fixed bug #76127 (preg_split does not raise an error on invalid UTF-8).
    (Nikita)

- Phar:
  . Fixed bug #77697 (Crash on Big_Endian platform). (Laruence)

- phpdbg:
  . Fixed bug #77767 (phpdbg break cmd aliases listed in help do not match
    actual aliases). (Miriam Lauter)

- sodium:
  . Fixed bug #77646 (sign_detached() strings not terminated). (Frank)

- SQLite3:
  . Added sqlite3.defensive INI directive. (BohwaZ)

- Standard:
  . Fixed bug #77664 (Segmentation fault when using undefined constant in
    custom wrapper). (Laruence)
  . Fixed bug #77669 (Crash in extract() when overwriting extracted array).
    (Nikita)
  . Fixed bug #76717 (var_export() does not create a parsable value for
    PHP_INT_MIN). (Nikita)
  . Fixed bug #77765 (FTP stream wrapper should set the directory as
    executable). (Vlad Temian)

07 Mar 2019, PHP 7.3.3

- Core:
  . Fixed bug #77589 (Core dump using parse_ini_string with numeric sections).
    (Laruence)
  . Fixed bug #77329 (Buffer Overflow via overly long Error Messages).
    (Dmitry)
  . Fixed bug #77494 (Disabling class causes segfault on member access).
    (Dmitry)
  . Fixed bug #77498 (Custom extension Segmentation fault when declare static
    property). (Nikita)
  . Fixed bug #77530 (PHP crashes when parsing `(2)::class`). (Ekin)
  . Fixed bug #77546 (iptcembed broken function). (gdegoulet)
  . Fixed bug #77630 (rename() across the device may allow unwanted access
    during processing). (Stas)

- COM:
  . Fixed bug #77621 (Already defined constants are not properly reported).
    (cmb)
  . Fixed bug #77626 (Persistence confusion in php_com_import_typelib()). (cmb)

- EXIF:
  . Fixed bug #77509 (Uninitialized read in exif_process_IFD_in_TIFF). (Stas)
  . Fixed bug #77540 (Invalid Read on exif_process_SOFn). (Stas)
  . Fixed bug #77563 (Uninitialized read in exif_process_IFD_in_MAKERNOTE). (Stas)
  . Fixed bug #77659 (Uninitialized read in exif_process_IFD_in_MAKERNOTE). (Stas)

- Mbstring:
  . Fixed bug #77514 (mb_ereg_replace() with trailing backslash adds null byte).
    (Nikita)

- MySQL
  . Disabled LOCAL INFILE by default, can be enabled using php.ini directive
    mysqli.allow_local_infile for mysqli, or PDO::MYSQL_ATTR_LOCAL_INFILE
    attribute for pdo_mysql. (Darek Slusarczyk)

- OpenSSL:
  . Fixed bug #77390 (feof might hang on TLS streams in case of fragmented TLS
    records). (Abyl Valg, Jakub Zelenka)

- PDO_OCI:
  . Support Oracle Database tracing attributes ACTION, MODULE,
    CLIENT_INFO, and CLIENT_IDENTIFIER. (Cameron Porter)

- PHAR:
  . Fixed bug #77396 (Null Pointer Dereference in phar_create_or_parse_filename).
    (bishop)
  . Fixed bug #77586 (phar_tar_writeheaders_int() buffer overflow). (bishop)

- phpdbg:
  . Fixed bug #76596 (phpdbg support for display_errors=stderr). (kabel)

- SPL:
  . Fixed bug #51068 (DirectoryIterator glob:// don't support current path
    relative queries). (Ahmed Abdou)
  . Fixed bug #77431 (openFile() silently truncates after a null byte). (cmb)

- Standard:
  . Fixed bug #77552 (Unintialized php_stream_statbuf in stat functions).
    (John Stevenson)
  . Fixed bug #77612 (setcookie() sets incorrect SameSite header if all of its
    options filled). (Nikita)

07 Feb 2019, PHP 7.3.2

- Core:
  . Fixed bug #77369 (memcpy with negative length via crafted DNS response). (Stas)
  . Fixed bug #77387 (Recursion detection broken when printing GLOBALS).
    (Laruence)
  . Fixed bug #77376 ("undefined function" message no longer includes
    namespace). (Laruence)
  . Fixed bug #77357 (base64_encode / base64_decode doest not work on nested
    VM). (Nikita)
  . Fixed bug #77339 (__callStatic may get incorrect arguments). (Dmitry)
  . Fixed bug #77317 (__DIR__, __FILE__, realpath() reveal physical path for
    subst virtual drive). (Anatol)
  . Fixed bug #77263 (Segfault when using 2 RecursiveFilterIterator). (Dmitry)
  . Fixed bug #77447 (PHP 7.3 built with ASAN crashes in
    zend_cpu_supports_avx2). (Nikita)
  . Fixed bug #77484 (Zend engine crashes when calling realpath in invalid
    working dir). (Anatol)

- Curl:
  . Fixed bug #76675 (Segfault with H2 server push). (Pedro Magalhães)

- Fileinfo:
  . Fixed bug #77346 (webm files incorrectly detected as
    application/octet-stream). (Anatol)

- FPM:
  . Fixed bug #77430 (php-fpm crashes with Main process exited, code=dumped,
    status=11/SEGV). (Jakub Zelenka)

- GD:
  . Fixed bug #73281 (imagescale(…, IMG_BILINEAR_FIXED) can cause black border).
    (cmb)
  . Fixed bug #73614 (gdImageFilledArc() doesn't properly draw pies). (cmb)
  . Fixed bug #77272 (imagescale() may return image resource on failure). (cmb)
  . Fixed bug #77391 (1bpp BMPs may fail to be loaded). (Romain Déoux, cmb)
  . Fixed bug #77479 (imagewbmp() segfaults with very large images). (cmb)

- ldap:
  . Fixed bug #77440 (ldap_bind using ldaps or ldap_start_tls()=exception in
    libcrypto-1_1-x64.dll). (Anatol)

- Mbstring:
  . Fixed bug #77428 (mb_ereg_replace() doesn't replace a substitution
    variable). (Nikita)
  . Fixed bug #77454 (mb_scrub() silently truncates after a null byte).
    (64796c6e69 at gmail dot com)

- MySQLnd:
  . Fixed bug #77308 (Unbuffered queries memory leak). (Dmitry)
  . Fixed bug #75684 (In mysqlnd_ext_plugin.h the plugin methods family has
      no external visibility). (Anatol)

- Opcache:
  . Fixed bug #77266 (Assertion failed in dce_live_ranges). (Laruence)
  . Fixed bug #77257 (value of variable assigned in a switch() construct gets
    lost). (Nikita)
  . Fixed bug #77434 (php-fpm workers are segfaulting in zend_gc_addre).
    (Nikita)
  . Fixed bug #77361 (configure fails on 64-bit AIX when opcache enabled).
    (Kevin Adler)
  . Fixed bug #77287 (Opcache literal compaction is incompatible with EXT
    opcodes). (Nikita)

- PCRE:
  . Fixed bug #77338 (get_browser with empty string). (Nikita)

- PDO:
  . Fixed bug #77273 (array_walk_recursive corrupts value types leading to PDO
    failure). (Nikita)

- PDO MySQL:
  . Fixed bug #77289 (PDO MySQL segfaults with persistent connection).
    (Lauri Kenttä)

- SOAP:
  . Fixed bug #77410 (Segmentation Fault when executing method with an empty
    parameter). (Nikita)

- Sockets:
  . Fixed bug #76839 (socket_recvfrom may return an invalid 'from' address
    on MacOS). (Michael Meyer)

- SPL:
  . Fixed bug #77298 (segfault occurs when add property to unserialized empty
    ArrayObject). (jhdxr)

- Standard:
  . Fixed bug #77395 (segfault about array_multisort). (Laruence)
  . Fixed bug #77439 (parse_str segfaults when inserting item into existing
    array). (Nikita)

10 Jan 2019, PHP 7.3.1

- Core:
  . Fixed bug #76654 (Build failure on Mac OS X on 32-bit Intel). (Ryandesign)
  . Fixed bug #71041 (zend_signal_startup() needs ZEND_API).
    (Valentin V. Bartenev)
  . Fixed bug #76046 (PHP generates "FE_FREE" opcode on the wrong line).
    (Nikita)
  . Fixed bug #77291 (magic methods inherited from a trait may be ignored).
    (cmb)

- CURL:
  . Fixed bug #77264 (curl_getinfo returning microseconds, not seconds).
    (Pierrick)

- COM:
  . Fixed bug #77177 (Serializing or unserializing COM objects crashes). (cmb)

- Exif:
  . Fixed bug #77184 (Unsigned rational numbers are written out as signed
    rationals). (Colin Basnett)

- GD:
  . Fixed bug #77195 (Incorrect error handling of imagecreatefromjpeg()). (cmb)
  . Fixed bug #77198 (auto cropping has insufficient precision). (cmb)
  . Fixed bug #77200 (imagecropauto(…, GD_CROP_SIDES) crops left but not right).
    (cmb)
  . Fixed bug #77269 (efree() on uninitialized Heap data in imagescale leads to
    use-after-free). (cmb)
  . Fixed bug #77270 (imagecolormatch Out Of Bounds Write on Heap). (cmb)

- MBString:
  . Fixed bug #77367 (Negative size parameter in mb_split). (Stas)
  . Fixed bug #77370 (Buffer overflow on mb regex functions - fetch_token).
    (Stas)
  . Fixed bug #77371 (heap buffer overflow in mb regex functions
    - compile_string_node). (Stas)
  . Fixed bug #77381 (heap buffer overflow in multibyte match_at). (Stas)
  . Fixed bug #77382 (heap buffer overflow due to incorrect length in
    expand_case_fold_string). (Stas)
  . Fixed bug #77385 (buffer overflow in fetch_token). (Stas)
  . Fixed bug #77394 (Buffer overflow in multibyte case folding - unicode).
    (Stas)
  . Fixed bug #77418 (Heap overflow in utf32be_mbc_to_code). (Stas)

- OCI8:
  . Fixed bug #76804 (oci_pconnect with OCI_CRED_EXT not working). (KoenigsKind)
  . Added oci_set_call_timeout() for call timeouts.
  . Added oci_set_db_operation() for the DBOP end-to-end-tracing attribute.

- Opcache:
  . Fixed bug #77215 (CFG assertion failure on multiple finalizing switch
    frees in one block). (Nikita)
  . Fixed bug #77275 (OPcache optimization problem for ArrayAccess->offsetGet).
    (Nikita)

- PCRE:
  . Fixed bug #77193 (Infinite loop in preg_replace_callback). (Anatol)

- PDO:
  . Handle invalid index passed to PDOStatement::fetchColumn() as error. (Sergei
    Morozov)

- Phar:
  . Fixed bug #77247 (heap buffer overflow in phar_detect_phar_fname_ext). (Stas)

- Soap:
  . Fixed bug #77088 (Segfault when using SoapClient with null options).
    (Laruence)

- Sockets:
  . Fixed bug #77136 (Unsupported IPV6_RECVPKTINFO constants on macOS).
    (Mizunashi Mana)

- Sodium:
  . Fixed bug #77297 (SodiumException segfaults on PHP 7.3). (Nikita, Scott)

- SPL:
  . Fixed bug #77359 (spl_autoload causes segfault). (Lauri Kenttä)
  . Fixed bug #77360 (class_uses causes segfault). (Lauri Kenttä)

- SQLite3:
  . Fixed bug #77051 (Issue with re-binding on SQLite3). (BohwaZ)

- Xmlrpc:
  . Fixed bug #77242 (heap out of bounds read in xmlrpc_decode()). (cmb)
  . Fixed bug #77380 (Global out of bounds read in xmlrpc base64 code). (Stas)

06 Dec 2018, PHP 7.3.0

- Core:
  . Improved PHP GC. (Dmitry, Nikita)
  . Redesigned the old ext_skel program written in PHP, run:
    'php ext_skel.php' for all options. This means there are no dependencies,
    thus making it work on Windows out of the box. (Kalle)
  . Removed support for BeOS. (Kalle)
  . Add PHP_VERSION to phpinfo() <title/>. (github/MattJeevas)
  . Add net_get_interfaces(). (Sara, Joe, Anatol)
  . Added gc_status(). (Benjamin Eberlei)
  . Implemented flexible heredoc and nowdoc syntax, per
    RFC https://wiki.php.net/rfc/flexible_heredoc_nowdoc_syntaxes.
    (Thomas Punt)
  . Added support for references in list() and array destructuring, per
    RFC https://wiki.php.net/rfc/list_reference_assignment.
    (David Walker)
  . Improved effectiveness of ZEND_SECURE_ZERO for NetBSD and systems
    without native similar feature. (devnexen)
  . Added syslog.facility and syslog.ident INI entries for customizing syslog
    logging. (Philip Prindeville)
  . Fixed bug #75683 (Memory leak in zend_register_functions() in ZTS mode).
    (Dmitry)
  . Fixed bug #75031 (support append mode in temp/memory streams). (adsr)
  . Fixed bug #74860 (Uncaught exceptions not being formatted properly when
    error_log set to "syslog"). (Philip Prindeville)
  . Fixed bug #75220 (Segfault when calling is_callable on parent).
    (andrewnester)
  . Fixed bug #69954 (broken links and unused config items in distributed ini
    files). (petk)
  . Fixed bug #74922 (Composed class has fatal error with duplicate, equal const
    properties). (pmmaga)
  . Fixed bug #63911 (identical trait methods raise errors during composition).
    (pmmaga)
  . Fixed bug #75677 (Clang ignores fastcall calling convention on variadic
    function). (Li-Wen Hsu)
  . Fixed bug #54043 (Remove inconsitency of internal exceptions and user
    defined exceptions). (Nikita)
  . Fixed bug #53033 (Mathematical operations convert objects to integers).
    (Nikita)
  . Fixed bug #73108 (Internal class cast handler uses integer instead of
    float). (Nikita)
  . Fixed bug #75765 (Fatal error instead of Error exception when base class is
    not found). (Timur Ibragimov)
  . Fixed bug #76198 (Wording: "iterable" is not a scalar type). (Levi Morrison)
  . Fixed bug #76137 (config.guess/config.sub do not recognize RISC-V). (cmb)
  . Fixed bug #76427 (Segfault in zend_objects_store_put). (Laruence)
  . Fixed bug #76422 (ftruncate fails on files > 2GB). (Anatol)
  . Fixed bug #76509 (Inherited static properties can be desynchronized from
    their parent by ref). (Nikita)
  . Fixed bug #76439 (Changed behaviour in unclosed HereDoc). (Nikita, tpunt)
  . Fixed bug #63217 (Constant numeric strings become integers when used as
    ArrayAccess offset). (Rudi Theunissen, Dmitry)
  . Fixed bug #33502 (Some nullary functions don't check the number of
    arguments). (cmb)
  . Fixed bug #76392 (Error relocating sapi/cli/php: unsupported relocation
    type 37). (Peter Kokot)
  . The declaration and use of case-insensitive constants has been deprecated.
    (Nikita)
  . Added syslog.filter INI entry for syslog filtering. (Philip Prindeville)
  . Fixed bug #76667 (Segfault with divide-assign op and __get + __set).
    (Laruence)
  . Fixed bug #76030 (RE2C_FLAGS rarely honoured) (Cristian Rodríguez)
  . Fixed broken zend_read_static_property (Laruence)
  . Fixed bug #76773 (Traits used on the parent are ignored for child classes).
    (daverandom)
  . Fixed bug #76767 (‘asm’ operand has impossible constraints in zend_operators.h).
    (ondrej)
  . Fixed bug #76752 (Crash in ZEND_COALESCE_SPEC_TMP_HANDLER - assertion in
    _get_zval_ptr_tmp failed). (Laruence)
  . Fixed bug #76820 (Z_COPYABLE invalid definition). (mvdwerve, cmb)
  . Fixed bug #76510 (file_exists() stopped working for phar://). (cmb)
  . Fixed bug #76869 (Incorrect bypassing protected method accessibilty check).
    (Dmitry)
  . Fixed bug #72635 (Undefined class used by class constant in constexpr
    generates fatal error). (Nikita)
  . Fixed bug #76947 (file_put_contents() blocks the directory of the file
    (__DIR__)). (Anatol)
  . Fixed bug #76979 (define() error message does not mention resources as
    valid values). (Michael Moravec)
  . Fixed bug #76825 (Undefined symbols ___cpuid_count). (Laruence, cmb)
  . Fixed bug #77110 (undefined symbol zend_string_equal_val in C++ build).
    (Remi)

- BCMath:
  . Implemented FR #67855 (No way to get current scale in use). (Chris Wright,
    cmb)
  . Fixed bug #66364 (BCMath bcmul ignores scale parameter). (cmb)
  . Fixed bug #75164 (split_bc_num() is pointless). (cmb)
  . Fixed bug #75169 (BCMath errors/warnings bypass PHP's error handling). (cmb)

- CLI:
  . Fixed bug #44217 (Output after stdout/stderr closed cause immediate exit
    with status 0). (Robert Lu)
  . Fixed bug #77111 (php-win.exe corrupts unicode symbols from cli
    parameters). (Anatol)

- cURL:
  . Expose curl constants from curl 7.50 to 7.61. (Pierrick)
  . Fixed bug #74125 (Fixed finding CURL on systems with multiarch support).
    (cebe)

- Date:
  . Implemented FR #74668: Add DateTime::createFromImmutable() method.
    (majkl578, Rican7)
  . Fixed bug #75222 (DateInterval microseconds property always 0). (jhdxr)
  . Fixed bug #68406 (calling var_dump on a DateTimeZone object modifies it).
    (jhdxr)
  . Fixed bug #76131 (mismatch arginfo for date_create). (carusogabriel)
  . Updated timelib to 2018.01RC1 to address several bugs:
    . Fixed bug #75577 (DateTime::createFromFormat does not accept 'v' format
      specifier). (Derick)
    . Fixed bug #75642 (Wrap around behaviour for microseconds is not working).
      (Derick)

- DBA:
  . Fixed bug #75264 (compiler warnings emitted). (petk)

- DOM:
  . Fixed bug #76285 (DOMDocument::formatOutput attribute sometimes ignored).
    (Andrew Nester, Laruence, Anatol)

- Fileinfo:
  . Fixed bug #77095 (slowness regression in 7.2/7.3 (compared to 7.1)).
    (Anatol)

- Filter:
  . Added the 'add_slashes' sanitization mode (FILTER_SANITIZE_ADD_SLASHES).
	(Kalle)

- FPM:
  . Added fpm_get_status function. (Till Backhaus)
  . Fixed bug #62596 (getallheaders() missing with PHP-FPM). (Remi)
  . Fixed bug #69031 (Long messages into stdout/stderr are truncated
    incorrectly) - added new log related FPM configuration options:
    log_limit, log_buffering and decorate_workers_output. (Jakub Zelenka)

- ftp:
  . Fixed bug #77151 (ftp_close(): SSL_read on shutdown). (Remi)

- GD:
  . Added support for WebP in imagecreatefromstring(). (Andreas Treichel, cmb)

- GMP:
  . Export internal structures and accessor helpers for GMP object. (Sara)
  . Added gmp_binomial(n, k). (Nikita)
  . Added gmp_lcm(a, b). (Nikita)
  . Added gmp_perfect_power(a). (Nikita)
  . Added gmp_kronecker(a, b). (Nikita)

- iconv:
  . Fixed bug #53891 (iconv_mime_encode() fails to Q-encode UTF-8 string). (cmb)
  . Fixed bug #77147 (Fixing 60494 ignored ICONV_MIME_DECODE_CONTINUE_ON_ERROR).
    (cmb)

- IMAP:
  . Fixed bug #77020 (null pointer dereference in imap_mail). (cmb)
  . Fixed bug #77153 (imap_open allows to run arbitrary shell commands via
    mailbox parameter). (Stas)

- Interbase:
  . Fixed bug #75453 (Incorrect reflection for ibase_[p]connect). (villfa)
  . Fixed bug #76443 (php+php_interbase.dll crash on module_shutdown). (Kalle)


- intl:
  . Fixed bug #75317 (UConverter::setDestinationEncoding changes source instead
    of destination). (andrewnester)
  . Fixed bug #76829 (Incorrect validation of domain on idn_to_utf8()
    function). (Anatol)

- JSON:
  . Added JSON_THROW_ON_ERROR flag. (Andrea)

- LDAP:
  . Added ldap_exop_refresh helper for EXOP REFRESH operation with dds overlay.
    (Come)
  . Added full support for sending and parsing ldap controls. (Come)
  . Fixed bug #49876 (Fix LDAP path lookup on 64-bit distros). (dzuelke)

- libxml2:
  . Fixed bug #75871 (use pkg-config where available). (pmmaga)

- litespeed:
  . Fixed bug #75248 (Binary directory doesn't get created when building
    only litespeed SAPI). (petk)
  . Fixed bug #75251 (Missing program prefix and suffix). (petk)

- MBstring:
  . Updated to Oniguruma 6.9.0. (cmb)
  . Fixed bug #65544 (mb title case conversion-first word in quotation isn't
    capitalized). (Nikita)
  . Fixed bug #71298 (MB_CASE_TITLE misbehaves with curled apostrophe/quote).
    (Nikita)
  . Fixed bug #73528 (Crash in zif_mb_send_mail). (Nikita)
  . Fixed bug #74929 (mbstring functions version 7.1.1 are slow compared to 5.3
    on Windows). (Nikita)
  . Fixed bug #76319 (mb_strtolower with invalid UTF-8 causes segmentation
    fault). (Nikita)
  . Fixed bug #76574 (use of undeclared identifiers INT_MAX and LONG_MAX). (cmb)
  . Fixed bug #76594 (Bus Error due to unaligned access in zend_ini.c
    OnUpdateLong). (cmb, Nikita)
  . Fixed bug #76706 (mbstring.http_output_conv_mimetypes is ignored). (cmb)
  . Fixed bug #76958 (Broken UTF7-IMAP conversion). (Nikita)
  . Fixed bug #77025 (mb_strpos throws Unknown encoding or conversion error).
    (Nikita)
  . Fixed bug #77165 (mb_check_encoding crashes when argument given an empty
    array). (Nikita)

- Mysqlnd:
  . Fixed bug #76386 (Prepared Statement formatter truncates fractional seconds
    from date/time column). (Victor Csiky)

- ODBC:
  . Removed support for ODBCRouter. (Kalle)
  . Removed support for Birdstep. (Kalle)
  . Fixed bug #77079 (odbc_fetch_object has incorrect type signature).
    (Jon Allen)

- Opcache:
  . Fixed bug #76466 (Loop variable confusion). (Dmitry, Laruence, Nikita)
  . Fixed bug #76463 (var has array key type but not value type). (Laruence)
  . Fixed bug #76446 (zend_variables.c:73: zend_string_destroy: Assertion
    `!(zval_gc_flags((str)->gc)). (Nikita, Laruence)
  . Fixed bug #76711 (OPcache enabled triggers false-positive "Illegal string
    offset"). (Dmitry)
  . Fixed bug #77058 (Type inference in opcache causes side effects). (Nikita)
  . Fixed bug #77092 (array_diff_key() - segmentation fault). (Nikita)

- OpenSSL:
  . Added openssl_pkey_derive function. (Jim Zubov)
  . Add min_proto_version and max_proto_version ssl stream options as well as
    related constants for possible TLS protocol values. (Jakub Zelenka)

- PCRE:
  . Implemented https://wiki.php.net/rfc/pcre2-migration. (Anatol, Dmitry)
  . Upgrade PCRE2 to 10.32. (Anatol)
  . Fixed bug #75355 (preg_quote() does not quote # control character).
    (Michael Moravec)
  . Fixed bug #76512 (\w no longer includes unicode characters). (cmb)
  . Fixed bug #76514 (Regression in preg_match makes it fail with
    PREG_JIT_STACKLIMIT_ERROR). (Anatol)
  . Fixed bug #76909 (preg_match difference between 7.3 and < 7.3). (Anatol)

- PDO_DBlib:
  . Implemented FR #69592 (allow 0-column rowsets to be skipped automatically).
    (fandrieu)
  . Expose TDS version as \PDO::DBLIB_ATTR_TDS_VERSION attribute on \PDO
    instance. (fandrieu)
  . Treat DATETIME2 columns like DATETIME. (fandrieu)
  . Fixed bug #74243 (allow locales.conf to drive datetime format). (fandrieu)

- PDO_Firebird:
  . Fixed bug #74462 (PDO_Firebird returns only NULLs for results with boolean
    for FIREBIRD >= 3.0). (Dorin Marcoci)

- PDO_OCI:
  . Fixed bug #74631 (PDO_PCO with PHP-FPM: OCI environment initialized
    before PHP-FPM sets it up). (Ingmar Runge)

- PDO SQLite
  . Add support for additional open flags

- pgsql:
  . Added new error constants for pg_result_error(): PGSQL_DIAG_SCHEMA_NAME,
    PGSQL_DIAG_TABLE_NAME, PGSQL_DIAG_COLUMN_NAME, PGSQL_DIAG_DATATYPE_NAME,
    PGSQL_DIAG_CONSTRAINT_NAME and PGSQL_DIAG_SEVERITY_NONLOCALIZED. (Kalle)
  . Fixed bug #77047 (pg_convert has a broken regex for the 'TIME WITHOUT
    TIMEZONE' data type). (Andy Gajetzki)

- phar:
  . Fixed bug #74991 (include_path has a 4096 char limit in some cases).
    (bwbroersma)
  . Fixed bug #65414 (deal with leading slash when adding files correctly).
    (bishopb)

- readline:
  . Added completion_append_character and completion_suppress_append options
    to readline_info() if linked against libreadline. (krageon)

- Session:
  . Fixed bug #74941 (session fails to start after having headers sent).
    (morozov)

- SimpleXML:
  . Fixed bug #54973 (SimpleXML casts integers wrong). (Nikita)
  . Fixed bug #76712 (Assignment of empty string creates extraneous text node).
    (cmb)

- Sockets:
  . Fixed bug #67619 (Validate length on socket_write). (thiagooak)

- SOAP:
  . Fixed bug #75464 (Wrong reflection on SoapClient::__setSoapHeaders).
    (villfa)
  . Fixed bug #70469 (SoapClient generates E_ERROR even if exceptions=1 is
    used). (Anton Artamonov)
  . Fixed bug #50675 (SoapClient can't handle object references correctly).
    (Cameron Porter)
  . Fixed bug #76348 (WSDL_CACHE_MEMORY causes Segmentation fault). (cmb)
  . Fixed bug #77141 (Signedness issue in SOAP when precision=-1). (cmb)

- SPL:
  . Fixed bug #74977 (Appending AppendIterator leads to segfault).
    (Andrew Nester)
  . Fixed bug #75173 (incorrect behavior of AppendIterator::append in foreach
    loop). (jhdxr)
  . Fixed bug #74372 (autoloading file with syntax error uses next autoloader,
    may hide parse error). (Nikita)
  . Fixed bug #75878 (RecursiveTreeIterator::setPostfix has wrong signature).
    (cmb)
  . Fixed bug #74519 (strange behavior of AppendIterator). (jhdxr)
  . Fixed bug #76131 (mismatch arginfo for splarray constructor).
    (carusogabriel)

- SQLite3:
  . Updated bundled libsqlite to 3.24.0. (cmb)

- Standard:
  . Added is_countable() function. (Gabriel Caruso)
  . Added support for the SameSite cookie directive, including an alternative
    signature for setcookie(), setrawcookie() and session_set_cookie_params().
    (Frederik Bosch, pmmaga)
  . Remove superfluous warnings from inet_ntop()/inet_pton(). (daverandom)
  . Fixed bug #75916 (DNS_CAA record results contain garbage). (Mike,
    Philip Sharp)
  . Fixed unserialize(), to disable creation of unsupported data structures
    through manually crafted strings. (Dmitry)
  . Fixed bug #75409 (accept EFAULT in addition to ENOSYS as indicator
    that getrandom() is missing). (sarciszewski)
  . Fixed bug #74719 (fopen() should accept NULL as context). (Alexander Holman)
  . Fixed bug #69948 (path/domain are not sanitized in setcookie). (cmb)
  . Fixed bug #75996 (incorrect url in header for mt_rand). (tatarbj)
  . Added hrtime() function, to get high resolution time. (welting)
  . Fixed bug #48016 (stdClass::__setState is not defined although var_export()
    uses it). (Andrea)
  . Fixed bug #76136 (stream_socket_get_name should enclose IPv6 in brackets).
    (seliver)
  . Fixed bug #76688 (Disallow excessive parameters after options array).
    (pmmaga)
  . Fixed bug #76713 (Segmentation fault caused by property corruption).
    (Laruence)
  . Fixed bug #76755 (setcookie does not accept "double" type for expire time).
    (Laruence)
  . Fixed bug #76674 (improve array_* failure messages exposing what was passed
    instead of an array). (carusogabriel)
  . Fixed bug #76803 (ftruncate changes file pointer). (Anatol)
  . Fixed bug #76818 (Memory corruption and segfault). (Remi)
  . Fixed bug #77081 (ftruncate() changes seek pointer in c mode). (cmb, Anatol)

- Testing:
  . Implemented FR #62055 (Make run-tests.php support --CGI-- sections). (cmb)

- Tidy:
  . Support using tidyp instead of tidy. (devnexen)
  . Fixed bug #74707 (Tidy has incorrect ReflectionFunction param counts for
    functions taking tidy). (Gabriel Caruso)
  . Fixed arginfo for tidy::__construct(). (Tyson Andre)

- Tokenizer:
  . Fixed bug #76437 (token_get_all with TOKEN_PARSE flag fails to recognise
    close tag). (Laruence)
  . Fixed bug #75218 (Change remaining uncatchable fatal errors for parsing
    into ParseError). (Nikita)
  . Fixed bug #76538 (token_get_all with TOKEN_PARSE flag fails to recognise
    close tag with newline). (Nikita)
  . Fixed bug #76991 (Incorrect tokenization of multiple invalid flexible
    heredoc strings). (Nikita)

- XML:
  . Fixed bug #71592 (External entity processing never fails). (cmb)

- Zlib:
  . Added zlib/level context option for compress.zlib wrapper. (Sara)<|MERGE_RESOLUTION|>--- conflicted
+++ resolved
@@ -22,14 +22,10 @@
     and unicode). (Nikita)
   . Fixed bug #79241 (Segmentation fault on preg_match()). (Nikita)
 
-<<<<<<< HEAD
-?? ??? ????, PHP 7.4.3
-=======
 - Standard:
   . Fixed bug #79254 (getenv() w/o arguments not showing changes). (cmb)
 
-20 Feb 2020, PHP 7.3.15
->>>>>>> 7b464ce6
+?? ??? ????, PHP 7.4.3
 
 - Core:
   . Fixed bug #79146 (cscript can fail to run on some systems). (clarodeus)
