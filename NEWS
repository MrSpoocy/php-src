PHP                                                                        NEWS
|||||||||||||||||||||||||||||||||||||||||||||||||||||||||||||||||||||||||||||||
?? ??? 2014, PHP 5.5.10

<<<<<<< HEAD
?? ??? 2014, PHP 5.5.9
=======
- LDAP:
  . Implemented ldap_modify_batch (https://wiki.php.net/rfc/ldap_modify_batch).
  (Ondřej Hošek)

?? ??? 2013, PHP 5.4.25
>>>>>>> 0742de58

- Core:
  . Fixed bug #66509 (copy() arginfo has changed starting from 5.4). (willfitch)

<<<<<<< HEAD
- GD:
  . Fixed bug #66356 (Heap Overflow Vulnerability in imagecrop()).
    (Laruence, Remi)

- OPCache:
  . Fixed bug #66474 (Optimizer bug in constant string to boolean conversion).
    (Dmitry)
  . Fixed bug #66461 (PHP crashes if opcache.interned_strings_buffer=0).
    (Dmitry)
  . Fixed bug #66298 (ext/opcache/Optimizer/zend_optimizer.c has dos-style 
    ^M as lineend). (Laruence)
=======
- mysqlnd:
  . Fixed bug #66283 (Segmentation fault after memory_limit). (Johannes)
>>>>>>> 0742de58

- PDO_pgsql:
  . Fixed bug #62479 (PDO-psql cannot connect if password contains
spaces) (willfitch, iliaa)

- Readline
  . Fixed Bug #66412 (readline_clear_history() with libedit causes segfault after
    #65714). (Remi)

- Session
  . Fixed bug #66469 (Session module is sending multiple set-cookie headers when
    session.use_strict_mode=1) (Yasuo)
  . Fixed bug #66481 (Segfaults on session_name()).
    (cmcdermottroe at engineyard dot com, Yasuo)

- Standard
  . Fixed bug #66395 (basename function doesn't remove drive letter). (Anatol)

- Sockets:
  . Fixed bug #66381 (__ss_family was changed on AIX 5.3). (Felipe)

- Zend Engine
  . Fixed bug #66009 (Failed compilation of PHP extension with C++ std
    library using VS 2012). (Anatol)

09 Jan 2014, PHP 5.5.8

- Core:
  . Disallowed JMP into a finally block. (Laruence)
  . Added validation of class names in the autoload process. (Dmitry)
  . Fixed invalid C code in zend_strtod.c. (Lior Kaplan)
  . Fixed ZEND_MM_MEM_TYPE=mmap_zero. (Dmitry, Tony)
  . Fixed bug #66041 (list() fails to unpack yielded ArrayAccess object).
    (Nikita)
  . Fixed bug #65764 (generators/throw_rethrow FAIL with
    ZEND_COMPILE_EXTENDED_INFO). (Nikita)
  . Fixed bug #61645 (fopen and O_NONBLOCK). (Mike)
  . Fixed bug #66218 (zend_register_functions breaks reflection). (Remi)

- Date:
  . Fixed bug #66060 (Heap buffer over-read in DateInterval) (CVE-2013-6712). 
    (Remi)
  . Fixed bug #65768 (DateTimeImmutable::diff does not work). (Nikita Nefedov)
  
- DOM:
  . Fixed bug #65196 (Passing DOMDocumentFragment to DOMDocument::saveHTML() 
    Produces invalid Markup). (Mike)

- Exif:
  . Fixed bug #65873 (Integer overflow in exif_read_data()). (Stas)

- Filter:
  . Fixed bug #66229 (128.0.0.0/16 isn't reserved any longer). (Adam)

- GD:
  . Fixed bug #64405 (Use freetype-config for determining freetype2 dir(s)).
    (Adam)
    
- PDO_odbc:
  . Fixed bug #66311 (Stack smashing protection kills PDO/ODBC queries). 
    (michael at orlitzky dot com)

- MySQLi:
  . Fixed bug #65486 (mysqli_poll() is broken on win x64). (Anatol)

- OPCache:
  . Fixed revalidate_path=1 behavior to avoid caching of symlinks values.
    (Dmitry)
  . Fixed Issue #140: "opcache.enable_file_override" doesn't respect
    "opcache.revalidate_freq". (Dmitry).

- SNMP:
  . Fixed SNMP_ERR_TOOBIG handling for bulk walk operations. (Boris Lytochkin)

- SOAP
  . Fixed bug #66112 (Use after free condition in SOAP extension).
    (martin dot koegler at brz dot gv dot at)

- Sockets:
  . Fixed bug #65923 (ext/socket assumes AI_V4MAPPED is defined). (Felipe)

- XSL
  . Fixed bug #49634 (Segfault throwing an exception in a XSL registered
    function). (Mike)

- ZIP:
  . Fixed Bug #66321 (ZipArchive::open() ze_obj->filename_len not real). (Remi)

12 Dec 2013, PHP 5.5.7

- CLI server:
  . Added some MIME types to the CLI web server (Chris Jones)
  . Implemented FR #65917 (getallheaders() is not supported by the built-in web
    server) - also implements apache_response_headers() (Andrea Faulds)

- Core:
  . Fixed bug #66094 (unregister_tick_function tries to cast a Closure to a 
    string). (Laruence)
  . Fixed bug #65969 (Chain assignment with T_LIST failure). (Dmitry)

- OPCache
  . Fixed bug #66176 (Invalid constant substitution). (Dmitry)
  . Fixed bug #65915 (Inconsistent results with require return value). (Dmitry)
  . Fixed bug #65559 (Opcache: cache not cleared if changes occur while
    running). (Dmitry)

- readline
  . Fixed Bug #65714 (PHP cli forces the tty to cooked mode). (Remi)

- Openssl:
  . Fixed memory corruption in openssl_x509_parse() (CVE-2013-6420).
    (Stefan Esser).

14 Nov 2013, PHP 5.5.6

- Core:
  . Fixed bug #65947 (basename is no more working after fgetcsv in certain 
    situation). (Laruence)
  . Improved performance of array_merge() and func_get_args() by eliminating
    useless copying. (Dmitry)
  . Fixed bug #65939 (Space before ";" breaks php.ini parsing).
    (brainstorm at nopcode dot org)
  . Fixed bug #65911 (scope resolution operator - strange behavior with $this).
    (Bob Weinand)
  . Fixed bug #65936 (dangling context pointer causes crash). (Tony)

- FPM:
  . Changed default listen() backlog to 65535. (Tony)

- JSON
  . Fixed whitespace part of bug #64874 ("json_decode handles whitespace and
    case-sensitivity incorrectly"). (Andrea Faulds)

- MySQLi:
  . Fixed bug #66043 (Segfault calling bind_param() on mysqli). (Laruence)

- OPcache
  . Increased limit for opcache.max_accelerated_files to 1,000,000. (Chris)
  . Fixed issue #115 (path issue when using phar). (Dmitry)
  . Fixed issue #149 (Phar mount points not working with OPcache enabled).
  (Dmitry)

- ODBC
  . Fixed bug #65950 (Field name truncation if the field name is bigger than
    32 characters). (patch submitted by: michael dot y at zend dot com, Yasuo)

- PDO:
  . Fixed bug #66033 (Segmentation Fault when constructor of PDO statement 
    throws an exception). (Laruence)
  . Fixed bug 65946 (sql_parser permanently converts values bound to strings)

- Standard:
  . Fixed bug #64760 (var_export() does not use full precision for floating-point
    numbers) (Yasuo)


17 Oct 2013, PHP 5.5.5

- Core:
  . Fixed bug #64979 (Wrong behavior of static variables in closure generators).
    (Nikita)
  . Fixed bug #65322 (compile time errors won't trigger auto loading). (Nikita)
  . Fixed bug #65821 (By-ref foreach on property access of string offset
    segfaults). (Nikita)

- CLI server:
  . Fixed bug #65633 (built-in server treat some http headers as
    case-sensitive). (Adam)
  . Fixed bug #65818 (Segfault with built-in webserver and chunked transfer 
    encoding). (Felipe)
  . Added application/pdf to PHP CLI Web Server mime types (Chris Jones)

- Datetime:
  . Fixed bug #64157 (DateTime::createFromFormat() reports confusing error
    message). (Boro Sitnikovski)
  . Fixed bug #65502 (DateTimeImmutable::createFromFormat returns DateTime).
    (Boro Sitnikovski)
  . Fixed bug #65548 (Comparison for DateTimeImmutable doesn't work).
    (Boro Sitnikovski)

- DBA extension:
  . Fixed bug #65708 (dba functions cast $key param to string in-place,
    bypassing copy on write). (Adam)

- Filter:
  . Add RFC 6598 IPs to reserved addresses. (Sebastian Nohn)
  . Fixed bug #64441 (FILTER_VALIDATE_URL rejects fully qualified domain names).
    (Syra)

- FTP:
  . Fixed bug #65667 (ftp_nb_continue produces segfault). (Philip Hofstetter)

- GD
  . Ensure that the defined interpolation method is used with the generic
    scaling methods. (Pierre)

- IMAP:
  . Fixed bug #65721 (configure script broken in 5.5.4 and 5.4.20 when enabling
    imap). (ryotakatsuki at gmail dot com)

- OPcache:
  . Added support for GNU Hurd. (Svante Signell)
  . Added function opcache_compile_file() to load PHP scripts into cache
    without execution. (Julien)
  . Fixed bug #65845 (Error when Zend Opcache Optimizer is fully enabled).
    (Dmitry)
  . Fixed bug #65665 (Exception not properly caught when opcache enabled).
    (Laruence)
  . Fixed bug #65510 (5.5.2 crashes in _get_zval_ptr_ptr_var). (Dmitry)
  . Fixed issue #135 (segfault in interned strings if initial memory is too
    low). (Julien)

- Sockets:
  . Fixed bug #65808 (the socket_connect() won't work with IPv6 address).
    (Mike)

- SPL:
  . Fix bug #64782 (SplFileObject constructor make $context optional / give it
    a default value). (Nikita)

- Standard:
  . Fixed bug #61548 (content-type must appear at the end of headers for 201 
    Location to work in http). (Mike)

- XMLReader:
  . Fixed bug #51936 (Crash with clone XMLReader). (Mike)
  . Fixed bug #64230 (XMLReader does not suppress errors). (Mike)
  
- Build system:
  . Fixed bug #51076 (race condition in shtool's mkdir -p implementation).
    (Mike, Raphael Geissert)
  . Fixed bug #62396 ('make test' crashes starting with 5.3.14 (missing 
    gzencode())). (Mike)


19 Sep 2013, PHP 5.5.4

- Core:
  . Fixed bug #60598 (cli/apache sapi segfault on objects manipulation).
    (Laruence)
  . Improved fputcsv() to allow specifying escape character.
  . Fixed bug #65490 (Duplicate calls to get lineno & filename for 
    DTRACE_FUNCTION_*). (Chris Jones)
  . Fixed bug #65483 (quoted-printable encode stream filter incorrectly encoding
    spaces). (Michael M Slusarz)
  . Fixed bug #65481 (shutdown segfault due to serialize) (Mike)
  . Fixed bug #65470 (Segmentation fault in zend_error() with
    --enable-dtrace). (Chris Jones, Kris Van Hees)
  . Fixed bug #65225 (PHP_BINARY incorrectly set). (Patrick Allaert)
  . Fixed bug #62692 (PHP fails to build with DTrace). (Chris Jones, Kris Van Hees)
  . Fixed bug #61759 (class_alias() should accept classes with leading
    backslashes). (Julien)
  . Fixed bug #46311 (Pointer aliasing issue results in miscompile on gcc4.4).
    (Nikita Popov)

- cURL:
  . Fixed bug #65458 (curl memory leak). (Adam)

- Datetime:
  . Fixed bug #65554 (createFromFormat broken when weekday name is followed
    by some delimiters). (Valentin Logvinskiy, Stas).
  . Fixed bug #65564 (stack-buffer-overflow in DateTimeZone stuff caught
    by AddressSanitizer). (Remi).

- OPCache:
  . Fixed bug #65561 (Zend Opcache on Solaris 11 x86 needs ZEND_MM_ALIGNMENT=4).
    (Terry Ellison)

- Openssl:
  . Fixed bug #64802 (openssl_x509_parse fails to parse subject properly in
    some cases). (Mark Jones)

- PDO:
  . Fixed bug #64953 (Postgres prepared statement positional parameter 
    casting). (Mike)

- Session:
  . Fixed bug #65475 (Session ID is not initialized properly when strict session
    is enabled). (Yasuo)
  . Fixed bug #51127/#65359 Request #25630/#43980/#54383 (Added php_serialize 
    session serialize handler that uses plain serialize()). (Yasuo)

- Standard:
  . Fix issue with return types of password API helper functions. Found via
    static analysis by cjones. (Anthony Ferrara) 

- Zlib:
  . Fixed bug #65391 (Unable to send vary header user-agent when 
    ob_start('ob_gzhandler') is called) (Mike)

22 Aug 2013, PHP 5.5.3

- Openssl:
  . Fixed UMR in fix for CVE-2013-4248.

15 Aug 2013, PHP 5.5.2

- Core:
  . Fixed bug #65372 (Segfault in gc_zval_possible_root when return reference
    fails). (Laruence)
  . Fixed value of FILTER_SANITIZE_FULL_SPECIAL_CHARS constant (previously was
    erroneously set to FILTER_SANITIZE_SPECIAL_CHARS value). (Andrey
    avp200681 gmail com).
  . Fixed bug #65304 (Use of max int in array_sum). (Laruence)
  . Fixed bug #65291 (get_defined_constants() causes PHP to crash in a very
    limited case). (Arpad)
  . Fixed bug #62691 (solaris sed has no -i switch). (Chris Jones)
  . Fixed bug #61345 (CGI mode - make install don't work). (Michael Heimpold)
  . Fixed bug #61268 (--enable-dtrace leads make to clobber
    Zend/zend_dtrace.d) (Chris Jones)

- DOM:
  . Added flags option to DOMDocument::schemaValidate() and 
    DOMDocument::schemaValidateSource(). Added LIBXML_SCHEMA_CREATE flag. 
    (Chris Wright)

- OPcache:
  . Added opcache.restrict_api configuration directive that may limit
    usage of OPcache API functions only to particular script(s). (Dmitry)
  . Added support for glob symbols in blacklist entries (?, *, **).
    (Terry Elison, Dmitry)
  . Fixed bug #65338 (Enabling both php_opcache and php_wincache AVs on
    shutdown). (Dmitry)

- Openssl:
  . Fixed handling null bytes in subjectAltName (CVE-2013-4248).
    (Christian Heimes)

- PDO_mysql:
  . Fixed bug #65299 (pdo mysql parsing errors). (Johannes)

- Pgsql:
  . Fixed bug #62978 (Disallow possible SQL injections with pg_select()/pg_update()
    /pg_delete()/pg_insert()). (Yasuo)

- Phar:
  . Fixed bug #65028 (Phar::buildFromDirectory creates corrupt archives for 
    some specific contents). (Stas)

- Sessions:
  . Implemented strict sessions RFC (https://wiki.php.net/rfc/strict_sessions)
    which protects against session fixation attacks and session collisions.    
    (CVE-2011-4718). (Yasuo Ohgaki)
  . Fixed possible buffer overflow under Windows. Note: Not a security fix.
    (Yasuo)
  . Changed session.auto_start to PHP_INI_PERDIR. (Yasuo)

- SOAP:
  . Fixed bug #65018 (SoapHeader problems with SoapServer). (Dmitry)

- SPL:
  . Fixed bug #65328 (Segfault when getting SplStack object Value). (Laruence)
  . Added RecursiveTreeIterator setPostfix and getPostifx methods. (Joshua 
    Thijssen)
  . Fixed bug #61697 (spl_autoload_functions returns lambda functions 
    incorrectly). (Laruence)

- Streams:
  . Fixed bug #65268 (select() implementation uses outdated tick API). (Anatol)

- Pgsql:
  . Fixed bug #65336 (pg_escape_literal/identifier() scilently returns false).
    (Yasuo)

18 Jul 2013, PHP 5.5.1

- Core:
  . Fixed bug #65254 (Exception not catchable when exception thrown in autoload
    with a namespace). (Laruence)
  . Fixed bug #65088 (Generated configure script is malformed on OpenBSD).
    (Adam)
  . Fixed bug #65108 (is_callable() triggers Fatal Error). 
    (David Soria Parra, Laruence)
  . Fixed bug #65035 (yield / exit segfault). (Nikita)
  . Fixed bug #65161 (Generator + autoload + syntax error = segfault). (Nikita)
  . hex2bin() raises E_WARNING for invalid hex string. (Yasuo)
  . Fixed bug #65226 (chroot() does not get enabled). (Anatol)

- OPcache
  . Fixed bug #64827 (Segfault in zval_mark_grey (zend_gc.c)). (Laruence)
  . OPcache must be compatible with LiteSpeed SAPI (Dmitry)

- CGI:
  . Fixed Bug #65143 (Missing php-cgi man page). (Remi)

- CLI server:
  . Fixed bug #65066 (Cli server not responsive when responding with 422 http
    status code). (Adam)

- DateTime
  . Fixed fug #65184 (strftime() returns insufficient-length string under
    multibyte locales). (Anatol)

- GD
  . Fixed #65070 (bgcolor does not use the same format as the input image with
    imagerotate). (Pierre)
  . Fixed Bug #65060 (imagecreatefrom... crashes with user streams). (Remi)
  . Fixed Bug #65084 (imagecreatefromjpeg fails with URL). (Remi)
  . Fix gdImageCreateFromWebpCtx and use same logic to load WebP image
    that other formats. (Remi)

- Intl:
  . Add IntlCalendar::setMinimalDaysInFirstWeek()/
    intlcal_set_minimal_days_in_first_week().
  . Fixed trailing space in name of constant IntlCalendar::FIELD_FIELD_COUNT.
  . Fixed bug #62759 (Buggy grapheme_substr() on edge case). (Stas)
  . Fixed bug #61860 (Offsets may be wrong for grapheme_stri* functions).
    (Stas)

- OCI8:
  . Bump PECL package info version check to allow PECL installs with PHP 5.5+

- PDO:
  . Allowed PDO_OCI to compile with Oracle Database 12c client libraries.
    (Chris Jones)

- Pgsql
  . pg_unescape_bytea() raises E_WARNING for invalid inputs. (Yasuo)

- Phar:
  . Fixed Bug #65142 (Missing phar man page). (Remi)

- Session:
  . Added optional create_sid() argument to session_set_save_handler(),
    SessionHandler and new SessionIdInterface. (Leigh, Arpad)

- Sockets:
  . Implemented FR #63472 (Setting SO_BINDTODEVICE with socket_set_option).
    (Damjan Cvetko)
  . Allowed specifying paths in the abstract namespace for the functions
    socket_bind(), socket_connect() and socket_sendmsg(). (Gustavo)
  . Fixed bug #65260 (sendmsg() ancillary data construction for SCM_RIGHTS is
    faulty). (Gustavo)

- SPL:
  . Fixed bug #65136 (RecursiveDirectoryIterator segfault). (Laruence)
  . Fixed bug #61828 (Memleak when calling Directory(Recursive)Iterator
    /Spl(Temp)FileObject ctor twice). (Laruence)

- CGI/FastCGI SAPI:
  . Added PHP_FCGI_BACKLOG, overrides the default listen backlog. (Arnaud Le
    Blanc)

20 Jun 2013, PHP 5.5.0

- Core:
  . Added Zend Opcache extension and enable building it by default.
    More details here: https://wiki.php.net/rfc/optimizerplus. (Dmitry)
  . Added generators and coroutines (https://wiki.php.net/rfc/generators).
    (Nikita Popov)
  . Added "finally" keyword (https://wiki.php.net/rfc/finally). (Laruence)
  . Added simplified password hashing API
    (https://wiki.php.net/rfc/password_hash). (Anthony Ferrara)
  . Added support for constant array/string dereferencing. (Laruence)
  . Added array_column function which returns a column in a multidimensional
    array. https://wiki.php.net/rfc/array_column. (Ben Ramsey)
  . Added boolval(). (Jille Timmermans)
  . Added "Z" option to pack/unpack. (Gustavo)
  . Added Generator::throw() method. (Nikita Popov)
  . Added Class Name Resolution As Scalar Via "class" Keyword.
    (Ralph Schindler, Nikita Popov, Lars)
  . Added optional second argument for assert() to specify custom message. Patch
    by Lonny Kapelushnik (lonny@lonnylot.com). (Lars)
  . Added support for using empty() on the result of function calls and
    other expressions (https://wiki.php.net/rfc/empty_isset_exprs).
    (Nikita Popov)
  . Added support for non-scalar Iterator keys in foreach
    (https://wiki.php.net/rfc/foreach-non-scalar-keys). (Nikita Popov)
  . Added support for list in foreach (https://wiki.php.net/rfc/foreachlist).
    (Laruence)
  . Added support for changing the process's title in CLI/CLI-Server SAPIs.
    The implementation is more robust that the proctitle PECL module. More
    details here: https://wiki.php.net/rfc/cli_process_title. (Keyur)
  . Added ARMv7/v8 versions of various Zend arithmetic functions that are
    implemented using inline assembler (Ard Biesheuvel)
  . Added systemtap support by enabling systemtap compatible dtrace probes on
    linux. (David Soria Parra)
  . Optimized access to temporary and compiled VM variables. 8% less memory
    reads. (Dmitry)
  . The VM stacks for passing function arguments and syntaticaly nested calls
    were merged into a single stack. The stack size needed for op_array
    execution is calculated at compile time and preallocated at once. As result
    all the stack push operatins don't require checks for stack overflow
    any more. (Dmitry)
  . Improve set_exception_handler while doing reset. (Laruence)
  . Return previous handler when passing NULL to set_error_handler and
    set_exception_handler. (Nikita Popov)
  . Remove php_logo_guid(), php_egg_logo_guid(), php_real_logo_guid(),
    zend_logo_guid(). (Adnrew Faulds)
  . Drop Windows XP and 2003 support. (Pierre)
  . Implemented FR #64175 (Added HTTP codes as of RFC 6585). (Jonh Wendell)
  . Implemented FR #60738 (Allow 'set_error_handler' to handle NULL).
    (Laruence, Nikita Popov)
  . Implemented FR #60524 (specify temp dir by php.ini). (ALeX Kazik).
  . Implemented FR #46487 (Dereferencing process-handles no longer waits on
    those processes). (Jille Timmermans)
  . Fixed bug #65051 (count() off by one inside unset()). (Nikita)
  . Fixed bug #64988 (Class loading order affects E_STRICT warning). (Laruence)
  . Fixed bug #64966 (segfault in zend_do_fcall_common_helper_SPEC). (Laruence)
  . Fixed bug #64960 (Segfault in gc_zval_possible_root). (Laruence)
  . Fixed bug #64936 (doc comments picked up from previous scanner run). (Stas,
    Jonathan Oddy)
  . Fixed bug #64934 (Apache2 TS crash with get_browser()). (Anatol)
  . Fixed bug #64879 (Heap based buffer overflow in quoted_printable_encode,
    CVE 2013-2110). (Stas)
  . Fixed bug #64853 (Use of no longer available ini directives causes crash
    on TS build). (Anatol)
  . Fixed bug #64821 (Custom Exceptions crash when internal properties overridden).
      (Anatol)
  . Fixed bug #64720 (SegFault on zend_deactivate). (Dmitry)
  . Fixed bug #64677 (execution operator `` stealing surrounding arguments).
  . Fixed bug #64660 (Segfault on memory exhaustion within function definition).
    (Stas, reported by Juha Kylmänen)
  . Fixed bug #64578 (debug_backtrace in set_error_handler corrupts zend heap:
    segfault). (Laruence)
  . Fixed bug #64565 (copy doesn't report failure on partial copy). (Remi)
  . Fixed bug #64555 (foreach no longer copies keys if they are interned).
    (Nikita Popov)
  . Fixed bugs #47675 and #64577 (fd leak on Solaris)
  . Fixed bug #64544 (Valgrind warnings after using putenv). (Laruence)
  . Fixed bug #64515 (Memoryleak when using the same variablename 2times in
    function declaration). (Laruence)
  . Fixed bug #64503 (Compilation fails with error: conflicting types for
    'zendparse'). (Laruence)
  . Fixed bug #64239 (Debug backtrace changed behavior since 5.4.10 or 5.4.11).
    (Dmitry, Laruence)
  . Fixed bug #64523, allow XOR in php.ini. (Dejan Marjanovic, Lars)
  . Fixed bug #64354 (Unserialize array of objects whose class can't
    be autoloaded fail). (Laruence)
  . Fixed bug #64370 (microtime(true) less than $_SERVER['REQUEST_TIME_FLOAT']).
    (Anatol)
  . Fixed bug #64166 (quoted-printable-encode stream filter incorrectly
    discarding whitespace). (Michael M Slusarz)
    (Laruence)
  . Fixed bug #64142 (dval to lval different behavior on ppc64). (Remi)
  . Fixed bug #64135 (Exceptions from set_error_handler are not always
    propagated). (Laruence)
  . Fixed bug #63980 (object members get trimmed by zero bytes). (Laruence)
  . Fixed bug #63874 (Segfault if php_strip_whitespace has heredoc). (Pierrick)
  . Fixed bug #63830 (Segfault on undefined function call in nested generator).
    (Nikita Popov)
  . Fixed bug #63822 (Crash when using closures with ArrayAccess).
    (Nikita Popov)
  . Fixed bug #61681 (Malformed grammar). (Nikita Popov, Etienne, Laruence)
  . Fixed bug #61038 (unpack("a5", "str\0\0") does not work as expected).
    (srgoogleguy, Gustavo)
  . Fixed bug #61025 (__invoke() visibility not honored). (Laruence)
  . Fixed bug #60833 (self, parent, static behave inconsistently
    case-sensitive). (Stas, mario at include-once dot org)
  . Fixed Bug #52126: timestamp for mail.log (Martin Jansen, Lars)
  . Fixed bug #49348 (Uninitialized ++$foo->bar; does not cause a notice).
    (Stas)
  . Fixed Bug #23955: allow specifying Max-Age attribute in setcookie() (narfbg, Lars)
  . Fixed bug #18556 (Engine uses locale rules to handle class names). (Stas)
  . Fix undefined behavior when converting double variables to integers.
    The double is now always rounded towards zero, the remainder of its division
    by 2^32 or 2^64 (depending on sizeof(long)) is calculated and it's made
    signed assuming a two's complement representation. (Gustavo)
  . Drop support for bison < 2.4 when building PHP from GIT source.
    (Laruence)

- Apache2 Handler SAPI:
  . Enabled Apache 2.4 configure option for Windows (Pierre, Anatoliy)

- Calendar:
  . Fixed bug #64895 (Integer overflow in SndToJewish). (Remi)
  . Fixed bug #54254 (cal_from_jd returns month = 6 when there is only one Adar)
    (Stas, Eitan Mosenkis)

- CLI server:
  . Fixed bug #64128 (buit-in web server is broken on ppc64). (Remi)

- CURL:
  . Remove curl stream wrappers. (Pierrick)
  . Implemented FR #46439 - added CURLFile for safer file uploads.
    (Stas)
  . Added support for CURLOPT_FTP_RESPONSE_TIMEOUT, CURLOPT_APPEND,
    CURLOPT_DIRLISTONLY, CURLOPT_NEW_DIRECTORY_PERMS, CURLOPT_NEW_FILE_PERMS,
    CURLOPT_NETRC_FILE, CURLOPT_PREQUOTE, CURLOPT_KRBLEVEL, CURLOPT_MAXFILESIZE,
    CURLOPT_FTP_ACCOUNT, CURLOPT_COOKIELIST, CURLOPT_IGNORE_CONTENT_LENGTH,
    CURLOPT_CONNECT_ONLY, CURLOPT_LOCALPORT, CURLOPT_LOCALPORTRANGE,
    CURLOPT_FTP_ALTERNATIVE_TO_USER, CURLOPT_SSL_SESSIONID_CACHE,
    CURLOPT_FTP_SSL_CCC, CURLOPT_HTTP_CONTENT_DECODING,
    CURLOPT_HTTP_TRANSFER_DECODING, CURLOPT_PROXY_TRANSFER_MODE,
    CURLOPT_ADDRESS_SCOPE, CURLOPT_CRLFILE, CURLOPT_ISSUERCERT,
    CURLOPT_USERNAME, CURLOPT_PASSWORD, CURLOPT_PROXYUSERNAME,
    CURLOPT_PROXYPASSWORD, CURLOPT_NOPROXY, CURLOPT_SOCKS5_GSSAPI_NEC,
    CURLOPT_SOCKS5_GSSAPI_SERVICE, CURLOPT_TFTP_BLKSIZE,
    CURLOPT_SSH_KNOWNHOSTS, CURLOPT_FTP_USE_PRET, CURLOPT_MAIL_FROM,
    CURLOPT_MAIL_RCPT, CURLOPT_RTSP_CLIENT_CSEQ, CURLOPT_RTSP_SERVER_CSEQ,
    CURLOPT_RTSP_SESSION_ID, CURLOPT_RTSP_STREAM_URI, CURLOPT_RTSP_TRANSPORT,
    CURLOPT_RTSP_REQUEST, CURLOPT_RESOLVE, CURLOPT_ACCEPT_ENCODING,
    CURLOPT_TRANSFER_ENCODING, CURLOPT_DNS_SERVERS and CURLOPT_USE_SSL.
    (Pierrick)
  . Fixed bug #55635 (CURLOPT_BINARYTRANSFER no longer used. The constant
    still exists for backward compatibility but is doing nothing). (Pierrick)
  . Fixed bug #54995 (Missing CURLINFO_RESPONSE_CODE support). (Pierrick)

- DateTime
  . Added DateTimeImmutable - a variant of DateTime that only returns the
    modified state instead of changing itself. (Derick)
  . Added new functions curl_escape, curl_multi_setopt, curl_multi_strerror
    curl_pause, curl_reset, curl_share_close, curl_share_init,
    curl_share_setopt curl_strerror and curl_unescape. (Pierrick)
  . Addes new curl options CURLOPT_TELNETOPTIONS, CURLOPT_GSSAPI_DELEGATION,
    CURLOPT_ACCEPTTIMEOUT_MS, CURLOPT_SSL_OPTIONS, CURLOPT_TCP_KEEPALIVE,
    CURLOPT_TCP_KEEPIDLE and CURLOPT_TCP_KEEPINTVL. (Pierrick)
  . Fixed bug #64825 (Invalid free when unserializing DateTimeZone).
    (Anatol)
  . Fixed bug #64359 (strftime crash with VS2012). (Anatol)
  . Fixed bug #62852 (Unserialize Invalid Date causes crash). (Anatol)
  . Fixed bug #61642 (modify("+5 weekdays") returns Sunday).
    (Dmitri Iouchtchenko)
  . Fixed bug #60774 (DateInterval::format("%a") is always zero when an
    interval is created using the createFromDateString method) (Lonny
    Kapelushnik, Derick)
  . Fixed bug #54567 (DateTimeZone serialize/unserialize) (Lonny
    Kapelushnik, Derick)
  . Fixed bug #53437 (Crash when using unserialized DatePeriod instance).
    (Gustavo, Derick, Anatol)

- dba:
  . Bug #62489: dba_insert not working as expected.
    (marc-bennewitz at arcor dot de, Lars)

- Filter:
  . Implemented FR #49180 - added MAC address validation. (Martin)

- Fileinfo:
  . Upgraded libmagic to 5.14. (Anatol)
  . Fixed bug #64830 (mimetype detection segfaults on mp3 file). (Anatol)
  . Fixed bug #63590 (Different results in TS and NTS under Windows).
    (Anatoliy)
  . Fixed bug #63248 (Load multiple magic files from a directory under Windows).
      (Anatoliy)

- FPM:
  . Add --with-fpm-systemd option to report health to systemd, and
    systemd_interval option to configure this. The service can now use
    Type=notify in the systemd unit file. (Remi)
  . Ignore QUERY_STRING when sent in SCRIPT_FILENAME. (Remi)
  . Log a warning when a syscall fails. (Remi)
  . Implemented FR #64764 (add support for FPM init.d script). (Lior Kaplan)
  . Fixed Bug #64915 (error_log ignored when daemonize=0). (Remi)
  . Fixed bug #63999 (php with fpm fails to build on Solaris 10 or 11). (Adam)
  . Fixed some possible memory or resource leaks and possible null dereference
    detected by code coverity scan. (Remi)

- GD:
  . Fixed Bug #64962 (imagerotate produces corrupted image). (Remi)
  . Fixed Bug #64961 (segfault in imagesetinterpolation). (Remi)
  . Fix build with system libgd >= 2.1 which is now the minimal
    version required (as build with previous version is broken).
    No change when bundled libgd is used.  (Ondrej Sury, Remi)

- Hash:
  . Added support for PBKDF2 via hash_pbkdf2(). (Anthony Ferrara)
  . Fixed Bug #64745 (hash_pbkdf2() truncates data when using default length
    and hex output). (Anthony Ferrara)

- Intl:
  . Added UConverter wrapper.
  . The intl extension now requires ICU 4.0+.
  . Added intl.use_exceptions INI directive, which controls what happens when
    global errors are set together with intl.error_level. (Gustavo)
  . MessageFormatter::format() and related functions now accepted named
    arguments and mixed numeric/named arguments in ICU 4.8+. (Gustavo)
  . MessageFormatter::format() and related functions now don't error out when
    an insufficient argument count is provided. Instead, the placeholders will
    remain unsubstituted. (Gustavo)
  . MessageFormatter::parse() and MessageFormat::format() (and their static
    equivalents) don't throw away better than second precision in the arguments.
    (Gustavo)
  . IntlDateFormatter::__construct and datefmt_create() now accept for the
    $timezone argument time zone identifiers, IntlTimeZone objects, DateTimeZone
    objects and NULL. (Gustavo)
  . IntlDateFormatter::__construct and datefmt_create() no longer accept invalid
    timezone identifiers or empty strings. (Gustavo)
  . The default time zone used in IntlDateFormatter::__construct and
    datefmt_create() (when the corresponding argument is not passed or NULL is
    passed) is now the one given by date_default_timezone_get(), not the
    default ICU time zone. (Gustavo)
  . The time zone passed to the IntlDateFormatter is ignored if it is NULL and
    if the calendar passed is an IntlCalendar object -- in this case, the
    IntlCalendar's time zone will be used instead. Otherwise, the time zone
    specified in the $timezone argument is used instead. This does not affect
    old code, as IntlCalendar was introduced in this version. (Gustavo)
  . IntlDateFormatter::__construct and datefmt_create() now accept for the
    $calendar argument also IntlCalendar objects. (Gustavo)
  . IntlDateFormatter::getCalendar() and datefmt_get_calendar() return false
    if the IntlDateFormatter was set up with an IntlCalendar instead of the
    constants IntlDateFormatter::GREGORIAN/TRADITIONAL. IntlCalendar did not
    exist before this version. (Gustavo)
  . IntlDateFormatter::setCalendar() and datefmt_set_calendar() now also accept
    an IntlCalendar object, in which case its time zone is taken. Passing a
    constant is still allowed, and still keeps the time zone. (Gustavo)
  . IntlDateFormatter::setTimeZoneID() and datefmt_set_timezone_id() are
    deprecated. Use IntlDateFormatter::setTimeZone() or datefmt_set_timezone()
    instead. (Gustavo)
  . IntlDateFormatter::format() and datefmt_format() now also accept an
    IntlCalendar object for formatting. (Gustavo)
  . Added the classes: IntlCalendar, IntlGregorianCalendar, IntlTimeZone,
    IntlBreakIterator, IntlRuleBasedBreakIterator and
    IntlCodePointBreakIterator. (Gustavo)
  . Added the functions: intlcal_get_keyword_values_for_locale(),
    intlcal_get_now(), intlcal_get_available_locales(), intlcal_get(),
    intlcal_get_time(), intlcal_set_time(), intlcal_add(),
    intlcal_set_time_zone(), intlcal_after(), intlcal_before(), intlcal_set(),
    intlcal_roll(), intlcal_clear(), intlcal_field_difference(),
    intlcal_get_actual_maximum(), intlcal_get_actual_minimum(),
    intlcal_get_day_of_week_type(), intlcal_get_first_day_of_week(),
    intlcal_get_greatest_minimum(), intlcal_get_least_maximum(),
    intlcal_get_locale(), intlcal_get_maximum(),
    intlcal_get_minimal_days_in_first_week(), intlcal_get_minimum(),
    intlcal_get_time_zone(), intlcal_get_type(),
    intlcal_get_weekend_transition(), intlcal_in_daylight_time(),
    intlcal_is_equivalent_to(), intlcal_is_lenient(), intlcal_is_set(),
    intlcal_is_weekend(), intlcal_set_first_day_of_week(),
    intlcal_set_lenient(), intlcal_equals(),
    intlcal_get_repeated_wall_time_option(),
    intlcal_get_skipped_wall_time_option(),
    intlcal_set_repeated_wall_time_option(),
    intlcal_set_skipped_wall_time_option(), intlcal_from_date_time(),
    intlcal_to_date_time(), intlcal_get_error_code(),
    intlcal_get_error_message(), intlgregcal_create_instance(),
    intlgregcal_set_gregorian_change(), intlgregcal_get_gregorian_change() and
    intlgregcal_is_leap_year(). (Gustavo)
  . Added the functions: intltz_create_time_zone(), intltz_create_default(),
    intltz_get_id(), intltz_get_gmt(), intltz_get_unknown(),
    intltz_create_enumeration(), intltz_count_equivalent_ids(),
    intltz_create_time_zone_id_enumeration(), intltz_get_canonical_id(),
    intltz_get_region(), intltz_get_tz_data_version(),
    intltz_get_equivalent_id(), intltz_use_daylight_time(), intltz_get_offset(),
    intltz_get_raw_offset(), intltz_has_same_rules(), intltz_get_display_name(),
    intltz_get_dst_savings(), intltz_from_date_time_zone(),
    intltz_to_date_time_zone(), intltz_get_error_code(),
    intltz_get_error_message(). (Gustavo)
  . Added the methods: IntlDateFormatter::formatObject(),
    IntlDateFormatter::getCalendarObject(), IntlDateFormatter::getTimeZone(),
    IntlDateFormatter::setTimeZone(). (Gustavo)
  . Added the functions: datefmt_format_object(), datefmt_get_calendar_object(),
    datefmt_get_timezone(), datefmt_set_timezone(),
    datefmt_get_calendar_object(), intlcal_create_instance(). (Gustavo)

- mbstring:
  . Fixed bug #64769 (mbstring PHPTs crash on Windows x64). (Anatol)

- MCrypt
  . mcrypt_ecb(), mcrypt_cbc(), mcrypt_cfb() and mcrypt_ofb() now throw
    E_DEPRECATED. (GoogleGuy)

- mysql
  . This extension is now deprecated, and deprecation warnings will be generated
    when connections are established to databases via mysql_connect(),
    mysql_pconnect(), or through implicit connection: use MySQLi or PDO_MySQL
    instead (https://wiki.php.net/rfc/mysql_deprecation). (Adam)
  . Dropped support for LOAD DATA LOCAL INFILE handlers when using libmysql.
    Known for stability problems. (Andrey)
  . Added support for SHA256 authentication available with MySQL 5.6.6+.
    (Andrey)

- mysqli:
  . Added mysqli_begin_transaction()/mysqli::begin_transaction(). Implemented
    all options, per MySQL 5.6, which can be used with START TRANSACTION, COMMIT
    and ROLLBACK through options to mysqli_commit()/mysqli_rollback() and their
    respective OO counterparts. They work in libmysql and mysqlnd mode. (Andrey)
  . Added mysqli_savepoint(), mysqli_release_savepoint(). (Andrey)
  . Fixed bug #64726 (Segfault when calling fetch_object on a use_result and DB
    pointer has closed). (Laruence)
  . Fixed bug #64394 (MYSQL_OPT_CAN_HANDLE_EXPIRED_PASSWORDS undeclared when
    using Connector/C). (Andrey)

- mysqlnd
  . Add new begin_transaction() call to the connection object. Implemented all
    options, per MySQL 5.6, which can be used with START TRANSACTION, COMMIT
    and ROLLBACK. (Andrey)
  . Added mysqlnd_savepoint(), mysqlnd_release_savepoint(). (Andrey)
  . Fixed bug #63530 (mysqlnd_stmt::bind_one_parameter crashes, uses wrong alloc
    for stmt->param_bind). (Andrey)
  . Fixed return value of mysqli_stmt_affected_rows() in the time after
    prepare() and before execute(). (Andrey)

- PCRE:
  . Merged PCRE 8.32. (Anatol)
  . Deprecated the /e modifier
    (https://wiki.php.net/rfc/remove_preg_replace_eval_modifier). (Nikita Popov)
  . Fixed bug #63284 (Upgrade PCRE to 8.31). (Anatoliy)

- PDO:
  . Fixed bug #63176 (Segmentation fault when instantiate 2 persistent PDO to 
    the same db server). (Laruence)

- PDO_DBlib:
  . Fixed bug #63638 (Cannot connect to SQL Server 2008 with PDO dblib).
    (Stanley Sufficool)
  . Fixed bug #64338 (pdo_dblib can't connect to Azure SQL). (Stanley
    Sufficool)
  . Fixed bug #64808 (FreeTDS PDO getColumnMeta on a prepared but not executed
    statement crashes). (Stanley Sufficool)

- PDO_pgsql:
  . Fixed Bug #64949 (Buffer overflow in _pdo_pgsql_error). (Remi)

- PDO_mysql:
  . Fixed bug #48724 (getColumnMeta() doesn't return native_type for BIT,
    TINYINT and YEAR). (Antony, Daniel Beardsley)

- pgsql:
  . Added pg_escape_literal() and pg_escape_identifier() (Yasuo)
  . Bug #46408: Locale number format settings can cause pg_query_params to
    break with numerics. (asmecher, Lars)

- Phar:
  . Fixed timestamp update on Phar contents modification. (Dmitry)

- Readline:
  . Implement FR #55694 (Expose additional readline variable to prevent
    default filename completion). (Hartmel)

- Reflection:
  . Fixed bug #64007 (There is an ability to create instance of Generator by
    hand). (Laruence)

- Sockets:
  . Added recvmsg() and sendmsg() wrappers. (Gustavo)
    See https://wiki.php.net/rfc/sendrecvmsg
  . Fixed bug #64508 (Fails to build with --disable-ipv6). (Gustavo)
  . Fixed bug #64287 (sendmsg/recvmsg shutdown handler causes segfault).
    (Gustavo)

- SPL:
  . Fixed bug #64997 (Segfault while using RecursiveIteratorIterator on
    64-bits systems). (Laruence)
  . Fixed bug #64264 (SPLFixedArray toArray problem). (Laruence)
  . Fixed bug #64228 (RecursiveDirectoryIterator always assumes SKIP_DOTS).
    (patch by kriss@krizalys.com, Laruence)
  . Fixed bug #64106 (Segfault on SplFixedArray[][x] = y when extended).
    (Nikita Popov)
  . Fix bug #60560 (SplFixedArray un-/serialize, getSize(), count() return 0,
    keys are strings). (Adam)
  . Fixed bug #52861 (unset fails with ArrayObject and deep arrays).
    (Mike Willbanks)
  . Implement FR #48358 (Add SplDoublyLinkedList::add() to insert an element
    at a given offset). (Mark Baker, David Soria Parra)

- SNMP:
  . Fixed bug #64765 (Some IPv6 addresses get interpreted wrong).
    (Boris Lytochkin)
  . Fixed bug #64159 (Truncated snmpget). (Boris Lytochkin)
  . Fixed bug #64124 (IPv6 malformed). (Boris Lytochkin)
  . Fixed bug #61981 (OO API, walk: $suffix_as_key is not working correctly).
    (Boris Lytochkin)

- SOAP:
  . Added SoapClient constructor option 'ssl_method' to specify ssl method.
    (Eric Iversen)

- Streams:
  . Fixed bug #64770 (stream_select() fails with pipes returned by proc_open()
    on Windows x64). (Anatol)
  . Fixed Windows x64 version of stream_socket_pair() and improved error
    handling. (Anatol Belski)

- Tokenizer:
  . Fixed bug #60097 (token_get_all fails to lex nested heredoc). (Nikita Popov)

- Zip:
  . Upgraded libzip to 0.10.1 (Anatoliy)
  . Bug #64452 (Zip crash intermittently). (Anatol)
  . Fixed bug #64342 (ZipArchive::addFile() has to check for file existence).
    (Anatol)

06 Jun 2013, PHP 5.4.16

- Core:
  . Fixed bug #64879 (Heap based buffer overflow in quoted_printable_encode, 
    CVE 2013-2110). (Stas)
  . Fixed bug #64853 (Use of no longer available ini directives causes crash on
    TS build). (Anatol)
  . Fixed bug #64729 (compilation failure on x32). (Gustavo)
  . Fixed bug #64720 (SegFault on zend_deactivate). (Dmitry)
  . Fixed bug #64660 (Segfault on memory exhaustion within function definition).
    (Stas, reported by Juha Kylmänen)

- Calendar:
  . Fixed bug #64895 (Integer overflow in SndToJewish). (Remi)

- Fileinfo:
  . Fixed bug #64830 (mimetype detection segfaults on mp3 file). (Anatol)

- FPM:
  . Ignore QUERY_STRING when sent in SCRIPT_FILENAME. (Remi)
  . Fixed some possible memory or resource leaks and possible null dereference
    detected by code coverity scan. (Remi)
  . Log a warning when a syscall fails. (Remi)
  . Add --with-fpm-systemd option to report health to systemd, and
    systemd_interval option to configure this. The service can now use
    Type=notify in the systemd unit file. (Remi)

- MySQLi
 . Fixed bug #64726 (Segfault when calling fetch_object on a use_result and DB
    pointer has closed). (Laruence)

- Phar
  . Fixed bug #64214 (PHAR PHPTs intermittently crash when run on DFS, SMB or 
    with non std tmp dir). (Pierre)

- SNMP:
  . Fixed bug #64765 (Some IPv6 addresses get interpreted wrong).
    (Boris Lytochkin)
  . Fixed bug #64159 (Truncated snmpget). (Boris Lytochkin)

- Streams:
  . Fixed bug #64770 (stream_select() fails with pipes returned by proc_open()
    on Windows x64). (Anatol)

- Zend Engine:
  . Fixed bug #64821 (Custom Exceptions crash when internal properties 
    overridden). (Anatol)

09 May 2013, PHP 5.4.15
- Core:
  . Fixed bug #64578 (debug_backtrace in set_error_handler corrupts zend heap:
    segfault). (Laruence)
  . Fixed bug #64458 (dns_get_record result with string of length -1). (Stas)
  . Fixed bug #64433 (follow_location parameter of context is ignored for most
    response codes). (Sergey Akbarov)
  . Fixed bugs #47675 and #64577 (fd leak on Solaris)

- Fileinfo:
  . Upgraded libmagic to 5.14. (Anatol)

- MySQLi:
  . Fixed bug #64726 (Segfault when calling fetch_object on a use_result and DB
    pointer has closed). (Laruence)

- Zip:
  . Fixed bug #64342 (ZipArchive::addFile() has to check for file existence).
    (Anatol)

- Streams:
  . Fixed Windows x64 version of stream_socket_pair() and improved error
    handling. (Anatol Belski)
  . Fixed bug #64770 (stream_select() fails with pipes returned by proc_open()
    on Windows x64). (Anatol)

11 Apr 2013, PHP 5.4.14

- Core:
  . Fixed bug #64529 (Ran out of opcode space). (Dmitry)
  . Fixed bug #64515 (Memoryleak when using the same variablename two times in
    function declaration). (Laruence)
  . Fixed bug #64432 (more empty delimiter warning in strX methods). (Laruence)
  . Fixed bug #64417 (ArrayAccess::&offsetGet() in a trait causes fatal error).
    (Dmitry)
  . Fixed bug #64370 (microtime(true) less than $_SERVER['REQUEST_TIME_FLOAT']).
    (Anatol)
  . Fixed bug #64239 (Debug backtrace changed behavior since 5.4.10 or 5.4.11).
    (Dmitry, Laruence)
  . Fixed bug #63976 (Parent class incorrectly using child constant in class
    property). (Dmitry)
  . Fixed bug #63914 (zend_do_fcall_common_helper_SPEC does not handle
    exceptions properly). (Jeff Welch)
  . Fixed bug #62343 (Show class_alias In get_declared_classes()) (Dmitry)

- PCRE:
  . Merged PCRE 8.32. (Anatol)

- SNMP:
  . Fixed bug #61981 (OO API, walk: $suffix_as_key is not working correctly).
	(Boris Lytochkin)

- Zip:
  . Bug #64452 (Zip crash intermittently). (Anatol)

14 Mar 2013, PHP 5.4.13

- Core:
  . Fixed bug #64354 (Unserialize array of objects whose class can't
    be autoloaded fail). (Laruence)
  . Fixed bug #64235 (Insteadof not work for class method in 5.4.11).
    (Laruence)
  . Fixed bug #64197 (_Offsetof() macro used but not defined on ARM/Clang).
    (Ard Biesheuvel)
  . Implemented FR #64175 (Added HTTP codes as of RFC 6585). (Jonh Wendell)
  . Fixed bug #64142 (dval to lval different behavior on ppc64). (Remi)
  . Fixed bug #64070 (Inheritance with Traits failed with error). (Dmitry)

- CLI server:
  . Fixed bug #64128 (buit-in web server is broken on ppc64). (Remi)

- Mbstring:
  . mb_split() can now handle empty matches like preg_split() does. (Moriyoshi)

- mysqlnd
  . Fixed bug #63530 (mysqlnd_stmt::bind_one_parameter crashes, uses wrong alloc
    for stmt->param_bind). (Andrey)

- OpenSSL:
  . New SSL stream context option to prevent CRIME attack vector. (Daniel Lowrey,
	Lars)
  . Fixed bug #61930 (openssl corrupts ssl key resource when using
    openssl_get_publickey()). (Stas)

- PDO_mysql:
  . Fixed bug #60840 (undefined symbol: mysqlnd_debug_std_no_trace_funcs).
    (Johannes)

- Phar:
  . Fixed timestamp update on Phar contents modification. (Dmitry)

- SOAP
  . Added check that soap.wsdl_cache_dir conforms to open_basedir
    (CVE-2013-1635). (Dmitry)
  . Disabled external entities loading (CVE-2013-1643, CVE-2013-1824).
    (Dmitry)

- Phar:
  . Fixed timestamp update on Phar contents modification. (Dmitry)

- SPL:
  . Fixed bug #64264 (SPLFixedArray toArray problem). (Laruence)
  . Fixed bug #64228 (RecursiveDirectoryIterator always assumes SKIP_DOTS).
    (patch by kriss@krizalys.com, Laruence)
  . Fixed bug #64106 (Segfault on SplFixedArray[][x] = y when extended).
    (Nikita Popov)
  . Fixed bug #52861 (unset fails with ArrayObject and deep arrays).
    (Mike Willbanks)

- SNMP:
  . Fixed bug #64124 (IPv6 malformed). (Boris Lytochkin)

21 Feb 2013, PHP 5.4.12

- Core:
  . Fixed bug #64099 (Wrong TSRM usage in zend_Register_class alias). (Johannes)
  . Fixed bug #64011 (get_html_translation_table() output incomplete with
    HTML_ENTITIES and ISO-8859-1). (Gustavo)
  . Fixed bug #63982 (isset() inconsistently produces a fatal error on
    protected property). (Stas)
  . Fixed bug #63943 (Bad warning text from strpos() on empty needle).
    (Laruence)
  . Fixed bug #63899 (Use after scope error in zend_compile). (Laruence)
  . Fixed bug #63893 (Poor efficiency of strtr() using array with keys of very
    different length). (Gustavo)
  . Fixed bug #63882 (zend_std_compare_objects crash on recursion). (Dmitry)
  . Fixed bug #63462 (Magic methods called twice for unset protected
    properties). (Stas)
  . Fixed bug #62524 (fopen follows redirects for non-3xx statuses).
    (Wes Mason)
  . Support BITMAPV5HEADER in getimagesize(). (AsamK, Lars)

- Date:
  . Fixed bug #63699 (Performance improvements for various ext/date functions).
    (Lars, original patch by njaguar at gmail dot com)
  . Fixed bug #55397: Comparsion of incomplete DateTime causes SIGSEGV.
    (Derick)

- FPM:
  . Fixed bug #63999 (php with fpm fails to build on Solaris 10 or 11). (Adam)

- Litespeed:
  . Fixed bug #63228 (-Werror=format-security error in lsapi code). (George)

- ext/sqlite3:
  . Fixed bug #63921 (sqlite3::bindvalue and relative PHP functions aren't
    using sqlite3_*_int64 API). (srgoogleguy, Lars)

- PDO_OCI
  . Fixed bug #57702 (Multi-row BLOB fetches). (hswong3i, Laruence)
  . Fixed bug #52958 (Segfault in PDO_OCI on cleanup after running a long
    testsuite). (hswong3i, Lars)

- PDO_sqlite:
  . Fixed bug #63916 (PDO::PARAM_INT casts to 32bit int internally even
    on 64bit builds in pdo_sqlite). (srgoogleguy, Lars)

17 Jan 2013, PHP 5.4.11

- Core:
  . Fixed bug #63762 (Sigsegv when Exception::$trace is changed by user).
    (Johannes)
  . Fixed bug #43177 (Errors in eval()'ed code produce status code 500).
    (Todd Ruth, Stas).

- Filter:
  . Fixed bug #63757 (getenv() produces memory leak with CGI SAPI). (Dmitry)
  . Fixed bug #54096 (FILTER_VALIDATE_INT does not accept +0 and -0).
    (martin at divbyzero dot net, Lars)

- JSON:
  . Fixed bug #63737 (json_decode does not properly decode with options
    parameter). (Adam)

- CLI server
  . Update list of common mime types. Added webm, ogv, ogg. (Lars,
    pascalc at gmail dot com)

- cURL extension:
  . Fixed bug (segfault due to libcurl connection caching). (Pierrick)
  . Fixed bug #63859 (Memory leak when reusing curl-handle). (Pierrick)
  . Fixed bug #63795 (CURL >= 7.28.0 no longer support value 1 for
    CURLOPT_SSL_VERIFYHOST). (Pierrick)
  . Fixed bug #63352 (Can't enable hostname validation when using curl stream
    wrappers). (Pierrick)
  . Fixed bug #55438 (Curlwapper is not sending http header randomly).
    (phpnet@lostreality.org, Pierrick)

20 Dec 2012, PHP 5.4.10

- Core:
  . Fixed bug #63726 (Memleak with static properties and internal/user
    classes). (Laruence)
  . Fixed bug #63635 (Segfault in gc_collect_cycles). (Dmitry)
  . Fixed bug #63512 (parse_ini_file() with INI_SCANNER_RAW removes quotes
    from value). (Pierrick)
  . Fixed bug #63468 (wrong called method as callback with inheritance).
    (Laruence)
  . Fixed bug #63451 (config.guess file does not have AIX 7 defined,
    shared objects are not created). (kemcline at au1 dot ibm dot com)
  . Fixed bug #61557 (Crasher in tt-rss backend.php).
    (i dot am dot jack dot mail at gmail dot com)
  . Fixed bug #61272 (ob_start callback gets passed empty string).
    (Mike, casper at langemeijer dot eu)

- Date:
  . Fixed bug #63666 (Poor date() performance). (Paul Taulborg).
  . Fixed bug #63435 (Datetime::format('u') sometimes wrong by 1 microsecond).
    (Remi)

- Imap:
  . Fixed bug #63126 (DISABLE_AUTHENTICATOR ignores array). (Remi)

- Json:
  . Fixed bug #63588 (use php_next_utf8_char and remove duplicate
    implementation). (Remi)

- MySQLi:
  . Fixed bug #63361 (missing header). (Remi)

- MySQLnd:
  . Fixed bug #63398 (Segfault when polling closed link). (Laruence)

- Fileinfo:
  . Fixed bug #63590 (Different results in TS and NTS under Windows).
    (Anatoliy)

- FPM:
  . Fixed bug #63581 Possible null dereference and buffer overflow (Remi)

- Pdo_sqlite:
  . Fixed Bug #63149 getColumnMeta should return the table name
    when system SQLite used. (Remi)

- Apache2 Handler SAPI:
  . Enabled Apache 2.4 configure option for Windows (Pierre, Anatoliy)

- Reflection:
  . Fixed Bug #63614 (Fatal error on Reflection). (Laruence)

- SOAP
  . Fixed bug #63271 (SOAP wsdl cache is not enabled after initial requests).
    (John Jawed, Dmitry)

- Sockets
  . Fixed bug #49341 (Add SO_REUSEPORT support for socket_set_option()).
    (Igor Wiedler, Lars)

- SPL
  . Fixed bug #63680 (Memleak in splfixedarray with cycle reference). (Laruence)

22 Nov 2012, PHP 5.4.9

- Core:
  . Fixed bug #63305 (zend_mm_heap corrupted with traits). (Dmitry, Laruence)
  . Fixed bug #63369 ((un)serialize() leaves dangling pointers, causes crashes).
    (Tony, Andrew Sitnikov)
  . Fixed bug #63241 (PHP fails to open Windows deduplicated files).
    (daniel dot stelter-gliese at innogames dot de)
  . Fixed bug #62444 (Handle leak in is_readable on windows).
    (krazyest at seznam dot cz)

- Curl:
  . Fixed bug #63363 (Curl silently accepts boolean true for SSL_VERIFYHOST).
    Patch by John Jawed GitHub PR #221 (Anthony)

- Fileinfo:
  . Fixed bug #63248 (Load multiple magic files from a directory under Windows).
    (Anatoliy)

- Libxml
  . Fixed bug #63389 (Missing context check on libxml_set_streams_context()
    causes memleak). (Laruence)

- Mbstring:
  . Fixed bug #63447 (max_input_vars doesn't filter variables when
    mbstring.encoding_translation = On). (Laruence)

- OCI8:
  . Fixed bug #63265 (Add ORA-00028 to the PHP_OCI_HANDLE_ERROR macro)
    (Chris Jones)

- PCRE:
  . Fixed bug #63180 (Corruption of hash tables). (Dmitry)
  . Fixed bug #63055 (Segfault in zend_gc with SF2 testsuite).
    (Dmitry, Laruence)
  . Fixed bug #63284 (Upgrade PCRE to 8.31). (Anatoliy)

- PDO:
  . Fixed bug #63235 (buffer overflow in use of SQLGetDiagRec).
    (Martin Osvald, Remi)

- PDO_pgsql:
  . Fixed bug #62593 (Emulate prepares behave strangely with PARAM_BOOL).
    (Will Fitch)

- Phar:
  . Fixed bug #63297 (Phar fails to write an openssl based signature).
    (Anatoliy)

- Streams:
  . Fixed bug #63240 (stream_get_line() return contains delimiter string).
    (Tjerk, Gustavo)

- Reflection:
  . Fixed bug #63399 (ReflectionClass::getTraitAliases() incorrectly resolves
    traitnames). (Laruence)

18 Oct 2012, PHP 5.4.8

- CLI server:
  . Implemented FR #63242 (Default error page in PHP built-in web server uses
    outdated html/css). (pascal.chevrel@free.fr)
  . Changed response to unknown HTTP method to 501 according to RFC.
    (Niklas Lindgren).
  . Support HTTP PATCH method. Patch by Niklas Lindgren, GitHub PR #190.
    (Lars)

- Core:
  . Fixed bug #63219 (Segfault when aliasing trait method when autoloader
    throws excpetion). (Laruence)
  . Added optional second argument for assert() to specify custom message. Patch
    by Lonny Kapelushnik (lonny@lonnylot.com). (Lars)
  . Support building PHP with the native client toolchain. (Stuart Langley)
  . Added --offline option for tests. (Remi)
  . Fixed bug #63162 (parse_url does not match password component). (husman)
  . Fixed bug #63111 (is_callable() lies for abstract static method). (Dmitry)
  . Fixed bug #63093 (Segfault while load extension failed in zts-build).
    (Laruence)
  . Fixed bug #62976 (Notice: could not be converted to int when comparing
    some builtin classes). (Laruence)
  . Fixed bug #62955 (Only one directive is loaded from "Per Directory Values"
    Windows registry). (aserbulov at parallels dot com)
  . Fixed bug #62907 (Double free when use traits). (Dmitry)
  . Fixed bug #61767 (Shutdown functions not called in certain error
    situation). (Dmitry)
  . Fixed bug #60909 (custom error handler throwing Exception + fatal error
    = no shutdown function). (Dmitry)
  . Fixed bug #60723 (error_log error time has changed to UTC ignoring default
    timezone). (Laruence)

- cURL:
  . Fixed bug #62085 (file_get_contents a remote file by Curl wrapper will
    cause cpu Soaring). (Pierrick)

- Date:
  . Fixed bug #62896 ("DateTime->modify('+0 days')" modifies DateTime object)
    (Lonny Kapelushnik)
  . Fixed bug #62561 (DateTime add 'P1D' adds 25 hours). (Lonny Kapelushnik)

- DOM:
  . Fixed bug #63015 (Incorrect arginfo for DOMErrorHandler). (Rob)

- FPM:
  . Fixed bug #62954 (startup problems fpm / php-fpm). (fat)
  . Fixed bug #62886 (PHP-FPM may segfault/hang on startup). (fat)
  . Fixed bug #63085 (Systemd integration and daemonize). (remi, fat)
  . Fixed bug #62947 (Unneccesary warnings on FPM). (fat)
  . Fixed bug #62887 (Only /status?plain&full gives "last request cpu"). (fat)
  . Fixed bug #62216 (Add PID to php-fpm init.d script). (fat)

- OCI8:
  . Fixed bug #60901 (Improve "tail" syntax for AIX installation) (Chris Jones)

- OpenSSL:
  . Implemented FR #61421 (OpenSSL signature verification missing RMD160,
    SHA224, SHA256, SHA384, SHA512). (Mark Jones)

- PDO:
  . Fixed bug #63258 (seg fault with PDO and dblib using DBSETOPT(H->link,
    DBQUOTEDIDENT, 1)). (Laruence)
  . Fixed bug #63235 (buffer overflow in use of SQLGetDiagRec).
    (Martin Osvald, Remi)

- PDO Firebird:
  . Fixed bug #63214 (Large PDO Firebird Queries).
    (james at kenjim dot com)

- SOAP
  . Fixed bug #50997 (SOAP Error when trying to submit 2nd Element of a choice).
    (Dmitry)

- SPL:
  . Bug #62987 (Assigning to ArrayObject[null][something] overrides all
    undefined variables). (Laruence)

- mbstring:
  . Allow passing null as a default value to mb_substr() and mb_strcut(). Patch
    by Alexander Moskaliov via GitHub PR #133. (Lars)

- Filter extension:
  . Bug #49510: Boolean validation fails with FILTER_NULL_ON_FAILURE with empty
    string or false. (Lars)

- Sockets
  . Fixed bug #63000 (MCAST_JOIN_GROUP on OSX is broken, merge of PR 185 by
    Igor Wiedler). (Lars)

13 Sep 2012, PHP 5.4.7

- Core:
  . Fixed bug (segfault while build with zts and GOTO vm-kind). (Laruence)
  . Fixed bug #62844 (parse_url() does not recognize //). (Andrew Faulds).
  . Fixed bug #62829 (stdint.h included on platform where HAVE_STDINT_H is not
    set). (Felipe)
  . Fixed bug #62763 (register_shutdown_function and extending class).
    (Laruence)
  . Fixed bug #62725 (Calling exit() in a shutdown function does not return
    the exit value). (Laruence)
  . Fixed bug #62744 (dangling pointers made by zend_disable_class). (Laruence)
  . Fixed bug #62716 (munmap() is called with the incorrect length).
    (slangley@google.com)
  . Fixed bug #62358 (Segfault when using traits a lot). (Laruence)
  . Fixed bug #62328 (implementing __toString and a cast to string fails)
    (Laruence)
  . Fixed bug #51363 (Fatal error raised by var_export() not caught by error
    handler). (Lonny Kapelushnik)
  . Fixed bug #40459 (Stat and Dir stream wrapper methods do not call
    constructor). (Stas)

- CURL:
  . Fixed bug #62912 (CURLINFO_PRIMARY_* AND CURLINFO_LOCAL_* not exposed).
	(Pierrick)
  . Fixed bug #62839 (curl_copy_handle segfault with CURLOPT_FILE). (Pierrick)

- Intl:
  . Fixed Spoofchecker not being registered on ICU 49.1. (Gustavo)
  . Fix bug #62933 (ext/intl compilation error on icu 3.4.1). (Gustavo)
  . Fix bug #62915 (defective cloning in several intl classes). (Gustavo)

- Installation:
  . Fixed bug #62460 (php binaries installed as binary.dSYM). (Reeze Xia)

- PCRE:
  . Fixed bug #55856 (preg_replace should fail on trailing garbage).
    (reg dot php at alf dot nu)

- PDO:
  . Fixed bug #62685 (Wrong return datatype in PDO::inTransaction()). (Laruence)

- Reflection:
  . Fixed bug #62892 (ReflectionClass::getTraitAliases crashes on importing
    trait methods as private). (Felipe)
  . Fixed bug #62715 (ReflectionParameter::isDefaultValueAvailable() wrong
    result). (Laruence)

- Session:
  . Fixed bug (segfault due to retval is not initialized). (Laruence)
  . Fixed bug (segfault due to PS(mod_user_implemented) not be reseted
    when close handler call exit). (Laruence)

- SOAP
  . Fixed bug #50997 (SOAP Error when trying to submit 2nd Element of a choice).
    (Dmitry)

- SPL:
  . Fixed bug #62904 (Crash when cloning an object which inherits SplFixedArray)
    (Laruence)
  . Implemented FR #62840 (Add sort flag to ArrayObject::ksort). (Laruence)

- Standard:
  . Fixed bug #62836 (Seg fault or broken object references on unserialize()).
    (Laruence)

- FPM:
  . Merged PR 121 by minitux to add support for slow request counting on PHP
    FPM status page. (Lars)

16 Aug 2012, PHP 5.4.6

- CLI Server:
  . Implemented FR #62700 (have the console output 'Listening on
    http://localhost:8000'). (pascal.chevrel@free.fr)

- Core:
  . Fixed bug #62661 (Interactive php-cli crashes if include() is used in
    auto_prepend_file). (Laruence)
  . Fixed bug #62653: (unset($array[$float]) causes a crash). (Nikita Popov,
    Laruence)
  . Fixed bug #62565 (Crashes due non-initialized internal properties_table).
    (Felipe)
  . Fixed bug #60194 (--with-zend-multibyte and --enable-debug reports LEAK
    with run-test.php). (Laruence)

- CURL:
  . Fixed bug #62499 (curl_setopt($ch, CURLOPT_COOKIEFILE, "") returns false).
    (r.hampartsumyan@gmail.com, Laruence)

- DateTime:
  . Fixed Bug #62500 (Segfault in DateInterval class when extended). (Laruence)

- Fileinfo:
  . Fixed bug #61964 (finfo_open with directory causes invalid free).
    (reeze.xia@gmail.com)

- Intl:
  . Fixed bug #62564 (Extending MessageFormatter and adding property causes
    crash). (Felipe)

- MySQLnd:
  . Fixed bug #62594 (segfault in mysqlnd_res_meta::set_mode). (Laruence)

- readline:
  . Fixed bug #62612 (readline extension compilation fails with
    sapi/cli/cli.h: No such file). (Johannes)

- Reflection:
  . Implemented FR #61602 (Allow access to name of constant used as default
    value). (reeze.xia@gmail.com)

- SimpleXML:
  . Implemented FR #55218 Get namespaces from current node. (Lonny)

- SPL:
  . Fixed bug #62616 (ArrayIterator::count() from IteratorIterator instance
    gives Segmentation fault). (Laruence, Gustavo)
  . Fixed bug #61527 (ArrayIterator gives misleading notice on next() when
    moved to the end). (reeze.xia@gmail.com)

- Streams:
  . Fixed bug #62597 (segfault in php_stream_wrapper_log_error with ZTS build).
    (Laruence)

- Zlib:
  . Fixed bug #55544 (ob_gzhandler always conflicts with
    zlib.output_compression). (Laruence)

19 Jul 2012, PHP 5.4.5

- Core:
  . Fixed bug #62443 (Crypt SHA256/512 Segfaults With Malformed
    Salt). (Anthony Ferrara)
  . Fixed bug #62432 (ReflectionMethod random corrupt memory on high
    concurrent). (Johannes)
  . Fixed bug #62373 (serialize() generates wrong reference to the object).
    (Moriyoshi)
  . Fixed bug #62357 (compile failure: (S) Arguments missing for built-in
    function __memcmp). (Laruence)
  . Fixed bug #61998 (Using traits with method aliases appears to result in
    crash during execution). (Dmitry)
  . Fixed bug #51094 (parse_ini_file() with INI_SCANNER_RAW cuts a value that
    includes a semi-colon). (Pierrick)
  . Fixed potential overflow in _php_stream_scandir (CVE-2012-2688).
    (Jason Powell, Stas)

- EXIF:
  . Fixed information leak in ext exif (discovered by Martin Noga,
    Matthew "j00ru" Jurczyk, Gynvael Coldwind)

- FPM:
  . Fixed bug #62205 (php-fpm segfaults (null passed to strstr)). (fat)
  . Fixed bug #62160 (Add process.priority to set nice(2) priorities). (fat)
  . Fixed bug #62153 (when using unix sockets, multiples FPM instances
  . Fixed bug #62033 (php-fpm exits with status 0 on some failures to start).
    (fat)
  . Fixed bug #61839 (Unable to cross-compile PHP with --enable-fpm). (fat)
  . Fixed bug #61835 (php-fpm is not allowed to run as root). (fat)
  . Fixed bug #61295 (php-fpm should not fail with commented 'user'
  . Fixed bug #61218 (FPM drops connection while receiving some binary values
    in FastCGI requests). (fat)
  . Fixed bug #61045 (fpm don't send error log to fastcgi clients). (fat)
    for non-root start). (fat)
  . Fixed bug #61026 (FPM pools can listen on the same address). (fat)
    can be launched without errors). (fat)

- Iconv:
  . Fix bug #55042 (Erealloc in iconv.c unsafe). (Stas)

- Intl:
  . Fixed bug #62083 (grapheme_extract() memory leaks). (Gustavo)
  . ResourceBundle constructor now accepts NULL for the first two arguments.
    (Gustavo)
  . Fixed bug #62081 (IntlDateFormatter constructor leaks memory when called
    twice). (Gustavo)
  . Fixed bug #62070 (Collator::getSortKey() returns garbage). (Gustavo)
  . Fixed bug #62017 (datefmt_create with incorrectly encoded timezone leaks
    pattern). (Gustavo)
  . Fixed bug #60785 (memory leak in IntlDateFormatter constructor). (Gustavo)

- JSON:
  . Fixed bug #61359 (json_encode() calls too many reallocs). (Stas)

- libxml:
  . Fixed bug #62266 (Custom extension segfaults during xmlParseFile with FPM
    SAPI). (Gustavo)

- Phar:
  . Fixed bug #62227 (Invalid phar stream path causes crash). (Felipe)

- Readline:
  . Fixed bug #62186 (readline fails to compile - void function should not
    return a value). (Johannes)

- Reflection:
  . Fixed bug #62384 (Attempting to invoke a Closure more than once causes
    segfault). (Felipe)
  . Fixed bug #62202 (ReflectionParameter::getDefaultValue() memory leaks
    with constant). (Laruence)

- Sockets:
  . Fixed bug #62025 (__ss_family was changed on AIX 5.3). (Felipe)

- SPL:
  . Fixed bug #62433 (Inconsistent behavior of RecursiveDirectoryIterator to
    dot files). (Laruence)
  . Fixed bug #62262 (RecursiveArrayIterator does not implement Countable).
    (Nikita Popov)

- XML Writer:
  . Fixed bug #62064 (memory leak in the XML Writer module).
    (jean-pierre dot lozi at lip6 dot fr)

- Zip:
  . Upgraded libzip to 0.10.1 (Anatoliy)

14 Jun 2012, PHP 5.4.4

- COM:
  . Fixed bug #62146 com_dotnet cannot be built shared. (Johannes)

- CLI Server:
  . Implemented FR #61977 (Need CLI web-server support for files with .htm &
    svg extensions). (Sixd, Laruence)
  . Improved performance while sending error page, this also fixed
    bug #61785 (Memory leak when access a non-exists file without router).
    (Laruence)
  . Fixed bug #61546 (functions related to current script failed when chdir()
    in cli sapi). (Laruence, reeze.xia@gmail.com)

- Core:
  . Fixed missing bound check in iptcparse(). (chris at chiappa.net)
  . Fixed CVE-2012-2143. (Solar Designer)
  . Fixed bug #62097 (fix for for bug #54547). (Gustavo)
  . Fixed bug #62005 (unexpected behavior when incrementally assigning to a
    member of a null object). (Laruence)
  . Fixed bug #61978 (Object recursion not detected for classes that implement
    JsonSerializable). (Felipe)
  . Fixed bug #61991 (long overflow in realpath_cache_get()). (Anatoliy)
  . Fixed bug #61922 (ZTS build doesn't accept zend.script_encoding config).
    (Laruence)
  . Fixed bug #61827 (incorrect \e processing on Windows) (Anatoliy)
  . Fixed bug #61782 (__clone/__destruct do not match other methods when checking
    access controls). (Stas)
  . Fixed bug #61764 ('I' unpacks n as signed if n > 2^31-1 on LP64). (Gustavo)
  . Fixed bug #61761 ('Overriding' a private static method with a different
    signature causes crash). (Laruence)
  . Fixed bug #61730 (Segfault from array_walk modifying an array passed by
    reference). (Laruence)
  . Fixed bug #61728 (PHP crash when calling ob_start in request_shutdown
    phase). (Laruence)
  . Fixed bug #61713 (Logic error in charset detection for htmlentities).
    (Anatoliy)
  . Fixed bug #61660 (bin2hex(hex2bin($data)) != $data). (Nikita Popov)
  . Fixed bug #61650 (ini parser crashes when using ${xxxx} ini variables
    (without apache2)). (Laruence)
  . Fixed bug #61605 (header_remove() does not remove all headers). (Laruence)
  . Fixed bug #54547 (wrong equality of string numbers). (Gustavo)
  . Fixed bug #54197 ([PATH=] sections incompatibility with user_ini.filename
    set to null). (Anatoliy)
  . Changed php://fd to be available only for CLI.

- CURL:
  . Fixed bug #61948 (CURLOPT_COOKIEFILE '' raises open_basedir restriction).
    (Laruence)

- Fileinfo
  . Fixed bug #61812 (Uninitialised value used in libmagic).
    (Laruence, Gustavo)
  . Fixed bug #61566 failure caused by the posix lseek and read versions
    under windows in cdf_read(). (Anatoliy)
  . Fixed bug #61565 where php_stream_open_wrapper_ex tries to open a
    directory descriptor under windows. (Anatoliy)

- Intl
  . Fixed bug #62082 (Memory corruption in internal function
    get_icu_disp_value_src_php()). (Gustavo)

- Libxml:
  . Fixed bug #61617 (Libxml tests failed(ht is already destroyed)).
    (Laruence)

- PDO:
  . Fixed bug #61755 (A parsing bug in the prepared statements can lead to
    access violations). (Johannes)

- Phar:
  . Fixed bug #61065 (Secunia SA44335, CVE-2012-2386). (Rasmus)

- Pgsql:
  . Added pg_escape_identifier/pg_escape_literal. (Yasuo Ohgaki)

- Streams:
  . Fixed bug #61961 (file_get_contents leaks when access empty file with
    maxlen set). (Reeze)

- Zlib:
  . Fixed bug #61820 (using ob_gzhandler will complain about headers already
    sent when no compression). (Mike)
  . Fixed bug #61443 (can't change zlib.output_compression on the fly). (Mike)
  . Fixed bug #60761 (zlib.output_compression fails on refresh). (Mike)

08 May 2012, PHP 5.4.3

- CGI
  . Re-Fix PHP-CGI query string parameter vulnerability, CVE-2012-1823.
    (Stas)
  . Fix bug #61807 - Buffer Overflow in apache_request_headers.
    (nyt-php at countercultured dot net).

03 May 2012, PHP 5.4.2

- Fix PHP-CGI query string parameter vulnerability, CVE-2012-1823. (Rasmus)

26 Apr 2012, PHP 5.4.1

- CLI Server:
  . Fixed bug #61461 (missing checks around malloc() calls). (Ilia)
  . Implemented FR #60850 (Built in web server does not set
    $_SERVER['SCRIPT_FILENAME'] when using router). (Laruence)
  . "Connection: close" instead of "Connection: closed" (Gustavo)

- Core:
  . Fixed crash in ZTS using same class in many threads. (Johannes)
  . Fixed bug #61374 (html_entity_decode tries to decode code points that don't
    exist in ISO-8859-1). (Gustavo)
  . Fixed bug #61273 (call_user_func_array with more than 16333 arguments
    leaks / crashes). (Laruence)
  . Fixed bug #61225 (Incorrect lexing of 0b00*+<NUM>). (Pierrick)
  . Fixed bug #61165 (Segfault - strip_tags()). (Laruence)
  . Fixed bug #61106 (Segfault when using header_register_callback). (Nikita
    Popov)
  . Fixed bug #61087 (Memory leak in parse_ini_file when specifying
    invalid scanner mode). (Nikic, Laruence)
  . Fixed bug #61072 (Memory leak when restoring an exception handler).
    (Nikic, Laruence)
  . Fixed bug #61058 (array_fill leaks if start index is PHP_INT_MAX).
    (Laruence)
  . Fixed bug #61052 (Missing error check in trait 'insteadof' clause). (Stefan)
  . Fixed bug #61011 (Crash when an exception is thrown by __autoload
    accessing a static property). (Laruence)
  . Fixed bug #61000 (Exceeding max nesting level doesn't delete numerical
    vars). (Laruence)
  . Fixed bug #60978 (exit code incorrect). (Laruence)
  . Fixed bug #60911 (Confusing error message when extending traits). (Stefan)
  . Fixed bug #60801 (strpbrk() mishandles NUL byte). (Adam)
  . Fixed bug #60717 (Order of traits in use statement can cause a fatal
    error). (Stefan)
  . Fixed bug #60573 (type hinting with "self" keyword causes weird errors).
    (Laruence)
  . Fixed bug #60569 (Nullbyte truncates Exception $message). (Ilia)
  . Fixed bug #52719 (array_walk_recursive crashes if third param of the
    function is by reference). (Nikita Popov)
  . Improve performance of set_exception_handler while doing reset (Laruence)

- fileinfo:
  . Fix fileinfo test problems. (Anatoliy Belsky)

- FPM
  . Fixed bug #61430 (Transposed memset() params in sapi/fpm/fpm/fpm_shm.c).
    (michaelhood at gmail dot com, Ilia)

- Ibase
  . Fixed bug #60947 (Segmentation fault while executing ibase_db_info).
    (Ilia)

- Installation
  . Fixed bug #61172 (Add Apache 2.4 support). (Chris Jones)

- Intl:
  . Fixed bug #61487 (Incorrent bounds checking in grapheme_strpos).
    (Stas)

- mbstring:
  . MFH mb_ereg_replace_callback() for security enhancements. (Rui)

- mysqli
  . Fixed bug #61003 (mysql_stat() require a valid connection). (Johannes).

- mysqlnd
  . Fixed bug #61704 (Crash apache, phpinfo() threading issue). (Johannes)
  . Fixed bug #60948 (mysqlnd FTBFS when -Wformat-security is enabled).
    (Johannes)

- PDO
  . Fixed bug #61292 (Segfault while calling a method on an overloaded PDO
    object). (Laruence)

- PDO_mysql
  . Fixed bug #61207 (PDO::nextRowset() after a multi-statement query doesn't
    always work). (Johannes)
  . Fixed bug #61194 (PDO should export compression flag with myslqnd).
    (Johannes)

- PDO_odbc
  . Fixed bug #61212 (PDO ODBC Segfaults on SQL_SUCESS_WITH_INFO). (Ilia)

- Phar
  . Fixed bug #61184 (Phar::webPhar() generates headers with trailing NUL
    bytes). (Nikita Popov)

- Readline:
  . Fixed bug #61088 (Memory leak in readline_callback_handler_install).
    (Nikic, Laruence)

- Reflection:
  . Implemented FR #61602 (Allow access to the name of constant
    used as function/method parameter's default value). (reeze.xia@gmail.com)
  . Fixed bug #60968 (Late static binding doesn't work with
    ReflectionMethod::invokeArgs()). (Laruence)

- Session
  . Fixed bug #60634 (Segmentation fault when trying to die() in
    SessionHandler::write()). (Ilia)

- SOAP
  . Fixed bug #61423 (gzip compression fails). (Ilia)
  . Fixed bug #60887 (SoapClient ignores user_agent option and sends no
    User-Agent header). (carloschilazo at gmail dot com)
  . Fixed bug #60842, #51775 (Chunked response parsing error when
    chunksize length line is > 10 bytes). (Ilia)
  . Fixed bug #49853 (Soap Client stream context header option ignored).
    (Dmitry)

- SPL:
  . Fixed bug #61453 (SplObjectStorage does not identify objects correctly).
    (Gustavo)
  . Fixed bug #61347 (inconsistent isset behavior of Arrayobject). (Laruence)

- Standard:
  . Fixed memory leak in substr_replace. (Pierrick)
  . Make max_file_uploads ini directive settable outside of php.ini (Rasmus)
  . Fixed bug #61409 (Bad formatting on phpinfo()). (Jakub Vrana)
  . Fixed bug #60222 (time_nanosleep() does validate input params). (Ilia)
  . Fixed bug #60106 (stream_socket_server silently truncates long unix socket
    paths). (Ilia)

- XMLRPC:
  . Fixed bug #61264 (xmlrpc_parse_method_descriptions leaks temporary
    variable). (Nikita Popov)
  . Fixed bug #61097 (Memory leak in xmlrpc functions copying zvals). (Nikita
    Popov)

- Zlib:
  . Fixed bug #61306 (initialization of global inappropriate for ZTS). (Gustavo)
  . Fixed bug #61287 (A particular string fails to decompress). (Mike)
  . Fixed bug #61139 (gzopen leaks when specifying invalid mode). (Nikita Popov)

01 Mar 2012, PHP 5.4.0

- Installation:
  . autoconf 2.59+ is now supported (and required) for generating the
    configure script with ./buildconf. Autoconf 2.60+ is desirable
    otherwise the configure help order may be incorrect.  (Rasmus, Chris Jones)

- Removed legacy features:
  . break/continue $var syntax. (Dmitry)
  . Safe mode and all related php.ini options. (Kalle)
  . register_globals and register_long_arrays php.ini options. (Kalle)
  . import_request_variables(). (Kalle)
  . allow_call_time_pass_reference. (Pierrick)
  . define_syslog_variables php.ini option and its associated function. (Kalle)
  . highlight.bg php.ini option. (Kalle)
  . safe_mode, safe_mode_gid, safe_mode_include_dir,
    safe_mode_exec_dir, safe_mode_allowed_env_vars and
    safe_mode_protected_env_vars php.ini options.
  . zend.ze1_compatibility_mode php.ini option.
  . Session bug compatibility mode (session.bug_compat_42 and
    session.bug_compat_warn php.ini options). (Kalle)
  . session_is_registered(), session_register() and session_unregister()
    functions. (Kalle)
  . y2k_compliance php.ini option. (Kalle)
  . magic_quotes_gpc, magic_quotes_runtime and magic_quotes_sybase
    php.ini options. get_magic_quotes_gpc, get_magic_quotes_runtime are kept
    but always return false, set_magic_quotes_runtime raises an
    E_CORE_ERROR. (Pierrick, Pierre)
  . Removed support for putenv("TZ=..") for setting the timezone. (Derick)
  . Removed the timezone guessing algorithm in case the timezone isn't set with
    date.timezone or date_default_timezone_set(). Instead of a guessed
    timezone, "UTC" is now used instead. (Derick)

- Moved extensions to PECL:
  . ext/sqlite.  (Note: the ext/sqlite3 and ext/pdo_sqlite extensions are
    not affected) (Johannes)

- General improvements:
  . Added short array syntax support ([1,2,3]), see UPGRADING guide for full
    details. (rsky0711 at gmail . com, sebastian.deutsch at 9elements . com,
    Pierre)
  . Added binary number format (0b001010). (Jonah dot Harris at gmail dot com)
  . Added support for Class::{expr}() syntax (Pierrick)
  . Added multibyte support by default. Previously PHP had to be compiled
    with --enable-zend-multibyte.  Now it can be enabled or disabled through
    the zend.multibyte directive in php.ini. (Dmitry)
  . Removed compile time dependency from ext/mbstring (Dmitry)
  . Added support for Traits. (Stefan, with fixes by Dmitry and Laruence)
  . Added closure $this support back. (Stas)
  . Added array dereferencing support. (Felipe)
  . Added callable typehint. (Hannes)
  . Added indirect method call through array. FR #47160. (Felipe)
  . Added DTrace support. (David Soria Parra)
  . Added class member access on instantiation (e.g. (new foo)->bar()) support.
    (Felipe)
  . <?= is now always available regardless of the short_open_tag setting. (Rasmus)
  . Implemented Zend Signal Handling (configurable option --enable-zend-signals,
    off by default). (Lucas Nealan, Arnaud Le Blanc, Brian Shire, Ilia)
  . Improved output layer, see README.NEW-OUTPUT-API for internals. (Mike)
  . Improved UNIX build system to allow building multiple PHP binary SAPIs and
    one SAPI module the same time. FR #53271, FR #52419. (Jani)
  . Implemented closure rebinding as parameter to bindTo. (Gustavo Lopes)
  . Improved the warning message of incompatible arguments. (Laruence)
  . Improved ternary operator performance when returning arrays. (Arnaud, Dmitry)
  . Changed error handlers to only generate docref links when the docref_root
    php.ini setting is not empty. (Derick)
  . Changed silent conversion of array to string to produce a notice. (Patrick)
  . Changed default encoding from ISO-8859-1 to UTF-8 when not specified in
    htmlspecialchars and htmlentities. (Rasmus)
  . Changed casting of null/''/false into an Object when adding a property
    from E_STRICT into a warning. (Scott)
  . Changed E_ALL to include E_STRICT. (Stas)
  . Disabled Windows CRT warning by default, can be enabled again using the
    php.ini directive windows_show_crt_warnings. (Pierre)
  . Fixed bug #55378: Binary number literal returns float number though its
    value is small enough. (Derick)

- Improved Zend Engine memory usage: (Dmitry)
  . Improved parse error messages. (Felipe)
  . Replaced zend_function.pass_rest_by_reference by
    ZEND_ACC_PASS_REST_BY_REFERENCE in zend_function.fn_flags.
  . Replaced zend_function.return_reference by ZEND_ACC_RETURN_REFERENCE
    in zend_function.fn_flags.
  . Removed zend_arg_info.required_num_args as it was only needed for internal
    functions. Now the first arg_info for internal functions (which has special
    meaning) is represented by the zend_internal_function_info structure.
  . Moved zend_op_array.size, size_var, size_literal, current_brk_cont,
    backpatch_count into CG(context) as they are used only during compilation.
  . Moved zend_op_array.start_op into EG(start_op) as it's used only for
    'interactive' execution of a single top-level op-array.
  . Replaced zend_op_array.done_pass_two by ZEND_ACC_DONE_PASS_TWO in
    zend_op_array.fn_flags.
  . op_array.vars array is trimmed (reallocated) during pass_two.
  . Replaced zend_class_entry.constants_updated by ZEND_ACC_CONSTANTS_UPDATED
    in zend_class_entry.ce_flags.
  . Reduced the size of zend_class_entry by sharing the same memory space
    by different information for internal and user classes.
    See zend_class_entry.info union.
  . Reduced size of temp_variable.

- Improved Zend Engine - performance tweaks and optimizations: (Dmitry)
  . Inlined most probable code-paths for arithmetic operations directly into
    executor.
  . Eliminated unnecessary iterations during request startup/shutdown.
  . Changed $GLOBALS into a JIT autoglobal, so it's initialized only if used.
    (this may affect opcode caches!)
  . Improved performance of @ (silence) operator.
  . Simplified string offset reading. Given $str="abc" then $str[1][0] is now
    a legal construct.
  . Added caches to eliminate repeatable run-time bindings of functions,
    classes, constants, methods and properties.
  . Added concept of interned strings. All strings constants known at compile
    time are allocated in a single copy and never changed.
  . ZEND_RECV now always has IS_CV as its result.
  . ZEND_CATCH now has to be used only with constant class names.
  . ZEND_FETCH_DIM_? may fetch array and dimension operands in different order.
  . Simplified ZEND_FETCH_*_R operations. They can't be used with the
    EXT_TYPE_UNUSED flag any more. This is a very rare and useless case.
    ZEND_FREE might be required after them instead.
  . Split ZEND_RETURN into two new instructions ZEND_RETURN and
    ZEND_RETURN_BY_REF.
  . Optimized access to global constants using values with pre-calculated
    hash_values from the literals table.
  . Optimized access to static properties using executor specialization.
    A constant class name may be used as a direct operand of ZEND_FETCH_*
    instruction without previous ZEND_FETCH_CLASS.
  . zend_stack and zend_ptr_stack allocation is delayed until actual usage.

- Other improvements to Zend Engine:
  . Added an optimization which saves memory and emalloc/efree calls for empty
    HashTables. (Stas, Dmitry)
  . Added ability to reset user opcode handlers (Yoram).
  . Changed the structure of op_array.opcodes. The constant values are moved from
    opcode operands into a separate literal table. (Dmitry)
  . Fixed (disabled) inline-caching for ZEND_OVERLOADED_FUNCTION methods.
    (Dmitry)

- Improved core functions:
  . Enforce an extended class' __construct arguments to match the
    abstract constructor in the base class.
  . Disallow reusing superglobal names as parameter names.
  . Added optional argument to debug_backtrace() and debug_print_backtrace()
    to limit the amount of stack frames returned. (Sebastian, Patrick)
  . Added hex2bin() function. (Scott)
  . number_format() no longer truncates multibyte decimal points and thousand
    separators to the first byte. FR #53457. (Adam)
  . Added support for object references in recursive serialize() calls.
    FR #36424. (Mike)
  . Added support for SORT_NATURAL and SORT_FLAG_CASE in array
    sort functions (sort, rsort, ksort, krsort, asort, arsort and
    array_multisort). FR#55158 (Arpad)
  . Added stream metadata API support and stream_metadata() stream class
    handler. (Stas)
  . User wrappers can now define a stream_truncate() method that responds
    to truncation, e.g. through ftruncate(). FR #53888. (Gustavo)
  . Improved unserialize() performance.
    (galaxy dot mipt at gmail dot com, Kalle)
  . Changed array_combine() to return empty array instead of FALSE when both
    parameter arrays are empty. FR #34857. (joel.perras@gmail.com)
  . Fixed bug #61095 (Incorect lexing of 0x00*+<NUM>). (Etienne)
  . Fixed bug #60965 (Buffer overflow on htmlspecialchars/entities with
    $double=false). (Gustavo)
  . Fixed bug #60895 (Possible invalid handler usage in windows random
    functions). (Pierre)
  . Fixed bug #60879 (unserialize() Does not invoke __wakeup() on object).
    (Pierre, Steve)
  . Fixed bug #60825 (Segfault when running symfony 2 tests).
    (Dmitry, Laruence)
  . Fixed bug #60627 (httpd.worker segfault on startup with php_value).
  . Fixed bug #60613 (Segmentation fault with $cls->{expr}() syntax). (Dmitry)
  . Fixed bug #60611 (Segmentation fault with Cls::{expr}() syntax). (Laruence)
    (Laruence)
  . Fixed bug #60558 (Invalid read and writes). (Laruence)
  . Fixed bug #60444 (Segmentation fault with include & class extending).
    (Laruence, Dmitry).
  . Fixed bug #60362 (non-existent sub-sub keys should not have values).
    (Laruence, alan_k, Stas)
  . Fixed bug #60350 (No string escape code for ESC (ascii 27), normally \e).
    (php at mickweiss dot com)
  . Fixed bug #60321 (ob_get_status(true) no longer returns an array when
    buffer is empty). (Pierrick)
  . Fixed bug #60282 (Segfault when using ob_gzhandler() with open buffers).
    (Laruence)
  . Fixed bug #60240 (invalid read/writes when unserializing specially crafted
    strings). (Mike)
  . Fixed bug #60227 (header() cannot detect the multi-line header with
     CR(0x0D)). (rui)
  . Fixed bug #60174 (Notice when array in method prototype error).
    (Laruence)
  . Fixed bug #60169 (Conjunction of ternary and list crashes PHP).
    (Laruence)
  . Fixed bug #60038 (SIGALRM cause segfault in php_error_cb). (Laruence)
    (klightspeed at netspace dot net dot au)
  . Fixed bug #55871 (Interruption in substr_replace()). (Stas)
  . Fixed bug #55801 (Behavior of unserialize has changed). (Mike)
  . Fixed bug #55758 (Digest Authenticate missed in 5.4) . (Laruence)
  . Fixed bug #55748 (multiple NULL Pointer Dereference with zend_strndup())
    (CVE-2011-4153). (Stas)
  . Fixed bug #55124 (recursive mkdir fails with current (dot) directory in path).
    (Pierre)
  . Fixed bug #55084 (Function registered by header_register_callback is
    called only once per process). (Hannes)
  . Implement FR #54514 (Get php binary path during script execution).
    (Laruence)
  . Fixed bug #52211 (iconv() returns part of string on error). (Felipe)
  . Fixed bug #51860 (Include fails with toplevel symlink to /). (Dmitry)

- Improved generic SAPI support:
  . Added $_SERVER['REQUEST_TIME_FLOAT'] to include microsecond precision.
    (Patrick)
  . Added header_register_callback() which is invoked immediately
    prior to the sending of headers and after default headers have
    been added. (Scott)
  . Added http_response_code() function. FR #52555. (Paul Dragoonis, Kalle)
  . Fixed bug #55500 (Corrupted $_FILES indices lead to security concern).
    (CVE-2012-1172). (Stas)
  . Fixed bug #54374 (Insufficient validating of upload name leading to
    corrupted $_FILES indices). (CVE-2012-1172). (Stas, lekensteyn at gmail dot com)

- Improved CLI SAPI:
  . Added built-in web server that is intended for testing purpose.
    (Moriyoshi, Laruence, and fixes by Pierre, Derick, Arpad,
    chobieee at gmail dot com)
  . Added command line option --rz <name> which shows information of the
    named Zend extension. (Johannes)
  . Interactive readline shell improvements: (Johannes)
    . Added "cli.pager" php.ini setting to set a pager for output.
    . Added "cli.prompt" php.ini setting to configure the shell prompt.
    . Added shortcut #inisetting=value to change php.ini settings at run-time.
    . Changed shell not to terminate on fatal errors.
    . Interactive shell works with shared readline extension. FR #53878.

- Improved CGI/FastCGI SAPI: (Dmitry)
  . Added apache compatible functions: apache_child_terminate(),
    getallheaders(), apache_request_headers() and apache_response_headers()
  . Improved performance of FastCGI request parsing.
  . Fixed reinitialization of SAPI callbacks after php_module_startup().
    (Dmitry)

- Improved PHP-FPM SAPI:
  . Removed EXPERIMENTAL flag. (fat)
  . Fixed bug #60659 (FPM does not clear auth_user on request accept).
    (bonbons at linux-vserver dot org)

- Improved Litespeed SAPI:
  . Fixed bug #55769 (Make Fails with "Missing Separator" error). (Adam)

- Improved Date extension:
  . Added the + modifier to parseFromFormat to allow trailing text in the
    string to parse without throwing an error. (Stas, Derick)

- Improved DBA extension:
  . Added Tokyo Cabinet abstract DB support. (Michael Maclean)
  . Added Berkeley DB 5 support. (Johannes, Chris Jones)

- Improved DOM extension:
  . Added the ability to pass options to loadHTML (Chregu, fxmulder at gmail dot com)

- Improved filesystem functions:
  . scandir() now accepts SCANDIR_SORT_NONE as a possible sorting_order value.
    FR #53407. (Adam)

- Improved HASH extension:
  . Added Jenkins's one-at-a-time hash support. (Martin Jansen)
  . Added FNV-1 hash support. (Michael Maclean)
  . Made Adler32 algorithm faster. FR #53213. (zavasek at yandex dot ru)
  . Removed Salsa10/Salsa20, which are actually stream ciphers (Mike)
  . Fixed bug #60221 (Tiger hash output byte order) (Mike)

- Improved intl extension:
  . Added Spoofchecker class, allows checking for visibly confusable characters and
    other security issues. (Scott)
  . Added Transliterator class, allowing transliteration of strings.
    (Gustavo)
  . Added support for UTS #46. (Gustavo)
  . Fixed build on Fedora 15 / Ubuntu 11. (Hannes)
  . Fixed bug #55562 (grapheme_substr() returns false on big length). (Stas)

- Improved JSON extension:
  . Added new json_encode() option JSON_UNESCAPED_UNICODE. FR #53946.
    (Alexander, Gwynne)
  . Added JsonSerializable interface. (Sara)
  . Added JSON_BIGINT_AS_STRING, extended json_decode() sig with $options.
    (Sara)
  . Added support for JSON_NUMERIC_CHECK option in json_encode() that converts
    numeric strings to integers. (Ilia)
  . Added new json_encode() option JSON_UNESCAPED_SLASHES. FR #49366. (Adam)
  . Added new json_encode() option JSON_PRETTY_PRINT. FR #44331. (Adam)

- Improved LDAP extension:
  . Added paged results support. FR #42060. (ando@OpenLDAP.org,
    iarenuno@eteo.mondragon.edu, jeanseb@au-fil-du.net, remy.saissy@gmail.com)

- Improved mbstring extension:
  . Added Shift_JIS/UTF-8 Emoji (pictograms) support. (Rui)
  . Added JIS X0213:2004 (Shift_JIS-2004, EUC-JP-2004, ISO-2022-JP-2004)
    support. (Rui)
  . Ill-formed UTF-8 check for security enhancements. (Rui)
  . Added MacJapanese (Shift_JIS) and gb18030 encoding support. (Rui)
  . Added encode/decode in hex format to mb_[en|de]code_numericentity(). (Rui)
  . Added user JIS X0213:2004 (Shift_JIS-2004, EUC-JP-2004, ISO-2022-JP-2004)
    support. (Rui)
  . Added the user defined area for CP936 and CP950 (Rui).
  . Fixed bug #60306 (Characters lost while converting from cp936 to utf8).
    (Laruence)

- Improved MySQL extensions:
  . MySQL: Deprecated mysql_list_dbs(). FR #50667. (Andrey)
  . mysqlnd: Added named pipes support. FR #48082. (Andrey)
  . MySQLi: Added iterator support in MySQLi. mysqli_result implements
    Traversable. (Andrey, Johannes)
  . PDO_mysql: Removed support for linking with MySQL client libraries older
    than 4.1. (Johannes)
  . ext/mysql, mysqli and pdo_mysql now use mysqlnd by default. (Johannes)
  . Fixed bug #55473 (mysql_pconnect leaks file descriptors on reconnect).
    (Andrey, Laruence)
  . Fixed bug #55653 (PS crash with libmysql when binding same variable as
    param and out). (Laruence)

- Improved OpenSSL extension:
  . Added AES support. FR #48632. (yonas dot y at gmail dot com, Pierre)
  . Added no padding option to openssl_encrypt()/openssl_decrypt(). (Scott)
  . Use php's implementation for Windows Crypto API in
    openssl_random_pseudo_bytes. (Pierre)
  . On error in openssl_random_pseudo_bytes() made sure we set strong result
    to false. (Scott)
  . Fixed possible attack in SSL sockets with SSL 3.0 / TLS 1.0.
    CVE-2011-3389. (Scott)
  . Fixed bug #61124 (Crash when decoding an invalid base64 encoded string).
    (me at ktamura dot com, Scott)

- Improved PDO:
  . Fixed PDO objects binary incompatibility. (Dmitry)

- PDO DBlib driver:
  . Added nextRowset support.
  . Fixed bug #50755 (PDO DBLIB Fails with OOM).

- Improved PostgreSQL extension:
  . Added support for "extra" parameter for PGNotify().
    (r dot i dot k at free dot fr, Ilia)

- Improved PCRE extension:
  . Changed third parameter of preg_match_all() to optional. FR #53238. (Adam)

- Improved Readline extension:
  . Fixed bug #54450 (Enable callback support when built against libedit).
    (fedora at famillecollet dot com, Hannes)

- Improved Reflection extension:
  . Added ReflectionClass::newInstanceWithoutConstructor() to create a new
    instance of a class without invoking its constructor. FR #55490.
    (Sebastian)
  . Added ReflectionExtension::isTemporary() and
    ReflectionExtension::isPersistent() methods. (Johannes)
  . Added ReflectionZendExtension class. (Johannes)
  . Added ReflectionClass::isCloneable(). (Felipe)

- Improved Session extension:
  . Expose session status via new function, session_status (FR #52982) (Arpad)
  . Added support for object-oriented session handlers. (Arpad)
  . Added support for storing upload progress feedback in session data. (Arnaud)
  . Changed session.entropy_file to default to /dev/urandom or /dev/arandom if
    either is present at compile time. (Rasmus)
  . Fixed bug #60860 (session.save_handler=user without defined function core
    dumps). (Felipe)
  . Implement FR #60551 (session_set_save_handler should support a core's
    session handler interface). (Arpad)
  . Fixed bug #60640 (invalid return values). (Arpad)

- Improved SNMP extension (Boris Lytochkin):
  . Added OO API. FR #53594 (php-snmp rewrite).
  . Sanitized return values of existing functions. Now it returns FALSE on
    failure.
  . Allow ~infinite OIDs in GET/GETNEXT/SET queries. Autochunk them to max_oids
    upon request.
  . Introducing unit tests for extension with ~full coverage.
  . IPv6 support. (FR #42918)
  . Way of representing OID value can now be changed when SNMP_VALUE_OBJECT
    is used for value output mode. Use or'ed SNMP_VALUE_LIBRARY(default if
    not specified) or SNMP_VALUE_PLAIN. (FR #54502)
  . Fixed bug #60749 (SNMP module should not strip non-standard SNMP port
    from hostname). (Boris Lytochkin)
  . Fixed bug #60585 (php build fails with USE flag snmp when IPv6 support
    is disabled). (Boris Lytochkin)
  . Fixed bug #53862 (snmp_set_oid_output_format does not allow returning to default)
  . Fixed bug #46065 (snmp_set_quick_print() persists between requests)
  . Fixed bug #45893 (Snmp buffer limited to 2048 char)
  . Fixed bug #44193 (snmp v3 noAuthNoPriv doesn't work)

- Improved SOAP extension:
  . Added new SoapClient option "keep_alive". FR #60329. (Pierrick)
  . Fixed basic HTTP authentication for WSDL sub requests. (Dmitry)

- Improved SPL extension:
  . Added RegexIterator::getRegex() method. (Joshua Thijssen)
  . Added SplObjectStorage::getHash() hook. (Etienne)
  . Added CallbackFilterIterator and RecursiveCallbackFilterIterator. (Arnaud)
  . Added missing class_uses(..) as pointed out by #55266 (Stefan)
  . Immediately reject wrong usages of directories under Spl(Temp)FileObject
    and friends. (Etienne, Pierre)
  . FilesystemIterator, GlobIterator and (Recursive)DirectoryIterator now use
    the default stream context. (Hannes)
  . Fixed bug #60201 (SplFileObject::setCsvControl does not expose third
    argument via Reflection). (Peter)
  . Fixed bug #55287 (spl_classes() not includes CallbackFilter classes)
    (sasezaki at gmail dot com, salathe)

- Improved Sysvshm extension:
  . Fixed bug #55750 (memory copy issue in sysvshm extension).
    (Ilia, jeffhuang9999 at gmail dot com)

- Improved Tidy extension:
  . Fixed bug #54682 (Tidy::diagnose() NULL pointer dereference).
    (Maksymilian Arciemowicz, Felipe)

- Improved Tokenizer extension:
  . Fixed bug #54089 (token_get_all with regards to __halt_compiler is
    not binary safe). (Nikita Popov)

- Improved XSL extension:
  . Added XsltProcessor::setSecurityPrefs($options) and getSecurityPrefs() to
    define forbidden operations within XSLT stylesheets, default is not to
    enable write operations from XSLT. Bug #54446 (Chregu, Nicolas Gregoire)
  . XSL doesn't stop transformation anymore, if a PHP function can't be called
    (Christian)

- Improved ZLIB extension:
  . Re-implemented non-file related functionality. (Mike)
  . Fixed bug #55544 (ob_gzhandler always conflicts with zlib.output_compression).
    (Mike)

14 Jun 2012, PHP 5.3.14

- CLI SAPI:
  . Fixed bug #61546 (functions related to current script failed when chdir()
    in cli sapi). (Laruence, reeze.xia@gmail.com)

- CURL:
  . Fixed bug #61948 (CURLOPT_COOKIEFILE '' raises open_basedir restriction).
    (Laruence)

- COM:
  . Fixed bug #62146 com_dotnet cannot be built shared. (Johannes)

- Core:
  . Fixed CVE-2012-2143. (Solar Designer)
  . Fixed missing bound check in iptcparse(). (chris at chiappa.net)
  . Fixed bug #62373 (serialize() generates wrong reference to the object).
    (Moriyoshi)
  . Fixed bug #62005 (unexpected behavior when incrementally assigning to a
    member of a null object). (Laruence)
  . Fixed bug #61991 (long overflow in realpath_cache_get()). (Anatoliy)
  . Fixed bug #61764 ('I' unpacks n as signed if n > 2^31-1 on LP64). (Gustavo)
  . Fixed bug #61730 (Segfault from array_walk modifying an array passed by
    reference). (Laruence)
  . Fixed bug #61713 (Logic error in charset detection for htmlentities).
    (Anatoliy)
  . Fixed bug #54197 ([PATH=] sections incompatibility with user_ini.filename
    set to null). (Anatoliy)
  . Changed php://fd to be available only for CLI.

- Fileinfo:
  . Fixed bug #61812 (Uninitialised value used in libmagic).
    (Laruence, Gustavo)

- Iconv extension:
  . Fixed a bug that iconv extension fails to link to the correct library
    when another extension makes use of a library that links to the iconv
    library. See https://bugs.gentoo.org/show_bug.cgi?id=364139 for detail.
    (Moriyoshi)

- Intl:
  . Fixed bug #62082 (Memory corruption in internal function
    get_icu_disp_value_src_php()). (Gustavo)

- JSON
  . Fixed bug #61537 (json_encode() incorrectly truncates/discards
    information). (Adam)

- PDO:
  . Fixed bug #61755 (A parsing bug in the prepared statements can lead to
    access violations). (Johannes)

- Phar:
  . Fix bug #61065 (Secunia SA44335). (Rasmus)

- Streams:
  . Fixed bug #61961 (file_get_contents leaks when access empty file with
    maxlen set). (Reeze)

08 May 2012, PHP 5.3.13
- CGI
  . Improve fix for PHP-CGI query string parameter vulnerability, CVE-2012-2311.
    (Stas)

03 May 2012, PHP 5.3.12
- Fix PHP-CGI query string parameter vulnerability, CVE-2012-1823. (Rasmus)

26 Apr 2012, PHP 5.3.11

- Core:
  . Fixed bug #61605 (header_remove() does not remove all headers).
    (Laruence)
  . Fixed bug #61541 (Segfault when using ob_* in output_callback).
    (reeze.xia@gmail.com)
  . Fixed bug #61273 (call_user_func_array with more than 16333 arguments
    leaks / crashes). (Laruence)
  . Fixed bug #61165 (Segfault - strip_tags()). (Laruence)
  . Improved max_input_vars directive to check nested variables (Dmitry).
  . Fixed bug #61095 (Incorect lexing of 0x00*+<NUM>). (Etienne)
  . Fixed bug #61087 (Memory leak in parse_ini_file when specifying
    invalid scanner mode). (Nikic, Laruence)
  . Fixed bug #61072 (Memory leak when restoring an exception handler).
    (Nikic, Laruence)
  . Fixed bug #61058 (array_fill leaks if start index is PHP_INT_MAX).
    (Laruence)
  . Fixed bug #61043 (Regression in magic_quotes_gpc fix for CVE-2012-0831).
    (Ondřej Surý)
  . Fixed bug #61000 (Exceeding max nesting level doesn't delete numerical
    vars). (Laruence)
  . Fixed bug #60895 (Possible invalid handler usage in windows random
    functions). (Pierre)
  . Fixed bug #60825 (Segfault when running symfony 2 tests).
    (Dmitry, Laruence)
  . Fixed bug #60801 (strpbrk() mishandles NUL byte). (Adam)
  . Fixed bug #60569 (Nullbyte truncates Exception $message). (Ilia)
  . Fixed bug #60227 (header() cannot detect the multi-line header with CR).
    (rui, Gustavo)
  . Fixed bug #60222 (time_nanosleep() does validate input params). (Ilia)
  . Fixed bug #54374 (Insufficient validating of upload name leading to
    corrupted $_FILES indices). (CVE-2012-1172). (Stas, lekensteyn at
    gmail dot com, Pierre)
  . Fixed bug #52719 (array_walk_recursive crashes if third param of the
    function is by reference). (Nikita Popov)
  . Fixed bug #51860 (Include fails with toplevel symlink to /). (Dmitry)

- DOM
  . Added debug info handler to DOM objects. (Gustavo, Joey Smith)

- FPM
  . Fixed bug #61430 (Transposed memset() params in sapi/fpm/fpm/fpm_shm.c).
    (michaelhood at gmail dot com, Ilia)

- Ibase
  . Fixed bug #60947 (Segmentation fault while executing ibase_db_info).
    (Ilia)

- Installation
  . Fixed bug #61172 (Add Apache 2.4 support). (Chris Jones)

- Fileinfo
  . Fixed bug #61173 (Unable to detect error from finfo constructor). (Gustavo)

- Firebird Database extension (ibase):
  . Fixed bug #60802 (ibase_trans() gives segfault when passing params).

- Libxml:
  . Fixed bug #61617 (Libxml tests failed(ht is already destroyed)).
    (Laruence)
  . Fixed bug #61367 (open_basedir bypass using libxml RSHUTDOWN).
    (Tim Starling)

- mysqli
  . Fixed bug #61003 (mysql_stat() require a valid connection). (Johannes).

- PDO_mysql
  . Fixed bug #61207 (PDO::nextRowset() after a multi-statement query doesn't
    always work). (Johannes)
  . Fixed bug #61194 (PDO should export compression flag with myslqnd).
    (Johannes)

- PDO_odbc
  . Fixed bug #61212 (PDO ODBC Segfaults on SQL_SUCESS_WITH_INFO). (Ilia)

- PDO_pgsql
  . Fixed bug #61267 (pdo_pgsql's PDO::exec() returns the number of SELECTed
    rows on postgresql >= 9). (ben dot pineau at gmail dot com)

- PDO_Sqlite extension:
  . Add createCollation support. (Damien)

- Phar:
  . Fixed bug #61184 (Phar::webPhar() generates headers with trailing NUL
    bytes). (Nikic)

- PHP-FPM SAPI:
  . Fixed bug #60811 (php-fpm compilation problem). (rasmus)

- Readline:
  . Fixed bug #61088 (Memory leak in readline_callback_handler_install).
    (Nikic, Laruence)
  . Add open_basedir checks to readline_write_history and readline_read_history.
    (Rasmus, reported by Mateusz Goik)

- Reflection:
  . Fixed bug #61388 (ReflectionObject:getProperties() issues invalid reads
    when get_properties returns a hash table with (inaccessible) dynamic
    numeric properties). (Gustavo)
  . Fixed bug #60968 (Late static binding doesn't work with
    ReflectionMethod::invokeArgs()). (Laruence)

- SOAP
  . Fixed basic HTTP authentication for WSDL sub requests. (Dmitry)
  . Fixed bug #60887 (SoapClient ignores user_agent option and sends no
    User-Agent header). (carloschilazo at gmail dot com)
  . Fixed bug #60842, #51775 (Chunked response parsing error when
    chunksize length line is > 10 bytes). (Ilia)
  . Fixed bug #49853 (Soap Client stream context header option ignored).
    (Dmitry)

- SPL
  . Fixed memory leak when calling SplFileInfo's constructor twice. (Felipe)
  . Fixed bug #61418 (Segmentation fault when DirectoryIterator's or
    FilesystemIterator's iterators are requested more than once without
    having had its dtor callback called in between). (Gustavo)
  . Fixed bug #61347 (inconsistent isset behavior of Arrayobject). (Laruence)
  . Fixed bug #61326 (ArrayObject comparison). (Gustavo)

- SQLite3 extension:
  . Add createCollation() method. (Brad Dewar)

- Session:
  . Fixed bug #60860 (session.save_handler=user without defined function core
    dumps). (Felipe)
  . Fixed bug #60634 (Segmentation fault when trying to die() in
    SessionHandler::write()). (Ilia)

- Streams:
  . Fixed bug #61371 (stream_context_create() causes memory leaks on use
    streams_socket_create). (Gustavo)
  . Fixed bug #61253 (Wrappers opened with errors concurrency problem on ZTS).
    (Gustavo)
  . Fixed bug #61115 (stream related segfault on fatal error in
    php_stream_context_link). (Gustavo)
  . Fixed bug #60817 (stream_get_line() reads from stream even when there is
    already sufficient data buffered). stream_get_line() now behaves more like
    fgets(), as is documented. (Gustavo)
  . Further fix for bug #60455 (stream_get_line misbehaves if EOF is not
    detected together with the last read). (Gustavo)
  . Fixed bug #60106 (stream_socket_server silently truncates long unix
    socket paths). (Ilia)

- Tidy:
  . Fixed bug #54682 (tidy null pointer dereference). (Tony, David Soria Parra)

- XMLRPC:
  . Fixed bug #61264 (xmlrpc_parse_method_descriptions leaks temporary
    variable). (Nikita Popov)
  . Fixed bug #61097 (Memory leak in xmlrpc functions copying zvals). (Nikic)

- Zlib:
  . Fixed bug #61139 (gzopen leaks when specifying invalid mode). (Nikic)

02 Feb 2012, PHP 5.3.10

- Core:
  . Fixed arbitrary remote code execution vulnerability reported by Stefan
    Esser, CVE-2012-0830. (Stas, Dmitry)

10 Jan 2012, PHP 5.3.9

- Core:
  . Added max_input_vars directive to prevent attacks based on hash collisions
    (CVE-2011-4885) (Dmitry).
  . Fixed bug #60205 (possible integer overflow in content_length). (Laruence)
  . Fixed bug #60139 (Anonymous functions create cycles not detected by the
    GC). (Dmitry)
  . Fixed bug #60138 (GC crash with referenced array in RecursiveArrayIterator)
    (Dmitry).
  . Fixed bug #60120 (proc_open's streams may hang with stdin/out/err when
    the data exceeds or is equal to 2048 bytes). (Pierre, Pascal Borreli)
  . Fixed bug #60099 (__halt_compiler() works in braced namespaces). (Felipe)
  . Fixed bug #60019 (Function time_nanosleep() is undefined on OS X). (Ilia)
  . Fixed bug #55874 (GCC does not provide __sync_fetch_and_add on some archs).
    (klightspeed at netspace dot net dot au)
  . Fixed bug #55798 (serialize followed by unserialize with numeric object
    prop. gives integer prop). (Gustavo)
  . Fixed bug #55749 (TOCTOU issue in getenv() on Windows builds). (Pierre)
  . Fixed bug #55707 (undefined reference to `__sync_fetch_and_add_4' on Linux
    parisc). (Felipe)
  . Fixed bug #55674 (fgetcsv & str_getcsv skip empty fields in some
    tab-separated records). (Laruence)
  . Fixed bug #55649 (Undefined function Bug()). (Laruence)
  . Fixed bug #55622 (memory corruption in parse_ini_string). (Pierre)
  . Fixed bug #55576 (Cannot conditionally move uploaded file without race
    condition). (Gustavo)
  . Fixed bug #55510: $_FILES 'name' missing first character after upload.
    (Arpad)
  . Fixed bug #55509 (segfault on x86_64 using more than 2G memory). (Laruence)
  . Fixed bug #55504 (Content-Type header is not parsed correctly on
    HTTP POST request). (Hannes)
  . Fixed bug #55475 (is_a() triggers autoloader, new optional 3rd argument to
    is_a and is_subclass_of). (alan_k)
  . Fixed bug #52461 (Incomplete doctype and missing xmlns).
    (virsacer at web dot de, Pierre)
  . Fixed bug #55366 (keys lost when using substr_replace an array). (Arpad)
  . Fixed bug #55273 (base64_decode() with strict rejects whitespace after
    pad). (Ilia)
  . Fixed bug #52624 (tempnam() by-pass open_basedir with nonnexistent
    directory). (Felipe)
  . Fixed bug #50982 (incorrect assumption of PAGE_SIZE size). (Dmitry)
  . Fixed invalid free in call_user_method() function. (Felipe)
  . Fixed bug #43200 (Interface implementation / inheritence not possible in
    abstract classes). (Felipe)


- BCmath:
  . Fixed bug #60377 (bcscale related crashes on 64bits platforms). (shm)

- Calendar:
  . Fixed bug #55797 (Integer overflow in SdnToGregorian leads to segfault (in
    optimized builds). (Gustavo)

- cURL:
  . Fixed bug #60439 (curl_copy_handle segfault when used with
    CURLOPT_PROGRESSFUNCTION). (Pierrick)
  . Fixed bug #54798 (Segfault when CURLOPT_STDERR file pointer is closed
    before calling curl_exec). (Hannes)
  . Fixed issues were curl_copy_handle() would sometimes lose copied
    preferences. (Hannes)

- DateTime:
  . Fixed bug #60373 (Startup errors with log_errors on cause segfault).
    (Derick)
  . Fixed bug #60236 (TLA timezone dates are not converted properly from
    timestamp). (Derick)
  . Fixed bug #55253 (DateTime::add() and sub() result -1 hour on objects with
    time zone type 2). (Derick)
  . Fixed bug #54851 (DateTime::createFromFormat() doesn't interpret "D").
    (Derick)
  . Fixed bug #53502 (strtotime with timezone memory leak). (Derick)
  . Fixed bug #52062 (large timestamps with DateTime::getTimestamp and
    DateTime::setTimestamp). (Derick)
  . Fixed bug #51994 (date_parse_from_format is parsing invalid date using 'yz'
    format). (Derick)
  . Fixed bug #52113 (Seg fault while creating (by unserialization)
    DatePeriod). (Derick)
  . Fixed bug #48476 (cloning extended DateTime class without calling
    parent::__constr crashed PHP). (Hannes)

- EXIF:
  . Fixed bug #60150 (Integer overflow during the parsing of invalid exif
    header). (CVE-2011-4566) (Stas, flolechaud at gmail dot com)

- Fileinfo:
  . Fixed bug #60094 (C++ comment fails in c89). (Laruence)
  . Fixed possible memory leak in finfo_open(). (Felipe)
  . Fixed memory leak when calling the Finfo constructor twice. (Felipe)

- Filter:
  . Fixed Bug #55478 (FILTER_VALIDATE_EMAIL fails with internationalized
    domain name addresses containing >1 -). (Ilia)

- FTP:
  . Fixed bug #60183 (out of sync ftp responses). (bram at ebskamp dot me,
    rasmus)

- Gd:
  . Fixed bug #60160 (imagefill() doesn't work correctly
    for small images). (Florian)
  . Fixed potential memory leak on a png error (Rasmus, Paul Saab)

- Intl:
  . Fixed bug #60192 (SegFault when Collator not constructed
    properly). (Florian)
  . Fixed memory leak in several Intl locale functions. (Felipe)

- Json:
  . Fixed bug #55543 (json_encode() with JSON_NUMERIC_CHECK fails on objects
    with numeric string properties). (Ilia, dchurch at sciencelogic dot com)

- Mbstring:
  . Fixed possible crash in mb_ereg_search_init() using empty pattern. (Felipe)

- MS SQL:
  . Fixed bug #60267 (Compile failure with freetds 0.91). (Felipe)

- MySQL:
  . Fixed bug #55550 (mysql.trace_mode miscounts result sets). (Johannes)

- MySQLi extension:
  . Fixed bug #55859 (mysqli->stat property access gives error). (Andrey)
  . Fixed bug #55582 (mysqli_num_rows() returns always 0 for unbuffered, when
    mysqlnd is used). (Andrey)
  . Fixed bug #55703 (PHP crash when calling mysqli_fetch_fields).
    (eran at zend dot com, Laruence)

- mysqlnd
  . Fixed bug #55609 (mysqlnd cannot be built shared). (Johannes)
  . Fixed bug #55067 (MySQL doesn't support compression - wrong config option).
    (Andrey)

- NSAPI SAPI:
  . Don't set $_SERVER['HTTPS'] on unsecure connection (bug #55403). (Uwe
    Schindler)

- OpenSSL:
  . Fixed bug #60279 (Fixed NULL pointer dereference in
    stream_socket_enable_crypto, case when ssl_handle of session_stream is not
    initialized.) (shm)
  . Fix segfault with older versions of OpenSSL. (Scott)

- Oracle Database extension (OCI8):
  . Fixed bug #59985 (show normal warning text for OCI_NO_DATA).
    (Chris Jones)
  . Increased maximum Oracle error message buffer length for new 11.2.0.3 size.
    (Chris Jones)
  . Improve internal initalization failure error messages. (Chris Jones)

- PDO
  . Fixed bug #55776 (PDORow to session bug). (Johannes)

- PDO Firebird:
  . Fixed bug #48877 ("bindValue" and "bindParam" do not work for PDO Firebird).
    (Mariuz)
  . Fixed bug #47415 (PDO_Firebird segfaults when passing lowercased column name to bindColumn).
  . Fixed bug #53280 (PDO_Firebird segfaults if query column count less than param count).
    (Mariuz)

- PDO MySQL driver:
  . Fixed bug #60155 (pdo_mysql.default_socket ignored). (Johannes)
  . Fixed bug #55870 (PDO ignores all SSL parameters when used with mysql
    native driver). (Pierre)
  . Fixed bug #54158 (MYSQLND+PDO MySQL requires #define
    MYSQL_OPT_LOCAL_INFILE). (Andrey)

- PDO OCI driver:
  . Fixed bug #55768 (PDO_OCI can't resume Oracle session after it's been
    killed). (mikhail dot v dot gavrilov at gmail dot com, Chris Jones, Tony)

- Phar:
  . Fixed bug #60261 (NULL pointer dereference in phar). (Felipe)
  . Fixed bug #60164 (Stubs of a specific length break phar_open_from_fp
    scanning for __HALT_COMPILER). (Ralph Schindler)
  . Fixed bug #53872 (internal corruption of phar). (Hannes)
  . Fixed bug #52013 (Unable to decompress files in a compressed phar). (Hannes)

- PHP-FPM SAPI:
  . Dropped restriction of not setting the same value multiple times, the last
    one holds. (giovanni at giacobbi dot net, fat)
  . Added .phar to default authorized extensions. (fat)
  . Fixed bug #60659 (FPM does not clear auth_user on request accept).
    (bonbons at linux-vserver dot org)
  . Fixed bug #60629 (memory corruption when web server closed the fcgi fd).
    (fat)
  . Enhance error log when the primary script can't be open. FR #60199. (fat)
  . Fixed bug #60179 (php_flag and php_value does not work properly). (fat)
  . Fixed bug #55577 (status.html does not install). (fat)
  . Fixed bug #55533 (The -d parameter doesn't work). (fat)
  . Fixed bug #55526 (Heartbeat causes a lot of unnecessary events). (fat)
  . Fixed bug #55486 (status show BIG processes number). (fat)
  . Enhanced security by limiting access to user defined extensions.
    FR #55181. (fat)
  . Added process.max to control the number of process FPM can fork. FR #55166.
    (fat)
  . Implemented FR #54577 (Enhanced status page with full status and details
    about each processes. Also provide a web page (status.html) for
    real-time FPM status. (fat)
  . Lowered default value for Process Manager. FR #54098. (fat)
  . Implemented FR #52569 (Add the "ondemand" process-manager
    to allow zero children). (fat)
  . Added partial syslog support (on error_log only). FR #52052. (fat)

- Postgres:
  . Fixed bug #60244 (pg_fetch_* functions do not validate that row param
    is >0). (Ilia)
  . Added PGSQL_LIBPQ_VERSION/PGSQL_LIBPQ_VERSION_STR constants. (Yasuo)

- Reflection:
  . Fixed bug #60367 (Reflection and Late Static Binding). (Laruence)

- Session:
  . Fixed bug #55267 (session_regenerate_id fails after header sent). (Hannes)

- SimpleXML:
  . Reverted the SimpleXML->query() behaviour to returning empty arrays
    instead of false when no nodes are found as it was since 5.3.3
    (bug #48601). (chregu, rrichards)

- SOAP
  . Fixed bug #54911 (Access to a undefined member in inherit SoapClient may
    cause Segmentation Fault). (Dmitry)
  . Fixed bug #48216 (PHP Fatal error: SOAP-ERROR: Parsing WSDL:
    Extra content at the end of the doc, when server uses chunked transfer
    encoding with spaces after chunk size). (Dmitry)
  . Fixed bug #44686 (SOAP-ERROR: Parsing WSDL with references). (Dmitry)

- Sockets:
  . Fixed bug #60048 (sa_len a #define on IRIX). (china at thewrittenword dot
    com)

- SPL:
  . Fixed bug #60082 (Crash in ArrayObject() when using recursive references).
    (Tony)
  . Fixed bug #55807 (Wrong value for splFileObject::SKIP_EMPTY).
    (jgotti at modedemploi dot fr, Hannes)
  . Fixed bug #54304 (RegexIterator::accept() doesn't work with scalar values).
    (Hannes)

- Streams:
  . Fixed bug #60455 (stream_get_line misbehaves if EOF is not detected together
    with the last read). (Gustavo)

- Tidy:
  . Fixed bug #54682 (Tidy::diagnose() NULL pointer dereference).
    (Maksymilian Arciemowicz, Felipe)

- XSL:
  . Added xsl.security_prefs ini option to define forbidden operations within
    XSLT stylesheets, default is not to enable write operations. This option
    won't be in 5.4, since there's a new method. Fixes Bug #54446. (Chregu,
    Nicolas Gregoire)

23 Aug 2011, PHP 5.3.8

- Core:
  . Fixed bug #55439 (crypt() returns only the salt for MD5). (Stas)

- OpenSSL:
  . Reverted a change in timeout handling restoring PHP 5.3.6 behavior,
    as the new behavior caused mysqlnd SSL connections to hang (#55283).
    (Pierre, Andrey, Johannes)

18 Aug 2011, PHP 5.3.7
- Upgraded bundled SQLite to version 3.7.7.1. (Scott)
- Upgraded bundled PCRE to version 8.12. (Scott)

- Zend Engine:
  . Fixed bug #55156 (ReflectionClass::getDocComment() returns comment even
    though the class has none). (Felipe)
  . Fixed bug #55007 (compiler fail after previous fail). (Felipe)
  . Fixed bug #54910 (Crash when calling call_user_func with unknown function
    name). (Dmitry)
  . Fixed bug #54804 (__halt_compiler and imported namespaces).
    (Pierrick, Felipe)
  . Fixed bug #54624 (class_alias and type hint). (Felipe)
  . Fixed bug #54585 (track_errors causes segfault). (Dmitry)
  . Fixed bug #54423 (classes from dl()'ed extensions are not destroyed).
    (Tony, Dmitry)
  . Fixed bug #54372 (Crash accessing global object itself returned from its
    __get() handle). (Dmitry)
  . Fixed bug #54367 (Use of closure causes problem in ArrayAccess). (Dmitry)
  . Fixed bug #54358 (Closure, use and reference). (Dmitry)
  . Fixed bug #54262 (Crash when assigning value to a dimension in a non-array).
    (Dmitry)
  . Fixed bug #54039 (use() of static variables in lambda functions can break
    staticness). (Dmitry)

- Core
  . Updated crypt_blowfish to 1.2. ((CVE-2011-2483) (Solar Designer)
  . Removed warning when argument of is_a() or is_subclass_of() is not
    a known class. (Stas)
  . Fixed crash in error_log(). (Felipe) Reported by Mateusz Kocielski.
  . Added PHP_MANDIR constant telling where the manpages were installed into,
    and an --man-dir argument to php-config. (Hannes)
  . Fixed a crash inside dtor for error handling. (Ilia)
  . Fixed buffer overflow on overlog salt in crypt(). (Clément LECIGNE, Stas)
  . Implemented FR #54459 (Range function accuracy). (Adam)

  . Fixed bug #55399 (parse_url() incorrectly treats ':' as a valid path).
    (Ilia)
  . Fixed bug #55339 (Segfault with allow_call_time_pass_reference = Off).
    (Dmitry)
  . Fixed bug #55295 [NEW]: popen_ex on windows, fixed possible heap overflow
    (Pierre)
  . Fixed bug #55258 (Windows Version Detecting Error).
    ( xiaomao5 at live dot com, Pierre)
  . Fixed bug #55187 (readlink returns weird characters when false result).
   (Pierre)
  . Fixed bug #55082 (var_export() doesn't escape properties properly).
    (Gustavo)
  . Fixed bug #55014 (Compile failure due to improper use of ctime_r()). (Ilia)
  . Fixed bug #54939 (File path injection vulnerability in RFC1867 File upload
    filename). (Felipe) Reported by Krzysztof Kotowicz. (CVE-2011-2202)
  . Fixed bug #54935 php_win_err can lead to crash. (Pierre)
  . Fixed bug #54924 (assert.* is not being reset upon request shutdown). (Ilia)
  . Fixed bug #54895 (Fix compiling with older gcc version without need for
    membar_producer macro). (mhei at heimpold dot de)
  . Fixed bug #54866 (incorrect accounting for realpath_cache_size).
    (Dustin Ward)
  . Fixed bug #54723 (getimagesize() doesn't check the full ico signature).
    (Scott)
  . Fixed bug #54721 (Different Hashes on Windows, BSD and Linux on wrong Salt
    size). (Pierre, os at irj dot ru)
  . Fixed bug #54580 (get_browser() segmentation fault when browscap ini
    directive is set through php_admin_value). (Gustavo)
  . Fixed bug #54332 (Crash in zend_mm_check_ptr // Heap corruption). (Dmitry)
  . Fixed bug #54305 (Crash in gc_remove_zval_from_buffer). (Dmitry)
  . Fixed bug #54238 (use-after-free in substr_replace()). (Stas)
    (CVE-2011-1148)
  . Fixed bug #54204 (Can't set a value with a PATH section in php.ini).
    (Pierre)
  . Fixed bug #54180 (parse_url() incorrectly parses path when ? in fragment).
    (tomas dot brastavicius at quantum dot lt, Pierrick)
  . Fixed bug #54137 (file_get_contents POST request sends additional line
    break). (maurice-php at mertinkat dot net, Ilia)
  . Fixed bug #53848 (fgetcsv() ignores spaces at beginnings of fields). (Ilia)
  . Alternative fix for bug #52550, as applied to the round() function (signed
    overflow), as the old fix impacted the algorithm for numbers with magnitude
    smaller than 0. (Gustavo)
  . Fixed bug #53727 (Inconsistent behavior of is_subclass_of with interfaces)
    (Ralph Schindler, Dmitry)
  . Fixed bug #52935 (call exit in user_error_handler cause stream relate
    core). (Gustavo)
  . Fixed bug #51997 (SEEK_CUR with 0 value, returns a warning). (Ilia)
  . Fixed bug #50816 (Using class constants in array definition fails).
    (Pierrick, Dmitry)
  . Fixed bug #50363 (Invalid parsing in convert.quoted-printable-decode
    filter). (slusarz at curecanti dot org)
  . Fixed bug #48465 (sys_get_temp_dir() possibly inconsistent when using
    TMPDIR on Windows). (Pierre)

- Apache2 Handler SAPI:
  . Fixed bug #54529 (SAPI crashes on apache_config.c:197).
    (hebergement at riastudio dot fr)

- CLI SAPI:
  . Fixed bug #52496 (Zero exit code on option parsing failure). (Ilia)

- cURL extension:
  . Added ini option curl.cainfo (support for custom cert db). (Pierre)
  . Added CURLINFO_REDIRECT_URL support. (Daniel Stenberg, Pierre)
  . Added support for CURLOPT_MAX_RECV_SPEED_LARGE and
    CURLOPT_MAX_SEND_SPEED_LARGE. FR #51815. (Pierrick)

- DateTime extension:
  . Fixed bug where the DateTime object got changed while using date_diff().
    (Derick)
  . Fixed bug #54340 (DateTime::add() method bug). (Adam)
  . Fixed bug #54316 (DateTime::createFromFormat does not handle trailing '|'
    correctly). (Adam)
  . Fixed bug #54283 (new DatePeriod(NULL) causes crash). (Felipe)
  . Fixed bug #51819 (Case discrepancy in timezone names cause Uncaught
    exception and fatal error). (Hannes)

- DBA extension:
  . Supress warning on non-existent file open with Berkeley DB 5.2. (Chris Jones)
  . Fixed bug #54242 (dba_insert returns true if key already exists). (Felipe)

- Exif extesion:
  . Fixed bug #54121 (error message format string typo). (Ilia)

- Fileinfo extension:
  . Fixed bug #54934 (Unresolved symbol strtoull in HP-UX 11.11). (Felipe)

- Filter extension:
  . Added 3rd parameter to filter_var_array() and filter_input_array()
    functions that allows disabling addition of empty elements. (Ilia)
  . Fixed bug #53037 (FILTER_FLAG_EMPTY_STRING_NULL is not implemented). (Ilia)

- Interbase extension:
  . Fixed bug #54269 (Short exception message buffer causes crash). (Felipe)

- intl extension:
  . Implemented FR #54561 (Expose ICU version info). (David Zuelke, Ilia)
  . Implemented FR #54540 (Allow loading of arbitrary resource bundles when
    fallback is disabled). (David Zuelke, Stas)

- Imap extension:
  . Fixed bug #55313 (Number of retries not set when params specified).
    (kevin at kevinlocke dot name)

- json extension:
  . Fixed bug #54484 (Empty string in json_decode doesn't reset
    json_last_error()). (Ilia)

- LDAP extension:
  . Fixed bug #53339 (Fails to build when compilng with gcc 4.5 and DSO
    libraries). (Clint Byrum, Raphael)

- libxml extension:
  . Fixed bug #54601 (Removing the doctype node segfaults). (Hannes)
  . Fixed bug #54440 (libxml extension ignores default context). (Gustavo)

- mbstring extension:
  . Fixed bug #54494 (mb_substr() mishandles UTF-32LE and UCS-2LE). (Gustavo)

- MCrypt extension:
  . Change E_ERROR to E_WARNING in mcrypt_create_iv when not enough data
    has been fetched (Windows). (Pierre)
  . Fixed bug #55169 (mcrypt_create_iv always fails to gather sufficient random
    data on Windows). (Pierre)

- mysqlnd
  . Fixed crash when using more than 28,000 bound parameters. Workaround is to
    set mysqlnd.net_cmd_buffer_size to at least 9000. (Andrey)
  . Fixed bug #54674 mysqlnd valid_sjis_(head|tail) is using invalid operator
    and range). (nihen at megabbs dot com, Andrey)

- MySQLi extension:
  . Fixed bug #55283 (SSL options set by mysqli_ssl_set ignored for MySQLi
    persistent connections). (Andrey)
  . Fixed Bug #54221 (mysqli::get_warnings segfault when used in multi queries).
    (Andrey)

- OpenSSL extension:
  . openssl_encrypt()/openssl_decrypt() truncated keys of variable length
    ciphers to the OpenSSL default for the algorithm. (Scott)
  . On blocking SSL sockets respect the timeout option where possible.
    (Scott)
  . Fixed bug #54992 (Stream not closed and error not returned when SSL
    CN_match fails). (Gustavo, laird_ngrps at dodo dot com dot au)

- Oracle Database extension (OCI8):
  . Added oci_client_version() returning the runtime Oracle client library
    version. (Chris Jones)

. PCRE extension:
  . Increased the backtrack limit from 100000 to 1000000 (Rasmus)

- PDO extension:
  . Fixed bug #54929 (Parse error with single quote in sql comment). (Felipe)
  . Fixed bug #52104 (bindColumn creates Warning regardless of ATTR_ERRMODE
    settings). (Ilia)

- PDO DBlib driver:
  . Fixed bug #54329 (MSSql extension memory leak).
    (dotslashpok at gmail dot com)
  . Fixed bug #54167 (PDO_DBLIB returns null on SQLUNIQUE field).
    (mjh at hodginsmedia dot com, Felipe)

- PDO ODBC driver:
  . Fixed data type usage in 64bit. (leocsilva at gmail dot com)

- PDO MySQL driver:
  . Fixed bug #54644 (wrong pathes in php_pdo_mysql_int.h). (Tony, Johannes)
  . Fixed bug #53782 (foreach throws irrelevant exception). (Johannes, Andrey)
  . Implemented FR #48587 (MySQL PDO driver doesn't support SSL connections).
    (Rob)

- PDO PostgreSQL driver:
  . Fixed bug #54318 (Non-portable grep option used in PDO pgsql
    configuration). (bwalton at artsci dot utoronto dot ca)

- PDO Oracle driver:
  . Fixed bug #44989 (64bit Oracle RPMs still not supported by pdo-oci).
    (jbnance at tresgeek dot net)

- Phar extension:
  . Fixed bug #54395 (Phar::mount() crashes when calling with wrong parameters).
    (Felipe)

- PHP-FPM SAPI:
  . Implemented FR #54499 (FPM ping and status_path should handle HEAD request). (fat)
  . Implemented FR #54172 (Overriding the pid file location of php-fpm). (fat)
  . Fixed missing Expires and Cache-Control headers for ping and status pages.
    (fat)
  . Fixed memory leak. (fat) Reported and fixed by Giovanni Giacobbi.
  . Fixed wrong value of log_level when invoking fpm with -tt. (fat)
  . Added xml format to the status page. (fat)
  . Removed timestamp in logs written by children processes. (fat)
  . Fixed exit at FPM startup on fpm_resources_prepare() errors. (fat)
  . Added master rlimit_files and rlimit_core in the global configuration
    settings. (fat)
  . Removed pid in debug logs written by chrildren processes. (fat)
  . Added custom access log (also added per request %CPU and memory
    mesurement). (fat)
  . Added a real scoreboard and several improvements to the status page. (fat)

- Reflection extension:
  . Fixed bug #54347 (reflection_extension does not lowercase module function
    name). (Felipe, laruence at yahoo dot com dot cn)

- SOAP extension:
  . Fixed bug #55323 (SoapClient segmentation fault when XSD_TYPEKIND_EXTENSION
    contains itself). (Dmitry)
  . Fixed bug #54312 (soap_version logic bug). (tom at samplonius dot org)

- Sockets extension:
  . Fixed stack buffer overflow in socket_connect(). (CVE-2011-1938)
    Found by Mateusz Kocielski, Marek Kroemeke and Filip Palian. (Felipe)
  . Changed socket_set_block() and socket_set_nonblock() so they emit warnings
    on error. (Gustavo)
  . Fixed bug #51958 (socket_accept() fails on IPv6 server sockets). (Gustavo)

- SPL extension:
  . Fixed bug #54971 (Wrong result when using iterator_to_array with use_keys
    on true). (Pierrick)
  . Fixed bug #54970 (SplFixedArray::setSize() isn't resizing). (Felipe)
  . Fixed bug #54609 (Certain implementation(s) of SplFixedArray cause hard
    crash). (Felipe)
  . Fixed bug #54384 (Dual iterators, GlobIterator, SplFileObject and
    SplTempFileObject crash when user-space classes don't call the paren
    constructor). (Gustavo)
  . Fixed bug #54292 (Wrong parameter causes crash in
    SplFileObject::__construct()). (Felipe)
  . Fixed bug #54291 (Crash iterating DirectoryIterator for dir name starting
    with \0). (Gustavo)
  . Fixed bug #54281 (Crash in non-initialized RecursiveIteratorIterator).
    (Felipe)

- Streams:
  . Fixed bug #54946 (stream_get_contents infinite loop). (Hannes)
  . Fixed bug #54623 (Segfault when writing to a persistent socket after
    closing a copy of the socket). (Gustavo)
  . Fixed bug #54681 (addGlob() crashes on invalid flags). (Felipe)


17 Mar 2011, PHP 5.3.6
- Upgraded bundled Sqlite3 to version 3.7.4. (Ilia)
- Upgraded bundled PCRE to version 8.11. (Ilia)

- Zend Engine:
  . Indirect reference to $this fails to resolve if direct $this is never used
    in method. (Scott)
  . Added options to debug backtrace functions. (Stas)
  . Fixed bug numerous crashes due to setlocale (crash on error, pcre, mysql
    etc.) on Windows in thread safe mode. (Pierre)
  . Fixed Bug #53971 (isset() and empty() produce apparently spurious runtime
    error). (Dmitry)
  . Fixed Bug #53958 (Closures can't 'use' shared variables by value and by
    reference). (Dmitry)
  . Fixed Bug #53629 (memory leak inside highlight_string()). (Hannes, Ilia)
  . Fixed Bug #51458 (Lack of error context with nested exceptions). (Stas)
  . Fixed Bug #47143 (Throwing an exception in a destructor causes a fatal
    error). (Stas)
  . Fixed bug #43512 (same parameter name can be used multiple times in
    method/function definition). (Felipe)

- Core:
  . Added ability to connect to HTTPS sites through proxy with basic
    authentication using stream_context/http/header/Proxy-Authorization (Dmitry)
  . Changed default value of ini directive serialize_precision from 100 to 17.
    (Gustavo)
  . Fixed bug #54055 (buffer overrun with high values for precision ini
    setting). (Gustavo)
  . Fixed bug #53959 (reflection data for fgetcsv out-of-date). (Richard)
  . Fixed bug #53577 (Regression introduced in 5.3.4 in open_basedir with a
    trailing forward slash). (lekensteyn at gmail dot com, Pierre)
  . Fixed bug #53682 (Fix compile on the VAX). (Rasmus, jklos)
  . Fixed bug #48484 (array_product() always returns 0 for an empty array).
    (Ilia)
  . Fixed bug #48607 (fwrite() doesn't check reply from ftp server before
    exiting). (Ilia)


- Calendar extension:
  . Fixed bug #53574 (Integer overflow in SdnToJulian, sometimes leading to
    segfault). (Gustavo)

- DOM extension:
  . Implemented FR #39771 (Made DOMDocument::saveHTML accept an optional DOMNode
    like DOMDocument::saveXML). (Gustavo)

- DateTime extension:
  . Fixed a bug in DateTime->modify() where absolute date/time statements had
    no effect. (Derick)
  . Fixed bug #53729 (DatePeriod fails to initialize recurrences on 64bit
    big-endian systems). (Derick, rein@basefarm.no)
  . Fixed bug #52808 (Segfault when specifying interval as two dates). (Stas)
  . Fixed bug #52738 (Can't use new properties in class extended from
    DateInterval). (Stas)
  . Fixed bug #52290 (setDate, setISODate, setTime works wrong when DateTime
    created from timestamp). (Stas)
  . Fixed bug #52063 (DateTime constructor's second argument doesn't have a
    null default value). (Gustavo, Stas)

- Exif extension:
  . Fixed bug #54002 (crash on crafted tag, reported by Luca Carettoni).
    (Pierre) (CVE-2011-0708)

- Filter extension:
  . Fixed bug #53924 (FILTER_VALIDATE_URL doesn't validate port number).
    (Ilia, Gustavo)
  . Fixed bug #53150 (FILTER_FLAG_NO_RES_RANGE is missing some IP ranges).
    (Ilia)
  . Fixed bug #52209 (INPUT_ENV returns NULL for set variables (CLI)). (Ilia)
  . Fixed bug #47435 (FILTER_FLAG_NO_RES_RANGE don't work with ipv6).
    (Ilia, valli at icsurselva dot ch)

- Fileinfo extension:
  . Fixed bug #54016 (finfo_file() Cannot determine filetype in archives).
    (Hannes)

- Gettext
  . Fixed bug #53837 (_() crashes on Windows when no LANG or LANGUAGE
    environment variable are set). (Pierre)

- IMAP extension:
  . Implemented FR #53812 (get MIME headers of the part of the email). (Stas)
  . Fixed bug #53377 (imap_mime_header_decode() doesn't ignore \t during long
    MIME header unfolding). (Adam)

- Intl extension:
  . Fixed bug #53612 (Segmentation fault when using cloned several intl
    objects). (Gustavo)
  . Fixed bug #53512 (NumberFormatter::setSymbol crash on bogus $attr values).
    (Felipe)
  . Implemented clone functionality for number, date & message formatters.
    (Stas).

- JSON extension:
  . Fixed bug #53963 (Ensure error_code is always set during some failed
    decodings). (Scott)

- mysqlnd
  . Fixed problem with always returning 0 as num_rows for unbuffered sets.
    (Andrey, Ulf)

- MySQL Improved extension:
  . Added 'db' and 'catalog' keys to the field fetching functions (FR #39847).
    (Kalle)
  . Fixed buggy counting of affected rows when using the text protocol. The
    collected statistics were wrong when multi_query was used with mysqlnd
    (Andrey)
  . Fixed bug #53795 (Connect Error from MySqli (mysqlnd) when using SSL).
    (Kalle)
  . Fixed bug #53503 (mysqli::query returns false after successful LOAD DATA
    query). (Kalle, Andrey)
  . Fixed bug #53425 (mysqli_real_connect() ignores client flags when built to
    call libmysql). (Kalle, tre-php-net at crushedhat dot com)

- OpenSSL extension:
  . Fixed stream_socket_enable_crypto() not honoring the socket timeout in
    server mode. (Gustavo)
  . Fixed bug #54060 (Memory leaks when openssl_encrypt). (Pierre)
  . Fixed bug #54061 (Memory leaks when openssl_decrypt). (Pierre)
  . Fixed bug #53592 (stream_socket_enable_crypto() busy-waits in client mode).
    (Gustavo)
  . Implemented FR #53447 (Cannot disable SessionTicket extension for servers
    that do not support it) by adding a no_ticket SSL context option. (Adam,
    Tony)

- PDO MySQL driver:
  . Fixed bug #53551 (PDOStatement execute segfaults for pdo_mysql driver).
    (Johannes)
  . Implemented FR #47802 (Support for setting character sets in DSN strings).
    (Kalle)

- PDO Oracle driver:
  . Fixed bug #39199 (Cannot load Lob data with more than 4000 bytes on
    ORACLE 10). (spatar at mail dot nnov dot ru)

- PDO PostgreSQL driver:
  . Fixed bug #53517 (segfault in pgsql_stmt_execute() when postgres is down).
    (gyp at balabit dot hu)

- Phar extension:
  . Fixed bug #54247 (format-string vulnerability on Phar). (Felipe)
    (CVE-2011-1153)
  . Fixed bug #53541 (format string bug in ext/phar).
    (crrodriguez at opensuse dot org, Ilia)
  . Fixed bug #53898 (PHAR reports invalid error message, when the directory
    does not exist). (Ilia)

- PHP-FPM SAPI:
  . Enforce security in the fastcgi protocol parsing.
    (ef-lists at email dotde)
  . Fixed bug #53777 (php-fpm log format now match php_error log format). (fat)
  . Fixed bug #53527 (php-fpm --test doesn't set a valuable return value). (fat)
  . Fixed bug #53434 (php-fpm slowlog now also logs the original request). (fat)

- Readline extension:
  . Fixed bug #53630 (Fixed parameter handling inside readline() function).
    (jo at feuersee dot de, Ilia)

- Reflection extension:
  . Fixed bug #53915 (ReflectionClass::getConstant(s) emits fatal error on
    constants with self::). (Gustavo)

- Shmop extension:
  . Fixed bug #54193 (Integer overflow in shmop_read()). (Felipe)
    Reported by Jose Carlos Norte <jose at eyeos dot org> (CVE-2011-1092)

- SNMP extension:
  . Fixed bug #51336 (snmprealwalk (snmp v1) does not handle end of OID tree
    correctly). (Boris Lytochkin)

- SOAP extension:
  . Fixed possible crash introduced by the NULL poisoning patch.
    (Mateusz Kocielski, Pierre)

- SPL extension:
  . Fixed memory leak in DirectoryIterator::getExtension() and
    SplFileInfo::getExtension(). (Felipe)
  . Fixed bug #53914 (SPL assumes HAVE_GLOB is defined). (Chris Jones)
  . Fixed bug #53515 (property_exists incorrect on ArrayObject null and 0
    values). (Felipe)
  . Fixed bug #49608 (Using CachingIterator on DirectoryIterator instance
    segfaults). (Felipe)

  . Added SplFileInfo::getExtension(). FR #48767. (Peter Cowburn)

- SQLite3 extension:
  . Fixed memory leaked introduced by the NULL poisoning patch.
    (Mateusz Kocielski, Pierre)
  . Fixed memory leak on SQLite3Result and SQLite3Stmt when assigning to a
    reference. (Felipe)
  . Add SQlite3_Stmt::readonly() for checking if a statement is read only.
    (Scott)
  . Implemented FR #53466 (SQLite3Result::columnType() should return false after
    all of the rows have been fetched). (Scott)

- Streams:
  . Fixed bug #54092 (Segmentation fault when using HTTP proxy with the FTP
    wrapper). (Gustavo)
  . Fixed bug #53913 (Streams functions assume HAVE_GLOB is defined). (Chris
    Jones)
  . Fixed bug #53903 (userspace stream stat callback does not separate the
    elements of the returned array before converting them). (Gustavo)
  . Implemented FR #26158 (open arbitrary file descriptor with fopen). (Gustavo)

- Tokenizer Extension
  . Fixed bug #54089 (token_get_all() does not stop after __halt_compiler).
    (Nikita Popov, Ilia)

- XSL extension:
  . Fixed memory leaked introduced by the NULL poisoning patch.
    (Mateusz Kocielski, Pierre)

- Zip extension:
  . Added the filename into the return value of stream_get_meta_data(). (Hannes)
  . Fixed bug #53923 (Zip functions assume HAVE_GLOB is defined). (Adam)
  . Fixed bug #53893 (Wrong return value for ZipArchive::extractTo()). (Pierre)
  . Fixed bug #53885 (ZipArchive segfault with FL_UNCHANGED on empty archive).
    (Stas, Maksymilian Arciemowicz). (CVE-2011-0421)
  . Fixed bug #53854 (Missing constants for compression type). (Richard, Adam)
  . Fixed bug #53603 (ZipArchive should quiet stat errors). (brad dot froehle at
    gmail dot com, Gustavo)
  . Fixed bug #53579 (stream_get_contents() segfaults on ziparchive streams).
    (Hannes)
  . Fixed bug #53568 (swapped memset arguments in struct initialization).
    (crrodriguez at opensuse dot org)
  . Fixed bug #53166 (Missing parameters in docs and reflection definition).
    (Richard)
  . Fixed bug #49072 (feof never returns true for damaged file in zip).
    (Gustavo, Richard Quadling)

06 Jan 2011, PHP 5.3.5
- Fixed Bug #53632 (infinite loop with x87 fpu). (CVE-2010-4645) (Scott,
  Rasmus)

09 Dec 2010, PHP 5.3.4
- Upgraded bundled Sqlite3 to version 3.7.3. (Ilia)
- Upgraded bundled PCRE to version 8.10. (Ilia)

- Security enhancements:
  . Fixed crash in zip extract method (possible CWE-170).
    (Maksymilian Arciemowicz, Pierre)
  . Paths with NULL in them (foo\0bar.txt) are now considered as invalid.
    (Rasmus)
  . Fixed a possible double free in imap extension (Identified by Mateusz
    Kocielski). (CVE-2010-4150). (Ilia)
  . Fixed NULL pointer dereference in ZipArchive::getArchiveComment.
    (CVE-2010-3709). (Maksymilian Arciemowicz)
  . Fixed possible flaw in open_basedir (CVE-2010-3436). (Pierre)
  . Fixed MOPS-2010-24, fix string validation. (CVE-2010-2950). (Pierre)
  . Fixed symbolic resolution support when the target is a DFS share. (Pierre)
  . Fixed bug #52929 (Segfault in filter_var with FILTER_VALIDATE_EMAIL with
    large amount of data) (CVE-2010-3710). (Adam)

- General improvements:
  . Added stat support for zip stream. (Pierre)
  . Added follow_location (enabled by default) option for the http stream
    support. (Pierre)
  . Improved support for is_link and related functions on Windows. (Pierre)
  . Added a 3rd parameter to get_html_translation_table. It now takes a charset
    hint, like htmlentities et al. (Gustavo)

- Implemented feature requests:
  . Implemented FR #52348, added new constant ZEND_MULTIBYTE to detect
    zend multibyte at runtime. (Kalle)
  . Implemented FR #52173, added functions pcntl_get_last_error() and
     pcntl_strerror(). (nick dot telford at gmail dot com, Arnaud)
  . Implemented symbolic links support for open_basedir checks. (Pierre)
  . Implemented FR #51804, SplFileInfo::getLinkTarget on Windows. (Pierre)
  . Implemented FR #50692, not uploaded files don't count towards
    max_file_uploads limit. As a side improvement, temporary files are not
    opened for empty uploads and, in debug mode, 0-length uploads. (Gustavo)

- Improved MySQLnd:
  . Added new character sets to mysqlnd, which are available in MySQL 5.5
    (Andrey)

- Improved PHP-FPM SAPI:
  . Added '-p/--prefix' to php-fpm to use a custom prefix and run multiple
    instances. (fat)
  . Added custom process title for FPM. (fat)
  . Added '-t/--test' to php-fpm to check and validate FPM conf file. (fat)
  . Added statistics about listening socket queue length for FPM.
    (andrei dot nigmatulin at gmail dot com, fat)

- Core:
  . Fixed extract() to do not overwrite $GLOBALS and $this when using
    EXTR_OVERWRITE. (jorto at redhat dot com)
  . Fixed bug in the Windows implementation of dns_get_record, where the two
    last parameters wouldn't be filled unless the type were DNS_ANY (Gustavo).
  . Changed the $context parameter on copy() to actually have an effect. (Kalle)
  . Fixed htmlentities/htmlspecialchars accepting certain ill-formed UTF-8
    sequences. (Gustavo)
  . Fixed bug #53409 (sleep() returns NULL on Windows). (Pierre)
  . Fixed bug #53319 (strip_tags() may strip '<br />' incorrectly). (Felipe)
  . Fixed bug #53304 (quot_print_decode does not handle lower-case hex digits).
    (Ilia, daniel dot mueller at inexio dot net)
  . Fixed bug #53248 (rawurlencode RFC 3986 EBCDIC support misses tilde char).
    (Justin Martin)
  . Fixed bug #53226 (file_exists fails on big filenames). (Adam)
  . Fixed bug #53198 (changing INI setting "from" with ini_set did not have any
    effect). (Gustavo)
  . Fixed bug #53180 (post_max_size=0 not disabling the limit when the content
    type is application/x-www-form-urlencoded or is not registered with PHP).
    (gm at tlink dot de, Gustavo)
  . Fixed bug #53141 (autoload misbehaves if called from closing session).
    (ladislav at marek dot su)
  . Fixed bug #53021 (In html_entity_decode, failure to convert numeric entities
    with ENT_NOQUOTES and ISO-8859-1). Fixed and extended the fix of
    ENT_NOQUOTES in html_entity_decode that had introduced the bug (rev
    #185591) to other encodings. Additionaly, html_entity_decode() now doesn't
    decode &#34; if ENT_NOQUOTES is given. (Gustavo)
  . Fixed bug #52931 (strripos not overloaded with function overloading
    enabled). (Felipe)
  . Fixed bug #52772 (var_dump() doesn't check for the existence of
    get_class_name before calling it). (Kalle, Gustavo)
  . Fixed bug #52534 (var_export array with negative key). (Felipe)
  . Fixed bug #52327 (base64_decode() improper handling of leading padding in
    strict mode). (Ilia)
  . Fixed bug #52260 (dns_get_record fails with non-existing domain on Windows).
    (a_jelly_doughnut at phpbb dot com, Pierre)
  . Fixed bug #50953 (socket will not connect to IPv4 address when the host has
    both IPv4 and IPv6 addresses, on Windows). (Gustavo, Pierre)
  . Fixed bug #50524 (proc_open on Windows does not respect cwd as it does on
    other platforms). (Pierre)
  . Fixed bug #49687 (utf8_decode vulnerabilities and deficiencies in the number
    of reported malformed sequences). (CVE-2010-3870) (Gustavo)
  . Fixed bug #49407 (get_html_translation_table doesn't handle UTF-8).
    (Gustavo)
  . Fixed bug #48831 (php -i has different output to php --ini). (Richard,
    Pierre)
  . Fixed bug #47643 (array_diff() takes over 3000 times longer than php 5.2.4).
    (Felipe)
  . Fixed bug #47168 (printf of floating point variable prints maximum of 40
    decimal places). (Ilia)
  . Fixed bug #46587 (mt_rand() does not check that max is greater than min).
    (Ilia)
  . Fixed bug #29085 (bad default include_path on Windows). (Pierre)
  . Fixed bug #25927 (get_html_translation_table calls the ' &#39; instead of
    &#039;). (Gustavo)

- Zend engine:
  . Reverted fix for bug #51176 (Static calling in non-static method behaves
    like $this->). (Felipe)
  . Changed deprecated ini options on startup from E_WARNING to E_DEPRECATED.
    (Kalle)
  . Fixed NULL dereference in lex_scan on zend multibyte builds where the script
    had a flex incompatible encoding and there was no converter. (Gustavo)
  . Fixed covariance of return-by-ref constraints. (Etienne)
  . Fixed bug #53305 (E_NOTICE when defining a constant starts with
    __COMPILER_HALT_OFFSET__). (Felipe)
  . Fixed bug #52939 (zend_call_function does not respect ZEND_SEND_PREFER_REF).
    (Dmitry)
  . Fixed bug #52879 (Objects unreferenced in __get, __set, __isset or __unset
    can be freed too early). (mail_ben_schmidt at yahoo dot com dot au, Dmitry)
  . Fixed bug #52786 (PHP should reset section to [PHP] after ini sections).
    (Fedora at famillecollet dot com)
  . Fixed bug #52508 (newline problem with parse_ini_file+INI_SCANNER_RAW).
    (Felipe)
  . Fixed bug #52484 (__set() ignores setting properties with empty names).
    (Felipe)
  . Fixed bug #52361 (Throwing an exception in a destructor causes invalid
    catching). (Dmitry)
  . Fixed bug #51008 (Zend/tests/bug45877.phpt fails). (Dmitry)

- Build issues:
  . Fixed bug #52436 (Compile error if systems do not have stdint.h)
    (Sriram Natarajan)
  . Fixed bug #50345 (nanosleep not detected properly on some solaris versions).
    (Ulf, Tony)
  . Fixed bug #49215 (make fails on glob_wrapper). (Felipe)

- Calendar extension:
  . Fixed bug #52744 (cal_days_in_month incorrect for December 1 BCE).
   (gpap at internet dot gr, Adam)

- cURL extension:
  . Fixed bug #52828 (curl_setopt does not accept persistent streams).
    (Gustavo, Ilia)
  . Fixed bug #52827 (cURL leaks handle and causes assertion error
    (CURLOPT_STDERR)). (Gustavo)
  . Fixed bug #52202 (CURLOPT_PRIVATE gets corrupted). (Ilia)
  . Fixed bug #50410 (curl extension slows down PHP on Windows). (Pierre)

- DateTime extension:
  . Fixed bug #53297 (gettimeofday implementation in php/win32/time.c can return
    1 million microsecs). (ped at 7gods dot org)
  . Fixed bug #52668 (Iterating over a dateperiod twice is broken). (Derick)
  . Fixed bug #52454 (Relative dates and getTimestamp increments by one day).
    (Derick)
  . Fixed bug #52430 (date_parse parse 24:xx:xx as valid time). (Derick)
  . Added support for the ( and ) delimiters/separators to
    DateTime::createFromFormat(). (Derick)

- DBA extension:
  . Added Berkeley DB 5.1 support to the DBA extension. (Oracle Corp.)

- DOM extension:
  . Fixed bug #52656 (DOMCdataSection does not work with splitText). (Ilia)

- Filter extension:
  . Fixed the filter extension accepting IPv4 octets with a leading 0 as that
    belongs to the unsupported "dotted octal" representation. (Gustavo)
  . Fixed bug #53236 (problems in the validation of IPv6 addresses with leading
    and trailing :: in the filter extension). (Gustavo)
  . Fixed bug #50117 (problems in the validation of IPv6 addresses with IPv4
    addresses and ::). (Gustavo)

- GD extension:
  . Fixed bug #53492 (fix crash if anti-aliasing steps are invalid). (Pierre)

- GMP extension:
  . Fixed bug #52906 (gmp_mod returns negative result when non-negative is
    expected). (Stas)
  . Fixed bug #52849 (GNU MP invalid version match). (Adam)

- Hash extension:
  . Fixed bug #51003 (unaligned memory access in ext/hash/hash_tiger.c).
    (Mike, Ilia)

- Iconv extension:
  . Fixed bug #52941 (The 'iconv_mime_decode_headers' function is skipping
    headers). (Adam)
  . Fixed bug #52599 (iconv output handler outputs incorrect content type
    when flags are used). (Ilia)
  . Fixed bug #51250 (iconv_mime_decode() does not ignore malformed Q-encoded
    words). (Ilia)

- Intl extension:
  . Fixed crashes on invalid parameters in intl extension. (CVE-2010-4409).
    (Stas, Maksymilian Arciemowicz)
  . Added support for formatting the timestamp stored in a DateTime object.
    (Stas)
  . Fixed bug #50590 (IntlDateFormatter::parse result is limited to the integer
    range). (Stas)

- Mbstring extension:
  . Fixed bug #53273 (mb_strcut() returns garbage with the excessive length
    parameter). (CVE-2010-4156) (Mateusz Kocielski, Pierre, Moriyoshi)
  . Fixed bug #52981 (Unicode casing table was out-of-date. Updated with
    UnicodeData-6.0.0d7.txt and included the source of the generator program
    with the distribution) (Gustavo).
  . Fixed bug #52681 (mb_send_mail() appends an extra MIME-Version header).
    (Adam)

- MSSQL extension:
  . Fixed possible crash in mssql_fetch_batch(). (Kalle)
  . Fixed bug #52843 (Segfault when optional parameters are not passed in to
    mssql_connect). (Felipe)

- MySQL extension:
  . Fixed bug #52636 (php_mysql_fetch_hash writes long value into int).
    (Kalle, rein at basefarm dot no)

- MySQLi extension:
  . Fixed bug #52891 (Wrong data inserted with mysqli/mysqlnd when using
    mysqli_stmt_bind_param and value> PHP_INT_MAX). (Andrey)
  . Fixed bug #52686 (mysql_stmt_attr_[gs]et argument points to incorrect type).
    (rein at basefarm dot no)
  . Fixed bug #52654 (mysqli doesn't install headers with structures it uses).
    (Andrey)
  . Fixed bug #52433 (Call to undefined method mysqli::poll() - must be static).
    (Andrey)
  . Fixed bug #52417 (MySQLi build failure with mysqlnd on MacOS X). (Andrey)
  . Fixed bug #52413 (MySQLi/libmysql build failure on OS X, FreeBSD). (Andrey)
  . Fixed bug #52390 (mysqli_report() should be per-request setting). (Kalle)
  . Fixed bug #52302 (mysqli_fetch_all does not work with MYSQLI_USE_RESULT).
    (Andrey)
  . Fixed bug #52221 (Misbehaviour of magic_quotes_runtime (get/set)). (Andrey)
  . Fixed bug #45921 (Can't initialize character set hebrew). (Andrey)

- MySQLnd:
  . Fixed bug #52613 (crash in mysqlnd after hitting memory limit). (Andrey)

- ODBC extension:
  - Fixed bug #52512 (Broken error handling in odbc_execute).
    (mkoegler at auto dot tuwien dot ac dot at)

- Openssl extension:
  . Fixed possible blocking behavior in openssl_random_pseudo_bytes on Windows.
    (Pierre)
  . Fixed bug #53136 (Invalid read on openssl_csr_new()). (Felipe)
  . Fixed bug #52947 (segfault when ssl stream option capture_peer_cert_chain
    used). (Felipe)

- Oracle Database extension (OCI8):
  . Fixed bug #53284 (Valgrind warnings in oci_set_* functions) (Oracle Corp.)
  . Fixed bug #51610 (Using oci_connect causes PHP to take a long time to
    exit).  Requires Oracle 11.2.0.2 client libraries (or Oracle bug fix
    9891199) for this patch to have an effect. (Oracle Corp.)

- PCNTL extension:
  . Fixed bug #52784 (Race condition when handling many concurrent signals).
    (nick dot telford at gmail dot com, Arnaud)

- PCRE extension:
  . Fixed bug #52971 (PCRE-Meta-Characters not working with utf-8). (Felipe)
  . Fixed bug #52732 (Docs say preg_match() returns FALSE on error, but it
    returns int(0)). (slugonamission at gmail dot com)

- PHAR extension:
  . Fixed bug #50987 (unaligned memory access in phar.c).
    (geissert at debian dot org, Ilia)

- PHP-FPM SAPI:
  . Fixed bug #53412 (segfault when using -y). (fat)
  . Fixed inconsistent backlog default value (-1) in FPM on many systems. (fat)
  . Fixed bug #52501 (libevent made FPM crashed when forking -- libevent has
    been removed). (fat)
  . Fixed bug #52725 (gcc builtin atomic functions were sometimes used when they
    were not available). (fat)
  . Fixed bug #52693 (configuration file errors are not logged to stderr). (fat)
  . Fixed bug #52674 (FPM Status page returns inconsistent Content-Type
    headers). (fat)
  . Fixed bug #52498 (libevent was not only linked to php-fpm). (fat)

- PDO:
  . Fixed bug #52699 (PDO bindValue writes long int 32bit enum).
    (rein at basefarm dot no)
  . Fixed bug #52487 (PDO::FETCH_INTO leaks memory). (Felipe)

- PDO DBLib driver:
  . Fixed bug #52546 (pdo_dblib segmentation fault when iterating MONEY values).
    (Felipe)

- PDO Firebird driver:
  . Restored firebird support (VC9 builds only). (Pierre)
  . Fixed bug #53335 (pdo_firebird did not implement rowCount()).
    (preeves at ibphoenix dot com)
  . Fixed bug #53323 (pdo_firebird getAttribute() crash).
    (preeves at ibphoenix dot com)

- PDO MySQL driver:
  . Fixed bug #52745 (Binding params doesn't work when selecting a date inside a
    CASE-WHEN). (Andrey)

- PostgreSQL extension:
  . Fixed bug #47199 (pg_delete() fails on NULL). (ewgraf at gmail dot com)

- Reflection extension:
  . Fixed ReflectionProperty::isDefault() giving a wrong result for properties
    obtained with ReflectionClass::getProperties(). (Gustavo)
- Reflection extension:
  . Fixed bug #53366 (Reflection doesnt get dynamic property value from
    getProperty()). (Felipe)
  . Fixed bug #52854 (ReflectionClass::newInstanceArgs does not work for classes
    without constructors). (Johannes)

- SOAP extension:
  . Fixed bug #44248 (RFC2616 transgression while HTTPS request through proxy
    with SoapClient object). (Dmitry)

- SPL extension:
  . Fixed bug #53362 (Segmentation fault when extending SplFixedArray). (Felipe)
  . Fixed bug #53279 (SplFileObject doesn't initialise default CSV escape
    character). (Adam)
  . Fixed bug #53144 (Segfault in SplObjectStorage::removeAll()). (Felipe)
  . Fixed bug #53071 (SPLObjectStorage defeats gc_collect_cycles). (Gustavo)
  . Fixed bug #52573 (SplFileObject::fscanf Segmentation fault). (Felipe)
  . Fixed bug #51763 (SplFileInfo::getType() does not work symbolic link
    and directory). (Pierre)
  . Fixed bug #50481 (Storing many SPLFixedArray in an array crashes). (Felipe)
  . Fixed bug #50579 (RegexIterator::REPLACE doesn't work). (Felipe)

- SQLite3 extension:
  . Fixed bug #53463 (sqlite3 columnName() segfaults on bad column_number).
    (Felipe)

- Streams:
  . Fixed forward stream seeking emulation in streams that don't support seeking
    in situations where the read operation gives back less data than requested
    and when there was data in the buffer before the emulation started. Also
    made more consistent its behavior -- should return failure every time less
    data than was requested was skipped. (Gustavo)
  . Fixed bug #53241 (stream casting that relies on fdopen/fopencookie fails
    with streams opened with, inter alia, the 'xb' mode). (Gustavo)
  . Fixed bug #53006 (stream_get_contents has an unpredictable behavior when the
    underlying stream does not support seeking). (Gustavo)
  . Fixed bug #52944 (Invalid write on second and subsequent reads with an
    inflate filter fed invalid data). (Gustavo)
  . Fixed bug #52820 (writes to fopencookie FILE* not commited when seeking the
    stream). (Gustavo)

- WDDX extension:
  . Fixed bug #52468 (wddx_deserialize corrupts integer field value when left
    empty). (Felipe)

- Zlib extension:
  . Fixed bug #52926 (zlib fopen wrapper does not use context). (Gustavo)

22 Jul 2010, PHP 5.3.3
- Upgraded bundled sqlite to version 3.6.23.1. (Ilia)
- Upgraded bundled PCRE to version 8.02. (Ilia)

- Added support for JSON_NUMERIC_CHECK option in json_encode() that converts
  numeric strings to integers. (Ilia)
- Added stream_set_read_buffer, allows to set the buffer for read operation.
  (Pierre)
- Added stream filter support to mcrypt extension (ported from
  mcrypt_filter). (Stas)
- Added full_special_chars filter to ext/filter. (Rasmus)
- Added backlog socket context option for stream_socket_server(). (Mike)
- Added fifth parameter to openssl_encrypt()/openssl_decrypt()
  (string $iv) to use non-NULL IV.
  Made implicit use of NULL IV a warning. (Sara)
- Added openssl_cipher_iv_length(). (Sara)
- Added FastCGI Process Manager (FPM) SAPI. (Tony)
- Added recent Windows versions to php_uname and fix undefined windows
  version support. (Pierre)
- Added Berkeley DB 5 support to the DBA extension. (Johannes, Chris Jones)
- Added support for copy to/from array/file for pdo_pgsql extension.
  (Denis Gasparin, Ilia)
- Added inTransaction() method to PDO, with specialized support for Postgres.
  (Ilia, Denis Gasparin)

- Changed namespaced classes so that the ctor can only be named
  __construct now. (Stas)
- Reset error state in PDO::beginTransaction() reset error state. (Ilia)

- Implemented FR#51295 (SQLite3::busyTimeout not existing). (Mark)
- Implemented FR#35638 (Adding udate to imap_fetch_overview results).
  (Charles_Duffy at dell dot com )
- Rewrote var_export() to use smart_str rather than output buffering, prevents
  data disclosure if a fatal error occurs (CVE-2010-2531). (Scott)
- Fixed possible buffer overflows in mysqlnd_list_fields,  mysqlnd_change_user.
  (Andrey)
- Fixed possible buffer overflows when handling error packets in mysqlnd.
  Reported by Stefan Esser. (Andrey)
- Fixed very rare memory leak in mysqlnd, when binding thousands of columns.
  (Andrey)
- Fixed a crash when calling an inexistent method of a class that inherits
  PDOStatement if instantiated directly instead of doing by the PDO methods.
  (Felipe)

- Fixed memory leak on error in mcrypt_create_iv on Windows. (Pierre)
- Fixed a possible crash because of recursive GC invocation. (Dmitry)
- Fixed a possible resource destruction issues in shm_put_var().
  Reported by Stefan Esser. (Dmitry)
- Fixed a possible information leak because of interruption of XOR operator.
  Reported by Stefan Esser. (Dmitry)
- Fixed a possible memory corruption because of unexpected call-time pass by
  refernce and following memory clobbering through callbacks.
  Reported by Stefan Esser. (Dmitry)
- Fixed a possible memory corruption in ArrayObject::uasort(). Reported by
  Stefan Esser. (Dmitry)
- Fixed a possible memory corruption in parse_str(). Reported by Stefan Esser.
  (Dmitry)
- Fixed a possible memory corruption in pack(). Reported by Stefan Esser.
  (Dmitry)
- Fixed a possible memory corruption in substr_replace(). Reported by Stefan
  Esser. (Dmitry)
- Fixed a possible memory corruption in addcslashes(). Reported by Stefan
  Esser. (Dmitry)
- Fixed a possible stack exhaustion inside fnmatch(). Reported by Stefan
  Esser. (Ilia)
- Fixed a possible dechunking filter buffer overflow. Reported by Stefan Esser.
  (Pierre)
- Fixed a possible arbitrary memory access inside sqlite extension. Reported
  by Mateusz Kocielski. (Ilia)
- Fixed string format validation inside phar extension. Reported by Stefan
  Esser. (Ilia)
- Fixed handling of session variable serialization on certain prefix
  characters. Reported by Stefan Esser. (Ilia)
- Fixed a NULL pointer dereference when processing invalid XML-RPC
  requests (Fixes CVE-2010-0397, bug #51288). (Raphael Geissert)
- Fixed 64-bit integer overflow in mhash_keygen_s2k(). (Clément LECIGNE, Stas)
- Fixed SplObjectStorage unserialization problems (CVE-2010-2225). (Stas)
- Fixed the mail.log ini setting when no filename was given. (Johannes)

- Fixed bug #52317 (Segmentation fault when using mail() on a rhel 4.x (only 64
  bit)). (Adam)
- Fixed bug #52262 (json_decode() shows no errors on invalid UTF-8).
  (Scott)
- Fixed bug #52240 (hash_copy() does not copy the HMAC key, causes wrong
  results and PHP crashes). (Felipe)
- Fixed bug #52238 (Crash when an Exception occured in iterator_to_array).
  (Johannes)
- Fixed bug #52193 (converting closure to array yields empty array). (Felipe)
- Fixed bug #52183 (Reflectionfunction reports invalid number of arguments for
  function aliases). (Felipe)
- Fixed bug #52162 (custom request header variables with numbers are removed).
  (Sriram Natarajan)
- Fixed bug #52160 (Invalid E_STRICT redefined constructor error). (Felipe)
- Fixed bug #52138 (Constants are parsed into the ini file for section names).
  (Felipe)
- Fixed bug #52115 (mysqli_result::fetch_all returns null, not an empty array).
  (Andrey)
- Fixed bug #52101 (dns_get_record() garbage in 'ipv6' field on Windows).
  (Pierre)
- Fixed bug #52082 (character_set_client & character_set_connection reset after
  mysqli_change_user()). (Andrey)
- Fixed bug #52043 (GD doesn't recognize latest libJPEG versions).
  (php at group dot apple dot com, Pierre)
- Fixed bug #52041 (Memory leak when writing on uninitialized variable returned
  from function). (Dmitry)
- Fixed bug #52060 (Memory leak when passing a closure to method_exists()).
  (Felipe)
- Fixed bug #52057 (ReflectionClass fails on Closure class). (Felipe)
- Fixed bug #52051 (handling of case sensitivity of old-style constructors
  changed in 5.3+). (Felipe)
- Fixed bug #52037 (Concurrent builds fail in install-programs). (seanius at
  debian dot org, Kalle)
- Fixed bug #52019 (make lcov doesn't support TESTS variable anymore). (Patrick)
- Fixed bug #52010 (open_basedir restrictions mismatch on vacuum command).
  (Ilia)
- Fixed bug #52001 (Memory allocation problems after using variable variables).
  (Dmitry)
- Fixed bug #51991 (spl_autoload and *nix support with namespace). (Felipe)
- Fixed bug #51943 (AIX: Several files are out of ANSI spec). (Kalle,
  coreystup at gmail dot com)
- Fixed bug #51911 (ReflectionParameter::getDefaultValue() memory leaks with
  constant array). (Felipe)
- Fixed bug #51905 (ReflectionParameter fails if default value is an array
  with an access to self::). (Felipe)
- Fixed bug #51899 (Parse error in parse_ini_file() function when empy value
  followed by no newline). (Felipe)
- Fixed bug #51844 (checkdnsrr does not support types other than MX). (Pierre)
- Fixed bug #51827 (Bad warning when register_shutdown_function called with
  wrong num of parameters). (Felipe)
- Fixed bug #51822 (Segfault with strange __destruct() for static class
  variables). (Dmitry)
- Fixed bug #51791 (constant() aborts execution when fail to check undefined
  constant). (Felipe)
- Fixed bug #51732 (Fileinfo __construct or open does not work with NULL).
  (Pierre)
- Fixed bug #51725 (xmlrpc_get_type() returns true on invalid dates). (Mike)
- Fixed bug #51723 (Content-length header is limited to 32bit integer with
  Apache2 on Windows). (Pierre)
- Fixed bug #51721 (mark DOMNodeList and DOMNamedNodeMap as Traversable).
  (David Zuelke)
- Fixed bug #51712 (Test mysql_mysqlnd_read_timeout_long must fail on MySQL4).
  (Andrey)
- Fixed bug #51697 (Unsafe operations in free_storage of SPL iterators,
  causes crash during shutdown). (Etienne)
- Fixed bug #51690 (Phar::setStub looks for case-sensitive
  __HALT_COMPILER()). (Ilia)
- Fixed bug #51688 (ini per dir crashes when invalid document root  are given).
  (Pierre)
- Fixed bug #51671 (imagefill does not work correctly for small images).
  (Pierre)
- Fixed bug #51670 (getColumnMeta causes segfault when re-executing query
  after calling nextRowset). (Pierrick)
- Fixed bug #51647 Certificate file without private key (pk in another file)
  doesn't work. (Andrey)
- Fixed bug #51629 (CURLOPT_FOLLOWLOCATION error message is misleading).
  (Pierre)
- Fixed bug #51627 (script path not correctly evaluated).
  (russell dot tempero at rightnow dot com)
- Fixed bug #51624 (Crash when calling mysqli_options()). (Felipe)
- Fixed bug #51615 (PHP crash with wrong HTML in SimpleXML). (Felipe)
- Fixed bug #51609 (pg_copy_to: Invalid results when using fourth parameter).
  (Felipe)
- Fixed bug #51608 (pg_copy_to: WARNING: nonstandard use of \\ in a string
  literal). (cbandy at jbandy dot com)
- Fixed bug #51607 (pg_copy_from does not allow schema in the tablename
  argument). (cbandy at jbandy dot com)
- Fixed bug #51605 (Mysqli - zombie links). (Andrey)
- Fixed bug #51604 (newline in end of header is shown in start of message).
  (Daniel Egeberg)
- Fixed bug #51590 (JSON_ERROR_UTF8 is undefined). (Felipe)
- Fixed bug #51583 (Bus error due to wrong alignment in mysqlnd). (Rainer Jung)
- Fixed bug #51582 (Don't assume UINT64_C it's ever available).
  (reidrac at usebox dot net, Pierre)
- Fixed bug #51577 (Uninitialized memory reference with oci_bind_array_by_name)
  (Oracle Corp.)
- Fixed bug #51562 (query timeout in mssql can not be changed per query).
  (ejsmont dot artur at gmail dot com)
- Fixed bug #51552 (debug_backtrace() causes segmentation fault and/or memory
  issues). (Dmitry)
- Fixed bug #51445 (var_dump() invalid/slow *RECURSION* detection). (Felipe)
- Fixed bug #51435 (Missing ifdefs / logic bug in crypt code cause compile
  errors). (Felipe)
- Fixed bug #51424 (crypt() function hangs after 3rd call). (Pierre, Sriram)
- Fixed bug #51394 (Error line reported incorrectly if error handler throws an
  exception). (Stas)
- Fixed bug #51393 (DateTime::createFromFormat() fails if format string contains
  timezone). (Adam)
- Fixed bug #51347 (mysqli_close / connection memory leak). (Andrey, Johannes)
- Fixed bug #51338 (URL-Rewriter is still enabled if use_only_cookies is
  on). (Ilia, j dot jeising at gmail dot com)
- Fixed bug #51291 (oci_error doesn't report last error when called two times)
  (Oracle Corp.)
- Fixed bug #51276 (php_load_extension() is missing when HAVE_LIBDL is
  undefined). (Tony)
- Fixed bug #51273 (Faultstring property does not exist when the faultstring is
  empty) (Ilia, dennis at transip dot nl)
- Fixed bug #51269 (zlib.output_compression Overwrites Vary Header). (Adam)
- Fixed bug #51257 (CURL_VERSION_LARGEFILE incorrectly used after libcurl
  version 7.10.1). (aron dot ujvari at microsec dot hu)
- Fixed bug #51242 (Empty mysql.default_port does not default to 3306 anymore,
  but 0). (Adam)
- Fixed bug #51237 (milter SAPI crash on startup). (igmar at palsenberg dot com)
- Fixed bug #51213 (pdo_mssql is trimming value of the money column). (Ilia,
  alexr at oplot dot com)
- Fixed bug #51190 (ftp_put() returns false when transfer was successful).
  (Ilia)
- Fixed bug #51183 (ext/date/php_date.c fails to compile with Sun Studio).
  (Sriram Natarajan)
- Fixed bug #51176 (Static calling in non-static method behaves like $this->).
  (Felipe)
- Fixed bug #51171 (curl_setopt() doesn't output any errors or warnings when
  an invalid option is provided). (Ilia)
- Fixed bug #51128 (imagefill() doesn't work with large images). (Pierre)
- Fixed bug #51096 ('last day' and 'first day' are handled incorrectly when
  parsing date strings). (Derick)
- Fixed bug #51086 (DBA DB4 doesn't work with Berkeley DB 4.8). (Chris Jones)
- Fixed bug #51062 (DBA DB4 uses mismatched headers and libraries). (Chris
  Jones)
- Fixed bug #51026 (mysqli_ssl_set not working). (Andrey)
- Fixed bug #51023 (filter doesn't detect int overflows with GCC 4.4).
  (Raphael Geissert)
- Fixed bug #50999 (unaligned memory access in dba_fetch()). (Felipe)
- Fixed bug #50976 (Soap headers Authorization not allowed).
  (Brain France, Dmitry)
- Fixed bug #50828 (DOMNotation is not subclass of DOMNode). (Rob)
- Fixed bug #50810 (property_exists does not work for private). (Felipe)
- Fixed bug #50762 (in WSDL mode Soap Header handler function only being called
  if defined in WSDL). (mephius at gmail dot com)
- Fixed bug #50731 (Inconsistent namespaces sent to functions registered with
  spl_autoload_register). (Felipe)
- Fixed bug #50563 (removing E_WARNING from parse_url). (ralph at smashlabs dot
  com, Pierre)
- Fixed bug #50578 (incorrect shebang in phar.phar). (Fedora at FamilleCollet
  dot com)
- Fixed bug #50392 (date_create_from_format enforces 6 digits for 'u' format
  character). (Derick)
- Fixed bug #50383 (Exceptions thrown in __call / __callStatic do not include
  file and line in trace). (Felipe)
- Fixed bug #50358 (Compile failure compiling ext/phar/util.lo). (Felipe)
- Fixed bug #50101 (name clash between global and local variable).
  (patch by yoarvi at gmail dot com)
- Fixed bug #50055 (DateTime::sub() allows 'relative' time modifications).
  (Derick)
- Fixed bug #51002 (fix possible memory corruption with very long names).
  (Pierre)
- Fixed bug #49893 (Crash while creating an instance of Zend_Mail_Storage_Pop3).
  (Dmitry)
- Fixed bug #49819 (STDOUT losing data with posix_isatty()). (Mike)
- Fixed bug #49778 (DateInterval::format("%a") is always zero when an interval
  is created from an ISO string). (Derick)
- Fixed bug #49700 (memory leaks in php_date.c if garbage collector is
  enabled). (Dmitry)
- Fixed bug #49576 (FILTER_VALIDATE_EMAIL filter needs updating) (Rasmus)
- Fixed bug #49490 (XPath namespace prefix conflict). (Rob)
- Fixed bug #49429 (odbc_autocommit doesn't work). (Felipe)
- Fixed bug #49320 (PDO returns null when SQLite connection fails). (Felipe)
- Fixed bug #49234 (mysqli_ssl_set not found). (Andrey)
- Fixed bug #49216 (Reflection doesn't seem to work properly on MySqli).
  (Andrey)
- Fixed bug #49192 (PHP crashes when GC invoked on COM object). (Stas)
- Fixed bug #49081 (DateTime::diff() mistake if start in January and interval >
  28 days). (Derick)
- Fixed bug #49059 (DateTime::diff() repeats previous sub() operation).
  (yoarvi@gmail.com, Derick)
- Fixed bug #48983 (DomDocument : saveHTMLFile wrong charset). (Rob)
- Fixed bug #48930 (__COMPILER_HALT_OFFSET__ incorrect in PHP >= 5.3). (Felipe)
- Fixed bug #48902 (Timezone database fallback map is outdated). (Derick)
- Fixed bug #48781 (Cyclical garbage collector memory leak). (Dmitry)
- Fixed bug #48601 (xpath() returns FALSE for legitimate query). (Rob)
- Fixed bug #48361 (SplFileInfo::getPathInfo should return the
  parent dir). (Etienne)
- Fixed bug #48289 (iconv_mime_encode() quoted-printable scheme is broken).
  (Adam, patch from hiroaki dot kawai at gmail dot com).
- Fixed bug #47842 (sscanf() does not support 64-bit values). (Mike)
- Fixed bug #46111 (Some timezone identifiers can not be parsed). (Derick)
- Fixed bug #45808 (stream_socket_enable_crypto() blocks and eats CPU).
  (vincent at optilian dot com)
- Fixed bug #43233 (sasl support for ldap on Windows). (Pierre)
- Fixed bug #35673 (formatOutput does not work with saveHTML). (Rob)
- Fixed bug #33210 (getimagesize() fails to detect width/height on certain
  JPEGs). (Ilia)

04 Mar 2010, PHP 5.3.2

- Upgraded bundled sqlite to version 3.6.22. (Ilia)
- Upgraded bundled libmagic to version 5.03. (Mikko)
- Upgraded bundled PCRE to version 8.00. (Scott)
- Updated timezone database to version 2010.3. (Derick)

- Improved LCG entropy. (Rasmus, Samy Kamkar)
- Improved crypt support for edge cases (UFC compatibility). (Solar Designer,
  Joey, Pierre)

- Reverted fix for bug #49521 (PDO fetchObject sets values before calling
  constructor). (Pierrick, Johannes)

- Changed gmp_strval() to use full range from 2 to 62, and -2 to -36. FR #50283
  (David Soria Parra)
- Changed "post_max_size" php.ini directive to allow unlimited post size by
  setting it to 0. (Rasmus)
- Changed tidyNode class to disallow manual node creation. (Pierrick)

- Removed automatic file descriptor unlocking happening on shutdown and/or
  stream close (on all OSes). (Tony, Ilia)

- Added libpng 1.4.0 support. (Pierre)
- Added support for DISABLE_AUTHENTICATOR for imap_open. (Pierre)
- Added missing host validation for HTTP urls inside FILTER_VALIDATE_URL.
  (Ilia)
- Added stream_resolve_include_path(). (Mikko)
- Added INTERNALDATE support to imap_append. (nick at mailtrust dot com)
- Added support for SHA-256 and SHA-512 to php's crypt. (Pierre)
- Added realpath_cache_size() and realpath_cache_get() functions. (Stas)
- Added FILTER_FLAG_STRIP_BACKTICK option to the filter extension. (Ilia)
- Added protection for $_SESSION from interrupt corruption and improved
  "session.save_path" check. (Stas)
- Added LIBXML_PARSEHUGE constant to override the maximum text size of a
  single text node when using libxml2.7.3+. (Kalle)
- Added ReflectionMethod::setAccessible() for invoking non-public methods
  through the Reflection API. (Sebastian)
- Added Collator::getSortKey for intl extension. (Stas)
- Added support for CURLOPT_POSTREDIR. FR #49571. (Sriram Natarajan)
- Added support for CURLOPT_CERTINFO. FR #49253.
  (Linus Nielsen Feltzing <linus@haxx.se>)
- Added client-side server name indication support in openssl. (Arnaud)

- Improved fix for bug #50006 (Segfault caused by uksort()). (Stas)

- Fixed mysqlnd hang when queries exactly 16777214 bytes long are sent. (Andrey)
- Fixed incorrect decoding of 5-byte BIT sequences in mysqlnd. (Andrey)
- Fixed error_log() to be binary safe when using message_type 3. (Jani)
- Fixed unnecessary invocation of setitimer when timeouts have been disabled.
  (Arvind Srinivasan)
- Fixed memory leak in extension loading when an error occurs on Windows.
  (Pierre)
- Fixed safe_mode validation inside tempnam() when the directory path does
  not end with a /). (Martin Jansen)
- Fixed a possible open_basedir/safe_mode bypass in session extension
  identified by Grzegorz Stachowiak. (Ilia)
- Fixed possible crash when a error/warning is raised during php startup.
  (Pierre)
- Fixed possible bad behavior of rename on windows when used with symbolic
  links or invalid paths. (Pierre)
- Fixed error output to stderr on Windows. (Pierre)
- Fixed memory leaks in is_writable/readable/etc on Windows. (Pierre)
- Fixed memory leaks in the ACL function on Windows. (Pierre)
- Fixed memory leak in the realpath cache on Windows. (Pierre)
- Fixed memory leak in zip_close. (Pierre)
- Fixed crypt's blowfish sanity check of the "setting" string, to reject
  iteration counts encoded as 36 through 39. (Solar Designer, Joey, Pierre)

- Fixed bug #51059 (crypt crashes when invalid salt are given). (Pierre)
- Fixed bug #50952 (allow underscore _ in constants parsed in php.ini files).
  (Jani)
- Fixed bug #50940 (Custom content-length set incorrectly in Apache SAPIs).
  (Brian France, Rasmus)
- Fixed bug #50930 (Wrong date by php_date.c patch with ancient gcc/glibc
  versions). (Derick)
- Fixed bug #50907 (X-PHP-Originating-Script adding two new lines in *NIX).
  (Ilia)
- Fixed bug #50859 (build fails with openssl 1.0 due to md2 deprecation).
  (Ilia, hanno at hboeck dot de)
- Fixed bug #50847 (strip_tags() removes all tags greater then 1023 bytes
  long). (Ilia)
- Fixed bug #50829 (php.ini directive pdo_mysql.default_socket is ignored).
  (Ilia)
- Fixed bug #50832 (HTTP fopen wrapper does not support passwordless HTTP
  authentication). (Jani)
- Fixed bug #50787 (stream_set_write_buffer() has no effect on socket streams).
  (vnegrier at optilian dot com, Ilia)
- Fixed bug #50761 (system.multiCall crashes in xmlrpc extension).
  (hiroaki dot kawai at gmail dot com, Ilia)
- Fixed bug #50756 (CURLOPT_FTP_SKIP_PASV_IP does not exist). (Sriram)
- Fixed bug #50732 (exec() adds single byte twice to $output array). (Ilia)
- Fixed bug #50728 (All PDOExceptions hardcode 'code' property to 0).
  (Joey, Ilia)
- Fixed bug #50723 (Bug in garbage collector causes crash). (Dmitry)
- Fixed bug #50690 (putenv does not set ENV when the value is only one char).
  (Pierre)
- Fixed bug #50680 (strtotime() does not support eighth ordinal number). (Ilia)
- Fixed bug #50661 (DOMDocument::loadXML does not allow UTF-16). (Rob)
- Fixed bug #50657 (copy() with an empty (zero-byte) HTTP source succeeds but
  returns false). (Ilia)
- Fixed bug #50636 (MySQLi_Result sets values before calling constructor).
  (Pierrick)
- Fixed bug #50632 (filter_input() does not return default value if the
  variable does not exist). (Ilia)
- Fixed bug #50576 (XML_OPTION_SKIP_TAGSTART option has no effect). (Pierrick)
- Fixed bug #50558 (Broken object model when extending tidy). (Pierrick)
- Fixed bug #50540 (Crash while running ldap_next_reference test cases).
  (Sriram)
- Fixed bug #50519 (segfault in garbage collection when using set_error_handler
  and DomDocument). (Dmitry)
- Fixed bug #50508 (compile failure: Conflicting HEADER type declarations).
  (Jani)
- Fixed bug #50496 (Use of <stdbool.h> is valid only in a c99 compilation
  environment. (Sriram)
- Fixed bug #50464 (declare encoding doesn't work within an included file).
  (Felipe)
- Fixed bug #50458 (PDO::FETCH_FUNC fails with Closures). (Felipe, Pierrick)
- Fixed bug #50445 (PDO-ODBC stored procedure call from Solaris 64-bit causes
  seg fault). (davbrown4 at yahoo dot com, Felipe)
- Fixed bug #50416 (PROCEDURE db.myproc can't return a result set in the given
  context). (Andrey)
- Fixed bug #50394 (Reference argument converted to value in __call). (Stas)
- Fixed bug #50351 (performance regression handling objects, ten times slower
  in 5.3 than in 5.2). (Dmitry)
- Fixed bug #50392 (date_create_from_format() enforces 6 digits for 'u'
  format character). (Ilia)
- Fixed bug #50345 (nanosleep not detected properly on some solaris versions).
  (Jani)
- Fixed bug #50340 (php.ini parser does not allow spaces in ini keys). (Jani)
- Fixed bug #50334 (crypt ignores sha512 prefix). (Pierre)
- Fixed bug #50323 (Allow use of ; in values via ;; in PDO DSN).
  (Ilia, Pierrick)
- Fixed bug #50285 (xmlrpc does not preserve keys in encoded indexed arrays).
  (Felipe)
- Fixed bug #50282 (xmlrpc_encode_request() changes object into array in
  calling function). (Felipe)
- Fixed bug #50267 (get_browser(null) does not use HTTP_USER_AGENT). (Jani)
- Fixed bug #50266 (conflicting types for llabs). (Jani)
- Fixed bug #50261 (Crash When Calling Parent Constructor with
  call_user_func()). (Dmitry)
- Fixed bug #50255 (isset() and empty() silently casts array to object).
  (Felipe)
- Fixed bug #50240 (pdo_mysql.default_socket in php.ini shouldn't used
  if it is empty). (foutrelis at gmail dot com, Ilia)
- Fixed bug #50231 (Socket path passed using --with-mysql-sock is ignored when
  mysqlnd is enabled). (Jani)
- Fixed bug #50219 (soap call Segmentation fault on a redirected url).
  (Pierrick)
- Fixed bug #50212 (crash by ldap_get_option() with LDAP_OPT_NETWORK_TIMEOUT).
  (Ilia, shigeru_kitazaki at cybozu dot co dot jp)
- Fixed bug #50209 (Compiling with libedit cannot find readline.h).
  (tcallawa at redhat dot com)
- Fixed bug #50207 (segmentation fault when concatenating very large strings on
  64bit linux). (Ilia)
- Fixed bug #50196 (stream_copy_to_stream() produces warning when source is
  not file). (Stas)
- Fixed bug #50195 (pg_copy_to() fails when table name contains schema. (Ilia)
- Fixed bug #50185 (ldap_get_entries() return false instead of an empty array
  when there is no error). (Jani)
- Fixed bug #50174 (Incorrectly matched docComment). (Felipe)
- Fixed bug #50168 (FastCGI fails with wrong error on HEAD request to
  non-existant file). (Dmitry)
- Fixed bug #50162 (Memory leak when fetching timestamp column from Oracle
  database). (Felipe)
- Fixed bug #50159 (wrong working directory in symlinked files). (Dmitry)
- Fixed bug #50158 (FILTER_VALIDATE_EMAIL fails with valid addresses
  containing = or ?). (Pierrick)
- Fixed bug #50152 (ReflectionClass::hasProperty behaves like isset() not
  property_exists). (Felipe)
- Fixed bug #50146 (property_exists: Closure object cannot have properties).
  (Felipe)
- Fixed bug #50145 (crash while running bug35634.phpt). (Felipe)
- Fixed bug #50140 (With default compilation option, php symbols are unresolved
  for nsapi). (Uwe Schindler)
- Fixed bug #50087 (NSAPI performance improvements). (Uwe Schindler)
- Fixed bug #50073 (parse_url() incorrect when ? in fragment). (Ilia)
- Fixed bug #50023 (pdo_mysql doesn't use PHP_MYSQL_UNIX_SOCK_ADDR). (Ilia)
- Fixed bug #50005 (Throwing through Reflection modified Exception object
  makes segmentation fault). (Felipe)
- Fixed bug #49990 (SNMP3 warning message about security level printed twice).
  (Jani)
- Fixed bug #49985 (pdo_pgsql prepare() re-use previous aborted
  transaction). (ben dot pineau at gmail dot com, Ilia, Matteo)
- Fixed bug #49938 (Phar::isBuffering() returns inverted value). (Greg)
- Fixed bug #49936 (crash with ftp stream in php_stream_context_get_option()).
  (Pierrick)
- Fixed bug #49921 (Curl post upload functions changed). (Ilia)
- Fixed bug #49866 (Making reference on string offsets crashes PHP). (Dmitry)
- Fixed bug #49855 (import_request_variables() always returns NULL). (Ilia,
  sjoerd at php dot net)
- Fixed bug #49851, #50451 (http wrapper breaks on 1024 char long headers).
  (Ilia)
- Fixed bug #49800 (SimpleXML allow (un)serialize() calls without warning).
  (Ilia, wmeler at wp-sa dot pl)
- Fixed bug #49719 (ReflectionClass::hasProperty returns true for a private
  property in base class). (Felipe)
- Fixed bug #49677 (ini parser crashes with apache2 and using ${something}
  ini variables). (Jani)
- Fixed bug #49660 (libxml 2.7.3+ limits text nodes to 10MB). (Felipe)
- Fixed bug #49647 (DOMUserData does not exist). (Rob)
- Fixed bug #49600 (imageTTFText text shifted right). (Takeshi Abe)
- Fixed bug #49585 (date_format buffer not long enough for >4 digit years).
  (Derick, Adam)
- Fixed bug #49560 (oci8: using LOBs causes slow PHP shutdown). (Oracle Corp.)
- Fixed bug #49521 (PDO fetchObject sets values before calling constructor).
  (Pierrick)
- Fixed bug #49472 (Constants defined in Interfaces can be overridden).
  (Felipe)
- Fixed bug #49463 (setAttributeNS fails setting default namespace). (Rob)
- Fixed bug #49244 (Floating point NaN cause garbage characters). (Sjoerd)
- Fixed bug #49224 (Compile error due to old DNS functions on AIX systems).
  (Scott)
- Fixed bug #49174 (crash when extending PDOStatement and trying to set
  queryString property). (Felipe)
- Fixed bug #48811 (Directives in PATH section do not get applied to
  subdirectories). (Patch by: ct at swin dot edu dot au)
- Fixed bug #48590 (SoapClient does not honor max_redirects). (Sriram)
- Fixed bug #48190 (Content-type parameter "boundary" is not case-insensitive
  in HTTP uploads). (Ilia)
- Fixed bug #47848 (importNode doesn't preserve attribute namespaces). (Rob)
- Fixed bug #47409 (extract() problem with array containing word "this").
  (Ilia, chrisstocktonaz at gmail dot com)
- Fixed bug #47281 ($php_errormsg is limited in size of characters)
  (Oracle Corp.)
- Fixed bug #46478 (htmlentities() uses obsolete mapping table for character
  entity references). (Moriyoshi)
- Fixed bug #45599 (strip_tags() truncates rest of string with invalid
  attribute). (Ilia, hradtke)
- Fixed bug #45120 (PDOStatement->execute() returns true then false for same
  statement). (Pierrick)
- Fixed bug #44827 (define() allows :: in constant names). (Ilia)
- Fixed bug #44098 (imap_utf8() returns only capital letters).
  (steffen at dislabs dot de, Pierre)
- Fixed bug #34852 (Failure in odbc_exec() using oracle-supplied odbc
  driver). (tim dot tassonis at trivadis dot com)

19 Nov 2009, PHP 5.3.1
- Upgraded bundled sqlite to version 3.6.19. (Scott)
- Updated timezone database to version 2009.17 (2009q). (Derick)

- Changed ini file directives [PATH=](on Win32) and [HOST=](on all) to be case
  insensitive. (garretts)

- Restored shebang line check to CGI sapi (not checked by scanner anymore).
  (Jani)

- Added "max_file_uploads" INI directive, which can be set to limit the
  number of file uploads per-request to 20 by default, to prevent possible
  DOS via temporary file exhaustion. (Ilia)
- Added missing sanity checks around exif processing. (Ilia)
- Added error constant when json_encode() detects an invalid UTF-8 sequence.
  (Scott)
- Added support for ACL on Windows for thread safe SAPI (Apache2 for example)
  and fix its support on NTS. (Pierre)

- Improved symbolic, mounted volume and junctions support for realpath on
  Windows. (Pierre)
- Improved readlink on Windows, suppress \??\ and use the drive syntax only.
  (Pierre)
- Improved dns_get_record() AAAA support on windows. Always available when
  IPv6 is support is installed, format is now the same than on unix. (Pierre)
- Improved the DNS functions on OSX to use newer APIs, also use Bind 9 API
  where available on other platforms. (Scott)
- Improved shared extension loading on OSX to use the standard Unix dlopen()
  API. (Scott)

- Fixed crash in com_print_typeinfo when an invalid typelib is given. (Pierre)
- Fixed a safe_mode bypass in tempnam() identified by Grzegorz Stachowiak.
  (Rasmus)
- Fixed a open_basedir bypass in posix_mkfifo() identified by Grzegorz
  Stachowiak.  (Rasmus)
- Fixed certificate validation inside php_openssl_apply_verification_policy
  (Ryan Sleevi, Ilia)
- Fixed crash in SQLiteDatabase::ArrayQuery() and SQLiteDatabase::SingleQuery()
  when calling using Reflection. (Felipe)
- Fixed crash when instantiating PDORow and PDOStatement through Reflection.
  (Felipe)
- Fixed sanity check for the color index in imagecolortransparent. (Pierre)
- Fixed scandir/readdir when used mounted points on Windows. (Pierre)
- Fixed zlib.deflate compress filter to actually accept level parameter. (Jani)
- Fixed leak on error in popen/exec (and related functions) on Windows.
  (Pierre)
- Fixed possible bad caching of symlinked directories in the realpath cache
  on Windows. (Pierre)
- Fixed atime and mtime in stat related functions on Windows. (Pierre)
- Fixed spl_autoload_unregister/spl_autoload_functions wrt. Closures and
  Functors. (Christian Seiler)
- Fixed open_basedir circumvention for "mail.log" ini directive.
  (Maksymilian Arciemowicz, Stas)
- Fixed signature generation/validation for zip archives in ext/phar. (Greg)
- Fixed memory leak in stream_is_local(). (Felipe, Tony)
- Fixed BC break in mime_content_type(), removes the content encoding. (Scott)

- Fixed PECL bug #16842 (oci_error return false when NO_DATA_FOUND is raised).
  (Chris Jones)

- Fixed bug #50063 (safe_mode_include_dir fails). (Johannes, christian at
  elmerot dot se)
- Fixed bug #50052 (Different Hashes on Windows and Linux on wrong Salt size).
  (Pierre)
- Fixed bug #49986 (Missing ICU DLLs on windows package). (Pierre)
- Fixed bug #49910 (no support for ././@LongLink for long filenames in phar
  tar support). (Greg)
- Fixed bug #49908 (throwing exception in __autoload crashes when interface
  is not defined). (Felipe)
- Fixed bug #49847 (exec() fails to return data inside 2nd parameter, given
  output lines >4095 bytes). (Ilia)
- Fixed bug #49809 (time_sleep_until() is not available on OpenSolaris). (Jani)
- Fixed bug #49757 (long2ip() can return wrong value in a multi-threaded
  applications). (Ilia, Florian Anderiasch)
- Fixed bug #49738 (calling mcrypt after mcrypt_generic_deinit crashes).
  (Sriram Natarajan)
- Fixed bug #49732 (crashes when using fileinfo when timestamp conversion
  fails). (Pierre)
- Fixed bug #49698 (Unexpected change in strnatcasecmp()). (Rasmus)
- Fixed bug #49630 (imap_listscan function missing). (Felipe)
- Fixed bug #49572 (use of C++ style comments causes build failure).
  (Sriram Natarajan)
- Fixed bug #49531 (CURLOPT_INFILESIZE sometimes causes warning "CURLPROTO_FILE
  cannot be set"). (Felipe)
- Fixed bug #49517 (cURL's CURLOPT_FILE prevents file from being deleted after
  fclose). (Ilia)
- Fixed bug #49470 (FILTER_SANITIZE_EMAIL allows disallowed characters).
  (Ilia)
- Fixed bug #49447 (php engine need to correctly check for socket API
  return status on windows). (Sriram Natarajan)
- Fixed bug #49391 (ldap.c utilizing deprecated ldap_modify_s). (Ilia)
- Fixed bug #49372 (segfault in php_curl_option_curl). (Pierre)
- Fixed bug #49361 (wordwrap() wraps incorrectly on end of line boundaries).
  (Ilia, code-it at mail dot ru)
- Fixed bug #49306 (inside pdo_mysql default socket settings are ignored).
  (Ilia)
- Fixed bug #49289 (bcmath module doesn't compile with phpize configure).
  (Jani)
- Fixed bug #49286 (php://input (php_stream_input_read) is broken). (Jani)
- Fixed bug #49269 (Ternary operator fails on Iterator object when used inside
  foreach declaration). (Etienne, Dmitry)
- Fixed bug #49236 (Missing PHP_SUBST(PDO_MYSQL_SHARED_LIBADD)). (Jani)
- Fixed bug #49223 (Inconsistency using get_defined_constants). (Garrett)
- Fixed bug #49193 (gdJpegGetVersionString() inside gd_compact identifies
  wrong type in declaration). (Ilia)
- Fixed bug #49183 (dns_get_record does not return NAPTR records). (Pierre)
- Fixed bug #49144 (Import of schema from different host transmits original
  authentication details). (Dmitry)
- Fixed bug #49142 (crash when exception thrown from __tostring()).
  (David Soria Parra)
- Fixed bug #49132 (posix_times returns false without error).
  (phpbugs at gunnu dot us)
- Fixed bug #49125 (Error in dba_exists C code). (jdornan at stanford dot edu)
- Fixed bug #49122 (undefined reference to mysqlnd_stmt_next_result on compile
  with --with-mysqli and MySQL 6.0). (Jani)
- Fixed bug #49108 (2nd scan_dir produces segfault). (Felipe)
- Fixed bug #49098 (mysqli segfault on error). (Rasmus)
- Fixed bug #49095 (proc_get_status['exitcode'] fails on win32). (Felipe)
- Fixed bug #49092 (ReflectionFunction fails to work with functions in fully
  qualified namespaces). (Kalle, Jani)
- Fixed bug #49074 (private class static fields can be modified by using
  reflection). (Jani)
- Fixed bug #49072 (feof never returns true for damaged file in zip). (Pierre)
- Fixed bug #49065 ("disable_functions" php.ini option does not work on
  Zend extensions). (Stas)
- Fixed bug #49064 (--enable-session=shared does not work: undefined symbol:
  php_url_scanner_reset_vars). (Jani)
- Fixed bug #49056 (parse_ini_file() regression in 5.3.0 when using non-ASCII
  strings as option keys). (Jani)
- Fixed bug #49052 (context option headers freed too early when using
  --with-curlwrappers). (Jani)
- Fixed bug #49047 (The function touch() fails on directories on Windows).
  (Pierre)
- Fixed bug #49032 (SplFileObject::fscanf() variables passed by reference).
  (Jani)
- Fixed bug #49027 (mysqli_options() doesn't work when using mysqlnd). (Andrey)
- Fixed bug #49026 (proc_open() can bypass safe_mode_protected_env_vars
  restrictions). (Ilia)
- Fixed bug #49020 (phar misinterprets ustar long filename standard).
  (Greg)
- Fixed bug #49018 (phar tar stores long filenames wit prefix/name reversed).
  (Greg)
- Fixed bug #49014 (dechunked filter broken when serving more than 8192 bytes
  in a chunk). (andreas dot streichardt at globalpark dot com, Ilia)
- Fixed bug #49012 (phar tar signature algorithm reports as Unknown (0) in
  getSignature() call). (Greg)
- Fixed bug #49000 (PHP CLI in Interactive mode (php -a) crashes
  when including files from function). (Stas)
- Fixed bug #48994 (zlib.output_compression does not output HTTP headers when
  set to a string value). (Jani)
- Fixed bug #48980 (Crash when compiling with pdo_firebird). (Felipe)
- Fixed bug #48962 (cURL does not upload files with specified filename).
  (Ilia)
- Fixed bug #48929 (Double \r\n after HTTP headers when "header" context
  option is an array). (David Zülke)
- Fixed bug #48913 (Too long error code strings in pdo_odbc driver).
  (naf at altlinux dot ru, Felipe)
- Fixed bug #48912 (Namespace causes unexpected strict behaviour with
  extract()). (Dmitry)
- Fixed bug #48909 (Segmentation fault in mysqli_stmt_execute()). (Andrey)
- Fixed bug #48899 (is_callable returns true even if method does not exist in
  parent class). (Felipe)
- Fixed bug #48893 (Problems compiling with Curl). (Felipe)
- Fixed bug #48880 (Random Appearing open_basedir problem). (Rasmus, Gwynne)
- Fixed bug #48872 (string.c: errors: duplicate case values). (Kalle)
- Fixed bug #48854 (array_merge_recursive modifies arrays after first one).
  (Felipe)
- Fixed bug #48805 (IPv6 socket transport is not working). (Ilia)
- Fixed bug #48802 (printf() returns incorrect outputted length). (Jani)
- Fixed bug #48791 (open office files always reported as corrupted). (Greg)
- Fixed bug #48788 (RecursiveDirectoryIterator doesn't descend into symlinked
  directories). (Ilia)
- Fixed bug #48783 (make install will fail saying phar file exists). (Greg)
- Fixed bug #48774 (SIGSEGVs when using curl_copy_handle()).
  (Sriram Natarajan)
- Fixed bug #48771 (rename() between volumes fails and reports no error on
  Windows). (Pierre)
- Fixed bug #48768 (parse_ini_*() crash with INI_SCANNER_RAW). (Jani)
- Fixed bug #48763 (ZipArchive produces corrupt archive). (dani dot church at
  gmail dot com, Pierre)
- Fixed bug #48762 (IPv6 address filter still rejects valid address). (Felipe)
- Fixed bug #48757 (ReflectionFunction::invoke() parameter issues). (Kalle)
- Fixed bug #48754 (mysql_close() crash php when no handle specified).
  (Johannes, Andrey)
- Fixed bug #48752 (Crash during date parsing with invalid date). (Pierre)
- Fixed bug #48746 (Unable to browse directories within Junction Points).
  (Pierre, Kanwaljeet Singla)
- Fixed bug #48745 (mysqlnd: mysql_num_fields returns wrong column count for
  mysql_list_fields). (Andrey)
- Fixed bug #48740 (PHAR install fails when INSTALL_ROOT is not the final
  install location). (james dot cohen at digitalwindow dot com, Greg)
- Fixed bug #48733 (CURLOPT_WRITEHEADER|CURLOPT_FILE|CURLOPT_STDERR warns on
  files that have been opened with r+). (Ilia)
- Fixed bug #48719 (parse_ini_*(): scanner_mode parameter is not checked for
  sanity). (Jani)
- Fixed bug #48718 (FILTER_VALIDATE_EMAIL does not allow numbers in domain
  components). (Ilia)
- Fixed bug #48681 (openssl signature verification for tar archives broken).
  (Greg)
- Fixed bug #48660 (parse_ini_*(): dollar sign as last character of value
  fails). (Jani)
- Fixed bug #48645 (mb_convert_encoding() doesn't understand hexadecimal
  html-entities). (Moriyoshi)
- Fixed bug #48637 ("file" fopen wrapper is overwritten when using
  --with-curlwrappers). (Jani)
- Fixed bug #48608 (Invalid libreadline version not detected during configure).
  (Jani)
- Fixed bug #48400 (imap crashes when closing stream opened with
  OP_PROTOTYPE flag). (Jani)
- Fixed bug #48377 (error message unclear on converting phar with existing
  file). (Greg)
- Fixed bug #48247 (Infinite loop and possible crash during startup with
  errors when errors are logged). (Jani)
- Fixed bug #48198 error: 'MYSQLND_LLU_SPEC' undeclared. Cause for #48780 and
  #46952 - both fixed too. (Andrey)
- Fixed bug #48189 (ibase_execute error in return param). (Kalle)
- Fixed bug #48182 (ssl handshake fails during asynchronous socket connection).
  (Sriram Natarajan)
- Fixed bug #48116 (Fixed build with Openssl 1.0). (Pierre,
  Al dot Smith at aeschi dot ch dot eu dot org)
- Fixed bug #48057 (Only the date fields of the first row are fetched, others
  are empty). (info at programmiernutte dot net)
- Fixed bug #47481 (natcasesort() does not sort extended ASCII characters
  correctly). (Herman Radtke)
- Fixed bug #47351 (Memory leak in DateTime). (Derick, Tobias John)
- Fixed bug #47273 (Encoding bug in SoapServer->fault). (Dmitry)
- Fixed bug #46682 (touch() afield returns different values on windows).
  (Pierre)
- Fixed bug #46614 (Extended MySQLi class gives incorrect empty() result).
  (Andrey)
- Fixed bug #46020 (with Sun Java System Web Server 7.0 on HPUX, #define HPUX).
  (Uwe Schindler)
- Fixed bug #45905 (imagefilledrectangle() clipping error).
  (markril at hotmail dot com, Pierre)
- Fixed bug #45554 (Inconsistent behavior of the u format char). (Derick)
- Fixed bug #45141 (setcookie will output expires years of >4 digits). (Ilia)
- Fixed bug #44683 (popen crashes when an invalid mode is passed). (Pierre)
- Fixed bug #43510 (stream_get_meta_data() does not return same mode as used
  in fopen). (Jani)
- Fixed bug #42434 (ImageLine w/ antialias = 1px shorter). (wojjie at gmail dot
  com, Kalle)
- Fixed bug #40013 (php_uname() does not return nodename on Netware (Guenter
  Knauf)
- Fixed bug #38091 (Mail() does not use FQDN when sending SMTP helo).
  (Kalle, Rick Yorgason)
- Fixed bug #28038 (Sent incorrect RCPT TO commands to SMTP server) (Garrett)
- Fixed bug #27051 (Impersonation with FastCGI does not exec process as
  impersonated user). (Pierre)


30 Jun 2009, PHP 5.3.0
- Upgraded bundled PCRE to version 7.9. (Nuno)
- Upgraded bundled sqlite to version 3.6.15. (Scott)

- Moved extensions to PECL (Derick, Lukas, Pierre, Scott):
  . ext/dbase
  . ext/fbsql
  . ext/fdf
  . ext/ncurses
  . ext/mhash (BC layer is now entirely within ext/hash)
  . ext/ming
  . ext/msql
  . ext/sybase (not maintained anymore, sybase_ct has to be used instead)

- Removed the experimental RPL (master/slave) functions from mysqli. (Andrey)
- Removed zend.ze1_compatibility_mode. (Dmitry)
- Removed all zend_extension_* php.ini directives. Zend extensions are now
  always loaded using zend_extension directive. (Derick)
- Removed special treatment of "/tmp" in sessions for open_basedir.
  Note: This undocumented behaviour was introduced in 5.2.2. (Alexey)
- Removed shebang line check from CGI sapi (checked by scanner). (Dmitry)

- Changed PCRE, Reflection and SPL extensions to be always enabled. (Marcus)
- Changed md5() to use improved implementation. (Solar Designer, Dmitry)
- Changed HTTP stream wrapper to accept any code between and including
  200 to 399 as successful. (Mike, Noah Fontes)
- Changed __call() to be invoked on private/protected method access, similar to
  properties and __get(). (Andrei)
- Changed dl() to be disabled by default. Enabled only when explicitly
  registered by the SAPI. Currently enabled with cli, cgi and embed SAPIs.
  (Dmitry)
- Changed opendir(), dir() and scandir() to use default context when no context
  argument is passed. (Sara)
- Changed open_basedir to allow tightening in runtime contexts. (Sara)
- Changed PHP/Zend extensions to use flexible build IDs. (Stas)
- Changed error level E_ERROR into E_WARNING in Soap extension methods
  parameter validation. (Felipe)
- Changed openssl info to show the shared library version number. (Scott)
- Changed floating point behaviour to consistently use double precision on all
  platforms and with all compilers. (Christian Seiler)
- Changed round() to act more intuitively when rounding to a certain precision
  and round very large and very small exponents correctly. (Christian Seiler)
- Changed session_start() to return false when session startup fails. (Jani)
- Changed property_exists() to check the existence of a property independent of
  accessibility (like method_exists()). (Felipe)
- Changed array_reduce() to allow mixed $initial (Christian Seiler)

- Improved PHP syntax and semantics:
  . Added lambda functions and closures. (Christian Seiler, Dmitry)
  . Added "jump label" operator (limited "goto"). (Dmitry, Sara)
  . Added NOWDOC syntax. (Gwynne Raskind, Stas, Dmitry)
  . Added HEREDOC syntax with double quotes. (Lars Strojny, Felipe)
  . Added support for using static HEREDOCs to initialize static variables and
    class members or constants. (Matt)
  . Improved syntax highlighting and consistency for variables in double-quoted
    strings and literal text in HEREDOCs and backticks. (Matt)
  . Added "?:" operator. (Marcus)
  . Added support for namespaces. (Dmitry, Stas, Gregory, Marcus)
  . Added support for Late Static Binding. (Dmitry, Etienne Kneuss)
  . Added support for __callStatic() magic method. (Sara)
  . Added forward_static_call(_array) to complete LSB. (Mike Lively)
  . Added support for dynamic access of static members using $foo::myFunc().
    (Etienne Kneuss)
  . Improved checks for callbacks. (Marcus)
  . Added __DIR__ constant. (Lars Strojny)
  . Added new error modes E_USER_DEPRECATED and E_DEPRECATED.
    E_DEPRECATED is used to inform about stuff being scheduled for removal
    in future PHP versions. (Lars Strojny, Felipe, Marcus)
  . Added "request_order" INI variable to control specifically $_REQUEST
    behavior. (Stas)
  . Added support for exception linking. (Marcus)
  . Added ability to handle exceptions in destructors. (Marcus)

- Improved PHP runtime speed and memory usage:
  . Substitute global-scope, persistent constants with their values at compile
    time. (Matt)
  . Optimized ZEND_SIGNED_MULTIPLY_LONG(). (Matt)
  . Removed direct executor recursion. (Dmitry)
  . Use fastcall calling convention in executor on x86. (Dmitry)
  . Use IS_CV for direct access to $this variable. (Dmitry)
  . Use ZEND_FREE() opcode instead of ZEND_SWITCH_FREE(IS_TMP_VAR). (Dmitry)
  . Lazy EG(active_symbol_table) initialization. (Dmitry)
  . Optimized ZEND_RETURN opcode to not allocate and copy return value if it is
    not used. (Dmitry)
  . Replaced all flex based scanners with re2c based scanners.
    (Marcus, Nuno, Scott)
  . Added garbage collector. (David Wang, Dmitry).
  . Improved PHP binary size and startup speed with GCC4 visibility control.
    (Nuno)
  . Improved engine stack implementation for better performance and stability.
    (Dmitry)
  . Improved memory usage by moving constants to read only memory.
    (Dmitry, Pierre)
  . Changed exception handling. Now each op_array doesn't contain
    ZEND_HANDLE_EXCEPTION opcode in the end. (Dmitry)
  . Optimized require_once() and include_once() by eliminating fopen(3) on
    second usage. (Dmitry)
  . Optimized ZEND_FETCH_CLASS + ZEND_ADD_INTERFACE into single
    ZEND_ADD_INTERFACE opcode. (Dmitry)
  . Optimized string searching for a single character.
    (Michal Dziemianko, Scott)
  . Optimized interpolated strings to use one less opcode. (Matt)

- Improved php.ini handling: (Jani)
  . Added ".htaccess" style user-defined php.ini files support for CGI/FastCGI.
  . Added support for special [PATH=/opt/httpd/www.example.com/] and
    [HOST=www.example.com] sections. Directives set in these sections can
    not be overridden by user-defined ini-files or during runtime.
  . Added better error reporting for php.ini syntax errors.
  . Allowed using full path to load modules using "extension" directive.
  . Allowed "ini-variables" to be used almost everywhere ini php.ini files.
  . Allowed using alphanumeric/variable indexes in "array" ini options.
  . Added 3rd optional parameter to parse_ini_file() to specify the scanning
    mode of INI_SCANNER_NORMAL or INI_SCANNER_RAW. In raw mode option values
    and section values are treated as-is.
  . Fixed get_cfg_var() to be able to return "array" ini options.
  . Added optional parameter to ini_get_all() to only retrieve the current
    value. (Hannes)

- Improved Windows support:
  . Update all libraries to their latest stable version. (Pierre, Rob, Liz,
    Garrett).
  . Added Windows support for stat(), touch(), filemtime(), filesize() and
    related functions. (Pierre)
  . Re-added socket_create_pair() for Windows in sockets extension. (Kalle)
  . Added inet_pton() and inet_ntop() also for Windows platforms.
    (Kalle, Pierre)
  . Added mcrypt_create_iv() for Windows platforms. (Pierre)
  . Added ACL Cache support on Windows.
    (Kanwaljeet Singla, Pierre, Venkat Raman Don)
  . Added constants based on Windows' GetVersionEx information.
    PHP_WINDOWS_VERSION_* and PHP_WINDOWS_NT_*. (Pierre)
  . Added support for ACL (is_writable, is_readable, reports now correct
    results) on Windows. (Pierre, Venkat Raman Don, Kanwaljeet Singla)
  . Added support for fnmatch() on Windows. (Pierre)
  . Added support for time_nanosleep() and time_sleep_until() on Windows.
    (Pierre)
  . Added support for symlink(), readlink(), linkinfo() and link() on Windows.
    They are available only when the running platform supports them. (Pierre)
  . the GMP extension now relies on MPIR instead of the GMP library. (Pierre)
  . Added Windows support for stream_socket_pair(). (Kalle)
  . Drop all external dependencies for the core features. (Pierre)
  . Drastically improve the build procedure (Pierre, Kalle, Rob):
    . VC9 (Visual C++ 2008) or later support
    . Initial experimental x64 support
  . MSI installer now supports all recent Windows versions, including
    Windows 7. (John, Kanwaljeet Singla)

- Improved and cleaned CGI code:
  . FastCGI is now always enabled and cannot be disabled.
    See sapi/cgi/CHANGES for more details. (Dmitry)
  . Added CGI SAPI -T option which can be used to measure execution
    time of script repeated several times. (Dmitry)

- Improved streams:
  . Fixed confusing error message on failure when no errors are logged. (Greg)
  . Added stream_supports_lock() function. (Benjamin Schulz)
  . Added context parameter for copy() function. (Sara)
  . Added "glob://" stream wrapper. (Marcus)
  . Added "params" as optional parameter for stream_context_create(). (Sara)
  . Added ability to use stream wrappers in include_path. (Gregory, Dmitry)

- Improved DNS API
  . Added Windows support for dns_check_record(), dns_get_mx(), checkdnsrr() and
    getmxrr(). (Pierre)
  . Added support for old style DNS functions (supports OSX and FBSD). (Scott)
  . Added a new "entries" array in dns_check_record() containing the TXT
    elements. (Felipe, Pierre)

- Improved hash extension:
  . Changed mhash to be a wrapper layer around the hash extension. (Scott)
  . Added hash_copy() function. (Tony)
  . Added sha224 hash algorithm to the hash extension. (Scott)

- Improved IMAP support (Pierre):
  . Added imap_gc() to clear the imap cache
  . Added imap_utf8_to_mutf7() and imap_mutf7_to_utf8()

- Improved mbstring extension:
  . Added "mbstring.http_output_conv_mimetypes" INI directive that allows
    common non-text types such as "application/xhtml+xml" to be converted
    by mb_output_handler(). (Moriyoshi)

- Improved OCI8 extension (Chris Jones/Oracle Corp.):
  . Added Database Resident Connection Pooling (DRCP) and Fast
    Application Notification (FAN) support.
  . Added support for Oracle External Authentication (not supported
    on Windows).
  . Improve persistent connection handling of restarted DBs.
  . Added SQLT_AFC (aka CHAR datatype) support to oci_bind_by_name.
  . Fixed bug #45458 (Numeric keys for associative arrays are not
    handled properly)
  . Fixed bug #41069 (Segmentation fault with query over DB link).
  . Fixed define of SQLT_BDOUBLE and SQLT_BFLOAT constants with Oracle
    10g ORACLE_HOME builds.
  . Changed default value of oci8.default_prefetch from 10 to 100.
  . Fixed PECL Bug #16035 (OCI8: oci_connect without ORACLE_HOME defined causes
    segfault) (Chris Jones/Oracle Corp.)
  . Fixed PECL Bug #15988 (OCI8: sqlnet.ora isn't read with older Oracle
    libraries) (Chris Jones/Oracle Corp.)
  . Fixed PECL Bug #14268 (Allow "pecl install oci8" command to "autodetect" an
    Instant Client RPM install) (Chris Jones/Oracle Corp.)
  . Fixed PECL bug #12431 (OCI8 ping functionality is broken).
  . Allow building (e.g from PECL) the PHP 5.3-based OCI8 code with
    PHP 4.3.9 onwards.
  . Provide separate extensions for Oracle 11g and 10g on Windows.
    (Pierre, Chris)

- Improved OpenSSL extension:
  . Added support for OpenSSL digest and cipher functions. (Dmitry)
  . Added access to internal values of DSA, RSA and DH keys. (Dmitry)
  . Fixed a memory leak on openssl_decrypt(). (Henrique)
  . Fixed segfault caused by openssl_pkey_new(). (Henrique)
  . Fixed bug caused by uninitilized variables in openssl_pkcs7_encrypt() and
    openssl_pkcs7_sign(). (Henrique)
  . Fixed error message in openssl_seal(). (Henrique)

- Improved pcntl extension: (Arnaud)
  . Added pcntl_signal_dispatch().
  . Added pcntl_sigprocmask().
  . Added pcntl_sigwaitinfo().
  . Added pcntl_sigtimedwait().

- Improved SOAP extension:
  . Added support for element names in context of XMLSchema's <any>. (Dmitry)
  . Added ability to use Traversable objects instead of plain arrays.
    (Joshua Reese, Dmitry)
  . Fixed possible crash bug caused by an uninitialized value. (Zdash Urf)

- Improved SPL extension:
  . Added SPL to list of standard extensions that cannot be disabled. (Marcus)
  . Added ability to store associative information with objects in
    SplObjectStorage. (Marcus)
  . Added ArrayAccess support to SplObjectStorage. (Marcus)
  . Added SplDoublyLinkedList, SplStack, SplQueue classes. (Etienne)
  . Added FilesystemIterator. (Marcus)
  . Added GlobIterator. (Marcus)
  . Added SplHeap, SplMinHeap, SplMaxHeap, SplPriorityQueue classes. (Etienne)
  . Added new parameter $prepend to spl_autoload_register(). (Etienne)
  . Added SplFixedArray. (Etienne, Tony)
  . Added delaying exceptions in SPL's autoload mechanism. (Marcus)
  . Added RecursiveTreeIterator. (Arnaud, Marcus)
  . Added MultipleIterator. (Arnaud, Marcus, Johannes)

- Improved Zend Engine:
  . Added "compact" handler for Zend MM storage. (Dmitry)
  . Added "+" and "*" specifiers to zend_parse_parameters(). (Andrei)
  . Added concept of "delayed early binding" that allows opcode caches to
    perform class declaration (early and/or run-time binding) in exactly
    the same order as vanilla PHP. (Dmitry)

- Improved crypt() function: (Pierre)
  . Added Blowfish and extended DES support. (Using Blowfish implementation
    from Solar Designer).
  . Made crypt features portable by providing our own implementations
    for crypt_r and the algorithms which are used when OS does not provide
    them. PHP implementations are always used for Windows builds.

- Deprecated session_register(), session_unregister() and
  session_is_registered(). (Hannes)
- Deprecated define_syslog_variables(). (Kalle)
- Deprecated ereg extension. (Felipe)

- Added new extensions:
  . Added Enchant extension as a way to access spell checkers. (Pierre)
  . Added fileinfo extension as replacement for mime_magic extension. (Derick)
  . Added intl extension for Internationalization. (Ed B., Vladimir I.,
    Dmitry L., Stanislav M., Vadim S., Kirti V.)
  . Added mysqlnd extension as replacement for libmysql for ext/mysql, mysqli
    and PDO_mysql. (Andrey, Johannes, Ulf)
  . Added phar extension for handling PHP Archives. (Greg, Marcus, Steph)
  . Added SQLite3 extension. (Scott)

- Added new date/time functionality: (Derick)
  . date_parse_from_format(): Parse date/time strings according to a format.
  . date_create_from_format()/DateTime::createFromFormat(): Create a date/time
    object by parsing a date/time string according to a given format.
  . date_get_last_errors()/DateTime::getLastErrors(): Return a list of warnings
    and errors that were found while parsing a date/time string through:
    . strtotime() / new DateTime
    . date_create_from_format() / DateTime::createFromFormat()
    . date_parse_from_format().
  . support for abbreviation and offset based timezone specifiers for
    the 'e' format specifier, DateTime::__construct(), DateTime::getTimeZone()
    and DateTimeZone::getName().
  . support for selectively listing timezone identifiers by continent or
    country code through timezone_identifiers_list() /
    DateTimezone::listIdentifiers().
  . timezone_location_get() / DateTimezone::getLocation() for retrieving
    location information from timezones.
  . date_timestamp_set() / DateTime::setTimestamp() to set a Unix timestamp
    without invoking the date parser. (Scott, Derick)
  . date_timestamp_get() / DateTime::getTimestamp() to retrieve the Unix
    timestamp belonging to a date object.
  . two optional parameters to timezone_transitions_get() /
    DateTimeZone::getTranstions() to limit the range of transitions being
    returned.
  . support for "first/last day of <month>" style texts.
  . support for date/time strings returned by MS SQL.
  . support for serialization and unserialization of DateTime objects.
  . support for diffing date/times through date_diff() / DateTime::diff().
  . support for adding/subtracting weekdays with strtotime() and
    DateTime::modify().
  . DateInterval class to represent the difference between two date/times.
  . support for parsing ISO intervals for use with DateInterval.
  . date_add() / DateTime::add(), date_sub() / DateTime::sub() for applying an
    interval to an existing date/time.
  . proper support for "this week", "previous week"/"last week" and "next week"
    phrases so that they actually mean the week and not a seven day period
    around the current day.
  . support for "<xth> <weekday> of" and "last <weekday> of" phrases to be used
    with months - like in "last saturday of februari 2008".
  . support for "back of <hour>" and "front of <hour>" phrases that are used in
    Scotland.
  . DatePeriod class which supports iterating over a DateTime object applying
    DateInterval on each iteration, up to an end date or limited by maximum
    number of occurences.

- Added compatibility mode in GD, imagerotate, image(filled)ellipse
  imagefilter, imageconvolution and imagecolormatch are now always enabled.
  (Pierre)
- Added array_replace() and array_replace_recursive() functions. (Matt)
- Added ReflectionProperty::setAccessible() method that allows non-public
  property's values to be read through ::getValue() and set through
  ::setValue(). (Derick, Sebastian)
- Added msg_queue_exists() function to sysvmsg extension. (Benjamin Schulz)
- Added Firebird specific attributes that can be set via PDO::setAttribute()
  to control formatting of date/timestamp columns: PDO::FB_ATTR_DATE_FORMAT,
  PDO::FB_ATTR_TIME_FORMAT and PDO::FB_ATTR_TIMESTAMP_FORMAT. (Lars W)
- Added gmp_testbit() function. (Stas)
- Added icon format support to getimagesize(). (Scott)
- Added LDAP_OPT_NETWORK_TIMEOUT option for ldap_set_option() to allow
  setting network timeout (FR #42837). (Jani)
- Added optional escape character parameter to fgetcsv(). (David Soria Parra)
- Added an optional parameter to strstr() and stristr() for retrieval of either
  the part of haystack before or after first occurrence of needle.
  (Johannes, Felipe)
- Added xsl->setProfiling() for profiling stylesheets. (Christian)
- Added long-option feature to getopt() and made getopt() available also on
  win32 systems by adding a common getopt implementation into core.
  (David Soria Parra, Jani)
- Added support for optional values, and = as separator, in getopt(). (Hannes)
- Added lcfirst() function. (David C)
- Added PREG_BAD_UTF8_OFFSET_ERROR constant. (Nuno)
- Added native support for asinh(), acosh(), atanh(), log1p() and expm1().
  (Kalle)
- Added LIBXML_LOADED_VERSION constant (libxml2 version currently used). (Rob)
- Added JSON_FORCE_OBJECT flag to json_encode(). (Scott, Richard Quadling)
- Added timezone_version_get() to retrieve the version of the used timezone
  database. (Derick)
- Added 'n' flag to fopen to allow passing O_NONBLOCK to the underlying
  open(2) system call. (Mikko)
- Added "dechunk" filter which can decode HTTP responses with chunked
  transfer-encoding. HTTP streams use this filter automatically in case
  "Transfer-Encoding: chunked" header is present in response. It's possible to
  disable this behaviour using "http"=>array("auto_decode"=>0) in stream
  context. (Dmitry)
- Added support for CP850 encoding in mbstring extension.
  (Denis Giffeler, Moriyoshi)
- Added stream_cast() and stream_set_options() to user-space stream wrappers,
  allowing stream_select(), stream_set_blocking(), stream_set_timeout() and
  stream_set_write_buffer() to work with user-space stream wrappers. (Arnaud)
- Added header_remove() function. (chsc at peytz dot dk, Arnaud)
- Added stream_context_get_params() function. (Arnaud)
- Added optional parameter "new" to sybase_connect(). (Timm)
- Added parse_ini_string() function. (grange at lemonde dot fr, Arnaud)
- Added str_getcsv() function. (Sara)
- Added openssl_random_pseudo_bytes() function. (Scott)
- Added ability to send user defined HTTP headers with SOAP request.
  (Brian J.France, Dmitry)
- Added concatenation option to bz2.decompress stream filter.
  (Keisial at gmail dot com, Greg)
- Added support for using compressed connections with PDO_mysql. (Johannes)
- Added the ability for json_decode() to take a user specified depth. (Scott)
- Added support for the mysql_stmt_next_result() function from libmysql.
  (Andrey)
- Added function preg_filter() that does grep and replace in one go. (Marcus)
- Added system independent realpath() implementation which caches intermediate
  directories in realpath-cache. (Dmitry)
- Added optional clear_realpath_cache and filename parameters to
  clearstatcache(). (Jani, Arnaud)
- Added litespeed SAPI module. (George Wang)
- Added ext/hash support to ext/session's ID generator. (Sara)
- Added quoted_printable_encode() function. (Tony)
- Added stream_context_set_default() function. (Davey Shafik)
- Added optional "is_xhtml" parameter to nl2br() which makes the function
  output <br> when false and <br /> when true (FR #34381). (Kalle)
- Added PHP_MAXPATHLEN constant (maximum length of a path). (Pierre)
- Added support for SSH via libssh2 in cURL. (Pierre)
- Added support for gray levels PNG image with alpha in GD extension. (Pierre)
- Added support for salsa hashing functions in HASH extension. (Scott)
- Added DOMNode::getLineNo to get line number of parsed node. (Rob)
- Added table info to PDO::getColumnMeta() with SQLite. (Martin Jansen, Scott)
- Added mail logging functionality that allows logging of mail sent via
  mail() function. (Ilia)
- Added json_last_error() to return any error information from json_decode().
  (Scott)
- Added gethostname() to return the current system host name. (Ilia)
- Added shm_has_var() function. (Mike)
- Added depth parameter to json_decode() to lower the nesting depth from the
  maximum if required. (Scott)
- Added pixelation support in imagefilter(). (Takeshi Abe, Kalle)
- Added SplObjectStorage::addAll/removeAll. (Etienne)

- Implemented FR #41712 (curl progress callback: CURLOPT_PROGRESSFUNCTION).
  (sdteffen[at]gmail[dot].com, Pierre)
- Implemented FR #47739 (Missing cURL option do disable IPv6). (Pierre)
- Implemented FR #39637 (Missing cURL option CURLOPT_FTP_FILEMETHOD). (Pierre)

- Fixed an issue with ReflectionProperty::setAccessible().
  (Sebastian, Roman Borschel)
- Fixed html_entity_decode() incorrectly converting numeric html entities
  to different characters with cp1251 and cp866. (Scott)
- Fixed an issue in date() where a : was printed for the O modifier after a P
  modifier was used. (Derick)
- Fixed exec() on Windows to not eat the first and last double quotes. (Scott)
- Fixed readlink on Windows in thread safe SAPI (apache2.x etc.). (Pierre)
- Fixed a bug causing miscalculations with the "last <weekday> of <n> month"
  relative time string. (Derick)
- Fixed bug causing the algorithm parameter of mhash() to be modified. (Scott)
- Fixed invalid calls to free when internal fileinfo magic file is used. (Scott)
- Fixed memory leak inside wddx_add_vars() function. (Felipe)
- Fixed check in recode extension to allow builing of recode and mysql
  extensions when using a recent libmysql. (Johannes)

- Fixed PECL bug #12794 (PDOStatement->nextRowset() doesn't work). (Johannes)
- Fixed PECL bug #12401 (Add support for ATTR_FETCH_TABLE_NAMES). (Johannes)

- Fixed bug #48696 (ldap_read() segfaults with invalid parameters). (Felipe)
- Fixed bug #48643 (String functions memory issue). (Dmitry)
- Fixed bug #48641 (tmpfile() uses old parameter parsing).
  (crrodriguez at opensuse dot org)
- Fixed bug #48624 (.user.ini never gets parsed). (Pierre)
- Fixed bug #48620 (X-PHP-Originating-Script assumes no trailing CRLF in
  existing headers). (Ilia)
- Fixed bug #48578 (Can't build 5.3 on FBSD 4.11). (Rasmus)
- Fixed bug #48535 (file_exists returns false when impersonate is used).
  (Kanwaljeet Singla, Venkat Raman Don)
- Fixed bug #48493 (spl_autoload_register() doesn't work correctly when
  prepending functions). (Scott)
- Fixed bug #48215 (Calling a method with the same name as the parent class
  calls the constructor). (Scott)
- Fixed bug #48200 (compile failure with mbstring.c when
  --enable-zend-multibyte is used). (Jani)
- Fixed bug #48188 (Cannot execute a scrollable cursors twice with PDO_PGSQL).
  (Matteo)
- Fixed bug #48185 (warning: value computed is not used in
  pdo_sqlite_stmt_get_col line 271). (Matteo)
- Fixed bug #48087 (call_user_method() invalid free of arguments). (Felipe)
- Fixed bug #48060 (pdo_pgsql - large objects are returned as empty). (Matteo)
- Fixed bug #48034 (PHP crashes when script is 8192 (8KB) bytes long). (Dmitry)
- Fixed bug #48004 (Error handler prevents creation of default object). (Dmitry)
- Fixed bug #47880 (crashes in call_user_func_array()). (Dmitry)
- Fixed bug #47856 (stristr() converts needle to lower-case). (Ilia)
- Fixed bug #47851 (is_callable throws fatal error). (Dmitry)
- Fixed bug #47816 (pcntl tests failing on NetBSD). (Matteo)
- Fixed bug #47779 (Wrong value for SIG_UNBLOCK and SIG_SETMASK constants).
  (Matteo)
- Fixed bug #47771 (Exception during object construction from arg call calls
  object's destructor). (Dmitry)
- Fixed bug #47767 (include_once does not resolve windows symlinks or junctions)
  (Kanwaljeet Singla, Venkat Raman Don)
- Fixed bug #47757 (rename JPG to JPEG in phpinfo). (Pierre)
- Fixed bug #47745 (FILTER_VALIDATE_INT doesn't allow minimum integer). (Dmitry)
- Fixed bug #47714 (autoloading classes inside exception_handler leads to
  crashes). (Dmitry)
- Fixed bug #47671 (Cloning SplObjectStorage instances). (Etienne)
- Fixed bug #47664 (get_class returns NULL instead of FALSE). (Dmitry)
- Fixed bug #47662 (Support more than 127 subpatterns in preg_match). (Nuno)
- Fixed bug #47596 (Bus error on parsing file). (Dmitry)
- Fixed bug #47572 (Undefined constant causes segmentation fault). (Felipe)
- Fixed bug #47560 (explode()'s limit parameter odd behaviour). (Matt)
- Fixed bug #47549 (get_defined_constants() return array with broken array
  categories). (Ilia)
- Fixed bug #47535 (Compilation failure in ps_fetch_from_1_to_8_bytes()).
  (Johannes)
- Fixed bug #47534 (RecursiveDiteratoryIterator::getChildren ignoring
  CURRENT_AS_PATHNAME). (Etienne)
- Fixed bug #47443 (metaphone('scratch') returns wrong result). (Felipe)
- Fixed bug #47438 (mysql_fetch_field ignores zero offset). (Johannes)
- Fixed bug #47398 (PDO_Firebird doesn't implements quoter correctly). (Felipe)
- Fixed bug #47390 (odbc_fetch_into - BC in php 5.3.0). (Felipe)
- Fixed bug #47359 (Use the expected unofficial mimetype for bmp files). (Scott)
- Fixed bug #47343 (gc_collect_cycles causes a segfault when called within a
  destructor in one case). (Dmitry)
- Fixed bug #47320 ($php_errormsg out of scope in functions). (Dmitry)
- Fixed bug #47318 (UMR when trying to activate user config). (Pierre)
- Fixed bug #47243 (OCI8: Crash at shutdown on Windows) (Chris Jones/Oracle
  Corp.)
- Fixed bug #47231 (offsetGet error using incorrect offset). (Etienne)
- Fixed bug #47229 (preg_quote() should escape the '-' char). (Nuno)
- Fixed bug #47165 (Possible memory corruption when passing return value by
  reference). (Dmitry)
- Fixed bug #47087 (Second parameter of mssql_fetch_array()). (Felipe)
- Fixed bug #47085 (rename() returns true even if the file in PHAR does not
  exist). (Greg)
- Fixed bug #47050 (mysqli_poll() modifies improper variables). (Johannes)
- Fixed bug #47045 (SplObjectStorage instances compared with ==). (Etienne)
- Fixed bug #47038 (Memory leak in include). (Dmitry)
- Fixed bug #47031 (Fix constants in DualIterator example). (Etienne)
- Fixed bug #47021 (SoapClient stumbles over WSDL delivered with
  "Transfer-Encoding: chunked"). (Dmitry)
- Fixed bug #46994 (OCI8: CLOB size does not update when using CLOB IN OUT param
  in stored procedure) (Chris Jones/Oracle Corp.)
- Fixed bug #46979 (use with non-compound name *has* effect). (Dmitry)
- Fixed bug #46957 (The tokenizer returns deprecated values). (Felipe)
- Fixed bug #46944 (UTF-8 characters outside the BMP aren't encoded correctly).
  (Scott)
- Fixed bug #46897 (ob_flush() should fail to flush unerasable buffers).
  (David C.)
- Fixed bug #46849 (Cloning DOMDocument doesn't clone the properties). (Rob)
- Fixed bug #46847 (phpinfo() is missing some settings). (Hannes)
- Fixed bug #46844 (php scripts or included files with first line starting
  with # have the 1st line missed from the output). (Ilia)
- Fixed bug #46817 (tokenizer misses last single-line comment (PHP 5.3+, with
  re2c lexer)). (Matt, Shire)
- Fixed bug #46811 (ini_set() doesn't return false on failure). (Hannes)
- Fixed bug #46763 (mb_stristr() wrong output when needle does not exist).
  (Henrique M. Decaria)
- Fixed bug #46755 (warning: use statement with non-compound name). (Dmitry)
- Fixed bug #46746 (xmlrpc_decode_request outputs non-suppressable error when
  given bad data). (Ilia)
- Fixed bug #46738 (Segfault when mb_detect_encoding() fails). (Scott)
- Fixed bug #46731 (Missing validation for the options parameter of the
  imap_fetch_overview() function). (Ilia)
- Fixed bug #46711 (cURL curl_setopt leaks memory in foreach loops). (magicaltux
  [at] php [dot] net)
- Fixed bug #46701 (Creating associative array with long values in the key fails
  on 32bit linux). (Shire)
- Fixed bug #46681 (mkdir() fails silently on PHP 5.3). (Hannes)
- Fixed bug #46653 (can't extend mysqli). (Johannes)
- Fixed bug #46646 (Restrict serialization on some internal classes like Closure
  and SplFileInfo using exceptions). (Etienne)
- Fixed bug #46623 (OCI8: phpinfo doesn't show compile time ORACLE_HOME with
  phpize) (Chris Jones/Oracle Corp.)
- Fixed bug #46578 (strip_tags() does not honor end-of-comment when it
  encounters a single quote). (Felipe)
- Fixed bug #46546 (Segmentation fault when using declare statement with
  non-string value). (Felipe)
- Fixed bug #46542 (Extending PDO class with a __call() function doesn't work as
  expected). (Johannes)
- Fixed bug #46421 (SplFileInfo not correctly handling /). (Etienne)
- Fixed bug #46347 (parse_ini_file() doesn't support * in keys). (Nuno)
- Fixed bug #46268 (DateTime::modify() does not reset relative time values).
  (Derick)
- Fixed bug #46241 (stacked error handlers, internal error handling in general).
  (Etienne)
- Fixed bug #46238 (Segmentation fault on static call with empty string method).
  (Felipe)
- Fixed bug #46192 (ArrayObject with objects as storage serialization).
  (Etienne)
- Fixed bug #46185 (importNode changes the namespace of an XML element). (Rob)
- Fixed bug #46178 (memory leak in ext/phar). (Greg)
- Fixed bug #46160 (SPL - Memory leak when exception is thrown in offsetSet).
  (Felipe)
- Fixed Bug #46147 (after stream seek, appending stream filter reads incorrect
  data). (Greg)
- Fixed bug #46127 (php_openssl_tcp_sockop_accept forgets to set context on
  accepted stream) (Mark Karpeles, Pierre)
- Fixed bug #46115 (Memory leak when calling a method using Reflection).
  (Dmitry)
- Fixed bug #46110 (XMLWriter - openmemory() and openuri() leak memory on
  multiple calls). (Ilia)
- Fixed bug #46108 (DateTime - Memory leak when unserializing). (Felipe)
- Fixed bug #46106 (Memory leaks when using global statement). (Dmitry)
- Fixed bug #46099 (Xsltprocessor::setProfiling - memory leak). (Felipe, Rob).
- Fixed bug #46087 (DOMXPath - segfault on destruction of a cloned object).
  (Ilia)
- Fixed bug #46048 (SimpleXML top-level @attributes not part of iterator).
  (David C.)
- Fixed bug #46044 (Mysqli - wrong error message). (Johannes)
- Fixed bug #46042 (memory leaks with reflection of mb_convert_encoding()).
  (Ilia)
- Fixed bug #46039 (ArrayObject iteration is slow). (Arnaud)
- Fixed bug #46033 (Direct instantiation of SQLite3stmt and SQLite3result cause
  a segfault.) (Scott)
- Fixed bug #45991 (Ini files with the UTF-8 BOM are treated as invalid).
  (Scott)
- Fixed bug #45989 (json_decode() doesn't return NULL on certain invalid
  strings). (magicaltux, Scott)
- Fixed bug #45976 (Moved SXE from SPL to SimpleXML). (Etienne)
- Fixed bug #45928 (large scripts from stdin are stripped at 16K border).
  (Christian Schneider, Arnaud)
- Fixed bug #45911 (Cannot disable ext/hash). (Arnaud)
- Fixed bug #45907 (undefined reference to 'PHP_SHA512Init'). (Greg)
- Fixed bug #45826 (custom ArrayObject serialization). (Etienne)
- Fixed bug #45820 (Allow empty keys in ArrayObject). (Etienne)
- Fixed bug #45791 (json_decode() doesn't convert 0e0 to a double). (Scott)
- Fixed bug #45786 (FastCGI process exited unexpectedly). (Dmitry)
- Fixed bug #45757 (FreeBSD4.11 build failure: failed include; stdint.h).
  (Hannes)
- Fixed bug #45743 (property_exists fails to find static protected member in
  child class). (Felipe)
- Fixed bug #45717 (Fileinfo/libmagic build fails, missing err.h and getopt.h).
  (Derick)
- Fixed bug #45706 (Unserialization of classes derived from ArrayIterator
  fails). (Etienne, Dmitry)
- Fixed bug #45696 (Not all DateTime methods allow method chaining). (Derick)
- Fixed bug #45682 (Unable to var_dump(DateInterval)). (Derick)
- Fixed bug #45447 (Filesystem time functions on Vista and server 2008).
  (Pierre)
- Fixed bug #45432 (PDO: persistent connection leak). (Felipe)
- Fixed bug #45392 (ob_start()/ob_end_clean() and memory_limit). (Ilia)
- Fixed bug #45384 (parse_ini_file will result in parse error with no trailing
  newline). (Arnaud)
- Fixed bug #45382 (timeout bug in stream_socket_enable_crypto). (vnegrier at
  optilian dot com, Ilia)
- Fixed bug #45044 (relative paths not resolved correctly). (Dmitry)
- Fixed bug #44861 (scrollable cursor don't work with pgsql). (Matteo)
- Fixed bug #44842 (parse_ini_file keys that start/end with underscore).
  (Arnaud)
- Fixed bug #44575 (parse_ini_file comment # line problems). (Arnaud)
- Fixed bug #44409 (PDO::FETCH_SERIALIZE calls __construct()). (Matteo)
- Fixed bug #44173 (PDO->query() parameter parsing/checking needs an update).
  (Matteo)
- Fixed bug #44154 (pdo->errorInfo() always have three elements in the returned
  array). (David C.)
- Fixed bug #44153 (pdo->errorCode() returns NULL when there are no errors).
  (David C.)
- Fixed bug #44135 (PDO MySQL does not support CLIENT_FOUND_ROWS). (Johannes,
  chx1975 at gmail dot com)
- Fixed bug #44100 (Inconsistent handling of static array declarations with
  duplicate keys). (Dmitry)
- Fixed bug #43831 ($this gets mangled when extending PDO with persistent
  connection). (Felipe)
- Fixed bug #43817 (opendir() fails on Windows directories with parent directory
  unaccessible). (Dmitry)
- Fixed bug #43069 (SoapClient causes 505 HTTP Version not supported error
  message). (Dmitry)
- Fixed bug #43008 (php://filter uris ignore url encoded filternames and can't
  handle slashes). (Arnaud)
- Fixed bug #42362 (HTTP status codes 204 and 304 should not be gzipped).
  (Scott, Edward Z. Yang)
- Fixed bug #41874 (separate STDOUT and STDERR in exec functions). (Kanwaljeet
  Singla, Venkat Raman Don, Pierre)
- Fixed bug #41534 (SoapClient over HTTPS fails to reestablish connection).
  (Dmitry)
- Fixed bug #38802 (max_redirects and ignore_errors). (patch by
  datibbaw@php.net)
- Fixed bug #35980 (touch() works on files but not on directories). (Pierre)

17 Jun 2009, PHP 5.2.10
- Updated timezone database to version 2009.9 (2009i) (Derick)

- Added "ignore_errors" option to http fopen wrapper. (David Zulke, Sara)
- Added new CURL options CURLOPT_REDIR_PROTOCOLS, CURLOPT_PROTOCOLS,
  and CURLPROTO_* for redirect fixes in CURL 7.19.4. (Yoram Bar Haim, Stas)
- Added support for Sun CC (FR #46595 and FR #46513). (David Soria Parra)

- Changed default value of array_unique()'s optional sorting type parameter
  back to SORT_STRING to fix backwards compatibility breakage introduced in
  PHP 5.2.9. (Moriyoshi)

- Fixed memory corruptions while reading properties of zip files. (Ilia)
- Fixed memory leak in ob_get_clean/ob_get_flush. (Christian)
- Fixed segfault on invalid session.save_path. (Hannes)
- Fixed leaks in imap when a mail_criteria is used. (Pierre)
- Fixed missing erealloc() in fix for Bug #40091 in spl_autoload_register. (Greg)

- Fixed bug #48562 (Reference recursion causes segfault when used in
  wddx_serialize_vars()). (Felipe)
- Fixed bug #48557 (Numeric string keys in Apache Hashmaps are not cast to
  integers). (David Zuelke)
- Fixed bug #48518 (curl crashes when writing into invalid file handle). (Tony)
- Fixed bug #48514 (cURL extension uses same resource name for simple and
  multi APIs). (Felipe)
- Fixed bug #48469 (ldap_get_entries() leaks memory on empty search
  results). (Patrick)
- Fixed bug #48456 (CPPFLAGS not restored properly in phpize.m4). (Jani,
  spisek at kerio dot com)
- Fixed bug #48448 (Compile failure under IRIX 6.5.30 building cast.c).
  (Kalle)
- Fixed bug #48441 (ldap_search() sizelimit, timelimit and deref options
  persist). (Patrick)
- Fixed bug #48434 (Improve memory_get_usage() accuracy). (Arnaud)
- Fixed bug #48416 (Force a cache limit in ereg() to stop excessive memory
  usage). (Scott)
- Fixed bug #48409 (Crash when exception is thrown while passing function
  arguments). (Arnaud)
- Fixed bug #48378 (exif_read_data() segfaults on certain corrupted .jpeg
  files). (Pierre)
- Fixed bug #48359 (Script hangs on snmprealwalk if OID is not increasing).
  (Ilia, simonov at gmail dot com)
- Fixed bug #48336 (ReflectionProperty::getDeclaringClass() does not work
  with redeclared property).
  (patch by Markus dot Lidel at shadowconnect dot com)
- Fixed bug #48326 (constant MSG_DONTWAIT not defined). (Arnaud)
- Fixed bug #48313 (fgetcsv() does not return null for empty rows). (Ilia)
- Fixed bug #48309 (stream_copy_to_stream() and fpasstru() do not update
  stream position of plain files). (Arnaud)
- Fixed bug #48307 (stream_copy_to_stream() copies 0 bytes when $source is a
  socket). (Arnaud)
- Fixed bug #48273 (snmp*_real_walk() returns SNMP errors as values).
  (Ilia, lytboris at gmail dot com)
- Fixed bug #48256 (Crash due to double-linking of history.o).
  (tstarling at wikimedia dot org)
- Fixed bug #48248 (SIGSEGV when access to private property via &__get).
  (Felipe)
- Fixed bug #48247 (Crash on errors during startup). (Stas)
- Fixed bug #48240 (DBA Segmentation fault dba_nextkey). (Felipe)
- Fixed bug #48224 (Incorrect shuffle in array_rand). (Etienne)
- Fixed bug #48221 (memory leak when passing invalid xslt parameter).
  (Felipe)
- Fixed bug #48207 (CURLOPT_(FILE|WRITEHEADER options do not error out when
  working with a non-writable stream). (Ilia)
- Fixed bug #48206 (Iterating over an invalid data structure with
  RecursiveIteratorIterator leads to a segfault). (Scott)
- Fixed bug #48204 (xmlwriter_open_uri() does not emit warnings on invalid
  paths). (Ilia)
- Fixed bug #48203 (Crash when CURLOPT_STDERR is set to regular file). (Jani)
- Fixed bug #48202 (Out of Memory error message when passing invalid file
  path) (Pierre)
- Fixed bug #48156 (Added support for lcov v1.7). (Ilia)
- Fixed bug #48132 (configure check for curl ssl support fails with
  --disable-rpath). (Jani)
- Fixed bug #48131 (Don't try to bind ipv4 addresses to ipv6 ips via bindto).
  (Ilia)
- Fixed bug #48070 (PDO_OCI: Segfault when using persistent connection).
  (Pierre, Matteo, jarismar dot php at gmail dot com)
- Fixed bug #48058 (Year formatter goes wrong with out-of-int range). (Derick)
- Fixed bug #48038 (odbc_execute changes variables used to form params array).
  (Felipe)
- Fixed bug #47997 (stream_copy_to_stream returns 1 on empty streams). (Arnaud)
- Fixed bug #47991 (SSL streams fail if error stack contains items). (Mikko)
- Fixed bug #47981 (error handler not called regardless). (Hannes)
- Fixed bug #47969 (ezmlm_hash() returns different values depend on OS). (Ilia)
- Fixed bug #47946 (ImageConvolution overwrites background). (Ilia)
- Fixed bug #47940 (memory leaks in imap_body). (Pierre, Jake Levitt)
- Fixed bug #47937 (system() calls sapi_flush() regardless of output
  buffering). (Ilia)
- Fixed bug #47903 ("@" operator does not work with string offsets). (Felipe)
- Fixed bug #47893 (CLI aborts on non blocking stdout). (Arnaud)
- Fixed bug #47849 (Non-deep import loses the namespace). (Rob)
- Fixed bug #47845 (PDO_Firebird omits first row from query). (Lars W)
- Fixed bug #47836 (array operator [] inconsistency when the array has
  PHP_INT_MAX index value). (Matt)
- Fixed bug #47831 (Compile warning for strnlen() in main/spprintf.c).
  (Ilia, rainer dot jung at kippdata dot de)
- Fixed bug #47828 (openssl_x509_parse() segfaults when a UTF-8 conversion
  fails). (Scott, Kees Cook, Pierre)
- Fixed bug #47818 (Segfault due to bound callback param). (Felipe)
- Fixed bug #47801 (__call() accessed via parent:: operator is provided
  incorrect method name). (Felipe)
- Fixed bug #47769 (Strange extends PDO). (Felipe)
- Fixed bug #47745 (FILTER_VALIDATE_INT doesn't allow minimum integer).
  (Dmitry)
- Fixed bug #47721 (Alignment issues in mbstring and sysvshm extension).
  (crrodriguez at opensuse dot org, Ilia)
- Fixed bug #47704 (PHP crashes on some "bad" operations with string
  offsets). (Dmitry)
- Fixed bug #47695 (build error when xmlrpc and iconv are compiled against
  different iconv versions). (Scott)
- Fixed bug #47667 (ZipArchive::OVERWRITE seems to have no effect).
  (Mikko, Pierre)
- Fixed bug #47644 (Valid integers are truncated with json_decode()). (Scott)
- Fixed bug #47639 (pg_copy_from() WARNING: nonstandard use of \\ in a
  string literal). (Ilia)
- Fixed bug #47616 (curl keeps crashing). (Felipe)
- Fixed bug #47598 (FILTER_VALIDATE_EMAIL is locale aware). (Ilia)
- Fixed bug #47566 (pcntl_wexitstatus() returns signed status).
  (patch by james at jamesreno dot com)
- Fixed bug #47564 (unpacking unsigned long 32bit bit endian returns wrong
  result). (Ilia)
- Fixed bug #47487 (performance degraded when reading large chunks after
  fix of bug #44607). (Arnaud)
- Fixed bug #47468 (enable cli|cgi-only extensions for embed sapi). (Jani)
- Fixed bug #47435 (FILTER_FLAG_NO_PRIV_RANGE does not work with ipv6
  addresses in the filter extension). (Ilia)
- Fixed bug #47430 (Errors after writing to nodeValue parameter of an absent
  previousSibling). (Rob)
- Fixed bug #47365 (ip2long() may allow some invalid values on certain 64bit
   systems). (Ilia)
- Fixed bug #47254 (Wrong Reflection for extends class). (Felipe)
- Fixed bug #47042 (cgi sapi is incorrectly removing SCRIPT_FILENAME).
  (Sriram Natarajan, David Soria Parra)
- Fixed bug #46882 (Serialize / Unserialize misbehaviour under OS with
  different bit numbers). (Matt)
- Fixed bug #46812 (get_class_vars() does not include visible private variable
  looking at subclass). (Arnaud)
- Fixed bug #46386 (Digest authentication with SOAP module fails against MSSQL
  SOAP services). (Ilia, lordelph at gmail dot com)
- Fixed bug #46109 (Memory leak when mysqli::init() is called multiple times).
  (Andrey)
- Fixed bug #45997 (safe_mode bypass with exec/system/passthru (windows only)).
  (Pierre)
- Fixed bug #45877 (Array key '2147483647' left as string). (Matt)
- Fixed bug #45822 (Near infinite-loops while parsing huge relative offsets).
  (Derick, Mike Sullivan)
- Fixed bug #45799 (imagepng() crashes on empty image).
  (Martin McNickle, Takeshi Abe)
- Fixed bug #45622 (isset($arrayObject->p) misbehaves with
  ArrayObject::ARRAY_AS_PROPS set). (robin_fernandes at uk dot ibm dot com, Arnaud)
- Fixed bug #45614 (ArrayIterator::current(), ::key() can show 1st private prop
  of wrapped object). (robin_fernandes at uk dot ibm dot com, Arnaud)
- Fixed bug #45540 (stream_context_create creates bad http request). (Arnaud)
- Fixed bug #45202 (zlib.output_compression can not be set with ini_set()).
  (Jani)
- Fixed bug #45191 (error_log ignores date.timezone php.ini val when setting
  logging timestamps). (Derick)
- Fixed bug #45092 (header HTTP context option not being used when compiled
  using --with-curlwrappers). (Jani)
- Fixed bug #44996 (xmlrpc_decode() ignores time zone on iso8601.datetime).
  (Ilia, kawai at apache dot org)
- Fixed bug #44827 (define() is missing error checks for class constants).
  (Ilia)
- Fixed bug #44214 (Crash using preg_replace_callback() and global variables).
  (Nuno, Scott)
- Fixed bug #43073 (TrueType bounding box is wrong for angle<>0).
  (Martin McNickle)
- Fixed bug #42663 (gzinflate() try to allocate all memory with truncated
  data). (Arnaud)
- Fixed bug #42414 (some odbc_*() functions incompatible with Oracle ODBC
  driver). (jhml at gmx dot net)
- Fixed bug #42362 (HTTP status codes 204 and 304 should not be gzipped).
  (Scott, Edward Z. Yang)
- Fixed bug #42143 (The constant NAN is reported as 0 on Windows)
  (Kanwaljeet Singla, Venkat Raman Don)
- Fixed bug #38805 (PDO truncates text from SQL Server text data type field).
  (Steph)

26 Feb 2009, PHP 5.2.9
- Changed __call() to be invoked on private/protected method access, similar to
  properties and __get(). (Andrei)

- Added optional sorting type flag parameter to array_unique(). Default is
  SORT_REGULAR. (Andrei)

- Fixed a crash on extract in zip when files or directories entry names contain
  a relative path. (Pierre)
- Fixed error conditions handling in stream_filter_append(). (Arnaud)
- Fixed zip filename property read. (Pierre)
- Fixed explode() behavior with empty string to respect negative limit. (Shire)
- Fixed security issue in imagerotate(), background colour isn't validated
  correctly with a non truecolour image. Reported by Hamid Ebadi,
  APA Laboratory (Fixes CVE-2008-5498). (Scott)
- Fixed a segfault when malformed string is passed to json_decode(). (Scott)
- Fixed bug in xml_error_string() which resulted in messages being
  off by one. (Scott)

- Fixed bug #47422 (modulus operator returns incorrect results on 64 bit
  linux). (Matt)
- Fixed bug #47399 (mb_check_encoding() returns true for some illegal SJIS
  characters). (for-bugs at hnw dot jp, Moriyoshi)
- Fixed bug #47353 (crash when creating a lot of objects in object
  destructor). (Tony)
- Fixed bug #47322 (sscanf %d doesn't work). (Felipe)
- Fixed bug #47282 (FILTER_VALIDATE_EMAIL is marking valid email addresses
  as invalid). (Ilia)
- Fixed bug #47220 (segfault in dom_document_parser in recovery mode). (Rob)
- Fixed bug #47217 (content-type is not set properly for file uploads). (Ilia)
- Fixed bug #47174 (base64_decode() interprets pad char in mid string as
  terminator). (Ilia)
- Fixed bug #47165 (Possible memory corruption when passing return value by
  reference). (Dmitry)
- Fixed bug #47152 (gzseek/fseek using SEEK_END produces strange results).
  (Felipe)
- Fixed bug #47131 (SOAP Extension ignores "user_agent" ini setting). (Ilia)
- Fixed bug #47109 (Memory leak on $a->{"a"."b"} when $a is not an object).
  (Etienne, Dmitry)
- Fixed bug #47104 (Linking shared extensions fails with icc). (Jani)
- Fixed bug #47049 (SoapClient::__soapCall causes a segmentation fault).
  (Dmitry)
- Fixed bug #47048 (Segfault with new pg_meta_data). (Felipe)
- Fixed bug #47042 (PHP cgi sapi is removing SCRIPT_FILENAME for non
  apache). (Sriram Natarajan)
- Fixed bug #47037 (No error when using fopen with empty string). (Cristian
  Rodriguez R., Felipe)
- Fixed bug #47035 (dns_get_record returns a garbage byte at the end of a
  TXT record). (Felipe)
- Fixed bug #47027 (var_export doesn't show numeric indices on ArrayObject).
  (Derick)
- Fixed bug #46985 (OVERWRITE and binary mode does not work, regression
  introduced in 5.2.8). (Pierre)
- Fixed bug #46973 (IPv6 address filter rejects valid address). (Felipe)
- Fixed bug #46964 (Fixed pdo_mysql build with older version of MySQL). (Ilia)
- Fixed bug #46959 (Unable to disable PCRE). (Scott)
- Fixed bug #46918 (imap_rfc822_parse_adrlist host part not filled in
  correctly). (Felipe)
- Fixed bug #46889 (Memory leak in strtotime()). (Derick)
- Fixed bug #46887 (Invalid calls to php_error_docref()). (oeriksson at
  mandriva dot com, Ilia)
- Fixed bug #46873 (extract($foo) crashes if $foo['foo'] exists). (Arnaud)
- Fixed bug #46843 (CP936 euro symbol is not converted properly). (ty_c at
  cybozuy dot co dot jp, Moriyoshi)
- Fixed bug #46798 (Crash in mssql extension when retrieving a NULL value
  inside a binary or image column type). (Ilia)
- Fixed bug #46782 (fastcgi.c parse error). (Matt)
- Fixed bug #46760 (SoapClient doRequest fails when proxy is used). (Felipe)
- Fixed bug #46748 (Segfault when an SSL error has more than one error).
  (Scott)
- Fixed bug #46739 (array returned by curl_getinfo should contain
  content_type key). (Mikko)
- Fixed bug #46699 (xml_parse crash when parser is namespace aware). (Rob)
- Fixed bug #46419 (Elements of associative arrays with NULL value are
  lost). (Dmitry)
- Fixed bug #46282 (Corrupt DBF When Using DATE). (arne at bukkie dot nl)
- Fixed bug #46026 (bz2.decompress/zlib.inflate filter tries to decompress
  after end of stream). (Greg)
- Fixed bug #46005 (User not consistently logged under Apache2). (admorten
  at umich dot edu, Stas)
- Fixed bug #45996 (libxml2 2.7 causes breakage with character data in
  xml_parse()). (Rob)
- Fixed bug #45940 (MySQLI OO does not populate connect_error property on
  failed connect). (Johannes)
- Fixed bug #45923 (mb_st[r]ripos() offset not handled correctly). (Moriyoshi)
- Fixed bug #45327 (memory leak if offsetGet throws exception). (Greg)
- Fixed bug #45239 (Encoding detector hangs with mbstring.strict_detection
  enabled). (Moriyoshi)
- Fixed bug #45161 (Reusing a curl handle leaks memory). (Mark Karpeles, Jani)
- Fixed bug #44336 (Improve pcre UTF-8 string matching performance). (frode
  at coretrek dot com, Nuno)
- Fixed bug #43841 (mb_strrpos() offset is byte count for negative values).
  (Moriyoshi)
- Fixed bug #37209 (mssql_execute with non fatal errors). (Kalle)
- Fixed bug #35975 (Session cookie expires date format isn't the most
  compatible. Now matches that of setcookie()). (Scott)


08 Dec 2008, PHP 5.2.8
- Reverted bug fix #42718 that broke magic_quotes_gpc (Scott)

04 Dec 2008, PHP 5.2.7
- Upgraded PCRE to version 7.8 (Fixes CVE-2008-2371). (Ilia)
- Updated timezone database to version 2008.9. (Derick)
- Upgraded bundled libzip to 0.9.0. (Pierre)

- Added logging option for error_log to send directly to SAPI. (Stas)
- Added PHP_MAJOR_VERSION, PHP_MINOR_VERSION, PHP_RELEASE_VERSION,
  PHP_EXTRA_VERSION, PHP_VERSION_ID, PHP_ZTS and PHP_DEBUG constants. (Pierre)
- Added "PHP_INI_SCAN_DIR" environment variable which can be used to
  either disable or change the compile time ini scan directory (FR #45114).
  (Jani)

- Fixed missing initialization of BG(page_uid) and BG(page_gid),
  reported by Maksymilian Arciemowicz. (Stas)
- Fixed memory leak inside sqlite_create_aggregate(). (Felipe)
- Fixed memory leak inside PDO sqlite's sqliteCreateAggregate() method.
  (Felipe)
- Fixed a crash inside gd with invalid fonts (Fixes CVE-2008-3658). (Pierre)
- Fixed a possible overflow inside memnstr (Fixes CVE-2008-3659).
  (LaurentGaffie)
- Fixed incorrect php_value order for Apache configuration, reported by
  Maksymilian Arciemowicz. (Stas)
- Fixed memory leak inside readline_callback_handler_remove() function.
  (Felipe)
- Fixed sybase_fetch_*() to continue reading after CS_ROW_FAIL status (Timm)
- Fixed a bug inside dba_replace() that could cause file truncation
  withinvalid keys. (Ilia)
- Fixed memory leak inside readline_callback_handler_install() function.(Ilia)
- Fixed memory leak inside readline_completion_function() function. (Felipe)
- Fixed stream_get_contents() when using $maxlength and socket is notclosed.
  indeyets [at] php [dot] net on #46049. (Arnaud)
- Fixed stream_get_line() to behave as documented on non-blocking streams.
  (Arnaud)
- Fixed endless loop in PDOStatement::debugDumpParams().
  (jonah.harris at gmail dot com)
- Fixed ability to use "internal" heaps in extensions. (Arnaud, Dmitry)
- Fixed weekdays adding/subtracting algorithm. (Derick)
- Fixed some ambiguities in the date parser. (Derick)
- Fixed a bug with the YYYY-MM format not resetting the day correctly.
  (Derick)
- Fixed a bug in the DateTime->modify() methods, it would not use the advanced
  relative time strings. (Derick)
- Fixed extraction of zip files or directories when the entry name is a
  relative path. (Pierre)
- Fixed read or write errors for large zip archives. (Pierre)
- Fixed security issues detailed in CVE-2008-2665 and CVE-2008-2666.
  (Christian Hoffmann)
- Fixed simplexml asXML() not to lose encoding when dumping entire
  document to file. (Ilia)
- Fixed a crash inside PDO when trying instantiate PDORow manually.
  (Felipe)
- Fixed build failure of ext/mysqli with libmysql 6.0 - missing
  rplfunctions. (Andrey)
- Fixed a regression when using strip_tags() and < is within an
  attribute.(Scott)
- Fixed a crash on invalid method in ReflectionParameter constructor.
  (Christian Seiler)
- Reverted fix for bug #44197 due to behaviour change in minor version.
  (Felipe)

- Fixed bug #46732 (mktime.year description is wrong). (Derick)
- Fixed bug #46696 (cURL fails in upload files with specified content-type).
  (Ilia)
- Fixed bug #46673 (stream_lock call with wrong parameter). (Arnaud)
- Fixed bug #46649 (Setting array element with that same array produces
  inconsistent results). (Arnaud)
- Fixed bug #46626 (mb_convert_case does not handle apostrophe correctly).
  (Ilia)
- Fixed bug #46543 (ibase_trans() memory leaks when using wrong parameters).
  (Felipe)
- Fixed bug #46521 (Curl ZTS OpenSSL, error in config.m4 fragment).
  (jd at cpanel dot net)
- Fixed bug #46496 (wddx_serialize treats input as ISO-8859-1). (Mark Karpeles)
- Fixed bug #46427 (SoapClient() stumbles over its "stream_context" parameter).
  (Dmitry, Herman Radtke)
- Fixed bug #46426 (offset parameter of stream_get_contents() does not
  workfor "0"). (Felipe)
- Fixed bug #46406 (Unregistering nodeclass throws E_FATAL). (Rob)
- Fixed bug #46389 (NetWare needs small patch for _timezone).
  (patch by guenter@php.net)
- Fixed bug #46388 (stream_notification_callback inside of object destroys
  object variables). (Felipe)
- Fixed bug #46381 (wrong $this passed to internal methods causes segfault).
  (Tony)
- Fixed bug #46379 (Infinite loop when parsing '#' in one line file). (Arnaud)
- Fixed bug #46366 (bad cwd with / as pathinfo). (Dmitry)
- Fixed bug #46360 (TCP_NODELAY constant for socket_{get,set}_option).
  (bugs at trick dot vanstaveren dot us)
- Fixed bug #46343 (IPv6 address filter accepts invalid address). (Ilia)
- Fixed bug #46335 (DOMText::splitText doesn't handle multibyte characters).
  (Rob)
- Fixed bug #46323 (compilation of simplexml for NetWare breaks).
  (Patch by guenter [at] php [dot] net)
- Fixed bug #46319 (PHP sets default Content-Type header for HTTP 304
  response code, in cgi sapi). (Ilia)
- Fixed bug #46313 (Magic quotes broke $_FILES). (Arnaud)
- Fixed bug #46308 (Invalid write when changing property from inside getter).
  (Dmitry)
- Fixed bug #46292 (PDO::setFetchMode() shouldn't requires the 2nd arg when
  using FETCH_CLASSTYPE). (Felipe)
- Fixed bug #46274, #46249 (pdo_pgsql always fill in NULL for empty BLOB and
  segfaults when returned by SELECT). (Felipe)
- Fixed bug #46271 (local_cert option is not resolved to full path). (Ilia)
- Fixed bug #46247 (ibase_set_event_handler() is allowing to pass callback
  without event). (Felipe)
- Fixed bug #46246 (difference between call_user_func(array($this, $method))
  and $this->$method()). (Dmitry)
- Fixed bug #46222 (ArrayObject EG(uninitialized_var_ptr) overwrite).
  (Etienne)
- Fixed bug #46215 (json_encode mutates its parameter and has some
  class-specific state). (Felipe)
- Fixed bug #46206 (pg_query_params/pg_execute convert passed values to
  strings). (Ilia)
- Fixed bug #46191 (BC break: DOMDocument saveXML() doesn't accept null).
  (Rob)
- Fixed bug #46164 (stream_filter_remove() closes the stream). (Arnaud)
- Fixed bug #46157 (PDOStatement::fetchObject prototype error). (Felipe)
- Fixed bug #46147 (after stream seek, appending stream filter reads
  incorrect data). (Greg)
- Fixed bug #46139 (PDOStatement->setFetchMode() forgets FETCH_PROPS_LATE).
  (chsc at peytz dot dk, Felipe)
- Fixed bug #46127 (php_openssl_tcp_sockop_accept forgets to set context
  on accepted stream) (Mark Karpeles, Pierre)
- Fixed bug #46110 (XMLWriter - openmemory() and openuri() leak memory on
  multiple calls). (Ilia)
- Fixed bug #46088 (RegexIterator::accept - segfault). (Felipe)
- Fixed bug #46082 (stream_set_blocking() can cause a crash in some
  circumstances). (Felipe)
- Fixed bug #46064 (Exception when creating ReflectionProperty object
  on dynamicly created property). (Felipe)
- Fixed bug #46059 (Compile failure under IRIX 6.5.30 building posix.c).
  (Arnaud)
- Fixed bug #46053 (SplFileObject::seek - Endless loop). (Arnaud)
- Fixed bug #46051 (SplFileInfo::openFile - memory overlap). (Arnaud)
- Fixed bug #46047 (SimpleXML converts empty nodes into object with
  nested array). (Rob)
- Fixed bug #46031 (Segfault in AppendIterator::next). (Arnaud)
- Fixed bug #46029 (Segfault in DOMText when using with Reflection). (Rob)
- Fixed bug #46026 (bzip2.decompress/zlib.inflate filter tries to decompress
  after end of stream). (Keisial at gmail dot com, Greg)
- Fixed bug #46024 (stream_select() doesn't return the correct number).
  (Arnaud)
- Fixed bug #46010 (warnings incorrectly generated for iv in ecb mode).
  (Felipe)
- Fixed bug #46003 (isset on nonexisting node return unexpected results). (Rob)
- Fixed bug #45956 (parse_ini_file() does not return false with syntax errors
  in parsed file). (Jani)
- Fixed bug #45901 (wddx_serialize_value crash with SimpleXMLElement object).
  (Rob)
- Fixed bug #45862 (get_class_vars is inconsistent with 'protected' and
  'private' variables). (ilewis at uk dot ibm dot com, Felipe)
- Fixed bug #45860 (header() function fails to correctly replace all Status
  lines). (Dmitry)
- Fixed bug #45805 (Crash on throwing exception from error handler). (Dmitry)
- Fixed bug #45765 (ReflectionObject with default parameters of self::xxx cause
  an error). (Felipe)
- Fixed bug #45751 (Using auto_prepend_file crashes (out of scope stack address
  use)). (basant dot kukreja at sun dot com)
- Fixed bug #45722 (mb_check_encoding() crashes). (Moriyoshi)
- Fixed bug #45705 (rfc822_parse_adrlist() modifies passed address parameter).
  (Jani)
- Fixed bug #45691 (Some per-dir or runtime settings may leak into other
  requests). (Moriyoshi)
- Fixed bug #45581 (htmlspecialchars() double encoding &#x hex items). (Arnaud)
- Fixed bug #45580 (levenshtein() crashes with invalid argument). (Ilia)
- Fixed bug #45575 (Segfault with invalid non-string as event handler callback).
  (Christian Seiler)
- Fixed bug #45568 (ISAPI doesn't properly clear auth_digest in header).
  (Patch by: navara at emclient dot com)
- Fixed bug #45556 (Return value from callback isn't freed). (Felipe)
- Fixed bug #45555 (Segfault with invalid non-string as
  register_introspection_callback). (Christian Seiler)
- Fixed bug #45553 (Using XPath to return values for attributes with a
  namespace does not work). (Rob)
- Fixed bug #45529 (new DateTimeZone() and date_create()->getTimezone() behave
  different). (Derick)
- Fixed bug #45522 (FCGI_GET_VALUES request does not return supplied values).
  (Arnaud)
- Fixed bug #45486 (mb_send_mail(); header 'Content-Type: text/plain; charset='
   parsing incorrect). (Felipe)
- Fixed bug #45485 (strip_tags and <?XML tag). (Felipe)
- Fixed bug #45460 (imap patch for fromlength fix in imap_headerinfo doesn't
  accept lengths of 1024). (Felipe, andrew at lifescale dot com)
- Fixed bug #45449 (filesize() regression using ftp wrapper).
  (crrodriguez at suse dot de)
- Fixed bug #45423 (fastcgi parent process doesn't invoke php_module_shutdown
  before shutdown) (basant dot kukreja at sun dot com)
- Fixed bug #45406 (session.serialize_handler declared by shared extension fails).
  (Kalle, oleg dot grenrus at dynamoid dot com)
- Fixed bug #45405 (snmp extension memory leak).
  (Federico Cuello, Rodrigo Campos)
- Fixed bug #45382 (timeout bug in stream_socket_enable_crypto). (Ilia)
- Fixed bug #45373 (php crash on query with errors in params). (Felipe)
- Fixed bug #45352 (Segmentation fault because of tick function on second
  request). (Dmitry)
- Fixed bug #45312 (Segmentation fault on second request for array functions).
  (Dmitry)
- Fixed bug #45303 (Opening php:// wrapper in append mode results in a warning).
  (Arnaud)
- Fixed bug #45251 (double free or corruption with setAttributeNode()). (Rob)
- Fixed bug #45226 and #18916 (xmlrpc_set_type() segfaults and wrong behavior
  with valid ISO8601 date string). (Jeff Lawsons)
- Fixed bug #45220 (curl_read callback returns -1 when needs to return
  size_t (unsigned)). (Felipe)
- Fixed bug #45181 (chdir() should clear relative entries in stat cache).
  (Arnaud)
- Fixed bug #45178 (memory corruption on assignment result of "new" by
  reference). (Dmitry)
- Fixed bug #45166 (substr() overflow changes). (Felipe)
- Fixed bug #45151 (Crash with URI/file..php (filename contains 2 dots)).
  (Fixes CVE-2008-3660) (Dmitry)
- Fixed bug #45139 (ReflectionProperty returns incorrect declaring class).
  (Felipe)
- Fixed bug #45124 ($_FILES['upload']['size'] sometimes return zero and some
  times the filesize). (Arnaud)
- Fixed bug #45028 (CRC32 output endianness is different between crc32() and
  hash()). (Tony)
- Fixed bug #45004 (pg_insert() does not accept 4 digit timezone format).
  (Ilia)
- Fixed bug #44991 (Compile Failure With freetds0.82).
  (jklowden at freetds dot org, matthias at dsx dot at)
- Fixed bug #44938 (gettext functions crash with overly long domain).
  (Christian Schneider, Ilia)
- Fixed bug #44925 (preg_grep() modifies input array). (Nuno)
- Fixed bug #44900 (OpenSSL extension fails to link with OpenSSL 0.9.6).
  (jd at cpanel dot net, Pierre)
- Fixed bug #44891 Memory leak using registerPHPFunctions and XSLT Variable
  as function parameter. (Rob)
- Fixed bug #44882 (SOAP extension object decoding bug). (Dmitry)
- Fixed bug #44830 (Very minor issue with backslash in heredoc). (Matt)
- Fixed bug #44818 (php://memory writeable when opened read only). (Arnaud)
- Fixed bug #44811 (Improve error message when creating a new SoapClient
  that contains invalid data). (Markus Fischer, David C)
- Fixed bug #44798 (Memory leak assigning value to attribute). (Ilia)
- Fixed bug #44716 (Progress notifications incorrect). (Hannes)
- Fixed bug #44712 (stream_context_set_params segfaults on invalid arguments).
  (Hannes)
- Fixed bug #44617 (wrong HTML entity output when substitute_character=entity).
  (Moriyoshi)
- Fixed bug #44607 (stream_get_line unable to correctly identify the "ending"
  in the stream content). (Arnaud)
- Fixed bug #44425 (Extending PDO/MySQL class with a __call() function doesn't
  work). (Johannes)
- Fixed bug #44327 (PDORow::queryString property & numeric offsets / Crash).
  (Felipe)
- Fixed bug #44251, #41125 (PDO + quote() + prepare() can result in segfault).
  (tsteiner at nerdclub dot net)
- Fixed bug #44246 (closedir() accepts a file resource opened by fopen()).
  (Dmitry, Tony)
- Fixed bug #44182 (extract($a, EXTR_REFS) can fail to split copy-on-write
  references). (robin_fernandes at uk dot ibm dot com)
- Fixed bug #44181 (extract($a, EXTR_OVERWRITE|EXTR_REFS) can fail to create
  references to $a). (robin_fernandes at uk dot ibm dot com)
- Fixed bug #44127 (UNIX abstract namespace socket connect does not work).
  (Jani)
- Fixed bug #43993 (mb_substr_count() behaves differently to substr_count()
  with overlapping needles). (Moriyoshi)
- Fixed Bug #43958 (class name added into the error message). (Dmitry)
- Fixed bug #43941 (json_encode silently cuts non-UTF8 strings). (Stas)
- Fixed bug #43925 (Incorrect argument counter in prepared statements with
  pgsql). (Felipe)
- Fixed bug #43731 (socket_getpeername: cannot use on stdin with inetd).
  (Arnaud)
- Fixed bug #43723 (SOAP not sent properly from client for <choice>). (Dmitry)
- Fixed bug #43668 (Added odbc.default_cursortype to control the ODBCcursor
  model). (Patrick)
- Fixed bug #43666 (Fixed code to use ODBC 3.52 datatypes for 64bit
  systems). (Patrick)
- Fixed bug #43540 (rfc1867 handler newlength problem). (Arnaud)
- Fixed bug #43452 (strings containing a weekday, or a number plus weekday
  behaved incorrect of the current day-of-week was the same as the one in the
  phrase). (Derick)
- Fixed bug #43353 (wrong detection of 'data' wrapper causes notice).
  (gk at gknw dot de, Arnaud)
- Fixed bug #43053 (Regression: some numbers shown in scientific notation).
  (int-e at gmx dot de)
- Fixed bug #43045 (SOAP encoding violation on "INF" for type double/float).
  (Dmitry)
- Fixed bug #42862 (IMAP toolkit crash: rfc822.c legacy routine buffer
  overflow). (Fixes CVE-2008-2829) (Dmitry)
- Fixed bug #42855 (dns_get_record() doesn't return all text from TXT record).
  (a dot u dot savchuk at gmail dot com)
- Fixed bug #42737 (preg_split('//u') triggers a E_NOTICE with newlines).
  (Nuno)
- Fixed bug #42718 (FILTER_UNSAFE_RAW not applied when configured as default
  filter). (Arnaud)
- Fixed bug #42604 ("make test" fails with --with-config-file-scan-dir=path).
  (Jani)
- Fixed bug #42473 (ob_start php://output and headers). (Arnaud)
- Fixed bug #42318 (problem with nm on AIX, not finding object files).
  (Dmitry)
- Fixed bug #42294 (Unified solution for round() based on C99 round). (Ilia)
- Fixed bug #42078 (pg_meta_data mix tables metadata from different schemas).
  (Felipe)
- Fixed bug #41348 (OCI8: allow compilation with Oracle 8.1). (Chris Jones)
- Fixed bug #41033 (enable signing with DSA keys.
  (gordyf at google dot com, Pierre)
- Fixed bug #37100 (data is returned truncated with BINARY CURSOR). (Tony)
- Fixed bug #30312 (crash in sybase_unbuffered_query() function). (Timm)
- Fixed bug #24679 (pg_* functions doesn't work using schema). (Felipe)
- Fixed bug #14962 (PECL) (::extractTo 2nd argument is not really optional)
  (Mark van Der Velden)
- Fixed bug #14032 (Mail() always returns false but mail is sent). (Mikko)


01 May 2008, PHP 5.2.6
- Fixed two possible crashes inside posix extension (Tony)
- Fixed incorrect heredoc handling when label is used within the block.
  (Matt)
- Fixed possible stack buffer overflow in FastCGI SAPI. (Andrei Nigmatulin)
- Fixed sending of uninitialized paddings which may contain some information. (Andrei Nigmatulin)
- Fixed a bug in formatting timestamps when DST is active in the default timezone (Derick)
- Properly address incomplete multibyte chars inside escapeshellcmd() (Ilia, Stefan Esser)
- Fix integer overflow in printf(). (Stas, Maksymilian Aciemowicz)
- Fixed security issue detailed in CVE-2008-0599. (Rasmus)
- Fixed potential memleak in stream filter parameter for zlib filter. (Greg)
- Added Reflection API metadata for the methods of the DOM classes. (Sebastian)
- Fixed weird behavior in CGI parameter parsing. (Dmitry, Hannes Magnusson)
- Fixed a safe_mode bypass in cURL identified by Maksymilian Arciemowicz.
  (Ilia)
- Fixed a bug with PDO::FETCH_COLUMN|PDO::FETCH_GROUP mode when a column # by
  which to group by data is specified. (Ilia)
- Fixed segfault in filter extension when using callbacks. (Arnar Mar Sig,
  Felipe)
- Fixed faulty fix for bug #40189 (endless loop in zlib.inflate stream filter). (Greg)
- Upgraded PCRE to version 7.6 (Nuno)

- Fixed bug #44742 (timezone_offset_get() causes segmentation faults). (Derick)
- Fixed bug #44720 (Prevent crash within session_register()). (Scott)
- Fixed bug #44703 (htmlspecialchars() does not detect bad character set argument). (Andy Wharmby)
- Fixed bug #44673 (With CGI argv/argc starts from arguments, not from script) (Dmitry)
- Fixed bug #44667 (proc_open() does not handle pipes with the mode 'wb' correctly). (Jani)
- Fixed bug #44663 (Crash in imap_mail_compose if "body" parameter invalid). (Ilia)
- Fixed bug #44650 (escaepshellscmd() does not check arg count). (Ilia)
- Fixed bug #44613 (Crash inside imap_headerinfo()). (Ilia, jmessa)
- Fixed bug #44603 (Order issues with Content-Type/Length headers on POST). (Ilia)
- Fixed bug #44594 (imap_open() does not validate # of retries parameter). (Ilia)
- Fixed bug #44591 (imagegif's filename parameter). (Felipe)
- Fixed bug #44557 (Crash in imap_setacl when supplied integer as username) (Thomas Jarosch)
- Fixed bug #44487 (call_user_method_array issues a warning when throwing an exception). (David Soria Parra)
- Fixed bug #44478 (Inconsistent behaviour when assigning new nodes). (Rob, Felipe)
- Fixed bug #44445 (email validator does not handle domains starting/ending with a -). (Ilia)
- Fixed bug #44440 (st_blocks undefined under BeOS). (Felipe)
- Fixed bug #44394 (Last two bytes missing from output). (Felipe)
- Fixed bug #44388 (Crash inside exif_read_data() on invalid images) (Ilia)
- Fixed bug #44373 (PDO_OCI extension compile failed). (Felipe)
- Fixed bug #44333 (SEGFAULT when using mysql_pconnect() with client_flags). (Felipe)
- Fixed bug #44306 (Better detection of MIPS processors on Windows). (Ilia)
- Fixed bug #44242 (metaphone('CMXFXM') crashes PHP). (Felipe)
- Fixed bug #44233 (MSG_PEEK undefined under BeOS R5). (jonathonfreeman at gmail dot com, Ilia)
- Fixed bug #44216 (strftime segfaults on large negative value). (Derick)
- Fixed bug #44209 (strtotime() doesn't support 64 bit timestamps on 64 bit platforms). (Derick)
- Fixed bug #44206 (OCI8 selecting ref cursors leads to ORA-1000 maximum open cursors reached). (Oracle Corp.)
- Fixed bug #44200 (A crash in PDO when no bound targets exists and yet bound parameters are present). (Ilia)
- Fixed bug #44197 (socket array keys lost on socket_select). (Felipe)
- Fixed bug #44191 (preg_grep messes up array index). (Felipe)
- Fixed bug #44189 (PDO setAttribute() does not properly validate values for native numeric options). (Ilia)
- Fixed bug #44184 (Double free of loop-variable on exception). (Dmitry)
- Fixed bug #44171 (Invalid FETCH_COLUMN index does not raise an error). (Ilia)
- Fixed bug #44166 (Parameter handling flaw in PDO::getAvailableDrivers()). (Ilia)
- Fixed bug #44159 (Crash: $pdo->setAttribute(PDO::STATEMENT_ATTR_CLASS, NULL)). (Felipe)
- Fixed bug #44152 (Possible crash with syslog logging on ZTS builds). (Ilia)
- Fixed bug #44141 (private parent constructor callable through static function). (Dmitry)
- Fixed bug #44113 (OCI8 new collection creation can fail with OCI-22303). (Oracle Corp.)
- Fixed bug #44069 (Huge memory usage with concatenation using . instead of .=). (Dmitry)
- Fixed bug #44046 (crash inside array_slice() function with an invalid by-ref offset). (Ilia)
- Fixed bug #44028 (crash inside stream_socket_enable_crypto() when enabling encryption without crypto type). (Ilia)
- Fixed bug #44018 (RecursiveDirectoryIterator options inconsistancy). (Marcus)
- Fixed bug #44008 (OCI8 incorrect usage of OCI-Lob->close crashes PHP). (Oracle Corp.)
- Fixed bug #43998 (Two error messages returned for incorrect encoding for mb_strto[upper|lower]). (Rui)
- Fixed bug #43994 (mb_ereg 'successfully' matching incorrect). (Rui)
- Fixed bug #43954 (Memory leak when sending the same HTTP status code multiple times). (Scott)
- Fixed bug #43927 (koi8r is missing from html_entity_decode()). (andy at demos dot su, Tony)
- Fixed bug #43912 (Interbase column names are truncated to 31 characters). (Ilia)
- Fixed bug #43875 (Two error messages returned for $new and $flag argument in mysql_connect()). (Hannes)
- Fixed bug #43863 (str_word_count() breaks on cyrillic "ya" in locale cp1251). (phprus at gmail dot com, Tony)
- Fixed bug #43841 (mb_strrpos offset is byte count for negative values). (Rui)
- Fixed bug #43840 (mb_strpos bounds check is byte count rather than a character count). (Rui)
- Fixed bug #43808 (date_create never fails (even when it should)). (Derick)
- Fixed bug #43793 (zlib filter is unable to auto-detect gzip/zlib file headers). (Greg)
- Fixed bug #43703 (Signature compatibility check broken). (Dmitry)
- Fixed bug #43677 (Inconsistent behaviour of include_path set with php_value). (manuel at mausz dot at)
- Fixed bug #43663 (Extending PDO class with a __call() function doesn't work). (David Soria Parra)
- Fixed bug #43647 (Make FindFile use PATH_SEPARATOR instead of ";"). (Ilia)
- Fixed bug #43635 (mysql extension ingores INI settings on NULL values passed to mysql_connect()). (Ilia)
- Fixed bug #43620 (Workaround for a bug inside libcurl 7.16.2 that can result in a crash). (Ilia)
- Fixed bug #43614 (incorrect processing of numerical string keys of array in arbitrary serialized data). (Dmitriy Buldakov, Felipe)
- Fixed bug #43606 (define missing depencies of the exif extension). (crrodriguez at suse dot de)
- Fixed bug #43589 (a possible infinite loop in bz2_filter.c). (Greg)
- Fixed bug #43580 (removed bogus declaration of a non-existent php_is_url() function). (Ilia)
- Fixed bug #43559 (array_merge_recursive() doesn't behave as expected with duplicate NULL values). (Felipe, Tony)
- Fixed bug #43533 (escapeshellarg('') returns null). (Ilia)
- Fixed bug #43527 (DateTime created from a timestamp reports environment timezone). (Derick)
- Fixed bug #43522 (stream_get_line() eats additional characters). (Felipe, Ilia, Tony)
- Fixed bug #43507 (SOAPFault HTTP Status 500 - would like to be able to set the HTTP Status). (Dmitry)
- Fixed bug #43505 (Assign by reference bug). (Dmitry)
- Fixed bug #43498 (file_exists() on a proftpd server got SIZE not allowed in ASCII mode). (Ilia, crrodriguez at suse dot de)
- Fixed bug #43497 (OCI8 XML/getClobVal aka temporary LOBs leak UGA memory). (Chris)
- Fixed bug #43495 (array_merge_recursive() crashes with recursive arrays). (Ilia)
- Fixed bug #43493 (pdo_pgsql does not send username on connect when password is not available). (Ilia)
- Fixed bug #43491 (Under certain conditions, file_exists() never returns). (Dmitry)
- Fixed bug #43483 (get_class_methods() does not list all visible methods). (Dmitry)
- Fixed bug #43482 (array_pad() does not warn on very small pad numbers). (Ilia)
- Fixed bug #43457 (Prepared statement with incorrect parms doesn't throw exception with pdo_pgsql driver). (Ilia)
- Fixed bug #43450 (Memory leak on some functions with implicit object __toString() call). (David C.)
- Fixed bug #43386 (array_globals not reset to 0 properly on init). (Ilia)
- Fixed bug #43377 (PHP crashes with invalid argument for DateTimeZone). (Ilia)
- Fixed bug #43373 (pcntl_fork() should not raise E_ERROR on error). (Ilia)
- Fixed bug #43364 (recursive xincludes don't remove internal xml nodes properly). (Rob, patch from ddb@bitxtender.de)
- Fixed bug #43301 (mb_ereg*_replace() crashes when replacement string is invalid PHP expression and 'e' option is used). (Jani)
- Fixed bug #43295 (crash because of uninitialized SG(sapi_headers).mimetype). (Dmitry)
- Fixed bug #43293 (Multiple segfaults in getopt()). (Hannes)
- Fixed bug #43279 (pg_send_query_params() converts all elements in 'params' to strings). (Ilia)
- Fixed bug #43276 (Incomplete fix for bug #42739, mkdir() under safe_mode). (Ilia)
- Fixed bug #43248 (backward compatibility break in realpath()). (Dmitry)
- Fixed bug #43221 (SimpleXML adding default namespace in addAttribute). (Rob)
- Fixed bug #43216 (stream_is_local() returns false on "file://"). (Dmitry)
- Fixed bug #43201 (Crash on using uninitialized vals and __get/__set). (Dmitry)
- Fixed bug #43182 (file_put_contents() LOCK_EX does not work properly on file truncation). (Ilia)
- Fixed bug #43175 (__destruct() throwing an exception with __call() causes segfault). (Dmitry)
- Fixed bug #43128 (Very long class name causes segfault). (Dmitry)
- Fixed bug #43105 (PHP seems to fail to close open files). (Hannes)
- Fixed bug #43092 (curl_copy_handle() crashes with > 32 chars long URL). (Jani)
- Fixed bug #43003 (Invalid timezone reported for DateTime objects constructed using a timestamp). (Derick)
- Fixed bug #42978 (mismatch between number of bound params and values causes a crash in pdo_pgsql). (Ilia)
- Fixed bug #42945 (preg_split() swallows part of the string). (Nuno)
- Fixed bug #42937 (__call() method not invoked when methods are called on parent from child class). (Dmitry)
- Fixed bug #42841 (REF CURSOR and oci_new_cursor() crash PHP). (Chris)
- Fixed bug #42838 (Wrong results in array_diff_uassoc) (Felipe)
- Fixed bug #42779 (Incorrect forcing from HTTP/1.0 request to HTTP/1.1 response). (Ilia)
- Fixed bug #42736 (xmlrpc_server_call_method() crashes). (Tony)
- Fixed bug #42692 (Procedure 'int1' not present with doc/lit SoapServer). (Dmitry)
- Fixed bug #42548 (mysqli PROCEDURE calls can't return result sets). (Hartmut)
- Fixed bug #42505 (new sendmail default breaks on Netware platform) (Guenter Knauf)
- Fixed bug #42369 (Implicit conversion to string leaks memory). (David C., Rob).
- Fixed bug #42272 (var_export() incorrectly escapes char(0)). (Derick)
- Fixed bug #42261 (Incorrect lengths for date and boolean data types). (Ilia)
- Fixed bug #42190 (Constructing DateTime with TimeZone Indicator invalidates DateTimeZone). (Derick)
- Fixed bug #42177 (Warning "array_merge_recursive(): recursion detected" comes again...). (Felipe)
- Fixed bug #41941 (oci8 extension not lib64 savvy). (Chris)
- Fixed bug #41828 (Failing to call RecursiveIteratorIterator::__construct() causes a sefault). (Etienne)
- Fixed bug #41599 (setTime() fails after modify() is used). (Derick)
- Fixed bug #41562 (SimpleXML memory issue). (Rob)
- Fixed bug #40013 (php_uname() does not return nodename on Netware (Guenter Knauf)
- Fixed bug #38468 (Unexpected creation of cycle). (Dmitry)
- Fixed bug #32979 (OpenSSL stream->fd casts broken in 64-bit build) (stotty at tvnet dot hu)

08 Nov 2007, PHP 5.2.5
- Upgraded PCRE to version 7.3 (Nuno)
- Added optional parameter $provide_object to debug_backtrace(). (Sebastian)
- Added alpha support for imagefilter() IMG_FILTER_COLORIZE. (Pierre)
- Added ability to control memory consumption between request using
  ZEND_MM_COMPACT environment variable. (Dmitry)

- Improved speed of array_intersect_key(), array_intersect_assoc(),
  array_uintersect_assoc(), array_diff_key(), array_diff_assoc() and
  array_udiff_assoc(). (Dmitry)

- Fixed move_uploaded_file() to always set file permissions of resulting file
  according to UMASK. (Andrew Sitnikov)
- Fixed possible crash in ext/soap because of uninitialized value. (Zdash Urf)
- Fixed regression in glob() when enforcing safe_mode/open_basedir checks on
  paths containing '*'. (Ilia)
- Fixed "mail.force_extra_parameters" php.ini directive not to be modifiable
  in .htaccess due to the security implications - reported by SecurityReason.
  (Stas)
- Fixed PDO crash when driver returns empty LOB stream. (Stas)
- Fixed dl() to only accept filenames - reported by Laurent Gaffie. (Stas)
- Fixed dl() to limit argument size to MAXPATHLEN (CVE-2007-4887).
  (Christian Hoffmann)
- Fixed iconv_*() functions to limit argument sizes as workaround to libc
  bug (CVE-2007-4783, CVE-2007-4840 by Laurent Gaffie).
  (Christian Hoffmann, Stas)
- Fixed missing brackets leading to build warning and error in the log.
  Win32 code. (Andrey)
- Fixed leaks with multiple connects on one mysqli object. (Andrey)
- Fixed endianness detection on MacOS when building universal binary.
  (Uwe Schindler, Christian Speich, Tony)
- Fixed possible triggering of buffer overflows inside glibc
  implementations of the fnmatch(), setlocale() and glob() functions.
  Reported by Laurent Gaffie. (Ilia)
- Fixed imagerectangle regression with 1x1 rectangle (libgd #106). (Pierre)
- Fixed htmlentities/htmlspecialchars not to accept partial multibyte
  sequences. (Stas)

- Fixed bug #43196 (array_intersect_assoc() crashes with non-array input).
  (Jani)
- Fixed bug #43139 (PDO ignores ATTR_DEFAULT_FETCH_MODE in some cases with
  fetchAll()). (Ilia)
- Fixed bug #43137 (rmdir() and rename() do not clear statcache). (Jani)
- Fixed bug #43130 (Bound parameters cannot have - in their name). (Ilia)
- Fixed bug #43099 (XMLWriter::endElement() does not check # of params).
  (Ilia)
- Fixed bug #43020 (Warning message is missing with shuffle() and more
  than one argument). (Scott)
- Fixed bug #42976 (Crash when constructor for newInstance() or
  newInstanceArgs() fails) (Ilia)
- Fixed bug #42943 (ext/mssql: Move *timeout initialization from RINIT
  to connect time). (Ilia)
- Fixed bug #42917 (PDO::FETCH_KEY_PAIR doesn't work with setFetchMode).
  (Ilia)
- Fixed bug #42890 (Constant "LIST" defined by mysqlclient and c-client).
  (Andrey)
- Fixed bug #42869 (automatic session id insertion adds sessions id to
  non-local forms). (Ilia)
- Fixed bug #42818 ($foo = clone(array()); leaks memory). (Dmitry)
- Fixed bug #42817 (clone() on a non-object does not result in a fatal
  error). (Ilia)
- Fixed bug #42785 (json_encode() formats doubles according to locale rather
  then following standard syntax). (Ilia)
- Fixed bug #42783 (pg_insert() does not accept an empty list for
  insertion). (Ilia)
- Fixed bug #42773 (WSDL error causes HTTP 500 Response). (Dmitry)
- Fixed bug #42772 (Storing $this in a static var fails while handling a cast
  to string). (Dmitry)
- Fixed bug #42767 (highlight_string() truncates trailing comment). (Ilia)
- Fixed bug #42739 (mkdir() doesn't like a trailing slash when safe_mode is
  enabled). (Ilia)
- Fixed bug #42703 (Exception raised in an iterator::current() causes segfault
  in FilterIterator) (Marcus)
- Fixed bug #42699 (PHP_SELF duplicates path). (Dmitry)
- Fixed bug #42654 (RecursiveIteratorIterator modifies only part of leaves)
  (Marcus)
- Fixed bug #42643 (CLI segfaults if using ATTR_PERSISTENT). (Ilia)
- Fixed bug #42637 (SoapFault : Only http and https are allowed). (Bill Moran)
- Fixed bug #42629 (Dynamically loaded PHP extensions need symbols exported
  on MacOSX). (jdolecek at NetBSD dot org)
- Fixed bug #42627 (bz2 extension fails to build with -fno-common).
  (dolecek at netbsd dot org)
- Fixed Bug #42596 (session.save_path MODE option does not work). (Ilia)
- Fixed bug #42590 (Make the engine recognize \v and \f escape sequences).
  (Ilia)
- Fixed bug #42587 (behavior change regarding symlinked .php files). (Dmitry)
- Fixed bug #42579 (apache_reset_timeout() does not exist). (Jani)
- Fixed bug #42549 (ext/mysql failed to compile with libmysql 3.23). (Scott)
- Fixed bug #42523 (PHP_SELF duplicates path). (Dmitry)
- Fixed bug #42512 (ip2long('255.255.255.255') should return 4294967295 on
  64-bit PHP). (Derick)
- Fixed bug #42506 (php_pgsql_convert() timezone parse bug) (nonunnet at
  gmail dot com, Ilia)
- Fixed bug #42496 (OCI8 cursor is not closed when using 2 clobs in a select
  query). (Oracle Corp.)
- Fixed bug #42462 (Segmentation when trying to set an attribute in a
  DOMElement). (Rob)
- Fixed bug #42453 (CGI SAPI does not shut down cleanly with -i/-m/-v cmdline
  options). (Dmitry)
- Fixed bug #42452 (PDO classes do not expose Reflection API information).
  (Hannes)
- Fixed bug #42468 (Write lock on file_get_contents fails when using a
  compression stream). (Ilia)
- Fixed bug #42488 (SoapServer reports an encoding error and the error itself
  breaks). (Dmitry)
- Fixed bug #42378 (mysqli_stmt_bind_result memory exhaustion). (Andrey)
- Fixed bug #42359 (xsd:list type not parsed). (Dmitry)
- Fixed bug #42326 (SoapServer crash). (Dmitry)
- Fixed bug #42214 (SoapServer sends clients internal PHP errors). (Dmitry)
- Fixed bug #42189 (xmlrpc_set_type() crashes php on invalid datetime
  values). (Ilia)
- Fixed bug #42139 (XMLReader option constants are broken using XML()). (Rob)
- Fixed bug #42086 (SoapServer return Procedure '' not present for WSIBasic
  compliant wsdl). (Dmitry)
- Fixed bug #41822 (Relative includes broken when getcwd() fails). (Ab5602,
  Jani)
- Fixed bug #41561 (Values set with php_admin_* in httpd.conf can be overwritten
  with ini_set()). (Stas, Jani)
- Fixed bug #39651 (proc_open() append mode doesn't work on windows). (Nuno)

30 Aug 2007, PHP 5.2.4
- Removed --enable-versioning configure option. (Jani)

- Upgraded PCRE to version 7.2 (Nuno)
- Updated timezone database to version 2007.6. (Derick)

- Improved openssl_x509_parse() to return extensions in readable form. (Dmitry)

- Enabled changing the size of statement cache for non-persistent OCI8
  connections. (Chris Jones, Tony)

- Changed "display_errors" php.ini option to accept "stderr" as value which
  makes the error messages to be outputted to STDERR instead of STDOUT with
  CGI and CLI SAPIs (FR #22839). (Jani)
- Changed error handler to send HTTP 500 instead of blank page on PHP errors.
  (Dmitry, Andrei Nigmatulin)
- Changed mail() function to be always available. (Johannes)

- Added check for unknown options passed to configure. (Jani)
- Added persistent connection status checker to pdo_pgsql.
  (Elvis Pranskevichus, Ilia)
- Added support for ATTR_TIMEOUT inside pdo_pgsql driver. (Ilia)
- Added php_ini_loaded_file() function which returns the path to the actual
  php.ini in use. (Jani)
- Added GD version constants GD_MAJOR_VERSION, GD_MINOR_VERSION,
  GD_RELEASE_VERSION, GD_EXTRA_VERSION and GD_VERSION_STRING. (Pierre)
- Added missing open_basedir checks to CGI.
  (anight at eyelinkmedia dot com, Tony)
- Added missing format validator to unpack() function. (Ilia)
- Added missing error check inside bcpowmod(). (Ilia)
- Added CURLOPT_PRIVATE & CURLINFO_PRIVATE constants.
  (Andrey A. Belashkov, Tony)
- Added missing MSG_EOR and MSG_EOF constants to sockets extension. (Jani)
- Added PCRE_VERSION constant. (Tony)
- Added ReflectionExtension::info() function to print the phpinfo()
  block for an extension. (Johannes)

- Implemented FR #41884 (ReflectionClass::getDefaultProperties() does not
  handle static attributes). (Tony)

- Fixed "Floating point exception" inside wordwrap().
  (Mattias Bengtsson, Ilia)
- Fixed several integer overflows in ImageCreate(), ImageCreateTrueColor(),
  ImageCopyResampled() and ImageFilledPolygon() reported by Mattias Bengtsson.
  (Tony)
- Fixed size calculation in chunk_split(). (Stas)
- Fixed integer overflow in str[c]spn(). (Stas)
- Fixed money_format() not to accept multiple %i or %n tokens.
  (Stas, Ilia)
- Fixed zend_alter_ini_entry() memory_limit interruption
  vulnerability. (Ilia)
- Fixed INFILE LOCAL option handling with MySQL extensions not to be
  allowed when open_basedir or safe_mode is active. (Stas)
- Fixed session.save_path and error_log values to be checked against
  open_basedir and safe_mode (CVE-2007-3378) (Stas, Maksymilian Arciemowicz)
- Fixed possible invalid read in glob() win32 implementation (CVE-2007-3806).
  (Tony)
- Improved fix for MOPB-03-2007. (Ilia)
- Corrected fix for CVE-2007-2872. (Ilia)

- Fixed possible crash in imagepsloadfont(), work around a bug in the pslib on
  Windows. (Pierre)
- Fixed oci8 and PDO_OCI extensions to allow configuring with Oracle 11g
  client libraries. (Chris Jones)
- Fixed EOF handling in case of reading from file opened in write only mode.
  (Dmitry)
- Fixed var_export() to use the new H modifier so that it can generate
  parseable PHP code for floats, independent of the locale. (Derick)
- Fixed regression introduced by the fix for the libgd bug #74. (Pierre)
- Fixed SimpleXML's behavior when used with empty(). (Sara)
- Fixed crash in OpenSSL extension because of non-string passphrase. (Dmitry)

- Fixed PECL Bug #11345 (PDO_OCI crash after National language Support "NLS"
  environment initialization error). (Chris Jones)
- Fixed PECL bug #11216 (crash in ZipArchive::addEmptyDir when a directory
  already exists). (Pierre)

- Fixed bug #43926 (isInstance() isn't equivalent to instanceof operator). (Marcus)
- Fixed bug #42368 (Incorrect error message displayed by pg_escape_string).
  (Ilia)
- Fixed bug #42365 (glob() crashes and/or accepts way too many flags).
  (Jani)
- Fixed Bug #42364 (Crash when using getRealPath with DirectoryIterator).
  (Johannes)
- Fixed bug #42292 ($PHP_CONFIG not set for phpized builds). (Jani)
- Fixed bug #42261 (header wrong for date field).
  (roberto at spadim dot com dot br, Ilia)
- Fixed bug #42259 (SimpleXMLIterator loses ancestry). (Rob)
- Fixed bug #42247 (ldap_parse_result() not defined under win32). (Jani)
- Fixed bug #42243 (copy() does not output an error when the first arg is a
  dir). (Ilia)
- Fixed bug #42242 (sybase_connect() crashes). (Ilia)
- Fixed bug #42237 (stream_copy_to_stream returns invalid values for mmaped
  streams). (andrew dot minerd at sellingsource dot com, Ilia)
- Fixed bug #42233 (Problems with æøå in extract()). (Jani)
- Fixed bug #42222 (possible buffer overflow in php_openssl_make_REQ). (Pierre)
- Fixed bug #42211 (property_exists() fails to find protected properties
  from a parent class). (Dmitry)
- Fixed bug #42208 (substr_replace() crashes when the same array is passed
  more than once). (crrodriguez at suse dot de, Ilia)
- Fixed bug #42198 (SCRIPT_NAME and PHP_SELF truncated when inside a userdir
  and using PATH_INFO). (Dmitry)
- Fixed bug #42195 (C++ compiler required always). (Jani)
- Fixed bug #42183 (classmap causes crash in non-wsdl mode). (Dmitry)
- Fixed bug #42173 (oci8 INTERVAL and TIMESTAMP type fixes). (Chris)
- Fixed bug #42151 (__destruct functions not called after catching a SoapFault
  exception). (Dmitry)
- Fixed bug #42142 (substr_replace() returns FALSE when length > string length).
  (Ilia)
- Fixed bug #42135 (Second call of session_start() causes creation of SID).
  (Ilia)
- Fixed bug #42134 (oci_error() returns false after oci_new_collection() fails).
  (Tony)
- Fixed bug #42119 (array_push($arr,&$obj) doesn't work with
  zend.ze1_compatibility_mode On). (Dmitry)
- Fixed bug #42117 (bzip2.compress loses data in internal buffer).
  (Philip, Ilia)
- Fixed bug #42112 (deleting a node produces memory corruption). (Rob)
- Fixed bug #42107 (sscanf broken when using %2$s format parameters). (Jani)
- Fixed bug #42090 (json_decode causes segmentation fault). (Hannes)
- Fixed bug #42082 (NodeList length zero should be empty). (Hannes)
- Fixed bug #42072 (No warning message for clearstatcache() with arguments).
  (Ilia)
- Fixed bug #42071 (ini scanner allows using NULL as option name). (Jani)
- Fixed bug #42027 (is_file() / is_dir() matches file/dirnames with wildcard char
  or trailing slash in Windows). (Dmitry)
- Fixed bug #42019 (configure option --with-adabas=DIR does not work). (Jani)
- Fixed bug #42015 (ldap_rename(): server error "DSA is unwilling to perform").
  (bob at mroczka dot com, Jani)
- Fixed bug #42009 (is_a() and is_subclass_of() should NOT call autoload, in the
  same way as "instanceof" operator). (Dmitry)
- Fixed bug #41989 (move_uploaded_file() & relative path in ZTS mode). (Tony)
- Fixed bug #41984 (Hangs on large SoapClient requests). (Dmitry)
- Fixed bug #41983 (Error Fetching http headers terminated by '\n'). (Dmitry)
- Fixed bug #41973 (--with-ldap=shared fails with LDFLAGS="-Wl,--as-needed"). (Nuno)
- Fixed bug #41971 (PDOStatement::fetch and PDOStatement::setFetchMode causes
  unexpected behavior). (Ilia)
- Fixed bug #41964 (strtotime returns a timestamp for non-time string of
  pattern '(A|a) .+'). (Derick)
- Fixed bug #41961 (Ensure search for hidden private methods does not stray from
  class hierarchy). (robin_fernandes at uk dot ibm dot com)
- Fixed bug #41947 (SimpleXML incorrectly registers empty strings asnamespaces).
  (Rob)
- Fixed bug #41929 (Foreach on object does not iterate over all visible properties).
  (Dmitry)
- Fixed bug #41919 (crash in string to array conversion).
  (judas dot iscariote at gmail dot com, Ilia)
- Fixed bug #41909 (var_export() is locale sensitive when exporting float
  values). (Derick)
- Fixed bug #41908 (CFLAGS="-Os" ./configure --enable-debug fails).
  (christian at hoffie dot info, Tony)
- Fixed bug #41904 (proc_open(): empty env array should cause empty environment
  to be passed to process). (Jani)
- Fixed bug #41867 (SimpleXML: getName is broken). (Rob)
- Fixed bug #41865 (fputcsv(): 2nd parameter is not optional). (Jani)
- Fixed bug #41861 (SimpleXML: getNamespaces() returns the namespaces of a node's
  siblings). (Rob)
- Fixed bug #41845 (pgsql extension does not compile with PostgreSQL <7.4). (Ilia)
- Fixed bug #41844 (Format returns incorrect number of digits for negative years
  -0001 to -0999). (Derick)
- Fixed bug #41842 (Cannot create years < 0100 & negative years with date_create
  or new DateTime). (Derick)
- Fixed bug #41833 (addChild() on a non-existent node, no node created,
  getName() segfaults). (Rob)
- Fixed bug #41831 (pdo_sqlite prepared statements convert resources to
  strings). (Ilia)
- Fixed bug #41815 (Concurrent read/write fails when EOF is reached). (Sascha)
- Fixed bug #41813 (segmentation fault when using string offset as an object).
  (judas dot iscariote at gmail dot com, Tony)
- Fixed bug #41795 (checkdnsrr does not support DNS_TXT type).
  (lucas at facebook dot com, Tony)
- Fixed bug #41773 (php_strip_whitespace() sends headers with errors
  suppressed). (Tony)
- Fixed bug #41770 (SSL: fatal protocol error due to buffer issues). (Ilia)
- Fixed bug #41765 (Recode crashes/does not work on amd64).
  (nexus at smoula dot net, Stas)
- Fixed bug #41724 (libxml_get_last_error() - errors service request scope).
  (thekid at php dot net, Ilia)
- Fixed bug #41717 (imagepolygon does not respect thickness). (Pierre)
- Fixed bug #41713 (Persistent memory consumption on win32 since 5.2). (Dmitry)
- Fixed bug #41711 (NULL temporary lobs not supported in OCI8).
  (Chris Jones, Tony)
- Fixed bug #41709 (strtotime() does not handle 00.00.0000). (Derick)
- Fixed bug #41698 (float parameters truncated to integer in prepared
  statements). (Ilia)
- Fixed bug #41692 (ArrayObject shows weird behavior in respect to
  inheritance). (Tony)
- Fixed bug #41691 (ArrayObject::exchangeArray hangs Apache). (Tony)
- Fixed bug #41686 (Omitting length param in array_slice not possible). (Ilia)
- Fixed bug #41685 (array_push() fails to warn when next index is
  already occupied). (Ilia)
- Fixed bug #41655 (open_basedir bypass via glob()). (Ilia)
- Fixed bug #41640 (get_class_vars produces error on class constants).
  (Johannes)
- Fixed bug #41635 (SoapServer and zlib.output_compression with FastCGI
  result in major slowdown). (Dmitry)
- Fixed bug #41633 (Crash instantiating classes with self-referencing
  constants). (Dmitry)
- Fixed bug #41630 (segfault when an invalid color index is present in the
  image data). (Reported by Elliot <wccoder@gmail dot com>) (Pierre)
- Fixed bug #41628 (PHP settings leak between Virtual Hosts in Apache 1.3).
  (Scott, manuel at mausz dot at)
- Fixed bug #41608 (segfault on a weird code with objects and switch()).
  (Tony)
- Fixed bug #41600 (url rewriter tags doesn't work with namespaced tags).
  (Ilia)
- Fixed bug #41596 (Fixed a crash inside pdo_pgsql on some non-well-formed
  SQL queries). (Ilia)
- Fixed bug #41594 (OCI8 statement cache is flushed too frequently). (Tony)
- Fixed bug #41582 (SimpleXML crashes when accessing newly created element).
  (Tony)
- Fixed bug #41576 (configure failure when using --without-apxs or some other
  SAPIs disabling options). (Jani)
- Fixed bug #41567 (json_encode() double conversion is inconsistent with PHP).
  (Lucas, Ilia)
- Fixed bug #41566 (SOAP Server not properly generating href attributes).
  (Dmitry)
- Fixed bug #41555 (configure failure: regression caused by fix for #41265).
  (Jani)
- Fixed bug #41527 (WDDX deserialize numeric string array key).
  (Matt, Ilia)
- Fixed bug #41523 (strtotime('0000-00-00 00:00:00') is parsed as 1999-11-30).
  (Derick)
- Fixed bug #41518 (file_exists() warns of open_basedir restriction on
  non-existent file). (Tony)
- Fixed bug #41445 (parse_ini_file() has a problem with certain types of
  integer as sections). (Tony)
- Fixed bug #41433 (DBA: configure fails to include correct db.h for db4).
  (Jani)
- Fixed bug #41372 (Internal pointer of source array resets during array
  copying). (Dmitry)
- Fixed bug #41350 (my_thread_global_end() error during request shutdown on
  Windows). (Scott, Andrey)
- Fixed bug #41278 (get_loaded_extensions() should list Zend extensions).
  (Johannes)
- Fixed bug #41127 (Memory leak in ldap_{first|next}_attribute functions).
  (Jani)
- Fixed bug #40757 (get_object_vars get nothing in child class). (Dmitry)
- Fixed bug #40705 (Iterating within function moves original array pointer).
  (Dmitry)
- Fixed bug #40509 (key() function changed behaviour if global array is used
  within function). (Dmitry)
- Fixed bug #40419 (Trailing slash in CGI request does not work). (Dmitry)
- Fixed bug #39330 (apache2handler does not call shutdown actions before
  apache child die). (isk at ecommerce dot com, Gopal, Tony)
- Fixed bug #39291 (ldap_sasl_bind() misses the sasl_authc_id parameter).
  (diafour at gmail dot com, Jani)
- Fixed bug #37715 (array pointers resetting on copy). (Dmitry)
- Fixed bug #37273 (Symlinks and mod_files session handler allow open_basedir
  bypass). (Ilia)
- Fixed bug #36492 (Userfilters can leak buckets). (Sara)
- Fixed bugs #36796, #36918, #41371 (stream_set_blocking() does not work).
  (Jani)
- Fixed bug #35981 (pdo-pgsql should not use pkg-config when not present).
  (Jani)
- Fixed bug #31892 (PHP_SELF incorrect without cgi.fix_pathinfo, but turning on
  screws up PATH_INFO). (Dmitry)
- Fixed bug #21197 (socket_read() outputs error with PHP_NORMAL_READ).
  (Nuno, Jani)

31 May 2007, PHP 5.2.3
- Changed CGI install target to php-cgi and 'make install' to install CLI
  when CGI is selected. (Jani)
- Changed JSON maximum nesting depth from 20 to 128. (Rasmus)

- Improved compilation of heredocs and interpolated strings. (Matt, Dmitry)
- Optimized out a couple of per-request syscalls. (Rasmus)
- Optimized digest generation in md5() and sha1() functions. (Ilia)
- Upgraded bundled SQLite 3 to version 3.3.17. (Ilia)

- Added "max_input_nesting_level" php.ini option to limit nesting level of
  input variables. Fix for MOPB-03-2007. (Stas)
- Added a 4th parameter flag to htmlspecialchars() and htmlentities() that
  makes the function not encode existing html entities. (Ilia)
- Added PDO::FETCH_KEY_PAIR mode that will fetch a 2 column result set into
  an associated array. (Ilia)
- Added CURLOPT_TIMEOUT_MS and CURLOPT_CONNECTTIMEOUT_MS cURL constants. (Sara)
- Added --ini switch to CLI that prints out configuration file names. (Marcus)
- Added mysql_set_charset() to allow runtime altering of connection encoding.
  (Scott)

- Implemented FR #41416 (getColumnMeta() should also return table name). (Tony)

- Fixed an integer overflow inside chunk_split(). Identified by Gerhard Wagner.
  (Ilia)
- Fixed SOAP extension's handler() to work even when
  "always_populate_raw_post_data" is off. (Ilia)
- Fixed possible infinite loop in imagecreatefrompng. (libgd #86)
  (by Xavier Roche, CVE-2007-2756). (Pierre)
- Fixed ext/filter Email Validation Vulnerability (MOPB-45 by Stefan Esser).
  (Ilia)
- Fixed altering $this via argument named "this". (Dmitry)
- Fixed PHP CLI usage of php.ini from the binary location. (Hannes)
- Fixed segfault in strripos(). (Tony, Joxean Koret)
- Fixed bug #41693 (scandir() allows empty directory names). (Ilia)
- Fixed bug #41673 (json_encode breaks large numbers in arrays). (Ilia)
- Fixed bug #41525 (ReflectionParameter::getPosition() not available). (Marcus)
- Fixed bug #41511 (Compile failure under IRIX 6.5.30 building md5.c). (Jani)
- Fixed bug #41504 (json_decode() incorrectly decodes JSON arrays with empty
  string keys). (Ilia)
- Fixed bug #41492 (open_basedir/safe_mode bypass inside realpath()). (Ilia)
- Fixed bug #41477 (no arginfo about SoapClient::__soapCall()). (Ilia)
- Fixed bug #41455 (ext/dba/config.m4 pollutes global $LIBS and $LDFLAGS).
  (mmarek at suse dot cz, Tony)
- Fixed bug #41442 (imagegd2() under output control). (Tony)
- Fixed bug #41430 (Fatal error with negative values of maxlen parameter of
  file_get_contents()). (Tony)
- Fixed bug #41423 (PHP assumes wrongly that certain ciphers are enabled in
  OpenSSL). (Pierre)
- Fixed bug #41421 (Uncaught exception from a stream wrapper segfaults).
  (Tony, Dmitry)
- Fixed bug #41403 (json_decode cannot decode floats if localeconv
  decimal_point is not '.'). (Tony)
- Fixed bug #41401 (wrong unary operator precedence). (Stas)
- Fixed bug #41394 (dbase_create creates file with corrupted header). (Tony)
- Fixed bug #41390 (Clarify error message with invalid protocol scheme).
  (Scott)
- Fixed bug #41378 (fastcgi protocol lacks support for Reason-Phrase in
  "Status:" header). (anight at eyelinkmedia dot com, Dmitry)
- Fixed bug #41374 (whole text concats values of wrong nodes). (Rob)
- Fixed bug #41358 (configure cannot determine SSL lib with libcurl >= 7.16.2).
  (Mike)
- Fixed bug #41353 (crash in openssl_pkcs12_read() on invalid input). (Ilia)
- Fixed bug #41351 (Invalid opcode with foreach ($a[] as $b)). (Dmitry, Tony)
- Fixed bug #41347 (checkdnsrr() segfaults on empty hostname). (Scott)
- Fixed bug #41337 (WSDL parsing doesn't ignore non soap bindings). (Dmitry)
- Fixed bug #41326 (Writing empty tags with Xmlwriter::WriteElement[ns])
  (Pierre)
- Fixed bug #41321 (downgrade read errors in getimagesize() to E_NOTICE).
  (Ilia)
- Fixed bug #41304 (compress.zlib temp files left). (Dmitry)
- Fixed bug #41293 (Fixed creation of HTTP_RAW_POST_DATA when there is no
  default post handler). (Ilia)
- Fixed bug #41291 (FastCGI does not set SO_REUSEADDR).
  (fmajid at kefta dot com, Dmitry)
- Fixed gd build when used with freetype 1.x (Pierre, Tony)
- Fixed bug #41287 (Namespace functions don't allow xmlns definition to be
  optional). (Rob)
- Fixed bug #41285 (Improved fix for CVE-2007-1887 to work with non-bundled
  sqlite2 lib). (Ilia)
- Fixed bug #41283 (Bug with deserializing array key that are doubles or
  floats in wddx). (Ilia)
- Fixed bug #41257 (lookupNamespaceURI does not work as expected). (Rob)
- Fixed bug #41236 (Regression in timeout handling of non-blocking SSL
  connections during reads and writes). (Ilia)
- Fixed bug #41134 (zend_ts_hash_clean not thread-safe).
  (marco dot cova at gmail dot com, Tony)
- Fixed bug #41097 (ext/soap returning associative array as indexed without
  using WSDL). (Dmitry)
- Fixed bug #41004 (minOccurs="0" and null class member variable). (Dmitry)
- Fixed bug #39542 (Behavior of require/include different to < 5.2.0).
  (Dmitry)

03 May 2007, PHP 5.2.2
- Improved bundled GD
  . Sync to 2.0.35
  . Added imagegrabwindow and imagegrabscreen, capture a screen or a
    window using its handle (Pierre)
  . colors allocated henceforth from the resulting image overwrite the palette
    colors (Rob Leslie)
  . Improved thread safety of the gif support (Roman Nemecek, Nuno, Pierre)
  . Use the dimension of the GIF frame to create the destination image (Pierre)
  . Load only once the local color map from a GIF data (Pierre)
  . Improved thread safety of the freetype cache (Scott MacVicar, Nuno, Pierre)
  . imagearc huge CPU usage with large angles, libgd bug #74 (Pierre)
- Improved FastCGI SAPI to support external pipe and socket servers on win32.
  (Dmitry)
- Improved Zend Memory Manager
  . guarantee of reasonable time for worst cases of best-fit free block
    searching algorithm. (Dmitry)
  . better cache usage and less fragmentation on erealloc() (Tony, Dmitry)
- Improved SPL (Marcus)
  . Added SplFileInfo::getBasename(), DirectoryIterator::getBasename().
  . Added SplFileInfo::getLinkTarget(), SplFileInfo::getRealPath().
  . Made RecursiveFilterIterator::accept() abstract as stated in documentation.
- Improved SOAP
  . Added ability to encode arrays with "SOAP-ENC:Array" type instead of WSDL
    type. To activate the ability use "feature"=>SOAP_USE_XSI_ARRAY_TYPE
    option in SoapClient/SoapServer constructors. (Rob, Dmitry)

- Added GMP_VERSION constant. (Tony)
- Added --ri switch to CLI which allows to check extension information. (Marcus)
- Added tidyNode::getParent() method (John, Nuno)
- Added openbasedir and safemode checks in zip:// stream wrapper and
  ZipArchive::open (Pierre)
- Added php_pdo_sqlite_external.dll, a version of the PDO SQLite driver that
  links against an external sqlite3.dll.  This provides Windows users to upgrade
  their sqlite3 version outside of the PHP release cycle.  (Wez, Edin)
- Added linenumbers to array returned by token_get_all(). (Johannes)

- Upgraded SQLite 3 to version 3.3.16 (Ilia)
- Upgraded libraries bundled in the Windows distribution. (Edin)
  . c-client (imap) to version 2006e
  . libpq (PostgreSQL) to version 8.2.3
  . libmysql (MySQL) to version 5.0.37
  . openssl to version 0.9.8e
- Upgraded PCRE to version 7.0 (Nuno)

- Updated timezone database to version 2007.5. (Derick)

- Fixed commandline handling for CLI and CGI. (Marcus, Johannes)
- Fixed iterator_apply() with a callback using __call(). (Johannes)
- Fixed possible multi bytes issues in openssl csr parser (Pierre)
- Fixed shmop_open() with IPC_CREAT|IPC_EXCL flags on Windows.
  (Vladimir Kamaev, Tony).
- Fixed possible leak in ZipArchive::extractTo when safemode checks fails (Ilia)
- Fixed possible relative path issues in zip_open and TS mode (old API) (Pierre)
- Fixed zend_llist_remove_tail (Michael Wallner, Dmitry)
- Fixed a thread safety issue in gd gif read code (Nuno, Roman Nemecek)
- Fixed CVE-2007-1001, GD wbmp used with invalid image size (Pierre)
- Fixed unallocated memory access/double free in in array_user_key_compare()
  (MOPB-24 by Stefan Esser) (Stas)
- Fixed wrong length calculation in unserialize S type
  (MOPB-29 by Stefan Esser) (Stas)

- Fixed bug #41215 (setAttribute return code reversed). (Ilia)
- Fixed bug #41192 (Per Directory Values only work for one key). (Dmitry)
- Fixed bug #41175 (addAttribute() fails to add an attribute with an empty
  value). (Ilia)
- Fixed bug #41159 (mysql_pconnect() hash does not account for connect
  flags). (Ilia)
- Fixed bug #41121 (range() overflow handling for large numbers on 32bit
  machines). (Ilia)
- Fixed bug #41118 (PHP does not handle overflow of octal integers). (Tony)
- Fixed bug #41109 (recursiveiterator.inc says "implements" Iterator instead of
  "extends"). (Marcus)
- Fixed bug #40130 (TTF usage doesn't work properly under Netware). (Scott,
  gk at gknw dot de)
- Fixed bug #41093 (magic_quotes_gpc ignores first arrays keys). (Arpad, Ilia)
- Fixed bug #41075 (memleak when creating default object caused exception).
  (Dmitry)
- Fixed bug #41067 (json_encode() problem with UTF-16 input). (jp at df5ea
  dot net. Ilia)
- Fixed bug #41063 (chdir doesn't like root paths). (Dmitry)
- Fixed bug #41061 ("visibility error" in ReflectionFunction::export()).
  (Johannes)
- Fixed bug #41043 (pdo_oci crash when freeing error text with persistent
  connection). (Tony)
- Fixed bug #41037 (unregister_tick_function() inside the tick function crash PHP).
  (Tony)
- Fixed bug #41034 (json_encode() ignores null byte started keys in arrays).
  (Ilia)
- Fixed bug #41026 (segfault when calling "self::method()" in shutdown functions).
  (Tony)
- Fixed bug #40999 (mcrypt_create_iv() not using random seed). (Ilia)
- Fixed bug #40998 (long session array keys are truncated). (Tony)
- Implement feature request #40947, allow a single filter as argument
  for filter_var_array (Pierre)
- Fixed bug #40935 (pdo_mysql does not raise an exception on empty
  fetchAll()). (Ilia)
- Fixed bug #40931 (open_basedir bypass via symlink and move_uploaded_file()).
  (Tony)
- Fixed bug #40921 (php_default_post_reader crashes when post_max_size is
  exceeded). (trickie at gmail dot com, Ilia)
- Fixed bug #40915 (addcslashes unexpected behavior with binary input). (Tony)
- Fixed bug #40899 (memory leak when nesting list()). (Dmitry)
- Fixed bug #40897 (error_log file not locked). (Ilia)
- Fixed bug #40883 (mysql_query() is allocating memory incorrectly). (Tony)
- Fixed bug #40872 (inconsistency in offsetSet, offsetExists treatment of
  string enclosed integers). (Marcus)
- Fixed bug #40861 (strtotime() doesn't handle double negative relative time
  units correctly). (Derick, Ilia)
- Fixed bug #40854 (imap_mail_compose() creates an invalid terminator for
  multipart e-mails). (Ilia)
- Fixed bug #40848 (sorting issue on 64-bit Solaris). (Wez)
- Fixed bug #40836 (Segfault in ext/dom). (Rob)
- Fixed bug #40833 (Crash when using unset() on an ArrayAccess object retrieved
  via __get()). (Dmitry)
- Fixed bug #40822 (pdo_mysql does not return rowCount() on select). (Ilia)
- Fixed bug #40815 (using strings like "class::func" and static methods in
  set_exception_handler() might result in crash). (Tony)
- Fixed bug #40809 (Poor performance of ".="). (Dmitry)
- Fixed bug #40805 (Failure executing function ibase_execute()). (Tony)
- Fixed bug #40800 (cannot disable memory_limit with -1). (Dmitry, Tony)
- Fixed bug #40794 (ReflectionObject::getValues() may crash when used with
  dynamic properties). (Tony)
- Fixed bug #40784 (Case sensitivity in constructor's fallback). (Tony)
- Fixed bug #40770 (Apache child exits when PHP memory limit reached). (Dmitry)
- Fixed bug #40764 (line thickness not respected for horizontal and vertical
  lines). (Pierre)
- Fixed bug #40758 (Test fcgi_is_fastcgi() is wrong on windows). (Dmitry)
- Fixed bug #40754 (added substr() & substr_replace() overflow checks). (Ilia)
- Fixed bug #40752 (parse_ini_file() segfaults when a scalar setting is
  redeclared as an array). (Tony)
- Fixed bug #40750 (openssl stream wrapper ignores default_stream_timeout).
  (Tony)
- Fixed bug #40727 (segfault in PDO when failed to bind parameters). (Tony)
- Fixed bug #40709 (array_reduce() behaves strange with one item stored arrays).
  (Ilia)
- Fixed bug #40703 (Resolved a possible namespace conflict between libxmlrpc
  and MySQL's NDB table handler). (Ilia)
- Fixed bug #40961 (Incorrect results of DateTime equality check). (Mike)
- Fixed bug #40678 (Cross compilation fails). (Tony)
- Fixed bug #40621 (Crash when constructor called inappropriately). (Tony)
- Fixed bug #40609 (Segfaults when using more than one SoapVar in a request).
  (Rob, Dmitry)
- Fixed bug #40606 (umask is not being restored when request is finished).
  (Tony)
- Fixed bug #40598 (libxml segfault). (Rob)
- Fixed bug #40591 (list()="string"; gives invalid opcode). (Dmitry)
- Fixed bug #40578 (imagettftext() multithreading issue). (Tony, Pierre)
- Fixed bug #40576 (double values are truncated to 6 decimal digits when
  encoding). (Tony)
- Fixed bug #40560 (DIR functions do not work on root UNC path). (Dmitry)
- Fixed bug #40548 (SplFileInfo::getOwner/getGroup give a warning on broken
  symlink). (Marcus)
- Fixed bug #40546 (SplFileInfo::getPathInfo() throws an exception if directory
  is in root dir). (Marcus)
- Fixed bug #40545 (multithreading issue in zend_strtod()). (Tony)
- Fixed bug #40503 (json_encode() value corruption on 32bit systems with
  overflown values). (Ilia)
- Fixed bug #40467 (Partial SOAP request sent when XSD sequence or choice
  include minOccurs=0). (Dmitry)
- Fixed bug #40465 (Ensure that all PHP elements are printed by var_dump).
  (wharmby at uk dot ibm dot com, Ilia)
- Fixed bug #40464 (session.save_path wont use default-value when safe_mode
  or open_basedir is enabled). (Ilia)
- Fixed bug #40455 (proc_open() uses wrong command line when safe_mode_exec_dir
  is set). (Tony)
- Fixed bug #40432 (strip_tags() fails with greater than in attribute). (Ilia)
- Fixed bug #40431 (dynamic properties may cause crash in ReflectionProperty
  methods). (Tony)
- Fixed bug #40451 (addAttribute() may crash when used with non-existent child
  node). (Tony)
- Fixed bug #40442 (ArrayObject::offsetExists broke in 5.2.1, works in 5.2.0).
  (olivier at elma dot fr, Marcus)
- Fixed bug #40428 (imagepstext() doesn't accept optional parameter). (Pierre)
- Fixed bug #40417 (Allow multiple instances of the same named PDO token in
  prepared statement emulation code). (Ilia)
- Fixed bug #40414 (possible endless fork() loop when running fastcgi).
  (Dmitry)
- Fixed bug #40410 (ext/posix does not compile on MacOS 10.3.9). (Tony)
- Fixed bug #40392 (memory leaks in PHP milter SAPI).
  (tuxracer69 at gmail dot com, Tony)
- Fixed bug #40371 (pg_client_encoding() not working on Windows). (Edin)
- Fixed bug #40352 (FCGI_WEB_SERVER_ADDRS function get lost). (Dmitry)
- Fixed bug #40290 (strtotime() returns unexpected result with particular
  timezone offset). (Derick)
- Fixed bug #40286 (PHP fastcgi with PHP_FCGI_CHILDREN don't kill children when
  parent is killed). (Dmitry)
- Fixed bug #40261 (Extremely slow data handling due to memory fragmentation).
  (Dmitry)
- Fixed bug #40236 (php -a function allocation eats memory). (Dmitry)
- Fixed bug #40109 (iptcembed fails on non-jfif jpegs). (Tony)
- Fixed bug #39965 (Latitude and longitude are backwards in date_sun_info()).
  (Derick)
- Implement #39867 (openssl PKCS#12 support) (Marc Delling, Pierre)
- Fixed bug #39836 (SplObjectStorage empty after unserialize). (Marcus)
- Fixed bug #39416 (Milliseconds in date()). (Derick)
- Fixed bug #39396 (stream_set_blocking crashes on Win32). (Ilia, maurice at
  iceblog dot de)
- Fixed bug #39351 (relative include fails on Solaris). (Dmitry, Tony)
- Fixed bug #39322 (proc_terminate() destroys process resource). (Nuno)
- Fixed bug #38406 (crash when assigning objects to SimpleXML attributes). (Tony)
- Fixed bug #37799 (ftp_ssl_connect() falls back to non-ssl connection). (Nuno)
- Fixed bug #36496 (SSL support in imap_open() not working on Windows). (Edin)
- Fixed bug #36226 (Inconsistent handling when passing nillable arrays).
  (Dmitry)
- Fixed bug #35872 (Avoid crash caused by object store being referenced during
  RSHUTDOWN). (Andy)
- Fixed bug #34794 (proc_close() hangs when used with two processes).
  (jdolecek at netbsd dot org, Nuno)
- Fixed PECL bug #10194 (crash in Oracle client when memory limit reached in
  the callback). (Tony)
- Fixed substr_compare and substr_count information leak (MOPB-14) (Stas, Ilia)
- Fixed crash on op-assign where argument is string offset (Brian, Stas)
- Fixed bug #38710 (data leakage because of nonexisting boundary checking in
  statements in mysqli) (Stas)
- Fixed bug #37386 (autocreating element doesn't assign value to first node).
  (Rob)
- Fixed bug #37013 (server hangs when returning circular object references).
  (Dmitry)
- Fixed bug #33664 Console window appears when using exec()
  (Richard Quadling, Stas)


08 Feb 2007, PHP 5.2.1
- Added read-timeout context option "timeout" for HTTP streams. (Hannes, Ilia).
- Added CURLOPT_TCP_NODELAY constant to Curl extension. (Sara)
- Added support for hex numbers of any size. (Matt)
- Added function stream_socket_shutdown(). It is a wrapper for system
  shutdown() function, that shut downs part of a full-duplex connection.
  (Dmitry)
- Added internal heap protection (Dmitry)
  . memory-limit is always enabled (--enable-memory-limit removed)
  . default value if memory-limit is set to 128M
  . safe unlinking
  . cookies
  . canary protection (debug build only)
  . random generation of cookies and canaries
- Added forward support for 'b' prefix in front of string literals. (Andrei)
- Added three new functions to ext/xmlwriter (Rob, Ilia)
  . xmlwriter_start_dtd_entity()
  . xmlwriter_end_dtd_entity()
  . xmlwriter_write_dtd_entity()
- Added a meta tag to phpinfo() output to prevent search engines from indexing
  the page. (Ilia)
- Added new function, sys_get_temp_dir(). (Hartmut)
- Added missing object support to file_put_contents(). (Ilia)
- Added support for md2, ripemd256 and ripemd320 algos to hash(). (Sara)
- Added forward support for (binary) cast. (Derick)
- Added optimization for imageline with horizontal and vertical lines (Pierre)

- Removed dependency from SHELL32.DLL. (Dmitry)
- Removed double "wrong parameter count" warnings in various functions.
  (Hannes)
- Moved extensions to PECL:
  . ext/informix (Derick, Tony)

- Changed double-to-string utilities to use BSD implementation. (Dmitry, Tony)
- Updated bundled libcURL to version 7.16.0 in the Windows distro. (Edin)
- Updated timezone database to version 2006.16. (Derick)
- cgi.* and fastcgi.* directives are moved to INI subsystem. The new directive
  cgi.check_shebang_line can be used to omitting check for "#! /usr/bin/php"
  line. (Dmitry).
- Improved proc_open(). Now on Windows it can run external commands not
  through CMD.EXE. (Dmitry)
- VCWD_REALPATH() is improved to use realpath cache without VIRTUAL_DIR.
  (Dmitry)
- ext/bcmath initialization code is moved from request startup to module
  startup. (Dmitry)
- Zend Memory Manager Improvements (Dmitry)
  . use HeapAlloc() instead of VirtualAlloc()
  . use "win32" storage manager (instead of "malloc") on Windows by default
- Zip Extension Improvements (Pierre)
  . Fixed leak in statName and stateIndex
  . Fixed return setComment (Hannes)
  . Added addEmptyDir method
- Filter Extension Improvements (Ilia, Pierre)
  . Fixed a bug when callback function returns a non-modified value.
  . Added filter support for $_SERVER in cgi/apache2 sapis.
  . Make sure PHP_SELF is filtered in Apache 1 sapi.
  . Fixed bug #39358 (INSTALL_HEADERS contains incorrect reference to
    php_filter.h).
  . Added "default" option that allows a default value to be set for an
    invalid or missing value.
  . Invalid filters fails instead of returning unsafe value
  . Fixed possible double encoding problem with sanitizing filters
  . Make use of space-strict strip_tags() function
  . Fixed whitespace trimming
  . Added support for FastCGI environment variables. (Dmitry)
- PDO_MySQL Extension Improvements (Ilia)
  . Enabled buffered queries by default.
  . Enabled prepared statement emulation by default.

- Small optimization of the date() function. (Matt,Ilia)
- Optimized the internal is_numeric_string() function. (Matt,Ilia)
- Optimized array functions utilizing php_splice(). (Ilia)
- Windows related optimizations (Dmitry, Stas)
  . COM initialization/deinitialization are done only if necessary
  . removed unnecessary checks for ISREG file and corresponding stat() calls
  . opendir() is reimplementation using GetFistFile/GetNextFile those are
    faster then _findfirst/_findnext
  . implemented registry cache that prevent registry lookup on each request.
    In case of modification of corresponding registry-tree PHP will reload it
    automatic
  . start timeout thread only if necessary
  . stat() is reimplementation using GetFileAttributesEx(). The new
    implementation is faster then implementation in MS VC CRT, but it doesn't
    support Windows 95.
- Streams optimization (Dmitry)
  . removed unnecessary ftell() calls (one call for each included PHP file)
  . disabled calls to read() after EOF

- Fixed incorrect function names on FreeBSD where inet_pton() was named
  __inet_pton() and inet_ntop() was named __inet_ntop(). (Hannes)
- Fixed FastCGI impersonation for persistent connections on Windows. (Dmitry)
- Fixed wrong signature initialization in imagepng (Takeshi Abe)
- Fixed ftruncate() with negative size on FreeBSD. (Hannes)
- Fixed segfault in RegexIterator when given invalid regex. (Hannes)
- Fixed segfault in SplFileObject->openFile()->getPathname(). (Hannes)
- Fixed segfault in ZTS mode when OCI8 statements containing sub-statements
  are destroyed in wrong order. (Tony)
- Fixed the validate email filter so that the letter "v" can also be used in
  the user part of the email address. (Derick)
- Fixed bug #40297 (compile failure in ZTS mode when collections support is
  missing). (Tony)
- Fixed bug #40285 (The PDO prepare parser goes into an infinite loop in
  some instances). (Ilia)
- Fixed bug #40274 (Sessions fail with numeric root keys). (Ilia)
- Fixed bug #40259 (ob_start call many times - memory error). (Dmitry)
- Fixed bug #40231 (file_exists incorrectly reports false). (Dmitry)
- Fixed bug #40228 (ZipArchive::extractTo does create empty directories
  recursively). (Pierre)
- Fixed bug #40200 (The FastCgi version has different realpath results than
  thread safe version). (Dmitry)
- Fixed bug #40191 (use of array_unique() with objects triggers segfault).
  (Tony)
- Fixed bug #40189 (possible endless loop in zlib.inflate stream filter).
  (Greg, Tony)
- Fixed bug #40169 (CURLOPT_TCP_NODELAY only available in curl >= 7.11.2).
  (Tony)
- Fixed bug #40129 (iconv extension doesn't compile with CodeWarrior on
  Netware). (gk at gknw dot de, Tony)
- Fixed bug #40127 (apache2handler doesn't compile on Netware).
  (gk at gknw dot de)
- Fixed bug #40121 (PDO_DBLIB driver wont free statements). (Ilia)
- Fixed bug #40098 (php_fopen_primary_script() not thread safe). (Ilia)
- Fixed bug #40092 (chroot() doesn't clear realpath cache). (Dmitry)
- Fixed bug #40091 (spl_autoload_register with 2 instances of the same class).
  (Ilia)
- Fixed bug #40083 (milter SAPI functions always return false/null). (Tony)
- Fixed bug #40079 (php_get_current_user() not thread safe).
  (Ilia, wharmby at uk dot ibm dot com)
- Fixed bug #40078 (ORA-01405 when fetching NULL values using
  oci_bind_array_by_name()). (Tony)
- Fixed bug #40076 (zend_alloc.c: Value of enumeration constant must be in
  range of signed integer). (Dmitry)
- Fixed bug #40073 (exif_read_data dies on certain images). (Tony, Marcus)
- Fixed bug #40036 (empty() does not work correctly with ArrayObject when
  using ARRAY_AS_PROPS). (Ilia)
- Fixed bug #40012 (php_date.c doesn't compile on Netware).
  (gk at gknw dot de, Derick)
- Fixed bug #40009 (http_build_query(array()) returns NULL). (Ilia)
- Fixed bug #40002 (Try/Catch performs poorly). (Dmitry)
- Fixed bug #39993 (tr_TR.UTF-8 locale has problems with PHP). (Ilia)
- Fixed bug #39990 (Cannot "foreach" over overloaded properties). (Dmitry)
- Fixed bug #39988 (type argument of oci_define_by_name() is ignored).
  (Chris Jones, Tony)
- Fixed bug #39984 (redirect response code in header() could be ignored
  in CGI sapi). (Ilia)
- Fixed bug #39979 (PGSQL_CONNECT_FORCE_NEW will causes next connect to
  establish a new connection). (Ilia)
- Fixed bug #39971 (pg_insert/pg_update do not allow now() to be used
  for timestamp fields). (Ilia)
- Fixed bug #39969 (ini setting short_open_tag has no effect when using
  --enable-maintainer-zts). (Dmitry)
- Fixed bug #39952 (zip ignoring --with-libdir on zlib checks)
  (judas dot iscariote at gmail dot com)
- Fixed bug #39944 (References broken). (Dmitry)
- Fixed bug #39935 (Extensions tidy,mcrypt,mhash,pdo_sqlite ignores
  --with-libdir). (judas dot iscariote at gmail dot com, Derick)
- Fixed bug #39903 (Notice message when executing __halt_compiler() more than
  once). (Tony)
- Fixed bug #39898 (FILTER_VALIDATE_URL validates \r\n\t etc). (Ilia)
- Fixed bug #39890 (using autoconf 2.6x and --with-layout=GNU breaks PEAR
  install path). (Tony)
- Fixed bug #39884 (ReflectionParameter::getClass() throws exception for
  type hint self). (thekid at php dot net)
- Fixed bug #39878 (CURL doesn't compile on Sun Studio Pro). (Ilia)
- Fixed bug #39873 (number_format() breaks with locale & decimal points).
  (Ilia)
- Fixed bug #39869 (safe_read does not initialize errno).
  (michiel at boland dot org, Dmitry)
- Fixed bug #39850 (SplFileObject throws contradictory/wrong error messages
  when trying to open "php://wrong"). (Tony)
- Fixed bug #39846 (Invalid IPv4 treated as valid). (Ilia)
- Fixed bug #39845 (Persistent connections generate a warning in pdo_pgsql).
  (Ilia)
- Fixed bug #39832 (SOAP Server: parameter not matching the WSDL specified
  type are set to 0). (Dmitry)
- Fixed bug #39825 (foreach produces memory error). (Dmitry)
- Fixed bug #39816 (apxs2filter ignores httpd.conf & .htaccess php config
  settings). (Ilia)
- Fixed bug #39815 (SOAP double encoding is not locale-independent). (Dmitry)
- Fixed bug #39797 (virtual() does not reset changed INI settings). (Ilia)
- Fixed bug #39795 (build fails on AIX because crypt_r() uses different
  data struct). (Tony)
- Fixed bug #39791 (Crash in strtotime() on overly long relative date
  multipliers). (Ilia)
- Fixed bug #39787 (PHP doesn't work with Apache 2.3).
  (mv at binarysec dot com).
- Fixed bug #39782 (setTime() on a DateTime constructed with a Weekday
  yields incorrect results). (Ilia)
- Fixed bug #39780 (PNG image with CRC/data error raises fatal error) (Pierre)
- Fixed bug #39779 (Enable AUTH PLAIN mechanism in underlying libc-client).
  (michael dot heimpold at s2000 dot tu-chemnitz dot de, Ilia)
- Fixed bug #39775 ("Indirect modification ..." message is not shown).
  (Dmitry)
- Fixed bug #39763 (magic quotes are applied twice by ext/filter in
  parse_str()). (Ilia)
- Fixed bug #39760 (cloning fails on nested SimpleXML-Object). (Rob)
- Fixed bug #39759 (Can't use stored procedures fetching multiple result
  sets in pdo_mysql). (Ilia)
- Fixed bug #39754 (Some POSIX extension functions not thread safe).
  (Ilia, wharmby at uk dot ibm dot com)
- Fixed bug #39751 (putenv crash on Windows). (KevinJohnHoffman at gmail.com)
- Fixed bug #39732 (oci_bind_array_by_name doesn't work on Solaris 64bit).
  (Tony)
- Fixed bug #39724 (Broken build due to spl/filter usage of pcre extension).
  (Tony, Ilia)
- Fixed bug #39718 (possible crash if assert.callback is set in ini). (Ilia)
- Fixed bug #39702 (php crashes in the allocator on linux-m68k). (Dmitry)
- Fixed bug #39685 (iconv() - undefined function). (Hannes)
- Fixed bug #39673 (file_get_contents causes bus error on certain offsets).
  (Tony)
- Fixed bug #39663 (Memory leak in pg_get_notify() and a possible memory
  corruption on Windows in pgsql and pdo_pgsql extensions).
  (Ilia, matteo at beccati dot com)
- Fixed bug #39662 (Segfault when calling asXML() of a cloned
  SimpleXMLElement). (Rob, Tony)
- Fixed bug #39656 (crash when calling fetch() on a PDO statment object after
  closeCursor()). (Ilia, Tony)
- Fixed bug #39653 (ext/dba doesn't check for db-4.5 and db-4.4 when db4
  support is enabled). (Tony)
- Fixed bug #39652 (Wrong negative results from memory_get_usage()). (Dmitry)
- Fixed bug #39648 (Implementation of PHP functions chown() and chgrp() are
  not thread safe). (Ilia, wharmby at uk dot ibm dot com)
- Fixed bug #39640 (Segfault with "Allowed memory size exhausted"). (Dmitry)
- Fixed bug #39625 (Apache crashes on importStylesheet call). (Rob)
- Fixed bug #39623 (thread safety fixes on *nix for putenv() & mime_magic).
  (Ilia, wharmby at uk dot ibm dot com)
- Fixed bug #39621 (str_replace() is not binary safe on strings with equal
  length). (Tony)
- Fixed bug #39613 (Possible segfault in imap initialization due to missing
  module dependency). (wharmby at uk dot ibm dot com, Tony)
- Fixed bug #39606 (Use of com.typelib_file in PHP.ini STILL causes A/V). (Rob)
- Fixed bug #39602 (Invalid session.save_handler crashes PHP). (Dmitry)
- Fixed bug #39596 (Creating Variant of type VT_ARRAY). (Rob)
- Fixed bug #39583 (ftp_put() does not change transfer mode to ASCII). (Tony)
- Fixed bug #39576 (array_walk() doesn't separate user data zval). (Tony)
- Fixed bug #39575 (move_uploaded_file() no longer working (safe mode
  related)). (Tony)
- Fixed bug #39571 (timeout ssl:// connections). (Ilia)
- Fixed bug #39564 (PDO::errorInfo() returns inconsistent information when
  sqlite3_step() fails). (Tony)
- Fixed bug #39548 (ZMSG_LOG_SCRIPT_NAME not routed to OutputDebugString()
  on Windows). (Dmitry)
- Fixed bug #39538 (fgetcsv can't handle starting newlines and trailing odd
  number of backslashes). (David Soria Parra, Pierre)
- Fixed bug #39534 (Error in maths to calculate of
  ZEND_MM_ALIGNED_MIN_HEADER_SIZE). (wharmby at uk dot ibm dot com, Dmitry)
- Fixed bug #39527 (Failure to retrieve results when multiple unbuffered,
  prepared statements are used in pdo_mysql). (Ilia)
- Fixed bug #39508 (imagefill crashes with small images 3 pixels or less).
  (Pierre)
- Fixed bug #39506 (Archive corrupt with ZipArchive::addFile method). (Pierre)
- Fixed bug #39504 (xmlwriter_write_dtd_entity() creates Attlist tag, not
  entity). (Hannes)
- Fixed bug #39483 (Problem with handling of \ char in prepared statements).
  (Ilia, suhachov at gmail dot com)
- Fixed bug #39458 (ftp_nlist() returns false on empty dirs). (Nuno)
- Fixed bug #39454 (Returning a SOAP array segfaults PHP). (Dmitry)
- Fixed bug #39450 (getenv() fills other super-globals). (Ilia, Tony)
- Fixed bug #39449 (Overloaded array properties do not work correctly).
  (Dmitry)
- Fixed bug #39445 (Calling debug_backtrace() in the __toString()
  function produces a crash). (Dmitry)
- Fixed bug #39438 (Fatal error: Out of memory). (Dmitry)
- Fixed bug #39435 ('foo' instanceof bar gives invalid opcode error). (Sara)
- Fixed bug #39414 (Syntax error while compiling with Sun Workshop Complier).
  (Johannes)
- Fixed bug #39398 (Booleans are not automatically translated to integers).
  (Ilia)
- Fixed bug #39394 (Missing check for older variants of openssl). (Ilia)
- Fixed bug #39367 (clearstatcache() doesn't clear realpath cache).
  (j at pureftpd dot org, Dmitry)
- Fixed bug #39366 (imagerotate does not use alpha with angle > 45 degrees)
  (Pierre)
- Fixed bug #39364 (Removed warning on empty haystack inside mb_strstr()).
  (Ilia)
- Fixed bug #39362 (Added an option to imap_open/imap_reopen to control the
  number of connection retries). (Ilia)
- Fixed bugs #39361 & #39400 (mbstring function overloading problem). (Seiji)
- Fixed bug #39354 (Allow building of curl extension against libcurl
  7.16.0). (Ilia)
- Fixed bug #39350 (crash with implode("\n", array(false))). (Ilia)
- Fixed bug #39344 (Unnecessary calls to OnModify callback routine for
  an extension INI directive). (wharmby at uk dot ibm dot com, Dmitry)
- Fixed bug #39320 (ZEND_HASH_APPLY_STOP causes deletion). (Marcus)
- Fixed bug #39313 (spl_autoload triggers Fatal error). (Marcus)
- Fixed bug #39300 (make install fails if wget is not available). (Tony)
- Fixed bug #39297 (Memory corruption because of indirect modification of
  overloaded array). (Dmitry)
- Fixed bug #39286 (misleading error message when invalid dimensions are
  given) (Pierre)
- Fixed bug #39273 (imagecopyresized may ignore alpha channel) (Pierre)
- Fixed bug #39265 (Fixed path handling inside mod_files.sh).
  (michal dot taborsky at gmail dot com, Ilia)
- Fixed bug #39217 (serialNumber might be -1 when the value is too large).
  (Pierre, Tony)
- Fixed bug #39215 (Inappropriate close of stdin/stdout/stderr). (Wez, Ilia)
- Fixed bug #39201 (Possible crash in Apache 2 with 413 ErrorHandler). (Ilia)
- Fixed bug #39151 (Parse error in recursiveiteratoriterator.php). (Marcus)
- Fixed bug #39121 (Incorrect return array handling in non-wsdl soap client).
  (Dmitry)
- Fixed bug #39090 (DirectoryFilterDots doxygen docs and example is wrong).
  (Marcus)
- Fixed bug #38852 (XML-RPC Breaks iconv). (Hannes)
- Fixed bug #38770 (unpack() broken with longs on 64 bit machines).
  (Ilia, David Soria Parra).
- Fixed bug #38698 (for some keys cdbmake creates corrupted db and cdb can't
  read valid db). (Marcus)
- Fixed bug #38680 (Added missing handling of basic types in json_decode).
  (Ilia)
- Fixed bug #38604 (Fixed request time leak inside foreach() when iterating
  through virtual properties). (Dmitry)
- Fixed bug #38602 (header( "HTTP/1.0 ..." ) does not change proto version).
  (Ilia)
- Fixed bug #38542 (proc_get_status() returns wrong PID on windows). (Nuno)
- Fixed bug #38536 (SOAP returns an array of values instead of an object).
  (Dmitry)
- Fixed bug #38456 (Apache2 segfaults when virtual() is called in .php
  ErrorDocument). (Ilia)
- Fixed bug #38325 (spl_autoload_register() gives wrong line for "class not
  found"). (Ilia)
- Fixed bug #38319 (Remove bogus warnings from persistent PDO connections).
  (Ilia)
- Fixed bug #38274 (Memlimit fatal error sent to "wrong" stderr when using
  fastcgi). (Dmitry)
- Fixed bug #38252 (Incorrect PDO error message on invalid default fetch
  mode). (Ilia)
- Fixed bug #37927 (Prevent trap when COM extension processes argument of
  type VT_DISPATCH|VT_REF) (Andy)
- Fixed bug #37773 (iconv_substr() gives "Unknown error" when string
  length = 1"). (Ilia)
- Fixed bug #37627 (session save_path check checks the parent directory).
  (Ilia)
- Fixed bug #37619 (proc_open() closes stdin on fork() failure).
  (jdolecek at NetBSD dot org, Nuno)
- Fixed bug #37588 (COM Property propputref converts to PHP function
  and can't be accesed). (Rob)
- Fixed bug #36975 (natcasesort() causes array_pop() to misbehave).
  (Hannes)
- Fixed bug #36812 (pg_execute() modifies input array). (Ilia)
- Fixed bug #36798 (Error parsing named parameters with queries containing
  high-ascii chars). (Ilia)
- Fixed bug #36644 (possible crash in variant_date_from_timestamp()). (Ilia)
- Fixed bug #36427 (proc_open() / proc_close() leak handles on windows).
  (jdolecek at NetBSD dot org, Nuno)
- Fixed bug #36392 (wrong number of decimal digits with %e specifier in
  sprintf). (Matt,Ilia)
- Fixed bug #36214 (__get method works properly only when conditional
  operator is used). (Dmitry)
- Fixed bug #35634 (Erroneous "Class declarations may not be nested"
  error raised). (Carl P. Corliss, Dmitry)
- Fixed bug #35106 (nested foreach fails when array variable has a
  reference). (Dmitry)
- Fixed bug #34564 (COM extension not returning modified "out" argument) (Andy)
- Fixed bug #33734 (Something strange with COM Object). (Rob)
- Fixed bug #33386 (ScriptControl only sees last function of class). (Rob)
- Fixed bug #33282 (Re-assignment by reference does not clear the is_ref
  flag) (Ilia, Dmitry, Matt Wilmas)
- Fixed bug #30074 (apparent symbol table error with
  extract($blah, EXTR_REFS)) (Brian)
- Fixed bug #29840 (is_executable() does not honor safe_mode_exec_dir
  setting). (Ilia)
- Fixed PECL bug #7295 (ORA-01405: fetched column value is NULL on LOB
  fields). (Tony)

02 Nov 2006, PHP 5.2.0
- Updated bundled OpenSSL to version 0.9.8d in the Windows distro. (Edin)
- Updated Postgresql client libraries to 8.1.4 in the Windows distro. (Edin)
- Updated PCRE to version 6.7. (Ilia)
- Updated libsqlite in ext/pdo_sqlite to 3.3.7. (Ilia)
- Updated bundled MySQL client library to version 5.0.22 in the Windows
  distribution. (Edin)
- Updated timezonedb to version 2006.7. (Derick)

- Added ability to make SOAP call userspace PHP<->XML converters. (Dmitry)
- Added support for character sets in pg_escape_string() for PostgreSQL 8.1.4
  and higher. (Ilia)
- Added support for character sets in PDO quote() method for PostgreSQL 8.1.4
  and higher. (Ilia)
- Added DSA key generation support to openssl_pkey_new(), FR #38731 (marci
  at balabit dot hu, Tony)
- Added SoapServer::setObject() method (it is a simplified version of
  SoapServer::setClass() method). (Dmitry)
- Added support for hexadecimal entity in imagettftext() for the bundled GD.
  (Pierre)
- Added support for httpOnly flag for session extension and cookie setting
  functions. (Scott MacVicar, Ilia)
- Added version specific registry keys to allow different configurations for
  different php version. (Richard, Dmitry)
- Added "PHPINIDir" Apache directive to apache and apache_hooks SAPIs.
  (Dmitry)
- Added an optional boolean parameter to memory_get_usage() and
  memory_get_peak_usage() to get memory size allocated by emalloc() or real
  size of memory allocated from system. (Dmitry)
- Added Zip Archive extension. (Pierre)
- Added RFC1867 fileupload processing hook. (Stefan E.)
- Added JSON and Filter extensions. (Derick, Rasmus)
- Added error messages to disk_free_space() and disk_total_space() functions.
  FR #37971 (Tony)
- Added PATHINFO_FILENAME option to pathinfo() to get the filename.
  (Toby S. and Christian S.)
- Added array_fill_keys() function. (Marcus, Matt Wilmas)
- Added posix_initgroups() function. (Ilia)
- Added an optional parameter to parse_url() to allow retrieval of distinct
  URL components. (Ilia)
- Added optional parameter to http_build_query() to allow specification of
  string separator. (Ilia)
- Added image_type_to_extension() function. (Hannes, Ilia)
- Added allow_url_include ini directive to complement allow_url_fopen. (Rasmus)
- Added automatic module globals management. (Dmitry)
- Added RFC2397 (data: stream) support. (Marcus)
- Added new error mode E_RECOVERABLE_ERROR. (Derick, Marcus, Tony)
- Added support for getenv() input filtering. (Rasmus)
- Added support for constructors in interfaces to force constructor signature
  checks in implementations. (Marcus)
- Added memory_get_peak_usage() function for retrieving peak memory usage of
  a PHP script. (Ilia)
- Added pg_field_table() function. (Edin)
- Added SimpleXMLElement::saveXML() as an alias for SimpleXMLElement::asXML().
  (Hannes)
- Added DOMNode::getNodePath() for getting an XPath for a node. (Christian)
- Added gmp_nextprime() function. (ants dot aasma at gmail dot com, Tony)
- Added error_get_last() function. (Mike)

- Removed current working directory from the php.ini search path for CLI and
  re-added it for other SAPIs (restore to pre 5.1.x behavior). (Edin)
- Moved extensions to PECL:
  . ext/filepro (Derick, Tony)
  . ext/hwapi (Derick, Tony)
- Disabled CURLOPT_FOLLOWLOCATION in curl when open_basedir or
  safe_mode are enabled. (Stefan E., Ilia)

- Increased default memory limit to 16 megabytes to accommodate for a more
  accurate memory utilization measurement.
- In addition to path to php.ini, PHPRC now may specify full file name.
  (Dmitry)

- Optimized array/HashTable copying. (Matt Wilmas, Dmitry)
- Optimized zend_try/zend_catch macros by eliminating memcpy(3). (Dmitry)
- Optimized require_once() and include_once() by eliminating fopen(3) on
  second usage. (Dmitry)
- Optimized request shutdown sequence. Restoring ini directives now iterates
  only over modified directives instead of all. (Dmitry)

- Changed priority of PHPRC environment variable on win32 to be higher then
  value from registry. (Dmitry)
- Changed __toString() to be called wherever applicable. (Marcus)
- Changed E_ALL error reporting mode to include E_RECOVERABLE_ERROR. (Marcus)
- Changed realpath cache to be disabled when "open_basedir" or "safe_mode"
  are enabled on per-request basis. (Ilia)

- Improved SNMP extension: (Jani)
  . Renamed snmp_set_oid_numeric_print() to snmp_set_oid_output_format().
  . Added 2 new constants: SNMP_OID_OUTPUT_FULL and SNMP_OID_OUTPUT_NUMERIC
  . Fixed bug #37564 (AES privacy encryption not possible due to net-snmp 5.2
    compatibility issue). (Patch: scott dot moynes+php at gmail dot com)
- Improved OpenSSL extension: (Pierre)
  . Added support for all supported algorithms in openssl_verify
  . Added openssl_pkey_get_details, returns the details of a key
  . Added x509 v3 extensions support
  . Added openssl_csr_get_subject() and openssl_csr_get_public_key()
  . Added 3 new constants OPENSSL_VERSION_TEXT and OPENSSL_VERSION_NUMBER and
    OPENSSL_KEYTYPE_EC
- Improved the Zend memory manager: (Dmitry)
  . Removed unnecessary "--disable-zend-memory-manager" configure option.
  . Added "--enable-malloc-mm" configure option which is enabled by default in
    debug builds to allow using internal and external memory debuggers.
  . Allow tweaking the memory manager with ZEND_MM_MEM_TYPE and ZEND_MM_SEG_SIZE
    environment variables.
  . For more information: Zend/README.ZEND_MM
- Improved safe_mode check for the error_log() function. (Ilia)
- Improved the error reporting in SOAP extension on request failure. (Ilia)
- Improved crypt() on win32 to be about 10 times faster and to have friendlier
  license. (Frank, Dmitry)
- Improved performance of the implode() function on associated arrays. (Ilia)
- Improved performance of str_replace() when doing 1 char to 1 char or 1 char
  to many chars replacement. (Ilia)
- Improved apache2filter SAPI:
  . Allowed PHP to be an arbitrary filter in the chain and read the script from
    the Apache stream. (John)
  . Added support for apache2filter in the Windows build including binary
    support for both Apache 2.0.x (php5apache2_filter.dll) and Apache 2.2.x
    (php5apache2_2_filter.dll). (Edin)
- Improved apache2handler SAPI:
  . Changed ap_set_content_type() to be called only once. (Mike)
  . Added support for Apache 2.2 handler in the Windows distribution. (Edin)
- Improved FastCGI SAPI: (Dmitry)
  . Removed source compatibility with libfcgi.
  . Optimized access to FastCGI environment variables by using HashTable
    instead of linear search.
  . Allowed PHP_FCGI_MAX_REQUESTS=0 that assumes no limit.
  . Allowed PHP_FCGI_CHILDREN=0 that assumes no worker children. (FastCGI
    requests are handled by main process itself)
- Improved CURL:
  . Added control character checks for "open_basedir" and "safe_mode" checks.
    (Ilia)
  . Added implementation of curl_multi_info_read(). (Brian)
- Improved PCRE: (Andrei)
  . Added run-time configurable backtracking/recursion limits.
  . Added preg_last_error(). (Andrei)
- Improved PDO:
  . Added new attribute ATTR_DEFAULT_FETCH_MODE. (Pierre)
  . Added FETCH_PROPS_LATE. (Marcus)
- Improved SPL: (Marcus)
  . Made most iterator code exception safe.
  . Added RegExIterator and RecursiveRegExIterator.
  . Added full caching support and ArrayAccess to CachingIterator.
  . Added array functions to ArrayObject/ArrayIterator and made them faster.
  . Added support for reading csv and skipping empty lines in SplFileObject.
  . Added CachingIterator::TOSTRING_USE_INNER, calls inner iterator __toString.
  . Added ability to set the CSV separator per SplFileObject.
- Improved xmlReader: (Rob)
  . Added readInnerXml(), xmlReader::setSchema().
  . Added readInnerXML(), readOuterXML(), readString(), setSchema(). (2.6.20+)
  . Changed to passing libxml options when loading reader.

- Fixed invalid read in imagecreatefrompng when an empty file is given
  (Pierre, Tony)
- Fixed infinite loop when a wrong color index is given to imagefill (Pierre)
- Fixed mess with CGI/CLI -d option (now it works with cgi; constants are
  working exactly like in php.ini; with FastCGI -d affects all requests).
  (Dmitry)
- Fixed missing open_basedir check inside chdir() function. (Ilia)
- Fixed overflow on 64bit systems in str_repeat() and wordwrap(). (Stefan E.)
- Fixed XSLTProcessor::importStylesheet() to return TRUE on success
  (Christian)
- Fixed leaks in openssl_csr_sign and openssl_csr_new (Pierre)
- Fixed phpinfo() cutoff of variables at \0. (Ilia)
- Fixed a bug in the filter extension that prevented magic_quotes_gpc from
  being applied when RAW filter is used. (Ilia)
- Fixed memory leaks in openssl streams context options. (Pierre)
- Fixed handling of extremely long paths inside tempnam() function. (Ilia)
- Fixed bug #39721 (Runtime inheritance causes data corruption). (Dmitry)
- Fixed bug #39304 (Segmentation fault with list unpacking of string offset).
  (Dmitry)
- Fixed bug #39192 (Not including nsapi.h properly with SJSWS 7). This will
  make PHP 5.2 compatible to new Sun Webserver. (Uwe)
- Fixed bug #39140 (Uncaught exception may cause crash). (Dmitry)
- Fixed bug #39125 (Memleak when reflecting non-existing class/method). (Tony)
- Fixed bug #39067 (getDeclaringClass() and private properties). (Tony)
- Fixed bug #39039 (SSL: fatal protocol error when fetching HTTPS from servers
  running Google web server). (Ilia)
- Fixed bug #39035 (Compatibility issue between DOM and
  zend.ze1_compatibility_mode). (Rob)
- Fixed bug #39034 (curl_exec() with return transfer returns TRUE on empty
  files). (Ilia)
- Fixed bug #39032 (strcspn() stops on null character). (Tony)
- Fixed bug #39020 (PHP in FastCGI server mode crashes). (Dmitry)
- Fixed bug #39017 (foreach(($obj = new myClass) as $v); echo $obj;
  segfaults). (Dmitry)
- Fixed bug #39004 (Fixed generation of config.nice with autoconf 2.60). (Ilia)
- Fixed bug #39003 (__autoload() is called for type hinting). (Dmitry, Tony)
- Fixed bug #39001 (ReflectionProperty returns incorrect declaring class for
  protected properties). (Tony)
- Fixed bug #38996 (PDO_MYSQL doesn't check connections for liveness). (Tony)
- Fixed bug #38993 (Fixed safe_mode/open_basedir checks for session.save_path,
  allowing them to account for extra parameters). (Ilia)
- Fixed bug #38989 (Absolute path with slash at beginning doesn't work on win).
  (Dmitry)
- Fixed bug #38985 (Can't cast COM objects). (Wez)
- Fixed bug #38981 (using FTP URLs in get_headers() causes crash). (Tony)
- Fixed bug #38963 (Fixed a possible open_basedir bypass in tempnam()). (Ilia)
- Fixed bug #38961 (metaphone() results in segmentation fault on NetBSD).
  (Tony)
- Fixed bug #38949 (Cannot get xmlns value attribute). (Rob)
- Fixed bug #38942 (Double old-style-ctor inheritance). (Dmitry)
- Fixed bug #38941 (imap extension does not compile against new version of the
  imap library). (Ilia)
- Fixed bug #38934 (move_uploaded_file() cannot read uploaded file outside of
  open_basedir). (Ilia)
- Fixed bug #38904 (apache2filter changes cwd to /). (Ilia, Hannes)
- Fixed bug #38891 (get_headers() do not work with curl-wrappers). (Ilia)
- Fixed bug #38882 (ldap_connect causes segfault with newer versions of
  OpenLDAP). (Tony)
- Fixed bug #38859 (parse_url() fails if passing '@' in passwd). (Tony)
- Fixed bug #38850 (lookupNamespaceURI doesn't return default namespace). (Rob)
- Fixed bug #38844 (curl_easy_strerror() is defined only since cURL 7.12.0).
  (Tony)
- Fixed bug #38813 (DOMEntityReference->__construct crashes when called
  explicitly). (Rob)
- Fixed bug #38808 ("maybe ref" issue for current() and others). (Dmitry)
- Fixed bug #38779 (engine crashes when require()'ing file with syntax error
  through userspace stream wrapper). (Tony, Dmitry)
- Fixed bug #38772 (inconsistent overriding of methods in different visibility
  contexts). (Dmitry)
- Fixed bug #38759 (PDO sqlite2 empty query causes segfault). (Tony)
- Fixed bug #38721 (Invalid memory read in date_parse()). (Tony, Derick)
- Fixed bug #38700 (SoapClient::__getTypes never returns). (Dmitry)
- Fixed bug #38693 (curl_multi_add_handle() set curl handle to null). (Ilia)
- Fixed bug #38687 (sockaddr local storage insufficient for all sock families).
  (Sara)
- Fixed bug #38661 (mixed-case URL breaks url-wrappers). (Ilia)
- Fixed bug #38653 (memory leak in ReflectionClass::getConstant()). (Tony)
- Fixed bug #38649 (uninit'd optional arg in stream_socket_sendto()). (Sara)
- Fixed bug #38637 (curl_copy_handle() fails to fully copy the cURL handle).
  (Tony, Ilia)
- Fixed bug #38624 (Strange warning when incrementing an object property and
  exception is thrown from __get method). (Tony)
- Fixed bug #38623 (leaks in a tricky code with switch() and exceptions).
  (Dmitry)
- Fixed bug #38579 (include_once() may include the same file twice). (Dmitry)
- Fixed bug #38574 (missing curl constants and improper constant detection).
  (Ilia)
- Fixed bug #38543 (shutdown_executor() may segfault when memory_limit is too
  low). (Dmitry)
- Fixed bug #38535 (memory corruption in pdo_pgsql driver on error retrieval
  inside a failed query executed via query() method). (Ilia)
- Fixed bug #38534 (segfault when calling setlocale() in userspace session
  handler). (Tony)
- Fixed bug #38524 (strptime() does not initialize the internal date storage
  structure). (Ilia)
- Fixed bug #38511, #38473, #38263 (Fixed session extension request shutdown
  order to ensure it is shutdown before the extensions it may depend on).
  (Ilia)
- Fixed bug #38488 (Access to "php://stdin" and family crashes PHP on win32).
  (Dmitry)
- Fixed bug #38474 (getAttribute select attribute by order, even when
  prefixed). (Rob)
- Fixed bug #38467 (--enable-versioning causes make fail on OS X). (Tony)
- Fixed bug #38465 (ReflectionParameter fails if default value is an access
  to self::). (Johannes)
- Fixed bug #38464 (array_count_values() mishandles numeric strings).
  (Matt Wilmas, Ilia)
- Fixed bug #38461 (setting private attribute with __set() produces
  segfault). (Tony)
- Fixed bug #38458, PECL bug #8944, PECL bug #7775 (error retrieving columns
  after long/text columns with PDO_ODBC). (Wez)
- Fixed bug #38454 (warning upon disabling handler via
  xml_set_element_handler). (dtorop933 at gmail dot com, Rob)
- Fixed bug #38451 (PDO_MYSQL doesn't compile on Solaris). (Tony)
- Fixed bug #38450 (constructor is not called for classes used in userspace
  stream wrappers). (Tony)
- Fixed bug #38438 (DOMNodeList->item(0) segfault on empty NodeList). (Ilia)
- Fixed bug #38431 (xmlrpc_get_type() crashes PHP on objects). (Tony)
- Fixed bug #38427 (unicode causes xml_parser to misbehave). (Rob)
- Fixed bug #38424 (Different attribute assignment if new or existing). (Rob)
- Fixed bug #38400 (Use of com.typelib_file may cause a crash). (Ilia)
- Fixed bug #38394 (PDO fails to recover from failed prepared statement
  execution). (Ilia)
- Fixed bug #38377 (session_destroy() gives warning after
  session_regenerate_id()). (Ilia)
- Implemented #38357 (dbase_open can't open DBase 3 dbf file).
  (rodrigo at fabricadeideias dot com, Mike)
- Fixed bug #38354 (Unwanted reformatting of XML when using AsXML). (Christian)
- Fixed bug #38347 (Segmentation fault when using foreach with an unknown/empty
  SimpleXMLElement). (Tony)
- Fixed bug #38322 (reading past array in sscanf() leads to arbitrary code
  execution). (Tony)
- Fixed bug #38315 (Constructing in the destructor causes weird behavior).
  (Dmitry)
- Fixed bug #38303 (spl_autoload_register() suppress all errors silently).
  (Ilia)
- Fixed bug #38290 (configure script ignores --without-cdb,inifile,flatfile).
  (Marcus)
- Fixed bug #38289 (segfault in session_decode() when _SESSION is NULL).
  (Tony)
- Fixed bug #38287 (static variables mess up global vars). (Dmitry)
- Fixed bug #38278 (session_cache_expire()'s value does not match phpinfo's
  session.cache_expire). (Tony)
- Fixed bug #38276 (file_exists() works incorrectly with long filenames
  on Windows). (Ilia, Tony)
- Fixed bug #38269 (fopen wrapper doesn't fail on invalid hostname with
  curlwrappers enabled). (Tony)
- Fixed bug #38265 (heap corruption). (Dmitry)
- Fixed bug #38261 (openssl_x509_parse() leaks with invalid cert) (Pierre)
- Fixed bug #38255 (openssl possible leaks while passing keys) (Pierre)
- Fixed bug #38253 (PDO produces segfault with default fetch mode). (Tony)
- Fixed bug #38251 (socket_select() and invalid arguments). (Tony)
- Fixed bug #38236 (Binary data gets corrupted on multipart/formdata POST).
  (Ilia)
- Fixed bug #38234 (Exception in __clone makes memory leak). (Dmitry, Nuno)
- Fixed bug #38229 (strtotime() does not parse YYYY-MM format). (Ilia)
- Fixed bug #38224 (session extension can't handle broken cookies). (Ilia)
- Fixed bug #38220 (Crash on some object operations). (Dmitry)
- Fixed bug #38217 (ReflectionClass::newInstanceArgs() tries to allocate too
  much memory). (Tony)
- Fixed bug #38214 (gif interlace output cannot work). (Pierre)
- Fixed bug #38213, #37611, #37571 (wddx encoding fails to handle certain
  characters). (Ilia)
- Fixed bug #38212 (Segfault on invalid imagecreatefromgd2part() parameters).
  (Pierre)
- Fixed bug #38211 (variable name and cookie name match breaks script
  execution). (Dmitry)
- Fixed bug #38199 (fclose() unable to close STDOUT and STDERR). (Tony)
- Fixed bug #38198 (possible crash when COM reports an exception). (Ilia)
- Fixed bug #38194 (ReflectionClass::isSubclassOf() returns TRUE for the
  class itself). (Ilia)
- Fixed bug #38183 (disable_classes=Foobar causes disabled class to be
  called Foo). (Jani)
- Fixed bug #38179 (imagecopy from a palette to a truecolor image loose alpha
  channel) (Pierre)
- Fixed bug #38173 (Freeing nested cursors causes OCI8 to segfault). (Tony)
- Fixed bug #38168 (Crash in pdo_pgsql on missing bound parameters). (Ilia)
- Fixed bug #38161 (oci_bind_by_name() returns garbage when Oracle didn't set
  the variable). (Tony)
- Fixed bug #38146 (Cannot use array returned from foo::__get('bar') in write
  context). (Dmitry)
- Fixed bug #38132 (ReflectionClass::getStaticProperties() retains \0 in key
  names). (Ilia)
- Fixed bug #38125 (undefined reference to spl_dual_it_free_storage). (Marcus)
- Fixed bug #38112 (corrupted gif segfaults) (Pierre)
- Fixed bug #38096 (large timeout values ignored on 32bit machines in
  stream_socket_accept() and stream_socket_client()). (Ilia)
- Fixed bug #38086 (stream_copy_to_stream() returns 0 when maxlen is bigger
  than the actual length). (Tony)
- Fixed bug #38072 (boolean arg for mysqli_autocommit() is always true on
  Solaris). (Tony)
- Fixed bug #38067 (Parameters are not decoded from utf-8 when using encoding
  option). (Dmitry)
- Fixed bug #38064 (ignored constructor visibility). (Marcus)
- Fixed bug #38055 (Wrong interpretation of boolean parameters). (Dmitry)
- Fixed bug #38047 ("file" and "line" sometimes not set in backtrace from
  inside error handler). (Dmitry)
- Fixed bug #38019 (segfault extending mysqli class). (Dmitry)
- Fixed bug #38005 (SoapFault faultstring doesn't follow encoding rules).
  (Dmitry)
- Fixed bug #38004 (Parameters in SoapServer are decoded twice). (Dmitry)
- Fixed bug #38003 (in classes inherited from MySQLi it's possible to call
  private constructors from invalid context). (Tony)
- Fixed bug #37987 (invalid return of file_exists() in safe mode). (Ilia)
- Fixed bug #37947 (zend_ptr_stack reallocation problem). (Dmitry)
- Fixed bug #37945 (pathinfo() cannot handle argument with special characters
  like German "Umlaut"). (Mike)
- Fixed bug #37931 (possible crash in OCI8 after database restart
  when using persistent connections). (Tony)
- Fixed bug #37923 (Display constant value in reflection::export). (Johannes)
- Fixed bug #37920 (compilation problems on z/OS). (Tony)
- Fixed bug #37870 (pgo_pgsql tries to de-allocate unused statements).
  (Ilia, ce at netage dot bg)
- Fixed bug #37864 (file_get_contents() leaks on empty file). (Hannes)
- Fixed bug #37862 (Integer pointer comparison to numeric value).
  (bugs-php at thewrittenword dot com)
- Fixed bug #37846 (wordwrap() wraps incorrectly). (ddk at krasn dot ru, Tony)
- Fixed bug #37816 (ReflectionProperty does not throw exception when accessing
  protected attribute). (Marcus)
- Fixed bug #37811 (define not using toString on objects). (Marcus)
- Fixed bug #37807 (segmentation fault during SOAP schema import). (Tony)
- Fixed bug #37806 (weird behavior of object type and comparison). (Marcus)
- Fixed bug #37780 (memory leak trying to execute a non existing file (CLI)).
  (Mike)
- Fixed bug #37779 (empty include_path leads to search for files inside /).
  (jr at terragate dot net, Ilia)
- Fixed bug #37747 (strtotime segfaults when given "nextyear"). (Derick)
- Fixed bug #37720 (merge_php_config scrambles values).
  (Mike, pumuckel at metropolis dot de)
- Fixed bug #37709 (Possible crash in PDO::errorCode()). (Ilia)
- Fixed bug #37707 (clone without assigning leaks memory). (Ilia, Nuno, Dmitri)
- Fixed bug #37705 (Semaphore constants not available). (Ilia)
- Fixed bug #37671 (MySQLi extension fails to recognize BIT column). (Ilia)
- Fixed bug #37667 (Object is not added into array returned by __get). (Marcus)
- Fixed bug #37635 (parameter of pcntl signal handler is trashed). (Mike)
- Fixed bug #37632 (Protected method access problem). (Marcus)
- Fixed bug #37630 (MySQL extensions should link against thread safe client
  libs if built with ZTS). (Mike)
- Fixed bug #37620 (mysqli_ssl_set validation is inappropriate). (Georg)
- Fixed bug #37616 (DATE_RFC822 does not product RFC 822 dates).
  (Hannes Magnusson, Derick)
- Fixed bug #37614 (Class name lowercased in error message). (Johannes)
- Fixed bug #37587 (var without attribute causes segfault). (Marcus)
- Fixed bug #37586 (Bumped minimum PCRE version to 6.6, needed for recursion
  limit support). (Ilia)
- Fixed bug #37581 (oci_bind_array_by_name clobbers input array when using
  SQLT_AFC, AVC). (Tony)
- Fixed bug #37569 (WDDX incorrectly encodes high-ascii characters). (Ilia)
- Fixed bug #37565 (Using reflection::export with simplexml causing a crash).
  (Marcus)
- Fixed bug #37564 (AES privacy encryption not possible due to net-snmp 5.2
  compatibility issue). (Jani, patch by scott dot moynes+php at gmail dot com)
- Fixed bug #37563 (array_key_exists performance is poor for &$array). (Ilia)
- Fixed bug #37558 (timeout functionality doesn't work after a second PHP
  start-up on the same thread). (p dot desarnaud at wanadoo dot fr)
- Fixed bug #37531 (oci8 persistent connection corruption). (Tony)
- Fixed bug #37523 (namespaces added too late, leads to missing xsi:type
  attributes. Incompatibility with libxml2-2.6.24). (Dmitry)
- Fixed bug #37514 (strtotime doesn't assume year correctly). (Derick)
- Fixed bug #37510 (session_regenerate_id changes session_id() even on
  failure). (Hannes)
- Fixed bug #37505 (touch() truncates large files). (Ilia)
- Fixed bug #37499 (CLI segmentation faults during cleanup with sybase-ct
  extension enabled). (Tony)
- Fixed bug #37496 (FastCGI output buffer overrun). (Piotr, Dmitry)
- Fixed bug #37487 (oci_fetch_array() array-type should always default to
  OCI_BOTH). (Tony)
- Fixed bug #37457 (Crash when an exception is thrown in accept() method of
  FilterIterator). (Marcus)
- Fixed bug #37456 (DOMElement->setAttribute() loops forever). (Rob)
- Fixed bug #37445 (Fixed crash in pdo_mysql resulting from premature object
  destruction). (Ilia)
- Fixed bug #37428 (PHP crashes on windows if there are start-up errors and
  event log is used for logging them). (Edin)
- Fixed bug #37418 (tidy module crashes on shutdown). (Tony)
- Fixed bug #37416 (iterator_to_array() hides exceptions thrown in rewind()
  method). (Tony)
- Fixed bug #37413 (Rejected versions of flex that don't work). (Ilia)
- Fixed bug #37395 (recursive mkdir() fails to create nonexistent directories
  in root dir). (Tony)
- Fixed bug #37394 (substr_compare() returns an error when offset equals
  string length). (Ilia)
- Fixed bug #37392 (Unnecessary call to OCITransRollback() at the end of
  request). (Tony)
- Fixed bug #37376 (fastcgi.c compile fail with gcc 2.95.4). (Ilia)
- Fixed bug #37368 (Incorrect timestamp returned for strtotime()). (Derick)
- Fixed bug #37363 (PDO_MYSQL does not build if no other mysql extension is
  enabled). (Mike)
- Fixed bug #37348 (make PEAR install ignore open_basedir). (Ilia)
- Fixed bug #37341 ($_SERVER in included file is shortened to two entries,
  if $_ENV gets used). (Dmitry)
- Fixed bug #37313 (sigemptyset() used without including <signal.h>).
  (jdolecek)
- Fixed bug #37306 (max_execution_time = max_input_time). (Dmitry)
- Fixed bug #37278 (SOAP not respecting uri in __soapCall). (Dmitry)
- Fixed bug #37265 (Added missing safe_mode & open_basedir checks to
  imap_body()). (Ilia)
- Fixed bug #37262 (var_export() does not escape \0 character). (Ilia)
- Fixed bug #37256 (php-fastcgi doesn't handle connection abort). (Dmitry)
- Fixed bug #37244 (Added strict flag to base64_decode() that enforces
  RFC3548 compliance). (Ilia)
- Fixed bug #37144 (PHP crashes trying to assign into property of dead object).
  (Dmitry)
- Fixed bug #36949 (invalid internal mysqli objects dtor). (Mike)
- Implement #36732 (req/x509 extensions support for openssl_csr_new and
  openssl_csr_sign) (ben at psc dot edu, Pierre)
- Fixed bug #36759 (Objects destructors are invoked in wrong order when script
  is finished). (Dmitry)
- Fixed bug #36681 (pdo_pgsql driver incorrectly ignored some errors).
  (Wez, Ilia)
- Fixed bug #36630 (umask not reset at the end of the request). (Ilia)
- Fixed bug #36515 (Unlinking buckets from non-existent brigades). (Sara)
- Fixed bug #35973 (Error ORA-24806 occurs when trying to fetch a NCLOB
  field). (Tony)
- Fixed bug #35886 (file_get_contents() fails with some combinations of
  offset & maxlen). (Nuno)
- Fixed bug #35512 (Lack of read permission on main script results in
  E_WARNING rather then E_ERROR). (Ilia)
- Fixed bug #34180 (--with-curlwrappers causes PHP to disregard some HTTP
  stream context options). (Mike)
- Fixed bug #34066 (recursive array_walk causes segfault). (Tony)
- Fixed bug #34065 (throw in foreach causes memory leaks). (Dmitry)
- Fixed bug #34005 (oci_password_change() fails).
  (pholdaway at technocom-wireless dot com, Tony)
- Fixed bug #33895 (Missing math constants). (Hannes)
- Fixed bug #33770 (https:// or ftps:// do not work when --with-curlwrappers
  is used and ssl certificate is not verifiable). (Ilia)
- Fixed bug #29538 (number_format and problem with 0). (Matt Wilmas)
- Implement #28382 (openssl_x509_parse() extensions support) (Pierre)
- Fixed PECL bug #9061 (oci8 might reuse wrong persistent connection). (Tony)
- Fixed PECL bug #8816 (issue in php_oci_statement_fetch with more than one
  piecewise column) (jeff at badtz-maru dot com, Tony)
- Fixed PECL bug #8112 (OCI8 persistent connections misbehave when Apache
  process times out). (Tony)
- Fixed PECL bug #7755 (error selecting DOUBLE fields with PDO_ODBC).
  ("slaws", Wez)


04 May 2006, PHP 5.1.4
- Added "capture_peer_cert" and "capture_peer_cert_chain" context options
  for SSL streams. (Wez).
- Added PDO::PARAM_EVT_* family of constants. (Sara)
- Fixed possible crash in highlight_string(). (Dmitry)
- Fixed bug #37291 (FastCGI no longer works with isapi_fcgi.dll). (Dmitry)
- Fixed bug #37277 (cloning Dom Documents or Nodes does not work). (Rob)
- Fixed bug #37276 (problems with $_POST array). (Dmitry)
- Fixed bug #36632 (bad error reporting for pdo_odbc exec UPDATE). (Wez).
- Fixed bug #35552 (crash when pdo_odbc prepare fails). (Wez).

28 Apr 2006, PHP 5.1.3
- Updated bundled PCRE library to version 6.6. (Andrei)
- Moved extensions to PECL:
  . ext/msession (Derick)
- Reimplemented FastCGI interface. (Dmitry)
- Improved SPL: (Marcus)
  - Fixed issues with not/double calling of constructors of SPL iterators.
  - Fixed issues with info-class/file-class in SPL directory handling classes.
  - Fixed ArrayIterator::seek().
  - Added SimpleXMLIterator::count().
  - Dropped erroneous RecursiveDirectoryIterator::getSubPathInfo().
- Improved SimpleXML: (Marcus, Rob)
  . Added SimpleXMLElement::getName() to retrieve name of element.
  . Added ability to create elements on the fly.
  . Added addChild() method for element creation supporting namespaces.
  . Added addAttribute() method for attribute creation supporting namespaces.
  . Added ability to delete specific elements and attributes by offset.
- Improved Reflection API: (Marcus)
  . Added ReflectionClass::newInstanceArgs($args).
  . Added ability to analyze extension dependency.
  . Added ReflectionFunction::isDeprecated() and constant IS_DEPRECATED.
  . Added ReflectionParameter::getDeclaringClass().
  . Changed reflection constants to be prefixed with IS_. (Johannes)
- Improved cURL extension: (Ilia)
  . Added curl_setopt_array() function that allows setting of multiple
    options via an associated array.
  . Added the ability to retrieve the request message sent to the server.
- Improved GD extension: (Pierre)
  . Added a weak/tolerant mode to the JPEG loader.
  . Added filtering mode option to imagepng() to allow reducing file size.
  . Fixed imagecolorallocate() and imagecolorallocatelapha() to return FALSE
    on error.
- Changed get_headers() to retrieve headers also from non-200 responses.
  (Ilia)
- Changed get_headers() to use the default context. (Ilia)
- Added lchown() and lchgrp() to change user/group ownership of symlinks.
  (Derick)
- Added support for exif date format in strtotime(). (Derick)
- Added a check for special characters in the session name. (Ilia)
- Added "consumed" stream filter. (Marcus)
- Added new mysqli constants for BIT and NEW_DECIMAL field types:
  MYSQLI_TYPE_NEWDECIMAL and MYSQLI_TYPE_BIT. FR #36007. (Georg)
- Added imap_savebody() that allows message body to be written to a
  file. (Mike)
- Added overflow checks to wordwrap() function. (Ilia)
- Added support for BINARY_DOUBLE and BINARY_FLOAT to PDO_OCI and OCI8
  (also fixes bug #36764). (Tony)
- Eliminated run-time constant fetching for TRUE, FALSE and NULL. (Dmitry)
- Removed the E_STRICT deprecation notice from "var". (Ilia)
- Fixed reading stream filters never notified about EOF. (Mike)
- Fixed tempnam() 2nd parameter to be checked against path components. (Ilia)
- Fixed a bug that would not fill in the fifth argument to preg_replace()
  properly, if the variable was not declared previously. (Andrei)
- Fixed safe_mode check for source argument of the copy() function. (Ilia)
- Fixed mysqli bigint conversion under Windows (Georg)
- Fixed XSS inside phpinfo() with long inputs. (Ilia)
- Fixed Apache2 SAPIs header handler modifying header strings. (Mike)
- Fixed 'auto_globals_jit' to work together with 'register_argc_argv'. (Dmitry)
- Fixed offset/length parameter validation in substr_compare() function. (Ilia)
- Fixed debug_zval_dump() to support private and protected members. (Dmitry)
- Fixed SoapFault::getMessage(). (Dmitry)
- Fixed issue with iconv_mime_decode where the "encoding" would only allow
  upper case specifiers. (Derick)
- Fixed tiger hash algorithm generating wrong results on big endian platforms.
  (Mike)
- Fixed crash with DOMImplementation::createDocumentType("name:"). (Mike)
- Fixed bug #37205 (Serving binary content/images fails with "comm with server
  aborted" FastCGI err). (Dmitry)
- Fixed bug #37192 (cc may complain about non-constant initializers in
  hash_adler.c). (Mike)
- Fixed bug #37191 (chmod takes off sticky bit when safe_mode is On). (Tony)
- Fixed bug #37167 (PDO segfaults when throwing exception from the
  fetch handler). (Tony)
- Fixed bug #37162 (wddx does not build as a shared extension).
  (jdolecek at NetBSD dot org, Ilia)
- Fixed bug #37158 (fread behavior changes after calling
  stream_wrapper_register). (Wez)
- Fixed bug #37138 (__autoload tries to load callback'ed self and parent).
  (Dmitry)
- Fixed bug #37103 (libmbfl headers not installed). (Jani)
- Fixed bug #37062 (compile failure on ARM architecture). (Tony)
- Fixed bug #37061 (curl_exec() doesn't zero-terminate binary strings). (Tony)
- Fixed bug #37060 (Type of retval of Countable::count() is not checked).
  (Johannes)
- Fixed bug #37059 (oci_bind_by_name() doesn't support RAW and LONG RAW
  fields). (Tony)
- Fixed bug #37057 (xmlrpc_decode() may produce arrays with numeric strings,
  which are unaccessible). (Tony)
- Fixed bug #37055 (incorrect reference counting for persistent OCI8
  connections). (Tony)
- Fixed bug #37054 (SoapClient Error Fetching http headers). (Dmitry)
- Fixed bug #37053 (html_errors with internal classes produces wrong links).
  (Tony)
- Fixed bug #37046 (foreach breaks static scope). (Dmitry)
- Fixed bug #37045 (Fixed check for special chars for http redirects). (Ilia)
- Fixed bug #37017 (strtotime fails before 13:00:00 with some time zones
  identifiers). (Derick)
- Fixed bug #37002 (Have to quote literals in INI when concatenating with
  vars). (Dmitry)z
- Fixed bug #36988 (mktime freezes on long numbers). (Derick)
- Fixed bug #36981 (SplFileObject->fgets() ignores max_length). (Tony)
- Fixed bug #36957 (serialize() does not handle recursion). (Ilia)
- Fixed bug #36944 (strncmp & strncasecmp do not return false on negative
  string length). (Tony)
- Fixed bug #36941 (ArrayIterator does not clone itself). (Marcus)
- Fixed bug #36934 (OCILob->read() doesn't move internal pointer when
  reading 0's). (Tony)
- Fixed bug #36908 (wsdl default value overrides value in soap request).
  (Dmitry)
- Fixed bug #36898 (__set() leaks in classes extending internal ones).
  (Tony, Dmitry)
- Fixed bug #36886 (User filters can leak buckets in some situations). (Ilia)
- Fixed bug #36878 (error messages are printed even though an exception has
  been thrown). (Tony)
- Fixed bug #36875 (is_*() functions do not account for open_basedir). (Ilia)
- Fixed bug #36872 (session_destroy() fails after call to
  session_regenerate_id(true)). (Ilia)
- Fixed bug #36869 (memory leak in output buffering when using chunked
  output). (Tony)
- Fixed bug #36859 (DOMElement crashes when calling __construct when
  cloning). (Tony)
- Fixed bug #36857 (Added support for partial content fetching to the
  HTTP streams wrapper). (Ilia)
- Fixed bug #36851 (Documentation and code discrepancies for NULL
  data in oci_fetch_*() functions). (Tony)
- Fixed bug #36825 (Exceptions thrown in ArrayObject::offsetGet cause
  segfault). (Tony)
- Fixed bug #36820 (Privileged connection with an Oracle password file
  fails). (Tony)
- Fixed bug #36809 (__FILE__ behavior changed). (Dmitry)
- Fixed bug #36808 (syslog ident becomes garbage between requests). (Tony)
- Fixed bug #36802 (mysqli_set_charset() crash with a non-open connection).
  (Ilia)
- Fixed bug #36756 (DOMDocument::removeChild corrupts node). (Rob)
- Fixed bug #36749 (SOAP: 'Error Fetching http body' when using HTTP Proxy).
  (Dmitry)
- Fixed bug #36745 (No error message when load data local file isn't found).
  (Georg)
- Fixed bug #36743 (In a class extending XMLReader array properties are not
  writable). (Tony)
- Fixed bug #36727 (segfault in pdo_pgsql bindValue() when no parameters are
  defined). (Tony)
- Fixed bug #36721 (The SoapServer is not able to send a header that it didn't
  receive). (Dmitry)
- Fixed bug #36697 (Transparency is lost when using imagecreatetruecolor).
  (Pierre)
- Fixed bug #36689 (Removed arbitrary limit on the length of syslog messages).
  (Ilia)
- Fixed bug #36656 (http_build_query generates invalid URIs due to use of
  square brackets). (Mike)
- Fixed bug #36638 (strtotime() returns false when 2nd argument < 1). (Derick)
- Fixed bug #36629 (SoapServer::handle() exits on SOAP faults). (Dmitry)
- Fixed bug #36625 (pg_trace() does not work). (iakio at mono-space dot net)
- Fixed bug #36614 (Segfault when using Soap). (Dmitry)
- Fixed bug #36611 (assignment to SimpleXML object attribute changes argument
  type to string). (Tony)
- Fixed bug #36606 (pg_query_params() changes arguments type to string). (Tony)
- Fixed bug #36599 (DATE_W3C format constant incorrect). (Derick)
- Fixed bug #36575 (SOAP: Incorrect complex type instantiation with
  hierarchies). (Dmitry)
- Fixed bug #36572 (Added PDO::MYSQL_ATTR_DIRECT_QUERY constant that should
  be set when executing internal queries like "show master status" via MySQL).
  (Ilia)
- Fixed bug #36568 (memory_limit setting on win32 has no effect). (Dmitry)
- Fixed bug #36513 (comment will be outputted in last line). (Dmitry)
- Fixed bug #36510 (strtotime() fails to parse date strings with tabs).
  (Ilia, Derick)
- Fixed bug #36459 (Incorrect adding PHPSESSID to links, which contains \r\n).
  (Ilia)
- Fixed bug #36458 (sleep() accepts negative values). (Ilia)
- Fixed bug #36436 (DBA problem with Berkeley DB4). (Marcus)
- Fixed bug #36434 (Improper resolution of declaring class name of an
  inherited property). (Ilia)
- Fixed bug #36420 (segfault when access result->num_rows after calling
  result->close()). (Ilia,Tony)
- Fixed bug #36403 (oci_execute() no longer supports OCI_DESCRIBE_ONLY). (Tony)
- Fixed bug #36400 (Custom 5xx error does not return correct HTTP response error
  code). (Tony)
- Fixed bug #36396 (strtotime() fails to parse dates in dd-mm-yyyy format).
  (Derick)
- Fixed bug #36388 (ext/soap crashes when throwing exception and session
  persistence). (David)
- Fixed bug #36382 (PDO/PgSQL's getColumnMeta() crashes). (Derick)
- Fixed bug #36359 (splFileObject::fwrite() doesn't write when no data
  length specified). (Tony)
- Fixed bug #36351 (parse_url() does not parse numeric paths properly). (Ilia)
- Fixed bug #36345 (PDO/MySQL problem loading BLOB over 1MB). (Ilia)
- Fixed bug #36337 (ReflectionProperty fails to return correct visibility).
  (Ilia)
- Fixed bug #36334 (Added missing documentation about realpath cache INI
  settings). (Ilia)
- Fixed bug #36308 (ReflectionProperty::getDocComment() does not reflect
  extended class commentary). (Ilia)
- Fixed bug #36306 (crc32() differ on 32-bit and 64-bit platforms)
  (anight@eyelinkmedia dot com, Pierre)
- Fixed bug #36303 (foreach on error_zval produces segfault). (Dmitry)
- Fixed bug #36295 (typo in SplFileObject::flock() parameter name). (Tony)
- Fixed bug #36287 (Segfault with SplFileInfo conversion). (Marcus)
- Fixed bug #36283 (SOAPClient Compression Broken). (Dmitry)
- Fixed bug #36268 (Object destructors called even after fatal errors). (Dmitry)
- Fixed bug #36258 (SplFileObject::getPath() may lead to segfault). (Tony)
- Fixed bug #36250 (PHP causes ORA-07445 core dump in Oracle server 9.2.x).
  (Tony)
- Fixed bug #36242 (Possible memory corruption in stream_select()). (Tony)
- Fixed bug #36235 (ocicolumnname returns false before a successful fetch).
  (Tony)
- Fixed bug #36226 (Inconsistent handling when passing potential arrays).
  (Dmitry)
- Fixed bug #36224 (date(DATE_ATOM) gives wrong results).
  (Derick, Hannes Magnusson)
- Fixed bug #36222 (errorInfo in PDOException is always NULL). (Ilia)
- Fixed bug #36208 (symbol namespace conflicts using bundled gd). (Jakub Moc)
- Fixed bug #36205 (Memory leaks on duplicate cookies). (Dmitry)
- Fixed bug #36185 (str_rot13() crash on non-string parameter). (Pierre)
- Fixed bug #36176 (PDO_PGSQL - PDO::exec() does not return number of rows
  affected by the operation). (Ilia)
- Fixed bug #36158 (SIGTERM is not handled correctly when running as a
  FastCGI server). (Dmitry)
- Fixed bug #36152 (problems with curl+ssl and pgsql+ssl in same PHP). (Mike)
- Fixed bug #36148 (unpack("H*hex", $data) is adding an extra character to
  the end of the string). (Ilia)
- Fixed bug #36134 (DirectoryIterator constructor failed to detect empty
  directory names). (Ilia)
- Fixed bug #36113 (Reading records of unsupported type causes segfault).
  (Tony)
- Fixed bug #36096 (oci_result() returns garbage after oci_fetch() failed).
  (Tony)
- Fixed bug #36083 (SoapClient waits for responses on one-way operations).
  (Dmitry)
- Fixed bug #36071 (Engine Crash related with 'clone'). (Dmitry)
- Fixed bug #36055 (possible OCI8 crash in multi-threaded environment). (Tony)
- Fixed bug #36046 (parse_ini_file() miscounts lines in multi-line values).
  (Ilia)
- Fixed bug #36038 (ext/hash compile failure on Mac OSX). (Tony)
- Fixed bug #36037 (heredoc adds extra line number). (Dmitry)
- Fixed bug #36016 (realpath cache memleaks). (Dmitry, Nuno)
- Fixed bug #36011 (Strict errormsg wrong for call_user_func() and the likes).
  (Marcus)
- Fixed bug #36010 (Segfault when re-creating and re-executing statements with
  bound parameters). (Tony)
- Fixed bug #36006 (Problem with $this in __destruct()). (Dmitry)
- Fixed bug #35999 (recursive mkdir() does not work with relative path
  like "foo/bar"). (Tony)
- Fixed bug #35998 (SplFileInfo::getPathname() returns unix style filenames
  in win32). (Marcus)
- Fixed bug #35988 (Unknown persistent list entry type in module shutdown).
  (Dmitry)
- Fixed bug #35954 (Fatal com_exception casting object). (Rob)
- Fixed bug #35900 (stream_select() should warning when tv_sec is negative).
  (Ilia)
- Fixed bug #35785 (SimpleXML causes memory read error zend engine). (Marcus)
- Fixed bug #34272 (empty array onto COM object blows up). (Rob)
- Fixed bug #33292 (apache_get_modules() crashes on Windows). (Edin)
- Fixed bug #29476 (sqlite_fetch_column_types() locks the database forever).
  (Ilia)

12 Jan 2006, PHP 5.1.2
- Updated libsqlite in ext/sqlite to 2.8.17. (Ilia)
- Updated libsqlite in ext/pdo_sqlite to 3.2.8. (Ilia)
- Updated to libxml2-2.6.22 and libxslt-1.1.15 in the win32 bundle. (Rob)
- Added new extensions: (Ilia, Wez)
  . XMLWriter
  . Hash
- Added PNG compression support to GD extension. (Pierre)
- Added reflection constants as class constants. (Johannes)
- Added --enable-gcov configure option to enable C-level code coverage.
  (John, Jani, Ilia, Marcus)
- Added missing support for 'B' format identifier to date() function. (Ilia)
- Changed reflection to be an extension. (Marcus)
- Improved SPL extension: (Marcus)
  . Added class SplFileInfo as root class for DirectoryIterator and
    SplFileObject
  . Added SplTempFileObject
- Improved SimpleXML extension: (Marcus)
  . Fixed memleaks
  . Fixed var_dump()
  . Fixed isset/empty/(bool) behavior
  . Fixed iterator edge cases
  . Added methods getNamespaces(), getDocNamespaces()
- Upgraded pear to version 1.4.6. (Greg)
- Added constants for libxslt and libexslt versions: LIBXSLT_VERSION,
  LIBXSLT_DOTTED_VERSION, LIBEXSLT_VERSION and LIBEXSLT_DOTTED_VERSION. (Pierre)
- Fixed possible crash in apache_getenv()/apache_setenv() on invalid parameters.
  (Ilia)
- Changed errors to warnings in imagecolormatch(). (Pierre)
- Fixed segfault/leak in imagecolormatch(). (Pierre)
- Fixed small leak in mysqli_stmt_fetch() when bound variable was empty string.
  (Andrey)
- Fixed prepared statement name conflict handling in PDO_PGSQL. (Thies, Ilia)
- Fixed memory corruption when PDO::FETCH_LAZY mode is being used. (Ilia)
- Fixed possible leaks in imagecreatefromstring() with invalid data. (Pierre)
- Fixed possible memory corruption inside mb_strcut(). (Ilia)
- Fixed possible header injection by limiting each header to a single line.
  (Ilia)
- Fixed possible XSS inside error reporting functionality. (Ilia)
- Fixed many bugs in OCI8. (Tony)
- Fixed crash and leak in mysqli when using 4.1.x client libraries and
  connecting to 5.x server. (Andrey)
- Fixed bug #35916 (Duplicate calls to stream_bucket_append() lead to a crash).
  (Ilia)
- Fixed bug #35908 (curl extension uses undefined GCRY_THREAD_OPTIONS_USER).
  (Ilia)
- Fixed bug #35907 (PDO_OCI uses hardcoded lib path $ORACLE_HOME/lib). (Tony)
- Fixed bug #35887 (wddx_deserialize not parsing dateTime fields properly).
  (Derick)
- Fixed bug #35885 (strtotime("NOW") no longer works). (Derick)
- Fixed bug #35821 (array_map() segfaults when exception is throwed from
  the callback). (Tony)
- Fixed bug #35817 (unpack() does not decode odd number of hexadecimal values).
  (Ilia)
- Fixed bug #35797 (segfault on PDOStatement::execute() with
  zend.ze1_compatibility_mode = On). (Tony, Ilia)
- Fixed bug #35781 (stream_filter_append() can cause segfault). (Tony)
- Fixed bug #35760 (sybase_ct doesn't compile on Solaris using old gcc). (Tony)
- Fixed bug #35759 (mysqli_stmt_bind_result() makes huge allocation when
  column empty). (Andrey)
- Fixed bug #35751 (using date with a timestamp makes httpd segfault). (Derick)
- Fixed bug #35740 (memory leak when including a directory). (Tony)
- Fixed bug #35730 (ext/mssql + freetds: Use correct character encoding
  and allow setting it). (Frank)
- Fixed bug #35723 (xmlrpc_introspection.c fails compile per C99 std). (Jani)
- Fixed bug #35720 (A final constructor can be overwritten). (Marcus)
- Fixed bug #35713 (getopt() returns array with numeric strings when passed
  options like '-1'). (Tony)
- Fixed bug #35705 (strtotime() fails to parse soap date format without TZ).
  (Ilia)
- Fixed bug #35699 (date() can't handle leap years before 1970). (Derick)
- Fixed bug #35694 (Improved error message for invalid fetch mode). (Ilia)
- Fixed bug #35692 (iconv_mime_decode() segmentation fault; with libiconv
  only). (Tony)
- Fixed bug #35690 (pack() tries to allocate huge memory block when packing
  float values to strings). (Tony)
- Fixed bug #35669 (imap_mail_compose() crashes with
  multipart-multiboundary-email). (Ilia)
- Fixed bug #35660 (AIX TZ variable format not understood, yields UTC
  timezone). (Derick)
- Fixed bug #35655 (whitespace following end of heredoc is lost). (Ilia)
- Fixed bug #35630 (strtotime() crashes on certain relative identifiers).
  (Ilia)
- Fixed bug #35629 (crash in http:// wrapper on multiple redirects). (Ilia)
- Fixed bug #35624 (strtotime() does not handle 3 character weekdays). (Ilia)
- Fixed bug #35612 (iis6 Access Violation crash). (Dmitry, alacn.uhahaa)
- Fixed bug #35594 (Multiple calls to getopt() may result in a crash).
  (rabbitt at gmail dot com, Ilia)
- Fixed bug #35571 (Fixed crash in Apache 2 SAPI when more then one php
  script is loaded via SSI include). (Ilia)
- Fixed bug #35570 (segfault when re-using soap client object). (Dmitry)
- Fixed bug #35558 (mktime() interpreting 3 digit years incorrectly). (Ilia)
- Fixed bug #35543 (php crash when calling non existing method of a class
  that extends PDO). (Tony)
- Fixed bug #35539 (typo in error message for ErrorException). (Tony)
- FIxed bug #35536 (mysql_field_type() doesn't handle NEWDECIMAL). (Tony)
- Fixed bug #35517 (mysql_stmt_fetch returns NULL on data truncation). (Georg)
- Fixed bug #35509 (string constant as array key has different behavior inside
  object). (Dmitry)
- Fixed bug #35508 (PDO fails when unknown fetch mode specified). (Tony)
- Fixed bug #35499 (strtotime() does not handle whitespace around the date
  string). (Ilia)
- Fixed bug #35496 (Crash in mcrypt_generic()/mdecrypt_generic() without
  proper init). (Ilia)
- Fixed bug #35490 (socket_sendto() unable to handle IPv6 addresses). (Tony)
- Fixed bug #35461 (Ming extension fails to compile with ming 0.3beta1). (Jani)
- Fixed bug #35437 (Segfault or Invalid Opcode 137/1/4). (Dmitry)
- Fixed bug #35470 (Assigning global using variable name from array doesn't
  function). (Dmitry)
- Fixed bug #35456 (+ 1 [time unit] format did not work). (Ilia)
- Fixed bug #35447 (xml_parse_into_struct() chokes on the UTF-8 BOM). (Rob)
- Fixed bug #35431 (PDO crashes when using LAZY fetch with fetchAll). (Wez)
- Fixed bug #35430 (PDO crashes on incorrect FETCH_FUNC use). (Tony)
- Fixed bug #35427 (str_word_count() handles '-' incorrectly). (Ilia)
- Fixed bug #35425 (idate() function ignores timezone settings). (Ilia)
- Fixed bug #35422 (strtotime() does not parse times with UTC as timezone).
  (Ilia)
- Fixed bug #35414 (strtotime() no longer works with ordinal suffix). (Ilia)
- Fixed bug #35410 (wddx_deserialize() doesn't handle large ints as keys
  properly). (Ilia)
- Fixed bug #35409 (undefined reference to 'rl_completion_matches'). (Jani)
- Fixed bug #35399 (Since fix of bug #35273 SOAP decoding of
  soapenc:base64binary fails). (Dmitry)
- Fixed bug #35393 (changing static protected members from outside the class,
  one more reference issue). (Dmitry)
- Fixed bug #35381 (ssl library is not initialized properly). (Alan)
- Fixed bug #35377 (PDO_SQLITE: undefined reference to "fdatasync").
  (Nuno, Jani)
- Fixed bug #35373 (HP-UX "alias not allowed in this configuration"). (Dmitry)
- Fixed bug #35288 (iconv() function defined as libiconv()). (Nuno)
- Fixed bug #35103 (mysqli handles bad unsigned (big)int incorrectly).(Andrey)
- Fixed bug #35062 (socket_read() produces warnings on non blocking sockets).
  (Nuno, Ilia)
- Fixed bug #35028 (SimpleXML object fails FALSE test). (Marcus)
- Fixed bug #34729 (Crash in ZTS mode under Apache). (Dmitry, Zeev)
- Fixed bug #34429 (Output buffering cannot be turned off with FastCGI).
  (Dmitry, Ilya)
- Fixed bug #34359 (Possible crash inside fopen http wrapper). (Ilia,Sara,Nuno)
- Fixed bug #33789 (Many Problems with SunFuncs). (Derick)
- Fixed bug #33671 (sun_rise and sun_set don't return a GMT timestamp if one
  passes an offset). (Derick)
- Fixed bug #32820 (date_sunrise and date_sunset don't handle GMT offset
  well). (Derick)
- Fixed bug #31347 (is_dir and is_file (incorrectly) return true for any string
  greater then 255 characters). (Nuno,Ilia)
- Fixed bug #30937 (date_sunrise() & date_sunset() don't handle endless
  day/night at high latitudes). (Derick)
- Fixed bug #30760 (Remove MessageBox on win32 for E_CORE errors if
  display_startup_error is off). (Ilia)
- Fixed bug #29955 (mb_strtoupper() / lower() broken with Turkish encoding).
  (Rui)
- Fixed bug #28899 (mb_substr() and substr() behave differently when
  "mbstring.func_overload" is enabled). (Rui)
- Fixed bug #27678 (number_format() crashes with large numbers). (Marcus)

28 Nov 2005, PHP 5.1.1
- Disabled native date class to prevent pear::date conflict. (Ilia)
- Changed reflection constants be both PHP and class constants. (Johannes)
- Added an additional field $frame['object'] to the result array of
  debug_backtrace() that contains a reference to the respective object when the
  frame was called from an object. (Sebastian)
- Fixed bug #35423 (RecursiveDirectoryIterator doesnt appear to recurse with
  RecursiveFilterIterator). (Marcus)
- Fixed bug #35413 (Removed -dev flag from Zend Engine version). (Ilia)
- Fixed bug #35411 (Regression with \{$ handling). (Ilia)
- Fixed bug #35406 (eval hangs when evall'ed code ends with comment w/o
  newline). (Marcus)
- Fixed bug #35391 (pdo_mysql::exec does not return number of affected rows).
  (Tony)
- Fixed bug #35382 (Comment in end of file produces fatal error). (Ilia)
- Fixed bug #35360 (exceptions in interactive mode (php -a) may cause crash).
  (Dmitry)
- Fixed bug #35358 (Incorrect error messages for PDO class constants). (Ilia)
- Fixed bug #35338 (pdo_pgsql does not handle binary bound params). (Wez)
- Fixed bug #35316 (Application exception trying to create COM object). (Rob)
- Fixed bug #35170 (PHP_AUTH_DIGEST differs under Apache 1.x and 2.x). (Ilia)

24 Nov 2005, PHP 5.1
- Added support for class constants and static members for internal classes.
  (Dmitry, Michael Wallner)
- Added "new_link" parameter to mssql_connect() (Bug #34369). (Frank)
- Added missing safe_mode checks for image* functions and cURL. (Ilia)
- Added missing safe_mode/open_basedir checks for file uploads. (Ilia)
- Added PDO_MYSQL_ATTR_USE_BUFFERED_QUERY parameter for pdo_mysql. (Ilia)
- Added date_timezone_set() function to set the timezone that the date
  function will use. (Derick)
- Added pg_fetch_all_columns() function to fetch all values of a column from a
  result cursor. (Ilia)
- Added support for LOCK_EX flag for file_put_contents(). (Ilia)
- Added bindto socket context option. (Ilia)
- Added offset parameter to the stream_copy_to_stream() function. (Ilia)
- Added offset & length parameters to substr_count() function. (Ilia)
- Added man pages for "phpize" and "php-config" scripts. (Jakub Vrana)
- Added support for .cc files in extensions. (Brian)
- Added PHP_INT_MAX and PHP_INT_SIZE as predefined constants. (Andrey)
- Added user opcode API that allow overloading of opcode handlers. (Dmitry)
- Added an optional remove old session parameter to session_regenerate_id().
  (Ilia)
- Added array type hinting. (Dmitry)
- Added the tidy_get_opt_doc() function to return documentation for
  configuration options in tidy. (Patch by: nlopess@php.net)
- Added support for .cc files in extensions. (Brian)
- Added imageconvolution() function which can be used to apply a custom 3x3
  matrix convolution to an image. (Pierre)
- Added optional first parameter to XsltProcessor::registerPHPFunctions to
  only allow certain functions to be called from XSLT. (Christian)
- Added the ability to override the autotools executables used by the
  buildconf script via the PHP_AUTOCONF and PHP_AUTOHEADER environmental
  variables. (Jon)
- Added several new functions to support the PostgreSQL v3 protocol introduced
  in PostgreSQL 7.4. (Christopher)
  . pg_transaction_status() - in-transaction status of a database connection.
  . pg_query_params() - execution of parameterized queries.
  . pg_prepare() - prepare named queries.
  . pg_execute() - execution of named prepared queries.
  . pg_send_query_params() - async equivalent of pg_query_params().
  . pg_send_prepare() - async equivalent of pg_prepare().
  . pg_send_execute() - async equivalent of pg_execute().
  . pg_result_error_field() - highly detailed error information, most
    importantly
    the SQLSTATE error code.
  . pg_set_error_verbosity() - set verbosity of errors.
- Added optional fifth parameter "count" to preg_replace_callback() and
  preg_replace() to count the number of replacements made. FR #32275. (Andrey)
- Added optional third parameter "charlist" to str_word_count() which contains
  characters to be considered as word part. FR #31560. (Andrey, Ilia)
- Added interface Serializable. (Stanislav, Marcus)
- Added pg_field_type_oid() PostgreSQL function. (mauroi at digbang dot com)
- Added zend_declare_property_...() and zend_update_property_...() API
  functions for bool, double and binary safe strings. (Hartmut)
- Added possibility to access INI variables from within .ini file. (Andrei)
- Added variable $_SERVER['REQUEST_TIME'] containing request start time.
  (Ilia)
- Added optional float parameter to gettimeofday(). (Ilia)
- Added apache_reset_timeout() Apache1 function. (Rasmus)
- Added sqlite_fetch_column_types() 3rd argument for arrays. (Ilia)
- Added optional offset parameter to stream_get_contents() and
  file_get_contents(). (Ilia)
- Added optional maxlen parameter to file_get_contents(). (Ilia)
- Added SAPI hook to get the current request time. (Rasmus)
- Added new functions:
  . array_diff_key() (Andrey)
  . array_diff_ukey() (Andrey)
  . array_intersect_key() (Christiano Duarte)
  . array_intersect_ukey() (Christiano Duarte)
  . array_product() (Andrey)
  . DomDocumentFragment::appendXML() (Christian)
  . fputcsv() (David Sklar)
  . htmlspecialchars_decode() (Ilia)
  . inet_pton() (Sara)
  . inet_ntop() (Sara)
  . mysqli::client_info property (Georg)
  . posix_access() (Magnus)
  . posix_mknod() (Magnus)
  . SimpleXMLElement::registerXPathNamespace() (Christian)
  . stream_context_get_default() (Wez)
  . stream_socket_enable_crypto() (Wez)
  . stream_wrapper_unregister() (Sara)
  . stream_wrapper_restore() (Sara)
  . stream_filter_remove() (Sara)
  . time_sleep_until() (Ilia)
- Added DomDocument::$recover property for parsing not well-formed XML
 Documents. (Christian)
- Added Cursor support for MySQL 5.0.x in mysqli (Georg)
- Added proxy support to ftp wrapper via http. (Sara)
- Added MDTM support to ftp_url_stat. (Sara)
- Added zlib stream filter support. (Sara)
- Added bz2 stream filter support. (Sara)
- Added max_redirects context option that specifies how many HTTP
  redirects to follow. (Ilia)
- Added support of parameter=>value arrays to
  xsl_xsltprocessor_set_parameter(). (Tony)

- PHP extension loading mechanism with support for module
  dependencies and conflicts. (Jani, Dmitry)
- Improved interactive mode of PHP CLI (php -a). (Johannes, Marcus)
- Improved performance of:
  . general execution/compilation. (Andi, Thies, Sterling, Dmitry, Marcus)
  . switch() statement. (Dmitry)
  . several array functions. (Marcus)
  . virtual path handling by adding a realpath() cache. (Andi)
  . variable fetches. (Andi)
  . magic method invocations. (Marcus)
- Improved support for embedded server in mysqli. (Georg)
- Improved mysqli extension. (Georg)
  . added constructor for mysqli_stmt and mysqli_result classes
  . added new function mysqli_get_charset()
  . added new function mysqli_set_charset()
  . added new class mysqli_driver
  . added new class mysqli_warning
  . added new class mysqli_exception
  . added new class mysqli_sql_exception
- Improved SPL extension. (Marcus)
  . Moved RecursiveArrayIterator from examples into extension
  . Moved RecursiveFilterIterator from examples into extension
  . Added SplObjectStorage
  . Made all SPL constants class constants
  . Renamed CachingRecursiveIterator to RecursiveCachingIterator to follow
    Recursive<*>Iterator naming scheme.
  . added standard hierarchy of Exception classes
  . added interface Countable
  . added interfaces Subject and SplObserver
  . added spl_autoload*() functions
  . converted several 5.0 examples into c code
  . added class SplFileObject
  . added possibility to use a string with class_parents() and
    class_implements(). (Andrey)

- Changed type hints to allow "null" as default value for class and array.
  (Marcus, Derick, Dmitry)
- Changed SQLite extension to be a shared module in Windows distribution.
  (Edin)
- Changed "instanceof" and "catch" operators, is_a() and is_subclass_of()
  functions to not call __autoload(). (Dmitry)
- Changed sha1_file() and md5_file() functions to use streams instead of low
  level IO. (Uwe)
- Changed abstract private methods to be not allowed anymore. (Stas)
- Changed stream_filter_(ap|pre)pend() to return resource. (Sara)
- Changed mysqli_exception and sqlite_exception to use RuntimeException as
  base if SPL extension is present. (Georg, Marcus)

- Upgraded bundled libraries:
  . PCRE library to version 6.2. (Andrei)
  . SQLite 3 library in ext/pdo_sqlite to 3.2.7. (Ilia)
  . SQLite 2 library in ext/sqlite to 2.8.16. (Ilia)
- Upgraded bundled libraries in Windows distribution. (Edin)
  . zlib 1.2.3
  . curl 7.14.0
  . openssl 0.9.8
  . ming 0.3b
  . libpq (PostgreSQL) 8.0.1

- Implemented feature request #33452 (Year belonging to ISO week). (Derick)
- Allowed return by reference from internal functions. (Marcus, Andi, Dmitry)
- Rewrote strtotime() with support for timezones and many new formats.
  Implements feature requests #21399, #26694, #28088, #29150, #29585 and
  #29595. (Derick)

- Moved extensions to PECL:
  . ext/cpdf        (Tony, Derick)
  . ext/dio         (Jani, Derick)
  . ext/fam         (Jani, Derick)
  . ext/ingres_ii   (Jani, Derick)
  . ext/mnogosearch (Jani, Derick)
  . ext/w32api      (Jani, Derick)
  . ext/yp          (Jani, Derick)
  . ext/mcve        (Jani, Derick, Pierre)
  . ext/oracle      (Jani, Derick)
  . ext/ovrimos     (Jani, Derick, Pierre)
  . ext/pfpro       (Jani, Derick, Pierre)
  . ext/dbx         (Jani, Derick)
  . ext/ircg        (Jani, Derick)

- Removed php_check_syntax() function which never worked properly. (Ilia)
- Removed garbage manager in Zend Engine which results in more aggressive
  freeing of data. (Dmitry, Andi)

- Fixed "make test" to work for phpized extensions. (Hartmut, Jani)
- Fixed Apache 2 regression with sub-request handling on non-linux systems.
  (Ilia, Tony)
- Fixed PDO shutdown problem (possible infinite loop running rollback on
  shutdown). (Wez)
- Fixed PECL bug #3714 (PDO: beginTransaction doesn't work if you're in
  auto-commit mode). (Wez)
- Fixed ZTS destruction. (Marcus)
- Fixed __get/__set to allow recursive calls for different properties. (Dmitry)
- Fixed a bug where stream_get_meta_data() did not return the "uri" element
  for files opened with tmpname(). (Derick)
- Fixed a problem with SPL iterators aggregating the inner iterator. (Marcus)
- Fixed an error in mysqli_fetch_fields (returned NULL instead of an array
  when row number > field_count). (Georg)
- Fixed bug in mysql::client_version(). (Georg)
- Fixed bug in mysqli extension with unsigned int(11) being represented as
  signed integer in PHP instead of string in 32bit systems. (Andrey)
- Fixed bug with $HTTP_RAW_POST_DATA not getting set. (Brian)
- Fixed crash inside stream_get_line() when length parameter equals 0. (Ilia)
- Fixed ext/mysqli to allocate less memory when fetching bound params of type
  (MEDIUM|LONG)BLOB/(MEDIUM|LONG)TEXT. (Andrey)
- Fixed extension initialization to respect dependencies between extensions.
  (Wez)
- Fixed failing queries (FALSE returned) with mysqli_query() on 64 bit systems.
  (Andrey)
- Fixed fgetcsv() and fputcsv() inconsistency. (Dmitry)
- Fixed inheritance check to control return by reference and pass by
  reference correctly (ArrayAccess can no longer support references correctly).
  (Marcus, Andi, Dmitry)
- Fixed initializing and argument checking for posix_mknod(). (Derick)
- Fixed memory corruption in ImageTTFText() with 64bit systems. (Andrey)
- Fixed memory corruption in pg_copy_from() in case the as_null parameter was
  passed. (Derick)
- Fixed memory corruption in stristr(). (Derick)
- Fixed possible GLOBALS variable override when register_globals are ON.
  (Ilia, Stefan)
- Fixed possible INI setting leak via virtual() in Apache 2 sapi. (Ilia)
- Fixed possible register_globals toggle via parse_str(). (Ilia, Stefan)
- Fixed potential GLOBALS overwrite via import_request_variables() and
  possible crash and/or memory corruption. (Ilia)
- Fixed segfaults when CURL callback functions throw exception. (Tony)
- Fixed support for shared extensions on AIX. (Dmitry)
- Fixed bug #35342 (isset(DOMNodeList->length) returns false). (Rob)
- Fixed bug #35341 (Fix for bug #33760 breaks build with older curl). (Tony)
- Fixed bug #35336 (crash on PDO::FETCH_CLASS + __set()). (Tony)
- Fixed bug #35303 (PDO prepare() crashes with invalid parameters). (Ilia)
- Fixed bug #35293 (PDO segfaults when using persistent connections). (Tony)
- Fixed bug #35278 (Multiple virtual() calls crash Apache 2 php module). (Ilia)
- Fixed bug #35273 (Error in mapping soap - java types). (Dmitry)
- Fixed bug #35249 (compile failure when ext/readline is compiled as shared).
  (Jani)
- Fixed bug #35248 (sqlite_query() doesn't set error_msg when return value is
  being used). (Ilia)
- Fixed bug #35243 (php_mblen() crashes when compiled with thread-safety on
  Linux). (Patch: shulmanb at il dot ibm dot com, Jani)
- Fixed bug #35239 (Objects can lose references). (Dmitry)
- Fixed bug #35229 (call_user_func() crashes when argument_stack is nearly
  full). (Dmitry)
- Fixed bug #35197 (Destructor is not called). (Tony)
- Fixed bug #35179 (tokenizer extension needs T_HALT_COMPILER). (Greg)
- Fixed bug #35176 (include()/require()/*_once() produce wrong error messages
  about main()). (Dmitry)
- Fixed bug #35147 (__HALT_COMPILER() breaks with --enable-zend-multibyte).
  (Dmitry, Moriyoshi)
- Fixed bug #35143 (gettimeofday() ignores current time zone). (Derick)
- Fixed bug #35142 (SOAP Client/Server Complex Object Support). (Dmitry)
- Fixed bug #35135 (PDOStatment without related PDO object may crash). (Ilia)
- Fixed bug #35091 (SoapClient leaks memory). (Dmitry)
- Fixed bug #35079 (stream_set_blocking(true) toggles, not enables blocking).
  (askalski at gmail dot com, Tony)
- Fixed bug #35078 (configure does not find ldap_start_tls_s). (Jani)
- Fixed bug #35046 (phpinfo() uses improper css enclosure). (Ilia)
- Fixed bugs #35022, #35019 (Regression in the behavior of key() and
  current() functions). (Ilia)
- Fixed bug #35017 (Exception thrown in error handler may cause unexpected
  behavior). (Dmitry)
- Fixed bug #35014 (array_product() always returns 0). (Ilia)
- Fixed bug #35009 (ZTS: Persistent resource destruct crashes when extension
  is compiled as shared). (Dmitry)
- Fixed bug #34996 (ImageTrueColorToPalette() crashes when ncolors is zero).
  (Tony)
- Fixed bug #34982 (array_walk_recursive() modifies elements outside function
  scope). (Dmitry)
- Fixed bug #34977 (Compile failure on MacOSX due to use of varargs.h). (Tony)
- Fixed bug #34968 (bz2 extension fails on to build on some win32 setups).
 (Ilia)
- Fixed bug #34965 (tidy is not binary safe). (Mike)
- Fixed bug #34957 (PHP doesn't respect ACLs for access checks). (Wez)
- Fixed bug #34950 (Unable to get WSDL through proxy). (Dmitry)
- Fixed bug #34938 (dns_get_record() doesn't resolve long hostnames and
  leaks). (Tony)
- Fixed bug #34905 (Digest authentication does not work with Apache 1). (Ilia)
- Fixed bug #34902 (mysqli::character_set_name() - undefined method). (Tony)
- Fixed bug #34899 (Fixed sqlite extension compile failure). (Ilia)
- Fixed bug #34893 (PHP5.1 overloading, Cannot access private property).
  (Dmitry)
- Fixed bug #34884 (Possible crash in ext/sqlite when sqlite.assoc_case is
  being used). (Tony, Ilia)
- Fixed bug #34879 (str_replace, array_map corrupt negative array indexes on
  64-bit platforms). (Dmitry)
- Fixed bug #34873 (Segmentation Fault on foreach in object). (Dmitry)
- Fixed bug #34856 (configure fails to detect libiconv's type). (Tony)
- Fixed bug #34855 (ibase_service_attach() segfault on AMD64).
  (irie at gmx dot de, Tony)
- Fixed bug #34851 (SO_RECVTIMEO and SO_SNDTIMEO socket options expect
  integer parameter on Windows). (Mike)
- Fixed bug #34850 (--program-suffix and --program-prefix not included in
  man page names). (Jani)
- Fixed bug #34821 (zlib encoders fail on widely varying binary data on
  windows). (Mike, Ilia)
- Fixed bug #34818 (several functions crash when invalid mysqli_link object
  is passed). (Tony)
- Fixed bug #34810 (mysqli::init() and others use wrong $this pointer without
  checks). (Tony)
- Fixed bug #34809 (FETCH_INTO in PDO crashes without a destination object).
  (Ilia)
- Fixed bug #34802 (Fixed crash on object instantiation failure). (Ilia)
- Fixed bug #34796 (missing SSL linking in ext/ftp when configured as shared).
  (Jani)
- Fixed bug #34790 (preg_match_all(), named capturing groups, variable
  assignment/return => crash). (Dmitry)
- Fixed bug #34788 (SOAP Client not applying correct namespace to generated
  values). (Dmitry)
- Fixed bug #34787 (SOAP Client not handling boolean types correctly). (Dmitry)
- Fixed bug #34786 (2 @ results in change to error_reporting() to random
  value) (Dmitry, Tony)
- Fixed bug #34785 (subclassing of mysqli_stmt does not work). (Georg)
- Fixed bug #34782 (token_get_all() gives wrong result). (Dmitry)
- Fixed bug #34777 (Crash in dblib when fetching non-existent error info).
  (Ilia)
- Fixed bug #34771 (strtotime() fails with 1-12am/pm). (Derick)
- Fixed bug #34767 (Zend Engine 1 Compatibility not copying objects
  correctly). (Dmitry)
- Fixed bug #34758 (PDO_DBLIB did not implement rowCount()). (Ilia)
- Fixed bug #34757 (iconv_substr() gives "Unknown error" when offset > string
  length). (Tony)
- Fixed bug #34742 (ftp wrapper failures caused from segmented command
  transfer). (Ilia)
- Fixed bug #34725 (CLI segmentation faults during cleanup). (Dmitry)
- Fixed bug #34723 (array_count_values() strips leading zeroes). (Tony)
- Fixed bug #34712 (zend.ze1_compatibility_mode = on segfault). (Dmitry)
- Fixed bug #34704 (Infinite recursion due to corrupt JPEG). (Marcus)
- Fixed bug #34678 (__call(), is_callable() and static methods). (Dmitry)
- Fixed bug #34676 (missing support for strtotime("midnight") and
  strtotime("noon")). (Derick)
- Fixed bug #34645 (ctype corrupts memory when validating large numbers).
 (Ilia)
- Fixed bug #34643 (wsdl default value has no effect). (Dmitry)
- Fixed bug #34623 (Crash in pdo_mysql on longtext fields). (Ilia)
- Fixed bug #34617 (zend_deactivate: objects_store used after
  zend_objects_store_destroy is called). (Dmitry)
- Fixed bug #34590 (User defined PDOStatement class can't implement
  methods). (Marcus)
- Fixed bug #34584 (Segfault with SPL autoload handler). (Marcus)
- Fixed bug #34581 (crash with mod_rewrite). (Tony, Ilia)
- Fixed bug #34565 (mb_send_mail does not fetch
  mail.force_extra_parameters). (Marco, Ilia)
- Fixed bug #34557 (php -m exits with "error" 1). (Johannes)
- Fixed bug #34518 (Unset doesn't separate container in CV). (Dmitry)
- Fixed bug #34505 (Possible memory corruption when unmangling properties
  with empty names). (Tony)
- Fixed bug #34478 (Incorrect parsing of url's fragment (#...)). (Dmitry)
- Fixed bug #34467 (foreach + __get + __set inconsistency). (Dmitry)
- Fixed bug #34456 (Possible crash inside pspell extension). (Ilia)
- Fixed bug #34453 (parsing http://www.w3.org/2001/xml.xsd exception). (Dmitry)
- Fixed bug #34450 (Segfault when calling mysqli_close() in destructor). (Tony)
- Fixed bug #34449 (ext/soap: XSD_ANYXML functionality not exposed). (Dmitry)
- Fixed bug #34420 (Possible crash inside curl_multi_remove_handle()). (Ilia)
- Fixed bug #34358 (Fatal error: Cannot re-assign $this). (Dmitry)
- Fixed bug #34331 (php crashes when variables_order is empty). (Ilia)
- Fixed bug #34321 (Possible crash in filter code). (Ilia)
- Fixed bug #34311 (unserialize() crashes with chars above 191 dec). (Nuno)
- Fixed bug #34310 (foreach($arr as $c->d => $x) crashes). (Dmitry)
- Fixed bug #34307 (on_modify handler not called to set the default value if
  setting from php.ini was invalid). (Andrei)
- Fixed bug #34306 (wddx_serialize_value() crashes with long array keys).
  (Jani)
- Fixed bug #34304 (date() doesn't have a modifier for ISO Week Day). (Derick)
- Fixed bug #34302 (date('W') do not return leading zeros for week 1 to 9).
  (Derick)
- Fixed bug #34299 (ReflectionClass::isInstantiable() returns true for abstract
  classes). (Marcus)
- Fixed bug #34284 (CLI phpinfo showing html on _SERVER["argv"]). (Jani)
- Fixed bug #34277 (array_filter() crashes with references and objects).
  (Dmitry)
- Fixed bug #34276 (setAttributeNS doesn't work with default namespace).
  (Rob)
- Fixed bug #34260 (Segfault with callbacks (array_map) + overloading).
  (Dmitry)
- Fixed bug #34257 (lib64 not handled correctly in ming extension). (Marcus)
- Fixed bug #34221 (Compiling xmlrpc as shared fails other parts). (Jani)
- Fixed bug #34216 (Segfault with autoload). (Marcus)
- Fixed bug #34199 (if($obj)/if(!$obj) inconsistency because of cast handler).
  (Dmitry, Alex)
- Fixed bug #34191 (ob_gzhandler does not enforce trailing \0). (Ilia)
- Fixed bug #34156 (memory usage remains elevated after memory limit is
  reached). (Ilia)
- Fixed bug #34148 (+,- and . not supported as parts of scheme). (Ilia)
- Fixed bug #34137 (assigning array element by reference causes binary mess).
  (Dmitry)
- Fixed bug #34103 (line numbering not maintained in dom document). (Rob)
- Fixed bug #34078 (Reflection API problems in methods with boolean or
  null default values). (Tony)
- Fixed bug #34068 (Numeric string as array key not cast to integer in
  wddx_deserialize()). (Ilia)
- Fixed bug #34064 (arr[] as param to function in class gives invalid
  opcode). (Dmitry)
- Fixed bug #34062 (Crash in catch block when many arguments are used).
  (Dmitry)
- Fixed bug #34052 (date('U') returns %ld not unix timestamp). (Nuno)
- Fixed bug #34045 (Buffer overflow with serialized object). (Dmitry)
- Fixed bug #34001 (pdo_mysql truncates numeric fields at 4 chars). (Ilia)
- Fixed bug #33999 (object remains object when cast to int). (Dmitry)
- Fixed bug #33996 (No information given for fatal error on passing invalid
  value to typed argument). (Dmitry)
- Fixed bug #33989 (extract($GLOBALS,EXTR_REFS) crashes PHP). (Dmitry)
- Fixed bug #33987 (php script as ErrorDocument causes crash in Apache 2).
  (Ilia)
- Fixed bug #33967 (misuse of Exception constructor doesn't display
  errorfile). (Jani)
- Fixed bug #33966 (Wrong use of reflectionproperty causes a segfault). (Tony)
- Fixed bug #33963 (mssql_bind() fails on input parameters). (Frank)
- Fixed bug #33958 (duplicate cookies and magic_quotes=off may cause a crash).
  (Ilia)
- Fixed bug #33957 (gmdate('W')/date('W') sometimes returns wrong week number).
  (Derick)
- Fixed bug #33940 (array_map() fails to pass by reference when called
  recursively). (Dmitry)
- Fixed bug #33917 (number_format() output with > 1 char separators). (Jani)
- Fixed bug #33904 (input array keys being escaped when magic quotes is off).
  (Ilia)
- Fixed bug #33903 (spl_autoload_register class method). (Marcus)
- Fixed bug #33899 (CLI: setting extension_dir=some/path extension=foobar.so
  does not work). (Jani)
- Fixed bug #33882 (CLI was looking for php.ini in wrong path). (Hartmut)
- Fixed bug #33869 (strtotime() problem with "+1days" format). (Ilia)
- Fixed bug #33841 (pdo sqlite driver forgets to update affected column
  count on execution of prepared statments). (Ilia)
- Fixed bug #33837 (Informix ESQL version numbering schema changed). (Jani)
- Fixed bug #33829 (mime_content_type() returns text/plain for gzip and bzip
  files). (Derick)
- Fixed bug #33802 (throw Exception in error handler causes crash). (Dmitry)
- Fixed bug #33771 (error_reporting falls to 0 when @ was used inside
  try/catch block). (Tony)
- Fixed bug #33760 (cURL needs to implement CRYPTO_callback functions to
  prevent locking). (Mike, Ilia)
- Fixed bug #33732 (Wrong behavior of constants in class and interface
  extending). (Dmitry)
- Fixed bug #33723 (php_value overrides php_admin_value). (Dmitry)
- Fixed bug #33720 (mb_encode_mimeheader does not work for multibyte
  chars). (Rui)
- Fixed bug #33710 (ArrayAccess objects does not initialize $this). (Dmitry)
- Fixed bug #33690 (Crash setting some ini directives in httpd.conf). (Rasmus)
- Fixed bug #33673 (Added detection for partially uploaded files). (Ilia)
- Fixed bug #33605 (substr_compare() crashes with negative offset and length).
  (Tony)
- Fixed bug #33597 (setcookie() "expires" date format doesn't comply with RFC).
  (Tony)
- Fixed bug #33588 (LDAP: RootDSE query not possible). (Jani)
- Fixed bug #33578 (strtotime() problem with "Oct17" format). (Derick)
- Fixed bug #33578 (strtotime() doesn't understand "11 Oct" format). (Derick)
- Fixed bug #33562 (date("") crashes). (Derick)
- Fixed bug #33558 (warning with nested calls to functions returning by
  reference). (Dmitry)
- Fixed bug #33536 (strtotime() defaults to now even on non time string).
  (Derick)
- Fixed bug #33532 (Different output for strftime() and date()). (Derick)
- Fixed bug #33523 (Memory leak in xmlrpc_encode_request()). (Ilia)
- Fixed bug #33520 (crash if safe_mode is on and session.save_path is changed).
  (Dmitry)
- Fixed bug #33512 (Add missing support for isset()/unset() overloading to
  complement the property get/set methods). (Dmitry)
- Fixed bug #33491 (crash after extending MySQLi internal class). (Tony)
- Fixed bug #33475 (cURL handle is not closed on curl_close(). (Ilia)
- Fixed bug #33469 (Compile error undefined reference to ifx_checkAPI). (Jani)
- Fixed bug #33433 (strtoll not available on Tru64). (Jani, Derick)
- Fixed bug #33427 (ext/odbc: check if unixODBC header file exists). (Jani)
- Fixed bug #33415 (strtotime() related bugs). (Derick)
- Fixed bug #33414 (Comprehensive list of incorrect days returned after
  strtotime() / date() tests). (Derick)
- Fixed bug #33389 (double free() when exporting a ReflectionClass). (Marcus)
- Fixed bug #33383 (crash when retrieving empty LOBs). (Tony)
- Fixed bug #33382 (array_reverse() fails after *sort()),  introduced by
  zend_hash_sort() optimizations in HEAD. (Tony)
- Fixed bug #33340 (CLI Crash when calling php:function from XSLT). (Rob)
- Fixed bug #33326 (Cannot build extensions with phpize on Macosx). (Jani)
- Fixed bug #33318 (throw 1; results in Invalid opcode 108/1/8). (Dmitry)
- Fixed bug #33312 (ReflectionParameter methods do not work correctly).
  (Dmitry)
- Fixed bug #33299 (php:function no longer handles returned dom objects).
  (Rob, Joe Orton)
- Fixed bug #33286 (nested array_walk() calls and user array compare functions
  broken; FCI cache). (Andrei, patch from m.bretz@metropolis-ag.de)
- Fixed bug #33277 (private method accessed by child class). (Dmitry)
- Fixed bug #33268 (iconv_strlen() works only with a parameter of < 3 in
  length). (Ilia)
- Fixed bug #33257 (array_splice() inconsistent when passed function instead of
  variable). (Dmitry)
- Fixed bug #33243 (ze1_compatibility_mode does not work as expected). (Dmitry)
- Fixed bug #33242 (Mangled error message when stream fails). (Derick)
- Fixed bug #33222 (segfault when CURL handle is closed in a callback). (Tony)
- Fixed bug #33214 (odbc_next_result does not signal SQL errors with
  2-statement SQL batches). (rich at kastle dot com, Tony)
- Fixed bug #33212 ([GCC 4]: 'zend_error_noreturn' aliased to external symbol
  'zend_error'). (Dmitry)
- Fixed bug #33210 (relax jpeg recursive loop protection). (Ilia)
- Fixed bug #33201 (Crash when fetching some data types). (Frank)
- Fixed bug #33200 (preg_replace(): magic_quotes_sybase=On makes 'e' modifier
  misbehave). (Jani)
- Fixed bug #33185 (--enable-session=shared does not build). (Jani)
- Fixed bug #33171 (foreach enumerates private fields declared in base
  classes). (Dmitry)
- Fixed bug #33167 (Possible crash inside pg_fetch_array()). (Ilia)
- Fixed bug #33164 (Soap extension incorrectly detects HTTP/1.1). (Ilia)
- Fixed bug #33156 (cygwin version of setitimer doesn't accept ITIMER_PROF).
  (Nuno)
- Fixed bug #33153 (crash in mssql_next result). (Frank)
- Fixed bug #33150 (shtool: insecure temporary file creation). (Jani)
- Fixed bug #33136 (method offsetSet in class extended from ArrayObject crash
  PHP). (Marcus)
- Fixed bug #33125 (imagecopymergegray() produces mosaic rainbow effect).
  (Pierre)
- Fixed bug #33116 (crash when assigning class name to global variable in
  __autoload). (Dmitry)
- Fixed bug #33090 (mysqli_prepare() doesn't return an error). (Georg)
- Fixed bug #33076 (str_ireplace() incorrectly counts result string length
  and may cause segfault). (Tony)
- Fixed bug #33072 (Add a safemode/open_basedir check for runtime
  "session.save_path" change using session_save_path() function). (Rasmus)
- Fixed bug #33070 (Improved performance of bzdecompress() by several orders
  of magnitude). (Ilia)
- Fixed bug #33059 (crash when moving xml attribute set in dtd). (Ilia)
- Fixed bug #33057 (Don't send extraneous entity-headers on a 304 as per
  RFC 2616 section 10.3.5) (Rasmus, Choitel)
- Fixed bug #33019 (socket errors cause memory leaks in php_strerror()).
  (jwozniak23 at poczta dot onet dot pl, Tony).
- Fixed bug #33017 ("make distclean" gives an error with VPATH build). (Jani)
- Fixed bug #33013 ("next month" was handled wrong while parsing dates).
  (Derick)
- Fixed bug #32993 (implemented Iterator function current() don't throw
  exception). (Dmitry)
- Fixed bug #32981 (ReflectionMethod::getStaticVariables() causes apache2.0.54
  seg fault). (Dmitry)
- Fixed bug #32956 (mysql_bind_result() doesn't support MYSQL_TYPE_NULL).
  (Georg)
- Fixed bug #32947 (Incorrect option for mysqli default password). (Georg)
- Fixed bug #32944 (Disabling session.use_cookies doesn't prevent reading
  session cookies). (Jani, Tony)
- Fixed bug #32941 (Sending structured SOAP fault kills a php). (Dmitry)
- Fixed bug #32937 (open_basedir looses trailing / in the limiter).
  (Adam Conrad)
- Fixed bug #32936 (http redirects URLs are not checked for control chars).
  (Ilia)
- Fixed bug #32933 (Cannot extend class "SQLiteDatabase"). (Marcus)
- Fixed bug #32932 (Oracle LDAP: ldap_get_entries(), invalid pointer). (Jani)
- Fixed bug #32930 (class extending DOMDocument doesn't clone properly). (Rob)
- Fixed bug #32924 (file included with "auto_prepend_file" can be included
  with require_once() or include_once()). (Stas)
- Fixed bug #32904 (pg_get_notify() ignores result_type parameter). (Tony)
- Fixed bug #32852 (Crash with singleton and __destruct when
  zend.ze1_compatibility_mode = On). (Dmitry)
- Fixed bug #32833 (Invalid opcode). (Dmitry)
- Fixed bug #32813 (parse_url() does not handle scheme-only urls properly).
  (Ilia)
- Fixed bug #32810 (temporary files not using plain file wrapper). (Ilia)
- Fixed bug #32809 (Missing T1LIB support on Windows). (Edin)
- Fixed bug #32802 (General cookie overrides more specific cookie). (Ilia)
- Fixed bugs #32800, #32830 (ext/odbc: Problems with 64bit systems). (Jani)
- Fixed bug #32799 (crash: calling the corresponding global var during the
  destruct). (Dmitry)
- Fixed bug #32776 (SOAP doesn't support one-way operations). (Dmitry)
- Fixed bug #32773 (GMP functions break when second parameter is 0). (Stas)
- Fixed bug #32759 (incorrect determination of default value (COM)). (Wez)
- Fixed bug #32758 (Cannot access safearray properties in VB6 objects). (Wez)
- Fixed bug #32755 (Segfault in replaceChild() when DocumentFragment has no
  children). (Rob)
- Fixed bug #32753 (Undefined constant SQLITE_NOTADB). (Ilia)
- Fixed bug #32742 (segmentation fault when the stream with a wrapper
  is not closed). (Tony, Dmitry)
- Fixed bug #32699 (pg_affected_rows() was defined when it was not available).
  (Derick)
- Fixed bug #32686 (Require/include file in destructor causes segfault).
  (Marcus)
- Fixed bug #32682 (ext/mssql: Error on module shutdown when called from
  activescript). (Frank)
- Fixed bug #32674 (exception in iterator causes crash). (Dmitry)
- Fixed bug #32660 (Assignment by reference causes crash when field access is
  overloaded (__get)). (Dmitry)
- Fixed bug #32647 (Using register_shutdown_function() with invalid callback
  can crash PHP). (Jani)
- Fixed bug #32615 (Segfault in replaceChild() using fragment when
  previousSibling is NULL). (Rob)
- Fixed bug #32613 (ext/snmp: use of snmp_shutdown() causes snmpapp.conf
  access errors). (Jani, ric at arizona dot edu)
- Fixed bug #32608 (html_entity_decode() converts single quotes even if
  ENT_NOQUOTES is given). (Ilia)
- Fixed bug #32596 (Segfault/Memory Leak by getClass (etc) in __destruct).
  (Dmitry)
- Fixed bug #32591 (ext/mysql: Unsatisfied symbol: ntohs with HP-UX). (Jani)
- Fixed bug #32589 (possible crash inside imap_mail_compose() function).
  (Ilia)
- Fixed bug #32589 (Possible crash inside imap_mail_compose, with charsets).
  (Ilia)
- Fixed bug #32587 (Apache2: errors sent to error_log do not include
  timestamps). (Jani)
- Fixed bug #32560 (configure looks for incorrect db2 library). (Tony)
- Fixed bug #32553 (mmap loads only the 1st 2000000 bytes on Win32). (Ilia)
- Fixed bug #32533 (proc_get_status() returns the incorrect process status).
  (Ilia)
- Fixed bug #32530 (chunk_split() does not append endstr if chunklen is
  longer then the original string). (Ilia)
- Fixed bug #32491 (File upload error - unable to create a temporary file).
  (Uwe Schindler)
- Fixed bug #32455 (wrong setting property to unset value). (Dmitry)
- Fixed bug #32429 (method_exists() always return TRUE if __call method
  exists). (Dmitry)
- Fixed bug #32428 (The @ warning error suppression operator is broken).
  (Dmitry)
- Fixed bug #32427 (Interfaces are not allowed 'static' access modifier).
  (Dmitry)
- Fixed bug #32405 (mysqli::fetch() returns bad data - 64bit problem).
  (Andrey)
- Fixed bug #32296 (get_class_methods() output has changed between 5.0.2 and
  5.0.3). (Dmitry)
- Fixed bug #32282 (Segfault in mysqli_fetch_array on 64-bit). (Georg)
- Fixed bug #32245 (xml_parser_free() in a function assigned to the xml
  parser gives a segfault). (Rob)
- Fixed bug #32179 (xmlrpc_encode() segfaults with recursive references).
  (Tony)
- Fixed bug #32171 (Userspace stream wrapper crashes PHP). (Tony, Dmitry)
- Fixed bug #32160 (copying a file into itself leads to data loss). (Ilia)
- Fixed bug #32139 (SOAP client does not auto-handle base64 encoding). (Ilia)
- Fixed bug #32109 ($_POST is not populated in multi-threaded environment).
  (Moriyoshi)
- Fixed bug #32080 (segfault when assigning object to itself with
  zend.ze1_compatibility_mode=On). (Dmitry)
- Fixed bug #32021 (Crash caused by range('', 'z')). (Derick)
- Fixed bug #32013 (ext/mysqli bind_result causes fatal error: memory limit).
  (Andrey)
- Fixed bug #32010 (Memory leak in mssql_fetch_batch). (fmk)
- Fixed bug #32009 (crash when mssql_bind() is called more than once). (Frank)
- Fixed bug #31971 (ftp_login fails on some SSL servers).
  (frantisek at augusztin dot com)
- Fixed bug #31887 (ISAPI: Custom 5xx error does not return correct HTTP
  response message). (Jani)
- Fixed bug #31828 (Crash with zend.ze1_compatibility_mode=On). (Dmitry)
- Fixed bug #31668 (multi_query works exactly every other time - multi query
  d/e flag global and not per connection). (Andrey)
- Fixed bug #31636 (another crash when echoing a COM object). (Wez)
- Fixed bug #31583 (php_std_date() uses short day names in non-y2k_compliance
  mode). (mike at php dot net)
- Fixed bug #31525 (object reference being dropped. $this getting lost).
 (Stas, Dmitry)
- Fixed bug #31502 (Wrong deserialization from session when using WDDX
  serializer). (Dmitry)
- Fixed bug #31478 (segfault with empty() / isset()). (Moriyoshi)
- Fixed bug #31465 (False warning in unpack() when working with *). (Ilia)
- Fixed bug #31363 (broken non-blocking flock()). (ian at snork dot net)
- Fixed bug #31358 (Older GCC versions do not provide portable va_copy()).
  (Jani)
- Fixed bug #31341 (escape on curly inconsistent). (Dmitry)
- Fixed bug #31256 (PHP_EVAL_LIBLINE configure macro does not handle
  -pthread). (Jani)
- Fixed bug #31213 (Side effects caused by fix of bug #29493). (Dmitry)
- Fixed bug #31177 (memory leaks and corruption because of incorrect
  refcounting). (Dmitry)
- Fixed bug #31158 (array_splice on $GLOBALS crashes). (Dmitry)
- Fixed bug #31054 (safe_mode & open_basedir checks only check first
  include_path value). (Ilia)
- Fixed bug #31033 (php:function(string, nodeset) with xsl:key crashes PHP).
  (Rob)
- Fixed bug #30961 (Wrong line number in ReflectionClass getStartLine()).
  (Dmitry)
- Fixed bug #30889 (Conflict between __get/__set and ++ operator). (Dmitry)
- Fixed bug #30833 (array_count_values() modifying input array). (Tony)
- Fixed bug #30828 (debug_backtrace() reports incorrect class in overridden
  methods). (Dmitry)
- Fixed bug #30820 (static member conflict with $this->member silently
  ignored). (Dmitry)
- Fixed bug #30819 (Better support for LDAP SASL bind). (Jani)
- Fixed bug #30791 (magic methods (__sleep/__wakeup/__toString) call
  __call if object is overloaded). (Dmitry)
- Fixed bug #30707 (Segmentation fault on exception in method).
  (Stas, Dmitry)
- Fixed bug #30702 (cannot initialize class variable from class constant).
  (Dmitry)
- Fixed bug #30578 (Output buffers flushed before calling __destruct()
  functions). (Jani)
- Fixed bug #30519 (Interface not existing says Class not found). (Dmitry)
- Fixed bug #30407 (Strange behavior of default arguments). (Dmitry)
- Fixed bug #30394 (Assignment operators yield wrong result with __get/__set).
  (Dmitry)
- Fixed bug #30332 (zend.ze1_compatibility_mode isn't fully compatible with
  array_push()). (Dmitry)
- Fixed bug #30162 (Catching exception in constructor causes lose of
  $this). (Dmitry)
- Fixed bug #30140 (Problem with array in static properties). (Dmitry)
- Fixed bug #30126 (Enhancement for error message for abstract classes).
  (Marcus)
- Fixed bug #30096 (gmmktime does not return the current time). (Derick)
- Fixed bug #30080 (Passing array or non array of objects). (Dmitry)
- Fixed bug #30052 (Crash on shutdown after odbc_pconnect()). (Edin)
- Fixed bug #29983 (PHP does not explicitly set mime type & charset). (Ilia)
- Fixed bug #29975 (memory leaks when set_error_handler() is used inside error
  handler). (Tony)
- Fixed bug #29971 (variables_order behavior). (Dmitry)
- Fixed bug #29944 (Function defined in switch, crashes). (Dmitry)
- Fixed bug #29896 (Backtrace argument list out of sync). (Dmitry)
- Fixed bug #29728 (Reflection API Feature: Default parameter value). (Marcus)
- Fixed bug #29689 (default value of protected member overrides default value
  of private and other private variable problems in inherited classes). (Stas)
- Fixed bug #29683 (headers_list() returns empty array). (Tony)
- Fixed bug #29583 (crash when echoing a COM object). (M.Sisolak, Wez)
- Fixed bug #29522 (accessing properties without connection). (Georg)
- Fixed bug #29361 (var_export() producing invalid code). (Derick)
- Fixed bug #29338 (unencoded spaces get ignored after certain tags). (Ilia)
- Fixed bug #29335 (fetch functions now use MYSQLI_BOTH as default). (Georg)
- Fixed bug #29334 (win32 mail() provides incorrect Date: header). (Jani)
- Fixed bug #29311 (calling parent constructor in mysqli). (Georg)
- Fixed bug #29268 (__autoload() not called with Reflection->getClass()).
  (Dmitry)
- Fixed bug #29256 (SOAP HTTP Error when envelop size is more than 24345
  bytes). (Dmitry, Wez)
- Fixed bug #29253 (array_diff with $GLOBALS argument fails). (Dmitry)
- Fixed bug #29236 (memory error when wsdl-cache is enabled). (Dmitry)
- Fixed bug #29210 (Function: is_callable - no support for private and
  protected classes). (Dmitry)
- Fixed bug #29109 (SoapFault exception: [WSDL] Out of memory). (Dmitry)
- Fixed bug #29104 (Function declaration in method doesn't work). (Dmitry)
- Fixed bug #29061 (soap extension segfaults). (Dmitry)
- Fixed bug #29015 (Incorrect behavior of member vars(non string ones)-numeric
  mem vars and others). (Dmitry)
- Fixed bug #28985 (__getTypes() returning nothing on complex WSDL). (Dmitry)
- Fixed bug #28969 (Wrong data encoding of special characters). (Dmitry)
- Fixed bug #28839 (SIGSEGV in interactive mode (php -a)).
  (kameshj at fastmail dot fm)
- Fixed bug #28605 (Need to use -[m]ieee option for Alpha CPUs). (Jani)
- Fixed bug #28568 (SAPI::known_post_content_types is not thread safe).
  (Moriyoshi)
- Fixed bug #28377 (debug_backtrace is intermittently passing args). (Dmitry)
- Fixed bug #28355 (glob wont error if dir is not readable). (Hartmut)
- Fixed bug #28072 (static array with some constant keys will be incorrectly
  ordered). (Dmitry)
- Fixed bug #27908 (xml default_handlers not being called). (Rob)
- Fixed bug #27598 (list() array key assignment causes HUGE memory leak).
  (Dmitry)
- Fixed bug #27268 (Bad references accentuated by clone). (Dmitry)
- Fixed bug #26456 (Wrong results from Reflection-API getDocComment() when
  called via STDIN). (Dmitry)
- Fixed bug #25922 (In error handler, modifying 5th arg (errcontext) may
  result in seg fault). (Dmitry)
- Fixed bug #25359 (array_multisort() doesn't work in a function if array is
  global or reference). (Dmitry)
- Fixed bug #22836 (returning reference to uninitialized variable). (Dmitry)
- Fixed bug #21306 (ext/sesssion: catch bailouts of write handler during
  RSHUTDOWN). (Jani, Xuefer at 21cn dot com)
- Fixed bug #15854 (boolean ini options may be incorrectly displayed as Off
  when they are On). (Tony)
- Fixed bugs #14561, #20382, #26090, #26320, #28024, #30532, #32086, #32270,
  #32555, #32588, #33056 (strtotime() related bugs). (Derick)

31 Mar 2005, PHP 5.0.4
- Added SNMPv2 support. (harrie)
- Added Oracle Instant Client support. (cjbj at hotmail dot com, Tony)
- Added length and charsetnr for field array and object in mysqli. (Georg)
- Added checks for negative values to gmp_sqrt(), gmp_powm(), gmp_sqrtrem()
  and gmp_fact() to prevent SIGFPE. (Tony)
- Changed foreach() to throw an exception if IteratorAggregate::getIterator()
  does not return an Iterator. (Marcus)
- Changed phpize not to require libtool. (Jani)
- Updated bundled oniguruma library (used for multibyte regular expression)
  to 3.7.0. (Moriyoshi)
- Updated bundled libmbfl library (used for multibyte functions). (Moriyoshi)
  Fixed bugs:
  . Bug #32311 (mb_encode_mimeheader() does not properly escape characters)
  . Bug #32063 (mb_convert_encoding ignores named entity 'alpha')
  . Bug #31911 (mb_decode_mimeheader() is case-sensitive to hex escapes)
  . bug #30573 (compiler warnings in libmbfl due to invalid type cast)
  . Bug #30549 (incorrect character translations for some ISO8859 charsets).
- Fixed bug preventing from building oci8 as shared.
  (stanislav dot voroniy at portavita dot nl, Tony)
- Fixed a bug in mysql_affected_rows and mysql_stmt_affected_rows when the
  api function returns -1 (Georg)
- Fixed several leaks in ext/browscap and sapi/embed. (Andrei)
- Fixed several leaks in ext/filepro. (Tony)
- Fixed build system to always use bundled libtool files. (Jani)
- Fixed a bug in mysqli_stmt_execute() (type conversion with NULL values).
  (Georg)
- Fixed segfault in mysqli_fetch_field_direct() when invalid field offset
  is passed. (Tony)
- Fixed posix_getsid() & posix_getpgid() to return sid & pgid instead
  of true. (Tony)
- Fixed bug #32394 (offsetUnset() segfaults in a foreach). (Marcus)
- Fixed bug #32373 (segfault in bzopen() if supplied path to non-existent
  file). (Tony)
- Fixed bug #32326 (Check values of Connection/Transfer-Encoding
  case-incentively in SOAP extension). (Ilia)
- Fixed bug #32290 (call_user_func_array() calls wrong class method within
  child class). (Marcus)
- Fixed bug #32238 (spl_array.c: void function cannot return value). (Johannes)
- Fixed bug #32210 (proc_get_status() sets "running" always to true). (Ilia)
- Fixed bug #32200 (Prevent using both --with-apxs2 and --with-apxs2filter).
  (Jani)
- Fixed bug #32134 (Overloading offsetGet/offsetSet). (Marcus)
- Fixed bug #32130 (ArrayIterator::seek() does not throw an Exception on
  invalid index). (Marcus)
- Fixed bug #32115 (dateTime SOAP encoding of timezone incorrect). (Dmitry)
- Fixed bug #32081 (in mysqli default socket value is not being used). (Ilia)
- Fixed bug #32021 (Crash caused by range('', 'z')). (Derick)
- Fixed bug #32011 (Fragments which replaced Nodes are not globaly useable).
  (Rob)
- Fixed bug #32001 (xml_parse_into_struct() function exceeds maximum
  execution time). (Rob, Moriyoshi)
- Fixed bug #31980 (Unicode exif data not available on Windows). (Edin)
- Fixed bug #31960 (msql_fetch_row() and msql_fetch_array() dropping columns
  with NULL values). (Daniel Convissor)
- Fixed bug #31878 (Segmentation fault using clone keyword on nodes). (Rob)
- Fixed bug #31858 (--disable-cli does not force --without-pear). (Jani)
- Fixed bug #31842 (*date('r') does not return RFC2822 conforming date string).
  (Jani)
- Fixed bug #31832 (SOAP encoding problem with complex types in WSDL mode with
  multiple parts). (Dmitry)
- Fixed bug #31797 (exif_read_data() uses too low nesting limit). (Ilia)
- Fixed bug #31796 (readline completion handler does not handle empty return
  values). (Ilia)
- Fixed bug #31792 (getrusage() does not provide ru_nswap value). (Ilia)
- Fixed bug #31755 (Cannot create SOAP header in no namespace). (Dmitry)
- Fixed bug #31754 (dbase_open() fails for mode = 1). (Mehdi, Derick)
- Fixed bug #31751 (pg_parameter_status() missing on Windows). (Edin)
- Fixed bug #31747 (SOAP Digest Authentication doesn't work with
  "HTTP/1.1 100 Continue" response). (Dmitry)
- Fixed bug #31732 (mb_get_info() causes segfault when no parameters
  specified). (Tony)
- Fixed bug #31710 (Wrong return values for mysqli_autocommit/commit/rollback).
  (Georg)
- Fixed bug #31705 (parse_url() does not recognize http://foo.com#bar). (Ilia)
- Fixed bug #31695 (Cannot redefine endpoint when using WSDL). (Dmitry)
- Fixed bug #31684 (dio_tcsetattr(): misconfigured termios settings).
  (elod at itfais dot com)
- Fixed bug #31683 (changes to $name in __get($name) override future
  parameters) (Dmitry)
- Fixed bug #31699 (unserialize() float problem on non-English locales). (Ilia)
- Fixed bug #31562 (__autoload() problem with static variables). (Marcus)
- Fixed bug #31651 (ReflectionClass::getDefaultProperties segfaults with arrays).
  (Marcus)
- Fixed bug #31623 (OCILogin does not support password grace period).
  (daniel dot beet at accuratesoftware dot com, Tony)
- Fixed bug #31527 (crash in msg_send() when non-string is stored without
  being serialized). (Ilia)
- Fixed bug #31515 (Improve performance of scandir() by factor of 10 or so). (Ilia)
- Fixed bug #31514 (open_basedir uses path_translated rather then cwd for .
  translation). (Ilia)
- Fixed bug #31480 (Possible infinite loop in imap_mail_compose()). (Ilia)
- Fixed bug #31479 (Fixed crash in chunk_split(), when chunklen > strlen). (Ilia)
- Fixed bug #31454 (session_set_save_handler crashes PHP when supplied
  non-existent object ref). (Tony)
- Fixed bug #31444 (Memory leak in zend_language_scanner.c).
  (hexer at studentcenter dot org)
- Fixed bug #31442 (unserialize broken on 64-bit systems). (Marcus)
- Fixed bug #31440 ($GLOBALS can be overwritten via GPC when register_globals
  is enabled). (Ilia)
- Fixed bug #31422 (No Error-Logging on SoapServer-Side). (Dmitry)
- Fixed bug #31413 (curl POSTFIELDS crashes on 64-bit platforms). (Joe)
- Fixed bug #31396 (compile fails with gd 2.0.33 without freetype). (Jani)
- Fixed bug #31371 (highlight_file() trims new line after heredoc). (Ilia)
- Fixed bug #31361 (simplexml/domxml segfault when adding node twice). (Rob)
- Fixed bug #31348 (CachingIterator::rewind() leaks). (Marcus)
- Fixed bug #31346 (ArrayIterator::next segfaults). (Marcus)
- Fixed bug #31190 (Unexpected warning then exception is thrown from
  call_user_func_array()). (phpbugs at domain51 dot net, Dmitry)
- Fixed bug #31142 (imap_mail_compose() fails to generate correct output). (Ilia)
- Fixed bug #31139 (XML Parser Functions seem to drop &amp; when parsing). (Rob)
- Fixed bug #31398 (When magic_guotes_gpc are enabled filenames with ' get cutoff).
  (Ilia)
- Fixed bug #31288 (Possible crash in mysql_fetch_field(), if mysql_list_fields()
  was not called previously). (Ilia)
- Fixed bug #31107, #31110, #31111, #31249 (Compile failure of zend_strtod.c).
  (Jani)
- Fixed bug #31110 (PHP 4.3.10 does not compile on Tru64 UNIX 5.1B). (Derick)
- Fixed bug #31107 (Compile failure on Solaris 9 (Intel) and gcc 3.4.3). (Derick)
- Fixed bug #31103 (Better error message when c-client cannot be found). (Ilia)
- Fixed bug #31101 (missing kerberos header file path with --with-openssl). (Jani)
- Fixed bug #31098 (isset() / empty() incorrectly return true in dereference of
  a string type). (Moriyoshi)
- Fixed bug #31087 (broken php_url_encode_hash macro). (Ilia)
- Fixed bug #31072 (var_export() does not output an array element with an empty
  string key). (Derick)
- Fixed bug #31060 (imageftbbox() does not use linespacing parameter). (Jani)
- Fixed bug #31056 (php_std_date() returns invalid formatted date if
  y2k_compliance is On). (Ilia)
- Fixed bug #31055 (apache2filter: per request leak proportional to the full
  path of the request URI). (kameshj at fastmail dot fm)
- Fixed bug #30901 (can't send cookies with soap envelop). (Dmitry)
- Fixed bug #30871 (Misleading warning message for array_combine()). (Andrey)
- Fixed bug #30868 (evaluated pointer comparison in mbregex causes compile
  failure). (Moriyoshi)
- Fixed bug #30862 (Static array with boolean indexes). (Marcus)
- Fixed bug #30726 (-.1 like numbers are not being handled correctly). (Ilia)
- Fixed bug #30725 (PHP segfaults when an exception is thrown in getIterator()
  within foreach). (Marcus)
- Fixed bug #30609 (cURL functions bypass open_basedir). (Jani)
- Fixed bug #30446 (apache2handler: virtual() includes files out of sequence)
- Fixed bug #30430 (odbc_next_result() doesn't bind values and that results
  in segfault). (pdan-php at esync dot org, Tony)
- Fixed bug #30266 (Invalid opcode 137/1/8). (Marcus)
- Fixed bug #30120 imagettftext() and imagettfbbox() accept too many
  parameters). (Jani)
- Fixed bug #30106 (SOAP cannot not parse 'ref' element. Causes Uncaught
  SoapFault exception). (Dmitry)
- Fixed bug #29989 (type re_registers redefined in oniguruma.h). (Moriyoshi)
- Fixed bug #28803 (enabled debug causes bailout errors with CLI on AIX
  because of fflush() called on already closed filedescriptor). (Tony)
- Fixed bug #29767 (Weird behaviour of __set($name, $value)). (Dmitry)
- Fixed bug #29733 (printf() handles repeated placeholders wrong).
  (bugs dot php dot net at bluetwanger dot de, Ilia)
- Fixed bug #29424 (width and height inverted for JPEG2000 files). (Ilia)
- Fixed bug #29329 (configure for mysqli with shared doesn't work). (Georg)
- Fixed bug #29136 (make test - libtool failure on MacOSX). (Jani)
- Fixed bug #28976 (mail(): use "From:" from headers if sendmail_from is empty).
  (Jani)
- Fixed bug #28930 (PHP sources pick wrong header files generated by bison).
  (eggert at gnu dot org, Jani)
- Fixed bug #28840 (__destruct of a class that extends mysqli not called).
  (Marcus)
- Fixed bug #28804 (ini-file section parsing pattern is buggy).
  (wendland at scan-plus dot de)
- Fixed bug #28451 (corrupt EXIF headers have unlimited recursive IFD directory
  entries). (Andrei)
- Fixed bug #28444 (Cannot access undefined property for object with overloaded
  property access). (Dmitry)
- Fixed bug #28442 (Changing a static variables in a class changes it across
  sub/super classes.) (Marcus)
- Fixed bug #28324 (HTTP_SESSION_VARS appear when register_long_arrays is
  Off). (Tony)
- Fixed bug #28074 (FastCGI: stderr should be written in a FCGI stderr stream).
  (chris at ex-parrot dot com)
- Fixed bug #28067 (partially incorrect utf8 to htmlentities mapping). (Derick,
  Benjamin Greiner)
- Fixed bug #28041 (SOAP HTTP Digest Access Authentication). (Dmitry)
- Fixed bug #27633 (Double \r problem on ftp_get in ASCII mode on Win32). (Ilia)
- Fixed bug #18613 (Multiple OUs in x509 certificate not handled properly).
  (Jani)

15 Dec 2004, PHP 5.0.3
- Added the %F modifier to *printf to render a non-locale-aware representation
  of a float with the . as decimal seperator. (Derick)
- Fixed error handling in mysqli_multi_query. (Georg)
- Extended the functionality of is_subclass_of() to accept either a class name
  or an object as first parameter. (Andrey)
- Fixed potential problems with unserializing invalid serialize data. (Marcus)
- Fixed bug #32076 (ReflectionMethod::isDestructor() always return true).
  (Derick, Tony)
- Fixed bug #31034 (Problem with non-existing iconv header file). (Derick)
- Fixed bug #30995 (snmp extension does not build with net-snmp 5.2). (Ilia)
- Fixed bug #30994 (SOAP server unable to handle request with references).
  (Dmitry)
- Fixed bug #30990 (allow popen() on *NIX to accept 'b' flag). (Ilia)
- Fixed bug #30967 (properties in extended mysqli classes don't work). (Georg)
- Fixed bug #30928 (When Using WSDL, SoapServer doesn't handle private or
  protected properties). (Dmitry)
- Fixed bug #30922 (reflective functions crash PHP when interfaces extend
  themselves). (Tony, Dmitry)
- Fixed bug #30904 (segfault when recording soapclient into session). (Tony,
  Dmitry)
- Fixed bug #30890 (MySQLi testsuite)
- Fixed bug #30856 (ReflectionClass::getStaticProperties segfaults). (Marcus)
- Fixed bug #30832 ("!" stripped off comments in xml parser). (Rob)
- Fixed bug #30799 (SoapServer doesn't handle private or protected properties).
  (Dmitry)
- Fixed bug #30783 (Apache crash when using ReflectionFunction::
  getStaticVariables()). (Marcus)
- Fixed bug #30750 (Meaningful error message when upload directory is not
  accessible). (Ilia)
- Fixed bug #30685 (Malformed SOAPClient http header reequest). (Dmitry)
- Fixed bug #30672 (Problem handling exif data in jpeg images at unusual
  places). (Marcus)
- Fixed bug #30658 (Ensure that temporary files created by GD are removed).
  (Ilia)
- Fixed bug #30645 (def. multi result set support for mysql_connect). (Georg)
- Fixed bug #30637 (compile with pear error). (Antony)
- Fixed bug #30587 (array_multisort doesn't separate zvals before
  changing them). (Tony)
- Fixed bug #30572 (crash when comparing SimpleXML attribute to a boolean).
  (Andi)
- Fixed bug #30566 (attribute namespace URIs are inconsistent when parsing).
  (Rob)
- Fixed bug #30490 (PEAR installation fails). (Antony)
- Fixed bug #30475 (curl_getinfo() may crash in some situations). (Ilia)
- Fixed bug #30442 (segfault when parsing ?getvariable[][ ). (Tony)
- Fixed bug #30388 (rename across filesystems loses ownership and
  permission info). (Tony)
- Fixed bug #30387 (stream_socket_client async connect was broken).
  (vnegrier at esds dot com, Wez).
- Fixed bug #30381 (Strange results with get_class_vars()). (Marcus)
- Fixed bug #30375 (cal_info() does not work without a parameter). (Ilia)
- Fixed bug #30362 (stream_get_line() not handling end string correctly).
  (Ilia)
- Fixed bug #30359 (SOAP client requests have no port in "Host" field).
  (Dmitry)
- Fixed bug #30356 (str_ireplace() does not work on all strings). (Ilia)
- Fixed bug #30344 (Reflection::getModifierNames() returns too long strings).
  (Marcus)
- Fixed bug #30329 (Error Fetching http body, No Content-Length, connection
  closed or chunked data). (Dmitry)
- Fixed bug #30282 (segfault when using unknown/unsupported
  session.save_handler and/or session.serialize_handler). (Tony)
- Fixed bug #30281 (Prevent non-wbmp images from being detected as such).
  (Ilia)
- Fixed bug #30276 (Possible crash in ctype_digit on large numbers). (Ilia)
- Fixed bug #30230 (exception handler not working with objects). (Marcus)
- Fixed bug #30224 (Sybase date strings are sometimes not null terminated).
  (Ilia)
- Fixed bug #30175 (SOAP results aren't parsed correctly). (Dmitry)
- Fixed bug #30147 (OO sqlite_fetch_object did not reset error handler). (Wez)
- Fixed bug #30133 (get_current_user() crashes on Windows). (Edin)
- Fixed bug #30061 (xml_set_start_namespace_decl_handler not called). (Rob)
- Fixed bug #30057 (did not detect IPV6 on FreeBSD 4.1). (Wez)
- Fixed bug #30042 (strtotime does not use second param). (Derick)
- Fixed bug #30027 (Possible crash inside ftp_get()).
  (cfield at affinitysolutions dot com)
- Fixed bug #29954 (array_reduce segfaults when initial value is array). (Tony)
- Fixed bug #29883 (isset gives invalid values on strings). (Tony, Dmitry)
- Fixed bug #29801 (Set limit on the size of mmapable data). (Ilia)
- Fixed bug #29557 (strtotime error). (Derick)
- Fixed bug #29418 (double free when openssl_csr_new fails).
  (Kamesh Jayachandran).
- Fixed bug #29385 (Soapserver always uses std class). (David, Dmitry)
- Fixed bug #29211 (SoapClient doesn't request wsdl through proxy). (Rob)
- Fixed bug #28817 (Var problem when extending domDocument). (Georg)
- Fixed bug #28599 (strtotime fails with zero base time). (Derick)
- Fixed bug #28598 (Lost support for MS Symbol fonts). (Pierre)
- Fixed bug #28220 (mb_strwidth() returns wrong width values for some hangul
  characters). (Moriyoshi)
- Fixed bug #28228 (NULL decimal separator is not being handled correctly).
  (Ilia)
- Fixed bug #28209 (strtotime("now")). (Derick)
- Fixed bug #27798 (private / protected variables not exposed by
  get_object_vars() inside class). (Marcus)
- Fixed bug #27728 (Can't return within a zend_try {} block or the previous
  bailout state isn't restored. (Andi)
- Fixed bug #27183 (Userland stream wrapper segfaults on stream_write).
  (Christian)

23 Sep 2004, PHP 5.0.2
- Added new boolean (fourth) parameter to array_slice() that turns on the
  preservation of keys in the returned array. (Derick)
- Added the sorting flag SORT_LOCALE_STRING to the sort() functions which makes
  them sort based on the current locale. (Derick)
- Added interface_exists() and make class_exists() only return true for real
  classes. (Andrey)
- Added PHP_EOL constant that contains the OS way of representing newlines.
  (Paul Hudson, Derick)
- Implemented periodic PCRE compiled regexp cache cleanup, to avoid memory
  exhaustion. (Andrei)
- Renamed SoapClient->__call() to SoapClinet->__soapCall(). (Dmitry)
- Fixed bug with raw_post_data not getting set (Brian)
- Fixed a file-descriptor leak with phpinfo() and other 'special' URLs (Zeev)
- Fixed bug #30209 (ReflectionClass::getMethod() lowercases attribute).
  (Marcus)
- Fixed bug #30182 (SOAP module processing WSDL file dumps core). (Dmitry)
- Fixed bug #30045 (Cannot pass big integers (> 2147483647) in SOAP requests).
  (Dmitry)
- Fixed bug #29985 (unserialize()/ __PHP_Incomplete_class does not report
  correctly class name). (Marcus, Tony)
- Fixed bug #29945 (simplexml_load_file URL limitation 255 char). (Rob)
- Fixed bug #29873 (No defines around pcntl_*priority definitions). (Derick)
- Fixed bug #29844 (SOAP doesn't return the result of a valid SOAP request).
  (Dmitry)
- Fixed bug #29842 (soapclient return null value). (Dmitry)
- Fixed bug #29839 (incorrect convert (xml:lang to lang)). (Dmitry)
- Fixed bug #29830 (SoapServer::setClass() should not export non-public
  methods). (Dmitry)
- Fixed bug #29828 (Interfaces no longer work). (Marcus)
- Fixed bug #29821 (Fixed possible crashes in convert_uudecode() on invalid
  data). (Ilia)
- Fixed bug #29808 (array_count_values() breaks with numeric strings). (Ilia)
- Fixed bug #29805 (HTTP Authentication Issues). (Uwe Schindler)
- Fixed bug #29795 (SegFault with Soap and Amazon's Web Services). (Dmitry)
- Fixed bug #29737 (ip2long should return -1 if IP is 255.255.255.255 and FALSE
  on error). (Tony)
- Fixed bug #29711 (Changed ext/xml to default to UTF-8 output). (Rob)
- Fixed bug #29678 (opendir() with ftp:// wrapper segfaults if path does not
  have trailing slash). (Ilia)
- Fixed bug #29657 (xml_* functions throw non descriptive error).
  (Christian, Rob)
- Fixed bug #29656 (segfault on result and statement properties). (Georg)
- Fixed bug #29566 (foreach/string handling strangeness (crash)). (Dmitry)
- Fixed bug #29447 (Reflection API issues). (Marcus)
- Fixed bug #29296 (Added sslv2 and sslv3 transports). (Wez)
- Fixed bug #29283 (Invalid statement handle in mysqli on execute). (Georg)
- Fixed bug #29913 (parse_url() is now binary safe). (Ilia)
- Fixed bug #27994 (segfault with Soapserver when WSDL-Cache is enabled).
  (Dmitry)
- Fixed bug #27791 (Apache 2.0 SAPI build against Apache 2 HEAD). (Joe Orton,
  Derick)
- Fixed bug #26737 (private/protected properties not serialized when user
  declared method __sleep() exists). E_NOTICE thrown when __sleep() returns
  name of non-existing member. (Andrey, Curt)

12 Aug 2004, PHP 5.0.1
- Changed destructor mechanism so that destructors are called prior to request
  shutdown. (Marcus)
- Rewritten UNIX and Windows install help files. (Documentation Team)
- Updated several libraries bundled with the windows release which now
  includes libxml2-2.6.11, libxslt-1.1.7 and iconv-1.9.1. (Rob, Edin)
- Improved and moved ActiveScript SAPI to PECL.  (Wez)
- Fixed bug #29606 (php_strip_whitespace() prints to stdout rather then
  returning the value). (Ilia)
- Fixed bug #29577 (MYSQLI_CLIENT_FOUND_ROWS undefined) (Georg)
- Fixed bug #29573 (Segmentation fault, when exception thrown within
  PHP function called from XSLT). (Christian)
- Fixed bug #29522 (accessing properties without connection) (Georg)
- Fixed bug #29505 (get_class_vars() severely broken when used with arrays).
  (Marcus)
- Fixed bug #29490 (.Net object instantiation failed). (Michael Sisolak).
- Fixed bug #29474 (win32: usleep() doesn't work). (Wez)
- Fixed bug #29449 (win32: feof() hangs on empty tcp stream). (Wez)
- Fixed bug #29437 (Possible crash inside array_walk_recursive()). (Ilia)
- Fixed bug #29431 (crash when parsing invalid address; invalid address
  returned by stream_socket_recvfrom(), stream_socket_getname()). (Wez)
- Fixed bug #29409 (Segfault in PHP functions called from XSLT). (Rob)
- Fixed unloading of dynamically loaded extensions.
  (Marcus, kameshj at fastmail dot fm)
- Fixed bug #29395 (sqlite_escape_string() returns bogus data on empty
  strings). (Ilia, Tony)
- Fixed bug #29392 (com_dotnet crashes when echo'ing an object). (Wez)
- Fixed bug #29368 (The destructor is called when an exception is thrown from
  the constructor). (Marcus)
- Fixed bug #29354 (Exception constructor marked as both public and protected).
  (Marcus)
- Fixed bug #29342 (strtotime() does not handle empty date string properly).
  (Ilia)
- Fixed bug #29340 (win32 build produces invalid php_ifx.dll). (Edin)
- Fixed bug #29335 (fetch functions now use MYSQLI_BOTH as default) (Georg)
- Fixed bug #29291 (get_class_vars() return names with NULLs). (Marcus)
- Fixed bug #29264 (gettext extension not working). (Edin)
- Fixed bug #29258 (variant_date_from_timestamp() does not honour
  timezone).  (Wez)
- Fixed bug #29256 (error when sending large packets on a socket). (Dmitry)
- Fixed bug #29236 (memory error when wsdl-cache is enabled). (Dmitry)
- Fixed bug #29147 (Compile Error in mnoGoSearch functions). (Sergey, Antony)
- Fixed bug #29132 ($_SERVER["PHP_AUTH_USER"] isn't defined). (Stefan)
- Fixed bug #29119 (html_entity_decode() misbehaves with UTF-8). (Moriyoshi)
- Fixed bug #29109 (SoapFault exception: [WSDL] Out of memory). (Dmitry)
- Fixed bug #29061 (soap extension segfaults). (Dmitry)
- Fixed bug #28985 (__getTypes() returning nothing on complex WSDL). (Dmitry)
- Fixed bug #28969 (Wrong data encoding of special characters). (Dmitry)
- Fixed bug #28895 (ReflectionClass::isAbstract always returns false). (Marcus)
- Fixed bug #28829 (Thread-unsafety in bcmath elementary values). (Sara)
- Fixed bug #28464 (catch() does not catch exceptions by interfaces). (Marcus)
- Fixed bug #27669 (PHP 5 didn't support all possibilities for calling static
  methods dynamically). (Dmitry)
- Fixed ReflectionClass::getMethod() and ReflectionClass::getProperty() to
  raise an ReflectionException instead of returning NULL on failure.
  (Sebastian)
- Fixed convert.* filters to consume remaining buckets_in on flush. (Sara)
- Fixed bug in mysqli->client_version. (Georg)

13 Jul 2004, PHP 5.0.0
- Updated PCRE to provide better error handling in certain cases. (Andrei)
- Changed doc comments to require a single white space after '/**'. (Marcus)
- Fixed bug #29019 (Database not closing). (Marcus)
- Fixed bug #29008 (array_combine() does not handle non-numeric/string keys).
  (Ilia)
- Fixed bug #28999 (fixed behaviour of exec() to work as it did in 4.X). (Ilia)
- Fixed bug #28868 (Internal filter registry not thread safe). (Sara)
- Fixed bug #28851 (call_user_func_array has typo in error message). (Marcus)
- Fixed bug #28831 (ArrayObject::offsetGet() does the work of offsetUnset()).
  (Marcus)
- Fixed bug #28822 (ArrayObject::offsetExists() works inverted). (Marcus)
- Fixed bug #28789 (ReflectionProperty getValue() fails on public static
  members). (Marcus)
- Fixed bug #28771 (Segfault when using xslt and clone). (Rob)
- Fixed bug #28751 (SoapServer does not call _autoload()). (Dmitry)
- Fixed bug #28739 (array_*diff() and array_*intersect() not clearing the fci
  cache before work). (Andrey)
- Fixed bug #28721 (appendChild() and insertBefore() unset DOMText).(Rob)
- Fixed bug #28702 (SOAP does not parse WSDL service address correctly). (Dmitry)
- Fixed bug #28699 (Reflection api bugs). (Marcus)
- Fixed bug #28694 (ReflectionExtension::getFunctions() crashes PHP). (Marcus)
- Fixed bug #28512 (Allocate enough space to store MSSQL data). (Frank)
- Fixed strip_tags() to correctly handle '\0' characters. (Stefan)<|MERGE_RESOLUTION|>--- conflicted
+++ resolved
@@ -2,20 +2,15 @@
 |||||||||||||||||||||||||||||||||||||||||||||||||||||||||||||||||||||||||||||||
 ?? ??? 2014, PHP 5.5.10
 
-<<<<<<< HEAD
-?? ??? 2014, PHP 5.5.9
-=======
 - LDAP:
   . Implemented ldap_modify_batch (https://wiki.php.net/rfc/ldap_modify_batch).
   (Ondřej Hošek)
 
-?? ??? 2013, PHP 5.4.25
->>>>>>> 0742de58
+?? ??? 2014, PHP 5.5.9
 
 - Core:
   . Fixed bug #66509 (copy() arginfo has changed starting from 5.4). (willfitch)
 
-<<<<<<< HEAD
 - GD:
   . Fixed bug #66356 (Heap Overflow Vulnerability in imagecrop()).
     (Laruence, Remi)
@@ -27,10 +22,6 @@
     (Dmitry)
   . Fixed bug #66298 (ext/opcache/Optimizer/zend_optimizer.c has dos-style 
     ^M as lineend). (Laruence)
-=======
-- mysqlnd:
-  . Fixed bug #66283 (Segmentation fault after memory_limit). (Johannes)
->>>>>>> 0742de58
 
 - PDO_pgsql:
   . Fixed bug #62479 (PDO-psql cannot connect if password contains
