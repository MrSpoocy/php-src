PHP                                                                        NEWS
|||||||||||||||||||||||||||||||||||||||||||||||||||||||||||||||||||||||||||||||

?? ??? ????, PHP 7.4.1

- Core:
  . Fixed bug #78810 (RW fetches do not throw "uninitialized property"
    exception). (Nikita)

- GD:
  . Fixed bug #78849 (GD build broken with -D SIGNED_COMPARE_SLOW). (cmb)

- FPM:
  . Fixed bug #76601 (Partially working php-fpm ater incomplete reload).
    (Maksim Nikulin)

- OPcache:
  . Fixed $x = (bool)$x; with opcache (should emit undeclared variable notice).
    (Tyson Andre)

<<<<<<< HEAD
?? ??? ????, PHP 7.4.0RC6

- Core:
  . Fixed bug #78768 (redefinition of typedef zend_property_info). (Nikita)
  . Fixed bug #78788 (./configure generates invalid php_version.h). (max)

- FFI:
  . Fixed bug #78714 (funcs returning pointer can't use call convention spec).
    (Dmitry)
=======
- PCRE:
  . Fixed bug #78853 (preg_match() may return integer > 1). (cmb)
>>>>>>> e1da72bd

- Standard:
  . Fixed bug #77930 (stream_copy_to_stream should use mmap more often).
    (Nikita)
  . Fixed bug #78759 (array_search in $GLOBALS). (Nikita)

- OpenSSL:
  . Fixed bug #78775 (TLS issues from HTTP request affecting other encrypted
    connections). (Nikita)

- Reflection:
  . Fixed bug #78774 (ReflectionNamedType on Typed Properties Crash). (Nikita)

31 Oct 2019, PHP 7.4.0RC5

- Core:
  . Fixed bug #78226 (Unexpected __set behavior with typed properties). (Nikita)

- COM:
  . Fixed bug #78694 (Appending to a variant array causes segfault). (cmb)

- Date:
  . Fixed bug #70153 (\DateInterval incorrectly unserialized). (Maksim Iakunin)
  . Fixed bug #78751 (Serialising DatePeriod converts DateTimeImmutable). (cmb)

- FFI:
  . Fixed bug #78716 (Function name mangling is wrong for some parameter 
    types). (cmb)
  . Fixed bug #78762 (Failing FFI::cast() may leak memory). (cmb)
  . Fixed bug #78761 (Zend memory heap corruption with preload and casting).
    (cmb)
  . Implement FR #78270 (Support __vectorcall convention with FFI). (cmb)

- FPM:
  . Fixed bug #78599 (env_path_info underflow in fpm_main.c can lead to RCE).
    (CVE-2019-11043) (Jakub Zelenka)
  . Fixed bug #74083 (master PHP-fpm is stopped on multiple reloads).
    (Maksim Nikulin)

-Opcache:
  . Fixed bug #78512 (Cannot make preload work). (Dmitry)

- PDO_Firebird:
  . Implemented FR #65690 (PDO_Firebird should also support dialect 1).
    (Simonov Denis)

- Reflection:
  . Fixed bug #78697 (ReflectionClass::implementsInterface - inaccurate error 
    message with traits). (villfa)

- Testing:
  . Fixed bug #78684 (PCRE bug72463_2 test is sending emails on Linux). (cmb)

17 Oct 2019, PHP 7.4.0RC4

- Core:
  . Fixed bug #78614 (Does not compile with DTRACE anymore).
    (tz at FreeBSD dot org)
  . Fixed bug #78620 (Out of memory error). (cmb, Nikita)
  . Fixed bug #78632 (method_exists() in php74 works differently from php73 in
    checking priv. methods). (Nikita)
  . Fixed bug #78644 (SEGFAULT in ZEND_UNSET_OBJ_SPEC_VAR_CONST_HANDLER).
    (Nikita)
  . Fixed bug #78658 (Memory corruption using Closure::bindTo). (Nikita)
  . Fixed bug #78656 (Parse errors classified as highest log-level). (Erik
    Lundin)
  . Fixed bug #78662 (stream_write bad error detection). (Remi)

- COM:
  . Fixed bug #78650 (new COM Crash). (cmb)

- Iconv:
  . Fixed bug #78642 (Wrong libiconv version displayed). (gedas at martynas,
    cmb).

- Pcntl:
  . Fixed bug #77335 (PHP is preventing SIGALRM from specifying SA_RESTART).
    (Nikita)

- MySQLi:
  . Fixed bug #76809 (SSL settings aren't respected when persistent connections 
    are used). (fabiomsouto)

- OpCache:
  . Fixed bug #78654 (Incorrectly computed opcache checksum on files with 
    non-ascii characters). (mhagstrand)

- PDO_MySQL:
  . Fixed bug #78623 (Regression caused by "SP call yields additional empty
    result set"). (cmb)

- SimpleXML:
  . Fixed bug #75245 (Don't set content of elements with only whitespaces). 
    (eriklundin)

- Sockets:
  . Fixed bug #78665 (Multicasting may leak memory). (cmb)

- Standard:
  . Fixed bug #76859 (stream_get_line skips data if used with data-generating 
    filter). (kkopachev)

- Zip:
  . Fixed bug #78641 (addGlob can modify given remove_path value). (cmb)

03 Oct 2019, PHP 7.4.0RC3

- Core:
  . Fixed bug #78604 (token_get_all() does not properly tokenize FOO<?php with
    short_open_tag=0). (Nikita)

- FFI:
  . Fixed bug #78543 (is_callable() on FFI\CData throws Exception). (cmb)

- GMP:
  . Fixed bug #78574 (broken shared build). (Remi)

- MBString:
  . Fixed bug #78579 (mb_decode_numericentity: args number inconsistency).
    (cmb)
  . Fixed bug #78609 (mb_check_encoding() no longer supports stringable
    objects). (cmb)

- OpenSSL:
  . Changed the default config path (Windows only). (cmb)

- Session:
  . Fixed bug #78624 (session_gc return value for user defined session 
    handlers). (bshaffer)

- Standard:
  . Fixed bug #78549 (Stack overflow due to nested serialized input). (Nikita)

19 Sep 2019, PHP 7.4.0RC2

- Core:
  . Fixed incorrect usage of QM_ASSIGN instruction. It must not return IS_VAR.
    As a side effect, this allowed passing left hand list() "by reference",
    instead of compile-time error. (Dmitry)
  . Fixed bug #78531 (Crash when using undefined variable as object). (Dmitry)
  . Fixed bug #78535 (auto_detect_line_endings value not parsed as bool).
    (bugreportuser)

- FFI:
  . Added missing FFI::isNull(). (Philip Hofstetter)
  . Fixed bug #78488 (OOB in ZEND_FUNCTION(ffi_trampoline)). (Dmitry)

- Opcache:
  . Add opcache.preload_user INI directive. (Dmitry)
  . Fixed bug #78514 (Preloading segfaults with inherited typed property).
    (Nikita)
  . Fixed bug #78429 (opcache_compile_file(__FILE__); segfaults). (cmb)

- PCRE:
  . Fixed bug #78349 (Bundled pcre2 library missing LICENCE file). (Peter Kokot)

- PDO_Firebird:
  . Implemented FR #77863 (PDO firebird support type Boolean in input
    parameters). (Simonov Denis)

- PDO_MySQL:
  . Fixed bug #41997 (SP call yields additional empty result set). (cmb)

- sodium:
  . Fixed bug #78510 (Partially uninitialized buffer returned by
    sodium_crypto_generichash_init()). (Frank Denis, cmb)
  . Fixed bug #78516 (password_hash(): Memory cost is not in allowed range).
    (cmb, Nikita)

- Standard:
  . Fixed bug #78506 (Error in a php_user_filter::filter() is not reported).
    (Nikita)

05 Sep 2019, PHP 7.4.0RC1

- Core:
  . Fixed bug #77812 (Interactive mode does not support PHP 7.3-style heredoc).
    (cmb, Nikita)
  . Fixed bug #78438 (Corruption when __unserializing deeply nested structures).
    (cmb, Nikita)
  . Fixed bug #78441 (Parse error due to heredoc identifier followed by digit).
    (cmb)
  . Fixed bug #78454 (Consecutive numeric separators cause OOM error).
    (Theodore Brown)
  . Fixed bug #78335 (Static properties/variables containing cycles report as
    leak). (Nikita)
  . Fixed bug #78460 (PEAR installation failure). (Peter Kokot, L. Declercq)

- FPM:
  . Fixed bug #78334 (fpm log prefix message includes wrong stdout/stderr
    notation). (Tsuyoshi Sadakata)

- ODBC:
  . Fixed bug #78473 (odbc_close() closes arbitrary resources). (cmb)

- SPL:
  . Fixed bug #78436 (Missing addref in SplPriorityQueue EXTR_BOTH mode).
    (Nikita)
  . Fixed bug #78456 (Segfault when serializing SplDoublyLinkedList). (Nikita)

22 Aug 2019, PHP 7.4.0beta4

- Core:
  . Fixed bug #78220 (Can't access OneDrive folder). (cmb, ab)
  . Fixed bug #78396 (Second file_put_contents in Shutdown hangs script).
    (Nikita)
  . Fixed bug #78406 (Broken file includes with user-defined stream filters).
    (Nikita)
  . Fixed bug #72530 (Use After Free in GC with Certain Destructors). (Nikita)
  . Fixed bug #78386 (fstat mode has unexpected value on PHP 7.4). (cmb)

- Date:
  . Fixed bug #78383 (Casting a DateTime to array no longer returns its
    properties). (Nikita)

- MySQLnd:
  . Fixed connect_attr issues and added the _server_host connection attribute.
    (Qianqian Bu)

- OpenSSL:
  . Fixed bug #78391 (Assertion failure in openssl_random_pseudo_bytes).
    (Nikita)

- Reflection:
  . Fixed bug #78410 (Cannot "manually" unserialize class that is final and
    extends an internal one). (Nikita)

- SPL:
  . Fixed bug #78409 (Segfault when creating instance of ArrayIterator without
    constructor). (Nikita)

08 Aug 2019, PHP 7.4.0beta2

- Core:
  . Fixed bug #78340 (Include of stream wrapper not reading whole file).
    (Nikita)
  . Fixed bug #78344 (Segmentation fault on zend_check_protected). (Nikita)
  . Fixed bug #78356 (Array returned from ArrayAccess is incorrectly unpacked
    as argument). (Nikita)
  . Fixed bug #78379 (Cast to object confuses GC, causes crash). (Dmitry)

- Exif:
  . Fixed bug #78333 (Exif crash (bus error) due to wrong alignment and
    invalid cast). (Nikita)
  . Fixed bug #78256 (heap-buffer-overflow on exif_process_user_comment).
    (CVE-2019-11042) (Stas)
  . Fixed bug #78222 (heap-buffer-overflow on exif_scan_thumbnail).
    (CVE-2019-11041) (Stas)

- Iconv:
  . Fixed bug #78342 (Bus error in configure test for iconv //IGNORE). (Rainer
    Jung)

- MySQLnd:
  . Fixed bug #78179 (MariaDB server version incorrectly detected). (cmb)
  . Fixed bug #78213 (Empty row pocket). (cmb)

- Opcache:
  . Fixed bug #78341 (Failure to detect smart branch in DFA pass). (Nikita)
  . Fixed bug #78376 (Incorrect preloading of constant static properties).
    (Dmitry)

- PCRE:
  . Fixed bug #78338 (Array cross-border reading in PCRE). (cmb)

- PDO_Sqlite:
  . Fixed bug #78348 (Remove -lrt from pdo_sqlite.so). (Peter Kokot)

- Phar:
  . Fixed bug #77919 (Potential UAF in Phar RSHUTDOWN). (cmb)

- Standard:
  . Fixed bug #78326 (improper memory deallocation on stream_get_contents()
    with fixed length buffer). (Albert Casademont)
  . Fixed bug #78346 (strip_tags no longer handling nested php tags). (cmb)

25 Jul 2019, PHP 7.4.0beta1

- Core:
  . Fixed bug #78212 (Segfault in built-in webserver). (cmb)
  . Fixed bug #60677 (CGI doesn't properly validate shebang line contains #!).
    (Nikita)
  . Fixed bug #78066 (PHP eats the first byte of a program that comes from
    process substitution). (Nikita)
  . Fixed bug #52752 (Crash when lexing). (Nikita)
  . Implemented RFC: Deprecate curly brace syntax for accessing array elements
    and string offsets.
    https://wiki.php.net/rfc/deprecate_curly_braces_array_access (Andrey Gromov)
  . Implemented RFC: Deprecations for PHP 7.4.
    https://wiki.php.net/rfc/deprecations_php_7_4 (Kalle, Nikita)

- GD:
  . Fixed bug #78314 (missing freetype support/functions with external gd).
    (Remi)

- Libxml:
  . Fixed bug #78279 (libxml_disable_entity_loader settings is shared between
    requests (cgi-fcgi)). (Nikita)

- LiteSpeed:
  . Updated to LiteSpeed SAPI V7.5 (Fixed clean shutdown). (George Wang)

- Opcache:
  . Fixed bug #78271 (Invalid result of if-else). (Nikita)
  . Added new INI directive opcache.cache_id (Windows only). (cmb)

- PDO:
  . Implemented FR #71885 (Allow escaping question mark placeholders).
    https://wiki.php.net/rfc/pdo_escape_placeholders (Matteo)

- Recode:
  . Unbundled the recode extension. (cmb)

- Standard:
  . Fixed bug #78282 (atime and mtime mismatch). (cmb)
  . Fixed bug #73535 (php_sockop_write() returns 0 on error, can be used to
    trigger Denial of Service). (Nikita)

11 Jul 2019, PHP 7.4.0alpha3

- Core:
  . Fixed bug #78239 (Deprecation notice during string conversion converted to
    exception hangs). (Nikita)
  . Implemented FR #77230 (Support custom CFLAGS and LDFLAGS from environment).
    (cmb)

- Date:
  . Updated timelib to 2018.02. (Derick)

- Fileinfo:
  . Fixed bug #78183 (finfo_file shows wrong mime-type for .tga file).
   (Anatol)

- LiteSpeed:
  . Updated to LiteSpeed SAPI V7.4.3 (increased response header count limit from
    100 to 1000, added crash handler to cleanly shutdown PHP request, added
    CloudLinux mod_lsapi mode). (George Wang)
  . Fixed bug #76058 (After "POST data can't be buffered", using php://input
    makes huge tmp files). (George Wang)

- Openssl:
  . Fixed bug #78231 (Segmentation fault upon stream_socket_accept of exported
    socket-to-stream). (Nikita)

- Opcache:
  . Fixed #78202 (Opcache stats for cache hits are capped at 32bit NUM). (cmb)

- mysqlnd:
  . Fixed #60594 (mysqlnd exposes 160 lines of stats in phpinfo). (PeeHaa)

- PDO:
  . Implemented FR #78033 (PDO - support username & password specified in
    DSN). (sjon)

- PDO_Sqlite:
  . Fixed #78192 (SegFault when reuse statement after schema has changed).
    (Vincent Quatrevieux)

- Reflection:
  . Fixed bug #78263 (\ReflectionReference::fromArrayElement() returns null
    while item is a reference). (Nikita)

- Standard:
  . Implemented FR #78177 (Make proc_open accept command array). (Nikita)
  . Fixed #78208 (password_needs_rehash() with an unknown algo should always
    return true). (Sara)
  . Fixed #78241 (touch() does not handle dates after 2038 in PHP 64-bit). (cmb)
  . Implemented RFC where password_hash() has argon2i(d) implementations from
    ext/sodium when PHP is built without libargon:
    https://wiki.php.net/rfc/sodium.argon.hash (Sara)

27 Jun 2019, PHP 7.4.0alpha2

- Core:
  . Fixed bug #78151 (Segfault caused by indirect expressions in PHP 7.4a1).
    (Nikita)
  . Fixed bug #78154 (SEND_VAR_NO_REF does not always send reference). (Nikita)
  . Fixed bug #78182 (Segmentation fault during by-reference property
    assignment). (Nikita)

- Date:
  . Fixed #69044 (discrepency between time and microtime). (krakjoe)

- GD:
  . Added TGA read support. (cmb)

- MySQLi:
  . Fixed bug #67348 (Reading $dbc->stat modifies $dbc->affected_rows).
    (Derick)

- Opcache:
  . Fixed bug #78106 (Path resolution fails if opcache disabled during request).
    (Nikita)
  . Fixed bug #78175 (Preloading segfaults at preload time and at runtime).
    (Dmitry)

- SQLite3:
  . Implement FR ##70950 (Make SQLite3 Online Backup API available). (BohwaZ)

13 Jun 2019, PHP 7.4.0alpha1

- Core:
  . Fixed bug #77345 (Stack Overflow caused by circular reference in garbage
    collection). (Alexandru Patranescu, Nikita, Dmitry)
  . Fixed bug #77877 (call_user_func() passes $this to static methods).
    (Dmitry)
  . Implemented FR #76148 (Add array_key_exists() to the list of specially
    compiled functions). (Majkl578)
  . Fixed bug #76430 (__METHOD__ inconsistent outside of method).
    (Ryan McCullagh, Nikita)
  . Fixed bug #75921 (Inconsistent: No warning in some cases when stdObj is
    created on the fly). (David Walker)
  . Fixed bug #71030 (Self-assignment in list() may have inconsistent behavior).
    (Nikita)
  . Fixed bug #76451 (Aliases during inheritance type checks affected by
    opcache). (Nikita)

- CLI:
  . The built-in CLI server now reports the request method in log files.
    (Simon Welsh)

- COM:
  . Deprecated registering of case-insensitive constants from typelibs. (cmb)

- CURL:
  . Fixed bug #76480 (Use curl_multi_wait() so that timeouts are respected).
    (Pierrick)
  . Implemented FR #77711 (CURLFile should support UNICODE filenames). (cmb)
  . Deprecated CURLPIPE_HTTP1. (cmb)
  . Deprecated $version parameter of curl_version(). (cmb)

- Date:
  . Fixed bug #75232 (print_r of DateTime creating side-effect). (Nikita)

- FFI:
  . Added FFI extension. (Dmitry)

-Fileinfo:
  . Fixed bug #78075 (finfo_file treats JSON file as text/plain). (Anatol)

- Filter:
  . The filter extension no longer have the --with-pcre-dir on Unix builds,
    allowing the extension to be once more compiled as shared using
    ./configure. (Kalle)

- FPM:
  . Implemented FR #72510 (systemd service should be hardened). (Craig Andrews)

- GD:
  . Implemented the scatter filter (IMG_FILTER_SCATTER). (Kalle)
  . Fixed bug #73291 (imagecropauto() $threshold differs from external libgd).
    (cmb)
  . Fixed bug #76324 (cannot detect recent versions of freetype with
    pkg-config). (Eli Schwartz)
  . The bundled libgd behaves now like system libgd wrt. IMG_CROP_DEFAULT never
    falling back to IMG_CROP_SIDES.
  . The default $mode parameter of imagecropauto() has been changed to
    IMG_CROP_DEFAULT; passing -1 is now deprecated.
  . Added support for aspect ratio preserving scaling to a fixed height for
    imagescale(). (Andreas Treichel)

- Hash:
  . The hash extension is now an integral part of PHP and cannot be disabled
    as per RFC: https://wiki.php.net/rfc/permanent_hash_ext. (Kalle)
  . Implemented FR #71890 (crc32c checksum algorithm). (Andrew Brampton)

- InterBase:
  . Unbundled the InterBase extension and moved it to PECL. (Kalle)

- Intl:
  . Raised requirements to ICU ≥ 50.1. (cmb)
  . Changed ResourceBundle to implement Countable. (LeSuisse)
  . Changed default of $variant parameter of idn_to_ascii() and idn_to_utf8().
    (cmb)

- LDAP:
  . Deprecated ldap_control_paged_result_response and ldap_control_paged_result

- Mbstring:
  . Fixed bug #77907 (mb-functions do not respect default_encoding). (Nikita)

- Opcache:
  . Implemented preloading RFC: https://wiki.php.net/rfc/preload. (Dmitry)

- OpenSSL:
  . Added TLS 1.3 support to streams including new tlsv1.3 stream.
    (Codarren Velvindron, Jakub Zelenka)
  . Added openssl_x509_verify function. (Ben Scholzen)
  . openssl_random_pseudo_bytes() now throws in error conditions.
    (Sammy Kaye Powers)

- PCRE:
  . Implemented FR #77094 (Support flags in preg_replace_callback). (Nikita)
  . Fixed bug #72685 (Repeated UTF-8 validation of same string in UTF-8 mode).
    (Nikita)
  . Fixed bug #73948 (Preg_match_all should return NULLs on trailing optional
    capture groups).

- PDO:
  . Fixed bug #77849 (Disable cloning of PDO handle/connection objects).
    (camporter)

- PDO_OCI:
  . Support Oracle Database tracing attributes ACTION, MODULE,
    CLIENT_INFO, and CLIENT_IDENTIFIER. (Cameron Porter)
  . Implemented FR #76908 (PDO_OCI getColumnMeta() not implemented).
    (Valentin Collet, Chris Jones, Remi)

- PDO_SQLite:
  . Implemented sqlite_stmt_readonly in PDO_SQLite. (BohwaZ)
  . Raised requirements to SQLite 3.5.0. (cmb)

- phpdbg:
  . Fixed bug #76596 (phpdbg support for display_errors=stderr). (kabel)
  . Fixed bug #76801 (too many open files). (alekitto)
  . Fixed bug #77800 (phpdbg segfaults on listing some conditional breakpoints).
    (krakjoe)
  . Fixed bug #77805 (phpdbg build fails when readline is shared). (krakjoe)

- SimpleXML:
  . Implemented FR #65215 (SimpleXMLElement could register as implementing
    Countable). (LeSuisse)

- Sockets:
  . Fixed bug #67619 (Validate length on socket_write). (thiagooak)

- sodium:
  . Fixed bug #77646 (sign_detached() strings not terminated). (Frank)

- SQLite3:
  . Unbundled libsqlite. (cmb)
  . Raised requirements to SQLite 3.7.4. (cmb)
  . Forbid (un)serialization of SQLite3, SQLite3Stmt and SQLite3Result. (cmb)
  . Added support for the SQLite @name notation. (cmb, BohwaZ)
  . Added SQLite3Stmt::getSQL() to retrieve the SQL of the statement. (Bohwaz)

- SPL:
  . Fixed bug #77518 (SeekableIterator::seek() should accept 'int' typehint as
    documented). (Nikita)

- Standard:
  . Fixed bug #74764 (Bindto IPv6 works with file_get_contents but fails with
    stream_socket_client). (Ville Hukkamäki)
  . Implemented FR #38301 (field enclosure behavior in fputcsv). (cmb)
  . Implemented FR #51496 (fgetcsv should take empty string as an escape). (cmb)
  . Implemented FR #77377 (No way to handle CTRL+C in Windows). (Anatol)
  . Implemented password hashing registry RFC:
    https://wiki.php.net/rfc/password_registry. (Sara)

- Reflection:
  . Fixed bug #76737 (Unserialized reflection objects are broken, they
    shouldn't be serializable). (Nikita)

- Tidy:
  . Added TIDY_TAG_* constants for HTML5 elements. (cmb)
  . Fixed bug #76736 (wrong reflection for tidy_get_head, tidy_get_html,
    tidy_get_root, and tidy_getopt) (tandre)

- WDDX:
  . Deprecated and unbundled the WDDX extension. (cmb)

<<< NOTE: Insert NEWS from last stable release here prior to actual release! >>><|MERGE_RESOLUTION|>--- conflicted
+++ resolved
@@ -18,7 +18,9 @@
   . Fixed $x = (bool)$x; with opcache (should emit undeclared variable notice).
     (Tyson Andre)
 
-<<<<<<< HEAD
+- PCRE:
+  . Fixed bug #78853 (preg_match() may return integer > 1). (cmb)
+
 ?? ??? ????, PHP 7.4.0RC6
 
 - Core:
@@ -28,10 +30,6 @@
 - FFI:
   . Fixed bug #78714 (funcs returning pointer can't use call convention spec).
     (Dmitry)
-=======
-- PCRE:
-  . Fixed bug #78853 (preg_match() may return integer > 1). (cmb)
->>>>>>> e1da72bd
 
 - Standard:
   . Fixed bug #77930 (stream_copy_to_stream should use mmap more often).
