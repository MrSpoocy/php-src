--- conflicted
+++ resolved
@@ -1,15 +1,10 @@
 --TEST--
 Bug #73679 DOTNET read access violation using invalid codepage
 --SKIPIF--
-<<<<<<< HEAD
 <?php
-if (!extension_loaded("com_dotnet")) print "skip COM/.Net support not present"; ?>
-=======
-<?php # vim:ft=php
 if (!extension_loaded("com_dotnet")) print "skip COM/.Net support not present";
 if (PHP_INT_SIZE != 8) die("skip this test is for 64bit platforms only");
 ?>
->>>>>>> 674d44ad
 --FILE--
 <?php
 
