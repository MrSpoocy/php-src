/*
   +----------------------------------------------------------------------+
   | Copyright (c) The PHP Group                                          |
   +----------------------------------------------------------------------+
   | This source file is subject to version 3.01 of the PHP license,      |
   | that is bundled with this package in the file LICENSE, and is        |
   | available through the world-wide-web at the following url:           |
   | http://www.php.net/license/3_01.txt                                  |
   | If you did not receive a copy of the PHP license and are unable to   |
   | obtain it through the world-wide-web, please send a note to          |
   | license@php.net so we can mail you a copy immediately.               |
   +----------------------------------------------------------------------+
   | Author: Wez Furlong  <wez@thebrainroom.com>                          |
   +----------------------------------------------------------------------+
 */

#ifdef HAVE_CONFIG_H
#include "config.h"
#endif

#include "php.h"
#include "php_ini.h"
#include "ext/standard/info.h"
#include "php_com_dotnet.h"
#include "php_com_dotnet_internal.h"
#include "Zend/zend_exceptions.h"

static zval *com_property_read(zend_object *object, zend_string *member, int type, void **cahce_slot, zval *rv)
{
	php_com_dotnet_object *obj;
	VARIANT v;
	HRESULT res;

	ZVAL_NULL(rv);

	obj = (php_com_dotnet_object*) object;

	if (V_VT(&obj->v) == VT_DISPATCH) {
		VariantInit(&v);

		res = php_com_do_invoke(obj, ZSTR_VAL(member), ZSTR_LEN(member),
				DISPATCH_METHOD|DISPATCH_PROPERTYGET, &v, 0, NULL, 1);

		if (res == SUCCESS) {
			php_com_zval_from_variant(rv, &v, obj->code_page);
			VariantClear(&v);
		} else if (res == DISP_E_BADPARAMCOUNT) {
			zval zv;

			ZVAL_STR(&zv, member);
			php_com_saproxy_create(object, rv, &zv);
		}
	} else {
		php_com_throw_exception(E_INVALIDARG, "this variant has no properties");
	}

	return rv;
}

static zval *com_property_write(zend_object *object, zend_string *member, zval *value, void **cache_slot)
{
	php_com_dotnet_object *obj;
	VARIANT v;

	obj = (php_com_dotnet_object*) object;

	if (V_VT(&obj->v) == VT_DISPATCH) {
		VariantInit(&v);

		if (SUCCESS == php_com_do_invoke(obj, ZSTR_VAL(member), ZSTR_LEN(member),
				DISPATCH_PROPERTYPUT|DISPATCH_PROPERTYPUTREF, &v, 1, value, 0)) {
			VariantClear(&v);
		}
	} else {
		php_com_throw_exception(E_INVALIDARG, "this variant has no properties");
	}
	return value;
}

static zval *com_read_dimension(zend_object *object, zval *offset, int type, zval *rv)
{
	php_com_dotnet_object *obj;
	VARIANT v;

	ZVAL_NULL(rv);

	obj = (php_com_dotnet_object*) object;

	if (V_VT(&obj->v) == VT_DISPATCH) {
		VariantInit(&v);

		if (SUCCESS == php_com_do_invoke_by_id(obj, DISPID_VALUE,
				DISPATCH_METHOD|DISPATCH_PROPERTYGET, &v, 1, offset, 0, 0)) {
			php_com_zval_from_variant(rv, &v, obj->code_page);
			VariantClear(&v);
		}
	} else if (V_ISARRAY(&obj->v)) {
		convert_to_long(offset);

		if (SafeArrayGetDim(V_ARRAY(&obj->v)) == 1) {
			if (php_com_safearray_get_elem(&obj->v, &v, (LONG)Z_LVAL_P(offset))) {
				php_com_wrap_variant(rv, &v, obj->code_page);
				VariantClear(&v);
			}
		} else {
			php_com_saproxy_create(object, rv, offset);
		}

	} else {
		php_com_throw_exception(E_INVALIDARG, "this variant is not an array type");
	}

	return rv;
}

static void com_write_dimension(zend_object *object, zval *offset, zval *value)
{
	php_com_dotnet_object *obj;
	zval args[2];
	VARIANT v;
	HRESULT res;

	obj = (php_com_dotnet_object*) object;

	if (V_VT(&obj->v) == VT_DISPATCH) {
		ZVAL_COPY_VALUE(&args[0], offset);
		ZVAL_COPY_VALUE(&args[1], value);

		VariantInit(&v);

		if (SUCCESS == php_com_do_invoke_by_id(obj, DISPID_VALUE,
				DISPATCH_METHOD|DISPATCH_PROPERTYPUT, &v, 2, args, 0, 0)) {
			VariantClear(&v);
		}
	} else if (V_ISARRAY(&obj->v)) {
		LONG indices = 0;
		VARTYPE vt;

		if (SafeArrayGetDim(V_ARRAY(&obj->v)) == 1) {
			if (FAILED(SafeArrayGetVartype(V_ARRAY(&obj->v), &vt)) || vt == VT_EMPTY) {
				vt = V_VT(&obj->v) & ~VT_ARRAY;
			}

			convert_to_long(offset);
			indices = (LONG)Z_LVAL_P(offset);

			VariantInit(&v);
			php_com_variant_from_zval(&v, value, obj->code_page);

			if (V_VT(&v) != vt) {
				VariantChangeType(&v, &v, 0, vt);
			}

			if (vt == VT_VARIANT) {
				res = SafeArrayPutElement(V_ARRAY(&obj->v), &indices, &v);
			} else {
				res = SafeArrayPutElement(V_ARRAY(&obj->v), &indices, &v.lVal);
			}

			VariantClear(&v);

			if (FAILED(res)) {
				php_com_throw_exception(res, NULL);
			}

		} else {
			php_com_throw_exception(DISP_E_BADINDEX, "this variant has multiple dimensions; you can't set a new value without specifying *all* dimensions");
		}

	} else {
		php_com_throw_exception(E_INVALIDARG, "this variant is not an array type");
	}
}

<<<<<<< HEAD
static int com_property_exists(zend_object *object, zend_string *member, int check_empty, void **cache_slot)
=======
static zval *com_get_property_ptr_ptr(zval *object, zval *member, int type, void **cache_slot)
{
	return NULL;
}

#if 0
static void com_object_set(zval **property, zval *value)
{
	/* Not yet implemented in the engine */
}

static zval *com_object_get(zval *property)
{
	/* Not yet implemented in the engine */
	return NULL;
}
#endif

static int com_property_exists(zval *object, zval *member, int check_empty, void **cache_slot)
>>>>>>> 4625fa18
{
	DISPID dispid;
	php_com_dotnet_object *obj;

	obj = (php_com_dotnet_object*) object;

	if (V_VT(&obj->v) == VT_DISPATCH) {
		if (SUCCEEDED(php_com_get_id_of_name(obj, ZSTR_VAL(member), ZSTR_LEN(member), &dispid))) {
			/* TODO: distinguish between property and method! */
			return 1;
		}
	} else {
		/* TODO: check for safearray */
	}

	return 0;
}

static int com_dimension_exists(zend_object *object, zval *member, int check_empty)
{
	php_error_docref(NULL, E_WARNING, "Operation not yet supported on a COM object");
	return 0;
}

static void com_property_delete(zend_object *object, zend_string *member, void **cache_slot)
{
	php_error_docref(NULL, E_WARNING, "Cannot delete properties from a COM object");
}

static void com_dimension_delete(zend_object *object, zval *offset)
{
	php_error_docref(NULL, E_WARNING, "Cannot delete properties from a COM object");
}

static HashTable *com_properties_get(zend_object *object)
{
	/* TODO: use type-info to get all the names and values ?
	 * DANGER: if we do that, there is a strong possibility for
	 * infinite recursion when the hash is displayed via var_dump().
	 * Perhaps it is best to leave it un-implemented.
	 */
	return &zend_empty_array;
}

static void function_dtor(zval *zv)
{
	zend_internal_function *f = (zend_internal_function*)Z_PTR_P(zv);

	zend_string_release_ex(f->function_name, 0);
	if (f->arg_info) {
		efree(f->arg_info);
	}
	efree(f);
}

static PHP_FUNCTION(com_method_handler)
{
	zval *object = getThis();
	zend_string *method = EX(func)->common.function_name;
	zval *args = NULL;
	php_com_dotnet_object *obj = CDNO_FETCH(object);
	int nargs;
	VARIANT v;
	int ret = FAILURE;

	if (V_VT(&obj->v) != VT_DISPATCH) {
		goto exit;
	}

	nargs = ZEND_NUM_ARGS();

	if (nargs) {
		args = (zval *)safe_emalloc(sizeof(zval), nargs, 0);
		zend_get_parameters_array_ex(nargs, args);
	}

	VariantInit(&v);

	if (SUCCESS == php_com_do_invoke_byref(obj, (zend_internal_function*)EX(func), DISPATCH_METHOD|DISPATCH_PROPERTYGET, &v, nargs, args)) {
		php_com_zval_from_variant(return_value, &v, obj->code_page);
		ret = SUCCESS;
		VariantClear(&v);
	}

	if (args) {
		efree(args);
	}

exit:
	/* Cleanup trampoline */
	ZEND_ASSERT(EX(func)->common.fn_flags & ZEND_ACC_CALL_VIA_TRAMPOLINE);
	zend_string_release(EX(func)->common.function_name);
	zend_free_trampoline(EX(func));
	EX(func) = NULL;
}

static zend_function *com_method_get(zend_object **object_ptr, zend_string *name, const zval *key)
{
	zend_internal_function f, *fptr = NULL;
	zend_function *func;
	DISPID dummy;
	php_com_dotnet_object *obj = (php_com_dotnet_object*)*object_ptr;

	if (V_VT(&obj->v) != VT_DISPATCH) {
		return NULL;
	}

	if (FAILED(php_com_get_id_of_name(obj, name->val, name->len, &dummy))) {
		return NULL;
	}

	/* check cache */
	if (obj->method_cache == NULL || NULL == (fptr = zend_hash_find_ptr(obj->method_cache, name))) {
		memset(&f, 0, sizeof(zend_internal_function));
		f.type = ZEND_INTERNAL_FUNCTION;
		f.num_args = 0;
		f.arg_info = NULL;
		f.scope = obj->ce;
		f.fn_flags = ZEND_ACC_CALL_VIA_HANDLER;
		f.function_name = zend_string_copy(name);
		f.handler = PHP_FN(com_method_handler);

		fptr = &f;

		if (obj->typeinfo) {
			/* look for byref params */
			ITypeComp *comp;
			ITypeInfo *TI = NULL;
			DESCKIND kind;
			BINDPTR bindptr;
			OLECHAR *olename;
			ULONG lhash;
			int i;

			if (SUCCEEDED(ITypeInfo_GetTypeComp(obj->typeinfo, &comp))) {
				olename = php_com_string_to_olestring(name->val, name->len, obj->code_page);
				lhash = LHashValOfNameSys(SYS_WIN32, LOCALE_SYSTEM_DEFAULT, olename);

				if (SUCCEEDED(ITypeComp_Bind(comp, olename, lhash, INVOKE_FUNC, &TI, &kind, &bindptr))) {
					switch (kind) {
						case DESCKIND_FUNCDESC:
							f.arg_info = ecalloc(bindptr.lpfuncdesc->cParams, sizeof(zend_arg_info));

							for (i = 0; i < bindptr.lpfuncdesc->cParams; i++) {
								f.arg_info[i].type = ZEND_TYPE_ENCODE_NONE();
								if (bindptr.lpfuncdesc->lprgelemdescParam[i].paramdesc.wParamFlags & PARAMFLAG_FOUT) {
									f.arg_info[i].pass_by_reference = ZEND_SEND_BY_REF;
								}
							}

							f.num_args = bindptr.lpfuncdesc->cParams;

							ITypeInfo_ReleaseFuncDesc(TI, bindptr.lpfuncdesc);
							break;

							/* these should not happen, but *might* happen if the user
							 * screws up; lets avoid a leak in that case */
						case DESCKIND_VARDESC:
							ITypeInfo_ReleaseVarDesc(TI, bindptr.lpvardesc);
							break;
						case DESCKIND_TYPECOMP:
							ITypeComp_Release(bindptr.lptcomp);
							break;

						case DESCKIND_NONE:
							break;
					}
					if (TI) {
						ITypeInfo_Release(TI);
					}
				}
				ITypeComp_Release(comp);
				efree(olename);
			}
		}

		zend_set_function_arg_flags((zend_function*)&f);
		/* save this method in the cache */
		if (!obj->method_cache) {
			ALLOC_HASHTABLE(obj->method_cache);
			zend_hash_init(obj->method_cache, 2, NULL, function_dtor, 0);
		}

		zend_hash_update_mem(obj->method_cache, name, &f, sizeof(f));
	}

	if (fptr) {
		/* duplicate this into a new chunk of emalloc'd memory,
		 * since the engine will efree it */
		zend_string_addref(fptr->function_name);
		func = emalloc(sizeof(*fptr));
		memcpy(func, fptr, sizeof(*fptr));

		return func;
	}

	return NULL;
}

static zend_function *com_constructor_get(zend_object *object)
{
	php_com_dotnet_object *obj = (php_com_dotnet_object *) object;
	static zend_internal_function c, d, v;

#define POPULATE_CTOR(f, fn)	\
	f.type = ZEND_INTERNAL_FUNCTION; \
	f.function_name = obj->ce->name; \
	f.scope = obj->ce; \
	f.arg_info = NULL; \
	f.num_args = 0; \
	f.fn_flags = 0; \
	f.handler = ZEND_FN(fn); \
	return (zend_function*)&f;

	switch (obj->ce->name->val[0]) {
#if HAVE_MSCOREE_H
		case 'd':
			POPULATE_CTOR(d, com_dotnet_create_instance);
#endif

		case 'c':
			POPULATE_CTOR(c, com_create_instance);

		case 'v':
			POPULATE_CTOR(v, com_variant_create_instance);

		default:
			return NULL;
	}
}

static zend_string* com_class_name_get(const zend_object *object)
{
	php_com_dotnet_object *obj = (php_com_dotnet_object *)object;

	return zend_string_copy(obj->ce->name);
}

/* This compares two variants for equality */
static int com_objects_compare(zval *object1, zval *object2)
{
	php_com_dotnet_object *obja, *objb;
	int ret;
	/* strange header bug problem here... the headers define the proto without the
	 * flags parameter.  However, the MSDN docs state that there is a flags parameter,
	 * and my VC6 won't link unless the code uses the version with 4 parameters.
	 * So, we have this declaration here to fix it */
	STDAPI VarCmp(LPVARIANT pvarLeft, LPVARIANT pvarRight, LCID lcid, DWORD flags);

	ZEND_COMPARE_OBJECTS_FALLBACK(object1, object2);

	obja = CDNO_FETCH(object1);
	objb = CDNO_FETCH(object2);

	switch (VarCmp(&obja->v, &objb->v, LOCALE_SYSTEM_DEFAULT, 0)) {
		case VARCMP_LT:
			ret = -1;
			break;
		case VARCMP_GT:
			ret = 1;
			break;
		case VARCMP_EQ:
			ret = 0;
			break;
		default:
			/* either or both operands are NULL...
			 * not 100% sure how to handle this */
			ret = -2;
	}

	return ret;
}

static int com_object_cast(zend_object *readobj, zval *writeobj, int type)
{
	php_com_dotnet_object *obj;
	VARIANT v;
	VARTYPE vt = VT_EMPTY;
	HRESULT res = S_OK;

	obj = (php_com_dotnet_object*) readobj;
	ZVAL_NULL(writeobj);
	VariantInit(&v);

	if (V_VT(&obj->v) == VT_DISPATCH) {
		if (SUCCESS != php_com_do_invoke_by_id(obj, DISPID_VALUE,
				DISPATCH_METHOD|DISPATCH_PROPERTYGET, &v, 0, NULL, 1, 0)) {
			VariantCopy(&v, &obj->v);
		}
	} else {
		VariantCopy(&v, &obj->v);
	}

	switch(type) {
		case IS_LONG:
		case _IS_NUMBER:
			vt = VT_INT;
			break;
		case IS_DOUBLE:
			vt = VT_R8;
			break;
		case IS_FALSE:
		case IS_TRUE:
		case _IS_BOOL:
			vt = VT_BOOL;
			break;
		case IS_STRING:
			vt = VT_BSTR;
			break;
		default:
			;
	}

	if (vt != VT_EMPTY && vt != V_VT(&v)) {
		res = VariantChangeType(&v, &v, 0, vt);
	}

	if (SUCCEEDED(res)) {
		php_com_zval_from_variant(writeobj, &v, obj->code_page);
	}

	VariantClear(&v);

	if (SUCCEEDED(res)) {
		return SUCCESS;
	}

	return zend_std_cast_object_tostring(readobj, writeobj, type);
}

static int com_object_count(zend_object *object, zend_long *count)
{
	php_com_dotnet_object *obj;
	LONG ubound = 0, lbound = 0;

	obj = (php_com_dotnet_object*) object;

	if (!V_ISARRAY(&obj->v)) {
		return FAILURE;
	}

	SafeArrayGetLBound(V_ARRAY(&obj->v), 1, &lbound);
	SafeArrayGetUBound(V_ARRAY(&obj->v), 1, &ubound);

	*count = ubound - lbound + 1;

	return SUCCESS;
}

zend_object_handlers php_com_object_handlers = {
	0,
	php_com_object_free_storage,
	zend_objects_destroy_object,
	php_com_object_clone,
	com_property_read,
	com_property_write,
	com_read_dimension,
	com_write_dimension,
<<<<<<< HEAD
	NULL,
=======
	com_get_property_ptr_ptr,
	NULL, /* com_object_get, */
	NULL, /* com_object_set, */
>>>>>>> 4625fa18
	com_property_exists,
	com_property_delete,
	com_dimension_exists,
	com_dimension_delete,
	com_properties_get,
	com_method_get,
	com_constructor_get,
	com_class_name_get,
	com_object_cast,
	com_object_count,
	NULL,									/* get_debug_info */
	NULL,									/* get_closure */
	zend_std_get_gc,						/* get_gc */
	NULL,									/* do_operation */
	com_objects_compare,					/* compare */
	NULL,									/* get_properties_for */
};

void php_com_object_enable_event_sink(php_com_dotnet_object *obj, int enable)
{
	if (obj->sink_dispatch) {
		IConnectionPointContainer *cont;
		IConnectionPoint *point;

		if (SUCCEEDED(IDispatch_QueryInterface(V_DISPATCH(&obj->v),
				&IID_IConnectionPointContainer, (void**)&cont))) {

			if (SUCCEEDED(IConnectionPointContainer_FindConnectionPoint(cont,
					&obj->sink_id, &point))) {

				if (enable) {
					IConnectionPoint_Advise(point, (IUnknown*)obj->sink_dispatch, &obj->sink_cookie);
				} else {
					IConnectionPoint_Unadvise(point, obj->sink_cookie);
				}
				IConnectionPoint_Release(point);
			}
			IConnectionPointContainer_Release(cont);
		}
	}
}

void php_com_object_free_storage(zend_object *object)
{
	php_com_dotnet_object *obj = (php_com_dotnet_object*)object;

	if (obj->typeinfo) {
		ITypeInfo_Release(obj->typeinfo);
		obj->typeinfo = NULL;
	}

	if (obj->sink_dispatch) {
		php_com_object_enable_event_sink(obj, FALSE);
		IDispatch_Release(obj->sink_dispatch);
		obj->sink_dispatch = NULL;
	}

	VariantClear(&obj->v);

	if (obj->method_cache) {
		zend_hash_destroy(obj->method_cache);
		FREE_HASHTABLE(obj->method_cache);
	}
	if (obj->id_of_name_cache) {
		zend_hash_destroy(obj->id_of_name_cache);
		FREE_HASHTABLE(obj->id_of_name_cache);
	}

	zend_object_std_dtor(object);
}

zend_object* php_com_object_clone(zend_object *object)
{
	php_com_dotnet_object *cloneobj, *origobject;

	origobject = (php_com_dotnet_object*) object;
	cloneobj = (php_com_dotnet_object*)emalloc(sizeof(php_com_dotnet_object));

	memcpy(cloneobj, origobject, sizeof(*cloneobj));

	/* VariantCopy will perform VariantClear; we don't want to clobber
	 * the IDispatch that we memcpy'd, so we init a new variant in the
	 * clone structure */
	VariantInit(&cloneobj->v);
	/* We use the Indirection-following version of the API since we
	 * want to clone as much as possible */
	VariantCopyInd(&cloneobj->v, &origobject->v);

	if (cloneobj->typeinfo) {
		ITypeInfo_AddRef(cloneobj->typeinfo);
	}

	return (zend_object*)cloneobj;
}

zend_object* php_com_object_new(zend_class_entry *ce)
{
	php_com_dotnet_object *obj;

	php_com_initialize();
	obj = emalloc(sizeof(*obj));
	memset(obj, 0, sizeof(*obj));

	VariantInit(&obj->v);
	obj->code_page = CP_ACP;
	obj->ce = ce;

	zend_object_std_init(&obj->zo, ce);
	obj->zo.handlers = &php_com_object_handlers;

	obj->typeinfo = NULL;

	return (zend_object*)obj;
}<|MERGE_RESOLUTION|>--- conflicted
+++ resolved
@@ -172,29 +172,12 @@
 	}
 }
 
-<<<<<<< HEAD
+static zval *com_get_property_ptr_ptr(zval *object, zval *member, int type, void **cache_slot)
+{
+	return NULL;
+}
+
 static int com_property_exists(zend_object *object, zend_string *member, int check_empty, void **cache_slot)
-=======
-static zval *com_get_property_ptr_ptr(zval *object, zval *member, int type, void **cache_slot)
-{
-	return NULL;
-}
-
-#if 0
-static void com_object_set(zval **property, zval *value)
-{
-	/* Not yet implemented in the engine */
-}
-
-static zval *com_object_get(zval *property)
-{
-	/* Not yet implemented in the engine */
-	return NULL;
-}
-#endif
-
-static int com_property_exists(zval *object, zval *member, int check_empty, void **cache_slot)
->>>>>>> 4625fa18
 {
 	DISPID dispid;
 	php_com_dotnet_object *obj;
@@ -553,13 +536,7 @@
 	com_property_write,
 	com_read_dimension,
 	com_write_dimension,
-<<<<<<< HEAD
-	NULL,
-=======
 	com_get_property_ptr_ptr,
-	NULL, /* com_object_get, */
-	NULL, /* com_object_set, */
->>>>>>> 4625fa18
 	com_property_exists,
 	com_property_delete,
 	com_dimension_exists,
