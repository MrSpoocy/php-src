/*
   +----------------------------------------------------------------------+
   | Copyright (c) The PHP Group                                          |
   +----------------------------------------------------------------------+
   | This source file is subject to version 3.01 of the PHP license,      |
   | that is bundled with this package in the file LICENSE, and is        |
   | available through the world-wide-web at the following url:           |
   | http://www.php.net/license/3_01.txt                                  |
   | If you did not receive a copy of the PHP license and are unable to   |
   | obtain it through the world-wide-web, please send a note to          |
   | license@php.net so we can mail you a copy immediately.               |
   +----------------------------------------------------------------------+
   | Author: Wez Furlong  <wez@thebrainroom.com>                          |
   +----------------------------------------------------------------------+
 */

#ifdef HAVE_CONFIG_H
#include "config.h"
#endif

#include "php.h"
#include "php_ini.h"
#include "ext/standard/info.h"
#include "php_com_dotnet.h"
#include "php_com_dotnet_internal.h"
#include "Zend/zend_exceptions.h"

static zval *com_property_read(zend_object *object, zend_string *member, int type, void **cahce_slot, zval *rv)
{
	php_com_dotnet_object *obj;
	VARIANT v;
	HRESULT res;

	ZVAL_NULL(rv);

	obj = (php_com_dotnet_object*) object;

	if (V_VT(&obj->v) == VT_DISPATCH) {
		VariantInit(&v);

		res = php_com_do_invoke(obj, ZSTR_VAL(member), ZSTR_LEN(member),
				DISPATCH_METHOD|DISPATCH_PROPERTYGET, &v, 0, NULL, 1);

		if (res == SUCCESS) {
			php_com_zval_from_variant(rv, &v, obj->code_page);
			VariantClear(&v);
		} else if (res == DISP_E_BADPARAMCOUNT) {
			zval zv;

			ZVAL_STR(&zv, member);
			php_com_saproxy_create(object, rv, &zv);
		}
	} else {
		php_com_throw_exception(E_INVALIDARG, "this variant has no properties");
	}

	return rv;
}

static zval *com_property_write(zend_object *object, zend_string *member, zval *value, void **cache_slot)
{
	php_com_dotnet_object *obj;
	VARIANT v;

	obj = (php_com_dotnet_object*) object;

	if (V_VT(&obj->v) == VT_DISPATCH) {
		VariantInit(&v);

		if (SUCCESS == php_com_do_invoke(obj, ZSTR_VAL(member), ZSTR_LEN(member),
				DISPATCH_PROPERTYPUT|DISPATCH_PROPERTYPUTREF, &v, 1, value, 0)) {
			VariantClear(&v);
		}
	} else {
		php_com_throw_exception(E_INVALIDARG, "this variant has no properties");
	}
	return value;
}

static zval *com_read_dimension(zend_object *object, zval *offset, int type, zval *rv)
{
	php_com_dotnet_object *obj;
	VARIANT v;

	ZVAL_NULL(rv);

	obj = (php_com_dotnet_object*) object;

	if (V_VT(&obj->v) == VT_DISPATCH) {
		VariantInit(&v);

		if (SUCCESS == php_com_do_invoke_by_id(obj, DISPID_VALUE,
				DISPATCH_METHOD|DISPATCH_PROPERTYGET, &v, 1, offset, 0, 0)) {
			php_com_zval_from_variant(rv, &v, obj->code_page);
			VariantClear(&v);
		}
	} else if (V_ISARRAY(&obj->v)) {
		convert_to_long(offset);

		if (SafeArrayGetDim(V_ARRAY(&obj->v)) == 1) {
			if (php_com_safearray_get_elem(&obj->v, &v, (LONG)Z_LVAL_P(offset))) {
				php_com_wrap_variant(rv, &v, obj->code_page);
				VariantClear(&v);
			}
		} else {
			php_com_saproxy_create(object, rv, offset);
		}

	} else {
		php_com_throw_exception(E_INVALIDARG, "this variant is not an array type");
	}

	return rv;
}

static void com_write_dimension(zend_object *object, zval *offset, zval *value)
{
	php_com_dotnet_object *obj;
	zval args[2];
	VARIANT v;
	HRESULT res;

	obj = (php_com_dotnet_object*) object;

	if (offset == NULL) {
		php_com_throw_exception(DISP_E_BADINDEX, "appending to variants is not supported");
		return;
	}

	if (V_VT(&obj->v) == VT_DISPATCH) {
		ZVAL_COPY_VALUE(&args[0], offset);
		ZVAL_COPY_VALUE(&args[1], value);

		VariantInit(&v);

		if (SUCCESS == php_com_do_invoke_by_id(obj, DISPID_VALUE,
				DISPATCH_METHOD|DISPATCH_PROPERTYPUT, &v, 2, args, 0, 0)) {
			VariantClear(&v);
		}
	} else if (V_ISARRAY(&obj->v)) {
		LONG indices = 0;
		VARTYPE vt;

		if (SafeArrayGetDim(V_ARRAY(&obj->v)) == 1) {
			if (FAILED(SafeArrayGetVartype(V_ARRAY(&obj->v), &vt)) || vt == VT_EMPTY) {
				vt = V_VT(&obj->v) & ~VT_ARRAY;
			}

			convert_to_long(offset);
			indices = (LONG)Z_LVAL_P(offset);

			VariantInit(&v);
			php_com_variant_from_zval(&v, value, obj->code_page);

			if (V_VT(&v) != vt) {
				VariantChangeType(&v, &v, 0, vt);
			}

			if (vt == VT_VARIANT) {
				res = SafeArrayPutElement(V_ARRAY(&obj->v), &indices, &v);
			} else {
				res = SafeArrayPutElement(V_ARRAY(&obj->v), &indices, &v.lVal);
			}

			VariantClear(&v);

			if (FAILED(res)) {
				php_com_throw_exception(res, NULL);
			}

		} else {
			php_com_throw_exception(DISP_E_BADINDEX, "this variant has multiple dimensions; you can't set a new value without specifying *all* dimensions");
		}

	} else {
		php_com_throw_exception(E_INVALIDARG, "this variant is not an array type");
	}
}

static zval *com_get_property_ptr_ptr(zval *object, zval *member, int type, void **cache_slot)
{
	return NULL;
}

static int com_property_exists(zend_object *object, zend_string *member, int check_empty, void **cache_slot)
{
	DISPID dispid;
	php_com_dotnet_object *obj;

	obj = (php_com_dotnet_object*) object;

	if (V_VT(&obj->v) == VT_DISPATCH) {
		if (SUCCEEDED(php_com_get_id_of_name(obj, ZSTR_VAL(member), ZSTR_LEN(member), &dispid))) {
			/* TODO: distinguish between property and method! */
			return 1;
		}
	} else {
		/* TODO: check for safearray */
	}

	return 0;
}

static int com_dimension_exists(zend_object *object, zval *member, int check_empty)
{
	php_error_docref(NULL, E_WARNING, "Operation not yet supported on a COM object");
	return 0;
}

static void com_property_delete(zend_object *object, zend_string *member, void **cache_slot)
{
	php_error_docref(NULL, E_WARNING, "Cannot delete properties from a COM object");
}

static void com_dimension_delete(zend_object *object, zval *offset)
{
	php_error_docref(NULL, E_WARNING, "Cannot delete properties from a COM object");
}

static HashTable *com_properties_get(zend_object *object)
{
	/* TODO: use type-info to get all the names and values ?
	 * DANGER: if we do that, there is a strong possibility for
	 * infinite recursion when the hash is displayed via var_dump().
	 * Perhaps it is best to leave it un-implemented.
	 */
	return &zend_empty_array;
}

static HashTable *com_get_gc(zval *object, zval **table, int *n)
{
	*table = NULL;
	*n = 0;
	return NULL;
}

static void function_dtor(zval *zv)
{
	zend_internal_function *f = (zend_internal_function*)Z_PTR_P(zv);

	zend_string_release_ex(f->function_name, 0);
	if (f->arg_info) {
		efree(f->arg_info);
	}
	efree(f);
}

static PHP_FUNCTION(com_method_handler)
{
	zval *object = getThis();
	zend_string *method = EX(func)->common.function_name;
	zval *args = NULL;
	php_com_dotnet_object *obj = CDNO_FETCH(object);
	int nargs;
	VARIANT v;
	int ret = FAILURE;

	if (V_VT(&obj->v) != VT_DISPATCH) {
		goto exit;
	}

	nargs = ZEND_NUM_ARGS();

	if (nargs) {
		args = (zval *)safe_emalloc(sizeof(zval), nargs, 0);
		zend_get_parameters_array_ex(nargs, args);
	}

	VariantInit(&v);

	if (SUCCESS == php_com_do_invoke_byref(obj, (zend_internal_function*)EX(func), DISPATCH_METHOD|DISPATCH_PROPERTYGET, &v, nargs, args)) {
		php_com_zval_from_variant(return_value, &v, obj->code_page);
		ret = SUCCESS;
		VariantClear(&v);
	}

	if (args) {
		efree(args);
	}

exit:
	/* Cleanup trampoline */
	ZEND_ASSERT(EX(func)->common.fn_flags & ZEND_ACC_CALL_VIA_TRAMPOLINE);
	zend_string_release(EX(func)->common.function_name);
	zend_free_trampoline(EX(func));
	EX(func) = NULL;
}

static zend_function *com_method_get(zend_object **object_ptr, zend_string *name, const zval *key)
{
	zend_internal_function f, *fptr = NULL;
	zend_function *func;
	DISPID dummy;
	php_com_dotnet_object *obj = (php_com_dotnet_object*)*object_ptr;

	if (V_VT(&obj->v) != VT_DISPATCH) {
		return NULL;
	}

	if (FAILED(php_com_get_id_of_name(obj, name->val, name->len, &dummy))) {
		return NULL;
	}

	/* check cache */
	if (obj->method_cache == NULL || NULL == (fptr = zend_hash_find_ptr(obj->method_cache, name))) {
		memset(&f, 0, sizeof(zend_internal_function));
		f.type = ZEND_INTERNAL_FUNCTION;
		f.num_args = 0;
		f.arg_info = NULL;
		f.scope = obj->ce;
		f.fn_flags = ZEND_ACC_CALL_VIA_HANDLER;
		f.function_name = zend_string_copy(name);
		f.handler = PHP_FN(com_method_handler);

		fptr = &f;

		if (obj->typeinfo) {
			/* look for byref params */
			ITypeComp *comp;
			ITypeInfo *TI = NULL;
			DESCKIND kind;
			BINDPTR bindptr;
			OLECHAR *olename;
			ULONG lhash;
			int i;

			if (SUCCEEDED(ITypeInfo_GetTypeComp(obj->typeinfo, &comp))) {
				olename = php_com_string_to_olestring(name->val, name->len, obj->code_page);
				lhash = LHashValOfNameSys(SYS_WIN32, LOCALE_SYSTEM_DEFAULT, olename);

				if (SUCCEEDED(ITypeComp_Bind(comp, olename, lhash, INVOKE_FUNC, &TI, &kind, &bindptr))) {
					switch (kind) {
						case DESCKIND_FUNCDESC:
							f.arg_info = ecalloc(bindptr.lpfuncdesc->cParams, sizeof(zend_arg_info));

							for (i = 0; i < bindptr.lpfuncdesc->cParams; i++) {
								zend_bool by_ref = (bindptr.lpfuncdesc->lprgelemdescParam[i].paramdesc.wParamFlags & PARAMFLAG_FOUT) != 0;
								f.arg_info[i].type = (zend_type) ZEND_TYPE_INIT_NONE(_ZEND_ARG_INFO_FLAGS(by_ref, 0));
							}

							f.num_args = bindptr.lpfuncdesc->cParams;

							ITypeInfo_ReleaseFuncDesc(TI, bindptr.lpfuncdesc);
							break;

							/* these should not happen, but *might* happen if the user
							 * screws up; lets avoid a leak in that case */
						case DESCKIND_VARDESC:
							ITypeInfo_ReleaseVarDesc(TI, bindptr.lpvardesc);
							break;
						case DESCKIND_TYPECOMP:
							ITypeComp_Release(bindptr.lptcomp);
							break;

						case DESCKIND_NONE:
							break;
					}
					if (TI) {
						ITypeInfo_Release(TI);
					}
				}
				ITypeComp_Release(comp);
				efree(olename);
			}
		}

		zend_set_function_arg_flags((zend_function*)&f);
		/* save this method in the cache */
		if (!obj->method_cache) {
			ALLOC_HASHTABLE(obj->method_cache);
			zend_hash_init(obj->method_cache, 2, NULL, function_dtor, 0);
		}

		zend_hash_update_mem(obj->method_cache, name, &f, sizeof(f));
	}

	if (fptr) {
		/* duplicate this into a new chunk of emalloc'd memory,
		 * since the engine will efree it */
		zend_string_addref(fptr->function_name);
		func = emalloc(sizeof(*fptr));
		memcpy(func, fptr, sizeof(*fptr));

		return func;
	}

	return NULL;
}

static zend_function *com_constructor_get(zend_object *object)
{
	php_com_dotnet_object *obj = (php_com_dotnet_object *) object;
	static zend_internal_function c, d, v;

#define POPULATE_CTOR(f, fn)	\
	f.type = ZEND_INTERNAL_FUNCTION; \
	f.function_name = obj->ce->name; \
	f.scope = obj->ce; \
	f.arg_info = NULL; \
	f.num_args = 0; \
	f.fn_flags = 0; \
	f.handler = ZEND_FN(fn); \
	return (zend_function*)&f;

	switch (obj->ce->name->val[0]) {
#if HAVE_MSCOREE_H
		case 'd':
			POPULATE_CTOR(d, com_dotnet_create_instance);
#endif

		case 'c':
			POPULATE_CTOR(c, com_create_instance);

		case 'v':
			POPULATE_CTOR(v, com_variant_create_instance);

		default:
			return NULL;
	}
}

static zend_string* com_class_name_get(const zend_object *object)
{
	php_com_dotnet_object *obj = (php_com_dotnet_object *)object;

	return zend_string_copy(obj->ce->name);
}

/* This compares two variants for equality */
static int com_objects_compare(zval *object1, zval *object2)
{
	php_com_dotnet_object *obja, *objb;
	int ret;
	/* strange header bug problem here... the headers define the proto without the
	 * flags parameter.  However, the MSDN docs state that there is a flags parameter,
	 * and my VC6 won't link unless the code uses the version with 4 parameters.
	 * So, we have this declaration here to fix it */
	STDAPI VarCmp(LPVARIANT pvarLeft, LPVARIANT pvarRight, LCID lcid, DWORD flags);

	ZEND_COMPARE_OBJECTS_FALLBACK(object1, object2);

	obja = CDNO_FETCH(object1);
	objb = CDNO_FETCH(object2);

	switch (VarCmp(&obja->v, &objb->v, LOCALE_SYSTEM_DEFAULT, 0)) {
		case VARCMP_LT:
			ret = -1;
			break;
		case VARCMP_GT:
			ret = 1;
			break;
		case VARCMP_EQ:
			ret = 0;
			break;
		default:
			/* either or both operands are NULL...
			 * not 100% sure how to handle this */
			ret = -2;
	}

	return ret;
}

static int com_object_cast(zend_object *readobj, zval *writeobj, int type)
{
	php_com_dotnet_object *obj;
	VARIANT v;
	VARTYPE vt = VT_EMPTY;
	HRESULT res = S_OK;

	obj = (php_com_dotnet_object*) readobj;
	ZVAL_NULL(writeobj);
	VariantInit(&v);

	if (V_VT(&obj->v) == VT_DISPATCH) {
		if (SUCCESS != php_com_do_invoke_by_id(obj, DISPID_VALUE,
				DISPATCH_METHOD|DISPATCH_PROPERTYGET, &v, 0, NULL, 1, 0)) {
			VariantCopy(&v, &obj->v);
		}
	} else {
		VariantCopy(&v, &obj->v);
	}

	switch(type) {
		case IS_LONG:
		case _IS_NUMBER:
			vt = VT_INT;
			break;
		case IS_DOUBLE:
			vt = VT_R8;
			break;
		case IS_FALSE:
		case IS_TRUE:
		case _IS_BOOL:
			vt = VT_BOOL;
			break;
		case IS_STRING:
			vt = VT_BSTR;
			break;
		default:
			;
	}

	if (vt != VT_EMPTY && vt != V_VT(&v)) {
		res = VariantChangeType(&v, &v, 0, vt);
	}

	if (SUCCEEDED(res)) {
		php_com_zval_from_variant(writeobj, &v, obj->code_page);
	}

	VariantClear(&v);

	if (SUCCEEDED(res)) {
		return SUCCESS;
	}

	return zend_std_cast_object_tostring(readobj, writeobj, type);
}

static int com_object_count(zend_object *object, zend_long *count)
{
	php_com_dotnet_object *obj;
	LONG ubound = 0, lbound = 0;

	obj = (php_com_dotnet_object*) object;

	if (!V_ISARRAY(&obj->v)) {
		return FAILURE;
	}

	SafeArrayGetLBound(V_ARRAY(&obj->v), 1, &lbound);
	SafeArrayGetUBound(V_ARRAY(&obj->v), 1, &ubound);

	*count = ubound - lbound + 1;

	return SUCCESS;
}

zend_object_handlers php_com_object_handlers = {
	0,
	php_com_object_free_storage,
	zend_objects_destroy_object,
	php_com_object_clone,
	com_property_read,
	com_property_write,
	com_read_dimension,
	com_write_dimension,
	com_get_property_ptr_ptr,
	com_property_exists,
	com_property_delete,
	com_dimension_exists,
	com_dimension_delete,
	com_properties_get,
	com_method_get,
	com_constructor_get,
	com_class_name_get,
	com_object_cast,
	com_object_count,
	NULL,									/* get_debug_info */
	NULL,									/* get_closure */
<<<<<<< HEAD
	zend_std_get_gc,						/* get_gc */
	NULL,									/* do_operation */
	com_objects_compare,					/* compare */
	NULL,									/* get_properties_for */
=======
	com_get_gc,								/* get_gc */
>>>>>>> b4f61d99
};

void php_com_object_enable_event_sink(php_com_dotnet_object *obj, int enable)
{
	if (obj->sink_dispatch) {
		IConnectionPointContainer *cont;
		IConnectionPoint *point;

		if (SUCCEEDED(IDispatch_QueryInterface(V_DISPATCH(&obj->v),
				&IID_IConnectionPointContainer, (void**)&cont))) {

			if (SUCCEEDED(IConnectionPointContainer_FindConnectionPoint(cont,
					&obj->sink_id, &point))) {

				if (enable) {
					IConnectionPoint_Advise(point, (IUnknown*)obj->sink_dispatch, &obj->sink_cookie);
				} else {
					IConnectionPoint_Unadvise(point, obj->sink_cookie);
				}
				IConnectionPoint_Release(point);
			}
			IConnectionPointContainer_Release(cont);
		}
	}
}

void php_com_object_free_storage(zend_object *object)
{
	php_com_dotnet_object *obj = (php_com_dotnet_object*)object;

	if (obj->typeinfo) {
		ITypeInfo_Release(obj->typeinfo);
		obj->typeinfo = NULL;
	}

	if (obj->sink_dispatch) {
		php_com_object_enable_event_sink(obj, FALSE);
		IDispatch_Release(obj->sink_dispatch);
		obj->sink_dispatch = NULL;
	}

	VariantClear(&obj->v);

	if (obj->method_cache) {
		zend_hash_destroy(obj->method_cache);
		FREE_HASHTABLE(obj->method_cache);
	}
	if (obj->id_of_name_cache) {
		zend_hash_destroy(obj->id_of_name_cache);
		FREE_HASHTABLE(obj->id_of_name_cache);
	}

	zend_object_std_dtor(object);
}

zend_object* php_com_object_clone(zend_object *object)
{
	php_com_dotnet_object *cloneobj, *origobject;

	origobject = (php_com_dotnet_object*) object;
	cloneobj = (php_com_dotnet_object*)emalloc(sizeof(php_com_dotnet_object));

	memcpy(cloneobj, origobject, sizeof(*cloneobj));

	/* VariantCopy will perform VariantClear; we don't want to clobber
	 * the IDispatch that we memcpy'd, so we init a new variant in the
	 * clone structure */
	VariantInit(&cloneobj->v);
	/* We use the Indirection-following version of the API since we
	 * want to clone as much as possible */
	VariantCopyInd(&cloneobj->v, &origobject->v);

	if (cloneobj->typeinfo) {
		ITypeInfo_AddRef(cloneobj->typeinfo);
	}

	return (zend_object*)cloneobj;
}

zend_object* php_com_object_new(zend_class_entry *ce)
{
	php_com_dotnet_object *obj;

	php_com_initialize();
	obj = emalloc(sizeof(*obj));
	memset(obj, 0, sizeof(*obj));

	VariantInit(&obj->v);
	obj->code_page = CP_ACP;
	obj->ce = ce;

	zend_object_std_init(&obj->zo, ce);
	obj->zo.handlers = &php_com_object_handlers;

	obj->typeinfo = NULL;

	return (zend_object*)obj;
}<|MERGE_RESOLUTION|>--- conflicted
+++ resolved
@@ -559,14 +559,10 @@
 	com_object_count,
 	NULL,									/* get_debug_info */
 	NULL,									/* get_closure */
-<<<<<<< HEAD
-	zend_std_get_gc,						/* get_gc */
+	com_get_gc,								/* get_gc */
 	NULL,									/* do_operation */
 	com_objects_compare,					/* compare */
 	NULL,									/* get_properties_for */
-=======
-	com_get_gc,								/* get_gc */
->>>>>>> b4f61d99
 };
 
 void php_com_object_enable_event_sink(php_com_dotnet_object *obj, int enable)
