--- conflicted
+++ resolved
@@ -5,7 +5,7 @@
 --FILE--
 <?php 
 
-$xml =b<<<EOF
+$xml =<<<EOF
 <?xml version='1.0'?>
 <!DOCTYPE sxe SYSTEM "notfound.dtd">
 <sxe id="elem1">
@@ -49,30 +49,21 @@
 --EXPECTF--
 ===Property===
 object(SimpleXMLElement)#%d (3) {
-<<<<<<< HEAD
-  [u"@attributes"]=>
-  array(1) {
-    [u"attr1"]=>
-    unicode(5) "first"
-  }
-  [u"comment"]=>
-=======
   ["@attributes"]=>
   array(1) {
     ["attr1"]=>
     string(5) "first"
   }
   ["comment"]=>
->>>>>>> c8b33a6a
   object(SimpleXMLElement)#%d (0) {
   }
-  [u"elem2"]=>
+  ["elem2"]=>
   object(SimpleXMLElement)#%d (1) {
-    [u"elem3"]=>
+    ["elem3"]=>
     object(SimpleXMLElement)#%d (1) {
-      [u"elem4"]=>
+      ["elem4"]=>
       object(SimpleXMLElement)#%d (1) {
-        [u"test"]=>
+        ["test"]=>
         object(SimpleXMLElement)#%d (0) {
         }
       }
@@ -82,20 +73,20 @@
 ===Array===
 object(SimpleXMLElement)#%d (1) {
   [0]=>
-  unicode(5) "elem1"
+  string(5) "elem1"
 }
 object(SimpleXMLElement)#%d (1) {
   [0]=>
-  unicode(5) "first"
+  string(5) "first"
 }
 ===Set===
 object(SimpleXMLElement)#%d (1) {
   [0]=>
-  unicode(8) "Changed1"
+  string(8) "Changed1"
 }
 object(SimpleXMLElement)#%d (1) {
   [0]=>
-  unicode(2) "12"
+  string(2) "12"
 }
 ===Unset===
 NULL
