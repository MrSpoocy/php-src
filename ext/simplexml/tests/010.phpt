--- conflicted
+++ resolved
@@ -9,7 +9,7 @@
 {
 }
 
-$xml =b<<<EOF
+$xml =<<<EOF
 <?xml version='1.0'?>
 <!DOCTYPE sxe SYSTEM "notfound.dtd">
 <sxe id="elem1">
@@ -32,30 +32,6 @@
 ===DONE===
 --EXPECTF--
 object(simplexml_inherited)#%d (2) {
-<<<<<<< HEAD
-  [u"@attributes"]=>
-  array(1) {
-    [u"id"]=>
-    unicode(5) "elem1"
-  }
-  [u"elem1"]=>
-  object(simplexml_inherited)#%d (3) {
-    [u"@attributes"]=>
-    array(1) {
-      [u"attr1"]=>
-      unicode(5) "first"
-    }
-    [u"comment"]=>
-    object(simplexml_inherited)#%d (0) {
-    }
-    [u"elem2"]=>
-    object(simplexml_inherited)#%d (1) {
-      [u"elem3"]=>
-      object(simplexml_inherited)#%d (1) {
-        [u"elem4"]=>
-        object(simplexml_inherited)#%d (1) {
-          [u"test"]=>
-=======
   ["@attributes"]=>
   array(1) {
     ["id"]=>
@@ -78,7 +54,6 @@
         ["elem4"]=>
         object(simplexml_inherited)#%d (1) {
           ["test"]=>
->>>>>>> c8b33a6a
           object(simplexml_inherited)#%d (0) {
           }
         }
