--- conflicted
+++ resolved
@@ -4,29 +4,13 @@
 ARG_WITH("simplexml", "Simple XML support", "yes");
 
 if (PHP_SIMPLEXML == "yes") {
-<<<<<<< HEAD
-	if (PHP_LIBXML == "yes" && ADD_EXTENSION_DEP('simplexml', 'libxml')) {
-=======
 	if(PHP_LIBXML == "yes"
 	&& ADD_EXTENSION_DEP('simplexml', 'libxml')) {
->>>>>>> c8b33a6a
 		EXTENSION("simplexml", "simplexml.c sxe.c");
 		AC_DEFINE("HAVE_SIMPLEXML", 1, "Simple XML support");
 		if (!PHP_SIMPLEXML_SHARED) {
 			ADD_FLAG("CFLAGS_SIMPLEXML", "/D LIBXML_STATIC");
 		}
-<<<<<<< HEAD
-		if (!ADD_EXTENSION_DEP('simplexml', 'spl', true)) {
-			MESSAGE("\tSPL support in simplexml disabled");
-		}
-		ADD_FLAG("CFLAGS_SIMPLEXML", "/D PHP_SIMPLEXML_EXPORTS ");
-	} else {
-		PHP_SIMPLEXML = "no";
-		WARNING("simplexml not enabled; libraries and headers not found");
-	}
-}
-=======
->>>>>>> c8b33a6a
 
 		if (!ADD_EXTENSION_DEP('simplexml', 'spl', true)) {
 			MESSAGE("\tSPL support in simplexml disabled");
