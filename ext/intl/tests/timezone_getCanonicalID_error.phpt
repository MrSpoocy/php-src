--TEST--
IntlTimeZone::getCanonicalID(): errors
--SKIPIF--
<?php
if (!extension_loaded('intl'))
	die('skip intl extension not enabled');
--FILE--
<?php
ini_set("intl.error_level", E_WARNING);

var_dump(IntlTimeZone::getCanonicalID());
var_dump(IntlTimeZone::getCanonicalID(array()));
var_dump(IntlTimeZone::getCanonicalID("foo\x81"));
var_dump(IntlTimeZone::getCanonicalID('foobar', null));


--EXPECTF--

Warning: IntlTimeZone::getCanonicalID() expects at least 1 parameter, 0 given in %s on line %d

Warning: IntlTimeZone::getCanonicalID(): intltz_get_canonical_id: bad arguments in %s on line %d
bool(false)

Warning: IntlTimeZone::getCanonicalID() expects parameter 1 to be string, array given in %s on line %d

Warning: IntlTimeZone::getCanonicalID(): intltz_get_canonical_id: bad arguments in %s on line %d
bool(false)

Warning: IntlTimeZone::getCanonicalID(): intltz_get_canonical_id: could not convert time zone id to UTF-16 in %s on line %d
bool(false)

<<<<<<< HEAD
Fatal error: Uncaught exception 'Error' with message 'Cannot pass parameter 2 by reference' in %s:%d
=======
Fatal error: Uncaught EngineException: Cannot pass parameter 2 by reference in %s:%d
>>>>>>> 440481fb
Stack trace:
#0 {main}
  thrown in %s on line %d<|MERGE_RESOLUTION|>--- conflicted
+++ resolved
@@ -29,11 +29,7 @@
 Warning: IntlTimeZone::getCanonicalID(): intltz_get_canonical_id: could not convert time zone id to UTF-16 in %s on line %d
 bool(false)
 
-<<<<<<< HEAD
-Fatal error: Uncaught exception 'Error' with message 'Cannot pass parameter 2 by reference' in %s:%d
-=======
 Fatal error: Uncaught EngineException: Cannot pass parameter 2 by reference in %s:%d
->>>>>>> 440481fb
 Stack trace:
 #0 {main}
   thrown in %s on line %d