/*
   +----------------------------------------------------------------------+
   | PHP Version 7                                                        |
   +----------------------------------------------------------------------+
   | This source file is subject to version 3.01 of the PHP license,      |
   | that is bundled with this package in the file LICENSE, and is        |
   | available through the world-wide-web at the following url:           |
   | http://www.php.net/license/3_01.txt                                  |
   | If you did not receive a copy of the PHP license and are unable to   |
   | obtain it through the world-wide-web, please send a note to          |
   | license@php.net so we can mail you a copy immediately.               |
   +----------------------------------------------------------------------+
   | Authors: Kirti Velankar <kirtig@yahoo-inc.com>                       |
   |          Gustavo Lopes <cataphract@php.net>                          |
   +----------------------------------------------------------------------+
*/

#include "../intl_cppshims.h"

#include <unicode/timezone.h>
#include <unicode/calendar.h>
#include <unicode/datefmt.h>

extern "C" {
#include <unicode/ustring.h>
#include <unicode/udat.h>

#include "php_intl.h"
#include "dateformat_create.h"
#include "dateformat_class.h"
#define USE_TIMEZONE_POINTER 1
#include "../timezone/timezone_class.h"
#include "../intl_convert.h"
}

#include "dateformat_helpers.h"
#include "zend_exceptions.h"

#define INTL_UDATE_FMT_OK(i) \
	(UDAT_FULL == (i) || UDAT_LONG == (i) ||    \
	 UDAT_MEDIUM == (i) || UDAT_SHORT == (i) || \
	 UDAT_RELATIVE == (i) || UDAT_FULL_RELATIVE == (i) || \
	 UDAT_LONG_RELATIVE == (i) || UDAT_MEDIUM_RELATIVE == (i) || \
	 UDAT_SHORT_RELATIVE == (i) || UDAT_NONE == (i) || \
	 UDAT_PATTERN == (i))

/* {{{ */
static int datefmt_ctor(INTERNAL_FUNCTION_PARAMETERS, zend_bool is_constructor)
{
	zval		*object;
	const char	*locale_str;
	size_t		locale_len	= 0;
	Locale		locale;
	zend_long	date_type	= 0;
	zend_long	time_type	= 0;
	zval		*calendar_zv	= NULL;
	Calendar	*calendar	= NULL;
	zend_long	calendar_type;
	bool		calendar_owned;
	zval		*timezone_zv	= NULL;
	TimeZone	*timezone	= NULL;
	bool		explicit_tz;
	char*       pattern_str		= NULL;
	size_t      pattern_str_len	= 0;
	UChar*      svalue		= NULL;		/* UTF-16 pattern_str */
	int32_t     slength		= 0;
	IntlDateFormatter_object* dfo;

	intl_error_reset(NULL);
	object = return_value;
	/* Parse parameters. */
<<<<<<< HEAD
	if (zend_parse_parameters(ZEND_NUM_ARGS(), "sll|zzs",
=======
	if (zend_parse_parameters_ex(zpp_flags, ZEND_NUM_ARGS(), "s!ll|zzs",
>>>>>>> 2d7d5ab5
			&locale_str, &locale_len, &date_type, &time_type, &timezone_zv,
			&calendar_zv, &pattern_str, &pattern_str_len) == FAILURE) {
		return FAILURE;
	}

	DATE_FORMAT_METHOD_FETCH_OBJECT_NO_CHECK;

	if (DATE_FORMAT_OBJECT(dfo) != NULL) {
		intl_errors_set(INTL_DATA_ERROR_P(dfo), U_ILLEGAL_ARGUMENT_ERROR,
				"datefmt_create: cannot call constructor twice", 0);
		return FAILURE;
	}

	if (!INTL_UDATE_FMT_OK(date_type)) {
		intl_error_set(NULL, U_ILLEGAL_ARGUMENT_ERROR, "datefmt_create: invalid date format style", 0);
		return FAILURE;
	}
	if (!INTL_UDATE_FMT_OK(time_type)) {
		intl_error_set(NULL, U_ILLEGAL_ARGUMENT_ERROR, "datefmt_create: invalid time format style", 0);
		return FAILURE;
	}

	INTL_CHECK_LOCALE_LEN_OR_FAILURE(locale_len);
	if (locale_len == 0) {
		locale_str = intl_locale_get_default();
	}
	locale = Locale::createFromName(locale_str);

	/* process calendar */
	if (datefmt_process_calendar_arg(calendar_zv, locale, "datefmt_create",
			INTL_DATA_ERROR_P(dfo), calendar, calendar_type,
			calendar_owned)
			== FAILURE) {
		goto error;
	}

	/* process timezone */
	explicit_tz = timezone_zv != NULL && Z_TYPE_P(timezone_zv) != IS_NULL;

	if (explicit_tz || calendar_owned ) {
		//we have an explicit time zone or a non-object calendar
		timezone = timezone_process_timezone_argument(timezone_zv,
				INTL_DATA_ERROR_P(dfo), "datefmt_create");
		if (timezone == NULL) {
			goto error;
		}
	}

	/* Convert pattern (if specified) to UTF-16. */
	if (pattern_str && pattern_str_len > 0) {
		intl_convert_utf8_to_utf16(&svalue, &slength,
				pattern_str, pattern_str_len, &INTL_DATA_ERROR_CODE(dfo));
		if (U_FAILURE(INTL_DATA_ERROR_CODE(dfo))) {
			/* object construction -> only set global error */
			intl_error_set(NULL, INTL_DATA_ERROR_CODE(dfo), "datefmt_create: "
					"error converting pattern to UTF-16", 0);
			goto error;
		}
	}

	DATE_FORMAT_OBJECT(dfo) = udat_open((UDateFormatStyle)time_type,
			(UDateFormatStyle)date_type, locale_str, NULL, 0, svalue,
			slength, &INTL_DATA_ERROR_CODE(dfo));

	if (pattern_str && pattern_str_len > 0) {
		udat_applyPattern(DATE_FORMAT_OBJECT(dfo), true, svalue, slength);
		if (U_FAILURE(INTL_DATA_ERROR_CODE(dfo))) {
			intl_error_set(NULL, INTL_DATA_ERROR_CODE(dfo), "datefmt_create: error applying pattern", 0);
			goto error;
		}
	}

	if (!U_FAILURE(INTL_DATA_ERROR_CODE(dfo))) {
		DateFormat *df = (DateFormat*)DATE_FORMAT_OBJECT(dfo);
		if (calendar_owned) {
			df->adoptCalendar(calendar);
			calendar_owned = false;
		} else {
			df->setCalendar(*calendar);
		}

		if (timezone != NULL) {
			df->adoptTimeZone(timezone);
		}
	} else {
		intl_error_set(NULL, INTL_DATA_ERROR_CODE(dfo),	"datefmt_create: date "
				"formatter creation failed", 0);
		goto error;
	}

	/* Set the class variables */
	dfo->date_type			= date_type;
	dfo->time_type			= time_type;
	dfo->calendar			= calendar_type;
	dfo->requested_locale	= estrdup(locale_str);

error:
	if (svalue) {
		efree(svalue);
	}
	if (timezone != NULL && DATE_FORMAT_OBJECT(dfo) == NULL) {
		delete timezone;
	}
	if (calendar != NULL && calendar_owned) {
		delete calendar;
	}

	return U_FAILURE(intl_error_get_code(NULL)) ? FAILURE : SUCCESS;
}
/* }}} */

/* {{{ proto IntlDateFormatter IntlDateFormatter::create(string $locale, long date_type, long time_type[, string $timezone_str, long $calendar, string $pattern] )
 * Create formatter. }}} */
/* {{{ proto IntlDateFormatter datefmt_create(string $locale, long date_type, long time_type[, string $timezone_str, long $calendar, string $pattern)
 * Create formatter.
 */
U_CFUNC PHP_FUNCTION( datefmt_create )
{
    object_init_ex( return_value, IntlDateFormatter_ce_ptr );
	if (datefmt_ctor(INTERNAL_FUNCTION_PARAM_PASSTHRU, 0) == FAILURE) {
		zval_ptr_dtor(return_value);
		RETURN_NULL();
	}
}
/* }}} */

/* {{{ proto void IntlDateFormatter::__construct(string $locale, long date_type, long time_type[, string $timezone_str, long $calendar, string $pattern])
 * IntlDateFormatter object constructor.
 */
U_CFUNC PHP_METHOD( IntlDateFormatter, __construct )
{
	zend_error_handling error_handling;

	zend_replace_error_handling(EH_THROW, IntlException_ce_ptr, &error_handling);
	/* return_value param is being changed, therefore we will always return
	 * NULL here */
	return_value = ZEND_THIS;
	if (datefmt_ctor(INTERNAL_FUNCTION_PARAM_PASSTHRU, 1) == FAILURE) {
		if (!EG(exception)) {
			zend_string *err = intl_error_get_message(NULL);
			zend_throw_exception(IntlException_ce_ptr, ZSTR_VAL(err), intl_error_get_code(NULL));
			zend_string_release_ex(err, 0);
		}
	}
	zend_restore_error_handling(&error_handling);
}
/* }}} */<|MERGE_RESOLUTION|>--- conflicted
+++ resolved
@@ -69,11 +69,7 @@
 	intl_error_reset(NULL);
 	object = return_value;
 	/* Parse parameters. */
-<<<<<<< HEAD
-	if (zend_parse_parameters(ZEND_NUM_ARGS(), "sll|zzs",
-=======
-	if (zend_parse_parameters_ex(zpp_flags, ZEND_NUM_ARGS(), "s!ll|zzs",
->>>>>>> 2d7d5ab5
+	if (zend_parse_parameters(ZEND_NUM_ARGS(), "s!ll|zzs",
 			&locale_str, &locale_len, &date_type, &time_type, &timezone_zv,
 			&calendar_zv, &pattern_str, &pattern_str_len) == FAILURE) {
 		return FAILURE;
