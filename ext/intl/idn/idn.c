/*
   +----------------------------------------------------------------------+
   | PHP Version 7                                                        |
   +----------------------------------------------------------------------+
   | Copyright (c) 2009 The PHP Group                                     |
   +----------------------------------------------------------------------+
   | This source file is subject to version 3.01 of the PHP license,      |
   | that is bundled with this package in the file LICENSE, and is        |
   | available through the world-wide-web at the following url:           |
   | http://www.php.net/license/3_01.txt                                  |
   | If you did not receive a copy of the PHP license and are unable to   |
   | obtain it through the world-wide-web, please send a note to          |
   | license@php.net so we can mail you a copy immediately.               |
   +----------------------------------------------------------------------+
   | Author: Pierre A. Joye <pierre@php.net>                              |
   |         Gustavo Lopes  <cataphract@php.net>                          |
   +----------------------------------------------------------------------+
 */
/* $Id$ */

/* {{{ includes */
#ifdef HAVE_CONFIG_H
#include "config.h"
#endif

#include <php.h>

#include <unicode/uidna.h>
#include <unicode/ustring.h>
#include "ext/standard/php_string.h"

#include "intl_error.h"
#include "intl_convert.h"
/* }}} */

#ifdef UIDNA_INFO_INITIALIZER
#define HAVE_46_API 1 /* has UTS#46 API (introduced in ICU 4.6) */
#endif

enum {
	INTL_IDN_VARIANT_2003 = 0,
	INTL_IDN_VARIANT_UTS46
};

/* {{{ grapheme_register_constants
 * Register API constants
 */
void idn_register_constants( INIT_FUNC_ARGS )
{
	/* OPTIONS */

	/* Option to prohibit processing of unassigned codepoints in the input and
	   do not check if the input conforms to STD-3 ASCII rules. */
	REGISTER_LONG_CONSTANT("IDNA_DEFAULT", UIDNA_DEFAULT, CONST_CS | CONST_PERSISTENT);

	/* Option to allow processing of unassigned codepoints in the input */
	REGISTER_LONG_CONSTANT("IDNA_ALLOW_UNASSIGNED", UIDNA_ALLOW_UNASSIGNED, CONST_CS | CONST_PERSISTENT);

	/* Option to check if input conforms to STD-3 ASCII rules */
	REGISTER_LONG_CONSTANT("IDNA_USE_STD3_RULES", UIDNA_USE_STD3_RULES, CONST_CS | CONST_PERSISTENT);

#ifdef HAVE_46_API

	/* Option to check for whether the input conforms to the BiDi rules.
	 * Ignored by the IDNA2003 implementation. (IDNA2003 always performs a BiDi check.) */
	REGISTER_LONG_CONSTANT("IDNA_CHECK_BIDI", UIDNA_CHECK_BIDI, CONST_CS | CONST_PERSISTENT);

	/* Option to check for whether the input conforms to the CONTEXTJ rules.
	 * Ignored by the IDNA2003 implementation. (The CONTEXTJ check is new in IDNA2008.) */
	REGISTER_LONG_CONSTANT("IDNA_CHECK_CONTEXTJ", UIDNA_CHECK_CONTEXTJ, CONST_CS | CONST_PERSISTENT);

	/* Option for nontransitional processing in ToASCII().
	 * By default, ToASCII() uses transitional processing.
	 * Ignored by the IDNA2003 implementation. */
	REGISTER_LONG_CONSTANT("IDNA_NONTRANSITIONAL_TO_ASCII", UIDNA_NONTRANSITIONAL_TO_ASCII, CONST_CS | CONST_PERSISTENT);

	/* Option for nontransitional processing in ToUnicode().
	 * By default, ToUnicode() uses transitional processing.
	 * Ignored by the IDNA2003 implementation. */
	REGISTER_LONG_CONSTANT("IDNA_NONTRANSITIONAL_TO_UNICODE", UIDNA_NONTRANSITIONAL_TO_UNICODE, CONST_CS | CONST_PERSISTENT);
#endif

	/* VARIANTS */
	REGISTER_LONG_CONSTANT("INTL_IDNA_VARIANT_2003", INTL_IDN_VARIANT_2003, CONST_CS | CONST_PERSISTENT);
#ifdef HAVE_46_API
	REGISTER_LONG_CONSTANT("INTL_IDNA_VARIANT_UTS46", INTL_IDN_VARIANT_UTS46, CONST_CS | CONST_PERSISTENT);
#endif

#ifdef HAVE_46_API
	/* PINFO ERROR CODES */
	REGISTER_LONG_CONSTANT("IDNA_ERROR_EMPTY_LABEL", UIDNA_ERROR_EMPTY_LABEL, CONST_CS | CONST_PERSISTENT);
	REGISTER_LONG_CONSTANT("IDNA_ERROR_LABEL_TOO_LONG", UIDNA_ERROR_LABEL_TOO_LONG, CONST_CS | CONST_PERSISTENT);
	REGISTER_LONG_CONSTANT("IDNA_ERROR_DOMAIN_NAME_TOO_LONG", UIDNA_ERROR_DOMAIN_NAME_TOO_LONG, CONST_CS | CONST_PERSISTENT);
	REGISTER_LONG_CONSTANT("IDNA_ERROR_LEADING_HYPHEN", UIDNA_ERROR_LEADING_HYPHEN, CONST_CS | CONST_PERSISTENT);
	REGISTER_LONG_CONSTANT("IDNA_ERROR_TRAILING_HYPHEN", UIDNA_ERROR_TRAILING_HYPHEN, CONST_CS | CONST_PERSISTENT);
	REGISTER_LONG_CONSTANT("IDNA_ERROR_HYPHEN_3_4", UIDNA_ERROR_HYPHEN_3_4, CONST_CS | CONST_PERSISTENT);
	REGISTER_LONG_CONSTANT("IDNA_ERROR_LEADING_COMBINING_MARK", UIDNA_ERROR_LEADING_COMBINING_MARK, CONST_CS | CONST_PERSISTENT);
	REGISTER_LONG_CONSTANT("IDNA_ERROR_DISALLOWED", UIDNA_ERROR_DISALLOWED, CONST_CS | CONST_PERSISTENT);
	REGISTER_LONG_CONSTANT("IDNA_ERROR_PUNYCODE", UIDNA_ERROR_PUNYCODE, CONST_CS | CONST_PERSISTENT);
	REGISTER_LONG_CONSTANT("IDNA_ERROR_LABEL_HAS_DOT", UIDNA_ERROR_LABEL_HAS_DOT, CONST_CS | CONST_PERSISTENT);
	REGISTER_LONG_CONSTANT("IDNA_ERROR_INVALID_ACE_LABEL", UIDNA_ERROR_INVALID_ACE_LABEL, CONST_CS | CONST_PERSISTENT);
	REGISTER_LONG_CONSTANT("IDNA_ERROR_BIDI", UIDNA_ERROR_BIDI, CONST_CS | CONST_PERSISTENT);
	REGISTER_LONG_CONSTANT("IDNA_ERROR_CONTEXTJ", UIDNA_ERROR_CONTEXTJ, CONST_CS | CONST_PERSISTENT);
#endif
}
/* }}} */

enum {
	INTL_IDN_TO_ASCII = 0,
	INTL_IDN_TO_UTF8
};

/* like INTL_CHECK_STATUS, but as a function and varying the name of the func */
static int php_intl_idn_check_status(UErrorCode err, const char *msg, int mode)
{
	intl_error_set_code(NULL, err);
	if (U_FAILURE(err)) {
		char *buff;
		spprintf(&buff, 0, "%s: %s",
			mode == INTL_IDN_TO_ASCII ? "idn_to_ascii" : "idn_to_utf8",
			msg);
		intl_error_set_custom_msg(NULL, buff, 1);
		efree(buff);
		return FAILURE;
	}

	return SUCCESS;
}

static inline void php_intl_bad_args(const char *msg, int mode)
{
	php_intl_idn_check_status(U_ILLEGAL_ARGUMENT_ERROR, msg, mode);
}

#ifdef HAVE_46_API
static void php_intl_idn_to_46(INTERNAL_FUNCTION_PARAMETERS,
		const char *domain, int32_t domain_len, uint32_t option, int mode, zval *idna_info)
{
	UErrorCode	  status = U_ZERO_ERROR;
	UIDNA		  *uts46;
	int32_t		  len;
	int32_t		  buffer_capac = 255; /* no domain name may exceed this */
	zend_string	  *buffer = zend_string_alloc(buffer_capac, 0);
	UIDNAInfo	  info = UIDNA_INFO_INITIALIZER;
	int			  buffer_used = 0;

	uts46 = uidna_openUTS46(option, &status);
	if (php_intl_idn_check_status(status, "failed to open UIDNA instance",
			mode) == FAILURE) {
		zend_string_free(buffer);
		RETURN_FALSE;
	}

	if (mode == INTL_IDN_TO_ASCII) {
		len = uidna_nameToASCII_UTF8(uts46, domain, domain_len,
				ZSTR_VAL(buffer), buffer_capac, &info, &status);
	} else {
		len = uidna_nameToUnicodeUTF8(uts46, domain, domain_len,
				ZSTR_VAL(buffer), buffer_capac, &info, &status);
	}
	if (len >= 255 || php_intl_idn_check_status(status, "failed to convert name",
			mode) == FAILURE) {
		uidna_close(uts46);
		zend_string_free(buffer);
		RETURN_FALSE;
	}
<<<<<<< HEAD
	if (len >= 255) {
		zend_throw_error(NULL, "ICU returned an unexpected length");
		uidna_close(uts46);
		zend_string_free(buffer);
		RETURN_FALSE;
	}
=======
>>>>>>> 5fbcc2b9

	ZSTR_VAL(buffer)[len] = '\0';
	ZSTR_LEN(buffer) = len;

	if (info.errors == 0) {
		RETVAL_STR(buffer);
		buffer_used = 1;
	} else {
		RETVAL_FALSE;
	}

	if (idna_info) {
		if (buffer_used) { /* used in return_value then */
			zval_addref_p(return_value);
			add_assoc_zval_ex(idna_info, "result", sizeof("result")-1, return_value);
		} else {
			zval zv;
			ZVAL_NEW_STR(&zv, buffer);
			buffer_used = 1;
			add_assoc_zval_ex(idna_info, "result", sizeof("result")-1, &zv);
		}
		add_assoc_bool_ex(idna_info, "isTransitionalDifferent",
				sizeof("isTransitionalDifferent")-1, info.isTransitionalDifferent);
		add_assoc_long_ex(idna_info, "errors", sizeof("errors")-1, (zend_long)info.errors);
	}

	if (!buffer_used) {
		zend_string_free(buffer);
	}

	uidna_close(uts46);
}
#endif

static void php_intl_idn_to(INTERNAL_FUNCTION_PARAMETERS,
		const char *domain, int32_t domain_len, uint32_t option, int mode)
{
	UChar* ustring = NULL;
	int ustring_len = 0;
	UErrorCode status;
	zend_string *u8str;
	UChar     converted[MAXPATHLEN];
	int32_t   converted_ret_len;

	/* convert the string to UTF-16. */
	status = U_ZERO_ERROR;
	intl_convert_utf8_to_utf16(&ustring, &ustring_len, domain, domain_len, &status);

	if (U_FAILURE(status)) {
		intl_error_set_code(NULL, status);

		/* Set error messages. */
		intl_error_set_custom_msg( NULL, "Error converting input string to UTF-16", 0 );
		if (ustring) {
			efree(ustring);
		}
		RETURN_FALSE;
	} else {
		UParseError parse_error;

		status = U_ZERO_ERROR;
		if (mode == INTL_IDN_TO_ASCII) {
			converted_ret_len = uidna_IDNToASCII(ustring, ustring_len, converted, MAXPATHLEN, (int32_t)option, &parse_error, &status);
		} else {
			converted_ret_len = uidna_IDNToUnicode(ustring, ustring_len, converted, MAXPATHLEN, (int32_t)option, &parse_error, &status);
		}
		efree(ustring);

		if (U_FAILURE(status)) {
			intl_error_set( NULL, status, "idn_to_ascii: cannot convert to ASCII", 0 );
			RETURN_FALSE;
		}

		status = U_ZERO_ERROR;
		u8str = intl_convert_utf16_to_utf8(converted, converted_ret_len, &status);

		if (!u8str) {
			/* Set global error code. */
			intl_error_set_code(NULL, status);

			/* Set error messages. */
			intl_error_set_custom_msg( NULL, "Error converting output string to UTF-8", 0 );
			RETURN_FALSE;
		}
	}

	/* return the allocated string, not a duplicate */
	RETVAL_NEW_STR(u8str);
}

static void php_intl_idn_handoff(INTERNAL_FUNCTION_PARAMETERS, int mode)
{
	char *domain;
	size_t domain_len;
	zend_long option = 0,
		 variant = INTL_IDN_VARIANT_2003;
	zval *idna_info = NULL;

	intl_error_reset(NULL);

	if (zend_parse_parameters(ZEND_NUM_ARGS(), "s|llz/",
			&domain, &domain_len, &option, &variant, &idna_info) == FAILURE) {
		php_intl_bad_args("bad arguments", mode);
		RETURN_NULL(); /* don't set FALSE because that's not the way it was before... */
	}

#ifdef HAVE_46_API
	if (variant != INTL_IDN_VARIANT_2003 && variant != INTL_IDN_VARIANT_UTS46) {
		php_intl_bad_args("invalid variant, must be one of {"
			"INTL_IDNA_VARIANT_2003, INTL_IDNA_VARIANT_UTS46}", mode);
		RETURN_FALSE;
	}
#else
	if (variant != INTL_IDN_VARIANT_2003) {
		php_intl_bad_args("invalid variant, PHP was compiled against "
			"an old version of ICU and only supports INTL_IDN_VARIANT_2003",
			mode);
		RETURN_FALSE;
	}
#endif

	if (domain_len < 1) {
		php_intl_bad_args("empty domain name", mode);
		RETURN_FALSE;
	}
	if (domain_len > INT32_MAX - 1) {
		php_intl_bad_args("domain name too large", mode);
		RETURN_FALSE;
	}
	/* don't check options; it wasn't checked before */

	if (idna_info != NULL) {
		if (variant == INTL_IDN_VARIANT_2003) {
			php_error_docref0(NULL, E_NOTICE,
				"4 arguments were provided, but INTL_IDNA_VARIANT_2003 only "
				"takes 3 - extra argument ignored");
		} else {
			zval_dtor(idna_info);
			array_init(idna_info);
		}
	}

	if (variant == INTL_IDN_VARIANT_2003) {
		php_intl_idn_to(INTERNAL_FUNCTION_PARAM_PASSTHRU,
				domain, (int32_t)domain_len, (uint32_t)option, mode);
	}
#ifdef HAVE_46_API
	else {
		php_intl_idn_to_46(INTERNAL_FUNCTION_PARAM_PASSTHRU, domain, (int32_t)domain_len,
				(uint32_t)option, mode, idna_info);
	}
#endif
}

/* {{{ proto int idn_to_ascii(string domain[, int options[, int variant[, array &idna_info]]])
   Converts an Unicode domain to ASCII representation, as defined in the IDNA RFC */
PHP_FUNCTION(idn_to_ascii)
{
	php_intl_idn_handoff(INTERNAL_FUNCTION_PARAM_PASSTHRU, INTL_IDN_TO_ASCII);
}
/* }}} */


/* {{{ proto int idn_to_utf8(string domain[, int options[, int variant[, array &idna_info]]])
   Converts an ASCII representation of the domain to Unicode (UTF-8), as defined in the IDNA RFC */
PHP_FUNCTION(idn_to_utf8)
{
	php_intl_idn_handoff(INTERNAL_FUNCTION_PARAM_PASSTHRU, INTL_IDN_TO_UTF8);
}
/* }}} */


/*
 * Local variables:
 * tab-width: 4
 * c-basic-offset: 4
 * End:
 * vim600: fdm=marker
 * vim: noet sw=4 ts=4
 */<|MERGE_RESOLUTION|>--- conflicted
+++ resolved
@@ -164,15 +164,6 @@
 		zend_string_free(buffer);
 		RETURN_FALSE;
 	}
-<<<<<<< HEAD
-	if (len >= 255) {
-		zend_throw_error(NULL, "ICU returned an unexpected length");
-		uidna_close(uts46);
-		zend_string_free(buffer);
-		RETURN_FALSE;
-	}
-=======
->>>>>>> 5fbcc2b9
 
 	ZSTR_VAL(buffer)[len] = '\0';
 	ZSTR_LEN(buffer) = len;
