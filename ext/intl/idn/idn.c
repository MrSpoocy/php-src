/*
   +----------------------------------------------------------------------+
   | PHP Version 7                                                        |
   +----------------------------------------------------------------------+
   | Copyright (c) 2009 The PHP Group                                     |
   +----------------------------------------------------------------------+
   | This source file is subject to version 3.01 of the PHP license,      |
   | that is bundled with this package in the file LICENSE, and is        |
   | available through the world-wide-web at the following url:           |
   | http://www.php.net/license/3_01.txt                                  |
   | If you did not receive a copy of the PHP license and are unable to   |
   | obtain it through the world-wide-web, please send a note to          |
   | license@php.net so we can mail you a copy immediately.               |
   +----------------------------------------------------------------------+
   | Author: Pierre A. Joye <pierre@php.net>                              |
   |         Gustavo Lopes  <cataphract@php.net>                          |
   +----------------------------------------------------------------------+
 */
/* $Id$ */

/* {{{ includes */
#ifdef HAVE_CONFIG_H
#include "config.h"
#endif

#include <php.h>

#include <unicode/uidna.h>
#include <unicode/ustring.h>
#include "ext/standard/php_string.h"

#include "intl_error.h"
#include "intl_convert.h"
/* }}} */

#ifdef UIDNA_INFO_INITIALIZER
#define HAVE_46_API 1 /* has UTS#46 API (introduced in ICU 4.6) */
#endif

enum {
	INTL_IDN_VARIANT_2003 = 0,
	INTL_IDN_VARIANT_UTS46
};

/* {{{ grapheme_register_constants
 * Register API constants
 */
void idn_register_constants( INIT_FUNC_ARGS )
{
	/* OPTIONS */

	/* Option to prohibit processing of unassigned codepoints in the input and
	   do not check if the input conforms to STD-3 ASCII rules. */
	REGISTER_LONG_CONSTANT("IDNA_DEFAULT", UIDNA_DEFAULT, CONST_CS | CONST_PERSISTENT);

	/* Option to allow processing of unassigned codepoints in the input */
	REGISTER_LONG_CONSTANT("IDNA_ALLOW_UNASSIGNED", UIDNA_ALLOW_UNASSIGNED, CONST_CS | CONST_PERSISTENT);

	/* Option to check if input conforms to STD-3 ASCII rules */
	REGISTER_LONG_CONSTANT("IDNA_USE_STD3_RULES", UIDNA_USE_STD3_RULES, CONST_CS | CONST_PERSISTENT);

#ifdef HAVE_46_API

	/* Option to check for whether the input conforms to the BiDi rules.
	 * Ignored by the IDNA2003 implementation. (IDNA2003 always performs a BiDi check.) */
	REGISTER_LONG_CONSTANT("IDNA_CHECK_BIDI", UIDNA_CHECK_BIDI, CONST_CS | CONST_PERSISTENT);

	/* Option to check for whether the input conforms to the CONTEXTJ rules.
	 * Ignored by the IDNA2003 implementation. (The CONTEXTJ check is new in IDNA2008.) */
	REGISTER_LONG_CONSTANT("IDNA_CHECK_CONTEXTJ", UIDNA_CHECK_CONTEXTJ, CONST_CS | CONST_PERSISTENT);

	/* Option for nontransitional processing in ToASCII().
	 * By default, ToASCII() uses transitional processing.
	 * Ignored by the IDNA2003 implementation. */
	REGISTER_LONG_CONSTANT("IDNA_NONTRANSITIONAL_TO_ASCII", UIDNA_NONTRANSITIONAL_TO_ASCII, CONST_CS | CONST_PERSISTENT);

	/* Option for nontransitional processing in ToUnicode().
	 * By default, ToUnicode() uses transitional processing.
	 * Ignored by the IDNA2003 implementation. */
	REGISTER_LONG_CONSTANT("IDNA_NONTRANSITIONAL_TO_UNICODE", UIDNA_NONTRANSITIONAL_TO_UNICODE, CONST_CS | CONST_PERSISTENT);
#endif

	/* VARIANTS */
	REGISTER_LONG_CONSTANT("INTL_IDNA_VARIANT_2003", INTL_IDN_VARIANT_2003, CONST_CS | CONST_PERSISTENT);
#ifdef HAVE_46_API
	REGISTER_LONG_CONSTANT("INTL_IDNA_VARIANT_UTS46", INTL_IDN_VARIANT_UTS46, CONST_CS | CONST_PERSISTENT);
#endif

#ifdef HAVE_46_API
	/* PINFO ERROR CODES */
	REGISTER_LONG_CONSTANT("IDNA_ERROR_EMPTY_LABEL", UIDNA_ERROR_EMPTY_LABEL, CONST_CS | CONST_PERSISTENT);
	REGISTER_LONG_CONSTANT("IDNA_ERROR_LABEL_TOO_LONG", UIDNA_ERROR_LABEL_TOO_LONG, CONST_CS | CONST_PERSISTENT);
	REGISTER_LONG_CONSTANT("IDNA_ERROR_DOMAIN_NAME_TOO_LONG", UIDNA_ERROR_DOMAIN_NAME_TOO_LONG, CONST_CS | CONST_PERSISTENT);
	REGISTER_LONG_CONSTANT("IDNA_ERROR_LEADING_HYPHEN", UIDNA_ERROR_LEADING_HYPHEN, CONST_CS | CONST_PERSISTENT);
	REGISTER_LONG_CONSTANT("IDNA_ERROR_TRAILING_HYPHEN", UIDNA_ERROR_TRAILING_HYPHEN, CONST_CS | CONST_PERSISTENT);
	REGISTER_LONG_CONSTANT("IDNA_ERROR_HYPHEN_3_4", UIDNA_ERROR_HYPHEN_3_4, CONST_CS | CONST_PERSISTENT);
	REGISTER_LONG_CONSTANT("IDNA_ERROR_LEADING_COMBINING_MARK", UIDNA_ERROR_LEADING_COMBINING_MARK, CONST_CS | CONST_PERSISTENT);
	REGISTER_LONG_CONSTANT("IDNA_ERROR_DISALLOWED", UIDNA_ERROR_DISALLOWED, CONST_CS | CONST_PERSISTENT);
	REGISTER_LONG_CONSTANT("IDNA_ERROR_PUNYCODE", UIDNA_ERROR_PUNYCODE, CONST_CS | CONST_PERSISTENT);
	REGISTER_LONG_CONSTANT("IDNA_ERROR_LABEL_HAS_DOT", UIDNA_ERROR_LABEL_HAS_DOT, CONST_CS | CONST_PERSISTENT);
	REGISTER_LONG_CONSTANT("IDNA_ERROR_INVALID_ACE_LABEL", UIDNA_ERROR_INVALID_ACE_LABEL, CONST_CS | CONST_PERSISTENT);
	REGISTER_LONG_CONSTANT("IDNA_ERROR_BIDI", UIDNA_ERROR_BIDI, CONST_CS | CONST_PERSISTENT);
	REGISTER_LONG_CONSTANT("IDNA_ERROR_CONTEXTJ", UIDNA_ERROR_CONTEXTJ, CONST_CS | CONST_PERSISTENT);
#endif
}
/* }}} */

enum {
	INTL_IDN_TO_ASCII = 0,
	INTL_IDN_TO_UTF8
};

/* like INTL_CHECK_STATUS, but as a function and varying the name of the func */
static int php_intl_idn_check_status(UErrorCode err, const char *msg, int mode)
{
	intl_error_set_code(NULL, err);
	if (U_FAILURE(err)) {
		char *buff;
		spprintf(&buff, 0, "%s: %s",
			mode == INTL_IDN_TO_ASCII ? "idn_to_ascii" : "idn_to_utf8",
			msg);
		intl_error_set_custom_msg(NULL, buff, 1);
		efree(buff);
		return FAILURE;
	}

	return SUCCESS;
}

static inline void php_intl_bad_args(const char *msg, int mode)
{
	php_intl_idn_check_status(U_ILLEGAL_ARGUMENT_ERROR, msg, mode);
}

#ifdef HAVE_46_API
static void php_intl_idn_to_46(INTERNAL_FUNCTION_PARAMETERS,
		const char *domain, int32_t domain_len, uint32_t option, int mode, zval *idna_info)
{
	UErrorCode	  status = U_ZERO_ERROR;
	UIDNA		  *uts46;
	int32_t		  len;
	int32_t		  buffer_capac = 255; /* no domain name may exceed this */
	zend_string	  *buffer = zend_string_alloc(buffer_capac, 0);
	UIDNAInfo	  info = UIDNA_INFO_INITIALIZER;
	int			  buffer_used = 0;

	uts46 = uidna_openUTS46(option, &status);
	if (php_intl_idn_check_status(status, "failed to open UIDNA instance",
			mode) == FAILURE) {
		zend_string_free(buffer);
		RETURN_FALSE;
	}

	if (mode == INTL_IDN_TO_ASCII) {
		len = uidna_nameToASCII_UTF8(uts46, domain, domain_len,
				ZSTR_VAL(buffer), buffer_capac, &info, &status);
	} else {
		len = uidna_nameToUnicodeUTF8(uts46, domain, domain_len,
				ZSTR_VAL(buffer), buffer_capac, &info, &status);
	}
<<<<<<< HEAD
	if (php_intl_idn_check_status(status, "failed to convert name",
			mode) == FAILURE) {
=======
	if (len >= 255 || php_intl_idn_check_status(status, "failed to convert name",
			mode TSRMLS_CC) == FAILURE) {
>>>>>>> 76e249d3
		uidna_close(uts46);
		zend_string_free(buffer);
		RETURN_FALSE;
	}
<<<<<<< HEAD
	if (len >= 255) {
		php_error_docref(NULL, E_ERROR, "ICU returned an unexpected length");
	}
=======
>>>>>>> 76e249d3

	ZSTR_VAL(buffer)[len] = '\0';
	ZSTR_LEN(buffer) = len;

	if (info.errors == 0) {
		RETVAL_STR(buffer);
		buffer_used = 1;
	} else {
		RETVAL_FALSE;
	}

	if (idna_info) {
		if (buffer_used) { /* used in return_value then */
			zval_addref_p(return_value);
			add_assoc_zval_ex(idna_info, "result", sizeof("result")-1, return_value);
		} else {
			zval zv;
			ZVAL_NEW_STR(&zv, buffer);
			buffer_used = 1;
			add_assoc_zval_ex(idna_info, "result", sizeof("result")-1, &zv);
		}
		add_assoc_bool_ex(idna_info, "isTransitionalDifferent",
				sizeof("isTransitionalDifferent")-1, info.isTransitionalDifferent);
		add_assoc_long_ex(idna_info, "errors", sizeof("errors")-1, (zend_long)info.errors);
	}

	if (!buffer_used) {
		zend_string_free(buffer);
	}

	uidna_close(uts46);
}
#endif

static void php_intl_idn_to(INTERNAL_FUNCTION_PARAMETERS,
		const char *domain, int32_t domain_len, uint32_t option, int mode)
{
	UChar* ustring = NULL;
	int ustring_len = 0;
	UErrorCode status;
	zend_string *u8str;
	UChar     converted[MAXPATHLEN];
	int32_t   converted_ret_len;

	/* convert the string to UTF-16. */
	status = U_ZERO_ERROR;
	intl_convert_utf8_to_utf16(&ustring, &ustring_len, domain, domain_len, &status);

	if (U_FAILURE(status)) {
		intl_error_set_code(NULL, status);

		/* Set error messages. */
		intl_error_set_custom_msg( NULL, "Error converting input string to UTF-16", 0 );
		if (ustring) {
			efree(ustring);
		}
		RETURN_FALSE;
	} else {
		UParseError parse_error;

		status = U_ZERO_ERROR;
		if (mode == INTL_IDN_TO_ASCII) {
			converted_ret_len = uidna_IDNToASCII(ustring, ustring_len, converted, MAXPATHLEN, (int32_t)option, &parse_error, &status);
		} else {
			converted_ret_len = uidna_IDNToUnicode(ustring, ustring_len, converted, MAXPATHLEN, (int32_t)option, &parse_error, &status);
		}
		efree(ustring);

		if (U_FAILURE(status)) {
			intl_error_set( NULL, status, "idn_to_ascii: cannot convert to ASCII", 0 );
			RETURN_FALSE;
		}

		status = U_ZERO_ERROR;
		u8str = intl_convert_utf16_to_utf8(converted, converted_ret_len, &status);

		if (!u8str) {
			/* Set global error code. */
			intl_error_set_code(NULL, status);

			/* Set error messages. */
			intl_error_set_custom_msg( NULL, "Error converting output string to UTF-8", 0 );
			RETURN_FALSE;
		}
	}

	/* return the allocated string, not a duplicate */
	RETVAL_NEW_STR(u8str);
}

static void php_intl_idn_handoff(INTERNAL_FUNCTION_PARAMETERS, int mode)
{
	char *domain;
	size_t domain_len;
	zend_long option = 0,
		 variant = INTL_IDN_VARIANT_2003;
	zval *idna_info = NULL;

	intl_error_reset(NULL);

	if (zend_parse_parameters(ZEND_NUM_ARGS(), "s|llz/",
			&domain, &domain_len, &option, &variant, &idna_info) == FAILURE) {
		php_intl_bad_args("bad arguments", mode);
		RETURN_NULL(); /* don't set FALSE because that's not the way it was before... */
	}

#ifdef HAVE_46_API
	if (variant != INTL_IDN_VARIANT_2003 && variant != INTL_IDN_VARIANT_UTS46) {
		php_intl_bad_args("invalid variant, must be one of {"
			"INTL_IDNA_VARIANT_2003, INTL_IDNA_VARIANT_UTS46}", mode);
		RETURN_FALSE;
	}
#else
	if (variant != INTL_IDN_VARIANT_2003) {
		php_intl_bad_args("invalid variant, PHP was compiled against "
			"an old version of ICU and only supports INTL_IDN_VARIANT_2003",
			mode);
		RETURN_FALSE;
	}
#endif

	if (domain_len < 1) {
		php_intl_bad_args("empty domain name", mode);
		RETURN_FALSE;
	}
	if (domain_len > INT32_MAX - 1) {
		php_intl_bad_args("domain name too large", mode);
		RETURN_FALSE;
	}
	/* don't check options; it wasn't checked before */

	if (idna_info != NULL) {
		if (variant == INTL_IDN_VARIANT_2003) {
			php_error_docref0(NULL, E_NOTICE,
				"4 arguments were provided, but INTL_IDNA_VARIANT_2003 only "
				"takes 3 - extra argument ignored");
		} else {
			zval_dtor(idna_info);
			array_init(idna_info);
		}
	}

	if (variant == INTL_IDN_VARIANT_2003) {
		php_intl_idn_to(INTERNAL_FUNCTION_PARAM_PASSTHRU,
				domain, (int32_t)domain_len, (uint32_t)option, mode);
	}
#ifdef HAVE_46_API
	else {
		php_intl_idn_to_46(INTERNAL_FUNCTION_PARAM_PASSTHRU, domain, (int32_t)domain_len,
				(uint32_t)option, mode, idna_info);
	}
#endif
}

/* {{{ proto int idn_to_ascii(string domain[, int options[, int variant[, array &idna_info]]])
   Converts an Unicode domain to ASCII representation, as defined in the IDNA RFC */
PHP_FUNCTION(idn_to_ascii)
{
	php_intl_idn_handoff(INTERNAL_FUNCTION_PARAM_PASSTHRU, INTL_IDN_TO_ASCII);
}
/* }}} */


/* {{{ proto int idn_to_utf8(string domain[, int options[, int variant[, array &idna_info]]])
   Converts an ASCII representation of the domain to Unicode (UTF-8), as defined in the IDNA RFC */
PHP_FUNCTION(idn_to_utf8)
{
	php_intl_idn_handoff(INTERNAL_FUNCTION_PARAM_PASSTHRU, INTL_IDN_TO_UTF8);
}
/* }}} */


/*
 * Local variables:
 * tab-width: 4
 * c-basic-offset: 4
 * End:
 * vim600: fdm=marker
 * vim: noet sw=4 ts=4
 */<|MERGE_RESOLUTION|>--- conflicted
+++ resolved
@@ -158,23 +158,12 @@
 		len = uidna_nameToUnicodeUTF8(uts46, domain, domain_len,
 				ZSTR_VAL(buffer), buffer_capac, &info, &status);
 	}
-<<<<<<< HEAD
-	if (php_intl_idn_check_status(status, "failed to convert name",
+	if (len >= 255 || php_intl_idn_check_status(status, "failed to convert name",
 			mode) == FAILURE) {
-=======
-	if (len >= 255 || php_intl_idn_check_status(status, "failed to convert name",
-			mode TSRMLS_CC) == FAILURE) {
->>>>>>> 76e249d3
 		uidna_close(uts46);
 		zend_string_free(buffer);
 		RETURN_FALSE;
 	}
-<<<<<<< HEAD
-	if (len >= 255) {
-		php_error_docref(NULL, E_ERROR, "ICU returned an unexpected length");
-	}
-=======
->>>>>>> 76e249d3
 
 	ZSTR_VAL(buffer)[len] = '\0';
 	ZSTR_LEN(buffer) = len;
