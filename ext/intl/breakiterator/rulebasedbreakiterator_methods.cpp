/*
   +----------------------------------------------------------------------+
   | PHP Version 5                                                        |
   +----------------------------------------------------------------------+
   | This source file is subject to version 3.01 of the PHP license,      |
   | that is bundled with this package in the file LICENSE, and is        |
   | available through the world-wide-web at the following url:           |
   | http://www.php.net/license/3_01.txt                                  |
   | If you did not receive a copy of the PHP license and are unable to   |
   | obtain it through the world-wide-web, please send a note to          |
   | license@php.net so we can mail you a copy immediately.               |
   +----------------------------------------------------------------------+
   | Authors: Gustavo Lopes <cataphract@php.net>                          |
   +----------------------------------------------------------------------+
 */

#include <unicode/rbbi.h>

extern "C" {
#define USE_BREAKITERATOR_POINTER 1
#include "breakiterator_class.h"
#include <zend_exceptions.h>
#include <limits.h>
}

#include "../intl_convertcpp.h"

static inline RuleBasedBreakIterator *fetch_rbbi(BreakIterator_object *bio) {
	return (RuleBasedBreakIterator*)bio->biter;
}

static void _php_intlrbbi_constructor_body(INTERNAL_FUNCTION_PARAMETERS)
{
	zval		*object		= getThis();
	char		*rules;
	int			rules_len;
	zend_bool	compiled	= 0;
	UErrorCode	status		= U_ZERO_ERROR;
	intl_error_reset(NULL TSRMLS_CC);

	if (zend_parse_parameters(ZEND_NUM_ARGS() TSRMLS_CC, "s|b",
			&rules, &rules_len, &compiled) == FAILURE) {
		intl_error_set(NULL, U_ILLEGAL_ARGUMENT_ERROR,
			"rbbi_create_instance: bad arguments", 0 TSRMLS_CC);
<<<<<<< HEAD
		Z_OBJ_P(return_value) == NULL;
=======
		Z_OBJ_P(return_value) = NULL;
>>>>>>> f2a12d65
		return;
	}

	// instantiation of ICU object
	RuleBasedBreakIterator *rbbi;

	if (!compiled) {
		UnicodeString	rulesStr;
		UParseError		parseError = UParseError();
		if (intl_stringFromChar(rulesStr, rules, rules_len, &status)
				== FAILURE) {
			intl_error_set(NULL, U_ILLEGAL_ARGUMENT_ERROR,
				"rbbi_create_instance: rules were not a valid UTF-8 string",
				0 TSRMLS_CC);
			RETURN_NULL();
		}

		rbbi = new RuleBasedBreakIterator(rulesStr, parseError, status);
		intl_error_set_code(NULL, status TSRMLS_CC);
		if (U_FAILURE(status)) {
			char *msg;
			smart_str parse_error_str;
			parse_error_str = intl_parse_error_to_string(&parseError);
			spprintf(&msg, 0, "rbbi_create_instance: unable to create "
				"RuleBasedBreakIterator from rules (%s)", parse_error_str.s? parse_error_str.s->val : "");
			smart_str_free(&parse_error_str);
			intl_error_set_custom_msg(NULL, msg, 1 TSRMLS_CC);
			efree(msg);
			delete rbbi;
<<<<<<< HEAD
			Z_OBJ_P(return_value) == NULL;
=======
			Z_OBJ_P(return_value) = NULL;
>>>>>>> f2a12d65
			return;
		}
	} else { // compiled
#if U_ICU_VERSION_MAJOR_NUM * 10 + U_ICU_VERSION_MINOR_NUM >= 48
		rbbi = new RuleBasedBreakIterator((uint8_t*)rules, rules_len, status);
		if (U_FAILURE(status)) {
			intl_error_set(NULL, status, "rbbi_create_instance: unable to "
				"create instance from compiled rules", 0 TSRMLS_CC);
<<<<<<< HEAD
			Z_OBJ_P(return_value) == NULL;
=======
			Z_OBJ_P(return_value) = NULL;
>>>>>>> f2a12d65
			return;
		}
#else
		intl_error_set(NULL, U_UNSUPPORTED_ERROR, "rbbi_create_instance: "
			"compiled rules require ICU >= 4.8", 0 TSRMLS_CC);
<<<<<<< HEAD
		Z_OBJ_P(return_value) == NULL;
=======
		Z_OBJ_P(return_value) = NULL;
>>>>>>> f2a12d65
		return;
#endif
	}

	breakiterator_object_create(return_value, rbbi, 0 TSRMLS_CC);
}

U_CFUNC PHP_METHOD(IntlRuleBasedBreakIterator, __construct)
{
	zval	orig_this		= *getThis();

	return_value = getThis();
	_php_intlrbbi_constructor_body(INTERNAL_FUNCTION_PARAM_PASSTHRU);

	if (Z_TYPE_P(return_value) == IS_OBJECT && Z_OBJ_P(return_value) == NULL) {
		zend_object_store_ctor_failed(Z_OBJ(orig_this) TSRMLS_CC);
		zval_dtor(&orig_this);
		ZEND_CTOR_MAKE_NULL();
	}
}

U_CFUNC PHP_FUNCTION(rbbi_get_rules)
{
	BREAKITER_METHOD_INIT_VARS;
	object = getThis();

	if (zend_parse_parameters_none() == FAILURE) {
		intl_error_set(NULL, U_ILLEGAL_ARGUMENT_ERROR,
			"rbbi_get_rules: bad arguments", 0 TSRMLS_CC);
		RETURN_FALSE;
	}

	BREAKITER_METHOD_FETCH_OBJECT;

	char *str;
	int str_len;
	const UnicodeString rules = fetch_rbbi(bio)->getRules();

	if (intl_charFromString(rules, &str, &str_len, BREAKITER_ERROR_CODE_P(bio)) == FAILURE)
	{
		intl_errors_set(BREAKITER_ERROR_P(bio), BREAKITER_ERROR_CODE(bio),
				"rbbi_hash_code: Error converting result to UTF-8 string",
				0 TSRMLS_CC);
		RETURN_FALSE;
	}
	RETVAL_STRINGL(str, str_len);
	//???
	efree(str);
}

U_CFUNC PHP_FUNCTION(rbbi_get_rule_status)
{
	BREAKITER_METHOD_INIT_VARS;
	object = getThis();

	if (zend_parse_parameters_none() == FAILURE) {
		intl_error_set(NULL, U_ILLEGAL_ARGUMENT_ERROR,
			"rbbi_get_rule_status: bad arguments", 0 TSRMLS_CC);
		RETURN_FALSE;
	}

	BREAKITER_METHOD_FETCH_OBJECT;

	RETURN_LONG(fetch_rbbi(bio)->getRuleStatus());
}

U_CFUNC PHP_FUNCTION(rbbi_get_rule_status_vec)
{
	BREAKITER_METHOD_INIT_VARS;
	object = getThis();

	if (zend_parse_parameters_none() == FAILURE) {
		intl_error_set(NULL, U_ILLEGAL_ARGUMENT_ERROR,
			"rbbi_get_rule_status_vec: bad arguments", 0 TSRMLS_CC);
		RETURN_FALSE;
	}

	BREAKITER_METHOD_FETCH_OBJECT;

	int32_t num_rules = fetch_rbbi(bio)->getRuleStatusVec(NULL, 0,
			BREAKITER_ERROR_CODE(bio));
	if (BREAKITER_ERROR_CODE(bio) == U_BUFFER_OVERFLOW_ERROR) {
		BREAKITER_ERROR_CODE(bio) = U_ZERO_ERROR;
	} else {
		// should not happen
		INTL_METHOD_CHECK_STATUS(bio, "rbbi_get_rule_status_vec: failed "
				" determining the number of status values");
	}
	int32_t *rules = new int32_t[num_rules];
	num_rules = fetch_rbbi(bio)->getRuleStatusVec(rules, num_rules,
			BREAKITER_ERROR_CODE(bio));
	if (U_FAILURE(BREAKITER_ERROR_CODE(bio))) {
		delete[] rules;
		intl_errors_set(BREAKITER_ERROR_P(bio), BREAKITER_ERROR_CODE(bio),
				"rbbi_get_rule_status_vec: failed obtaining the status values",
				0 TSRMLS_CC);
		RETURN_FALSE;
	}

	array_init_size(return_value, num_rules);
	for (int32_t i = 0; i < num_rules; i++) {
		add_next_index_long(return_value, rules[i]);
	}
	delete[] rules;
}

#if U_ICU_VERSION_MAJOR_NUM * 10 + U_ICU_VERSION_MINOR_NUM >= 48
U_CFUNC PHP_FUNCTION(rbbi_get_binary_rules)
{
	BREAKITER_METHOD_INIT_VARS;
	object = getThis();

	if (zend_parse_parameters_none() == FAILURE) {
		intl_error_set(NULL, U_ILLEGAL_ARGUMENT_ERROR,
			"rbbi_get_binary_rules: bad arguments", 0 TSRMLS_CC);
		RETURN_FALSE;
	}

	BREAKITER_METHOD_FETCH_OBJECT;

	uint32_t		rules_len;
	const uint8_t	*rules = fetch_rbbi(bio)->getBinaryRules(rules_len);

	if (rules_len > INT_MAX - 1) {
		intl_errors_set(BREAKITER_ERROR_P(bio), BREAKITER_ERROR_CODE(bio),
				"rbbi_get_binary_rules: the rules are too large",
				0 TSRMLS_CC);
		RETURN_FALSE;
	}

	zend_string *ret_rules = STR_ALLOC(rules_len, 0);
	memcpy(ret_rules->val, rules, rules_len);
	ret_rules->val[rules_len] = '\0';

	RETURN_STR(ret_rules);
}
#endif<|MERGE_RESOLUTION|>--- conflicted
+++ resolved
@@ -42,11 +42,7 @@
 			&rules, &rules_len, &compiled) == FAILURE) {
 		intl_error_set(NULL, U_ILLEGAL_ARGUMENT_ERROR,
 			"rbbi_create_instance: bad arguments", 0 TSRMLS_CC);
-<<<<<<< HEAD
-		Z_OBJ_P(return_value) == NULL;
-=======
 		Z_OBJ_P(return_value) = NULL;
->>>>>>> f2a12d65
 		return;
 	}
 
@@ -76,11 +72,7 @@
 			intl_error_set_custom_msg(NULL, msg, 1 TSRMLS_CC);
 			efree(msg);
 			delete rbbi;
-<<<<<<< HEAD
-			Z_OBJ_P(return_value) == NULL;
-=======
 			Z_OBJ_P(return_value) = NULL;
->>>>>>> f2a12d65
 			return;
 		}
 	} else { // compiled
@@ -89,21 +81,13 @@
 		if (U_FAILURE(status)) {
 			intl_error_set(NULL, status, "rbbi_create_instance: unable to "
 				"create instance from compiled rules", 0 TSRMLS_CC);
-<<<<<<< HEAD
-			Z_OBJ_P(return_value) == NULL;
-=======
 			Z_OBJ_P(return_value) = NULL;
->>>>>>> f2a12d65
 			return;
 		}
 #else
 		intl_error_set(NULL, U_UNSUPPORTED_ERROR, "rbbi_create_instance: "
 			"compiled rules require ICU >= 4.8", 0 TSRMLS_CC);
-<<<<<<< HEAD
-		Z_OBJ_P(return_value) == NULL;
-=======
 		Z_OBJ_P(return_value) = NULL;
->>>>>>> f2a12d65
 		return;
 #endif
 	}
