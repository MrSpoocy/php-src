/*
   +----------------------------------------------------------------------+
   | PHP Version 7                                                        |
   +----------------------------------------------------------------------+
   | This source file is subject to version 3.01 of the PHP license,      |
   | that is bundled with this package in the file LICENSE, and is        |
   | available through the world-wide-web at the following url:           |
   | http://www.php.net/license/3_01.txt                                  |
   | If you did not receive a copy of the PHP license and are unable to   |
   | obtain it through the world-wide-web, please send a note to          |
   | license@php.net so we can mail you a copy immediately.               |
   +----------------------------------------------------------------------+
   | Authors: Stanislav Malyshev <stas@zend.com>                          |
   +----------------------------------------------------------------------+
 */

#ifdef HAVE_CONFIG_H
#include "config.h"
#endif

#include "../intl_cppshims.h"

#include <limits.h>
#include <unicode/msgfmt.h>
#include <unicode/chariter.h>
#include <unicode/ustdio.h>
#include <unicode/timezone.h>
#include <unicode/datefmt.h>
#include <unicode/calendar.h>
#include <unicode/strenum.h>

#include <vector>

#include "../intl_convertcpp.h"
#include "../common/common_date.h"

extern "C" {
#include "php_intl.h"
#include "msgformat_class.h"
#include "msgformat_format.h"
#include "msgformat_helpers.h"
#include "intl_convert.h"
#define USE_TIMEZONE_POINTER
#include "../timezone/timezone_class.h"
}

#if U_ICU_VERSION_MAJOR_NUM * 10 + U_ICU_VERSION_MINOR_NUM >= 48
#define HAS_MESSAGE_PATTERN 1
#define HAS_MISALLOCATE_MEMORY_BUG 1
#endif

U_NAMESPACE_BEGIN
/**
 * This class isolates our access to private internal methods of
 * MessageFormat.  It is never instantiated; it exists only for C++
 * access management.
 */
class MessageFormatAdapter {
public:
    static const Formattable::Type* getArgTypeList(const MessageFormat& m,
                                                   int32_t& count);
#ifdef HAS_MESSAGE_PATTERN
    static const MessagePattern getMessagePattern(MessageFormat* m);
#endif
};

const Formattable::Type*
MessageFormatAdapter::getArgTypeList(const MessageFormat& m,
                                     int32_t& count) {
    return m.getArgTypeList(count);
}

#ifdef HAS_MESSAGE_PATTERN
const MessagePattern
MessageFormatAdapter::getMessagePattern(MessageFormat* m) {
    return m->msgPattern;
}
#endif
U_NAMESPACE_END

using icu::Formattable;
using icu::Format;
using icu::DateFormat;
using icu::MessageFormat;
#ifdef HAS_MESSAGE_PATTERN
using icu::MessagePattern;
#endif
using icu::MessageFormatAdapter;
using icu::FieldPosition;

U_CFUNC int32_t umsg_format_arg_count(UMessageFormat *fmt)
{
	int32_t fmt_count = 0;
	MessageFormatAdapter::getArgTypeList(*(const MessageFormat*)fmt, fmt_count);
	return fmt_count;
}

static void arg_types_dtor(zval *el) {
	efree(Z_PTR_P(el));
}

static HashTable *umsg_get_numeric_types(MessageFormatter_object *mfo,
										 intl_error& err)
{
	HashTable *ret;
	int32_t parts_count;

	if (U_FAILURE(err.code)) {
		return NULL;
	}

	if (mfo->mf_data.arg_types) {
		/* already cached */
		return mfo->mf_data.arg_types;
	}

	const Formattable::Type *types = MessageFormatAdapter::getArgTypeList(
		*(MessageFormat*)mfo->mf_data.umsgf, parts_count);

	/* Hash table will store Formattable::Type objects directly,
	 * so no need for destructor */
	ALLOC_HASHTABLE(ret);
	zend_hash_init(ret, parts_count, NULL, arg_types_dtor, 0);

	for (int i = 0; i < parts_count; i++) {
		const Formattable::Type t = types[i];
		zend_hash_index_update_mem(ret, (zend_ulong)i, (void*)&t, sizeof(t));
	}

	if (U_FAILURE(err.code)) {
		zend_hash_destroy(ret);
		efree(ret);

		return NULL;
	}

	mfo->mf_data.arg_types = ret;

	return ret;
}

#ifdef HAS_MESSAGE_PATTERN
static HashTable *umsg_parse_format(MessageFormatter_object *mfo,
									const MessagePattern& mp,
									intl_error& err)
{
	HashTable *ret;
	int32_t parts_count;

	if (U_FAILURE(err.code)) {
		return NULL;
	}

	if (!((MessageFormat *)mfo->mf_data.umsgf)->usesNamedArguments()) {
		return umsg_get_numeric_types(mfo, err);
	}

	if (mfo->mf_data.arg_types) {
		/* already cached */
		return mfo->mf_data.arg_types;
	}

	/* Hash table will store Formattable::Type objects directly,
	 * so no need for destructor */
	ALLOC_HASHTABLE(ret);
	zend_hash_init(ret, 32, NULL, arg_types_dtor, 0);

	parts_count = mp.countParts();

	// See MessageFormat::cacheExplicitFormats()
	/*
	 * Looking through the pattern, go to each arg_start part type.
	 * The arg-typeof that tells us the argument type (simple, complicated)
	 * then the next part is either the arg_name or arg number
	 * and then if it's simple after that there could be a part-type=arg-type
	 * while substring will tell us number, spellout, etc.
	 * If the next thing isn't an arg-type then assume string.
	*/
	/* The last two "parts" can at most be ARG_LIMIT and MSG_LIMIT
	 * which we need not examine. */
	for (int32_t i = 0; i < parts_count - 2 && U_SUCCESS(err.code); i++) {
		MessagePattern::Part p = mp.getPart(i);

		if (p.getType() != UMSGPAT_PART_TYPE_ARG_START) {
			continue;
		}

		MessagePattern::Part name_part = mp.getPart(++i); /* Getting name, advancing i */
		Formattable::Type type,
						  *storedType;

		if (name_part.getType() == UMSGPAT_PART_TYPE_ARG_NAME) {
			UnicodeString argName = mp.getSubstring(name_part);
			if ((storedType = (Formattable::Type*)zend_hash_str_find_ptr(ret, (char*)argName.getBuffer(), argName.length() * sizeof(UChar))) == NULL) {
				/* not found already; create new entry in HT */
				Formattable::Type bogusType = Formattable::kObject;
<<<<<<< HEAD
				storedType = (Formattable::Type*)zend_hash_str_update_mem(ret, (char*)argName.getBuffer(), argName.length(),
						(void*)&bogusType, sizeof(bogusType));
=======
				if ((storedType = (Formattable::Type*)zend_hash_str_update_mem(ret, (char*)argName.getBuffer(), argName.length() * sizeof(UChar),
						(void*)&bogusType, sizeof(bogusType))) == NULL) {
					intl_errors_set(&err, U_MEMORY_ALLOCATION_ERROR,
						"Write to argument types hash table failed", 0);
					continue;
				}
>>>>>>> d2331cc3
			}
		} else if (name_part.getType() == UMSGPAT_PART_TYPE_ARG_NUMBER) {
			int32_t argNumber = name_part.getValue();
			if (argNumber < 0) {
				intl_errors_set(&err, U_INVALID_FORMAT_ERROR,
					"Found part with negative number", 0);
				continue;
			}
			if ((storedType = (Formattable::Type*)zend_hash_index_find_ptr(ret, (zend_ulong)argNumber)) == NULL) {
				/* not found already; create new entry in HT */
				Formattable::Type bogusType = Formattable::kObject;
				storedType = (Formattable::Type*)zend_hash_index_update_mem(ret, (zend_ulong)argNumber, (void*)&bogusType, sizeof(bogusType));
			}
		} else {
			intl_errors_set(&err, U_INVALID_FORMAT_ERROR, "Invalid part type encountered", 0);
			continue;
		}

		UMessagePatternArgType argType = p.getArgType();
		/* No type specified, treat it as a string */
		if (argType == UMSGPAT_ARG_TYPE_NONE) {
			type = Formattable::kString;
		} else { /* Some type was specified, might be simple or complicated */
			if (argType == UMSGPAT_ARG_TYPE_SIMPLE) {
				/* For a SIMPLE arg, after the name part, there should be
				 * an ARG_TYPE part whose string value tells us what to do */
				MessagePattern::Part type_part = mp.getPart(++i); /* Getting type, advancing i */
				if (type_part.getType() == UMSGPAT_PART_TYPE_ARG_TYPE) {
					UnicodeString typeString = mp.getSubstring(type_part);
					/* This is all based on the rules in the docs for MessageFormat
					 * @see http://icu-project.org/apiref/icu4c/classMessageFormat.html */
#define ASCII_LITERAL(s) UNICODE_STRING(s, sizeof(s)-1)
					if (typeString == ASCII_LITERAL("number")) {
						MessagePattern::Part style_part = mp.getPart(i + 1); /* Not advancing i */
						if (style_part.getType() == UMSGPAT_PART_TYPE_ARG_STYLE) {
							UnicodeString styleString = mp.getSubstring(style_part);
							if (styleString == ASCII_LITERAL("integer")) {
								type = Formattable::kInt64;
							} else if (styleString == ASCII_LITERAL("currency")) {
								type = Formattable::kDouble;
							} else if (styleString == ASCII_LITERAL("percent")) {
								type = Formattable::kDouble;
							} else { /* some style invalid/unknown to us */
								type = Formattable::kDouble;
							}
						} else { // if missing style, part, make it a double
							type = Formattable::kDouble;
						}
					} else if ((typeString == ASCII_LITERAL("date")) || (typeString == ASCII_LITERAL("time"))) {
						type = Formattable::kDate;
					} else if ((typeString == ASCII_LITERAL("spellout")) || (typeString == ASCII_LITERAL("ordinal"))
							|| (typeString == ASCII_LITERAL("duration"))) {
						type = Formattable::kDouble;
					}
#undef ASCII_LITERAL
				} else {
					/* If there's no UMSGPAT_PART_TYPE_ARG_TYPE right after a
					 * UMSGPAT_ARG_TYPE_SIMPLE argument, then the pattern
					 * is broken. */
					intl_errors_set(&err, U_PARSE_ERROR,
						"Expected UMSGPAT_PART_TYPE_ARG_TYPE part following "
						"UMSGPAT_ARG_TYPE_SIMPLE part", 0);
					continue;
				}
			} else if (argType == UMSGPAT_ARG_TYPE_PLURAL) {
				type = Formattable::kDouble;
			} else if (argType == UMSGPAT_ARG_TYPE_CHOICE) {
				type = Formattable::kDouble;
			} else if (argType == UMSGPAT_ARG_TYPE_SELECT) {
				type = Formattable::kString;
#if U_ICU_VERSION_MAJOR_NUM >= 50
			} else if (argType == UMSGPAT_ARG_TYPE_SELECTORDINAL) {
				type = Formattable::kDouble;
#endif
			} else {
				type = Formattable::kString;
			}
		} /* was type specified? */

		/* We found a different type for the same arg! */
		if (*storedType != Formattable::kObject && *storedType != type) {
			intl_errors_set(&err, U_ARGUMENT_TYPE_MISMATCH,
				"Inconsistent types declared for an argument", 0);
			continue;
		}

		*storedType = type;
	} /* visiting each part */

	if (U_FAILURE(err.code)) {
		zend_hash_destroy(ret);
		efree(ret);

		return NULL;
	}

	mfo->mf_data.arg_types = ret;

	return ret;
}
#endif

static HashTable *umsg_get_types(MessageFormatter_object *mfo,
								 intl_error& err)
{
	MessageFormat *mf = (MessageFormat *)mfo->mf_data.umsgf;

#ifdef HAS_MESSAGE_PATTERN
	const MessagePattern mp = MessageFormatAdapter::getMessagePattern(mf);

	return umsg_parse_format(mfo, mp, err);
#else
	if (mf->usesNamedArguments()) {
			intl_errors_set(&err, U_UNSUPPORTED_ERROR,
				"This extension supports named arguments only on ICU 4.8+",
				0);
		return NULL;
	}
	return umsg_get_numeric_types(mfo, err);
#endif
}

static void umsg_set_timezone(MessageFormatter_object *mfo,
							  intl_error& err)
{
	MessageFormat *mf = (MessageFormat *)mfo->mf_data.umsgf;
	TimeZone	  *used_tz = NULL;
	const Format  **formats;
	int32_t		  count;

	/* Unfortanely, this cannot change the time zone for arguments that
	 * appear inside complex formats because ::getFormats() returns NULL
	 * for all uncached formats, which is the case for complex formats
	 * unless they were set via one of the ::setFormat() methods */

	if (mfo->mf_data.tz_set) {
		return; /* already done */
	}

#ifdef HAS_MISALLOCATE_MEMORY_BUG
	/* There is a bug in ICU which prevents MessageFormatter::getFormats()
	   to handle more than 10 formats correctly. The enumerator could be
	   used to walk through the present formatters using getFormat(), which
	   however seems to provide just a readonly access. This workaround
	   prevents crash when there are > 10 formats but doesn't set any error.
	   As a result, only DateFormatters with > 10 subformats are affected.
	   This workaround should be ifdef'd out, when the bug has been fixed
	   in ICU. */
	icu::StringEnumeration* fnames = mf->getFormatNames(err.code);
	if (!fnames || U_FAILURE(err.code)) {
		return;
	}
	count = fnames->count(err.code);
	delete fnames;
	if (count > 10) {
		return;
	}
#endif

	formats = mf->getFormats(count);

	if (formats == NULL) {
		intl_errors_set(&err, U_MEMORY_ALLOCATION_ERROR,
			"Out of memory retrieving subformats", 0);
	}

	for (int i = 0; U_SUCCESS(err.code) && i < count; i++) {
		DateFormat* df = dynamic_cast<DateFormat*>(
			const_cast<Format *>(formats[i]));
		if (df == NULL) {
			continue;
		}

		if (used_tz == NULL) {
			zval nullzv, *zvptr = &nullzv;
			ZVAL_NULL(zvptr);
			used_tz = timezone_process_timezone_argument(zvptr, &err, "msgfmt_format");
			if (used_tz == NULL) {
				continue;
			}
		}

		df->setTimeZone(*used_tz);
	}

	if (U_SUCCESS(err.code)) {
		mfo->mf_data.tz_set = 1;
	}
}

U_CFUNC void umsg_format_helper(MessageFormatter_object *mfo,
								HashTable *args,
								UChar **formatted,
								int32_t *formatted_len)
{
	int arg_count = zend_hash_num_elements(args);
	std::vector<Formattable> fargs;
	std::vector<UnicodeString> farg_names;
	MessageFormat *mf = (MessageFormat *)mfo->mf_data.umsgf;
	HashTable *types;
	intl_error& err = INTL_DATA_ERROR(mfo);

	if (U_FAILURE(err.code)) {
		return;
	}

	types = umsg_get_types(mfo, err);

	umsg_set_timezone(mfo, err);

	fargs.resize(arg_count);
	farg_names.resize(arg_count);

	int				argNum = 0;
	zval			*elem;

	// Key related variables
	zend_string		*str_index;
	zend_ulong		 num_index;

	ZEND_HASH_FOREACH_KEY_VAL(args, num_index, str_index, elem) {
		Formattable& formattable = fargs[argNum];
		UnicodeString& key = farg_names[argNum];
		Formattable::Type argType = Formattable::kObject, //unknown
						  *storedArgType = NULL;
		if (!U_SUCCESS(err.code)) {
			break;
		}
		/* Process key and retrieve type */
		if (str_index == NULL) {
			/* includes case where index < 0 because it's exposed as unsigned */
			if (num_index > (zend_ulong)INT32_MAX) {
				intl_errors_set(&err, U_ILLEGAL_ARGUMENT_ERROR,
					"Found negative or too large array key", 0);
				continue;
			}

		   UChar temp[16];
		   int32_t len = u_sprintf(temp, "%u", (uint32_t)num_index);
		   key.append(temp, len);

		   storedArgType = (Formattable::Type*)zend_hash_index_find_ptr(types, (zend_ulong)num_index);
		} else { //string; assumed to be in UTF-8
			intl_stringFromChar(key, ZSTR_VAL(str_index), ZSTR_LEN(str_index), &err.code);

			if (U_FAILURE(err.code)) {
				char *message;
				spprintf(&message, 0,
					"Invalid UTF-8 data in argument key: '%s'", ZSTR_VAL(str_index));
				intl_errors_set(&err, err.code,	message, 1);
				efree(message);
				continue;
			}

			storedArgType = (Formattable::Type*)zend_hash_str_find_ptr(types, (char*)key.getBuffer(), key.length() * sizeof(UChar));
		}

		if (storedArgType != NULL) {
			argType = *storedArgType;
		}

		/* Convert zval to formattable according to message format type
		 * or (as a fallback) the zval type */
		if (argType != Formattable::kObject) {
			switch (argType) {
			case Formattable::kString:
				{
					zend_string *str, *tmp_str;

	string_arg:
					/* This implicitly converts objects
					 * Note that our vectors will leak if object conversion fails
					 * and PHP ends up with a fatal error and calls longjmp
					 * as a result of that.
					 */
					str = zval_get_tmp_string(elem, &tmp_str);

					UnicodeString *text = new UnicodeString();
					intl_stringFromChar(*text,
						ZSTR_VAL(str), ZSTR_LEN(str), &err.code);

					if (U_FAILURE(err.code)) {
						char *message;
						spprintf(&message, 0, "Invalid UTF-8 data in string argument: "
							"'%s'", ZSTR_VAL(str));
						intl_errors_set(&err, err.code, message, 1);
						efree(message);
						delete text;
						continue;
					}
					formattable.adoptString(text);
					zend_tmp_string_release(tmp_str);
					break;
				}
			case Formattable::kDouble:
				{
					double d = zval_get_double(elem);
					formattable.setDouble(d);
					break;
				}
			case Formattable::kLong:
				{
					int32_t tInt32 = 0;

					if (Z_TYPE_P(elem) == IS_DOUBLE) {
						if (Z_DVAL_P(elem) > (double)INT32_MAX ||
								Z_DVAL_P(elem) < (double)INT32_MIN) {
							intl_errors_set(&err, U_ILLEGAL_ARGUMENT_ERROR,
								"Found PHP float with absolute value too large for "
								"32 bit integer argument", 0);
						} else {
							tInt32 = (int32_t)Z_DVAL_P(elem);
						}
					} else if (Z_TYPE_P(elem) == IS_LONG) {
						if (Z_LVAL_P(elem) > INT32_MAX ||
								Z_LVAL_P(elem) < INT32_MIN) {
							intl_errors_set(&err, U_ILLEGAL_ARGUMENT_ERROR,
								"Found PHP integer with absolute value too large "
								"for 32 bit integer argument", 0);
						} else {
							tInt32 = (int32_t)Z_LVAL_P(elem);
						}
					} else {
						tInt32 = (int32_t)zval_get_long(elem);
					}
					formattable.setLong(tInt32);
					break;
				}
			case Formattable::kInt64:
				{
					int64_t tInt64 = 0;

					if (Z_TYPE_P(elem) == IS_DOUBLE) {
						if (Z_DVAL_P(elem) > (double)U_INT64_MAX ||
								Z_DVAL_P(elem) < (double)U_INT64_MIN) {
							intl_errors_set(&err, U_ILLEGAL_ARGUMENT_ERROR,
								"Found PHP float with absolute value too large for "
								"64 bit integer argument", 0);
						} else {
							tInt64 = (int64_t)Z_DVAL_P(elem);
						}
					} else if (Z_TYPE_P(elem) == IS_LONG) {
						/* assume long is not wider than 64 bits */
						tInt64 = (int64_t)Z_LVAL_P(elem);
					} else {
						tInt64 = (int64_t)zval_get_long(elem);
					}
					formattable.setInt64(tInt64);
					break;
				}
			case Formattable::kDate:
				{
					double dd = intl_zval_to_millis(elem, &err, "msgfmt_format");
					if (U_FAILURE(err.code)) {
						char *message;
						zend_string *u8key;
						UErrorCode status = UErrorCode();
						u8key = intl_charFromString(key, &status);
						if (u8key) {
							spprintf(&message, 0, "The argument for key '%s' "
								"cannot be used as a date or time", ZSTR_VAL(u8key));
							intl_errors_set(&err, err.code, message, 1);
							zend_string_release_ex(u8key, 0);
							efree(message);
						}
						continue;
					}
					formattable.setDate(dd);
					break;
				}
			default:
				intl_errors_set(&err, U_ILLEGAL_ARGUMENT_ERROR,
					"Found unsupported argument type", 0);
				break;
			}
		} else {
			/* We couldn't find any information about the argument in the pattern, this
			 * means it's an extra argument. So convert it to a number if it's a number or
			 * bool or null and to a string if it's anything else except arrays . */
			switch (Z_TYPE_P(elem)) {
			case IS_DOUBLE:
				formattable.setDouble(Z_DVAL_P(elem));
				break;
			case IS_LONG:
				formattable.setInt64((int64_t)Z_LVAL_P(elem));
				break;
			case IS_NULL:
			case IS_FALSE:
				formattable.setInt64((int64_t)0);
				break;
			case IS_TRUE:
				formattable.setInt64((int64_t)1);
				break;
			case IS_STRING:
			case IS_OBJECT:
				goto string_arg;
			default:
				{
					char *message;
					zend_string *u8key;
					UErrorCode status = UErrorCode();
					u8key = intl_charFromString(key, &status);
					if (u8key) {
						spprintf(&message, 0, "No strategy to convert the "
							"value given for the argument with key '%s' "
							"is available", ZSTR_VAL(u8key));
						intl_errors_set(&err,
							U_ILLEGAL_ARGUMENT_ERROR, message, 1);
						zend_string_release_ex(u8key, 0);
						efree(message);
					}
				}
			}
		}
		argNum++;
	} ZEND_HASH_FOREACH_END(); // visiting each argument

	if (U_FAILURE(err.code)) {
		return;
	}

	UnicodeString resultStr;
	FieldPosition fieldPosition(0);

	/* format the message */
	mf->format(farg_names.empty() ? NULL : &farg_names[0],
		fargs.empty() ? NULL : &fargs[0], arg_count, resultStr, err.code);

	if (U_FAILURE(err.code)) {
		intl_errors_set(&err, err.code,
			"Call to ICU MessageFormat::format() has failed", 0);
		return;
	}

	*formatted_len = resultStr.length();
	*formatted = eumalloc(*formatted_len+1);
	resultStr.extract(*formatted, *formatted_len+1, err.code);
	if (U_FAILURE(err.code)) {
		intl_errors_set(&err, err.code,
			"Error copying format() result", 0);
		return;
	}
}

#define cleanup_zvals() for(int j=i;j>=0;j--) { zval_ptr_dtor((*args)+i); }

U_CFUNC void umsg_parse_helper(UMessageFormat *fmt, int *count, zval **args, UChar *source, int32_t source_len, UErrorCode *status)
{
    UnicodeString srcString(source, source_len);
    Formattable *fargs = ((const MessageFormat*)fmt)->parse(srcString, *count, *status);

	if(U_FAILURE(*status)) {
		return;
	}

	*args = (zval *)safe_emalloc(*count, sizeof(zval), 0);

    // assign formattables to varargs
    for(int32_t i = 0; i < *count; i++) {
	    int64_t aInt64;
		double aDate;
		UnicodeString temp;
		zend_string *u8str;

		switch(fargs[i].getType()) {
        case Formattable::kDate:
			aDate = ((double)fargs[i].getDate())/U_MILLIS_PER_SECOND;
			ZVAL_DOUBLE(&(*args)[i], aDate);
            break;

        case Formattable::kDouble:
			ZVAL_DOUBLE(&(*args)[i], (double)fargs[i].getDouble());
            break;

        case Formattable::kLong:
			ZVAL_LONG(&(*args)[i], fargs[i].getLong());
            break;

        case Formattable::kInt64:
            aInt64 = fargs[i].getInt64();
			if(aInt64 > ZEND_LONG_MAX || aInt64 < -ZEND_LONG_MAX) {
				ZVAL_DOUBLE(&(*args)[i], (double)aInt64);
			} else {
				ZVAL_LONG(&(*args)[i], (zend_long)aInt64);
			}
            break;

        case Formattable::kString:
            fargs[i].getString(temp);
			u8str = intl_convert_utf16_to_utf8(temp.getBuffer(), temp.length(), status);
			if(!u8str) {
				cleanup_zvals();
				return;
			}
			ZVAL_NEW_STR(&(*args)[i], u8str);
            break;

        case Formattable::kObject:
        case Formattable::kArray:
            *status = U_ILLEGAL_ARGUMENT_ERROR;
			cleanup_zvals();
            break;
        }
    }
	delete[] fargs;
}

/*
 * Local variables:
 * tab-width: 4
 * c-basic-offset: 4
 * End:
 * vim600: noet sw=4 ts=4 fdm=marker
 * vim<600: noet sw=4 ts=4
 */<|MERGE_RESOLUTION|>--- conflicted
+++ resolved
@@ -194,17 +194,8 @@
 			if ((storedType = (Formattable::Type*)zend_hash_str_find_ptr(ret, (char*)argName.getBuffer(), argName.length() * sizeof(UChar))) == NULL) {
 				/* not found already; create new entry in HT */
 				Formattable::Type bogusType = Formattable::kObject;
-<<<<<<< HEAD
-				storedType = (Formattable::Type*)zend_hash_str_update_mem(ret, (char*)argName.getBuffer(), argName.length(),
+				storedType = (Formattable::Type*)zend_hash_str_update_mem(ret, (char*)argName.getBuffer(), argName.length() * sizeof(UChar),
 						(void*)&bogusType, sizeof(bogusType));
-=======
-				if ((storedType = (Formattable::Type*)zend_hash_str_update_mem(ret, (char*)argName.getBuffer(), argName.length() * sizeof(UChar),
-						(void*)&bogusType, sizeof(bogusType))) == NULL) {
-					intl_errors_set(&err, U_MEMORY_ALLOCATION_ERROR,
-						"Write to argument types hash table failed", 0);
-					continue;
-				}
->>>>>>> d2331cc3
 			}
 		} else if (name_part.getType() == UMSGPAT_PART_TYPE_ARG_NUMBER) {
 			int32_t argNumber = name_part.getValue();
