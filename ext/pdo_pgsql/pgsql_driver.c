--- conflicted
+++ resolved
@@ -1159,12 +1159,8 @@
 	pdo_pgsql_db_handle *H;
 	int ret = 0;
 	char *conn_str, *p, *e;
-<<<<<<< HEAD
+	char *tmp_pass;
 	php_int_t connect_timeout = 30;
-=======
-	char *tmp_pass;
-	long connect_timeout = 30;
->>>>>>> d788a857
 
 	H = pecalloc(1, sizeof(pdo_pgsql_db_handle), dbh->is_persistent);
 	dbh->driver_data = H;
@@ -1210,19 +1206,11 @@
 
 	/* support both full connection string & connection string + login and/or password */
 	if (dbh->username && dbh->password) {
-<<<<<<< HEAD
-		spprintf(&conn_str, 0, "%s user=%s password=%s connect_timeout=%pd", dbh->data_source, dbh->username, dbh->password, connect_timeout);
-=======
-		spprintf(&conn_str, 0, "%s user=%s password=%s connect_timeout=%ld", dbh->data_source, dbh->username, tmp_pass, connect_timeout);
->>>>>>> d788a857
+		spprintf(&conn_str, 0, "%s user=%s password=%s connect_timeout=%pd", dbh->data_source, dbh->username, tmp_pass, connect_timeout);
 	} else if (dbh->username) {
 		spprintf(&conn_str, 0, "%s user=%s connect_timeout=%pd", dbh->data_source, dbh->username, connect_timeout);
 	} else if (dbh->password) {
-<<<<<<< HEAD
-		spprintf(&conn_str, 0, "%s password=%s connect_timeout=%pd", dbh->data_source, dbh->password, connect_timeout);
-=======
-		spprintf(&conn_str, 0, "%s password=%s connect_timeout=%ld", dbh->data_source, tmp_pass, connect_timeout);
->>>>>>> d788a857
+		spprintf(&conn_str, 0, "%s password=%s connect_timeout=%pd", dbh->data_source, tmp_pass, connect_timeout);
 	} else {
 		spprintf(&conn_str, 0, "%s connect_timeout=%pd", (char *) dbh->data_source, connect_timeout);
 	}
