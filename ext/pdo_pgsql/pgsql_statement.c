--- conflicted
+++ resolved
@@ -299,13 +299,9 @@
 							sizeof(Oid));
 				}
 				if (param->paramno >= 0) {
-<<<<<<< HEAD
 					zval *parameter;
 
-					if (param->paramno > zend_hash_num_elements(stmt->bound_param_map)) {
-=======
 					if (param->paramno >= zend_hash_num_elements(stmt->bound_param_map)) {
->>>>>>> e12d69df
 						pdo_pgsql_error_stmt(stmt, PGRES_FATAL_ERROR, "HY105");
 						return 0;
 					}
