--- conflicted
+++ resolved
@@ -330,13 +330,10 @@
 	}
 
 	ALLOC_ZVAL(*retval);
-<<<<<<< HEAD
+	tmp = *retval;
+
 	if (NULL == (*retval = php_dom_create_object((xmlNodePtr) docp, &ret, *retval, obj TSRMLS_CC))) {
-=======
-	tmp = *retval;
-	if (NULL == (*retval = php_dom_create_object((xmlNodePtr) docp, &ret, NULL, *retval, obj TSRMLS_CC))) {
 		FREE_ZVAL(tmp);
->>>>>>> 86457525
 		php_error_docref(NULL TSRMLS_CC, E_WARNING, "Cannot create required DOM object");
 		return FAILURE;
 	}
