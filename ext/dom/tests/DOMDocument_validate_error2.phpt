--- conflicted
+++ resolved
@@ -12,11 +12,7 @@
 DOMDocument::validate();
 ?>
 --EXPECTF--
-<<<<<<< HEAD
-Fatal error: Uncaught exception 'Error' with message 'Non-static method DOMDocument::validate() cannot be called statically' in %s:%d
-=======
 Fatal error: Uncaught EngineException: Non-static method DOMDocument::validate() cannot be called statically in %s:%d
->>>>>>> 440481fb
 Stack trace:
 #0 {main}
   thrown in %s on line %d