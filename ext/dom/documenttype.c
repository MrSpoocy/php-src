--- conflicted
+++ resolved
@@ -171,35 +171,15 @@
 */
 int dom_documenttype_internal_subset_read(dom_object *obj, zval *retval TSRMLS_DC)
 {
-<<<<<<< HEAD
-	xmlDtdPtr dtdptr = (xmlDtdPtr) dom_object_get_node(obj);
-	xmlDtd *intsubset;
-	xmlOutputBuffer *buff = NULL;
-=======
-
-	xmlDtdPtr dtdptr;
+	xmlDtdPtr dtdptr = (xmlDtdPtr) dom_object_get_node(obj);
 	xmlDtdPtr intsubset;
->>>>>>> b82d077f
-
-	if (dtdptr == NULL) {
-		php_dom_throw_error(INVALID_STATE_ERR, 0 TSRMLS_CC);
-		return FAILURE;
-	}
-
-<<<<<<< HEAD
-	if (dtdptr->doc != NULL && ((intsubset = dtdptr->doc->intSubset) != NULL)) {
-		buff = xmlAllocOutputBuffer(NULL);
-		if (buff != NULL) {
-			xmlNodeDumpOutput (buff, NULL, (xmlNodePtr) intsubset, 0, 0, NULL);
-			xmlOutputBufferFlush(buff);
-#ifdef LIBXML2_NEW_BUFFER
-			ZVAL_STRINGL(retval, xmlOutputBufferGetContent(buff), xmlOutputBufferGetSize(buff));
-#else
-			ZVAL_STRINGL(retval, buff->buffer->content, buff->buffer->use);
-=======
-	ALLOC_ZVAL(*retval);
-
-	if (dtdptr->doc != NULL && ((intsubset = xmlGetIntSubset(dtdptr->doc)) != NULL) && intsubset->children != NULL) {
+
+	if (dtdptr == NULL) {
+		php_dom_throw_error(INVALID_STATE_ERR, 0 TSRMLS_CC);
+		return FAILURE;
+	}
+
+	if (dtdptr->doc != NULL && ((intsubset = xmlGetIntSubset(dtdptr->doc)) != NULL)) {
 		smart_str ret_buf = {0};
 		xmlNodePtr cur = intsubset->children;
 
@@ -214,7 +194,6 @@
 				smart_str_appendl(&ret_buf, xmlOutputBufferGetContent(buff), xmlOutputBufferGetSize(buff));
 #else
 				smart_str_appendl(&ret_buf, buff->buffer->content, buff->buffer->use);
->>>>>>> b82d077f
 #endif
 
 				(void)xmlOutputBufferClose(buff);
@@ -223,18 +202,14 @@
 			cur = cur->next;
 		}
 
-		if (ret_buf.len) {
-			ZVAL_STRINGL(*retval, ret_buf.c, ret_buf.len, 1);
-			smart_str_free(&ret_buf);
+		if (ret_buf.s) {
+			smart_str_0(&ret_buf);
+			ZVAL_STR(retval, ret_buf.s);
 			return SUCCESS;
 		}
 	}
 
-<<<<<<< HEAD
-	ZVAL_EMPTY_STRING(retval);
-=======
-	ZVAL_NULL(*retval);
->>>>>>> b82d077f
+	ZVAL_NULL(retval);
 
 	return SUCCESS;
 
