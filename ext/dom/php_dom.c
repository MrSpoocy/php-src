/*
   +----------------------------------------------------------------------+
   | PHP Version 7                                                        |
   +----------------------------------------------------------------------+
   | Copyright (c) 1997-2014 The PHP Group                                |
   +----------------------------------------------------------------------+
   | This source file is subject to version 3.01 of the PHP license,      |
   | that is bundled with this package in the file LICENSE, and is        |
   | available through the world-wide-web at the following url:           |
   | http://www.php.net/license/3_01.txt                                  |
   | If you did not receive a copy of the PHP license and are unable to   |
   | obtain it through the world-wide-web, please send a note to          |
   | license@php.net so we can mail you a copy immediately.               |
   +----------------------------------------------------------------------+
   | Authors: Christian Stocker <chregu@php.net>                          |
   |          Rob Richards <rrichards@php.net>                            |
   |          Marcus Borger <helly@php.net>                               |
   +----------------------------------------------------------------------+
*/

/* $Id$ */

#ifdef HAVE_CONFIG_H
#include "config.h"
#endif

#include "php.h"
#if HAVE_LIBXML && HAVE_DOM
#include "ext/standard/php_rand.h"
#include "php_dom.h"
#include "dom_properties.h"
#include "zend_interfaces.h"

#include "ext/standard/info.h"
#define PHP_XPATH 1
#define PHP_XPTR 2

/* {{{ class entries */
zend_class_entry *dom_node_class_entry;
zend_class_entry *dom_domexception_class_entry;
zend_class_entry *dom_domstringlist_class_entry;
zend_class_entry *dom_namelist_class_entry;
zend_class_entry *dom_domimplementationlist_class_entry;
zend_class_entry *dom_domimplementationsource_class_entry;
zend_class_entry *dom_domimplementation_class_entry;
zend_class_entry *dom_documentfragment_class_entry;
zend_class_entry *dom_document_class_entry;
zend_class_entry *dom_nodelist_class_entry;
zend_class_entry *dom_namednodemap_class_entry;
zend_class_entry *dom_characterdata_class_entry;
zend_class_entry *dom_attr_class_entry;
zend_class_entry *dom_element_class_entry;
zend_class_entry *dom_text_class_entry;
zend_class_entry *dom_comment_class_entry;
zend_class_entry *dom_typeinfo_class_entry;
zend_class_entry *dom_userdatahandler_class_entry;
zend_class_entry *dom_domerror_class_entry;
zend_class_entry *dom_domerrorhandler_class_entry;
zend_class_entry *dom_domlocator_class_entry;
zend_class_entry *dom_domconfiguration_class_entry;
zend_class_entry *dom_cdatasection_class_entry;
zend_class_entry *dom_documenttype_class_entry;
zend_class_entry *dom_notation_class_entry;
zend_class_entry *dom_entity_class_entry;
zend_class_entry *dom_entityreference_class_entry;
zend_class_entry *dom_processinginstruction_class_entry;
zend_class_entry *dom_string_extend_class_entry;
#if defined(LIBXML_XPATH_ENABLED)
zend_class_entry *dom_xpath_class_entry;
#endif
zend_class_entry *dom_namespace_node_class_entry;
/* }}} */

zend_object_handlers dom_object_handlers;
zend_object_handlers dom_nnodemap_object_handlers;
#if defined(LIBXML_XPATH_ENABLED)
zend_object_handlers dom_xpath_object_handlers;
#endif

static HashTable classes;
/* {{{ prop handler tables */
static HashTable dom_domstringlist_prop_handlers;
static HashTable dom_namelist_prop_handlers;
static HashTable dom_domimplementationlist_prop_handlers;
static HashTable dom_document_prop_handlers;
static HashTable dom_node_prop_handlers;
static HashTable dom_nodelist_prop_handlers;
static HashTable dom_namednodemap_prop_handlers;
static HashTable dom_characterdata_prop_handlers;
static HashTable dom_attr_prop_handlers;
static HashTable dom_element_prop_handlers;
static HashTable dom_text_prop_handlers;
static HashTable dom_typeinfo_prop_handlers;
static HashTable dom_domerror_prop_handlers;
static HashTable dom_domlocator_prop_handlers;
static HashTable dom_documenttype_prop_handlers;
static HashTable dom_notation_prop_handlers;
static HashTable dom_entity_prop_handlers;
static HashTable dom_processinginstruction_prop_handlers;
static HashTable dom_namespace_node_prop_handlers;
#if defined(LIBXML_XPATH_ENABLED)
static HashTable dom_xpath_prop_handlers;
#endif
/* }}} */

typedef int (*dom_read_t)(dom_object *obj, zval *retval TSRMLS_DC);
typedef int (*dom_write_t)(dom_object *obj, zval *newval TSRMLS_DC);

typedef struct _dom_prop_handler {
	dom_read_t read_func;
	dom_write_t write_func;
} dom_prop_handler;

static zend_object_handlers* dom_get_obj_handlers(TSRMLS_D) {
	return &dom_object_handlers;
}

/* {{{ int dom_node_is_read_only(xmlNodePtr node) */
int dom_node_is_read_only(xmlNodePtr node) {
	switch (node->type) {
		case XML_ENTITY_REF_NODE:
		case XML_ENTITY_NODE:
		case XML_DOCUMENT_TYPE_NODE:
		case XML_NOTATION_NODE:
		case XML_DTD_NODE:
		case XML_ELEMENT_DECL:
		case XML_ATTRIBUTE_DECL:
		case XML_ENTITY_DECL:
		case XML_NAMESPACE_DECL:
			return SUCCESS;
			break;
		default:
			if (node->doc == NULL) {
				return SUCCESS;
			} else {
				return FAILURE;
			}
	}
}
/* }}} end dom_node_is_read_only */

/* {{{ int dom_node_children_valid(xmlNodePtr node) */
int dom_node_children_valid(xmlNodePtr node) {
	switch (node->type) {
		case XML_DOCUMENT_TYPE_NODE:
		case XML_DTD_NODE:
		case XML_PI_NODE:
		case XML_COMMENT_NODE:
		case XML_TEXT_NODE:
		case XML_CDATA_SECTION_NODE:
		case XML_NOTATION_NODE:
			return FAILURE;
			break;
		default:
			return SUCCESS;
	}
}
/* }}} end dom_node_children_valid */

/* {{{ dom_get_doc_props() */
dom_doc_propsptr dom_get_doc_props(php_libxml_ref_obj *document)
{
	dom_doc_propsptr doc_props;

	if (document && document->doc_props) {
		return document->doc_props;
	} else {
		doc_props = emalloc(sizeof(libxml_doc_props));
		doc_props->formatoutput = 0;
		doc_props->validateonparse = 0;
		doc_props->resolveexternals = 0;
		doc_props->preservewhitespace = 1;
		doc_props->substituteentities = 0;
		doc_props->stricterror = 1;
		doc_props->recover = 0;
		doc_props->classmap = NULL;
		if (document) {
			document->doc_props = doc_props;
		}
		return doc_props;
	}
}

static void dom_copy_doc_props(php_libxml_ref_obj *source_doc, php_libxml_ref_obj *dest_doc)
{
	dom_doc_propsptr source, dest;

	if (source_doc && dest_doc) {

		source = dom_get_doc_props(source_doc);
		dest = dom_get_doc_props(dest_doc);

		dest->formatoutput = source->formatoutput;
		dest->validateonparse = source->validateonparse;
		dest->resolveexternals = source->resolveexternals;
		dest->preservewhitespace = source->preservewhitespace;
		dest->substituteentities = source->substituteentities;
		dest->stricterror = source->stricterror;
		dest->recover = source->recover;
		if (source->classmap) {
			ALLOC_HASHTABLE(dest->classmap);
			zend_hash_init(dest->classmap, 0, NULL, NULL, 0);
			zend_hash_copy(dest->classmap, source->classmap, NULL);
		}

	}
}

int dom_set_doc_classmap(php_libxml_ref_obj *document, zend_class_entry *basece, zend_class_entry *ce TSRMLS_DC)
{
	dom_doc_propsptr doc_props;

	if (document) {
		doc_props = dom_get_doc_props(document);
		if (doc_props->classmap == NULL) {
			if (ce == NULL) {
				return SUCCESS;
			}
			ALLOC_HASHTABLE(doc_props->classmap);
			zend_hash_init(doc_props->classmap, 0, NULL, NULL, 0);
		}
		if (ce) {
			zend_hash_update_ptr(doc_props->classmap, basece->name, ce);
		} else {
			zend_hash_del(doc_props->classmap, basece->name);
		}
	}
	return SUCCESS;
}

zend_class_entry *dom_get_doc_classmap(php_libxml_ref_obj *document, zend_class_entry *basece TSRMLS_DC)
{
	dom_doc_propsptr doc_props;

	if (document) {
		doc_props = dom_get_doc_props(document);
		if (doc_props->classmap) {
			zend_class_entry *ce = zend_hash_find_ptr(doc_props->classmap, basece->name);
			if (ce) {
				return ce;
			}
		}
	}

	return basece;
}
/* }}} */

/* {{{ dom_get_strict_error() */
int dom_get_strict_error(php_libxml_ref_obj *document) {
	int stricterror;
	dom_doc_propsptr doc_props;

	doc_props = dom_get_doc_props(document);
	stricterror = doc_props->stricterror;
	if (document == NULL) {
		efree(doc_props);
	}

	return stricterror;
}
/* }}} */

/* {{{ xmlNodePtr dom_object_get_node(dom_object *obj) */
PHP_DOM_EXPORT xmlNodePtr dom_object_get_node(dom_object *obj)
{
	if (obj && obj->ptr != NULL) {
		return ((php_libxml_node_ptr *)obj->ptr)->node;
	} else {
		return NULL;
	}
}
/* }}} end dom_object_get_node */

/* {{{ dom_object *php_dom_object_get_data(xmlNodePtr obj) */
PHP_DOM_EXPORT dom_object *php_dom_object_get_data(xmlNodePtr obj)
{
	if (obj && obj->_private != NULL) {
		return (dom_object *) ((php_libxml_node_ptr *) obj->_private)->_private;
	} else {
		return NULL;
	}
}
/* }}} end php_dom_object_get_data */

/* {{{ dom_read_na */
static int dom_read_na(dom_object *obj, zval *retval TSRMLS_DC)
{
	php_error_docref(NULL TSRMLS_CC, E_ERROR, "Cannot read property");
	return FAILURE;
}
/* }}} */

/* {{{ dom_write_na */
static int dom_write_na(dom_object *obj, zval *newval TSRMLS_DC)
{
	php_error_docref(NULL TSRMLS_CC, E_ERROR, "Cannot write property");
	return FAILURE;
}
/* }}} */

/* {{{ dom_register_prop_handler */
static void dom_register_prop_handler(HashTable *prop_handler, char *name, dom_read_t read_func, dom_write_t write_func TSRMLS_DC)
{
	dom_prop_handler hnd;

	hnd.read_func = read_func ? read_func : dom_read_na;
	hnd.write_func = write_func ? write_func : dom_write_na;
	zend_hash_str_add_mem(prop_handler, name, strlen(name), &hnd, sizeof(dom_prop_handler));
}
/* }}} */

static zval *dom_get_property_ptr_ptr(zval *object, zval *member, int type, void **cache_slot TSRMLS_DC) /* {{{ */
{
	dom_object *obj = Z_DOMOBJ_P(object);
	zend_string *member_str = zval_get_string(member);
	zval *retval = NULL;

	if (!obj->prop_handler || !zend_hash_exists(obj->prop_handler, member_str)) {
		zend_object_handlers *std_hnd = zend_get_std_object_handlers();
		retval = std_hnd->get_property_ptr_ptr(object, member, type, cache_slot TSRMLS_CC);
	}

	zend_string_release(member_str);
	return retval;
}
/* }}} */

/* {{{ dom_read_property */
zval *dom_read_property(zval *object, zval *member, int type, void **cache_slot, zval *rv TSRMLS_DC)
{
	dom_object *obj = Z_DOMOBJ_P(object);
	zend_string *member_str = zval_get_string(member);
	zval *retval;
	dom_prop_handler *hnd = NULL;

	if (obj->prop_handler != NULL) {
		hnd = zend_hash_find_ptr(obj->prop_handler, member_str);
	} else if (instanceof_function(obj->std.ce, dom_node_class_entry TSRMLS_CC)) {
		php_error(E_WARNING, "Couldn't fetch %s. Node no longer exists", obj->std.ce->name->val);
	}

	if (hnd) {
		int ret = hnd->read_func(obj, rv TSRMLS_CC);
		if (ret == SUCCESS) {
			retval = rv;
		} else {
			retval = &EG(uninitialized_zval);
		}
	} else {
		zend_object_handlers *std_hnd = zend_get_std_object_handlers();
		retval = std_hnd->read_property(object, member, type, cache_slot, rv TSRMLS_CC);
	}

	zend_string_release(member_str);
	return retval;
}
/* }}} */

/* {{{ dom_write_property */
void dom_write_property(zval *object, zval *member, zval *value, void **cache_slot TSRMLS_DC)
{
	dom_object *obj = Z_DOMOBJ_P(object);
	zend_string *member_str = zval_get_string(member);
	dom_prop_handler *hnd = NULL;

	if (obj->prop_handler != NULL) {
		hnd = zend_hash_find_ptr(obj->prop_handler, member_str);
	}
	if (hnd) {
		hnd->write_func(obj, value TSRMLS_CC);
	} else {
		zend_object_handlers *std_hnd = zend_get_std_object_handlers();
		std_hnd->write_property(object, member, value, cache_slot TSRMLS_CC);
	}

	zend_string_release(member_str);
}
/* }}} */

/* {{{ dom_property_exists */
static int dom_property_exists(zval *object, zval *member, int check_empty, void **cache_slot TSRMLS_DC)
{
	dom_object *obj = Z_DOMOBJ_P(object);
	zend_string *member_str = zval_get_string(member);
	dom_prop_handler *hnd = NULL;
	int retval = 0;

	if (obj->prop_handler != NULL) {
		hnd = zend_hash_find_ptr(obj->prop_handler, member_str);
	}
	if (hnd) {
		zval tmp;

		if (check_empty == 2) {
			retval = 1;
		} else if (hnd->read_func(obj, &tmp TSRMLS_CC) == SUCCESS) {
			if (check_empty == 1) {
				retval = zend_is_true(&tmp TSRMLS_CC);
			} else if (check_empty == 0) {
				retval = (Z_TYPE(tmp) != IS_NULL);
			}
			zval_dtor(&tmp);
		}
	} else {
		zend_object_handlers *std_hnd = zend_get_std_object_handlers();
		retval = std_hnd->has_property(object, member, check_empty, cache_slot TSRMLS_CC);
	}

	zend_string_release(member_str);
	return retval;
}
/* }}} */

static HashTable* dom_get_debug_info_helper(zval *object, int *is_temp TSRMLS_DC) /* {{{ */
{
	dom_object			*obj = Z_DOMOBJ_P(object);
	HashTable			*debug_info,
						*prop_handlers = obj->prop_handler,
						*std_props;
	HashPosition		pos;
	dom_prop_handler	*entry;
	zval object_value;

	*is_temp = 1;

	ALLOC_HASHTABLE(debug_info);

	std_props = zend_std_get_properties(object TSRMLS_CC);
	zend_array_dup(debug_info, std_props);

	if (!prop_handlers) {
		return debug_info;
	}

	ZVAL_STRING(&object_value, "(object value omitted)");

	for (zend_hash_internal_pointer_reset_ex(prop_handlers, &pos);
			(entry = zend_hash_get_current_data_ptr_ex(prop_handlers, &pos)) != NULL;
			zend_hash_move_forward_ex(prop_handlers, &pos)) {
		zval value;
		zend_string *string_key;
		zend_ulong num_key;

		if (entry->read_func(obj, &value TSRMLS_CC) == FAILURE) {
			continue;
		}

		if (zend_hash_get_current_key_ex(prop_handlers, &string_key,
			&num_key, 0, &pos) != HASH_KEY_IS_STRING) {
			continue;
		}

		if (Z_TYPE(value) == IS_OBJECT) {
			zval_dtor(&value);
			ZVAL_COPY(&value, &object_value);
		}

		zend_hash_add(debug_info, string_key, &value);
	}

	zval_dtor(&object_value);

	return debug_info;
}
/* }}} */

static HashTable* dom_get_debug_info(zval *object, int *is_temp TSRMLS_DC) /* {{{ */
{
       return dom_get_debug_info_helper(object, is_temp TSRMLS_CC);
}
/* }}} */

void *php_dom_export_node(zval *object TSRMLS_DC) /* {{{ */
{
	php_libxml_node_object *intern;
	xmlNodePtr nodep = NULL;

	intern = (php_libxml_node_object *) Z_DOMOBJ_P(object);
	if (intern->node) {
  		nodep = intern->node->node;
	}

	return nodep;
}
/* }}} */

/* {{{ proto somNode dom_import_simplexml(sxeobject node)
   Get a simplexml_element object from dom to allow for processing */
PHP_FUNCTION(dom_import_simplexml)
{
	zval *node;
	xmlNodePtr nodep = NULL;
	php_libxml_node_object *nodeobj;
	int ret;

	if (zend_parse_parameters(ZEND_NUM_ARGS() TSRMLS_CC, "o", &node) == FAILURE) {
		return;
	}

	nodeobj = (php_libxml_node_object *) ((char *) Z_OBJ_P(node) - Z_OBJ_HT_P(node)->offset);
	nodep = php_libxml_import_node(node TSRMLS_CC);

	if (nodep && nodeobj && (nodep->type == XML_ELEMENT_NODE || nodep->type == XML_ATTRIBUTE_NODE)) {
		DOM_RET_OBJ((xmlNodePtr) nodep, &ret, (dom_object *)nodeobj);
	} else {
		php_error_docref(NULL TSRMLS_CC, E_WARNING, "Invalid Nodetype to import");
		RETURN_NULL();
	}
}
/* }}} */

static dom_object* dom_objects_set_class(zend_class_entry *class_type, zend_bool hash_copy TSRMLS_DC);

static zend_object *dom_objects_store_clone_obj(zval *zobject TSRMLS_DC) /* {{{ */
{
	dom_object *intern = Z_DOMOBJ_P(zobject);
	dom_object *clone = dom_objects_set_class(intern->std.ce, 0 TSRMLS_CC);

	clone->std.handlers = dom_get_obj_handlers(TSRMLS_C);
	zend_objects_clone_members(&clone->std, &intern->std TSRMLS_CC);

	if (instanceof_function(intern->std.ce, dom_node_class_entry TSRMLS_CC)) {
		xmlNodePtr node = (xmlNodePtr)dom_object_get_node(intern);
		if (node != NULL) {
			xmlNodePtr cloned_node = xmlDocCopyNode(node, node->doc, 1);
			if (cloned_node != NULL) {
				/* If we cloned a document then we must create new doc proxy */
				if (cloned_node->doc == node->doc) {
					clone->document = intern->document;
				}
				php_libxml_increment_doc_ref((php_libxml_node_object *)clone, cloned_node->doc TSRMLS_CC);
				php_libxml_increment_node_ptr((php_libxml_node_object *)clone, cloned_node, (void *)clone TSRMLS_CC);
				if (intern->document != clone->document) {
					dom_copy_doc_props(intern->document, clone->document);
				}
			}

		}
	}

	return &clone->std;
}
/* }}} */

static void dom_copy_prop_handler(zval *zv) /* {{{ */
{
	dom_prop_handler *hnd = Z_PTR_P(zv);
	Z_PTR_P(zv) = malloc(sizeof(dom_prop_handler));
	memcpy(Z_PTR_P(zv), hnd, sizeof(dom_prop_handler));
}
/* }}} */

static void dom_dtor_prop_handler(zval *zv) /* {{{ */
{
	free(Z_PTR_P(zv));
}

/* {{{ arginfo */
ZEND_BEGIN_ARG_INFO_EX(arginfo_dom_import_simplexml, 0, 0, 1)
	ZEND_ARG_INFO(0, node)
ZEND_END_ARG_INFO()
/* }}} */

static const zend_function_entry dom_functions[] = {
	PHP_FE(dom_import_simplexml, arginfo_dom_import_simplexml)
	PHP_FE_END
};

static const zend_module_dep dom_deps[] = {
	ZEND_MOD_REQUIRED("libxml")
	ZEND_MOD_CONFLICTS("domxml")
	ZEND_MOD_END
};

zend_module_entry dom_module_entry = { /* {{{ */
	STANDARD_MODULE_HEADER_EX, NULL,
	dom_deps,
	"dom",
	dom_functions,
	PHP_MINIT(dom),
	PHP_MSHUTDOWN(dom),
	NULL,
	NULL,
	PHP_MINFO(dom),
	DOM_API_VERSION, /* Extension versionnumber */
	STANDARD_MODULE_PROPERTIES
};
/* }}} */

#ifdef COMPILE_DL_DOM
ZEND_GET_MODULE(dom)
#endif

void dom_objects_free_storage(zend_object *object TSRMLS_DC);
void dom_nnodemap_objects_free_storage(zend_object *object TSRMLS_DC);
static zend_object *dom_objects_store_clone_obj(zval *zobject TSRMLS_DC);
static void dom_nnodemap_object_dtor(zend_object *object TSRMLS_DC);
#if defined(LIBXML_XPATH_ENABLED)
void dom_xpath_objects_free_storage(zend_object *object TSRMLS_DC);
#endif

/* {{{ PHP_MINIT_FUNCTION(dom) */
PHP_MINIT_FUNCTION(dom)
{
	zend_class_entry ce;

	memcpy(&dom_object_handlers, zend_get_std_object_handlers(), sizeof(zend_object_handlers));
	dom_object_handlers.offset = XtOffsetOf(dom_object, std);
	dom_object_handlers.free_obj = dom_objects_free_storage;
	dom_object_handlers.clone_obj = dom_objects_store_clone_obj;
	dom_object_handlers.read_property = dom_read_property;
	dom_object_handlers.write_property = dom_write_property;
	dom_object_handlers.get_property_ptr_ptr = dom_get_property_ptr_ptr;
	dom_object_handlers.clone_obj = dom_objects_store_clone_obj;
	dom_object_handlers.has_property = dom_property_exists;
	dom_object_handlers.get_debug_info = dom_get_debug_info;

	memcpy(&dom_nnodemap_object_handlers, &dom_object_handlers, sizeof(zend_object_handlers));
	dom_nnodemap_object_handlers.free_obj = dom_nnodemap_objects_free_storage;
	dom_nnodemap_object_handlers.dtor_obj = dom_nnodemap_object_dtor;
	dom_nnodemap_object_handlers.read_dimension = dom_nodelist_read_dimension;
	dom_nnodemap_object_handlers.has_dimension = dom_nodelist_has_dimension;

	zend_hash_init(&classes, 0, NULL, NULL, 1);

	INIT_CLASS_ENTRY(ce, "DOMException", php_dom_domexception_class_functions);
	dom_domexception_class_entry = zend_register_internal_class_ex(&ce, zend_exception_get_default(TSRMLS_C) TSRMLS_CC);
	dom_domexception_class_entry->ce_flags |= ZEND_ACC_FINAL;
	zend_declare_property_long(dom_domexception_class_entry, "code", sizeof("code")-1, 0, ZEND_ACC_PUBLIC TSRMLS_CC);

	REGISTER_DOM_CLASS(ce, "DOMStringList", NULL, php_dom_domstringlist_class_functions, dom_domstringlist_class_entry);

	zend_hash_init(&dom_domstringlist_prop_handlers, 0, NULL, dom_dtor_prop_handler, 1);
	dom_register_prop_handler(&dom_domstringlist_prop_handlers, "length", dom_domstringlist_length_read, NULL TSRMLS_CC);
	zend_hash_add_ptr(&classes, ce.name, &dom_domstringlist_prop_handlers);

	REGISTER_DOM_CLASS(ce, "DOMNameList", NULL, php_dom_namelist_class_functions, dom_namelist_class_entry);

	zend_hash_init(&dom_namelist_prop_handlers, 0, NULL, dom_dtor_prop_handler, 1);
	dom_register_prop_handler(&dom_namelist_prop_handlers, "length", dom_namelist_length_read, NULL TSRMLS_CC);
	zend_hash_add_ptr(&classes, ce.name, &dom_namelist_prop_handlers);

	REGISTER_DOM_CLASS(ce, "DOMImplementationList", NULL, php_dom_domimplementationlist_class_functions, dom_domimplementationlist_class_entry);

	zend_hash_init(&dom_domimplementationlist_prop_handlers, 0, NULL, dom_dtor_prop_handler, 1);
	dom_register_prop_handler(&dom_domimplementationlist_prop_handlers, "length", dom_domimplementationlist_length_read, NULL TSRMLS_CC);
	zend_hash_add_ptr(&classes, ce.name, &dom_domimplementationlist_prop_handlers);

	REGISTER_DOM_CLASS(ce, "DOMImplementationSource", NULL, php_dom_domimplementationsource_class_functions, dom_domimplementationsource_class_entry);
	REGISTER_DOM_CLASS(ce, "DOMImplementation", NULL, php_dom_domimplementation_class_functions, dom_domimplementation_class_entry);

	REGISTER_DOM_CLASS(ce, "DOMNode", NULL, php_dom_node_class_functions, dom_node_class_entry);

	zend_hash_init(&dom_node_prop_handlers, 0, NULL, dom_dtor_prop_handler, 1);
	dom_register_prop_handler(&dom_node_prop_handlers, "nodeName", dom_node_node_name_read, NULL TSRMLS_CC);
	dom_register_prop_handler(&dom_node_prop_handlers, "nodeValue", dom_node_node_value_read, dom_node_node_value_write TSRMLS_CC);
	dom_register_prop_handler(&dom_node_prop_handlers, "nodeType", dom_node_node_type_read, NULL TSRMLS_CC);
	dom_register_prop_handler(&dom_node_prop_handlers, "parentNode", dom_node_parent_node_read, NULL TSRMLS_CC);
	dom_register_prop_handler(&dom_node_prop_handlers, "childNodes", dom_node_child_nodes_read, NULL TSRMLS_CC);
	dom_register_prop_handler(&dom_node_prop_handlers, "firstChild", dom_node_first_child_read, NULL TSRMLS_CC);
	dom_register_prop_handler(&dom_node_prop_handlers, "lastChild", dom_node_last_child_read, NULL TSRMLS_CC);
	dom_register_prop_handler(&dom_node_prop_handlers, "previousSibling", dom_node_previous_sibling_read, NULL TSRMLS_CC);
	dom_register_prop_handler(&dom_node_prop_handlers, "nextSibling", dom_node_next_sibling_read, NULL TSRMLS_CC);
	dom_register_prop_handler(&dom_node_prop_handlers, "attributes", dom_node_attributes_read, NULL TSRMLS_CC);
	dom_register_prop_handler(&dom_node_prop_handlers, "ownerDocument", dom_node_owner_document_read, NULL TSRMLS_CC);
	dom_register_prop_handler(&dom_node_prop_handlers, "namespaceURI", dom_node_namespace_uri_read, NULL TSRMLS_CC);
	dom_register_prop_handler(&dom_node_prop_handlers, "prefix", dom_node_prefix_read, dom_node_prefix_write TSRMLS_CC);
	dom_register_prop_handler(&dom_node_prop_handlers, "localName", dom_node_local_name_read, NULL TSRMLS_CC);
	dom_register_prop_handler(&dom_node_prop_handlers, "baseURI", dom_node_base_uri_read, NULL TSRMLS_CC);
	dom_register_prop_handler(&dom_node_prop_handlers, "textContent", dom_node_text_content_read, dom_node_text_content_write TSRMLS_CC);
	zend_hash_add_ptr(&classes, ce.name, &dom_node_prop_handlers);

	REGISTER_DOM_CLASS(ce, "DOMNameSpaceNode", NULL, NULL, dom_namespace_node_class_entry);

	zend_hash_init(&dom_namespace_node_prop_handlers, 0, NULL, dom_dtor_prop_handler, 1);
	dom_register_prop_handler(&dom_namespace_node_prop_handlers, "nodeName", dom_node_node_name_read, NULL TSRMLS_CC);
	dom_register_prop_handler(&dom_namespace_node_prop_handlers, "nodeValue", dom_node_node_value_read, NULL TSRMLS_CC);
	dom_register_prop_handler(&dom_namespace_node_prop_handlers, "nodeType", dom_node_node_type_read, NULL TSRMLS_CC);
	dom_register_prop_handler(&dom_namespace_node_prop_handlers, "prefix", dom_node_prefix_read, NULL TSRMLS_CC);
	dom_register_prop_handler(&dom_namespace_node_prop_handlers, "localName", dom_node_local_name_read, NULL TSRMLS_CC);
	dom_register_prop_handler(&dom_namespace_node_prop_handlers, "namespaceURI", dom_node_namespace_uri_read, NULL TSRMLS_CC);
	dom_register_prop_handler(&dom_namespace_node_prop_handlers, "ownerDocument", dom_node_owner_document_read, NULL TSRMLS_CC);
	dom_register_prop_handler(&dom_namespace_node_prop_handlers, "parentNode", dom_node_parent_node_read, NULL TSRMLS_CC);
	zend_hash_add_ptr(&classes, ce.name, &dom_namespace_node_prop_handlers);

	REGISTER_DOM_CLASS(ce, "DOMDocumentFragment", dom_node_class_entry, php_dom_documentfragment_class_functions, dom_documentfragment_class_entry);
	zend_hash_add_ptr(&classes, ce.name, &dom_node_prop_handlers);

	REGISTER_DOM_CLASS(ce, "DOMDocument", dom_node_class_entry, php_dom_document_class_functions, dom_document_class_entry);
	zend_hash_init(&dom_document_prop_handlers, 0, NULL, dom_dtor_prop_handler, 1);
	dom_register_prop_handler(&dom_document_prop_handlers, "doctype", dom_document_doctype_read, NULL TSRMLS_CC);
	dom_register_prop_handler(&dom_document_prop_handlers, "implementation", dom_document_implementation_read, NULL TSRMLS_CC);
	dom_register_prop_handler(&dom_document_prop_handlers, "documentElement", dom_document_document_element_read, NULL TSRMLS_CC);
	dom_register_prop_handler(&dom_document_prop_handlers, "actualEncoding", dom_document_encoding_read, NULL TSRMLS_CC);
	dom_register_prop_handler(&dom_document_prop_handlers, "encoding", dom_document_encoding_read, dom_document_encoding_write TSRMLS_CC);
	dom_register_prop_handler(&dom_document_prop_handlers, "xmlEncoding", dom_document_encoding_read, NULL TSRMLS_CC);
	dom_register_prop_handler(&dom_document_prop_handlers, "standalone", dom_document_standalone_read, dom_document_standalone_write TSRMLS_CC);
	dom_register_prop_handler(&dom_document_prop_handlers, "xmlStandalone", dom_document_standalone_read, dom_document_standalone_write TSRMLS_CC);
	dom_register_prop_handler(&dom_document_prop_handlers, "version", dom_document_version_read, dom_document_version_write TSRMLS_CC);
	dom_register_prop_handler(&dom_document_prop_handlers, "xmlVersion", dom_document_version_read, dom_document_version_write TSRMLS_CC);
	dom_register_prop_handler(&dom_document_prop_handlers, "strictErrorChecking", dom_document_strict_error_checking_read, dom_document_strict_error_checking_write TSRMLS_CC);
	dom_register_prop_handler(&dom_document_prop_handlers, "documentURI", dom_document_document_uri_read, dom_document_document_uri_write TSRMLS_CC);
	dom_register_prop_handler(&dom_document_prop_handlers, "config", dom_document_config_read, NULL TSRMLS_CC);
	dom_register_prop_handler(&dom_document_prop_handlers, "formatOutput", dom_document_format_output_read, dom_document_format_output_write TSRMLS_CC);
	dom_register_prop_handler(&dom_document_prop_handlers, "validateOnParse", dom_document_validate_on_parse_read, dom_document_validate_on_parse_write TSRMLS_CC);
	dom_register_prop_handler(&dom_document_prop_handlers, "resolveExternals", dom_document_resolve_externals_read, dom_document_resolve_externals_write TSRMLS_CC);
	dom_register_prop_handler(&dom_document_prop_handlers, "preserveWhiteSpace", dom_document_preserve_whitespace_read, dom_document_preserve_whitespace_write TSRMLS_CC);
	dom_register_prop_handler(&dom_document_prop_handlers, "recover", dom_document_recover_read, dom_document_recover_write TSRMLS_CC);
	dom_register_prop_handler(&dom_document_prop_handlers, "substituteEntities", dom_document_substitue_entities_read, dom_document_substitue_entities_write TSRMLS_CC);

	zend_hash_merge(&dom_document_prop_handlers, &dom_node_prop_handlers, dom_copy_prop_handler, 0);
	zend_hash_add_ptr(&classes, ce.name, &dom_document_prop_handlers);

	INIT_CLASS_ENTRY(ce, "DOMNodeList", php_dom_nodelist_class_functions);
	ce.create_object = dom_nnodemap_objects_new;
	dom_nodelist_class_entry = zend_register_internal_class_ex(&ce, NULL TSRMLS_CC);
	dom_nodelist_class_entry->get_iterator = php_dom_get_iterator;
	zend_class_implements(dom_nodelist_class_entry TSRMLS_CC, 1, zend_ce_traversable);

	zend_hash_init(&dom_nodelist_prop_handlers, 0, NULL, dom_dtor_prop_handler, 1);
	dom_register_prop_handler(&dom_nodelist_prop_handlers, "length", dom_nodelist_length_read, NULL TSRMLS_CC);
	zend_hash_add_ptr(&classes, ce.name, &dom_nodelist_prop_handlers);

	INIT_CLASS_ENTRY(ce, "DOMNamedNodeMap", php_dom_namednodemap_class_functions);
	ce.create_object = dom_nnodemap_objects_new;
	dom_namednodemap_class_entry = zend_register_internal_class_ex(&ce, NULL TSRMLS_CC);
	dom_namednodemap_class_entry->get_iterator = php_dom_get_iterator;
	zend_class_implements(dom_namednodemap_class_entry TSRMLS_CC, 1, zend_ce_traversable);

	zend_hash_init(&dom_namednodemap_prop_handlers, 0, NULL, dom_dtor_prop_handler, 1);
	dom_register_prop_handler(&dom_namednodemap_prop_handlers, "length", dom_namednodemap_length_read, NULL TSRMLS_CC);
	zend_hash_add_ptr(&classes, ce.name, &dom_namednodemap_prop_handlers);

	REGISTER_DOM_CLASS(ce, "DOMCharacterData", dom_node_class_entry, php_dom_characterdata_class_functions, dom_characterdata_class_entry);

	zend_hash_init(&dom_characterdata_prop_handlers, 0, NULL, dom_dtor_prop_handler, 1);
	dom_register_prop_handler(&dom_characterdata_prop_handlers, "data", dom_characterdata_data_read, dom_characterdata_data_write TSRMLS_CC);
	dom_register_prop_handler(&dom_characterdata_prop_handlers, "length", dom_characterdata_length_read, NULL TSRMLS_CC);
	zend_hash_merge(&dom_characterdata_prop_handlers, &dom_node_prop_handlers, dom_copy_prop_handler, 0);
	zend_hash_add_ptr(&classes, ce.name, &dom_characterdata_prop_handlers);

	REGISTER_DOM_CLASS(ce, "DOMAttr", dom_node_class_entry, php_dom_attr_class_functions, dom_attr_class_entry);

	zend_hash_init(&dom_attr_prop_handlers, 0, NULL, dom_dtor_prop_handler, 1);
	dom_register_prop_handler(&dom_attr_prop_handlers, "name", dom_attr_name_read, NULL TSRMLS_CC);
	dom_register_prop_handler(&dom_attr_prop_handlers, "specified", dom_attr_specified_read, NULL TSRMLS_CC);
	dom_register_prop_handler(&dom_attr_prop_handlers, "value", dom_attr_value_read, dom_attr_value_write TSRMLS_CC);
	dom_register_prop_handler(&dom_attr_prop_handlers, "ownerElement", dom_attr_owner_element_read, NULL TSRMLS_CC);
	dom_register_prop_handler(&dom_attr_prop_handlers, "schemaTypeInfo", dom_attr_schema_type_info_read, NULL TSRMLS_CC);
	zend_hash_merge(&dom_attr_prop_handlers, &dom_node_prop_handlers, dom_copy_prop_handler, 0);
	zend_hash_add_ptr(&classes, ce.name, &dom_attr_prop_handlers);

	REGISTER_DOM_CLASS(ce, "DOMElement", dom_node_class_entry, php_dom_element_class_functions, dom_element_class_entry);

	zend_hash_init(&dom_element_prop_handlers, 0, NULL, dom_dtor_prop_handler, 1);
	dom_register_prop_handler(&dom_element_prop_handlers, "tagName", dom_element_tag_name_read, NULL TSRMLS_CC);
	dom_register_prop_handler(&dom_element_prop_handlers, "schemaTypeInfo", dom_element_schema_type_info_read, NULL TSRMLS_CC);
	zend_hash_merge(&dom_element_prop_handlers, &dom_node_prop_handlers, dom_copy_prop_handler, 0);
	zend_hash_add_ptr(&classes, ce.name, &dom_element_prop_handlers);

	REGISTER_DOM_CLASS(ce, "DOMText", dom_characterdata_class_entry, php_dom_text_class_functions, dom_text_class_entry);

	zend_hash_init(&dom_text_prop_handlers, 0, NULL, dom_dtor_prop_handler, 1);
	dom_register_prop_handler(&dom_text_prop_handlers, "wholeText", dom_text_whole_text_read, NULL TSRMLS_CC);
	zend_hash_merge(&dom_text_prop_handlers, &dom_characterdata_prop_handlers, dom_copy_prop_handler, 0);
	zend_hash_add_ptr(&classes, ce.name, &dom_text_prop_handlers);

	REGISTER_DOM_CLASS(ce, "DOMComment", dom_characterdata_class_entry, php_dom_comment_class_functions, dom_comment_class_entry);
	zend_hash_add_ptr(&classes, ce.name, &dom_characterdata_prop_handlers);

	REGISTER_DOM_CLASS(ce, "DOMTypeinfo", NULL, php_dom_typeinfo_class_functions, dom_typeinfo_class_entry);

	zend_hash_init(&dom_typeinfo_prop_handlers, 0, NULL, dom_dtor_prop_handler, 1);
	dom_register_prop_handler(&dom_typeinfo_prop_handlers, "typeName", dom_typeinfo_type_name_read, NULL TSRMLS_CC);
	dom_register_prop_handler(&dom_typeinfo_prop_handlers, "typeNamespace", dom_typeinfo_type_namespace_read, NULL TSRMLS_CC);
	zend_hash_add_ptr(&classes, ce.name, &dom_typeinfo_prop_handlers);

	REGISTER_DOM_CLASS(ce, "DOMUserDataHandler", NULL, php_dom_userdatahandler_class_functions, dom_userdatahandler_class_entry);
	REGISTER_DOM_CLASS(ce, "DOMDomError", NULL, php_dom_domerror_class_functions, dom_domerror_class_entry);

	zend_hash_init(&dom_domerror_prop_handlers, 0, NULL, dom_dtor_prop_handler, 1);
	dom_register_prop_handler(&dom_domerror_prop_handlers, "severity", dom_domerror_severity_read, NULL TSRMLS_CC);
	dom_register_prop_handler(&dom_domerror_prop_handlers, "message", dom_domerror_message_read, NULL TSRMLS_CC);
	dom_register_prop_handler(&dom_domerror_prop_handlers, "type", dom_domerror_type_read, NULL TSRMLS_CC);
	dom_register_prop_handler(&dom_domerror_prop_handlers, "relatedException", dom_domerror_related_exception_read, NULL TSRMLS_CC);
	dom_register_prop_handler(&dom_domerror_prop_handlers, "related_data", dom_domerror_related_data_read, NULL TSRMLS_CC);
	dom_register_prop_handler(&dom_domerror_prop_handlers, "location", dom_domerror_location_read, NULL TSRMLS_CC);
	zend_hash_add_ptr(&classes, ce.name, &dom_domerror_prop_handlers);

	REGISTER_DOM_CLASS(ce, "DOMErrorHandler", NULL, php_dom_domerrorhandler_class_functions, dom_domerrorhandler_class_entry);
	REGISTER_DOM_CLASS(ce, "DOMLocator", NULL, php_dom_domlocator_class_functions, dom_domlocator_class_entry);

	zend_hash_init(&dom_domlocator_prop_handlers, 0, NULL, dom_dtor_prop_handler, 1);
	dom_register_prop_handler(&dom_domlocator_prop_handlers, "lineNumber", dom_domlocator_line_number_read, NULL TSRMLS_CC);
	dom_register_prop_handler(&dom_domlocator_prop_handlers, "columnNumber", dom_domlocator_column_number_read, NULL TSRMLS_CC);
	dom_register_prop_handler(&dom_domlocator_prop_handlers, "offset", dom_domlocator_offset_read, NULL TSRMLS_CC);
	dom_register_prop_handler(&dom_domlocator_prop_handlers, "relatedNode", dom_domlocator_related_node_read, NULL TSRMLS_CC);
	dom_register_prop_handler(&dom_domlocator_prop_handlers, "uri", dom_domlocator_uri_read, NULL TSRMLS_CC);
	zend_hash_add_ptr(&classes, ce.name, &dom_domlocator_prop_handlers);

	REGISTER_DOM_CLASS(ce, "DOMConfiguration", NULL, php_dom_domconfiguration_class_functions, dom_domconfiguration_class_entry);
	REGISTER_DOM_CLASS(ce, "DOMCdataSection", dom_text_class_entry, php_dom_cdatasection_class_functions, dom_cdatasection_class_entry);
	zend_hash_add_ptr(&classes, ce.name, &dom_text_prop_handlers);

	REGISTER_DOM_CLASS(ce, "DOMDocumentType", dom_node_class_entry, php_dom_documenttype_class_functions, dom_documenttype_class_entry);

	zend_hash_init(&dom_documenttype_prop_handlers, 0, NULL, dom_dtor_prop_handler, 1);
	dom_register_prop_handler(&dom_documenttype_prop_handlers, "name", dom_documenttype_name_read, NULL TSRMLS_CC);
	dom_register_prop_handler(&dom_documenttype_prop_handlers, "entities", dom_documenttype_entities_read, NULL TSRMLS_CC);
	dom_register_prop_handler(&dom_documenttype_prop_handlers, "notations", dom_documenttype_notations_read, NULL TSRMLS_CC);
	dom_register_prop_handler(&dom_documenttype_prop_handlers, "publicId", dom_documenttype_public_id_read, NULL TSRMLS_CC);
	dom_register_prop_handler(&dom_documenttype_prop_handlers, "systemId", dom_documenttype_system_id_read, NULL TSRMLS_CC);
	dom_register_prop_handler(&dom_documenttype_prop_handlers, "internalSubset", dom_documenttype_internal_subset_read, NULL TSRMLS_CC);
	zend_hash_merge(&dom_documenttype_prop_handlers, &dom_node_prop_handlers, dom_copy_prop_handler, 0);
	zend_hash_add_ptr(&classes, ce.name, &dom_documenttype_prop_handlers);

	REGISTER_DOM_CLASS(ce, "DOMNotation", dom_node_class_entry, php_dom_notation_class_functions, dom_notation_class_entry);

	zend_hash_init(&dom_notation_prop_handlers, 0, NULL, dom_dtor_prop_handler, 1);
	dom_register_prop_handler(&dom_notation_prop_handlers, "publicId", dom_notation_public_id_read, NULL TSRMLS_CC);
	dom_register_prop_handler(&dom_notation_prop_handlers, "systemId", dom_notation_system_id_read, NULL TSRMLS_CC);
	zend_hash_merge(&dom_notation_prop_handlers, &dom_node_prop_handlers, dom_copy_prop_handler, 0);
	zend_hash_add_ptr(&classes, ce.name, &dom_notation_prop_handlers);

	REGISTER_DOM_CLASS(ce, "DOMEntity", dom_node_class_entry, php_dom_entity_class_functions, dom_entity_class_entry);

	zend_hash_init(&dom_entity_prop_handlers, 0, NULL, dom_dtor_prop_handler, 1);
	dom_register_prop_handler(&dom_entity_prop_handlers, "publicId", dom_entity_public_id_read, NULL TSRMLS_CC);
	dom_register_prop_handler(&dom_entity_prop_handlers, "systemId", dom_entity_system_id_read, NULL TSRMLS_CC);
	dom_register_prop_handler(&dom_entity_prop_handlers, "notationName", dom_entity_notation_name_read, NULL TSRMLS_CC);
	dom_register_prop_handler(&dom_entity_prop_handlers, "actualEncoding", dom_entity_actual_encoding_read, dom_entity_actual_encoding_write TSRMLS_CC);
	dom_register_prop_handler(&dom_entity_prop_handlers, "encoding", dom_entity_encoding_read, dom_entity_encoding_write TSRMLS_CC);
	dom_register_prop_handler(&dom_entity_prop_handlers, "version", dom_entity_version_read, dom_entity_version_write TSRMLS_CC);
	zend_hash_merge(&dom_entity_prop_handlers, &dom_node_prop_handlers, dom_copy_prop_handler, 0);
	zend_hash_add_ptr(&classes, ce.name, &dom_entity_prop_handlers);

	REGISTER_DOM_CLASS(ce, "DOMEntityReference", dom_node_class_entry, php_dom_entityreference_class_functions, dom_entityreference_class_entry);
	zend_hash_add_ptr(&classes, ce.name, &dom_node_prop_handlers);

	REGISTER_DOM_CLASS(ce, "DOMProcessingInstruction", dom_node_class_entry, php_dom_processinginstruction_class_functions, dom_processinginstruction_class_entry);

	zend_hash_init(&dom_processinginstruction_prop_handlers, 0, NULL, dom_dtor_prop_handler, 1);
	dom_register_prop_handler(&dom_processinginstruction_prop_handlers, "target", dom_processinginstruction_target_read, NULL TSRMLS_CC);
	dom_register_prop_handler(&dom_processinginstruction_prop_handlers, "data", dom_processinginstruction_data_read, dom_processinginstruction_data_write TSRMLS_CC);
	zend_hash_merge(&dom_processinginstruction_prop_handlers, &dom_node_prop_handlers, dom_copy_prop_handler, 0);
	zend_hash_add_ptr(&classes, ce.name, &dom_processinginstruction_prop_handlers);

	REGISTER_DOM_CLASS(ce, "DOMStringExtend", NULL, php_dom_string_extend_class_functions, dom_string_extend_class_entry);

#if defined(LIBXML_XPATH_ENABLED)
	memcpy(&dom_xpath_object_handlers, &dom_object_handlers, sizeof(zend_object_handlers));
	dom_xpath_object_handlers.offset = XtOffsetOf(dom_xpath_object, dom) + XtOffsetOf(dom_object, std);
	dom_xpath_object_handlers.free_obj = dom_xpath_objects_free_storage;

	INIT_CLASS_ENTRY(ce, "DOMXPath", php_dom_xpath_class_functions);
	ce.create_object = dom_xpath_objects_new;
	dom_xpath_class_entry = zend_register_internal_class_ex(&ce, NULL TSRMLS_CC);

	zend_hash_init(&dom_xpath_prop_handlers, 0, NULL, dom_dtor_prop_handler, 1);
	dom_register_prop_handler(&dom_xpath_prop_handlers, "document", dom_xpath_document_read, NULL TSRMLS_CC);
	zend_hash_add_ptr(&classes, ce.name, &dom_xpath_prop_handlers);
#endif

	REGISTER_LONG_CONSTANT("XML_ELEMENT_NODE",			XML_ELEMENT_NODE,			CONST_CS | CONST_PERSISTENT);
	REGISTER_LONG_CONSTANT("XML_ATTRIBUTE_NODE",		XML_ATTRIBUTE_NODE,			CONST_CS | CONST_PERSISTENT);
	REGISTER_LONG_CONSTANT("XML_TEXT_NODE",				XML_TEXT_NODE,				CONST_CS | CONST_PERSISTENT);
	REGISTER_LONG_CONSTANT("XML_CDATA_SECTION_NODE",	XML_CDATA_SECTION_NODE,		CONST_CS | CONST_PERSISTENT);
	REGISTER_LONG_CONSTANT("XML_ENTITY_REF_NODE",		XML_ENTITY_REF_NODE,		CONST_CS | CONST_PERSISTENT);
	REGISTER_LONG_CONSTANT("XML_ENTITY_NODE",			XML_ENTITY_NODE,			CONST_CS | CONST_PERSISTENT);
	REGISTER_LONG_CONSTANT("XML_PI_NODE",				XML_PI_NODE,				CONST_CS | CONST_PERSISTENT);
	REGISTER_LONG_CONSTANT("XML_COMMENT_NODE",			XML_COMMENT_NODE,			CONST_CS | CONST_PERSISTENT);
	REGISTER_LONG_CONSTANT("XML_DOCUMENT_NODE",			XML_DOCUMENT_NODE,			CONST_CS | CONST_PERSISTENT);
	REGISTER_LONG_CONSTANT("XML_DOCUMENT_TYPE_NODE",	XML_DOCUMENT_TYPE_NODE,		CONST_CS | CONST_PERSISTENT);
	REGISTER_LONG_CONSTANT("XML_DOCUMENT_FRAG_NODE",	XML_DOCUMENT_FRAG_NODE,		CONST_CS | CONST_PERSISTENT);
	REGISTER_LONG_CONSTANT("XML_NOTATION_NODE",			XML_NOTATION_NODE,			CONST_CS | CONST_PERSISTENT);
	REGISTER_LONG_CONSTANT("XML_HTML_DOCUMENT_NODE",	XML_HTML_DOCUMENT_NODE,		CONST_CS | CONST_PERSISTENT);
	REGISTER_LONG_CONSTANT("XML_DTD_NODE",				XML_DTD_NODE,				CONST_CS | CONST_PERSISTENT);
	REGISTER_LONG_CONSTANT("XML_ELEMENT_DECL_NODE", 	XML_ELEMENT_DECL,			CONST_CS | CONST_PERSISTENT);
	REGISTER_LONG_CONSTANT("XML_ATTRIBUTE_DECL_NODE",	XML_ATTRIBUTE_DECL,			CONST_CS | CONST_PERSISTENT);
	REGISTER_LONG_CONSTANT("XML_ENTITY_DECL_NODE",		XML_ENTITY_DECL,			CONST_CS | CONST_PERSISTENT);
	REGISTER_LONG_CONSTANT("XML_NAMESPACE_DECL_NODE",	XML_NAMESPACE_DECL,			CONST_CS | CONST_PERSISTENT);
#ifdef XML_GLOBAL_NAMESPACE
	REGISTER_LONG_CONSTANT("XML_GLOBAL_NAMESPACE",		XML_GLOBAL_NAMESPACE,		CONST_CS | CONST_PERSISTENT);
#endif
	REGISTER_LONG_CONSTANT("XML_LOCAL_NAMESPACE",		XML_LOCAL_NAMESPACE,		CONST_CS | CONST_PERSISTENT);
	REGISTER_LONG_CONSTANT("XML_ATTRIBUTE_CDATA",		XML_ATTRIBUTE_CDATA,		CONST_CS | CONST_PERSISTENT);
	REGISTER_LONG_CONSTANT("XML_ATTRIBUTE_ID",			XML_ATTRIBUTE_ID,			CONST_CS | CONST_PERSISTENT);
	REGISTER_LONG_CONSTANT("XML_ATTRIBUTE_IDREF",		XML_ATTRIBUTE_IDREF,		CONST_CS | CONST_PERSISTENT);
	REGISTER_LONG_CONSTANT("XML_ATTRIBUTE_IDREFS",		XML_ATTRIBUTE_IDREFS,		CONST_CS | CONST_PERSISTENT);
	REGISTER_LONG_CONSTANT("XML_ATTRIBUTE_ENTITY",		XML_ATTRIBUTE_ENTITIES,		CONST_CS | CONST_PERSISTENT);
	REGISTER_LONG_CONSTANT("XML_ATTRIBUTE_NMTOKEN",		XML_ATTRIBUTE_NMTOKEN,		CONST_CS | CONST_PERSISTENT);
	REGISTER_LONG_CONSTANT("XML_ATTRIBUTE_NMTOKENS",	XML_ATTRIBUTE_NMTOKENS,		CONST_CS | CONST_PERSISTENT);
	REGISTER_LONG_CONSTANT("XML_ATTRIBUTE_ENUMERATION",	XML_ATTRIBUTE_ENUMERATION,	CONST_CS | CONST_PERSISTENT);
	REGISTER_LONG_CONSTANT("XML_ATTRIBUTE_NOTATION",	XML_ATTRIBUTE_NOTATION,		CONST_CS | CONST_PERSISTENT);

	/* DOMException Codes */
	REGISTER_LONG_CONSTANT("DOM_PHP_ERR",				PHP_ERR,				CONST_CS | CONST_PERSISTENT);
	REGISTER_LONG_CONSTANT("DOM_INDEX_SIZE_ERR",		INDEX_SIZE_ERR,			CONST_CS | CONST_PERSISTENT);
	REGISTER_LONG_CONSTANT("DOMSTRING_SIZE_ERR",		DOMSTRING_SIZE_ERR,		CONST_CS | CONST_PERSISTENT);
	REGISTER_LONG_CONSTANT("DOM_HIERARCHY_REQUEST_ERR",	HIERARCHY_REQUEST_ERR,	CONST_CS | CONST_PERSISTENT);
	REGISTER_LONG_CONSTANT("DOM_WRONG_DOCUMENT_ERR",	WRONG_DOCUMENT_ERR,		CONST_CS | CONST_PERSISTENT);
	REGISTER_LONG_CONSTANT("DOM_INVALID_CHARACTER_ERR",	INVALID_CHARACTER_ERR,	CONST_CS | CONST_PERSISTENT);
	REGISTER_LONG_CONSTANT("DOM_NO_DATA_ALLOWED_ERR",	NO_DATA_ALLOWED_ERR,	CONST_CS | CONST_PERSISTENT);
	REGISTER_LONG_CONSTANT("DOM_NO_MODIFICATION_ALLOWED_ERR", NO_MODIFICATION_ALLOWED_ERR, CONST_CS | CONST_PERSISTENT);
	REGISTER_LONG_CONSTANT("DOM_NOT_FOUND_ERR",			NOT_FOUND_ERR,			CONST_CS | CONST_PERSISTENT);
	REGISTER_LONG_CONSTANT("DOM_NOT_SUPPORTED_ERR",		NOT_SUPPORTED_ERR,		CONST_CS | CONST_PERSISTENT);
	REGISTER_LONG_CONSTANT("DOM_INUSE_ATTRIBUTE_ERR",	INUSE_ATTRIBUTE_ERR,	CONST_CS | CONST_PERSISTENT);
	REGISTER_LONG_CONSTANT("DOM_INVALID_STATE_ERR",		INVALID_STATE_ERR,		CONST_CS | CONST_PERSISTENT);
	REGISTER_LONG_CONSTANT("DOM_SYNTAX_ERR",			SYNTAX_ERR,				CONST_CS | CONST_PERSISTENT);
	REGISTER_LONG_CONSTANT("DOM_INVALID_MODIFICATION_ERR",	INVALID_MODIFICATION_ERR, CONST_CS | CONST_PERSISTENT);
	REGISTER_LONG_CONSTANT("DOM_NAMESPACE_ERR",			NAMESPACE_ERR,			CONST_CS | CONST_PERSISTENT);
	REGISTER_LONG_CONSTANT("DOM_INVALID_ACCESS_ERR",	INVALID_ACCESS_ERR,		CONST_CS | CONST_PERSISTENT);
	REGISTER_LONG_CONSTANT("DOM_VALIDATION_ERR",		VALIDATION_ERR,			CONST_CS | CONST_PERSISTENT);

	php_libxml_register_export(dom_node_class_entry, php_dom_export_node);

	return SUCCESS;
}
/* }}} */

/* {{{ */
PHP_MINFO_FUNCTION(dom)
{
	php_info_print_table_start();
	php_info_print_table_row(2, "DOM/XML", "enabled");
	php_info_print_table_row(2, "DOM/XML API Version", DOM_API_VERSION);
	php_info_print_table_row(2, "libxml Version", LIBXML_DOTTED_VERSION);
#if defined(LIBXML_HTML_ENABLED)
	php_info_print_table_row(2, "HTML Support", "enabled");
#endif
#if defined(LIBXML_XPATH_ENABLED)
	php_info_print_table_row(2, "XPath Support", "enabled");
#endif
#if defined(LIBXML_XPTR_ENABLED)
	php_info_print_table_row(2, "XPointer Support", "enabled");
#endif
#ifdef LIBXML_SCHEMAS_ENABLED
	php_info_print_table_row(2, "Schema Support", "enabled");
	php_info_print_table_row(2, "RelaxNG Support", "enabled");
#endif
	php_info_print_table_end();
}
/* }}} */

PHP_MSHUTDOWN_FUNCTION(dom) /* {{{ */
{
	zend_hash_destroy(&dom_domstringlist_prop_handlers);
	zend_hash_destroy(&dom_namelist_prop_handlers);
	zend_hash_destroy(&dom_domimplementationlist_prop_handlers);
	zend_hash_destroy(&dom_document_prop_handlers);
	zend_hash_destroy(&dom_node_prop_handlers);
	zend_hash_destroy(&dom_namespace_node_prop_handlers);
	zend_hash_destroy(&dom_nodelist_prop_handlers);
	zend_hash_destroy(&dom_namednodemap_prop_handlers);
	zend_hash_destroy(&dom_characterdata_prop_handlers);
	zend_hash_destroy(&dom_attr_prop_handlers);
	zend_hash_destroy(&dom_element_prop_handlers);
	zend_hash_destroy(&dom_text_prop_handlers);
	zend_hash_destroy(&dom_typeinfo_prop_handlers);
	zend_hash_destroy(&dom_domerror_prop_handlers);
	zend_hash_destroy(&dom_domlocator_prop_handlers);
	zend_hash_destroy(&dom_documenttype_prop_handlers);
	zend_hash_destroy(&dom_notation_prop_handlers);
	zend_hash_destroy(&dom_entity_prop_handlers);
	zend_hash_destroy(&dom_processinginstruction_prop_handlers);
#if defined(LIBXML_XPATH_ENABLED)
	zend_hash_destroy(&dom_xpath_prop_handlers);
#endif
	zend_hash_destroy(&classes);

/*	If you want do find memleaks in this module, compile libxml2 with --with-mem-debug and
	uncomment the following line, this will tell you the amount of not freed memory
	and the total used memory into apaches error_log  */
/*  xmlMemoryDump();*/

	return SUCCESS;
}
/* }}} */

/* {{{ node_list_unlink */
void node_list_unlink(xmlNodePtr node TSRMLS_DC)
{
	dom_object *wrapper;

	while (node != NULL) {

		wrapper = php_dom_object_get_data(node);

		if (wrapper != NULL ) {
			xmlUnlinkNode(node);
		} else {
			if (node->type == XML_ENTITY_REF_NODE)
				break;
			node_list_unlink(node->children TSRMLS_CC);

			switch (node->type) {
				case XML_ATTRIBUTE_DECL:
				case XML_DTD_NODE:
				case XML_DOCUMENT_TYPE_NODE:
				case XML_ENTITY_DECL:
				case XML_ATTRIBUTE_NODE:
				case XML_TEXT_NODE:
					break;
				default:
					node_list_unlink((xmlNodePtr) node->properties TSRMLS_CC);
			}

		}

		node = node->next;
	}
}
/* }}} end node_list_unlink */

#if defined(LIBXML_XPATH_ENABLED)
/* {{{ dom_xpath_objects_free_storage */
void dom_xpath_objects_free_storage(zend_object *object TSRMLS_DC)
{
	dom_xpath_object *intern = php_xpath_obj_from_obj(object);

	zend_object_std_dtor(&intern->dom.std TSRMLS_CC);

	if (intern->dom.ptr != NULL) {
		xmlXPathFreeContext((xmlXPathContextPtr) intern->dom.ptr);
		php_libxml_decrement_doc_ref((php_libxml_node_object *) &intern->dom TSRMLS_CC);
	}

	if (intern->registered_phpfunctions) {
		zend_hash_destroy(intern->registered_phpfunctions);
		FREE_HASHTABLE(intern->registered_phpfunctions);
	}

	if (intern->node_list) {
		zend_hash_destroy(intern->node_list);
		FREE_HASHTABLE(intern->node_list);
	}
}
/* }}} */
#endif

/* {{{ dom_objects_free_storage */
void dom_objects_free_storage(zend_object *object TSRMLS_DC)
{
	dom_object *intern = php_dom_obj_from_obj(object);
#if defined(__GNUC__) && __GNUC__ >= 3
	int retcount __attribute__((unused)); /* keep compiler quiet */
#else
	int retcount;
#endif

	zend_object_std_dtor(&intern->std TSRMLS_CC);

	if (intern->ptr != NULL && ((php_libxml_node_ptr *)intern->ptr)->node != NULL) {
		if (((xmlNodePtr) ((php_libxml_node_ptr *)intern->ptr)->node)->type != XML_DOCUMENT_NODE && ((xmlNodePtr) ((php_libxml_node_ptr *)intern->ptr)->node)->type != XML_HTML_DOCUMENT_NODE) {
			php_libxml_node_decrement_resource((php_libxml_node_object *) intern TSRMLS_CC);
		} else {
			php_libxml_decrement_node_ptr((php_libxml_node_object *) intern TSRMLS_CC);
			retcount = php_libxml_decrement_doc_ref((php_libxml_node_object *)intern TSRMLS_CC);
		}
		intern->ptr = NULL;
	}
}
/* }}} */

void dom_namednode_iter(dom_object *basenode, int ntype, dom_object *intern, xmlHashTablePtr ht, xmlChar *local, xmlChar *ns TSRMLS_DC) /* {{{ */
{
	dom_nnodemap_object *mapptr = (dom_nnodemap_object *) intern->ptr;

	//??? if (basenode)
	ZVAL_OBJ(&mapptr->baseobj_zv, &basenode->std);
	Z_ADDREF(mapptr->baseobj_zv);

	mapptr->baseobj = basenode;
	mapptr->nodetype = ntype;
	mapptr->ht = ht;
	mapptr->local = local;
	mapptr->ns = ns;
}
/* }}} */

static dom_object* dom_objects_set_class(zend_class_entry *class_type, zend_bool hash_copy TSRMLS_DC) /* {{{ */
{
	dom_object *intern = ecalloc(1, sizeof(dom_object) + sizeof(zval) * (class_type->default_properties_count - 1));

	zend_class_entry *base_class = class_type;
	while (base_class->type != ZEND_INTERNAL_CLASS && base_class->parent != NULL) {
		base_class = base_class->parent;
	}

	intern->prop_handler = zend_hash_find_ptr(&classes, base_class->name);

	zend_object_std_init(&intern->std, class_type TSRMLS_CC);
	if (hash_copy) {
		object_properties_init(&intern->std, class_type);
	}

	return intern;
}
/* }}} */

/* {{{ dom_objects_new */
zend_object *dom_objects_new(zend_class_entry *class_type TSRMLS_DC)
{
	dom_object *intern = dom_objects_set_class(class_type, 1 TSRMLS_CC);
	intern->std.handlers = dom_get_obj_handlers(TSRMLS_C);
	return &intern->std;
}
/* }}} */

#if defined(LIBXML_XPATH_ENABLED)
/* {{{ zend_object_value dom_xpath_objects_new(zend_class_entry *class_type TSRMLS_DC) */
zend_object *dom_xpath_objects_new(zend_class_entry *class_type TSRMLS_DC)
{
	dom_xpath_object *intern = ecalloc(1, sizeof(dom_xpath_object) + sizeof(zval) * (class_type->default_properties_count - 1));

	ALLOC_HASHTABLE(intern->registered_phpfunctions);
	zend_hash_init(intern->registered_phpfunctions, 0, NULL, ZVAL_PTR_DTOR, 0);

	intern->dom.prop_handler = &dom_xpath_prop_handlers;
	intern->dom.std.handlers = &dom_xpath_object_handlers;

	zend_object_std_init(&intern->dom.std, class_type TSRMLS_CC);
	object_properties_init(&intern->dom.std, class_type);

	return &intern->dom.std;
}
/* }}} */
#endif

static void dom_nnodemap_object_dtor(zend_object *object TSRMLS_DC) /* {{{ */
{
	dom_object *intern;
	dom_nnodemap_object *objmap;

	intern = php_dom_obj_from_obj(object);
	objmap = (dom_nnodemap_object *)intern->ptr;

	if (objmap) {
		if (objmap->local) {
			xmlFree(objmap->local);
		}
		if (objmap->ns) {
			xmlFree(objmap->ns);
		}
		if (!Z_ISUNDEF(objmap->baseobj_zv)) {
			zval_ptr_dtor(&objmap->baseobj_zv);
		}
		efree(objmap);
		intern->ptr = NULL;
	}
}
/* }}} */

void dom_nnodemap_objects_free_storage(zend_object *object TSRMLS_DC) /* {{{ */
{
	dom_object *intern = php_dom_obj_from_obj(object);

	php_libxml_decrement_doc_ref((php_libxml_node_object *)intern TSRMLS_CC);

	zend_object_std_dtor(&intern->std TSRMLS_CC);
}
/* }}} */

zend_object *dom_nnodemap_objects_new(zend_class_entry *class_type TSRMLS_DC) /* {{{ */
{
	dom_object *intern;
	dom_nnodemap_object *objmap;

	intern = dom_objects_set_class(class_type, 1 TSRMLS_CC);
	intern->ptr = emalloc(sizeof(dom_nnodemap_object));
	objmap = (dom_nnodemap_object *)intern->ptr;
	ZVAL_UNDEF(&objmap->baseobj_zv);
	objmap->baseobj = NULL;
	objmap->nodetype = 0;
	objmap->ht = NULL;
	objmap->local = NULL;
	objmap->ns = NULL;

	intern->std.handlers = &dom_nnodemap_object_handlers;

	return &intern->std;
}
/* }}} */

void php_dom_create_interator(zval *return_value, int ce_type TSRMLS_DC) /* {{{ */
{
	zend_class_entry *ce;

	if (ce_type == DOM_NAMEDNODEMAP) {
		ce = dom_namednodemap_class_entry;
	} else {
		ce = dom_nodelist_class_entry;
	}

	object_init_ex(return_value, ce);
}
/* }}} */

/* {{{ php_dom_create_object */
PHP_DOM_EXPORT zend_bool php_dom_create_object(xmlNodePtr obj, zval *return_value, dom_object *domobj TSRMLS_DC)
{
	zend_class_entry *ce;
	dom_object *intern;

	if (!obj) {
		ZVAL_NULL(return_value);
		return 0;
	}

	if ((intern = (dom_object *) php_dom_object_get_data((void *) obj))) {
		GC_REFCOUNT(&intern->std)++;
		ZVAL_OBJ(return_value, &intern->std);
		return 1;
	}

	switch (obj->type) {
		case XML_DOCUMENT_NODE:
		case XML_HTML_DOCUMENT_NODE:
		{
			ce = dom_document_class_entry;
			break;
		}
		case XML_DTD_NODE:
		case XML_DOCUMENT_TYPE_NODE:
		{
			ce = dom_documenttype_class_entry;
			break;
		}
		case XML_ELEMENT_NODE:
		{
			ce = dom_element_class_entry;
			break;
		}
		case XML_ATTRIBUTE_NODE:
		{
			ce = dom_attr_class_entry;
			break;
		}
		case XML_TEXT_NODE:
		{
			ce = dom_text_class_entry;
			break;
		}
		case XML_COMMENT_NODE:
		{
			ce = dom_comment_class_entry;
			break;
		}
		case XML_PI_NODE:
		{
			ce = dom_processinginstruction_class_entry;
			break;
		}
		case XML_ENTITY_REF_NODE:
		{
			ce = dom_entityreference_class_entry;
			break;
		}
		case XML_ENTITY_DECL:
		case XML_ELEMENT_DECL:
		{
			ce = dom_entity_class_entry;
			break;
		}
		case XML_CDATA_SECTION_NODE:
		{
			ce = dom_cdatasection_class_entry;
			break;
		}
		case XML_DOCUMENT_FRAG_NODE:
		{
			ce = dom_documentfragment_class_entry;
			break;
		}
		case XML_NOTATION_NODE:
		{
			ce = dom_notation_class_entry;
			break;
		}
		case XML_NAMESPACE_DECL:
		{
			ce = dom_namespace_node_class_entry;
			break;
		}
		default:
			php_error_docref(NULL TSRMLS_CC, E_WARNING, "Unsupported node type: %d", obj->type);
			ZVAL_NULL(return_value);
			return 0;
	}

	if (domobj && domobj->document) {
		ce = dom_get_doc_classmap(domobj->document, ce TSRMLS_CC);
	}
	object_init_ex(return_value, ce);

	intern = Z_DOMOBJ_P(return_value);
	if (obj->doc != NULL) {
		if (domobj != NULL) {
			intern->document = domobj->document;
		}
		php_libxml_increment_doc_ref((php_libxml_node_object *)intern, obj->doc TSRMLS_CC);
	}

	php_libxml_increment_node_ptr((php_libxml_node_object *)intern, obj, (void *)intern TSRMLS_CC);
	return 0;
}
/* }}} end php_domobject_new */

void php_dom_create_implementation(zval *retval TSRMLS_DC) {
	object_init_ex(retval, dom_domimplementation_class_entry);
}

/* {{{ int dom_hierarchy(xmlNodePtr parent, xmlNodePtr child) */
int dom_hierarchy(xmlNodePtr parent, xmlNodePtr child)
{
	xmlNodePtr nodep;

    if (parent == NULL || child == NULL || child->doc != parent->doc) {
        return SUCCESS;
    }

	nodep = parent;

	while (nodep) {
		if (nodep == child) {
			return FAILURE;
		}
		nodep = nodep->parent;
	}

    return SUCCESS;
}
/* }}} end dom_hierarchy */

/* {{{ dom_has_feature(char *feature, char *version) */
int dom_has_feature(char *feature, char *version)
{
	int retval = 0;

	if (!(strcmp (version, "1.0") && strcmp (version,"2.0") && strcmp(version, ""))) {
		if ((!strcasecmp(feature, "Core") && !strcmp (version, "1.0")) || !strcasecmp(feature, "XML"))
			retval = 1;
	}

	return retval;
}
/* }}} end dom_has_feature */

xmlNode *dom_get_elements_by_tag_name_ns_raw(xmlNodePtr nodep, char *ns, char *local, int *cur, int index) /* {{{ */
{
	xmlNodePtr ret = NULL;

	while (nodep != NULL && (*cur <= index || index == -1)) {
		if (nodep->type == XML_ELEMENT_NODE) {
			if (xmlStrEqual(nodep->name, (xmlChar *)local) || xmlStrEqual((xmlChar *)"*", (xmlChar *)local)) {
				if (ns == NULL || (nodep->ns != NULL && (xmlStrEqual(nodep->ns->href, (xmlChar *)ns) || xmlStrEqual((xmlChar *)"*", (xmlChar *)ns)))) {
					if (*cur == index) {
						ret = nodep;
						break;
					}
					(*cur)++;
				}
			}
			ret = dom_get_elements_by_tag_name_ns_raw(nodep->children, ns, local, cur, index);
			if (ret != NULL) {
				break;
			}
		}
		nodep = nodep->next;
	}
	return ret;
}
/* }}} */
/* }}} end dom_element_get_elements_by_tag_name_ns_raw */

/* {{{ void dom_normalize (xmlNodePtr nodep TSRMLS_DC) */
void dom_normalize (xmlNodePtr nodep TSRMLS_DC)
{
	xmlNodePtr child, nextp, newnextp;
	xmlAttrPtr attr;
	xmlChar	*strContent;

	child = nodep->children;
	while(child != NULL) {
		switch (child->type) {
			case XML_TEXT_NODE:
				nextp = child->next;
				while (nextp != NULL) {
					if (nextp->type == XML_TEXT_NODE) {
						newnextp = nextp->next;
						strContent = xmlNodeGetContent(nextp);
						xmlNodeAddContent(child, strContent);
						xmlFree(strContent);
						xmlUnlinkNode(nextp);
						php_libxml_node_free_resource(nextp TSRMLS_CC);
						nextp = newnextp;
					} else {
						break;
					}
				}
				break;
			case XML_ELEMENT_NODE:
				dom_normalize (child TSRMLS_CC);
				attr = child->properties;
				while (attr != NULL) {
					dom_normalize((xmlNodePtr) attr TSRMLS_CC);
					attr = attr->next;
				}
				break;
			case XML_ATTRIBUTE_NODE:
				dom_normalize (child TSRMLS_CC);
				break;
			default:
				break;
		}
		child = child->next;
	}
}
/* }}} end dom_normalize */


/* {{{ void dom_set_old_ns(xmlDoc *doc, xmlNs *ns) */
void dom_set_old_ns(xmlDoc *doc, xmlNs *ns) {
	xmlNs *cur;

	if (doc == NULL)
		return;

	if (doc->oldNs == NULL) {
		doc->oldNs = (xmlNsPtr) xmlMalloc(sizeof(xmlNs));
		if (doc->oldNs == NULL) {
			return;
		}
		memset(doc->oldNs, 0, sizeof(xmlNs));
		doc->oldNs->type = XML_LOCAL_NAMESPACE;
		doc->oldNs->href = xmlStrdup(XML_XML_NAMESPACE);
		doc->oldNs->prefix = xmlStrdup((const xmlChar *)"xml");
	}

	cur = doc->oldNs;
	while (cur->next != NULL) {
		cur = cur->next;
	}
	cur->next = ns;
}
/* }}} end dom_set_old_ns */

/*
http://www.w3.org/TR/2004/REC-DOM-Level-3-Core-20040407/core.html#ID-DocCrElNS

NAMESPACE_ERR: Raised if

1. the qualifiedName is a malformed qualified name
2. the qualifiedName has a prefix and the  namespaceURI is null
*/

/* {{{ int dom_check_qname(char *qname, char **localname, char **prefix, int uri_len, int name_len) */
int dom_check_qname(char *qname, char **localname, char **prefix, int uri_len, int name_len) {
	if (name_len == 0) {
		return NAMESPACE_ERR;
	}

	*localname = (char *)xmlSplitQName2((xmlChar *)qname, (xmlChar **) prefix);
	if (*localname == NULL) {
		*localname = (char *)xmlStrdup((xmlChar *)qname);
		if (*prefix == NULL && uri_len == 0) {
			return 0;
		}
	}

	/* 1 */
	if (xmlValidateQName((xmlChar *) qname, 0) != 0) {
		return NAMESPACE_ERR;
	}

	/* 2 */
	if (*prefix != NULL && uri_len == 0) {
		return NAMESPACE_ERR;
	}

	return 0;
}
/* }}} */

/*
http://www.w3.org/TR/2004/REC-DOM-Level-3-Core-20040407/core.html#ID-DocCrElNS

NAMESPACE_ERR: Raised if

3. the qualifiedName has a prefix that is "xml" and the namespaceURI is different from "http://www.w3.org/XML/1998/namespace" [XML Namespaces]
4. the qualifiedName or its prefix is "xmlns" and the namespaceURI is different from  "http://www.w3.org/2000/xmlns/"
5. the namespaceURI is "http://www.w3.org/2000/xmlns/" and neither the	qualifiedName nor its prefix is "xmlns".
*/

/* {{{ xmlNsPtr dom_get_ns(xmlNodePtr nodep, char *uri, int *errorcode, char *prefix) */
xmlNsPtr dom_get_ns(xmlNodePtr nodep, char *uri, int *errorcode, char *prefix) {
	xmlNsPtr nsptr = NULL;

	*errorcode = 0;

	if (! ((prefix && !strcmp (prefix, "xml") && strcmp(uri, (char *)XML_XML_NAMESPACE)) ||
		   (prefix && !strcmp (prefix, "xmlns") && strcmp(uri, (char *)DOM_XMLNS_NAMESPACE)) ||
		   (prefix && !strcmp(uri, (char *)DOM_XMLNS_NAMESPACE) && strcmp (prefix, "xmlns")))) {
		nsptr = xmlNewNs(nodep, (xmlChar *)uri, (xmlChar *)prefix);
	}

	if (nsptr == NULL) {
		*errorcode = NAMESPACE_ERR;
	}

	return nsptr;

}
/* }}} end dom_get_ns */

/* {{{ xmlNsPtr dom_get_nsdecl(xmlNode *node, xmlChar *localName) */
xmlNsPtr dom_get_nsdecl(xmlNode *node, xmlChar *localName) {
	xmlNsPtr cur;
	xmlNs *ret = NULL;
	if (node == NULL)
		return NULL;

	if (localName == NULL || xmlStrEqual(localName, (xmlChar *)"")) {
		cur = node->nsDef;
		while (cur != NULL) {
			if (cur->prefix == NULL  && cur->href != NULL) {
				ret = cur;
				break;
			}
			cur = cur->next;
		}
	} else {
		cur = node->nsDef;
		while (cur != NULL) {
			if (cur->prefix != NULL && xmlStrEqual(localName, cur->prefix)) {
				ret = cur;
				break;
			}
			cur = cur->next;
		}
	}
	return ret;
}
/* }}} end dom_get_nsdecl */

<<<<<<< HEAD
static int dom_nodelist_fetch_dimension(xmlNodePtr *itemnode, zval *offset, dom_nnodemap_object *objmap, zval *rv TSRMLS_DC) /* {{{ */
{
	long index = zval_get_long(offset);
	HashTable *nodeht;
	int ret = 0;

	if (objmap->ht) {
		*itemnode = dom_nodelist_xml_item(objmap, index);
	} else {
		if (objmap->nodetype == DOM_NODESET) {
			nodeht = HASH_OF(&objmap->baseobj_zv);
			zval *entry = zend_hash_index_find(nodeht, index);
			if (entry) {
				if (itemnode != NULL && rv != NULL) {
					/* Passed by read_dimension */
					ZVAL_COPY(rv, entry);
				}
				ret = 1;
			}
		} else if (objmap->baseobj) {
			if (itemnode == NULL && rv == NULL) {
				/* Passed by has_dimension */
				if (dom_nodelist_baseobj_item(objmap, index)) {
					ret = 1;
				}
			} else {
				*itemnode = dom_nodelist_baseobj_item(objmap, index);
			}
		}
	}

	if (rv != NULL && itemnode != NULL) {
		if (*itemnode) {
			ret = 1;
		}
	}

	return ret;
} /* }}} end dom_nodelist_fetch_dimension */

zval *dom_nodelist_read_dimension(zval *object, zval *offset, int type, zval *rv TSRMLS_DC) /* {{{ */
{
	dom_object *intern = Z_DOMOBJ_P(object);
	xmlNodePtr itemnode = NULL;
	dom_nnodemap_object *objmap = (dom_nnodemap_object *)intern->ptr;

	if (dom_nodelist_fetch_dimension(&itemnode, offset, objmap, rv TSRMLS_CC)) {
		if (itemnode) {
			php_dom_create_object(itemnode, rv, objmap->baseobj TSRMLS_CC);
		}
	}
=======
zval *dom_nodelist_read_dimension(zval *object, zval *offset, int type TSRMLS_DC) /* {{{ */
{
	zval *rv, offset_copy;

	if (!offset) {
		return NULL;
	}

	MAKE_COPY_ZVAL(&offset, &offset_copy);
	convert_to_long(&offset_copy);

	zend_call_method_with_1_params(&object, Z_OBJCE_P(object), NULL, "item", &rv, &offset_copy);
>>>>>>> 59f39dea

	return rv;
} /* }}} end dom_nodelist_read_dimension */

int dom_nodelist_has_dimension(zval *object, zval *member, int check_empty TSRMLS_DC)
{
	zval *length, offset_copy;
	int ret;

<<<<<<< HEAD
	intern = Z_DOMOBJ_P(object);
	objmap = (dom_nnodemap_object *)intern->ptr;
=======
	MAKE_COPY_ZVAL(&member, &offset_copy);
	convert_to_long(&offset_copy);

	if (Z_LVAL(offset_copy) < 0) {
		return 0;
	}
>>>>>>> 59f39dea

	length = zend_read_property(Z_OBJCE_P(object), object, "length", sizeof("length") - 1, 0 TSRMLS_CC);

	ret = Z_LVAL(offset_copy) < Z_LVAL_P(length);

	FREE_ZVAL(length);

	return ret;
} /* }}} end dom_nodelist_has_dimension */

#endif /* HAVE_DOM */

/*
 * Local variables:
 * tab-width: 4
 * c-basic-offset: 4
 * End:
 * vim600: noet sw=4 ts=4 fdm=marker
 * vim<600: noet sw=4 ts=4
 */<|MERGE_RESOLUTION|>--- conflicted
+++ resolved
@@ -1544,72 +1544,18 @@
 }
 /* }}} end dom_get_nsdecl */
 
-<<<<<<< HEAD
-static int dom_nodelist_fetch_dimension(xmlNodePtr *itemnode, zval *offset, dom_nnodemap_object *objmap, zval *rv TSRMLS_DC) /* {{{ */
-{
-	long index = zval_get_long(offset);
-	HashTable *nodeht;
-	int ret = 0;
-
-	if (objmap->ht) {
-		*itemnode = dom_nodelist_xml_item(objmap, index);
-	} else {
-		if (objmap->nodetype == DOM_NODESET) {
-			nodeht = HASH_OF(&objmap->baseobj_zv);
-			zval *entry = zend_hash_index_find(nodeht, index);
-			if (entry) {
-				if (itemnode != NULL && rv != NULL) {
-					/* Passed by read_dimension */
-					ZVAL_COPY(rv, entry);
-				}
-				ret = 1;
-			}
-		} else if (objmap->baseobj) {
-			if (itemnode == NULL && rv == NULL) {
-				/* Passed by has_dimension */
-				if (dom_nodelist_baseobj_item(objmap, index)) {
-					ret = 1;
-				}
-			} else {
-				*itemnode = dom_nodelist_baseobj_item(objmap, index);
-			}
-		}
-	}
-
-	if (rv != NULL && itemnode != NULL) {
-		if (*itemnode) {
-			ret = 1;
-		}
-	}
-
-	return ret;
-} /* }}} end dom_nodelist_fetch_dimension */
-
 zval *dom_nodelist_read_dimension(zval *object, zval *offset, int type, zval *rv TSRMLS_DC) /* {{{ */
 {
-	dom_object *intern = Z_DOMOBJ_P(object);
-	xmlNodePtr itemnode = NULL;
-	dom_nnodemap_object *objmap = (dom_nnodemap_object *)intern->ptr;
-
-	if (dom_nodelist_fetch_dimension(&itemnode, offset, objmap, rv TSRMLS_CC)) {
-		if (itemnode) {
-			php_dom_create_object(itemnode, rv, objmap->baseobj TSRMLS_CC);
-		}
-	}
-=======
-zval *dom_nodelist_read_dimension(zval *object, zval *offset, int type TSRMLS_DC) /* {{{ */
-{
-	zval *rv, offset_copy;
+	zval offset_copy;
 
 	if (!offset) {
 		return NULL;
 	}
 
-	MAKE_COPY_ZVAL(&offset, &offset_copy);
+	ZVAL_COPY(&offset_copy, offset);
 	convert_to_long(&offset_copy);
 
-	zend_call_method_with_1_params(&object, Z_OBJCE_P(object), NULL, "item", &rv, &offset_copy);
->>>>>>> 59f39dea
+	zend_call_method_with_1_params(object, Z_OBJCE_P(object), NULL, "item", rv, &offset_copy);
 
 	return rv;
 } /* }}} end dom_nodelist_read_dimension */
@@ -1619,23 +1565,16 @@
 	zval *length, offset_copy;
 	int ret;
 
-<<<<<<< HEAD
-	intern = Z_DOMOBJ_P(object);
-	objmap = (dom_nnodemap_object *)intern->ptr;
-=======
-	MAKE_COPY_ZVAL(&member, &offset_copy);
+	ZVAL_COPY(&offset_copy, member);
 	convert_to_long(&offset_copy);
 
 	if (Z_LVAL(offset_copy) < 0) {
 		return 0;
 	}
->>>>>>> 59f39dea
 
 	length = zend_read_property(Z_OBJCE_P(object), object, "length", sizeof("length") - 1, 0 TSRMLS_CC);
 
 	ret = Z_LVAL(offset_copy) < Z_LVAL_P(length);
-
-	FREE_ZVAL(length);
 
 	return ret;
 } /* }}} end dom_nodelist_has_dimension */
