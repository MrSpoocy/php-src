/*
   +----------------------------------------------------------------------+
   | PHP Version 7                                                        |
   +----------------------------------------------------------------------+
   | Copyright (c) 1997-2014 The PHP Group                                |
   +----------------------------------------------------------------------+
   | This source file is subject to version 3.01 of the PHP license,      |
   | that is bundled with this package in the file LICENSE, and is        |
   | available through the world-wide-web at the following url:           |
   | http://www.php.net/license/3_01.txt                                  |
   | If you did not receive a copy of the PHP license and are unable to   |
   | obtain it through the world-wide-web, please send a note to          |
   | license@php.net so we can mail you a copy immediately.               |
   +----------------------------------------------------------------------+
   | Authors: Christian Stocker <chregu@php.net>                          |
   |          Rob Richards <rrichards@php.net>                            |
   |          Marcus Borger <helly@php.net>                               |
   +----------------------------------------------------------------------+
*/

/* $Id$ */

#ifdef HAVE_CONFIG_H
#include "config.h"
#endif

#include "php.h"
#if HAVE_LIBXML && HAVE_DOM
#include "ext/standard/php_rand.h"
#include "php_dom.h"
#include "dom_properties.h"
#include "zend_interfaces.h"

#include "ext/standard/info.h"
#define PHP_XPATH 1
#define PHP_XPTR 2

/* {{{ class entries */
zend_class_entry *dom_node_class_entry;
zend_class_entry *dom_domexception_class_entry;
zend_class_entry *dom_domstringlist_class_entry;
zend_class_entry *dom_namelist_class_entry;
zend_class_entry *dom_domimplementationlist_class_entry;
zend_class_entry *dom_domimplementationsource_class_entry;
zend_class_entry *dom_domimplementation_class_entry;
zend_class_entry *dom_documentfragment_class_entry;
zend_class_entry *dom_document_class_entry;
zend_class_entry *dom_nodelist_class_entry;
zend_class_entry *dom_namednodemap_class_entry;
zend_class_entry *dom_characterdata_class_entry;
zend_class_entry *dom_attr_class_entry;
zend_class_entry *dom_element_class_entry;
zend_class_entry *dom_text_class_entry;
zend_class_entry *dom_comment_class_entry;
zend_class_entry *dom_typeinfo_class_entry;
zend_class_entry *dom_userdatahandler_class_entry;
zend_class_entry *dom_domerror_class_entry;
zend_class_entry *dom_domerrorhandler_class_entry;
zend_class_entry *dom_domlocator_class_entry;
zend_class_entry *dom_domconfiguration_class_entry;
zend_class_entry *dom_cdatasection_class_entry;
zend_class_entry *dom_documenttype_class_entry;
zend_class_entry *dom_notation_class_entry;
zend_class_entry *dom_entity_class_entry;
zend_class_entry *dom_entityreference_class_entry;
zend_class_entry *dom_processinginstruction_class_entry;
zend_class_entry *dom_string_extend_class_entry;
#if defined(LIBXML_XPATH_ENABLED)
zend_class_entry *dom_xpath_class_entry;
#endif
zend_class_entry *dom_namespace_node_class_entry;
/* }}} */

zend_object_handlers dom_object_handlers;
zend_object_handlers dom_nnodemap_object_handlers;
#if defined(LIBXML_XPATH_ENABLED)
zend_object_handlers dom_xpath_object_handlers;
#endif

static HashTable classes;
/* {{{ prop handler tables */
static HashTable dom_domstringlist_prop_handlers;
static HashTable dom_namelist_prop_handlers;
static HashTable dom_domimplementationlist_prop_handlers;
static HashTable dom_document_prop_handlers;
static HashTable dom_node_prop_handlers;
static HashTable dom_nodelist_prop_handlers;
static HashTable dom_namednodemap_prop_handlers;
static HashTable dom_characterdata_prop_handlers;
static HashTable dom_attr_prop_handlers;
static HashTable dom_element_prop_handlers;
static HashTable dom_text_prop_handlers;
static HashTable dom_typeinfo_prop_handlers;
static HashTable dom_domerror_prop_handlers;
static HashTable dom_domlocator_prop_handlers;
static HashTable dom_documenttype_prop_handlers;
static HashTable dom_notation_prop_handlers;
static HashTable dom_entity_prop_handlers;
static HashTable dom_processinginstruction_prop_handlers;
static HashTable dom_namespace_node_prop_handlers;
#if defined(LIBXML_XPATH_ENABLED)
static HashTable dom_xpath_prop_handlers;
#endif
/* }}} */

typedef int (*dom_read_t)(dom_object *obj, zval *retval TSRMLS_DC);
typedef int (*dom_write_t)(dom_object *obj, zval *newval TSRMLS_DC);

typedef struct _dom_prop_handler {
	dom_read_t read_func;
	dom_write_t write_func;
} dom_prop_handler;

static zend_object_handlers* dom_get_obj_handlers(TSRMLS_D) {
	return &dom_object_handlers;
}

/* {{{ int dom_node_is_read_only(xmlNodePtr node) */
int dom_node_is_read_only(xmlNodePtr node) {
	switch (node->type) {
		case XML_ENTITY_REF_NODE:
		case XML_ENTITY_NODE:
		case XML_DOCUMENT_TYPE_NODE:
		case XML_NOTATION_NODE:
		case XML_DTD_NODE:
		case XML_ELEMENT_DECL:
		case XML_ATTRIBUTE_DECL:
		case XML_ENTITY_DECL:
		case XML_NAMESPACE_DECL:
			return SUCCESS;
			break;
		default:
			if (node->doc == NULL) {
				return SUCCESS;
			} else {
				return FAILURE;
			}
	}
}
/* }}} end dom_node_is_read_only */

/* {{{ int dom_node_children_valid(xmlNodePtr node) */
int dom_node_children_valid(xmlNodePtr node) {
	switch (node->type) {
		case XML_DOCUMENT_TYPE_NODE:
		case XML_DTD_NODE:
		case XML_PI_NODE:
		case XML_COMMENT_NODE:
		case XML_TEXT_NODE:
		case XML_CDATA_SECTION_NODE:
		case XML_NOTATION_NODE:
			return FAILURE;
			break;
		default:
			return SUCCESS;
	}
}
/* }}} end dom_node_children_valid */

/* {{{ dom_get_doc_props() */
dom_doc_propsptr dom_get_doc_props(php_libxml_ref_obj *document)
{
	dom_doc_propsptr doc_props;

	if (document && document->doc_props) {
		return document->doc_props;
	} else {
		doc_props = emalloc(sizeof(libxml_doc_props));
		doc_props->formatoutput = 0;
		doc_props->validateonparse = 0;
		doc_props->resolveexternals = 0;
		doc_props->preservewhitespace = 1;
		doc_props->substituteentities = 0;
		doc_props->stricterror = 1;
		doc_props->recover = 0;
		doc_props->classmap = NULL;
		if (document) {
			document->doc_props = doc_props;
		}
		return doc_props;
	}
}

static void dom_copy_doc_props(php_libxml_ref_obj *source_doc, php_libxml_ref_obj *dest_doc)
{
	dom_doc_propsptr source, dest;

	if (source_doc && dest_doc) {

		source = dom_get_doc_props(source_doc);
		dest = dom_get_doc_props(dest_doc);

		dest->formatoutput = source->formatoutput;
		dest->validateonparse = source->validateonparse;
		dest->resolveexternals = source->resolveexternals;
		dest->preservewhitespace = source->preservewhitespace;
		dest->substituteentities = source->substituteentities;
		dest->stricterror = source->stricterror;
		dest->recover = source->recover;
		if (source->classmap) {
			ALLOC_HASHTABLE(dest->classmap);
			zend_hash_init(dest->classmap, 0, NULL, NULL, 0);
			zend_hash_copy(dest->classmap, source->classmap, NULL);
		}

	}
}

int dom_set_doc_classmap(php_libxml_ref_obj *document, zend_class_entry *basece, zend_class_entry *ce TSRMLS_DC)
{
	dom_doc_propsptr doc_props;

	if (document) {
		doc_props = dom_get_doc_props(document);
		if (doc_props->classmap == NULL) {
			if (ce == NULL) {
				return SUCCESS;
			}
			ALLOC_HASHTABLE(doc_props->classmap);
			zend_hash_init(doc_props->classmap, 0, NULL, NULL, 0);
		}
		if (ce) {
			zend_hash_update_ptr(doc_props->classmap, basece->name, ce);
		} else {
			zend_hash_del(doc_props->classmap, basece->name);
		}
	}
	return SUCCESS;
}

zend_class_entry *dom_get_doc_classmap(php_libxml_ref_obj *document, zend_class_entry *basece TSRMLS_DC)
{
	dom_doc_propsptr doc_props;

	if (document) {
		doc_props = dom_get_doc_props(document);
		if (doc_props->classmap) {
			zend_class_entry *ce = zend_hash_find_ptr(doc_props->classmap, basece->name);
			if (ce) {
				return ce;
			}
		}
	}

	return basece;
}
/* }}} */

/* {{{ dom_get_strict_error() */
int dom_get_strict_error(php_libxml_ref_obj *document) {
	int stricterror;
	dom_doc_propsptr doc_props;

	doc_props = dom_get_doc_props(document);
	stricterror = doc_props->stricterror;
	if (document == NULL) {
		efree(doc_props);
	}

	return stricterror;
}
/* }}} */

/* {{{ xmlNodePtr dom_object_get_node(dom_object *obj) */
PHP_DOM_EXPORT xmlNodePtr dom_object_get_node(dom_object *obj)
{
	if (obj && obj->ptr != NULL) {
		return ((php_libxml_node_ptr *)obj->ptr)->node;
	} else {
		return NULL;
	}
}
/* }}} end dom_object_get_node */

/* {{{ dom_object *php_dom_object_get_data(xmlNodePtr obj) */
PHP_DOM_EXPORT dom_object *php_dom_object_get_data(xmlNodePtr obj)
{
	if (obj && obj->_private != NULL) {
		return (dom_object *) ((php_libxml_node_ptr *) obj->_private)->_private;
	} else {
		return NULL;
	}
}
/* }}} end php_dom_object_get_data */

/* {{{ dom_read_na */
static int dom_read_na(dom_object *obj, zval *retval TSRMLS_DC)
{
	php_error_docref(NULL TSRMLS_CC, E_ERROR, "Cannot read property");
	return FAILURE;
}
/* }}} */

/* {{{ dom_write_na */
static int dom_write_na(dom_object *obj, zval *newval TSRMLS_DC)
{
	php_error_docref(NULL TSRMLS_CC, E_ERROR, "Cannot write property");
	return FAILURE;
}
/* }}} */

/* {{{ dom_register_prop_handler */
static void dom_register_prop_handler(HashTable *prop_handler, char *name, dom_read_t read_func, dom_write_t write_func TSRMLS_DC)
{
	dom_prop_handler hnd;

	hnd.read_func = read_func ? read_func : dom_read_na;
	hnd.write_func = write_func ? write_func : dom_write_na;
	zend_hash_str_add_mem(prop_handler, name, strlen(name), &hnd, sizeof(dom_prop_handler));
}
/* }}} */

static zval *dom_get_property_ptr_ptr(zval *object, zval *member, int type, void **cache_slot TSRMLS_DC) /* {{{ */
{
	dom_object *obj = Z_DOMOBJ_P(object);
	zend_string *member_str = zval_get_string(member);
	zval *retval = NULL;

	if (!obj->prop_handler || !zend_hash_exists(obj->prop_handler, member_str)) {
		zend_object_handlers *std_hnd = zend_get_std_object_handlers();
		retval = std_hnd->get_property_ptr_ptr(object, member, type, cache_slot TSRMLS_CC);
	}

	zend_string_release(member_str);
	return retval;
}
/* }}} */

/* {{{ dom_read_property */
zval *dom_read_property(zval *object, zval *member, int type, void **cache_slot, zval *rv TSRMLS_DC)
{
	dom_object *obj = Z_DOMOBJ_P(object);
	zend_string *member_str = zval_get_string(member);
	zval *retval;
	dom_prop_handler *hnd = NULL;

	if (obj->prop_handler != NULL) {
		hnd = zend_hash_find_ptr(obj->prop_handler, member_str);
	} else if (instanceof_function(obj->std.ce, dom_node_class_entry TSRMLS_CC)) {
		php_error(E_WARNING, "Couldn't fetch %s. Node no longer exists", obj->std.ce->name->val);
	}

	if (hnd) {
		int ret = hnd->read_func(obj, rv TSRMLS_CC);
		if (ret == SUCCESS) {
			retval = rv;
		} else {
			retval = &EG(uninitialized_zval);
		}
	} else {
		zend_object_handlers *std_hnd = zend_get_std_object_handlers();
		retval = std_hnd->read_property(object, member, type, cache_slot, rv TSRMLS_CC);
	}

	zend_string_release(member_str);
	return retval;
}
/* }}} */

/* {{{ dom_write_property */
void dom_write_property(zval *object, zval *member, zval *value, void **cache_slot TSRMLS_DC)
{
	dom_object *obj = Z_DOMOBJ_P(object);
	zend_string *member_str = zval_get_string(member);
	dom_prop_handler *hnd = NULL;

	if (obj->prop_handler != NULL) {
		hnd = zend_hash_find_ptr(obj->prop_handler, member_str);
	}
	if (hnd) {
		hnd->write_func(obj, value TSRMLS_CC);
	} else {
		zend_object_handlers *std_hnd = zend_get_std_object_handlers();
		std_hnd->write_property(object, member, value, cache_slot TSRMLS_CC);
	}

	zend_string_release(member_str);
}
/* }}} */

/* {{{ dom_property_exists */
static int dom_property_exists(zval *object, zval *member, int check_empty, void **cache_slot TSRMLS_DC)
{
	dom_object *obj = Z_DOMOBJ_P(object);
	zend_string *member_str = zval_get_string(member);
	dom_prop_handler *hnd = NULL;
	int retval = 0;

	if (obj->prop_handler != NULL) {
		hnd = zend_hash_find_ptr(obj->prop_handler, member_str);
	}
	if (hnd) {
		zval tmp;

		if (check_empty == 2) {
			retval = 1;
		} else if (hnd->read_func(obj, &tmp TSRMLS_CC) == SUCCESS) {
			if (check_empty == 1) {
				retval = zend_is_true(&tmp TSRMLS_CC);
			} else if (check_empty == 0) {
				retval = (Z_TYPE(tmp) != IS_NULL);
			}
			zval_dtor(&tmp);
		}
	} else {
		zend_object_handlers *std_hnd = zend_get_std_object_handlers();
		retval = std_hnd->has_property(object, member, check_empty, cache_slot TSRMLS_CC);
	}

	zend_string_release(member_str);
	return retval;
}
/* }}} */

static HashTable* dom_get_debug_info_helper(zval *object, int *is_temp TSRMLS_DC) /* {{{ */
{
	dom_object			*obj = Z_DOMOBJ_P(object);
	HashTable			*debug_info,
						*prop_handlers = obj->prop_handler,
						*std_props;
	HashPosition		pos;
	dom_prop_handler	*entry;
	zval object_value;

	*is_temp = 1;

	ALLOC_HASHTABLE(debug_info);

	std_props = zend_std_get_properties(object TSRMLS_CC);
	zend_array_dup(debug_info, std_props);

	if (!prop_handlers) {
		return debug_info;
	}

	ZVAL_STRING(&object_value, "(object value omitted)");

	for (zend_hash_internal_pointer_reset_ex(prop_handlers, &pos);
			(entry = zend_hash_get_current_data_ptr_ex(prop_handlers, &pos)) != NULL;
			zend_hash_move_forward_ex(prop_handlers, &pos)) {
		zval value;
		zend_string *string_key;
		zend_ulong num_key;

		if (entry->read_func(obj, &value TSRMLS_CC) == FAILURE) {
			continue;
		}

		if (zend_hash_get_current_key_ex(prop_handlers, &string_key,
			&num_key, 0, &pos) != HASH_KEY_IS_STRING) {
			continue;
		}

		if (Z_TYPE(value) == IS_OBJECT) {
			zval_dtor(&value);
			ZVAL_COPY(&value, &object_value);
		}

		zend_hash_add(debug_info, string_key, &value);
	}

	zval_dtor(&object_value);

	return debug_info;
}
/* }}} */

static HashTable* dom_get_debug_info(zval *object, int *is_temp TSRMLS_DC) /* {{{ */
{
       return dom_get_debug_info_helper(object, is_temp TSRMLS_CC);
}
/* }}} */

void *php_dom_export_node(zval *object TSRMLS_DC) /* {{{ */
{
	php_libxml_node_object *intern;
	xmlNodePtr nodep = NULL;

	intern = (php_libxml_node_object *) Z_DOMOBJ_P(object);
	if (intern->node) {
  		nodep = intern->node->node;
	}

	return nodep;
}
/* }}} */

/* {{{ proto somNode dom_import_simplexml(sxeobject node)
   Get a simplexml_element object from dom to allow for processing */
PHP_FUNCTION(dom_import_simplexml)
{
	zval *node;
	xmlNodePtr nodep = NULL;
	php_libxml_node_object *nodeobj;
	int ret;

	if (zend_parse_parameters(ZEND_NUM_ARGS() TSRMLS_CC, "o", &node) == FAILURE) {
		return;
	}

	nodeobj = (php_libxml_node_object *) ((char *) Z_OBJ_P(node) - Z_OBJ_HT_P(node)->offset);
	nodep = php_libxml_import_node(node TSRMLS_CC);

	if (nodep && nodeobj && (nodep->type == XML_ELEMENT_NODE || nodep->type == XML_ATTRIBUTE_NODE)) {
		DOM_RET_OBJ((xmlNodePtr) nodep, &ret, (dom_object *)nodeobj);
	} else {
		php_error_docref(NULL TSRMLS_CC, E_WARNING, "Invalid Nodetype to import");
		RETURN_NULL();
	}
}
/* }}} */

static dom_object* dom_objects_set_class(zend_class_entry *class_type, zend_bool hash_copy TSRMLS_DC);

static zend_object *dom_objects_store_clone_obj(zval *zobject TSRMLS_DC) /* {{{ */
{
	dom_object *intern = Z_DOMOBJ_P(zobject);
	dom_object *clone = dom_objects_set_class(intern->std.ce, 0 TSRMLS_CC);

	clone->std.handlers = dom_get_obj_handlers(TSRMLS_C);
	zend_objects_clone_members(&clone->std, &intern->std TSRMLS_CC);

	if (instanceof_function(intern->std.ce, dom_node_class_entry TSRMLS_CC)) {
		xmlNodePtr node = (xmlNodePtr)dom_object_get_node(intern);
		if (node != NULL) {
			xmlNodePtr cloned_node = xmlDocCopyNode(node, node->doc, 1);
			if (cloned_node != NULL) {
				/* If we cloned a document then we must create new doc proxy */
				if (cloned_node->doc == node->doc) {
					clone->document = intern->document;
				}
				php_libxml_increment_doc_ref((php_libxml_node_object *)clone, cloned_node->doc TSRMLS_CC);
				php_libxml_increment_node_ptr((php_libxml_node_object *)clone, cloned_node, (void *)clone TSRMLS_CC);
				if (intern->document != clone->document) {
					dom_copy_doc_props(intern->document, clone->document);
				}
			}

		}
	}

	return &clone->std;
}
/* }}} */

static void dom_copy_prop_handler(zval *zv) /* {{{ */
{
	dom_prop_handler *hnd = Z_PTR_P(zv);
	Z_PTR_P(zv) = malloc(sizeof(dom_prop_handler));
	memcpy(Z_PTR_P(zv), hnd, sizeof(dom_prop_handler));
}
/* }}} */

static void dom_dtor_prop_handler(zval *zv) /* {{{ */
{
	free(Z_PTR_P(zv));
}

/* {{{ arginfo */
ZEND_BEGIN_ARG_INFO_EX(arginfo_dom_import_simplexml, 0, 0, 1)
	ZEND_ARG_INFO(0, node)
ZEND_END_ARG_INFO()
/* }}} */

static const zend_function_entry dom_functions[] = {
	PHP_FE(dom_import_simplexml, arginfo_dom_import_simplexml)
	PHP_FE_END
};

static const zend_module_dep dom_deps[] = {
	ZEND_MOD_REQUIRED("libxml")
	ZEND_MOD_CONFLICTS("domxml")
	ZEND_MOD_END
};

zend_module_entry dom_module_entry = { /* {{{ */
	STANDARD_MODULE_HEADER_EX, NULL,
	dom_deps,
	"dom",
	dom_functions,
	PHP_MINIT(dom),
	PHP_MSHUTDOWN(dom),
	NULL,
	NULL,
	PHP_MINFO(dom),
	DOM_API_VERSION, /* Extension versionnumber */
	STANDARD_MODULE_PROPERTIES
};
/* }}} */

#ifdef COMPILE_DL_DOM
ZEND_GET_MODULE(dom)
#endif

void dom_objects_free_storage(zend_object *object TSRMLS_DC);
void dom_nnodemap_objects_free_storage(zend_object *object TSRMLS_DC);
static zend_object *dom_objects_store_clone_obj(zval *zobject TSRMLS_DC);
static void dom_nnodemap_object_dtor(zend_object *object TSRMLS_DC);
#if defined(LIBXML_XPATH_ENABLED)
void dom_xpath_objects_free_storage(zend_object *object TSRMLS_DC);
#endif

/* {{{ PHP_MINIT_FUNCTION(dom) */
PHP_MINIT_FUNCTION(dom)
{
	zend_class_entry ce;

	memcpy(&dom_object_handlers, zend_get_std_object_handlers(), sizeof(zend_object_handlers));
	dom_object_handlers.offset = XtOffsetOf(dom_object, std);
	dom_object_handlers.free_obj = dom_objects_free_storage;
	dom_object_handlers.clone_obj = dom_objects_store_clone_obj;
	dom_object_handlers.read_property = dom_read_property;
	dom_object_handlers.write_property = dom_write_property;
	dom_object_handlers.get_property_ptr_ptr = dom_get_property_ptr_ptr;
	dom_object_handlers.clone_obj = dom_objects_store_clone_obj;
	dom_object_handlers.has_property = dom_property_exists;
	dom_object_handlers.get_debug_info = dom_get_debug_info;

	memcpy(&dom_nnodemap_object_handlers, &dom_object_handlers, sizeof(zend_object_handlers));
	dom_nnodemap_object_handlers.free_obj = dom_nnodemap_objects_free_storage;
	dom_nnodemap_object_handlers.dtor_obj = dom_nnodemap_object_dtor;
	dom_nnodemap_object_handlers.read_dimension = dom_nodelist_read_dimension;
	dom_nnodemap_object_handlers.has_dimension = dom_nodelist_has_dimension;

	zend_hash_init(&classes, 0, NULL, NULL, 1);

	INIT_CLASS_ENTRY(ce, "DOMException", php_dom_domexception_class_functions);
	dom_domexception_class_entry = zend_register_internal_class_ex(&ce, zend_exception_get_default(TSRMLS_C) TSRMLS_CC);
	dom_domexception_class_entry->ce_flags |= ZEND_ACC_FINAL;
	zend_declare_property_long(dom_domexception_class_entry, "code", sizeof("code")-1, 0, ZEND_ACC_PUBLIC TSRMLS_CC);

	REGISTER_DOM_CLASS(ce, "DOMStringList", NULL, php_dom_domstringlist_class_functions, dom_domstringlist_class_entry);

	zend_hash_init(&dom_domstringlist_prop_handlers, 0, NULL, dom_dtor_prop_handler, 1);
	dom_register_prop_handler(&dom_domstringlist_prop_handlers, "length", dom_domstringlist_length_read, NULL TSRMLS_CC);
	zend_hash_add_ptr(&classes, ce.name, &dom_domstringlist_prop_handlers);

	REGISTER_DOM_CLASS(ce, "DOMNameList", NULL, php_dom_namelist_class_functions, dom_namelist_class_entry);

	zend_hash_init(&dom_namelist_prop_handlers, 0, NULL, dom_dtor_prop_handler, 1);
	dom_register_prop_handler(&dom_namelist_prop_handlers, "length", dom_namelist_length_read, NULL TSRMLS_CC);
	zend_hash_add_ptr(&classes, ce.name, &dom_namelist_prop_handlers);

	REGISTER_DOM_CLASS(ce, "DOMImplementationList", NULL, php_dom_domimplementationlist_class_functions, dom_domimplementationlist_class_entry);

	zend_hash_init(&dom_domimplementationlist_prop_handlers, 0, NULL, dom_dtor_prop_handler, 1);
	dom_register_prop_handler(&dom_domimplementationlist_prop_handlers, "length", dom_domimplementationlist_length_read, NULL TSRMLS_CC);
	zend_hash_add_ptr(&classes, ce.name, &dom_domimplementationlist_prop_handlers);

	REGISTER_DOM_CLASS(ce, "DOMImplementationSource", NULL, php_dom_domimplementationsource_class_functions, dom_domimplementationsource_class_entry);
	REGISTER_DOM_CLASS(ce, "DOMImplementation", NULL, php_dom_domimplementation_class_functions, dom_domimplementation_class_entry);

	REGISTER_DOM_CLASS(ce, "DOMNode", NULL, php_dom_node_class_functions, dom_node_class_entry);

	zend_hash_init(&dom_node_prop_handlers, 0, NULL, dom_dtor_prop_handler, 1);
	dom_register_prop_handler(&dom_node_prop_handlers, "nodeName", dom_node_node_name_read, NULL TSRMLS_CC);
	dom_register_prop_handler(&dom_node_prop_handlers, "nodeValue", dom_node_node_value_read, dom_node_node_value_write TSRMLS_CC);
	dom_register_prop_handler(&dom_node_prop_handlers, "nodeType", dom_node_node_type_read, NULL TSRMLS_CC);
	dom_register_prop_handler(&dom_node_prop_handlers, "parentNode", dom_node_parent_node_read, NULL TSRMLS_CC);
	dom_register_prop_handler(&dom_node_prop_handlers, "childNodes", dom_node_child_nodes_read, NULL TSRMLS_CC);
	dom_register_prop_handler(&dom_node_prop_handlers, "firstChild", dom_node_first_child_read, NULL TSRMLS_CC);
	dom_register_prop_handler(&dom_node_prop_handlers, "lastChild", dom_node_last_child_read, NULL TSRMLS_CC);
	dom_register_prop_handler(&dom_node_prop_handlers, "previousSibling", dom_node_previous_sibling_read, NULL TSRMLS_CC);
	dom_register_prop_handler(&dom_node_prop_handlers, "nextSibling", dom_node_next_sibling_read, NULL TSRMLS_CC);
	dom_register_prop_handler(&dom_node_prop_handlers, "attributes", dom_node_attributes_read, NULL TSRMLS_CC);
	dom_register_prop_handler(&dom_node_prop_handlers, "ownerDocument", dom_node_owner_document_read, NULL TSRMLS_CC);
	dom_register_prop_handler(&dom_node_prop_handlers, "namespaceURI", dom_node_namespace_uri_read, NULL TSRMLS_CC);
	dom_register_prop_handler(&dom_node_prop_handlers, "prefix", dom_node_prefix_read, dom_node_prefix_write TSRMLS_CC);
	dom_register_prop_handler(&dom_node_prop_handlers, "localName", dom_node_local_name_read, NULL TSRMLS_CC);
	dom_register_prop_handler(&dom_node_prop_handlers, "baseURI", dom_node_base_uri_read, NULL TSRMLS_CC);
	dom_register_prop_handler(&dom_node_prop_handlers, "textContent", dom_node_text_content_read, dom_node_text_content_write TSRMLS_CC);
	zend_hash_add_ptr(&classes, ce.name, &dom_node_prop_handlers);

	REGISTER_DOM_CLASS(ce, "DOMNameSpaceNode", NULL, NULL, dom_namespace_node_class_entry);

	zend_hash_init(&dom_namespace_node_prop_handlers, 0, NULL, dom_dtor_prop_handler, 1);
	dom_register_prop_handler(&dom_namespace_node_prop_handlers, "nodeName", dom_node_node_name_read, NULL TSRMLS_CC);
	dom_register_prop_handler(&dom_namespace_node_prop_handlers, "nodeValue", dom_node_node_value_read, NULL TSRMLS_CC);
	dom_register_prop_handler(&dom_namespace_node_prop_handlers, "nodeType", dom_node_node_type_read, NULL TSRMLS_CC);
	dom_register_prop_handler(&dom_namespace_node_prop_handlers, "prefix", dom_node_prefix_read, NULL TSRMLS_CC);
	dom_register_prop_handler(&dom_namespace_node_prop_handlers, "localName", dom_node_local_name_read, NULL TSRMLS_CC);
	dom_register_prop_handler(&dom_namespace_node_prop_handlers, "namespaceURI", dom_node_namespace_uri_read, NULL TSRMLS_CC);
	dom_register_prop_handler(&dom_namespace_node_prop_handlers, "ownerDocument", dom_node_owner_document_read, NULL TSRMLS_CC);
	dom_register_prop_handler(&dom_namespace_node_prop_handlers, "parentNode", dom_node_parent_node_read, NULL TSRMLS_CC);
	zend_hash_add_ptr(&classes, ce.name, &dom_namespace_node_prop_handlers);

	REGISTER_DOM_CLASS(ce, "DOMDocumentFragment", dom_node_class_entry, php_dom_documentfragment_class_functions, dom_documentfragment_class_entry);
	zend_hash_add_ptr(&classes, ce.name, &dom_node_prop_handlers);

	REGISTER_DOM_CLASS(ce, "DOMDocument", dom_node_class_entry, php_dom_document_class_functions, dom_document_class_entry);
	zend_hash_init(&dom_document_prop_handlers, 0, NULL, dom_dtor_prop_handler, 1);
	dom_register_prop_handler(&dom_document_prop_handlers, "doctype", dom_document_doctype_read, NULL TSRMLS_CC);
	dom_register_prop_handler(&dom_document_prop_handlers, "implementation", dom_document_implementation_read, NULL TSRMLS_CC);
	dom_register_prop_handler(&dom_document_prop_handlers, "documentElement", dom_document_document_element_read, NULL TSRMLS_CC);
	dom_register_prop_handler(&dom_document_prop_handlers, "actualEncoding", dom_document_encoding_read, NULL TSRMLS_CC);
	dom_register_prop_handler(&dom_document_prop_handlers, "encoding", dom_document_encoding_read, dom_document_encoding_write TSRMLS_CC);
	dom_register_prop_handler(&dom_document_prop_handlers, "xmlEncoding", dom_document_encoding_read, NULL TSRMLS_CC);
	dom_register_prop_handler(&dom_document_prop_handlers, "standalone", dom_document_standalone_read, dom_document_standalone_write TSRMLS_CC);
	dom_register_prop_handler(&dom_document_prop_handlers, "xmlStandalone", dom_document_standalone_read, dom_document_standalone_write TSRMLS_CC);
	dom_register_prop_handler(&dom_document_prop_handlers, "version", dom_document_version_read, dom_document_version_write TSRMLS_CC);
	dom_register_prop_handler(&dom_document_prop_handlers, "xmlVersion", dom_document_version_read, dom_document_version_write TSRMLS_CC);
	dom_register_prop_handler(&dom_document_prop_handlers, "strictErrorChecking", dom_document_strict_error_checking_read, dom_document_strict_error_checking_write TSRMLS_CC);
	dom_register_prop_handler(&dom_document_prop_handlers, "documentURI", dom_document_document_uri_read, dom_document_document_uri_write TSRMLS_CC);
	dom_register_prop_handler(&dom_document_prop_handlers, "config", dom_document_config_read, NULL TSRMLS_CC);
	dom_register_prop_handler(&dom_document_prop_handlers, "formatOutput", dom_document_format_output_read, dom_document_format_output_write TSRMLS_CC);
	dom_register_prop_handler(&dom_document_prop_handlers, "validateOnParse", dom_document_validate_on_parse_read, dom_document_validate_on_parse_write TSRMLS_CC);
	dom_register_prop_handler(&dom_document_prop_handlers, "resolveExternals", dom_document_resolve_externals_read, dom_document_resolve_externals_write TSRMLS_CC);
	dom_register_prop_handler(&dom_document_prop_handlers, "preserveWhiteSpace", dom_document_preserve_whitespace_read, dom_document_preserve_whitespace_write TSRMLS_CC);
	dom_register_prop_handler(&dom_document_prop_handlers, "recover", dom_document_recover_read, dom_document_recover_write TSRMLS_CC);
	dom_register_prop_handler(&dom_document_prop_handlers, "substituteEntities", dom_document_substitue_entities_read, dom_document_substitue_entities_write TSRMLS_CC);

	zend_hash_merge(&dom_document_prop_handlers, &dom_node_prop_handlers, dom_copy_prop_handler, 0);
	zend_hash_add_ptr(&classes, ce.name, &dom_document_prop_handlers);

	INIT_CLASS_ENTRY(ce, "DOMNodeList", php_dom_nodelist_class_functions);
	ce.create_object = dom_nnodemap_objects_new;
	dom_nodelist_class_entry = zend_register_internal_class_ex(&ce, NULL TSRMLS_CC);
	dom_nodelist_class_entry->get_iterator = php_dom_get_iterator;
	zend_class_implements(dom_nodelist_class_entry TSRMLS_CC, 1, zend_ce_traversable);

	zend_hash_init(&dom_nodelist_prop_handlers, 0, NULL, dom_dtor_prop_handler, 1);
	dom_register_prop_handler(&dom_nodelist_prop_handlers, "length", dom_nodelist_length_read, NULL TSRMLS_CC);
	zend_hash_add_ptr(&classes, ce.name, &dom_nodelist_prop_handlers);

	INIT_CLASS_ENTRY(ce, "DOMNamedNodeMap", php_dom_namednodemap_class_functions);
	ce.create_object = dom_nnodemap_objects_new;
	dom_namednodemap_class_entry = zend_register_internal_class_ex(&ce, NULL TSRMLS_CC);
	dom_namednodemap_class_entry->get_iterator = php_dom_get_iterator;
	zend_class_implements(dom_namednodemap_class_entry TSRMLS_CC, 1, zend_ce_traversable);

	zend_hash_init(&dom_namednodemap_prop_handlers, 0, NULL, dom_dtor_prop_handler, 1);
	dom_register_prop_handler(&dom_namednodemap_prop_handlers, "length", dom_namednodemap_length_read, NULL TSRMLS_CC);
	zend_hash_add_ptr(&classes, ce.name, &dom_namednodemap_prop_handlers);

	REGISTER_DOM_CLASS(ce, "DOMCharacterData", dom_node_class_entry, php_dom_characterdata_class_functions, dom_characterdata_class_entry);

	zend_hash_init(&dom_characterdata_prop_handlers, 0, NULL, dom_dtor_prop_handler, 1);
	dom_register_prop_handler(&dom_characterdata_prop_handlers, "data", dom_characterdata_data_read, dom_characterdata_data_write TSRMLS_CC);
	dom_register_prop_handler(&dom_characterdata_prop_handlers, "length", dom_characterdata_length_read, NULL TSRMLS_CC);
	zend_hash_merge(&dom_characterdata_prop_handlers, &dom_node_prop_handlers, dom_copy_prop_handler, 0);
	zend_hash_add_ptr(&classes, ce.name, &dom_characterdata_prop_handlers);

	REGISTER_DOM_CLASS(ce, "DOMAttr", dom_node_class_entry, php_dom_attr_class_functions, dom_attr_class_entry);

	zend_hash_init(&dom_attr_prop_handlers, 0, NULL, dom_dtor_prop_handler, 1);
	dom_register_prop_handler(&dom_attr_prop_handlers, "name", dom_attr_name_read, NULL TSRMLS_CC);
	dom_register_prop_handler(&dom_attr_prop_handlers, "specified", dom_attr_specified_read, NULL TSRMLS_CC);
	dom_register_prop_handler(&dom_attr_prop_handlers, "value", dom_attr_value_read, dom_attr_value_write TSRMLS_CC);
	dom_register_prop_handler(&dom_attr_prop_handlers, "ownerElement", dom_attr_owner_element_read, NULL TSRMLS_CC);
	dom_register_prop_handler(&dom_attr_prop_handlers, "schemaTypeInfo", dom_attr_schema_type_info_read, NULL TSRMLS_CC);
	zend_hash_merge(&dom_attr_prop_handlers, &dom_node_prop_handlers, dom_copy_prop_handler, 0);
	zend_hash_add_ptr(&classes, ce.name, &dom_attr_prop_handlers);

	REGISTER_DOM_CLASS(ce, "DOMElement", dom_node_class_entry, php_dom_element_class_functions, dom_element_class_entry);

	zend_hash_init(&dom_element_prop_handlers, 0, NULL, dom_dtor_prop_handler, 1);
	dom_register_prop_handler(&dom_element_prop_handlers, "tagName", dom_element_tag_name_read, NULL TSRMLS_CC);
	dom_register_prop_handler(&dom_element_prop_handlers, "schemaTypeInfo", dom_element_schema_type_info_read, NULL TSRMLS_CC);
	zend_hash_merge(&dom_element_prop_handlers, &dom_node_prop_handlers, dom_copy_prop_handler, 0);
	zend_hash_add_ptr(&classes, ce.name, &dom_element_prop_handlers);

	REGISTER_DOM_CLASS(ce, "DOMText", dom_characterdata_class_entry, php_dom_text_class_functions, dom_text_class_entry);

	zend_hash_init(&dom_text_prop_handlers, 0, NULL, dom_dtor_prop_handler, 1);
	dom_register_prop_handler(&dom_text_prop_handlers, "wholeText", dom_text_whole_text_read, NULL TSRMLS_CC);
	zend_hash_merge(&dom_text_prop_handlers, &dom_characterdata_prop_handlers, dom_copy_prop_handler, 0);
	zend_hash_add_ptr(&classes, ce.name, &dom_text_prop_handlers);

	REGISTER_DOM_CLASS(ce, "DOMComment", dom_characterdata_class_entry, php_dom_comment_class_functions, dom_comment_class_entry);
	zend_hash_add_ptr(&classes, ce.name, &dom_characterdata_prop_handlers);

	REGISTER_DOM_CLASS(ce, "DOMTypeinfo", NULL, php_dom_typeinfo_class_functions, dom_typeinfo_class_entry);

	zend_hash_init(&dom_typeinfo_prop_handlers, 0, NULL, dom_dtor_prop_handler, 1);
	dom_register_prop_handler(&dom_typeinfo_prop_handlers, "typeName", dom_typeinfo_type_name_read, NULL TSRMLS_CC);
	dom_register_prop_handler(&dom_typeinfo_prop_handlers, "typeNamespace", dom_typeinfo_type_namespace_read, NULL TSRMLS_CC);
	zend_hash_add_ptr(&classes, ce.name, &dom_typeinfo_prop_handlers);

	REGISTER_DOM_CLASS(ce, "DOMUserDataHandler", NULL, php_dom_userdatahandler_class_functions, dom_userdatahandler_class_entry);
	REGISTER_DOM_CLASS(ce, "DOMDomError", NULL, php_dom_domerror_class_functions, dom_domerror_class_entry);

	zend_hash_init(&dom_domerror_prop_handlers, 0, NULL, dom_dtor_prop_handler, 1);
	dom_register_prop_handler(&dom_domerror_prop_handlers, "severity", dom_domerror_severity_read, NULL TSRMLS_CC);
	dom_register_prop_handler(&dom_domerror_prop_handlers, "message", dom_domerror_message_read, NULL TSRMLS_CC);
	dom_register_prop_handler(&dom_domerror_prop_handlers, "type", dom_domerror_type_read, NULL TSRMLS_CC);
	dom_register_prop_handler(&dom_domerror_prop_handlers, "relatedException", dom_domerror_related_exception_read, NULL TSRMLS_CC);
	dom_register_prop_handler(&dom_domerror_prop_handlers, "related_data", dom_domerror_related_data_read, NULL TSRMLS_CC);
	dom_register_prop_handler(&dom_domerror_prop_handlers, "location", dom_domerror_location_read, NULL TSRMLS_CC);
	zend_hash_add_ptr(&classes, ce.name, &dom_domerror_prop_handlers);

	REGISTER_DOM_CLASS(ce, "DOMErrorHandler", NULL, php_dom_domerrorhandler_class_functions, dom_domerrorhandler_class_entry);
	REGISTER_DOM_CLASS(ce, "DOMLocator", NULL, php_dom_domlocator_class_functions, dom_domlocator_class_entry);

	zend_hash_init(&dom_domlocator_prop_handlers, 0, NULL, dom_dtor_prop_handler, 1);
	dom_register_prop_handler(&dom_domlocator_prop_handlers, "lineNumber", dom_domlocator_line_number_read, NULL TSRMLS_CC);
	dom_register_prop_handler(&dom_domlocator_prop_handlers, "columnNumber", dom_domlocator_column_number_read, NULL TSRMLS_CC);
	dom_register_prop_handler(&dom_domlocator_prop_handlers, "offset", dom_domlocator_offset_read, NULL TSRMLS_CC);
	dom_register_prop_handler(&dom_domlocator_prop_handlers, "relatedNode", dom_domlocator_related_node_read, NULL TSRMLS_CC);
	dom_register_prop_handler(&dom_domlocator_prop_handlers, "uri", dom_domlocator_uri_read, NULL TSRMLS_CC);
	zend_hash_add_ptr(&classes, ce.name, &dom_domlocator_prop_handlers);

	REGISTER_DOM_CLASS(ce, "DOMConfiguration", NULL, php_dom_domconfiguration_class_functions, dom_domconfiguration_class_entry);
	REGISTER_DOM_CLASS(ce, "DOMCdataSection", dom_text_class_entry, php_dom_cdatasection_class_functions, dom_cdatasection_class_entry);
	zend_hash_add_ptr(&classes, ce.name, &dom_text_prop_handlers);

	REGISTER_DOM_CLASS(ce, "DOMDocumentType", dom_node_class_entry, php_dom_documenttype_class_functions, dom_documenttype_class_entry);

	zend_hash_init(&dom_documenttype_prop_handlers, 0, NULL, dom_dtor_prop_handler, 1);
	dom_register_prop_handler(&dom_documenttype_prop_handlers, "name", dom_documenttype_name_read, NULL TSRMLS_CC);
	dom_register_prop_handler(&dom_documenttype_prop_handlers, "entities", dom_documenttype_entities_read, NULL TSRMLS_CC);
	dom_register_prop_handler(&dom_documenttype_prop_handlers, "notations", dom_documenttype_notations_read, NULL TSRMLS_CC);
	dom_register_prop_handler(&dom_documenttype_prop_handlers, "publicId", dom_documenttype_public_id_read, NULL TSRMLS_CC);
	dom_register_prop_handler(&dom_documenttype_prop_handlers, "systemId", dom_documenttype_system_id_read, NULL TSRMLS_CC);
	dom_register_prop_handler(&dom_documenttype_prop_handlers, "internalSubset", dom_documenttype_internal_subset_read, NULL TSRMLS_CC);
	zend_hash_merge(&dom_documenttype_prop_handlers, &dom_node_prop_handlers, dom_copy_prop_handler, 0);
	zend_hash_add_ptr(&classes, ce.name, &dom_documenttype_prop_handlers);

	REGISTER_DOM_CLASS(ce, "DOMNotation", dom_node_class_entry, php_dom_notation_class_functions, dom_notation_class_entry);

	zend_hash_init(&dom_notation_prop_handlers, 0, NULL, dom_dtor_prop_handler, 1);
	dom_register_prop_handler(&dom_notation_prop_handlers, "publicId", dom_notation_public_id_read, NULL TSRMLS_CC);
	dom_register_prop_handler(&dom_notation_prop_handlers, "systemId", dom_notation_system_id_read, NULL TSRMLS_CC);
	zend_hash_merge(&dom_notation_prop_handlers, &dom_node_prop_handlers, dom_copy_prop_handler, 0);
	zend_hash_add_ptr(&classes, ce.name, &dom_notation_prop_handlers);

	REGISTER_DOM_CLASS(ce, "DOMEntity", dom_node_class_entry, php_dom_entity_class_functions, dom_entity_class_entry);

	zend_hash_init(&dom_entity_prop_handlers, 0, NULL, dom_dtor_prop_handler, 1);
	dom_register_prop_handler(&dom_entity_prop_handlers, "publicId", dom_entity_public_id_read, NULL TSRMLS_CC);
	dom_register_prop_handler(&dom_entity_prop_handlers, "systemId", dom_entity_system_id_read, NULL TSRMLS_CC);
	dom_register_prop_handler(&dom_entity_prop_handlers, "notationName", dom_entity_notation_name_read, NULL TSRMLS_CC);
	dom_register_prop_handler(&dom_entity_prop_handlers, "actualEncoding", dom_entity_actual_encoding_read, dom_entity_actual_encoding_write TSRMLS_CC);
	dom_register_prop_handler(&dom_entity_prop_handlers, "encoding", dom_entity_encoding_read, dom_entity_encoding_write TSRMLS_CC);
	dom_register_prop_handler(&dom_entity_prop_handlers, "version", dom_entity_version_read, dom_entity_version_write TSRMLS_CC);
	zend_hash_merge(&dom_entity_prop_handlers, &dom_node_prop_handlers, dom_copy_prop_handler, 0);
	zend_hash_add_ptr(&classes, ce.name, &dom_entity_prop_handlers);

	REGISTER_DOM_CLASS(ce, "DOMEntityReference", dom_node_class_entry, php_dom_entityreference_class_functions, dom_entityreference_class_entry);
	zend_hash_add_ptr(&classes, ce.name, &dom_node_prop_handlers);

	REGISTER_DOM_CLASS(ce, "DOMProcessingInstruction", dom_node_class_entry, php_dom_processinginstruction_class_functions, dom_processinginstruction_class_entry);

	zend_hash_init(&dom_processinginstruction_prop_handlers, 0, NULL, dom_dtor_prop_handler, 1);
	dom_register_prop_handler(&dom_processinginstruction_prop_handlers, "target", dom_processinginstruction_target_read, NULL TSRMLS_CC);
	dom_register_prop_handler(&dom_processinginstruction_prop_handlers, "data", dom_processinginstruction_data_read, dom_processinginstruction_data_write TSRMLS_CC);
	zend_hash_merge(&dom_processinginstruction_prop_handlers, &dom_node_prop_handlers, dom_copy_prop_handler, 0);
	zend_hash_add_ptr(&classes, ce.name, &dom_processinginstruction_prop_handlers);

	REGISTER_DOM_CLASS(ce, "DOMStringExtend", NULL, php_dom_string_extend_class_functions, dom_string_extend_class_entry);

#if defined(LIBXML_XPATH_ENABLED)
	memcpy(&dom_xpath_object_handlers, &dom_object_handlers, sizeof(zend_object_handlers));
	dom_xpath_object_handlers.offset = XtOffsetOf(dom_xpath_object, dom) + XtOffsetOf(dom_object, std);
	dom_xpath_object_handlers.free_obj = dom_xpath_objects_free_storage;

	INIT_CLASS_ENTRY(ce, "DOMXPath", php_dom_xpath_class_functions);
	ce.create_object = dom_xpath_objects_new;
	dom_xpath_class_entry = zend_register_internal_class_ex(&ce, NULL TSRMLS_CC);

	zend_hash_init(&dom_xpath_prop_handlers, 0, NULL, dom_dtor_prop_handler, 1);
	dom_register_prop_handler(&dom_xpath_prop_handlers, "document", dom_xpath_document_read, NULL TSRMLS_CC);
	zend_hash_add_ptr(&classes, ce.name, &dom_xpath_prop_handlers);
#endif

	REGISTER_LONG_CONSTANT("XML_ELEMENT_NODE",			XML_ELEMENT_NODE,			CONST_CS | CONST_PERSISTENT);
	REGISTER_LONG_CONSTANT("XML_ATTRIBUTE_NODE",		XML_ATTRIBUTE_NODE,			CONST_CS | CONST_PERSISTENT);
	REGISTER_LONG_CONSTANT("XML_TEXT_NODE",				XML_TEXT_NODE,				CONST_CS | CONST_PERSISTENT);
	REGISTER_LONG_CONSTANT("XML_CDATA_SECTION_NODE",	XML_CDATA_SECTION_NODE,		CONST_CS | CONST_PERSISTENT);
	REGISTER_LONG_CONSTANT("XML_ENTITY_REF_NODE",		XML_ENTITY_REF_NODE,		CONST_CS | CONST_PERSISTENT);
	REGISTER_LONG_CONSTANT("XML_ENTITY_NODE",			XML_ENTITY_NODE,			CONST_CS | CONST_PERSISTENT);
	REGISTER_LONG_CONSTANT("XML_PI_NODE",				XML_PI_NODE,				CONST_CS | CONST_PERSISTENT);
	REGISTER_LONG_CONSTANT("XML_COMMENT_NODE",			XML_COMMENT_NODE,			CONST_CS | CONST_PERSISTENT);
	REGISTER_LONG_CONSTANT("XML_DOCUMENT_NODE",			XML_DOCUMENT_NODE,			CONST_CS | CONST_PERSISTENT);
	REGISTER_LONG_CONSTANT("XML_DOCUMENT_TYPE_NODE",	XML_DOCUMENT_TYPE_NODE,		CONST_CS | CONST_PERSISTENT);
	REGISTER_LONG_CONSTANT("XML_DOCUMENT_FRAG_NODE",	XML_DOCUMENT_FRAG_NODE,		CONST_CS | CONST_PERSISTENT);
	REGISTER_LONG_CONSTANT("XML_NOTATION_NODE",			XML_NOTATION_NODE,			CONST_CS | CONST_PERSISTENT);
	REGISTER_LONG_CONSTANT("XML_HTML_DOCUMENT_NODE",	XML_HTML_DOCUMENT_NODE,		CONST_CS | CONST_PERSISTENT);
	REGISTER_LONG_CONSTANT("XML_DTD_NODE",				XML_DTD_NODE,				CONST_CS | CONST_PERSISTENT);
	REGISTER_LONG_CONSTANT("XML_ELEMENT_DECL_NODE", 	XML_ELEMENT_DECL,			CONST_CS | CONST_PERSISTENT);
	REGISTER_LONG_CONSTANT("XML_ATTRIBUTE_DECL_NODE",	XML_ATTRIBUTE_DECL,			CONST_CS | CONST_PERSISTENT);
	REGISTER_LONG_CONSTANT("XML_ENTITY_DECL_NODE",		XML_ENTITY_DECL,			CONST_CS | CONST_PERSISTENT);
	REGISTER_LONG_CONSTANT("XML_NAMESPACE_DECL_NODE",	XML_NAMESPACE_DECL,			CONST_CS | CONST_PERSISTENT);
#ifdef XML_GLOBAL_NAMESPACE
	REGISTER_LONG_CONSTANT("XML_GLOBAL_NAMESPACE",		XML_GLOBAL_NAMESPACE,		CONST_CS | CONST_PERSISTENT);
#endif
	REGISTER_LONG_CONSTANT("XML_LOCAL_NAMESPACE",		XML_LOCAL_NAMESPACE,		CONST_CS | CONST_PERSISTENT);
	REGISTER_LONG_CONSTANT("XML_ATTRIBUTE_CDATA",		XML_ATTRIBUTE_CDATA,		CONST_CS | CONST_PERSISTENT);
	REGISTER_LONG_CONSTANT("XML_ATTRIBUTE_ID",			XML_ATTRIBUTE_ID,			CONST_CS | CONST_PERSISTENT);
	REGISTER_LONG_CONSTANT("XML_ATTRIBUTE_IDREF",		XML_ATTRIBUTE_IDREF,		CONST_CS | CONST_PERSISTENT);
	REGISTER_LONG_CONSTANT("XML_ATTRIBUTE_IDREFS",		XML_ATTRIBUTE_IDREFS,		CONST_CS | CONST_PERSISTENT);
	REGISTER_LONG_CONSTANT("XML_ATTRIBUTE_ENTITY",		XML_ATTRIBUTE_ENTITIES,		CONST_CS | CONST_PERSISTENT);
	REGISTER_LONG_CONSTANT("XML_ATTRIBUTE_NMTOKEN",		XML_ATTRIBUTE_NMTOKEN,		CONST_CS | CONST_PERSISTENT);
	REGISTER_LONG_CONSTANT("XML_ATTRIBUTE_NMTOKENS",	XML_ATTRIBUTE_NMTOKENS,		CONST_CS | CONST_PERSISTENT);
	REGISTER_LONG_CONSTANT("XML_ATTRIBUTE_ENUMERATION",	XML_ATTRIBUTE_ENUMERATION,	CONST_CS | CONST_PERSISTENT);
	REGISTER_LONG_CONSTANT("XML_ATTRIBUTE_NOTATION",	XML_ATTRIBUTE_NOTATION,		CONST_CS | CONST_PERSISTENT);

	/* DOMException Codes */
	REGISTER_LONG_CONSTANT("DOM_PHP_ERR",				PHP_ERR,				CONST_CS | CONST_PERSISTENT);
	REGISTER_LONG_CONSTANT("DOM_INDEX_SIZE_ERR",		INDEX_SIZE_ERR,			CONST_CS | CONST_PERSISTENT);
	REGISTER_LONG_CONSTANT("DOMSTRING_SIZE_ERR",		DOMSTRING_SIZE_ERR,		CONST_CS | CONST_PERSISTENT);
	REGISTER_LONG_CONSTANT("DOM_HIERARCHY_REQUEST_ERR",	HIERARCHY_REQUEST_ERR,	CONST_CS | CONST_PERSISTENT);
	REGISTER_LONG_CONSTANT("DOM_WRONG_DOCUMENT_ERR",	WRONG_DOCUMENT_ERR,		CONST_CS | CONST_PERSISTENT);
	REGISTER_LONG_CONSTANT("DOM_INVALID_CHARACTER_ERR",	INVALID_CHARACTER_ERR,	CONST_CS | CONST_PERSISTENT);
	REGISTER_LONG_CONSTANT("DOM_NO_DATA_ALLOWED_ERR",	NO_DATA_ALLOWED_ERR,	CONST_CS | CONST_PERSISTENT);
	REGISTER_LONG_CONSTANT("DOM_NO_MODIFICATION_ALLOWED_ERR", NO_MODIFICATION_ALLOWED_ERR, CONST_CS | CONST_PERSISTENT);
	REGISTER_LONG_CONSTANT("DOM_NOT_FOUND_ERR",			NOT_FOUND_ERR,			CONST_CS | CONST_PERSISTENT);
	REGISTER_LONG_CONSTANT("DOM_NOT_SUPPORTED_ERR",		NOT_SUPPORTED_ERR,		CONST_CS | CONST_PERSISTENT);
	REGISTER_LONG_CONSTANT("DOM_INUSE_ATTRIBUTE_ERR",	INUSE_ATTRIBUTE_ERR,	CONST_CS | CONST_PERSISTENT);
	REGISTER_LONG_CONSTANT("DOM_INVALID_STATE_ERR",		INVALID_STATE_ERR,		CONST_CS | CONST_PERSISTENT);
	REGISTER_LONG_CONSTANT("DOM_SYNTAX_ERR",			SYNTAX_ERR,				CONST_CS | CONST_PERSISTENT);
	REGISTER_LONG_CONSTANT("DOM_INVALID_MODIFICATION_ERR",	INVALID_MODIFICATION_ERR, CONST_CS | CONST_PERSISTENT);
	REGISTER_LONG_CONSTANT("DOM_NAMESPACE_ERR",			NAMESPACE_ERR,			CONST_CS | CONST_PERSISTENT);
	REGISTER_LONG_CONSTANT("DOM_INVALID_ACCESS_ERR",	INVALID_ACCESS_ERR,		CONST_CS | CONST_PERSISTENT);
	REGISTER_LONG_CONSTANT("DOM_VALIDATION_ERR",		VALIDATION_ERR,			CONST_CS | CONST_PERSISTENT);

	php_libxml_register_export(dom_node_class_entry, php_dom_export_node);

	return SUCCESS;
}
/* }}} */

/* {{{ */
PHP_MINFO_FUNCTION(dom)
{
	php_info_print_table_start();
	php_info_print_table_row(2, "DOM/XML", "enabled");
	php_info_print_table_row(2, "DOM/XML API Version", DOM_API_VERSION);
	php_info_print_table_row(2, "libxml Version", LIBXML_DOTTED_VERSION);
#if defined(LIBXML_HTML_ENABLED)
	php_info_print_table_row(2, "HTML Support", "enabled");
#endif
#if defined(LIBXML_XPATH_ENABLED)
	php_info_print_table_row(2, "XPath Support", "enabled");
#endif
#if defined(LIBXML_XPTR_ENABLED)
	php_info_print_table_row(2, "XPointer Support", "enabled");
#endif
#ifdef LIBXML_SCHEMAS_ENABLED
	php_info_print_table_row(2, "Schema Support", "enabled");
	php_info_print_table_row(2, "RelaxNG Support", "enabled");
#endif
	php_info_print_table_end();
}
/* }}} */

PHP_MSHUTDOWN_FUNCTION(dom) /* {{{ */
{
	zend_hash_destroy(&dom_domstringlist_prop_handlers);
	zend_hash_destroy(&dom_namelist_prop_handlers);
	zend_hash_destroy(&dom_domimplementationlist_prop_handlers);
	zend_hash_destroy(&dom_document_prop_handlers);
	zend_hash_destroy(&dom_node_prop_handlers);
	zend_hash_destroy(&dom_namespace_node_prop_handlers);
	zend_hash_destroy(&dom_nodelist_prop_handlers);
	zend_hash_destroy(&dom_namednodemap_prop_handlers);
	zend_hash_destroy(&dom_characterdata_prop_handlers);
	zend_hash_destroy(&dom_attr_prop_handlers);
	zend_hash_destroy(&dom_element_prop_handlers);
	zend_hash_destroy(&dom_text_prop_handlers);
	zend_hash_destroy(&dom_typeinfo_prop_handlers);
	zend_hash_destroy(&dom_domerror_prop_handlers);
	zend_hash_destroy(&dom_domlocator_prop_handlers);
	zend_hash_destroy(&dom_documenttype_prop_handlers);
	zend_hash_destroy(&dom_notation_prop_handlers);
	zend_hash_destroy(&dom_entity_prop_handlers);
	zend_hash_destroy(&dom_processinginstruction_prop_handlers);
#if defined(LIBXML_XPATH_ENABLED)
	zend_hash_destroy(&dom_xpath_prop_handlers);
#endif
	zend_hash_destroy(&classes);

/*	If you want do find memleaks in this module, compile libxml2 with --with-mem-debug and
	uncomment the following line, this will tell you the amount of not freed memory
	and the total used memory into apaches error_log  */
/*  xmlMemoryDump();*/

	return SUCCESS;
}
/* }}} */

/* {{{ node_list_unlink */
void node_list_unlink(xmlNodePtr node TSRMLS_DC)
{
	dom_object *wrapper;

	while (node != NULL) {

		wrapper = php_dom_object_get_data(node);

		if (wrapper != NULL ) {
			xmlUnlinkNode(node);
		} else {
			if (node->type == XML_ENTITY_REF_NODE)
				break;
			node_list_unlink(node->children TSRMLS_CC);

			switch (node->type) {
				case XML_ATTRIBUTE_DECL:
				case XML_DTD_NODE:
				case XML_DOCUMENT_TYPE_NODE:
				case XML_ENTITY_DECL:
				case XML_ATTRIBUTE_NODE:
				case XML_TEXT_NODE:
					break;
				default:
					node_list_unlink((xmlNodePtr) node->properties TSRMLS_CC);
			}

		}

		node = node->next;
	}
}
/* }}} end node_list_unlink */

#if defined(LIBXML_XPATH_ENABLED)
/* {{{ dom_xpath_objects_free_storage */
void dom_xpath_objects_free_storage(zend_object *object TSRMLS_DC)
{
	dom_xpath_object *intern = php_xpath_obj_from_obj(object);

	zend_object_std_dtor(&intern->dom.std TSRMLS_CC);

	if (intern->dom.ptr != NULL) {
		xmlXPathFreeContext((xmlXPathContextPtr) intern->dom.ptr);
		php_libxml_decrement_doc_ref((php_libxml_node_object *) &intern->dom TSRMLS_CC);
	}

	if (intern->registered_phpfunctions) {
		zend_hash_destroy(intern->registered_phpfunctions);
		FREE_HASHTABLE(intern->registered_phpfunctions);
	}

	if (intern->node_list) {
		zend_hash_destroy(intern->node_list);
		FREE_HASHTABLE(intern->node_list);
	}
}
/* }}} */
#endif

/* {{{ dom_objects_free_storage */
void dom_objects_free_storage(zend_object *object TSRMLS_DC)
{
	dom_object *intern = php_dom_obj_from_obj(object);
#if defined(__GNUC__) && __GNUC__ >= 3
	int retcount __attribute__((unused)); /* keep compiler quiet */
#else
	int retcount;
#endif

	zend_object_std_dtor(&intern->std TSRMLS_CC);

	if (intern->ptr != NULL && ((php_libxml_node_ptr *)intern->ptr)->node != NULL) {
		if (((xmlNodePtr) ((php_libxml_node_ptr *)intern->ptr)->node)->type != XML_DOCUMENT_NODE && ((xmlNodePtr) ((php_libxml_node_ptr *)intern->ptr)->node)->type != XML_HTML_DOCUMENT_NODE) {
			php_libxml_node_decrement_resource((php_libxml_node_object *) intern TSRMLS_CC);
		} else {
			php_libxml_decrement_node_ptr((php_libxml_node_object *) intern TSRMLS_CC);
			retcount = php_libxml_decrement_doc_ref((php_libxml_node_object *)intern TSRMLS_CC);
		}
		intern->ptr = NULL;
	}
}
/* }}} */

void dom_namednode_iter(dom_object *basenode, int ntype, dom_object *intern, xmlHashTablePtr ht, xmlChar *local, xmlChar *ns TSRMLS_DC) /* {{{ */
{
	dom_nnodemap_object *mapptr = (dom_nnodemap_object *) intern->ptr;

	//??? if (basenode)
	ZVAL_OBJ(&mapptr->baseobj_zv, &basenode->std);
	Z_ADDREF(mapptr->baseobj_zv);

	mapptr->baseobj = basenode;
	mapptr->nodetype = ntype;
	mapptr->ht = ht;
	mapptr->local = local;
	mapptr->ns = ns;
}
/* }}} */

static dom_object* dom_objects_set_class(zend_class_entry *class_type, zend_bool hash_copy TSRMLS_DC) /* {{{ */
{
	dom_object *intern = ecalloc(1, sizeof(dom_object) + sizeof(zval) * (class_type->default_properties_count - 1));

	zend_class_entry *base_class = class_type;
	while (base_class->type != ZEND_INTERNAL_CLASS && base_class->parent != NULL) {
		base_class = base_class->parent;
	}

	intern->prop_handler = zend_hash_find_ptr(&classes, base_class->name);

	zend_object_std_init(&intern->std, class_type TSRMLS_CC);
	if (hash_copy) {
		object_properties_init(&intern->std, class_type);
	}

	return intern;
}
/* }}} */

/* {{{ dom_objects_new */
zend_object *dom_objects_new(zend_class_entry *class_type TSRMLS_DC)
{
	dom_object *intern = dom_objects_set_class(class_type, 1 TSRMLS_CC);
	intern->std.handlers = dom_get_obj_handlers(TSRMLS_C);
	return &intern->std;
}
/* }}} */

#if defined(LIBXML_XPATH_ENABLED)
/* {{{ zend_object_value dom_xpath_objects_new(zend_class_entry *class_type TSRMLS_DC) */
zend_object *dom_xpath_objects_new(zend_class_entry *class_type TSRMLS_DC)
{
	dom_xpath_object *intern = ecalloc(1, sizeof(dom_xpath_object) + sizeof(zval) * (class_type->default_properties_count - 1));

	ALLOC_HASHTABLE(intern->registered_phpfunctions);
	zend_hash_init(intern->registered_phpfunctions, 0, NULL, ZVAL_PTR_DTOR, 0);

	intern->dom.prop_handler = &dom_xpath_prop_handlers;
	intern->dom.std.handlers = &dom_xpath_object_handlers;

	zend_object_std_init(&intern->dom.std, class_type TSRMLS_CC);
	object_properties_init(&intern->dom.std, class_type);

	return &intern->dom.std;
}
/* }}} */
#endif

static void dom_nnodemap_object_dtor(zend_object *object TSRMLS_DC) /* {{{ */
{
	dom_object *intern;
	dom_nnodemap_object *objmap;

	intern = php_dom_obj_from_obj(object);
	objmap = (dom_nnodemap_object *)intern->ptr;

	if (objmap) {
		if (objmap->local) {
			xmlFree(objmap->local);
		}
		if (objmap->ns) {
			xmlFree(objmap->ns);
		}
		if (!Z_ISUNDEF(objmap->baseobj_zv)) {
			zval_ptr_dtor(&objmap->baseobj_zv);
		}
		efree(objmap);
		intern->ptr = NULL;
	}
}
/* }}} */

void dom_nnodemap_objects_free_storage(zend_object *object TSRMLS_DC) /* {{{ */
{
	dom_object *intern = php_dom_obj_from_obj(object);

	php_libxml_decrement_doc_ref((php_libxml_node_object *)intern TSRMLS_CC);

	zend_object_std_dtor(&intern->std TSRMLS_CC);
}
/* }}} */

zend_object *dom_nnodemap_objects_new(zend_class_entry *class_type TSRMLS_DC) /* {{{ */
{
	dom_object *intern;
	dom_nnodemap_object *objmap;

	intern = dom_objects_set_class(class_type, 1 TSRMLS_CC);
	intern->ptr = emalloc(sizeof(dom_nnodemap_object));
	objmap = (dom_nnodemap_object *)intern->ptr;
	ZVAL_UNDEF(&objmap->baseobj_zv);
	objmap->baseobj = NULL;
	objmap->nodetype = 0;
	objmap->ht = NULL;
	objmap->local = NULL;
	objmap->ns = NULL;

	intern->std.handlers = &dom_nnodemap_object_handlers;

	return &intern->std;
}
/* }}} */

void php_dom_create_interator(zval *return_value, int ce_type TSRMLS_DC) /* {{{ */
{
	zend_class_entry *ce;

	if (ce_type == DOM_NAMEDNODEMAP) {
		ce = dom_namednodemap_class_entry;
	} else {
		ce = dom_nodelist_class_entry;
	}

	object_init_ex(return_value, ce);
}
/* }}} */

/* {{{ php_dom_create_object */
PHP_DOM_EXPORT zend_bool php_dom_create_object(xmlNodePtr obj, zval *return_value, dom_object *domobj TSRMLS_DC)
{
	zend_class_entry *ce;
	dom_object *intern;

	if (!obj) {
		ZVAL_NULL(return_value);
		return 0;
	}

	if ((intern = (dom_object *) php_dom_object_get_data((void *) obj))) {
		GC_REFCOUNT(&intern->std)++;
		ZVAL_OBJ(return_value, &intern->std);
		return 1;
	}

	switch (obj->type) {
		case XML_DOCUMENT_NODE:
		case XML_HTML_DOCUMENT_NODE:
		{
			ce = dom_document_class_entry;
			break;
		}
		case XML_DTD_NODE:
		case XML_DOCUMENT_TYPE_NODE:
		{
			ce = dom_documenttype_class_entry;
			break;
		}
		case XML_ELEMENT_NODE:
		{
			ce = dom_element_class_entry;
			break;
		}
		case XML_ATTRIBUTE_NODE:
		{
			ce = dom_attr_class_entry;
			break;
		}
		case XML_TEXT_NODE:
		{
			ce = dom_text_class_entry;
			break;
		}
		case XML_COMMENT_NODE:
		{
			ce = dom_comment_class_entry;
			break;
		}
		case XML_PI_NODE:
		{
			ce = dom_processinginstruction_class_entry;
			break;
		}
		case XML_ENTITY_REF_NODE:
		{
			ce = dom_entityreference_class_entry;
			break;
		}
		case XML_ENTITY_DECL:
		case XML_ELEMENT_DECL:
		{
			ce = dom_entity_class_entry;
			break;
		}
		case XML_CDATA_SECTION_NODE:
		{
			ce = dom_cdatasection_class_entry;
			break;
		}
		case XML_DOCUMENT_FRAG_NODE:
		{
			ce = dom_documentfragment_class_entry;
			break;
		}
		case XML_NOTATION_NODE:
		{
			ce = dom_notation_class_entry;
			break;
		}
		case XML_NAMESPACE_DECL:
		{
			ce = dom_namespace_node_class_entry;
			break;
		}
		default:
			php_error_docref(NULL TSRMLS_CC, E_WARNING, "Unsupported node type: %d", obj->type);
			ZVAL_NULL(return_value);
			return 0;
	}

	if (domobj && domobj->document) {
		ce = dom_get_doc_classmap(domobj->document, ce TSRMLS_CC);
	}
	object_init_ex(return_value, ce);

	intern = Z_DOMOBJ_P(return_value);
	if (obj->doc != NULL) {
		if (domobj != NULL) {
			intern->document = domobj->document;
		}
		php_libxml_increment_doc_ref((php_libxml_node_object *)intern, obj->doc TSRMLS_CC);
	}

	php_libxml_increment_node_ptr((php_libxml_node_object *)intern, obj, (void *)intern TSRMLS_CC);
	return 0;
}
/* }}} end php_domobject_new */

void php_dom_create_implementation(zval *retval TSRMLS_DC) {
	object_init_ex(retval, dom_domimplementation_class_entry);
}

/* {{{ int dom_hierarchy(xmlNodePtr parent, xmlNodePtr child) */
int dom_hierarchy(xmlNodePtr parent, xmlNodePtr child)
{
	xmlNodePtr nodep;

    if (parent == NULL || child == NULL || child->doc != parent->doc) {
        return SUCCESS;
    }

	nodep = parent;

	while (nodep) {
		if (nodep == child) {
			return FAILURE;
		}
		nodep = nodep->parent;
	}

    return SUCCESS;
}
/* }}} end dom_hierarchy */

/* {{{ dom_has_feature(char *feature, char *version) */
int dom_has_feature(char *feature, char *version)
{
	int retval = 0;

	if (!(strcmp (version, "1.0") && strcmp (version,"2.0") && strcmp(version, ""))) {
		if ((!strcasecmp(feature, "Core") && !strcmp (version, "1.0")) || !strcasecmp(feature, "XML"))
			retval = 1;
	}

	return retval;
}
/* }}} end dom_has_feature */

xmlNode *dom_get_elements_by_tag_name_ns_raw(xmlNodePtr nodep, char *ns, char *local, int *cur, int index) /* {{{ */
{
	xmlNodePtr ret = NULL;

	while (nodep != NULL && (*cur <= index || index == -1)) {
		if (nodep->type == XML_ELEMENT_NODE) {
			if (xmlStrEqual(nodep->name, (xmlChar *)local) || xmlStrEqual((xmlChar *)"*", (xmlChar *)local)) {
				if (ns == NULL || (nodep->ns != NULL && (xmlStrEqual(nodep->ns->href, (xmlChar *)ns) || xmlStrEqual((xmlChar *)"*", (xmlChar *)ns)))) {
					if (*cur == index) {
						ret = nodep;
						break;
					}
					(*cur)++;
				}
			}
			ret = dom_get_elements_by_tag_name_ns_raw(nodep->children, ns, local, cur, index);
			if (ret != NULL) {
				break;
			}
		}
		nodep = nodep->next;
	}
	return ret;
}
/* }}} */
/* }}} end dom_element_get_elements_by_tag_name_ns_raw */

/* {{{ void dom_normalize (xmlNodePtr nodep TSRMLS_DC) */
void dom_normalize (xmlNodePtr nodep TSRMLS_DC)
{
	xmlNodePtr child, nextp, newnextp;
	xmlAttrPtr attr;
	xmlChar	*strContent;

	child = nodep->children;
	while(child != NULL) {
		switch (child->type) {
			case XML_TEXT_NODE:
				nextp = child->next;
				while (nextp != NULL) {
					if (nextp->type == XML_TEXT_NODE) {
						newnextp = nextp->next;
						strContent = xmlNodeGetContent(nextp);
						xmlNodeAddContent(child, strContent);
						xmlFree(strContent);
						xmlUnlinkNode(nextp);
						php_libxml_node_free_resource(nextp TSRMLS_CC);
						nextp = newnextp;
					} else {
						break;
					}
				}
				break;
			case XML_ELEMENT_NODE:
				dom_normalize (child TSRMLS_CC);
				attr = child->properties;
				while (attr != NULL) {
					dom_normalize((xmlNodePtr) attr TSRMLS_CC);
					attr = attr->next;
				}
				break;
			case XML_ATTRIBUTE_NODE:
				dom_normalize (child TSRMLS_CC);
				break;
			default:
				break;
		}
		child = child->next;
	}
}
/* }}} end dom_normalize */


/* {{{ void dom_set_old_ns(xmlDoc *doc, xmlNs *ns) */
void dom_set_old_ns(xmlDoc *doc, xmlNs *ns) {
	xmlNs *cur;

	if (doc == NULL)
		return;

	if (doc->oldNs == NULL) {
		doc->oldNs = (xmlNsPtr) xmlMalloc(sizeof(xmlNs));
		if (doc->oldNs == NULL) {
			return;
		}
		memset(doc->oldNs, 0, sizeof(xmlNs));
		doc->oldNs->type = XML_LOCAL_NAMESPACE;
		doc->oldNs->href = xmlStrdup(XML_XML_NAMESPACE);
		doc->oldNs->prefix = xmlStrdup((const xmlChar *)"xml");
	}

	cur = doc->oldNs;
	while (cur->next != NULL) {
		cur = cur->next;
	}
	cur->next = ns;
}
/* }}} end dom_set_old_ns */

/*
http://www.w3.org/TR/2004/REC-DOM-Level-3-Core-20040407/core.html#ID-DocCrElNS

NAMESPACE_ERR: Raised if

1. the qualifiedName is a malformed qualified name
2. the qualifiedName has a prefix and the  namespaceURI is null
*/

/* {{{ int dom_check_qname(char *qname, char **localname, char **prefix, int uri_len, int name_len) */
int dom_check_qname(char *qname, char **localname, char **prefix, int uri_len, int name_len) {
	if (name_len == 0) {
		return NAMESPACE_ERR;
	}

	*localname = (char *)xmlSplitQName2((xmlChar *)qname, (xmlChar **) prefix);
	if (*localname == NULL) {
		*localname = (char *)xmlStrdup((xmlChar *)qname);
		if (*prefix == NULL && uri_len == 0) {
			return 0;
		}
	}

	/* 1 */
	if (xmlValidateQName((xmlChar *) qname, 0) != 0) {
		return NAMESPACE_ERR;
	}

	/* 2 */
	if (*prefix != NULL && uri_len == 0) {
		return NAMESPACE_ERR;
	}

	return 0;
}
/* }}} */

/*
http://www.w3.org/TR/2004/REC-DOM-Level-3-Core-20040407/core.html#ID-DocCrElNS

NAMESPACE_ERR: Raised if

3. the qualifiedName has a prefix that is "xml" and the namespaceURI is different from "http://www.w3.org/XML/1998/namespace" [XML Namespaces]
4. the qualifiedName or its prefix is "xmlns" and the namespaceURI is different from  "http://www.w3.org/2000/xmlns/"
5. the namespaceURI is "http://www.w3.org/2000/xmlns/" and neither the	qualifiedName nor its prefix is "xmlns".
*/

/* {{{ xmlNsPtr dom_get_ns(xmlNodePtr nodep, char *uri, int *errorcode, char *prefix) */
xmlNsPtr dom_get_ns(xmlNodePtr nodep, char *uri, int *errorcode, char *prefix) {
	xmlNsPtr nsptr = NULL;

	*errorcode = 0;

	if (! ((prefix && !strcmp (prefix, "xml") && strcmp(uri, (char *)XML_XML_NAMESPACE)) ||
		   (prefix && !strcmp (prefix, "xmlns") && strcmp(uri, (char *)DOM_XMLNS_NAMESPACE)) ||
		   (prefix && !strcmp(uri, (char *)DOM_XMLNS_NAMESPACE) && strcmp (prefix, "xmlns")))) {
		nsptr = xmlNewNs(nodep, (xmlChar *)uri, (xmlChar *)prefix);
	}

	if (nsptr == NULL) {
		*errorcode = NAMESPACE_ERR;
	}

	return nsptr;

}
/* }}} end dom_get_ns */

/* {{{ xmlNsPtr dom_get_nsdecl(xmlNode *node, xmlChar *localName) */
xmlNsPtr dom_get_nsdecl(xmlNode *node, xmlChar *localName) {
	xmlNsPtr cur;
	xmlNs *ret = NULL;
	if (node == NULL)
		return NULL;

	if (localName == NULL || xmlStrEqual(localName, (xmlChar *)"")) {
		cur = node->nsDef;
		while (cur != NULL) {
			if (cur->prefix == NULL  && cur->href != NULL) {
				ret = cur;
				break;
			}
			cur = cur->next;
		}
	} else {
		cur = node->nsDef;
		while (cur != NULL) {
			if (cur->prefix != NULL && xmlStrEqual(localName, cur->prefix)) {
				ret = cur;
				break;
			}
			cur = cur->next;
		}
	}
	return ret;
}
/* }}} end dom_get_nsdecl */

<<<<<<< HEAD
zval *dom_nodelist_read_dimension(zval *object, zval *offset, int type, zval *rv TSRMLS_DC) /* {{{ */
{
	zval offset_copy;
=======
static inline long dom_get_long(zval *offset) /* {{{ */
{
	if (Z_TYPE_P(offset) == IS_LONG) {
		return Z_LVAL_P(offset);
	} else {
		zval tmp;

		MAKE_COPY_ZVAL(&offset, &tmp);
		convert_to_long(&tmp);

		return Z_LVAL(tmp);
    }
}
/* }}} */

zval *dom_nodelist_read_dimension(zval *object, zval *offset, int type TSRMLS_DC) /* {{{ */
{
	zval *rv, offset_copy = zval_used_for_init;
>>>>>>> 37a685ff

	if (!offset) {
		return NULL;
	}

<<<<<<< HEAD
	ZVAL_COPY(&offset_copy, offset);
	convert_to_long(&offset_copy);
=======
	ZVAL_LONG(&offset_copy, dom_get_long(offset));
>>>>>>> 37a685ff

	zend_call_method_with_1_params(object, Z_OBJCE_P(object), NULL, "item", rv, &offset_copy);

	return rv;
} /* }}} end dom_nodelist_read_dimension */

int dom_nodelist_has_dimension(zval *object, zval *member, int check_empty TSRMLS_DC)
{
<<<<<<< HEAD
	zval *length, offset_copy;
	int ret;

	ZVAL_COPY(&offset_copy, member);
	convert_to_long(&offset_copy);
=======
	long offset = dom_get_long(member);
>>>>>>> 37a685ff

	if (offset < 0) {
		return 0;
	} else {
		zval *length = zend_read_property(Z_OBJCE_P(object), object, "length", sizeof("length") - 1, 0 TSRMLS_CC);
		int ret = length && offset < Z_LVAL_P(length);

<<<<<<< HEAD
	return ret;
=======
		FREE_ZVAL(length);

		return ret;
	}
>>>>>>> 37a685ff
} /* }}} end dom_nodelist_has_dimension */

#endif /* HAVE_DOM */

/*
 * Local variables:
 * tab-width: 4
 * c-basic-offset: 4
 * End:
 * vim600: noet sw=4 ts=4 fdm=marker
 * vim<600: noet sw=4 ts=4
 */<|MERGE_RESOLUTION|>--- conflicted
+++ resolved
@@ -1544,41 +1544,15 @@
 }
 /* }}} end dom_get_nsdecl */
 
-<<<<<<< HEAD
 zval *dom_nodelist_read_dimension(zval *object, zval *offset, int type, zval *rv TSRMLS_DC) /* {{{ */
 {
 	zval offset_copy;
-=======
-static inline long dom_get_long(zval *offset) /* {{{ */
-{
-	if (Z_TYPE_P(offset) == IS_LONG) {
-		return Z_LVAL_P(offset);
-	} else {
-		zval tmp;
-
-		MAKE_COPY_ZVAL(&offset, &tmp);
-		convert_to_long(&tmp);
-
-		return Z_LVAL(tmp);
-    }
-}
-/* }}} */
-
-zval *dom_nodelist_read_dimension(zval *object, zval *offset, int type TSRMLS_DC) /* {{{ */
-{
-	zval *rv, offset_copy = zval_used_for_init;
->>>>>>> 37a685ff
 
 	if (!offset) {
 		return NULL;
 	}
 
-<<<<<<< HEAD
-	ZVAL_COPY(&offset_copy, offset);
-	convert_to_long(&offset_copy);
-=======
-	ZVAL_LONG(&offset_copy, dom_get_long(offset));
->>>>>>> 37a685ff
+	ZVAL_LONG(&offset_copy, zval_get_long(offset));
 
 	zend_call_method_with_1_params(object, Z_OBJCE_P(object), NULL, "item", rv, &offset_copy);
 
@@ -1587,30 +1561,15 @@
 
 int dom_nodelist_has_dimension(zval *object, zval *member, int check_empty TSRMLS_DC)
 {
-<<<<<<< HEAD
-	zval *length, offset_copy;
-	int ret;
-
-	ZVAL_COPY(&offset_copy, member);
-	convert_to_long(&offset_copy);
-=======
-	long offset = dom_get_long(member);
->>>>>>> 37a685ff
+	zend_long offset = zval_get_long(member);
 
 	if (offset < 0) {
 		return 0;
 	} else {
 		zval *length = zend_read_property(Z_OBJCE_P(object), object, "length", sizeof("length") - 1, 0 TSRMLS_CC);
-		int ret = length && offset < Z_LVAL_P(length);
-
-<<<<<<< HEAD
-	return ret;
-=======
-		FREE_ZVAL(length);
-
-		return ret;
-	}
->>>>>>> 37a685ff
+
+		return length && offset < Z_LVAL_P(length);
+	}
 } /* }}} end dom_nodelist_has_dimension */
 
 #endif /* HAVE_DOM */
