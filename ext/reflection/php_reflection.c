--- conflicted
+++ resolved
@@ -721,38 +721,20 @@
 	if (fptr->type == ZEND_USER_FUNCTION && offset >= required) {
 		zend_op *precv = _get_recv_op((zend_op_array*)fptr, offset);
 		if (precv && precv->opcode == ZEND_RECV_INIT && precv->op2_type != IS_UNUSED) {
-<<<<<<< HEAD
 			zval zv;
+			zend_class_entry *old_scope;
+
 			string_write(str, " = ", sizeof(" = ")-1);
 			ZVAL_DUP(&zv, precv->op2.zv);
-			zval_update_constant_ex(&zv, 1, fptr->common.scope TSRMLS_CC);
+			old_scope = EG(scope);
+			EG(scope) = fptr->common.scope;
+			zval_update_constant_ex(&zv, 1, NULL TSRMLS_CC);
+			EG(scope) = old_scope;
 			if (Z_TYPE(zv) == IS_TRUE) {
 				string_write(str, "true", sizeof("true")-1);
 			} else if (Z_TYPE(zv) == IS_FALSE) {
 				string_write(str, "false", sizeof("false")-1);
 			} else if (Z_TYPE(zv) == IS_NULL) {
-=======
-			zval *zv, zv_copy;
-			int use_copy;
-			zend_class_entry *old_scope;
-
-			string_write(str, " = ", sizeof(" = ")-1);
-			ALLOC_ZVAL(zv);
-			*zv = *precv->op2.zv;
-			zval_copy_ctor(zv);
-			INIT_PZVAL(zv);
-			old_scope = EG(scope);
-			EG(scope) = fptr->common.scope;
-			zval_update_constant_ex(&zv, 1, NULL TSRMLS_CC);
-			EG(scope) = old_scope;
-			if (Z_TYPE_P(zv) == IS_BOOL) {
-				if (Z_LVAL_P(zv)) {
-					string_write(str, "true", sizeof("true")-1);
-				} else {
-					string_write(str, "false", sizeof("false")-1);
-				}
-			} else if (Z_TYPE_P(zv) == IS_NULL) {
->>>>>>> 8fb7c4dc
 				string_write(str, "NULL", sizeof("NULL")-1);
 			} else if (Z_TYPE(zv) == IS_STRING) {
 				string_write(str, "'", sizeof("'")-1);
@@ -2584,7 +2566,6 @@
 {
 	parameter_reference *param;
 	zend_op *precv;
-	zend_class_entry *old_scope;
 
 	if (zend_parse_parameters_none() == FAILURE) {
 		return;
@@ -2602,17 +2583,14 @@
 
 	ZVAL_COPY_VALUE(return_value, precv->op2.zv);
 	if (Z_CONSTANT_P(return_value)) {
-		zval_update_constant_ex(return_value, 0, param->fptr->common.scope TSRMLS_CC);
+		zend_class_entry *old_scope = EG(scope);
+
+		EG(scope) = param->fptr->common.scope;
+		zval_update_constant_ex(return_value, 0, NULL TSRMLS_CC);
+		EG(scope) = old_scope;
 	} else {
 		zval_copy_ctor(return_value);
 	}
-<<<<<<< HEAD
-=======
-	old_scope = EG(scope);
-	EG(scope) = param->fptr->common.scope;
-	zval_update_constant_ex(&return_value, 0, NULL TSRMLS_CC);
-	EG(scope) = old_scope;
->>>>>>> 8fb7c4dc
 }
 /* }}} */
 
