/*
   +----------------------------------------------------------------------+
   | PHP Version 7                                                        |
   +----------------------------------------------------------------------+
   | Copyright (c) 1997-2018 The PHP Group                                |
   +----------------------------------------------------------------------+
   | This source file is subject to version 3.01 of the PHP license,      |
   | that is bundled with this package in the file LICENSE, and is        |
   | available through the world-wide-web at the following url:           |
   | http://www.php.net/license/3_01.txt                                  |
   | If you did not receive a copy of the PHP license and are unable to   |
   | obtain it through the world-wide-web, please send a note to          |
   | license@php.net so we can mail you a copy immediately.               |
   +----------------------------------------------------------------------+
   | Authors: Timm Friebe <thekid@thekid.de>                              |
   |          George Schlossnagle <george@omniti.com>                     |
   |          Andrei Zmievski <andrei@gravitonic.com>                     |
   |          Marcus Boerger <helly@php.net>                              |
   |          Johannes Schlueter <johannes@php.net>                       |
   +----------------------------------------------------------------------+
*/

#ifdef HAVE_CONFIG_H
#include "config.h"
#endif

#include "php.h"
#include "php_ini.h"
#include "php_reflection.h"
#include "ext/standard/info.h"

#include "zend.h"
#include "zend_API.h"
#include "zend_exceptions.h"
#include "zend_operators.h"
#include "zend_constants.h"
#include "zend_ini.h"
#include "zend_interfaces.h"
#include "zend_closures.h"
#include "zend_generators.h"
#include "zend_extensions.h"
#include "zend_builtin_functions.h"
#include "zend_smart_str.h"

#define reflection_update_property(object, name, value) do { \
		zval member; \
		ZVAL_STR(&member, name); \
		zend_std_write_property(object, &member, value, NULL); \
		Z_TRY_DELREF_P(value); \
		zval_ptr_dtor(&member); \
	} while (0)

#define reflection_update_property_name(object, value) \
	reflection_update_property(object, ZSTR_KNOWN(ZEND_STR_NAME), value)

#define reflection_update_property_class(object, value) \
	reflection_update_property(object, ZSTR_KNOWN(ZEND_STR_CLASS), value)

/* Class entry pointers */
PHPAPI zend_class_entry *reflector_ptr;
PHPAPI zend_class_entry *reflection_exception_ptr;
PHPAPI zend_class_entry *reflection_ptr;
PHPAPI zend_class_entry *reflection_function_abstract_ptr;
PHPAPI zend_class_entry *reflection_function_ptr;
PHPAPI zend_class_entry *reflection_generator_ptr;
PHPAPI zend_class_entry *reflection_parameter_ptr;
PHPAPI zend_class_entry *reflection_type_ptr;
PHPAPI zend_class_entry *reflection_named_type_ptr;
PHPAPI zend_class_entry *reflection_class_ptr;
PHPAPI zend_class_entry *reflection_object_ptr;
PHPAPI zend_class_entry *reflection_method_ptr;
PHPAPI zend_class_entry *reflection_property_ptr;
PHPAPI zend_class_entry *reflection_class_constant_ptr;
PHPAPI zend_class_entry *reflection_extension_ptr;
PHPAPI zend_class_entry *reflection_zend_extension_ptr;

/* Exception throwing macro */
#define _DO_THROW(msg)                                                                                      \
	zend_throw_exception(reflection_exception_ptr, msg, 0);                                       \
	return;                                                                                                 \

#define RETURN_ON_EXCEPTION                                                                                 \
	if (EG(exception) && EG(exception)->ce == reflection_exception_ptr) {                            \
		return;                                                                                             \
	}

#define GET_REFLECTION_OBJECT()	                                                                   			\
	intern = Z_REFLECTION_P(getThis());                                                      				\
	if (intern->ptr == NULL) {                                                            \
		RETURN_ON_EXCEPTION                                                                                 \
		zend_throw_error(NULL, "Internal error: Failed to retrieve the reflection object");        \
		return;                                                                                             \
	}                                                                                                       \

#define GET_REFLECTION_OBJECT_PTR(target)                                                                   \
	GET_REFLECTION_OBJECT()																					\
	target = intern->ptr;                                                                                   \

/* Class constants */
#define REGISTER_REFLECTION_CLASS_CONST_LONG(class_name, const_name, value)                                        \
	zend_declare_class_constant_long(reflection_ ## class_name ## _ptr, const_name, sizeof(const_name)-1, (zend_long)value);

/* {{{ Object structure */

/* Struct for properties */
typedef struct _property_reference {
	zend_class_entry *ce;
	zend_property_info prop;
	zend_string *unmangled_name;
} property_reference;

/* Struct for parameters */
typedef struct _parameter_reference {
	uint32_t offset;
	zend_bool required;
	struct _zend_arg_info *arg_info;
	zend_function *fptr;
} parameter_reference;

/* Struct for type hints */
typedef struct _type_reference {
	struct _zend_arg_info *arg_info;
	zend_function *fptr;
} type_reference;

typedef enum {
	REF_TYPE_OTHER,      /* Must be 0 */
	REF_TYPE_FUNCTION,
	REF_TYPE_GENERATOR,
	REF_TYPE_PARAMETER,
	REF_TYPE_TYPE,
	REF_TYPE_PROPERTY,
	REF_TYPE_CLASS_CONSTANT
} reflection_type_t;

/* Struct for reflection objects */
typedef struct {
	zval dummy; /* holder for the second property */
	zval obj;
	void *ptr;
	zend_class_entry *ce;
	reflection_type_t ref_type;
	unsigned int ignore_visibility:1;
	zend_object zo;
} reflection_object;

static inline reflection_object *reflection_object_from_obj(zend_object *obj) {
	return (reflection_object*)((char*)(obj) - XtOffsetOf(reflection_object, zo));
}

#define Z_REFLECTION_P(zv)  reflection_object_from_obj(Z_OBJ_P((zv)))
/* }}} */

static zend_object_handlers reflection_object_handlers;

static zval *_default_load_name(zval *object) /* {{{ */
{
	return zend_hash_find_ex_ind(Z_OBJPROP_P(object), ZSTR_KNOWN(ZEND_STR_NAME), 1);
}
/* }}} */

static void _default_get_name(zval *object, zval *return_value) /* {{{ */
{
	zval *value;

	if ((value = _default_load_name(object)) == NULL) {
		RETURN_FALSE;
	}
	ZVAL_COPY(return_value, value);
}
/* }}} */

static zend_function *_copy_function(zend_function *fptr) /* {{{ */
{
	if (fptr
		&& (fptr->internal_function.fn_flags & ZEND_ACC_CALL_VIA_TRAMPOLINE))
	{
		zend_function *copy_fptr;
		copy_fptr = emalloc(sizeof(zend_function));
		memcpy(copy_fptr, fptr, sizeof(zend_function));
		copy_fptr->internal_function.function_name = zend_string_copy(fptr->internal_function.function_name);
		return copy_fptr;
	} else {
		/* no copy needed */
		return fptr;
	}
}
/* }}} */

static void _free_function(zend_function *fptr) /* {{{ */
{
	if (fptr
		&& (fptr->internal_function.fn_flags & ZEND_ACC_CALL_VIA_TRAMPOLINE))
	{
		zend_string_release_ex(fptr->internal_function.function_name, 0);
		zend_free_trampoline(fptr);
	}
}
/* }}} */

static void reflection_free_objects_storage(zend_object *object) /* {{{ */
{
	reflection_object *intern = reflection_object_from_obj(object);
	parameter_reference *reference;
	property_reference *prop_reference;
	type_reference *typ_reference;

	if (intern->ptr) {
		switch (intern->ref_type) {
		case REF_TYPE_PARAMETER:
			reference = (parameter_reference*)intern->ptr;
			_free_function(reference->fptr);
			efree(intern->ptr);
			break;
		case REF_TYPE_TYPE:
			typ_reference = (type_reference*)intern->ptr;
			_free_function(typ_reference->fptr);
			efree(intern->ptr);
			break;
		case REF_TYPE_FUNCTION:
			_free_function(intern->ptr);
			break;
		case REF_TYPE_PROPERTY:
			prop_reference = (property_reference*)intern->ptr;
			zend_string_release_ex(prop_reference->unmangled_name, 0);
			efree(intern->ptr);
			break;
		case REF_TYPE_GENERATOR:
		case REF_TYPE_CLASS_CONSTANT:
		case REF_TYPE_OTHER:
			break;
		}
	}
	intern->ptr = NULL;
	zval_ptr_dtor(&intern->obj);
	zend_object_std_dtor(object);
}
/* }}} */

static HashTable *reflection_get_gc(zval *obj, zval **gc_data, int *gc_data_count) /* {{{ */
{
	reflection_object *intern = Z_REFLECTION_P(obj);
	*gc_data = &intern->obj;
	*gc_data_count = 1;
	return zend_std_get_properties(obj);
}
/* }}} */

static zend_object *reflection_objects_new(zend_class_entry *class_type) /* {{{ */
{
	reflection_object *intern = zend_object_alloc(sizeof(reflection_object), class_type);

	zend_object_std_init(&intern->zo, class_type);
	object_properties_init(&intern->zo, class_type);
	intern->zo.handlers = &reflection_object_handlers;
	return &intern->zo;
}
/* }}} */

static zval *reflection_instantiate(zend_class_entry *pce, zval *object) /* {{{ */
{
	object_init_ex(object, pce);
	return object;
}
/* }}} */

static void _const_string(smart_str *str, char *name, zval *value, char *indent);
static void _function_string(smart_str *str, zend_function *fptr, zend_class_entry *scope, char* indent);
static void _property_string(smart_str *str, zend_property_info *prop, const char *prop_name, char* indent);
static void _class_const_string(smart_str *str, char *name, zend_class_constant *c, char* indent);
static void _class_string(smart_str *str, zend_class_entry *ce, zval *obj, char *indent);
static void _extension_string(smart_str *str, zend_module_entry *module, char *indent);
static void _zend_extension_string(smart_str *str, zend_extension *extension, char *indent);

/* {{{ _class_string */
static void _class_string(smart_str *str, zend_class_entry *ce, zval *obj, char *indent)
{
	int count, count_static_props = 0, count_static_funcs = 0, count_shadow_props = 0;
	zend_string *sub_indent = strpprintf(0, "%s    ", indent);

	/* TBD: Repair indenting of doc comment (or is this to be done in the parser?) */
	if (ce->type == ZEND_USER_CLASS && ce->info.user.doc_comment) {
		smart_str_append_printf(str, "%s%s", indent, ZSTR_VAL(ce->info.user.doc_comment));
		smart_str_appendc(str, '\n');
	}

	if (obj && Z_TYPE_P(obj) == IS_OBJECT) {
		smart_str_append_printf(str, "%sObject of class [ ", indent);
	} else {
		char *kind = "Class";
		if (ce->ce_flags & ZEND_ACC_INTERFACE) {
			kind = "Interface";
		} else if (ce->ce_flags & ZEND_ACC_TRAIT) {
			kind = "Trait";
		}
		smart_str_append_printf(str, "%s%s [ ", indent, kind);
	}
	smart_str_append_printf(str, (ce->type == ZEND_USER_CLASS) ? "<user" : "<internal");
	if (ce->type == ZEND_INTERNAL_CLASS && ce->info.internal.module) {
		smart_str_append_printf(str, ":%s", ce->info.internal.module->name);
	}
	smart_str_append_printf(str, "> ");
	if (ce->get_iterator != NULL) {
		smart_str_append_printf(str, "<iterateable> ");
	}
	if (ce->ce_flags & ZEND_ACC_INTERFACE) {
		smart_str_append_printf(str, "interface ");
	} else if (ce->ce_flags & ZEND_ACC_TRAIT) {
		smart_str_append_printf(str, "trait ");
	} else {
		if (ce->ce_flags & (ZEND_ACC_IMPLICIT_ABSTRACT_CLASS|ZEND_ACC_EXPLICIT_ABSTRACT_CLASS)) {
			smart_str_append_printf(str, "abstract ");
		}
		if (ce->ce_flags & ZEND_ACC_FINAL) {
			smart_str_append_printf(str, "final ");
		}
		smart_str_append_printf(str, "class ");
	}
	smart_str_append_printf(str, "%s", ZSTR_VAL(ce->name));
	if (ce->parent) {
		smart_str_append_printf(str, " extends %s", ZSTR_VAL(ce->parent->name));
	}

	if (ce->num_interfaces) {
		uint32_t i;

		if (ce->ce_flags & ZEND_ACC_INTERFACE) {
			smart_str_append_printf(str, " extends %s", ZSTR_VAL(ce->interfaces[0]->name));
		} else {
			smart_str_append_printf(str, " implements %s", ZSTR_VAL(ce->interfaces[0]->name));
		}
		for (i = 1; i < ce->num_interfaces; ++i) {
			smart_str_append_printf(str, ", %s", ZSTR_VAL(ce->interfaces[i]->name));
		}
	}
	smart_str_append_printf(str, " ] {\n");

	/* The information where a class is declared is only available for user classes */
	if (ce->type == ZEND_USER_CLASS) {
		smart_str_append_printf(str, "%s  @@ %s %d-%d\n", indent, ZSTR_VAL(ce->info.user.filename),
						ce->info.user.line_start, ce->info.user.line_end);
	}

	/* Constants */
	smart_str_append_printf(str, "\n");
	count = zend_hash_num_elements(&ce->constants_table);
	smart_str_append_printf(str, "%s  - Constants [%d] {\n", indent, count);
	if (count > 0) {
		zend_string *key;
		zend_class_constant *c;

		ZEND_HASH_FOREACH_STR_KEY_PTR(&ce->constants_table, key, c) {
			_class_const_string(str, ZSTR_VAL(key), c, ZSTR_VAL(sub_indent));
			if (UNEXPECTED(EG(exception))) {
				return;
			}
		} ZEND_HASH_FOREACH_END();
	}
	smart_str_append_printf(str, "%s  }\n", indent);

	/* Static properties */
	/* counting static properties */
	count = zend_hash_num_elements(&ce->properties_info);
	if (count > 0) {
		zend_property_info *prop;

		ZEND_HASH_FOREACH_PTR(&ce->properties_info, prop) {
			if(prop->flags & ZEND_ACC_SHADOW) {
				count_shadow_props++;
			} else if (prop->flags & ZEND_ACC_STATIC) {
				count_static_props++;
			}
		} ZEND_HASH_FOREACH_END();
	}

	/* static properties */
	smart_str_append_printf(str, "\n%s  - Static properties [%d] {\n", indent, count_static_props);
	if (count_static_props > 0) {
		zend_property_info *prop;

		ZEND_HASH_FOREACH_PTR(&ce->properties_info, prop) {
			if ((prop->flags & ZEND_ACC_STATIC) && !(prop->flags & ZEND_ACC_SHADOW)) {
				_property_string(str, prop, NULL, ZSTR_VAL(sub_indent));
			}
		} ZEND_HASH_FOREACH_END();
	}
	smart_str_append_printf(str, "%s  }\n", indent);

	/* Static methods */
	/* counting static methods */
	count = zend_hash_num_elements(&ce->function_table);
	if (count > 0) {
		zend_function *mptr;

		ZEND_HASH_FOREACH_PTR(&ce->function_table, mptr) {
			if (mptr->common.fn_flags & ZEND_ACC_STATIC
				&& ((mptr->common.fn_flags & ZEND_ACC_PRIVATE) == 0 || mptr->common.scope == ce))
			{
				count_static_funcs++;
			}
		} ZEND_HASH_FOREACH_END();
	}

	/* static methods */
	smart_str_append_printf(str, "\n%s  - Static methods [%d] {", indent, count_static_funcs);
	if (count_static_funcs > 0) {
		zend_function *mptr;

		ZEND_HASH_FOREACH_PTR(&ce->function_table, mptr) {
			if (mptr->common.fn_flags & ZEND_ACC_STATIC
				&& ((mptr->common.fn_flags & ZEND_ACC_PRIVATE) == 0 || mptr->common.scope == ce))
			{
				smart_str_append_printf(str, "\n");
				_function_string(str, mptr, ce, ZSTR_VAL(sub_indent));
			}
		} ZEND_HASH_FOREACH_END();
	} else {
		smart_str_append_printf(str, "\n");
	}
	smart_str_append_printf(str, "%s  }\n", indent);

	/* Default/Implicit properties */
	count = zend_hash_num_elements(&ce->properties_info) - count_static_props - count_shadow_props;
	smart_str_append_printf(str, "\n%s  - Properties [%d] {\n", indent, count);
	if (count > 0) {
		zend_property_info *prop;

		ZEND_HASH_FOREACH_PTR(&ce->properties_info, prop) {
			if (!(prop->flags & (ZEND_ACC_STATIC|ZEND_ACC_SHADOW))) {
				_property_string(str, prop, NULL, ZSTR_VAL(sub_indent));
			}
		} ZEND_HASH_FOREACH_END();
	}
	smart_str_append_printf(str, "%s  }\n", indent);

	if (obj && Z_TYPE_P(obj) == IS_OBJECT && Z_OBJ_HT_P(obj)->get_properties) {
		HashTable    *properties = Z_OBJ_HT_P(obj)->get_properties(obj);
		zend_string  *prop_name;
		smart_str prop_str = {0};

		count = 0;
		if (properties && zend_hash_num_elements(properties)) {
			ZEND_HASH_FOREACH_STR_KEY(properties, prop_name) {
				if (prop_name && ZSTR_LEN(prop_name) && ZSTR_VAL(prop_name)[0]) { /* skip all private and protected properties */
					if (!zend_hash_exists(&ce->properties_info, prop_name)) {
						count++;
						_property_string(&prop_str, NULL, ZSTR_VAL(prop_name), ZSTR_VAL(sub_indent));
					}
				}
			} ZEND_HASH_FOREACH_END();
		}

		smart_str_append_printf(str, "\n%s  - Dynamic properties [%d] {\n", indent, count);
		smart_str_append_smart_str(str, &prop_str);
		smart_str_append_printf(str, "%s  }\n", indent);
		smart_str_free(&prop_str);
	}

	/* Non static methods */
	count = zend_hash_num_elements(&ce->function_table) - count_static_funcs;
	if (count > 0) {
		zend_function *mptr;
		zend_string *key;
		smart_str method_str = {0};

		count = 0;
		ZEND_HASH_FOREACH_STR_KEY_PTR(&ce->function_table, key, mptr) {
			if ((mptr->common.fn_flags & ZEND_ACC_STATIC) == 0
				&& ((mptr->common.fn_flags & ZEND_ACC_PRIVATE) == 0 || mptr->common.scope == ce))
			{
				size_t len = ZSTR_LEN(mptr->common.function_name);

				/* Do not display old-style inherited constructors */
				if ((mptr->common.fn_flags & ZEND_ACC_CTOR) == 0
					|| mptr->common.scope == ce
					|| !key
					|| zend_binary_strcasecmp(ZSTR_VAL(key), ZSTR_LEN(key), ZSTR_VAL(mptr->common.function_name), len) == 0)
				{
					zend_function *closure;
					/* see if this is a closure */
					if (ce == zend_ce_closure && obj && (len == sizeof(ZEND_INVOKE_FUNC_NAME)-1)
						&& memcmp(ZSTR_VAL(mptr->common.function_name), ZEND_INVOKE_FUNC_NAME, sizeof(ZEND_INVOKE_FUNC_NAME)-1) == 0
						&& (closure = zend_get_closure_invoke_method(Z_OBJ_P(obj))) != NULL)
					{
						mptr = closure;
					} else {
						closure = NULL;
					}
					smart_str_appendc(&method_str, '\n');
					_function_string(&method_str, mptr, ce, ZSTR_VAL(sub_indent));
					count++;
					_free_function(closure);
				}
			}
		} ZEND_HASH_FOREACH_END();
		smart_str_append_printf(str, "\n%s  - Methods [%d] {", indent, count);
		smart_str_append_smart_str(str, &method_str);
		if (!count) {
			smart_str_append_printf(str, "\n");
		}
		smart_str_free(&method_str);
	} else {
		smart_str_append_printf(str, "\n%s  - Methods [0] {\n", indent);
	}
	smart_str_append_printf(str, "%s  }\n", indent);

	smart_str_append_printf(str, "%s}\n", indent);
	zend_string_release_ex(sub_indent, 0);
}
/* }}} */

/* {{{ _const_string */
static void _const_string(smart_str *str, char *name, zval *value, char *indent)
{
	char *type = zend_zval_type_name(value);

	if (Z_TYPE_P(value) == IS_ARRAY) {
		smart_str_append_printf(str, "%s    Constant [ %s %s ] { Array }\n",
						indent, type, name);
	} else if (Z_TYPE_P(value) == IS_STRING) {
		smart_str_append_printf(str, "%s    Constant [ %s %s ] { %s }\n",
						indent, type, name, Z_STRVAL_P(value));
	} else {
		zend_string *tmp_value_str;
		zend_string *value_str = zval_get_tmp_string(value, &tmp_value_str);
		smart_str_append_printf(str, "%s    Constant [ %s %s ] { %s }\n",
						indent, type, name, ZSTR_VAL(value_str));
		zend_tmp_string_release(tmp_value_str);
	}
}
/* }}} */

/* {{{ _class_const_string */
static void _class_const_string(smart_str *str, char *name, zend_class_constant *c, char *indent)
{
	char *visibility = zend_visibility_string(Z_ACCESS_FLAGS(c->value));
	char *type;

	zval_update_constant_ex(&c->value, c->ce);
	type = zend_zval_type_name(&c->value);

	if (Z_TYPE(c->value) == IS_ARRAY) {
		smart_str_append_printf(str, "%sConstant [ %s %s %s ] { Array }\n",
						indent, visibility, type, name);
	} else {
		zend_string *tmp_value_str;
		zend_string *value_str = zval_get_tmp_string(&c->value, &tmp_value_str);

		smart_str_append_printf(str, "%sConstant [ %s %s %s ] { %s }\n",
						indent, visibility, type, name, ZSTR_VAL(value_str));

		zend_tmp_string_release(tmp_value_str);
	}
}
/* }}} */

/* {{{ _get_recv_opcode */
static zend_op* _get_recv_op(zend_op_array *op_array, uint32_t offset)
{
	zend_op *op = op_array->opcodes;
	zend_op *end = op + op_array->last;

	++offset;
	while (op < end) {
		if ((op->opcode == ZEND_RECV || op->opcode == ZEND_RECV_INIT
		    || op->opcode == ZEND_RECV_VARIADIC) && op->op1.num == offset)
		{
			return op;
		}
		++op;
	}
	return NULL;
}
/* }}} */

/* {{{ _parameter_string */
static void _parameter_string(smart_str *str, zend_function *fptr, struct _zend_arg_info *arg_info, uint32_t offset, zend_bool required, char* indent)
{
	smart_str_append_printf(str, "Parameter #%d [ ", offset);
	if (!required) {
		smart_str_append_printf(str, "<optional> ");
	} else {
		smart_str_append_printf(str, "<required> ");
	}
	if (ZEND_TYPE_IS_CLASS(arg_info->type)) {
		smart_str_append_printf(str, "%s ",
			ZSTR_VAL(ZEND_TYPE_NAME(arg_info->type)));
		if (ZEND_TYPE_ALLOW_NULL(arg_info->type)) {
			smart_str_append_printf(str, "or NULL ");
		}
	} else if (ZEND_TYPE_IS_CODE(arg_info->type)) {
		smart_str_append_printf(str, "%s ", zend_get_type_by_const(ZEND_TYPE_CODE(arg_info->type)));
		if (ZEND_TYPE_ALLOW_NULL(arg_info->type)) {
			smart_str_append_printf(str, "or NULL ");
		}
	}
	if (arg_info->pass_by_reference) {
		smart_str_appendc(str, '&');
	}
	if (arg_info->is_variadic) {
		smart_str_appends(str, "...");
	}
	if (arg_info->name) {
		smart_str_append_printf(str, "$%s",
			(fptr->type == ZEND_INTERNAL_FUNCTION &&
			 !(fptr->common.fn_flags & ZEND_ACC_USER_ARG_INFO)) ?
			((zend_internal_arg_info*)arg_info)->name :
			ZSTR_VAL(arg_info->name));
	} else {
		smart_str_append_printf(str, "$param%d", offset);
	}
	if (fptr->type == ZEND_USER_FUNCTION && !required) {
		zend_op *precv = _get_recv_op((zend_op_array*)fptr, offset);
		if (precv && precv->opcode == ZEND_RECV_INIT && precv->op2_type != IS_UNUSED) {
			zval zv;

			smart_str_appends(str, " = ");
			ZVAL_COPY(&zv, RT_CONSTANT(precv, precv->op2));
			if (UNEXPECTED(zval_update_constant_ex(&zv, fptr->common.scope) == FAILURE)) {
				zval_ptr_dtor(&zv);
				return;
			}
			if (Z_TYPE(zv) == IS_TRUE) {
				smart_str_appends(str, "true");
			} else if (Z_TYPE(zv) == IS_FALSE) {
				smart_str_appends(str, "false");
			} else if (Z_TYPE(zv) == IS_NULL) {
				smart_str_appends(str, "NULL");
			} else if (Z_TYPE(zv) == IS_STRING) {
				smart_str_appendc(str, '\'');
				smart_str_appendl(str, Z_STRVAL(zv), MIN(Z_STRLEN(zv), 15));
				if (Z_STRLEN(zv) > 15) {
					smart_str_appends(str, "...");
				}
				smart_str_appendc(str, '\'');
			} else if (Z_TYPE(zv) == IS_ARRAY) {
				smart_str_appends(str, "Array");
			} else {
				zend_string *tmp_zv_str;
				zend_string *zv_str = zval_get_tmp_string(&zv, &tmp_zv_str);
				smart_str_append(str, zv_str);
				zend_tmp_string_release(tmp_zv_str);
			}
			zval_ptr_dtor(&zv);
		}
	}
	smart_str_appends(str, " ]");
}
/* }}} */

/* {{{ _function_parameter_string */
static void _function_parameter_string(smart_str *str, zend_function *fptr, char* indent)
{
	struct _zend_arg_info *arg_info = fptr->common.arg_info;
	uint32_t i, num_args, num_required = fptr->common.required_num_args;

	if (!arg_info) {
		return;
	}

	num_args = fptr->common.num_args;
	if (fptr->common.fn_flags & ZEND_ACC_VARIADIC) {
		num_args++;
	}
	smart_str_appendc(str, '\n');
	smart_str_append_printf(str, "%s- Parameters [%d] {\n", indent, num_args);
	for (i = 0; i < num_args; i++) {
		smart_str_append_printf(str, "%s  ", indent);
		_parameter_string(str, fptr, arg_info, i, i < num_required, indent);
		smart_str_appendc(str, '\n');
		arg_info++;
	}
	smart_str_append_printf(str, "%s}\n", indent);
}
/* }}} */

/* {{{ _function_closure_string */
static void _function_closure_string(smart_str *str, zend_function *fptr, char* indent)
{
	uint32_t i, count;
	zend_string *key;
	HashTable *static_variables;

	if (fptr->type != ZEND_USER_FUNCTION || !fptr->op_array.static_variables) {
		return;
	}

	static_variables = fptr->op_array.static_variables;
	count = zend_hash_num_elements(static_variables);

	if (!count) {
		return;
	}

	smart_str_append_printf(str, "\n");
	smart_str_append_printf(str, "%s- Bound Variables [%d] {\n", indent, zend_hash_num_elements(static_variables));
	i = 0;
	ZEND_HASH_FOREACH_STR_KEY(static_variables, key) {
		smart_str_append_printf(str, "%s    Variable #%d [ $%s ]\n", indent, i++, ZSTR_VAL(key));
	} ZEND_HASH_FOREACH_END();
	smart_str_append_printf(str, "%s}\n", indent);
}
/* }}} */

/* {{{ _function_string */
static void _function_string(smart_str *str, zend_function *fptr, zend_class_entry *scope, char* indent)
{
	smart_str param_indent = {0};
	zend_function *overwrites;
	zend_string *lc_name;

	/* TBD: Repair indenting of doc comment (or is this to be done in the parser?)
	 * What's "wrong" is that any whitespace before the doc comment start is
	 * swallowed, leading to an unaligned comment.
	 */
	if (fptr->type == ZEND_USER_FUNCTION && fptr->op_array.doc_comment) {
		smart_str_append_printf(str, "%s%s\n", indent, ZSTR_VAL(fptr->op_array.doc_comment));
	}

	smart_str_appendl(str, indent, strlen(indent));
	smart_str_append_printf(str, fptr->common.fn_flags & ZEND_ACC_CLOSURE ? "Closure [ " : (fptr->common.scope ? "Method [ " : "Function [ "));
	smart_str_append_printf(str, (fptr->type == ZEND_USER_FUNCTION) ? "<user" : "<internal");
	if (fptr->common.fn_flags & ZEND_ACC_DEPRECATED) {
		smart_str_appends(str, ", deprecated");
	}
	if (fptr->type == ZEND_INTERNAL_FUNCTION && ((zend_internal_function*)fptr)->module) {
		smart_str_append_printf(str, ":%s", ((zend_internal_function*)fptr)->module->name);
	}

	if (scope && fptr->common.scope) {
		if (fptr->common.scope != scope) {
			smart_str_append_printf(str, ", inherits %s", ZSTR_VAL(fptr->common.scope->name));
		} else if (fptr->common.scope->parent) {
			lc_name = zend_string_tolower(fptr->common.function_name);
			if ((overwrites = zend_hash_find_ptr(&fptr->common.scope->parent->function_table, lc_name)) != NULL) {
				if (fptr->common.scope != overwrites->common.scope) {
					smart_str_append_printf(str, ", overwrites %s", ZSTR_VAL(overwrites->common.scope->name));
				}
			}
			zend_string_release_ex(lc_name, 0);
		}
	}
	if (fptr->common.prototype && fptr->common.prototype->common.scope) {
		smart_str_append_printf(str, ", prototype %s", ZSTR_VAL(fptr->common.prototype->common.scope->name));
	}
	if (fptr->common.fn_flags & ZEND_ACC_CTOR) {
		smart_str_appends(str, ", ctor");
	}
	if (fptr->common.fn_flags & ZEND_ACC_DTOR) {
		smart_str_appends(str, ", dtor");
	}
	smart_str_appends(str, "> ");

	if (fptr->common.fn_flags & ZEND_ACC_ABSTRACT) {
		smart_str_appends(str, "abstract ");
	}
	if (fptr->common.fn_flags & ZEND_ACC_FINAL) {
		smart_str_appends(str, "final ");
	}
	if (fptr->common.fn_flags & ZEND_ACC_STATIC) {
		smart_str_appends(str, "static ");
	}

	if (fptr->common.scope) {
		/* These are mutually exclusive */
		switch (fptr->common.fn_flags & ZEND_ACC_PPP_MASK) {
			case ZEND_ACC_PUBLIC:
				smart_str_appends(str, "public ");
				break;
			case ZEND_ACC_PRIVATE:
				smart_str_appends(str, "private ");
				break;
			case ZEND_ACC_PROTECTED:
				smart_str_appends(str, "protected ");
				break;
			default:
				smart_str_appends(str, "<visibility error> ");
				break;
		}
		smart_str_appends(str, "method ");
	} else {
		smart_str_appends(str, "function ");
	}

	if (fptr->op_array.fn_flags & ZEND_ACC_RETURN_REFERENCE) {
		smart_str_appendc(str, '&');
	}
	smart_str_append_printf(str, "%s ] {\n", ZSTR_VAL(fptr->common.function_name));
	/* The information where a function is declared is only available for user classes */
	if (fptr->type == ZEND_USER_FUNCTION) {
		smart_str_append_printf(str, "%s  @@ %s %d - %d\n", indent,
						ZSTR_VAL(fptr->op_array.filename),
						fptr->op_array.line_start,
						fptr->op_array.line_end);
	}
	smart_str_append_printf(&param_indent, "%s  ", indent);
	smart_str_0(&param_indent);
	if (fptr->common.fn_flags & ZEND_ACC_CLOSURE) {
		_function_closure_string(str, fptr, ZSTR_VAL(param_indent.s));
	}
	_function_parameter_string(str, fptr, ZSTR_VAL(param_indent.s));
	smart_str_free(&param_indent);
	if (fptr->op_array.fn_flags & ZEND_ACC_HAS_RETURN_TYPE) {
		smart_str_append_printf(str, "  %s- Return [ ", indent);
		if (ZEND_TYPE_IS_CLASS(fptr->common.arg_info[-1].type)) {
			smart_str_append_printf(str, "%s ",
				ZSTR_VAL(ZEND_TYPE_NAME(fptr->common.arg_info[-1].type)));
			if (ZEND_TYPE_ALLOW_NULL(fptr->common.arg_info[-1].type)) {
				smart_str_appends(str, "or NULL ");
			}
		} else if (ZEND_TYPE_IS_CODE(fptr->common.arg_info[-1].type)) {
			smart_str_append_printf(str, "%s ", zend_get_type_by_const(ZEND_TYPE_CODE(fptr->common.arg_info[-1].type)));
			if (ZEND_TYPE_ALLOW_NULL(fptr->common.arg_info[-1].type)) {
				smart_str_appends(str, "or NULL ");
			}
		}
		smart_str_appends(str, "]\n");
	}
	smart_str_append_printf(str, "%s}\n", indent);
}
/* }}} */

/* {{{ _property_string */
static void _property_string(smart_str *str, zend_property_info *prop, const char *prop_name, char* indent)
{
	smart_str_append_printf(str, "%sProperty [ ", indent);
	if (!prop) {
		smart_str_append_printf(str, "<dynamic> public $%s", prop_name);
	} else {
		if (!(prop->flags & ZEND_ACC_STATIC)) {
			if (prop->flags & ZEND_ACC_IMPLICIT_PUBLIC) {
				smart_str_appends(str, "<implicit> ");
			} else {
				smart_str_appends(str, "<default> ");
			}
		}

		/* These are mutually exclusive */
		switch (prop->flags & ZEND_ACC_PPP_MASK) {
			case ZEND_ACC_PUBLIC:
				smart_str_appends(str, "public ");
				break;
			case ZEND_ACC_PRIVATE:
				smart_str_appends(str, "private ");
				break;
			case ZEND_ACC_PROTECTED:
				smart_str_appends(str, "protected ");
				break;
		}
		if (prop->flags & ZEND_ACC_STATIC) {
			smart_str_appends(str, "static ");
		}
		if (!prop_name) {
			const char *class_name;
			zend_unmangle_property_name(prop->name, &class_name, &prop_name);
		}
		smart_str_append_printf(str, "$%s", prop_name);
	}

	smart_str_appends(str, " ]\n");
}
/* }}} */

static int _extension_ini_string(zval *el, int num_args, va_list args, zend_hash_key *hash_key) /* {{{ */
{
	zend_ini_entry *ini_entry = (zend_ini_entry*)Z_PTR_P(el);
	smart_str *str = va_arg(args, smart_str *);
	char *indent = va_arg(args, char *);
	int number = va_arg(args, int);
	char *comma = "";

	if (number == ini_entry->module_number) {
		smart_str_append_printf(str, "    %sEntry [ %s <", indent, ZSTR_VAL(ini_entry->name));
		if (ini_entry->modifiable == ZEND_INI_ALL) {
			smart_str_appends(str, "ALL");
		} else {
			if (ini_entry->modifiable & ZEND_INI_USER) {
				smart_str_appends(str, "USER");
				comma = ",";
			}
			if (ini_entry->modifiable & ZEND_INI_PERDIR) {
				smart_str_append_printf(str, "%sPERDIR", comma);
				comma = ",";
			}
			if (ini_entry->modifiable & ZEND_INI_SYSTEM) {
				smart_str_append_printf(str, "%sSYSTEM", comma);
			}
		}

		smart_str_appends(str, "> ]\n");
		smart_str_append_printf(str, "    %s  Current = '%s'\n", indent, ini_entry->value ? ZSTR_VAL(ini_entry->value) : "");
		if (ini_entry->modified) {
			smart_str_append_printf(str, "    %s  Default = '%s'\n", indent, ini_entry->orig_value ? ZSTR_VAL(ini_entry->orig_value) : "");
		}
		smart_str_append_printf(str, "    %s}\n", indent);
	}
	return ZEND_HASH_APPLY_KEEP;
}
/* }}} */

static int _extension_class_string(zval *el, int num_args, va_list args, zend_hash_key *hash_key) /* {{{ */
{
	zend_class_entry *ce = (zend_class_entry*)Z_PTR_P(el);
	smart_str *str = va_arg(args, smart_str *);
	char *indent = va_arg(args, char *);
	struct _zend_module_entry *module = va_arg(args, struct _zend_module_entry*);
	int *num_classes = va_arg(args, int*);

	if ((ce->type == ZEND_INTERNAL_CLASS) && ce->info.internal.module && !strcasecmp(ce->info.internal.module->name, module->name)) {
		/* dump class if it is not an alias */
		if (!zend_binary_strcasecmp(ZSTR_VAL(ce->name), ZSTR_LEN(ce->name), ZSTR_VAL(hash_key->key), ZSTR_LEN(hash_key->key))) {
			smart_str_append_printf(str, "\n");
			_class_string(str, ce, NULL, indent);
			(*num_classes)++;
		}
	}
	return ZEND_HASH_APPLY_KEEP;
}
/* }}} */

static int _extension_const_string(zval *el, int num_args, va_list args, zend_hash_key *hash_key) /* {{{ */
{
	zend_constant *constant = (zend_constant*)Z_PTR_P(el);
	smart_str *str = va_arg(args, smart_str *);
	char *indent = va_arg(args, char *);
	struct _zend_module_entry *module = va_arg(args, struct _zend_module_entry*);
	int *num_classes = va_arg(args, int*);

	if (ZEND_CONSTANT_MODULE_NUMBER(constant)  == module->module_number) {
		_const_string(str, ZSTR_VAL(constant->name), &constant->value, indent);
		(*num_classes)++;
	}
	return ZEND_HASH_APPLY_KEEP;
}
/* }}} */

static void _extension_string(smart_str *str, zend_module_entry *module, char *indent) /* {{{ */
{
	smart_str_append_printf(str, "%sExtension [ ", indent);
	if (module->type == MODULE_PERSISTENT) {
		smart_str_appends(str, "<persistent>");
	}
	if (module->type == MODULE_TEMPORARY) {
		smart_str_appends(str, "<temporary>" );
	}
	smart_str_append_printf(str, " extension #%d %s version %s ] {\n",
					module->module_number, module->name,
					(module->version == NO_VERSION_YET) ? "<no_version>" : module->version);

	if (module->deps) {
		const zend_module_dep* dep = module->deps;

		smart_str_appends(str, "\n  - Dependencies {\n");

		while(dep->name) {
			smart_str_append_printf(str, "%s    Dependency [ %s (", indent, dep->name);

			switch(dep->type) {
			case MODULE_DEP_REQUIRED:
				smart_str_appends(str, "Required");
				break;
			case MODULE_DEP_CONFLICTS:
				smart_str_appends(str, "Conflicts");
				break;
			case MODULE_DEP_OPTIONAL:
				smart_str_appends(str, "Optional");
				break;
			default:
				smart_str_appends(str, "Error"); /* shouldn't happen */
				break;
			}

			if (dep->rel) {
				smart_str_append_printf(str, " %s", dep->rel);
			}
			if (dep->version) {
				smart_str_append_printf(str, " %s", dep->version);
			}
			smart_str_appends(str, ") ]\n");
			dep++;
		}
		smart_str_append_printf(str, "%s  }\n", indent);
	}

	{
		smart_str str_ini = {0};
		zend_hash_apply_with_arguments(EG(ini_directives), (apply_func_args_t) _extension_ini_string, 3, &str_ini, indent, module->module_number);
		if (smart_str_get_len(&str_ini) > 0) {
			smart_str_append_printf(str, "\n  - INI {\n");
			smart_str_append_smart_str(str, &str_ini);
			smart_str_append_printf(str, "%s  }\n", indent);
		}
		smart_str_free(&str_ini);
	}

	{
		smart_str str_constants = {0};
		int num_constants = 0;

		zend_hash_apply_with_arguments(EG(zend_constants), (apply_func_args_t) _extension_const_string, 4, &str_constants, indent, module, &num_constants);
		if (num_constants) {
			smart_str_append_printf(str, "\n  - Constants [%d] {\n", num_constants);
			smart_str_append_smart_str(str, &str_constants);
			smart_str_append_printf(str, "%s  }\n", indent);
		}
		smart_str_free(&str_constants);
	}

	{
		zend_function *fptr;
		int first = 1;

		ZEND_HASH_FOREACH_PTR(CG(function_table), fptr) {
			if (fptr->common.type==ZEND_INTERNAL_FUNCTION
				&& fptr->internal_function.module == module) {
				if (first) {
					smart_str_append_printf(str, "\n  - Functions {\n");
					first = 0;
				}
				_function_string(str, fptr, NULL, "    ");
			}
		} ZEND_HASH_FOREACH_END();
		if (!first) {
			smart_str_append_printf(str, "%s  }\n", indent);
		}
	}

	{
		zend_string *sub_indent = strpprintf(0, "%s    ", indent);
		smart_str str_classes = {0};
		int num_classes = 0;

		zend_hash_apply_with_arguments(EG(class_table), (apply_func_args_t) _extension_class_string, 4, &str_classes, ZSTR_VAL(sub_indent), module, &num_classes);
		if (num_classes) {
			smart_str_append_printf(str, "\n  - Classes [%d] {", num_classes);
			smart_str_append_smart_str(str, &str_classes);
			smart_str_append_printf(str, "%s  }\n", indent);
		}
		smart_str_free(&str_classes);
		zend_string_release_ex(sub_indent, 0);
	}

	smart_str_append_printf(str, "%s}\n", indent);
}
/* }}} */

static void _zend_extension_string(smart_str *str, zend_extension *extension, char *indent) /* {{{ */
{
	smart_str_append_printf(str, "%sZend Extension [ %s ", indent, extension->name);

	if (extension->version) {
		smart_str_append_printf(str, "%s ", extension->version);
	}
	if (extension->copyright) {
		smart_str_append_printf(str, "%s ", extension->copyright);
	}
	if (extension->author) {
		smart_str_append_printf(str, "by %s ", extension->author);
	}
	if (extension->URL) {
		smart_str_append_printf(str, "<%s> ", extension->URL);
	}

	smart_str_appends(str, "]\n");
}
/* }}} */

/* {{{ _function_check_flag */
static void _function_check_flag(INTERNAL_FUNCTION_PARAMETERS, int mask)
{
	reflection_object *intern;
	zend_function *mptr;

	if (zend_parse_parameters_none() == FAILURE) {
		return;
	}
	GET_REFLECTION_OBJECT_PTR(mptr);
	RETURN_BOOL(mptr->common.fn_flags & mask);
}
/* }}} */

/* {{{ zend_reflection_class_factory */
PHPAPI void zend_reflection_class_factory(zend_class_entry *ce, zval *object)
{
	reflection_object *intern;
	zval name;

	ZVAL_STR_COPY(&name, ce->name);
	reflection_instantiate(reflection_class_ptr, object);
	intern = Z_REFLECTION_P(object);
	intern->ptr = ce;
	intern->ref_type = REF_TYPE_OTHER;
	intern->ce = ce;
	reflection_update_property_name(object, &name);
}
/* }}} */

/* {{{ reflection_extension_factory */
static void reflection_extension_factory(zval *object, const char *name_str)
{
	reflection_object *intern;
	zval name;
	size_t name_len = strlen(name_str);
	zend_string *lcname;
	struct _zend_module_entry *module;

	lcname = zend_string_alloc(name_len, 0);
	zend_str_tolower_copy(ZSTR_VAL(lcname), name_str, name_len);
	module = zend_hash_find_ptr(&module_registry, lcname);
	zend_string_efree(lcname);
	if (!module) {
		return;
	}

	reflection_instantiate(reflection_extension_ptr, object);
	intern = Z_REFLECTION_P(object);
	ZVAL_STRINGL(&name, module->name, name_len);
	intern->ptr = module;
	intern->ref_type = REF_TYPE_OTHER;
	intern->ce = NULL;
	reflection_update_property_name(object, &name);
}
/* }}} */

/* {{{ reflection_parameter_factory */
static void reflection_parameter_factory(zend_function *fptr, zval *closure_object, struct _zend_arg_info *arg_info, uint32_t offset, zend_bool required, zval *object)
{
	reflection_object *intern;
	parameter_reference *reference;
	zval name;

	if (arg_info->name) {
		if (fptr->type == ZEND_INTERNAL_FUNCTION &&
		    !(fptr->common.fn_flags & ZEND_ACC_USER_ARG_INFO)) {
			ZVAL_STRING(&name, ((zend_internal_arg_info*)arg_info)->name);
		} else {
			ZVAL_STR_COPY(&name, arg_info->name);
		}
	} else {
		ZVAL_NULL(&name);
	}
	reflection_instantiate(reflection_parameter_ptr, object);
	intern = Z_REFLECTION_P(object);
	reference = (parameter_reference*) emalloc(sizeof(parameter_reference));
	reference->arg_info = arg_info;
	reference->offset = offset;
	reference->required = required;
	reference->fptr = fptr;
	intern->ptr = reference;
	intern->ref_type = REF_TYPE_PARAMETER;
	intern->ce = fptr->common.scope;
	if (closure_object) {
		Z_ADDREF_P(closure_object);
		ZVAL_COPY_VALUE(&intern->obj, closure_object);
	}
	reflection_update_property_name(object, &name);
}
/* }}} */

/* {{{ reflection_type_factory */
static void reflection_type_factory(zend_function *fptr, zval *closure_object, struct _zend_arg_info *arg_info, zval *object)
{
	reflection_object *intern;
	type_reference *reference;

	reflection_instantiate(reflection_named_type_ptr, object);
	intern = Z_REFLECTION_P(object);
	reference = (type_reference*) emalloc(sizeof(type_reference));
	reference->arg_info = arg_info;
	reference->fptr = fptr;
	intern->ptr = reference;
	intern->ref_type = REF_TYPE_TYPE;
	intern->ce = fptr->common.scope;
	if (closure_object) {
		Z_ADDREF_P(closure_object);
		ZVAL_COPY_VALUE(&intern->obj, closure_object);
	}
}
/* }}} */

/* {{{ reflection_function_factory */
static void reflection_function_factory(zend_function *function, zval *closure_object, zval *object)
{
	reflection_object *intern;
	zval name;

	ZVAL_STR_COPY(&name, function->common.function_name);

	reflection_instantiate(reflection_function_ptr, object);
	intern = Z_REFLECTION_P(object);
	intern->ptr = function;
	intern->ref_type = REF_TYPE_FUNCTION;
	intern->ce = NULL;
	if (closure_object) {
		Z_ADDREF_P(closure_object);
		ZVAL_COPY_VALUE(&intern->obj, closure_object);
	}
	reflection_update_property_name(object, &name);
}
/* }}} */

/* {{{ reflection_method_factory */
static void reflection_method_factory(zend_class_entry *ce, zend_function *method, zval *closure_object, zval *object)
{
	reflection_object *intern;
	zval name;
	zval classname;

	ZVAL_STR_COPY(&name, (method->common.scope && method->common.scope->trait_aliases)?
			zend_resolve_method_name(ce, method) : method->common.function_name);
	ZVAL_STR_COPY(&classname, method->common.scope->name);
	reflection_instantiate(reflection_method_ptr, object);
	intern = Z_REFLECTION_P(object);
	intern->ptr = method;
	intern->ref_type = REF_TYPE_FUNCTION;
	intern->ce = ce;
	if (closure_object) {
		Z_ADDREF_P(closure_object);
		ZVAL_COPY_VALUE(&intern->obj, closure_object);
	}
	reflection_update_property_name(object, &name);
	reflection_update_property_class(object, &classname);
}
/* }}} */

/* {{{ reflection_property_factory */
static void reflection_property_factory(zend_class_entry *ce, zend_string *name, zend_property_info *prop, zval *object)
{
	reflection_object *intern;
	zval propname;
	zval classname;
	property_reference *reference;

	if (!(prop->flags & ZEND_ACC_PRIVATE)) {
		/* we have to search the class hierarchy for this (implicit) public or protected property */
		zend_class_entry *tmp_ce = ce, *store_ce = ce;
		zend_property_info *tmp_info = NULL;

		while (tmp_ce && (tmp_info = zend_hash_find_ptr(&tmp_ce->properties_info, name)) == NULL) {
			ce = tmp_ce;
			tmp_ce = tmp_ce->parent;
		}

		if (tmp_info && !(tmp_info->flags & ZEND_ACC_SHADOW)) { /* found something and it's not a parent's private */
			prop = tmp_info;
		} else { /* not found, use initial value */
			ce = store_ce;
		}
	}

	ZVAL_STR_COPY(&propname, name);
	ZVAL_STR_COPY(&classname, prop->ce->name);

	reflection_instantiate(reflection_property_ptr, object);
	intern = Z_REFLECTION_P(object);
	reference = (property_reference*) emalloc(sizeof(property_reference));
	reference->ce = ce;
	reference->prop = *prop;
	reference->unmangled_name = zend_string_copy(name);
	intern->ptr = reference;
	intern->ref_type = REF_TYPE_PROPERTY;
	intern->ce = ce;
	intern->ignore_visibility = 0;
	reflection_update_property_name(object, &propname);
	reflection_update_property_class(object, &classname);
}
/* }}} */

static void reflection_property_factory_str(zend_class_entry *ce, const char *name_str, size_t name_len, zend_property_info *prop, zval *object)
{
	zend_string *name = zend_string_init(name_str, name_len, 0);
	reflection_property_factory(ce, name, prop, object);
	zend_string_release(name);
}

/* {{{ reflection_class_constant_factory */
static void reflection_class_constant_factory(zend_class_entry *ce, zend_string *name_str, zend_class_constant *constant, zval *object)
{
	reflection_object *intern;
	zval name;
	zval classname;

	ZVAL_STR_COPY(&name, name_str);
	ZVAL_STR_COPY(&classname, ce->name);

	reflection_instantiate(reflection_class_constant_ptr, object);
	intern = Z_REFLECTION_P(object);
	intern->ptr = constant;
	intern->ref_type = REF_TYPE_CLASS_CONSTANT;
	intern->ce = constant->ce;
	intern->ignore_visibility = 0;
	reflection_update_property_name(object, &name);
	reflection_update_property_class(object, &classname);
}
/* }}} */

/* {{{ _reflection_export */
static void _reflection_export(INTERNAL_FUNCTION_PARAMETERS, zend_class_entry *ce_ptr, int ctor_argc)
{
	zval reflector;
	zval *argument_ptr, *argument2_ptr;
	zval retval, params[2];
	int result;
	int return_output = 0;
	zend_fcall_info fci;
	zend_fcall_info_cache fcc;

	if (ctor_argc == 1) {
		if (zend_parse_parameters(ZEND_NUM_ARGS(), "z|b", &argument_ptr, &return_output) == FAILURE) {
			return;
		}
		ZVAL_COPY_VALUE(&params[0], argument_ptr);
		ZVAL_NULL(&params[1]);
	} else {
		if (zend_parse_parameters(ZEND_NUM_ARGS(), "zz|b", &argument_ptr, &argument2_ptr, &return_output) == FAILURE) {
			return;
		}
		ZVAL_COPY_VALUE(&params[0], argument_ptr);
		ZVAL_COPY_VALUE(&params[1], argument2_ptr);
	}

	/* Create object */
	if (object_and_properties_init(&reflector, ce_ptr, NULL) == FAILURE) {
		_DO_THROW("Could not create reflector");
	}

	/* Call __construct() */

	fci.size = sizeof(fci);
	ZVAL_UNDEF(&fci.function_name);
	fci.object = Z_OBJ(reflector);
	fci.retval = &retval;
	fci.param_count = ctor_argc;
	fci.params = params;
	fci.no_separation = 1;

	fcc.function_handler = ce_ptr->constructor;
	fcc.called_scope = Z_OBJCE(reflector);
	fcc.object = Z_OBJ(reflector);

	result = zend_call_function(&fci, &fcc);

	zval_ptr_dtor(&retval);

	if (EG(exception)) {
		zval_ptr_dtor(&reflector);
		return;
	}
	if (result == FAILURE) {
		zval_ptr_dtor(&reflector);
		_DO_THROW("Could not create reflector");
	}

	/* Call static reflection::export */
	ZVAL_COPY_VALUE(&params[0], &reflector);
	ZVAL_BOOL(&params[1], return_output);

	ZVAL_STRINGL(&fci.function_name, "reflection::export", sizeof("reflection::export") - 1);
	fci.object = NULL;
	fci.retval = &retval;
	fci.param_count = 2;
	fci.params = params;
	fci.no_separation = 1;

	result = zend_call_function(&fci, NULL);

	zval_ptr_dtor(&fci.function_name);

	if (result == FAILURE && EG(exception) == NULL) {
		zval_ptr_dtor(&reflector);
		zval_ptr_dtor(&retval);
		_DO_THROW("Could not execute reflection::export()");
	}

	if (return_output) {
		ZVAL_COPY_VALUE(return_value, &retval);
	} else {
		zval_ptr_dtor(&retval);
	}

	/* Destruct reflector which is no longer needed */
	zval_ptr_dtor(&reflector);
}
/* }}} */

/* {{{ _reflection_param_get_default_param */
static parameter_reference *_reflection_param_get_default_param(INTERNAL_FUNCTION_PARAMETERS)
{
	reflection_object *intern;
	parameter_reference *param;

	intern = Z_REFLECTION_P(getThis());
	if (intern->ptr == NULL) {
		if (EG(exception) && EG(exception)->ce == reflection_exception_ptr) {
			return NULL;
		}
		zend_throw_error(NULL, "Internal error: Failed to retrieve the reflection object");
		return NULL;
	}

	param = intern->ptr;
	if (param->fptr->type != ZEND_USER_FUNCTION) {
		zend_throw_exception_ex(reflection_exception_ptr, 0, "Cannot determine default value for internal functions");
		return NULL;
	}

	return param;
}
/* }}} */

/* {{{ _reflection_param_get_default_precv */
static zend_op *_reflection_param_get_default_precv(INTERNAL_FUNCTION_PARAMETERS, parameter_reference *param)
{
	zend_op *precv;

	if (param == NULL) {
		return NULL;
	}

	precv = _get_recv_op((zend_op_array*)param->fptr, param->offset);
	if (!precv || precv->opcode != ZEND_RECV_INIT || precv->op2_type == IS_UNUSED) {
		zend_throw_exception_ex(reflection_exception_ptr, 0, "Internal error: Failed to retrieve the default value");
		return NULL;
	}

	return precv;
}
/* }}} */

/* {{{ Preventing __clone from being called */
ZEND_METHOD(reflection, __clone)
{
	/* Should never be executable */
	_DO_THROW("Cannot clone object using __clone()");
}
/* }}} */

/* {{{ proto public static mixed Reflection::export(Reflector r [, bool return])
   Exports a reflection object. Returns the output if TRUE is specified for return, printing it otherwise. */
ZEND_METHOD(reflection, export)
{
	zval *object, fname, retval;
	int result;
	zend_bool return_output = 0;

	ZEND_PARSE_PARAMETERS_START(1, 2)
		Z_PARAM_OBJECT_OF_CLASS(object, reflector_ptr)
		Z_PARAM_OPTIONAL
		Z_PARAM_BOOL(return_output)
	ZEND_PARSE_PARAMETERS_END();

	/* Invoke the __toString() method */
	ZVAL_STRINGL(&fname, "__tostring", sizeof("__tostring") - 1);
	result= call_user_function(NULL, object, &fname, &retval, 0, NULL);
	zval_ptr_dtor_str(&fname);

	if (result == FAILURE) {
		_DO_THROW("Invocation of method __toString() failed");
		/* Returns from this function */
	}

	if (Z_TYPE(retval) == IS_UNDEF) {
		php_error_docref(NULL, E_WARNING, "%s::__toString() did not return anything", ZSTR_VAL(Z_OBJCE_P(object)->name));
		RETURN_FALSE;
	}

	if (return_output) {
		ZVAL_COPY_VALUE(return_value, &retval);
	} else {
		/* No need for _r variant, return of __toString should always be a string */
		zend_print_zval(&retval, 0);
		zend_printf("\n");
		zval_ptr_dtor(&retval);
	}
}
/* }}} */

/* {{{ proto public static array Reflection::getModifierNames(int modifiers)
   Returns an array of modifier names */
ZEND_METHOD(reflection, getModifierNames)
{
	zend_long modifiers;

	if (zend_parse_parameters(ZEND_NUM_ARGS(), "l", &modifiers) == FAILURE) {
		return;
	}

	array_init(return_value);

	if (modifiers & (ZEND_ACC_ABSTRACT | ZEND_ACC_EXPLICIT_ABSTRACT_CLASS)) {
		add_next_index_stringl(return_value, "abstract", sizeof("abstract")-1);
	}
	if (modifiers & ZEND_ACC_FINAL) {
		add_next_index_stringl(return_value, "final", sizeof("final")-1);
	}
	if (modifiers & ZEND_ACC_IMPLICIT_PUBLIC) {
		add_next_index_stringl(return_value, "public", sizeof("public")-1);
	}

	/* These are mutually exclusive */
	switch (modifiers & ZEND_ACC_PPP_MASK) {
		case ZEND_ACC_PUBLIC:
			add_next_index_stringl(return_value, "public", sizeof("public")-1);
			break;
		case ZEND_ACC_PRIVATE:
			add_next_index_stringl(return_value, "private", sizeof("private")-1);
			break;
		case ZEND_ACC_PROTECTED:
			add_next_index_stringl(return_value, "protected", sizeof("protected")-1);
			break;
	}

	if (modifiers & ZEND_ACC_STATIC) {
		add_next_index_stringl(return_value, "static", sizeof("static")-1);
	}
}
/* }}} */

/* {{{ proto public static mixed ReflectionFunction::export(string name [, bool return])
   Exports a reflection object. Returns the output if TRUE is specified for return, printing it otherwise. */
ZEND_METHOD(reflection_function, export)
{
	_reflection_export(INTERNAL_FUNCTION_PARAM_PASSTHRU, reflection_function_ptr, 1);
}
/* }}} */

/* {{{ proto public void ReflectionFunction::__construct(string name)
   Constructor. Throws an Exception in case the given function does not exist */
ZEND_METHOD(reflection_function, __construct)
{
	zval name;
	zval *object;
	zval *closure = NULL;
	reflection_object *intern;
	zend_function *fptr;
	zend_string *fname, *lcname;

	object = getThis();
	intern = Z_REFLECTION_P(object);

	if (zend_parse_parameters_ex(ZEND_PARSE_PARAMS_QUIET, ZEND_NUM_ARGS(), "O", &closure, zend_ce_closure) == SUCCESS) {
		fptr = (zend_function*)zend_get_closure_method_def(closure);
		Z_ADDREF_P(closure);
	} else {
		ALLOCA_FLAG(use_heap)

		if (zend_parse_parameters_throw(ZEND_NUM_ARGS(), "S", &fname) == FAILURE) {
			return;
		}

		if (UNEXPECTED(ZSTR_VAL(fname)[0] == '\\')) {
			/* Ignore leading "\" */
			ZSTR_ALLOCA_ALLOC(lcname, ZSTR_LEN(fname) - 1, use_heap);
			zend_str_tolower_copy(ZSTR_VAL(lcname), ZSTR_VAL(fname) + 1, ZSTR_LEN(fname) - 1);
			fptr = zend_fetch_function(lcname);
			ZSTR_ALLOCA_FREE(lcname, use_heap);
		} else {
			lcname = zend_string_tolower(fname);
			fptr = zend_fetch_function(lcname);
			zend_string_release(lcname);
		}

		if (fptr == NULL) {
			zend_throw_exception_ex(reflection_exception_ptr, 0,
				"Function %s() does not exist", ZSTR_VAL(fname));
			return;
		}
	}

	ZVAL_STR_COPY(&name, fptr->common.function_name);
	reflection_update_property_name(object, &name);
	intern->ptr = fptr;
	intern->ref_type = REF_TYPE_FUNCTION;
	if (closure) {
		ZVAL_COPY_VALUE(&intern->obj, closure);
	} else {
		ZVAL_UNDEF(&intern->obj);
	}
	intern->ce = NULL;
}
/* }}} */

/* {{{ proto public string ReflectionFunction::__toString()
   Returns a string representation */
ZEND_METHOD(reflection_function, __toString)
{
	reflection_object *intern;
	zend_function *fptr;
	smart_str str = {0};

	if (zend_parse_parameters_none() == FAILURE) {
		return;
	}
	GET_REFLECTION_OBJECT_PTR(fptr);
	_function_string(&str, fptr, intern->ce, "");
	RETURN_STR(smart_str_extract(&str));
}
/* }}} */

/* {{{ proto public string ReflectionFunction::getName()
   Returns this function's name */
ZEND_METHOD(reflection_function, getName)
{
	if (zend_parse_parameters_none() == FAILURE) {
		return;
	}
	_default_get_name(getThis(), return_value);
}
/* }}} */

/* {{{ proto public bool ReflectionFunction::isClosure()
   Returns whether this is a closure */
ZEND_METHOD(reflection_function, isClosure)
{
	reflection_object *intern;
	zend_function *fptr;

	if (zend_parse_parameters_none() == FAILURE) {
		return;
	}
	GET_REFLECTION_OBJECT_PTR(fptr);
	RETURN_BOOL(fptr->common.fn_flags & ZEND_ACC_CLOSURE);
}
/* }}} */

/* {{{ proto public bool ReflectionFunction::getClosureThis()
   Returns this pointer bound to closure */
ZEND_METHOD(reflection_function, getClosureThis)
{
	reflection_object *intern;
	zval* closure_this;

	if (zend_parse_parameters_none() == FAILURE) {
		return;
	}
	GET_REFLECTION_OBJECT();
	if (!Z_ISUNDEF(intern->obj)) {
		closure_this = zend_get_closure_this_ptr(&intern->obj);
		if (!Z_ISUNDEF_P(closure_this)) {
			ZVAL_COPY(return_value, closure_this);
		}
	}
}
/* }}} */

/* {{{ proto public ReflectionClass ReflectionFunction::getClosureScopeClass()
   Returns the scope associated to the closure */
ZEND_METHOD(reflection_function, getClosureScopeClass)
{
	reflection_object *intern;
	const zend_function *closure_func;

	if (zend_parse_parameters_none() == FAILURE) {
		return;
	}
	GET_REFLECTION_OBJECT();
	if (!Z_ISUNDEF(intern->obj)) {
		closure_func = zend_get_closure_method_def(&intern->obj);
		if (closure_func && closure_func->common.scope) {
			zend_reflection_class_factory(closure_func->common.scope, return_value);
		}
	}
}
/* }}} */

/* {{{ proto public mixed ReflectionFunction::getClosure()
   Returns a dynamically created closure for the function */
ZEND_METHOD(reflection_function, getClosure)
{
	reflection_object *intern;
	zend_function *fptr;

	if (zend_parse_parameters_none() == FAILURE) {
		return;
	}
	GET_REFLECTION_OBJECT_PTR(fptr);

	if (!Z_ISUNDEF(intern->obj)) {
		/* Closures are immutable objects */
		ZVAL_COPY(return_value, &intern->obj);
	} else {
		zend_create_fake_closure(return_value, fptr, NULL, NULL, NULL);
	}
}
/* }}} */

/* {{{ proto public bool ReflectionFunction::isInternal()
   Returns whether this is an internal function */
ZEND_METHOD(reflection_function, isInternal)
{
	reflection_object *intern;
	zend_function *fptr;

	if (zend_parse_parameters_none() == FAILURE) {
		return;
	}
	GET_REFLECTION_OBJECT_PTR(fptr);
	RETURN_BOOL(fptr->type == ZEND_INTERNAL_FUNCTION);
}
/* }}} */

/* {{{ proto public bool ReflectionFunction::isUserDefined()
   Returns whether this is a user-defined function */
ZEND_METHOD(reflection_function, isUserDefined)
{
	reflection_object *intern;
	zend_function *fptr;

	if (zend_parse_parameters_none() == FAILURE) {
		return;
	}
	GET_REFLECTION_OBJECT_PTR(fptr);
	RETURN_BOOL(fptr->type == ZEND_USER_FUNCTION);
}
/* }}} */

/* {{{ proto public bool ReflectionFunction::isDisabled()
   Returns whether this function has been disabled or not */
ZEND_METHOD(reflection_function, isDisabled)
{
	reflection_object *intern;
	zend_function *fptr;

	GET_REFLECTION_OBJECT_PTR(fptr);
	RETURN_BOOL(fptr->type == ZEND_INTERNAL_FUNCTION && fptr->internal_function.handler == zif_display_disabled_function);
}
/* }}} */

/* {{{ proto public string ReflectionFunction::getFileName()
   Returns the filename of the file this function was declared in */
ZEND_METHOD(reflection_function, getFileName)
{
	reflection_object *intern;
	zend_function *fptr;

	if (zend_parse_parameters_none() == FAILURE) {
		return;
	}
	GET_REFLECTION_OBJECT_PTR(fptr);
	if (fptr->type == ZEND_USER_FUNCTION) {
		RETURN_STR_COPY(fptr->op_array.filename);
	}
	RETURN_FALSE;
}
/* }}} */

/* {{{ proto public int ReflectionFunction::getStartLine()
   Returns the line this function's declaration starts at */
ZEND_METHOD(reflection_function, getStartLine)
{
	reflection_object *intern;
	zend_function *fptr;

	if (zend_parse_parameters_none() == FAILURE) {
		return;
	}
	GET_REFLECTION_OBJECT_PTR(fptr);
	if (fptr->type == ZEND_USER_FUNCTION) {
		RETURN_LONG(fptr->op_array.line_start);
	}
	RETURN_FALSE;
}
/* }}} */

/* {{{ proto public int ReflectionFunction::getEndLine()
   Returns the line this function's declaration ends at */
ZEND_METHOD(reflection_function, getEndLine)
{
	reflection_object *intern;
	zend_function *fptr;

	if (zend_parse_parameters_none() == FAILURE) {
		return;
	}
	GET_REFLECTION_OBJECT_PTR(fptr);
	if (fptr->type == ZEND_USER_FUNCTION) {
		RETURN_LONG(fptr->op_array.line_end);
	}
	RETURN_FALSE;
}
/* }}} */

/* {{{ proto public string ReflectionFunction::getDocComment()
   Returns the doc comment for this function */
ZEND_METHOD(reflection_function, getDocComment)
{
	reflection_object *intern;
	zend_function *fptr;

	if (zend_parse_parameters_none() == FAILURE) {
		return;
	}
	GET_REFLECTION_OBJECT_PTR(fptr);
	if (fptr->type == ZEND_USER_FUNCTION && fptr->op_array.doc_comment) {
		RETURN_STR_COPY(fptr->op_array.doc_comment);
	}
	RETURN_FALSE;
}
/* }}} */

/* {{{ proto public array ReflectionFunction::getStaticVariables()
   Returns an associative array containing this function's static variables and their values */
ZEND_METHOD(reflection_function, getStaticVariables)
{
	reflection_object *intern;
	zend_function *fptr;
	zval *val;

	if (zend_parse_parameters_none() == FAILURE) {
		return;
	}
	GET_REFLECTION_OBJECT_PTR(fptr);

	/* Return an empty array in case no static variables exist */
	if (fptr->type == ZEND_USER_FUNCTION && fptr->op_array.static_variables != NULL) {
		array_init(return_value);
		if (GC_REFCOUNT(fptr->op_array.static_variables) > 1) {
			if (!(GC_FLAGS(fptr->op_array.static_variables) & IS_ARRAY_IMMUTABLE)) {
				GC_DELREF(fptr->op_array.static_variables);
			}
			fptr->op_array.static_variables = zend_array_dup(fptr->op_array.static_variables);
		}
		ZEND_HASH_FOREACH_VAL(fptr->op_array.static_variables, val) {
			if (UNEXPECTED(zval_update_constant_ex(val, fptr->common.scope) != SUCCESS)) {
				return;
			}
		} ZEND_HASH_FOREACH_END();
		zend_hash_copy(Z_ARRVAL_P(return_value), fptr->op_array.static_variables, zval_add_ref);
	} else {
		ZVAL_EMPTY_ARRAY(return_value);
	}
}
/* }}} */

/* {{{ proto public mixed ReflectionFunction::invoke([mixed* args])
   Invokes the function */
ZEND_METHOD(reflection_function, invoke)
{
	zval retval;
	zval *params = NULL;
	int result, num_args = 0;
	zend_fcall_info fci;
	zend_fcall_info_cache fcc;
	reflection_object *intern;
	zend_function *fptr;

	GET_REFLECTION_OBJECT_PTR(fptr);

	if (zend_parse_parameters(ZEND_NUM_ARGS(), "*", &params, &num_args) == FAILURE) {
		return;
	}

	fci.size = sizeof(fci);
	ZVAL_UNDEF(&fci.function_name);
	fci.object = NULL;
	fci.retval = &retval;
	fci.param_count = num_args;
	fci.params = params;
	fci.no_separation = 1;

	fcc.function_handler = fptr;
	fcc.called_scope = NULL;
	fcc.object = NULL;

	if (!Z_ISUNDEF(intern->obj)) {
		Z_OBJ_HT(intern->obj)->get_closure(
			&intern->obj, &fcc.called_scope, &fcc.function_handler, &fcc.object);
	}

	result = zend_call_function(&fci, &fcc);

	if (result == FAILURE) {
		zend_throw_exception_ex(reflection_exception_ptr, 0,
			"Invocation of function %s() failed", ZSTR_VAL(fptr->common.function_name));
		return;
	}

	if (Z_TYPE(retval) != IS_UNDEF) {
		if (Z_ISREF(retval)) {
			zend_unwrap_reference(&retval);
		}
		ZVAL_COPY_VALUE(return_value, &retval);
	}
}
/* }}} */

/* {{{ proto public mixed ReflectionFunction::invokeArgs(array args)
   Invokes the function and pass its arguments as array. */
ZEND_METHOD(reflection_function, invokeArgs)
{
	zval retval;
	zval *params, *val;
	int result;
	int i, argc;
	zend_fcall_info fci;
	zend_fcall_info_cache fcc;
	reflection_object *intern;
	zend_function *fptr;
	zval *param_array;

	GET_REFLECTION_OBJECT_PTR(fptr);

	if (zend_parse_parameters(ZEND_NUM_ARGS(), "a", &param_array) == FAILURE) {
		return;
	}

	argc = zend_hash_num_elements(Z_ARRVAL_P(param_array));

	params = safe_emalloc(sizeof(zval), argc, 0);
	argc = 0;
	ZEND_HASH_FOREACH_VAL(Z_ARRVAL_P(param_array), val) {
		ZVAL_COPY(&params[argc], val);
		argc++;
	} ZEND_HASH_FOREACH_END();

	fci.size = sizeof(fci);
	ZVAL_UNDEF(&fci.function_name);
	fci.object = NULL;
	fci.retval = &retval;
	fci.param_count = argc;
	fci.params = params;
	fci.no_separation = 1;

	fcc.function_handler = fptr;
	fcc.called_scope = NULL;
	fcc.object = NULL;

	if (!Z_ISUNDEF(intern->obj)) {
		Z_OBJ_HT(intern->obj)->get_closure(
			&intern->obj, &fcc.called_scope, &fcc.function_handler, &fcc.object);
	}

	result = zend_call_function(&fci, &fcc);

	for (i = 0; i < argc; i++) {
		zval_ptr_dtor(&params[i]);
	}
	efree(params);

	if (result == FAILURE) {
		zend_throw_exception_ex(reflection_exception_ptr, 0,
			"Invocation of function %s() failed", ZSTR_VAL(fptr->common.function_name));
		return;
	}

	if (Z_TYPE(retval) != IS_UNDEF) {
		if (Z_ISREF(retval)) {
			zend_unwrap_reference(&retval);
		}
		ZVAL_COPY_VALUE(return_value, &retval);
	}
}
/* }}} */

/* {{{ proto public bool ReflectionFunction::returnsReference()
   Gets whether this function returns a reference */
ZEND_METHOD(reflection_function, returnsReference)
{
	reflection_object *intern;
	zend_function *fptr;

	GET_REFLECTION_OBJECT_PTR(fptr);

	RETURN_BOOL((fptr->op_array.fn_flags & ZEND_ACC_RETURN_REFERENCE) != 0);
}
/* }}} */

/* {{{ proto public bool ReflectionFunction::getNumberOfParameters()
   Gets the number of parameters */
ZEND_METHOD(reflection_function, getNumberOfParameters)
{
	reflection_object *intern;
	zend_function *fptr;
	uint32_t num_args;

	GET_REFLECTION_OBJECT_PTR(fptr);

	num_args = fptr->common.num_args;
	if (fptr->common.fn_flags & ZEND_ACC_VARIADIC) {
		num_args++;
	}

	RETURN_LONG(num_args);
}
/* }}} */

/* {{{ proto public bool ReflectionFunction::getNumberOfRequiredParameters()
   Gets the number of required parameters */
ZEND_METHOD(reflection_function, getNumberOfRequiredParameters)
{
	reflection_object *intern;
	zend_function *fptr;

	GET_REFLECTION_OBJECT_PTR(fptr);

	RETURN_LONG(fptr->common.required_num_args);
}
/* }}} */

/* {{{ proto public ReflectionParameter[] ReflectionFunction::getParameters()
   Returns an array of parameter objects for this function */
ZEND_METHOD(reflection_function, getParameters)
{
	reflection_object *intern;
	zend_function *fptr;
	uint32_t i, num_args;
	struct _zend_arg_info *arg_info;

	GET_REFLECTION_OBJECT_PTR(fptr);

	arg_info= fptr->common.arg_info;
	num_args = fptr->common.num_args;
	if (fptr->common.fn_flags & ZEND_ACC_VARIADIC) {
		num_args++;
	}

	if (!num_args) {
		ZVAL_EMPTY_ARRAY(return_value);
		return;
	}

	array_init(return_value);
	for (i = 0; i < num_args; i++) {
		zval parameter;

		reflection_parameter_factory(
			_copy_function(fptr),
			Z_ISUNDEF(intern->obj) ? NULL : &intern->obj,
			arg_info,
			i,
			i < fptr->common.required_num_args,
			&parameter
		);
		add_next_index_zval(return_value, &parameter);

		arg_info++;
	}
}
/* }}} */

/* {{{ proto public ReflectionExtension|NULL ReflectionFunction::getExtension()
   Returns NULL or the extension the function belongs to */
ZEND_METHOD(reflection_function, getExtension)
{
	reflection_object *intern;
	zend_function *fptr;
	zend_internal_function *internal;

	GET_REFLECTION_OBJECT_PTR(fptr);

	if (fptr->type != ZEND_INTERNAL_FUNCTION) {
		RETURN_NULL();
	}

	internal = (zend_internal_function *)fptr;
	if (internal->module) {
		reflection_extension_factory(return_value, internal->module->name);
	} else {
		RETURN_NULL();
	}
}
/* }}} */

/* {{{ proto public string|false ReflectionFunction::getExtensionName()
   Returns false or the name of the extension the function belongs to */
ZEND_METHOD(reflection_function, getExtensionName)
{
	reflection_object *intern;
	zend_function *fptr;
	zend_internal_function *internal;

	GET_REFLECTION_OBJECT_PTR(fptr);

	if (fptr->type != ZEND_INTERNAL_FUNCTION) {
		RETURN_FALSE;
	}

	internal = (zend_internal_function *)fptr;
	if (internal->module) {
		RETURN_STRING(internal->module->name);
	} else {
		RETURN_FALSE;
	}
}
/* }}} */

/* {{{ proto public void ReflectionGenerator::__construct(object Generator) */
ZEND_METHOD(reflection_generator, __construct)
{
	zval *generator, *object;
	reflection_object *intern;
	zend_execute_data *ex;

	object = getThis();
	intern = Z_REFLECTION_P(object);

	if (zend_parse_parameters_throw(ZEND_NUM_ARGS(), "O", &generator, zend_ce_generator) == FAILURE) {
		return;
	}

	ex = ((zend_generator *) Z_OBJ_P(generator))->execute_data;
	if (!ex) {
		_DO_THROW("Cannot create ReflectionGenerator based on a terminated Generator");
		return;
	}

	intern->ref_type = REF_TYPE_GENERATOR;
	ZVAL_COPY(&intern->obj, generator);
	intern->ce = zend_ce_generator;
}
/* }}} */

#define REFLECTION_CHECK_VALID_GENERATOR(ex) \
	if (!ex) { \
		_DO_THROW("Cannot fetch information from a terminated Generator"); \
		return; \
	}

/* {{{ proto public array ReflectionGenerator::getTrace($options = DEBUG_BACKTRACE_PROVIDE_OBJECT) */
ZEND_METHOD(reflection_generator, getTrace)
{
	zend_long options = DEBUG_BACKTRACE_PROVIDE_OBJECT;
	zend_generator *generator = (zend_generator *) Z_OBJ(Z_REFLECTION_P(getThis())->obj);
	zend_generator *root_generator;
	zend_execute_data *ex_backup = EG(current_execute_data);
	zend_execute_data *ex = generator->execute_data;
	zend_execute_data *root_prev = NULL, *cur_prev;

	if (zend_parse_parameters(ZEND_NUM_ARGS(), "|l", &options) == FAILURE) {
		return;
	}

	REFLECTION_CHECK_VALID_GENERATOR(ex)

	root_generator = zend_generator_get_current(generator);

	cur_prev = generator->execute_data->prev_execute_data;
	if (generator == root_generator) {
		generator->execute_data->prev_execute_data = NULL;
	} else {
		root_prev = root_generator->execute_data->prev_execute_data;
		generator->execute_fake.prev_execute_data = NULL;
		root_generator->execute_data->prev_execute_data = &generator->execute_fake;
	}

	EG(current_execute_data) = root_generator->execute_data;
	zend_fetch_debug_backtrace(return_value, 0, options, 0);
	EG(current_execute_data) = ex_backup;

	root_generator->execute_data->prev_execute_data = root_prev;
	generator->execute_data->prev_execute_data = cur_prev;
}
/* }}} */

/* {{{ proto public int ReflectionGenerator::getExecutingLine() */
ZEND_METHOD(reflection_generator, getExecutingLine)
{
	zend_generator *generator = (zend_generator *) Z_OBJ(Z_REFLECTION_P(getThis())->obj);
	zend_execute_data *ex = generator->execute_data;

	if (zend_parse_parameters_none() == FAILURE) {
		return;
	}

	REFLECTION_CHECK_VALID_GENERATOR(ex)

	ZVAL_LONG(return_value, ex->opline->lineno);
}
/* }}} */

/* {{{ proto public string ReflectionGenerator::getExecutingFile() */
ZEND_METHOD(reflection_generator, getExecutingFile)
{
	zend_generator *generator = (zend_generator *) Z_OBJ(Z_REFLECTION_P(getThis())->obj);
	zend_execute_data *ex = generator->execute_data;

	if (zend_parse_parameters_none() == FAILURE) {
		return;
	}

	REFLECTION_CHECK_VALID_GENERATOR(ex)

	ZVAL_STR_COPY(return_value, ex->func->op_array.filename);
}
/* }}} */

/* {{{ proto public ReflectionFunctionAbstract ReflectionGenerator::getFunction() */
ZEND_METHOD(reflection_generator, getFunction)
{
	zend_generator *generator = (zend_generator *) Z_OBJ(Z_REFLECTION_P(getThis())->obj);
	zend_execute_data *ex = generator->execute_data;

	if (zend_parse_parameters_none() == FAILURE) {
		return;
	}

	REFLECTION_CHECK_VALID_GENERATOR(ex)

	if (ex->func->common.fn_flags & ZEND_ACC_CLOSURE) {
		zval closure;
		ZVAL_OBJ(&closure, ZEND_CLOSURE_OBJECT(ex->func));
		reflection_function_factory(ex->func, &closure, return_value);
	} else if (ex->func->op_array.scope) {
		reflection_method_factory(ex->func->op_array.scope, ex->func, NULL, return_value);
	} else {
		reflection_function_factory(ex->func, NULL, return_value);
	}
}
/* }}} */

/* {{{ proto public object ReflectionGenerator::getThis() */
ZEND_METHOD(reflection_generator, getThis)
{
	zend_generator *generator = (zend_generator *) Z_OBJ(Z_REFLECTION_P(getThis())->obj);
	zend_execute_data *ex = generator->execute_data;

	if (zend_parse_parameters_none() == FAILURE) {
		return;
	}

	REFLECTION_CHECK_VALID_GENERATOR(ex)

	if (Z_TYPE(ex->This) == IS_OBJECT) {
		ZVAL_COPY(return_value, &ex->This);
	} else {
		ZVAL_NULL(return_value);
	}
}
/* }}} */

/* {{{ proto public Generator ReflectionGenerator::getExecutingGenerator() */
ZEND_METHOD(reflection_generator, getExecutingGenerator)
{
	zend_generator *generator = (zend_generator *) Z_OBJ(Z_REFLECTION_P(getThis())->obj);
	zend_execute_data *ex = generator->execute_data;
	zend_generator *current;

	if (zend_parse_parameters_none() == FAILURE) {
		return;
	}

	REFLECTION_CHECK_VALID_GENERATOR(ex)

	current = zend_generator_get_current(generator);
	GC_ADDREF(&current->std);

	ZVAL_OBJ(return_value, (zend_object *) current);
}
/* }}} */

/* {{{ proto public static mixed ReflectionParameter::export(mixed function, mixed parameter [, bool return]) throws ReflectionException
   Exports a reflection object. Returns the output if TRUE is specified for return, printing it otherwise. */
ZEND_METHOD(reflection_parameter, export)
{
	_reflection_export(INTERNAL_FUNCTION_PARAM_PASSTHRU, reflection_parameter_ptr, 2);
}
/* }}} */

/* {{{ proto public void ReflectionParameter::__construct(mixed function, mixed parameter)
   Constructor. Throws an Exception in case the given method does not exist */
ZEND_METHOD(reflection_parameter, __construct)
{
	parameter_reference *ref;
	zval *reference, *parameter;
	zval *object;
	zval name;
	reflection_object *intern;
	zend_function *fptr;
	struct _zend_arg_info *arg_info;
	int position;
	uint32_t num_args;
	zend_class_entry *ce = NULL;
	zend_bool is_closure = 0;

	if (zend_parse_parameters_throw(ZEND_NUM_ARGS(), "zz", &reference, &parameter) == FAILURE) {
		return;
	}

	object = getThis();
	intern = Z_REFLECTION_P(object);

	/* First, find the function */
	switch (Z_TYPE_P(reference)) {
		case IS_STRING: {
				size_t lcname_len;
				char *lcname;

				lcname_len = Z_STRLEN_P(reference);
				lcname = zend_str_tolower_dup(Z_STRVAL_P(reference), lcname_len);
				if ((fptr = zend_hash_str_find_ptr(EG(function_table), lcname, lcname_len)) == NULL) {
					efree(lcname);
					zend_throw_exception_ex(reflection_exception_ptr, 0,
						"Function %s() does not exist", Z_STRVAL_P(reference));
					return;
				}
				efree(lcname);
			}
			ce = fptr->common.scope;
			break;

		case IS_ARRAY: {
				zval *classref;
				zval *method;
				size_t lcname_len;
				char *lcname;

				if (((classref =zend_hash_index_find(Z_ARRVAL_P(reference), 0)) == NULL)
					|| ((method = zend_hash_index_find(Z_ARRVAL_P(reference), 1)) == NULL))
				{
					_DO_THROW("Expected array($object, $method) or array($classname, $method)");
					/* returns out of this function */
				}

				if (Z_TYPE_P(classref) == IS_OBJECT) {
					ce = Z_OBJCE_P(classref);
				} else {
					convert_to_string_ex(classref);
					if ((ce = zend_lookup_class(Z_STR_P(classref))) == NULL) {
						zend_throw_exception_ex(reflection_exception_ptr, 0,
								"Class %s does not exist", Z_STRVAL_P(classref));
						return;
					}
				}

				convert_to_string_ex(method);
				lcname_len = Z_STRLEN_P(method);
				lcname = zend_str_tolower_dup(Z_STRVAL_P(method), lcname_len);
				if (ce == zend_ce_closure && Z_TYPE_P(classref) == IS_OBJECT
					&& (lcname_len == sizeof(ZEND_INVOKE_FUNC_NAME)-1)
					&& memcmp(lcname, ZEND_INVOKE_FUNC_NAME, sizeof(ZEND_INVOKE_FUNC_NAME)-1) == 0
					&& (fptr = zend_get_closure_invoke_method(Z_OBJ_P(classref))) != NULL)
				{
					/* nothing to do. don't set is_closure since is the invoke handler,
					   not the closure itself */
				} else if ((fptr = zend_hash_str_find_ptr(&ce->function_table, lcname, lcname_len)) == NULL) {
					efree(lcname);
					zend_throw_exception_ex(reflection_exception_ptr, 0,
						"Method %s::%s() does not exist", ZSTR_VAL(ce->name), Z_STRVAL_P(method));
					return;
				}
				efree(lcname);
			}
			break;

		case IS_OBJECT: {
				ce = Z_OBJCE_P(reference);

				if (instanceof_function(ce, zend_ce_closure)) {
					fptr = (zend_function *)zend_get_closure_method_def(reference);
					Z_ADDREF_P(reference);
					is_closure = 1;
				} else if ((fptr = zend_hash_str_find_ptr(&ce->function_table, ZEND_INVOKE_FUNC_NAME, sizeof(ZEND_INVOKE_FUNC_NAME))) == NULL) {
					zend_throw_exception_ex(reflection_exception_ptr, 0,
						"Method %s::%s() does not exist", ZSTR_VAL(ce->name), ZEND_INVOKE_FUNC_NAME);
					return;
				}
			}
			break;

		default:
			_DO_THROW("The parameter class is expected to be either a string, an array(class, method) or a callable object");
			/* returns out of this function */
	}

	/* Now, search for the parameter */
	arg_info = fptr->common.arg_info;
	num_args = fptr->common.num_args;
	if (fptr->common.fn_flags & ZEND_ACC_VARIADIC) {
		num_args++;
	}
	if (Z_TYPE_P(parameter) == IS_LONG) {
		position= (int)Z_LVAL_P(parameter);
		if (position < 0 || (uint32_t)position >= num_args) {
			if (fptr->common.fn_flags & ZEND_ACC_CALL_VIA_TRAMPOLINE) {
				if (fptr->type != ZEND_OVERLOADED_FUNCTION) {
					zend_string_release_ex(fptr->common.function_name, 0);
				}
				zend_free_trampoline(fptr);
			}
			if (is_closure) {
				zval_ptr_dtor(reference);
			}
			_DO_THROW("The parameter specified by its offset could not be found");
			/* returns out of this function */
		}
	} else {
		uint32_t i;

		position= -1;
		convert_to_string_ex(parameter);
		if (fptr->type == ZEND_INTERNAL_FUNCTION &&
		    !(fptr->common.fn_flags & ZEND_ACC_USER_ARG_INFO)) {
			for (i = 0; i < num_args; i++) {
				if (arg_info[i].name) {
					if (strcmp(((zend_internal_arg_info*)arg_info)[i].name, Z_STRVAL_P(parameter)) == 0) {
						position= i;
						break;
					}

				}
			}
		} else {
			for (i = 0; i < num_args; i++) {
				if (arg_info[i].name) {
					if (strcmp(ZSTR_VAL(arg_info[i].name), Z_STRVAL_P(parameter)) == 0) {
						position= i;
						break;
					}
				}
			}
		}
		if (position == -1) {
			if (fptr->common.fn_flags & ZEND_ACC_CALL_VIA_TRAMPOLINE) {
				if (fptr->type != ZEND_OVERLOADED_FUNCTION) {
					zend_string_release_ex(fptr->common.function_name, 0);
				}
				zend_free_trampoline(fptr);
			}
			if (is_closure) {
				zval_ptr_dtor(reference);
			}
			_DO_THROW("The parameter specified by its name could not be found");
			/* returns out of this function */
		}
	}

	if (arg_info[position].name) {
		if (fptr->type == ZEND_INTERNAL_FUNCTION &&
		    !(fptr->common.fn_flags & ZEND_ACC_USER_ARG_INFO)) {
			ZVAL_STRING(&name, ((zend_internal_arg_info*)arg_info)[position].name);
		} else {
			ZVAL_STR_COPY(&name, arg_info[position].name);
		}
	} else {
		ZVAL_NULL(&name);
	}
	reflection_update_property_name(object, &name);

	ref = (parameter_reference*) emalloc(sizeof(parameter_reference));
	ref->arg_info = &arg_info[position];
	ref->offset = (uint32_t)position;
	ref->required = position < fptr->common.required_num_args;
	ref->fptr = fptr;
	/* TODO: copy fptr */
	intern->ptr = ref;
	intern->ref_type = REF_TYPE_PARAMETER;
	intern->ce = ce;
	if (reference && is_closure) {
		ZVAL_COPY_VALUE(&intern->obj, reference);
	}
}
/* }}} */

/* {{{ proto public string ReflectionParameter::__toString()
   Returns a string representation */
ZEND_METHOD(reflection_parameter, __toString)
{
	reflection_object *intern;
	parameter_reference *param;
	smart_str str = {0};

	if (zend_parse_parameters_none() == FAILURE) {
		return;
	}
	GET_REFLECTION_OBJECT_PTR(param);
	_parameter_string(&str, param->fptr, param->arg_info, param->offset, param->required, "");
	RETURN_STR(smart_str_extract(&str));
}

/* }}} */

/* {{{ proto public string ReflectionParameter::getName()
   Returns this parameters's name */
ZEND_METHOD(reflection_parameter, getName)
{
	if (zend_parse_parameters_none() == FAILURE) {
		return;
	}
	_default_get_name(getThis(), return_value);
}
/* }}} */

/* {{{ proto public ReflectionFunction ReflectionParameter::getDeclaringFunction()
   Returns the ReflectionFunction for the function of this parameter */
ZEND_METHOD(reflection_parameter, getDeclaringFunction)
{
	reflection_object *intern;
	parameter_reference *param;

	if (zend_parse_parameters_none() == FAILURE) {
		return;
	}
	GET_REFLECTION_OBJECT_PTR(param);

	if (!param->fptr->common.scope) {
		reflection_function_factory(_copy_function(param->fptr), Z_ISUNDEF(intern->obj)? NULL : &intern->obj, return_value);
	} else {
		reflection_method_factory(param->fptr->common.scope, _copy_function(param->fptr), Z_ISUNDEF(intern->obj)? NULL : &intern->obj, return_value);
	}
}
/* }}} */

/* {{{ proto public ReflectionClass|NULL ReflectionParameter::getDeclaringClass()
   Returns in which class this parameter is defined (not the type of the parameter) */
ZEND_METHOD(reflection_parameter, getDeclaringClass)
{
	reflection_object *intern;
	parameter_reference *param;

	if (zend_parse_parameters_none() == FAILURE) {
		return;
	}
	GET_REFLECTION_OBJECT_PTR(param);

	if (param->fptr->common.scope) {
		zend_reflection_class_factory(param->fptr->common.scope, return_value);
	}
}
/* }}} */

/* {{{ proto public ReflectionClass|NULL ReflectionParameter::getClass()
   Returns this parameters's class hint or NULL if there is none */
ZEND_METHOD(reflection_parameter, getClass)
{
	reflection_object *intern;
	parameter_reference *param;
	zend_class_entry *ce;

	if (zend_parse_parameters_none() == FAILURE) {
		return;
	}
	GET_REFLECTION_OBJECT_PTR(param);

	if (ZEND_TYPE_IS_CLASS(param->arg_info->type)) {
		/* Class name is stored as a string, we might also get "self" or "parent"
		 * - For "self", simply use the function scope. If scope is NULL then
		 *   the function is global and thus self does not make any sense
		 *
		 * - For "parent", use the function scope's parent. If scope is NULL then
		 *   the function is global and thus parent does not make any sense.
		 *   If the parent is NULL then the class does not extend anything and
		 *   thus parent does not make any sense, either.
		 *
		 * TODO: Think about moving these checks to the compiler or some sort of
		 * lint-mode.
		 */
		zend_string *class_name;

		class_name = ZEND_TYPE_NAME(param->arg_info->type);
		if (0 == zend_binary_strcasecmp(ZSTR_VAL(class_name), ZSTR_LEN(class_name), "self", sizeof("self")- 1)) {
			ce = param->fptr->common.scope;
			if (!ce) {
				zend_throw_exception_ex(reflection_exception_ptr, 0,
					"Parameter uses 'self' as type hint but function is not a class member!");
				return;
			}
		} else if (0 == zend_binary_strcasecmp(ZSTR_VAL(class_name), ZSTR_LEN(class_name), "parent", sizeof("parent")- 1)) {
			ce = param->fptr->common.scope;
			if (!ce) {
				zend_throw_exception_ex(reflection_exception_ptr, 0,
					"Parameter uses 'parent' as type hint but function is not a class member!");
				return;
			}
			if (!ce->parent) {
				zend_throw_exception_ex(reflection_exception_ptr, 0,
					"Parameter uses 'parent' as type hint although class does not have a parent!");
				return;
			}
			ce = ce->parent;
		} else {
			ce = zend_lookup_class(class_name);
			if (!ce) {
				zend_throw_exception_ex(reflection_exception_ptr, 0,
					"Class %s does not exist", ZSTR_VAL(class_name));
				return;
			}
		}
		zend_reflection_class_factory(ce, return_value);
	}
}
/* }}} */

/* {{{ proto public bool ReflectionParameter::hasType()
   Returns whether parameter has a type */
ZEND_METHOD(reflection_parameter, hasType)
{
	reflection_object *intern;
	parameter_reference *param;

	if (zend_parse_parameters_none() == FAILURE) {
		return;
	}
	GET_REFLECTION_OBJECT_PTR(param);

	RETVAL_BOOL(ZEND_TYPE_IS_SET(param->arg_info->type));
}
/* }}} */

/* {{{ proto public ReflectionType ReflectionParameter::getType()
   Returns the type associated with the parameter */
ZEND_METHOD(reflection_parameter, getType)
{
	reflection_object *intern;
	parameter_reference *param;

	if (zend_parse_parameters_none() == FAILURE) {
		return;
	}
	GET_REFLECTION_OBJECT_PTR(param);

	if (!ZEND_TYPE_IS_SET(param->arg_info->type)) {
		RETURN_NULL();
	}
	reflection_type_factory(_copy_function(param->fptr), Z_ISUNDEF(intern->obj)? NULL : &intern->obj, param->arg_info, return_value);
}
/* }}} */

/* {{{ proto public bool ReflectionParameter::isArray()
   Returns whether parameter MUST be an array */
ZEND_METHOD(reflection_parameter, isArray)
{
	reflection_object *intern;
	parameter_reference *param;

	if (zend_parse_parameters_none() == FAILURE) {
		return;
	}
	GET_REFLECTION_OBJECT_PTR(param);

	RETVAL_BOOL(ZEND_TYPE_CODE(param->arg_info->type) == IS_ARRAY);
}
/* }}} */

/* {{{ proto public bool ReflectionParameter::isCallable()
   Returns whether parameter MUST be callable */
ZEND_METHOD(reflection_parameter, isCallable)
{
	reflection_object *intern;
	parameter_reference *param;

	if (zend_parse_parameters_none() == FAILURE) {
		return;
	}
	GET_REFLECTION_OBJECT_PTR(param);

	RETVAL_BOOL(ZEND_TYPE_CODE(param->arg_info->type) == IS_CALLABLE);
}
/* }}} */

/* {{{ proto public bool ReflectionParameter::allowsNull()
   Returns whether NULL is allowed as this parameters's value */
ZEND_METHOD(reflection_parameter, allowsNull)
{
	reflection_object *intern;
	parameter_reference *param;

	if (zend_parse_parameters_none() == FAILURE) {
		return;
	}
	GET_REFLECTION_OBJECT_PTR(param);

	RETVAL_BOOL(ZEND_TYPE_ALLOW_NULL(param->arg_info->type));
}
/* }}} */

/* {{{ proto public bool ReflectionParameter::isPassedByReference()
   Returns whether this parameters is passed to by reference */
ZEND_METHOD(reflection_parameter, isPassedByReference)
{
	reflection_object *intern;
	parameter_reference *param;

	if (zend_parse_parameters_none() == FAILURE) {
		return;
	}
	GET_REFLECTION_OBJECT_PTR(param);

	RETVAL_BOOL(param->arg_info->pass_by_reference);
}
/* }}} */

/* {{{ proto public bool ReflectionParameter::canBePassedByValue()
   Returns whether this parameter can be passed by value */
ZEND_METHOD(reflection_parameter, canBePassedByValue)
{
	reflection_object *intern;
	parameter_reference *param;

	if (zend_parse_parameters_none() == FAILURE) {
		return;
	}
	GET_REFLECTION_OBJECT_PTR(param);

	/* true if it's ZEND_SEND_BY_VAL or ZEND_SEND_PREFER_REF */
	RETVAL_BOOL(param->arg_info->pass_by_reference != ZEND_SEND_BY_REF);
}
/* }}} */

/* {{{ proto public bool ReflectionParameter::getPosition()
   Returns whether this parameter is an optional parameter */
ZEND_METHOD(reflection_parameter, getPosition)
{
	reflection_object *intern;
	parameter_reference *param;

	if (zend_parse_parameters_none() == FAILURE) {
		return;
	}
	GET_REFLECTION_OBJECT_PTR(param);

	RETVAL_LONG(param->offset);
}
/* }}} */

/* {{{ proto public bool ReflectionParameter::isOptional()
   Returns whether this parameter is an optional parameter */
ZEND_METHOD(reflection_parameter, isOptional)
{
	reflection_object *intern;
	parameter_reference *param;

	if (zend_parse_parameters_none() == FAILURE) {
		return;
	}
	GET_REFLECTION_OBJECT_PTR(param);

	RETVAL_BOOL(!param->required);
}
/* }}} */

/* {{{ proto public bool ReflectionParameter::isDefaultValueAvailable()
   Returns whether the default value of this parameter is available */
ZEND_METHOD(reflection_parameter, isDefaultValueAvailable)
{
	reflection_object *intern;
	parameter_reference *param;
	zend_op *precv;

	if (zend_parse_parameters_none() == FAILURE) {
		return;
	}
	GET_REFLECTION_OBJECT_PTR(param);

	if (param->fptr->type != ZEND_USER_FUNCTION)
	{
		RETURN_FALSE;
	}

	precv = _get_recv_op((zend_op_array*)param->fptr, param->offset);
	if (!precv || precv->opcode != ZEND_RECV_INIT || precv->op2_type == IS_UNUSED) {
		RETURN_FALSE;
	}
	RETURN_TRUE;
}
/* }}} */

/* {{{ proto public bool ReflectionParameter::getDefaultValue()
   Returns the default value of this parameter or throws an exception */
ZEND_METHOD(reflection_parameter, getDefaultValue)
{
	parameter_reference *param;
	zend_op *precv;

	if (zend_parse_parameters_none() == FAILURE) {
		return;
	}

	param = _reflection_param_get_default_param(INTERNAL_FUNCTION_PARAM_PASSTHRU);
	if (!param) {
		return;
	}

	precv = _reflection_param_get_default_precv(INTERNAL_FUNCTION_PARAM_PASSTHRU, param);
	if (!precv) {
		return;
	}

	ZVAL_COPY(return_value, RT_CONSTANT(precv, precv->op2));
	if (Z_TYPE_P(return_value) == IS_CONSTANT_AST) {
		zval_update_constant_ex(return_value, param->fptr->common.scope);
	}
}
/* }}} */

/* {{{ proto public bool ReflectionParameter::isDefaultValueConstant()
   Returns whether the default value of this parameter is constant */
ZEND_METHOD(reflection_parameter, isDefaultValueConstant)
{
	zend_op *precv;
	parameter_reference *param;

	if (zend_parse_parameters_none() == FAILURE) {
		return;
	}

	param = _reflection_param_get_default_param(INTERNAL_FUNCTION_PARAM_PASSTHRU);
	if (!param) {
		RETURN_FALSE;
	}

	precv = _reflection_param_get_default_precv(INTERNAL_FUNCTION_PARAM_PASSTHRU, param);
	if (precv && Z_TYPE_P(RT_CONSTANT(precv, precv->op2)) == IS_CONSTANT_AST) {
		zend_ast *ast = Z_ASTVAL_P(RT_CONSTANT(precv, precv->op2));

		if (ast->kind == ZEND_AST_CONSTANT
		 || ast->kind == ZEND_AST_CONSTANT_CLASS) {
			RETURN_TRUE;
		}
	}

	RETURN_FALSE;
}
/* }}} */

/* {{{ proto public mixed ReflectionParameter::getDefaultValueConstantName()
   Returns the default value's constant name if default value is constant or null */
ZEND_METHOD(reflection_parameter, getDefaultValueConstantName)
{
	zend_op *precv;
	parameter_reference *param;

	if (zend_parse_parameters_none() == FAILURE) {
		return;
	}

	param = _reflection_param_get_default_param(INTERNAL_FUNCTION_PARAM_PASSTHRU);
	if (!param) {
		return;
	}

	precv = _reflection_param_get_default_precv(INTERNAL_FUNCTION_PARAM_PASSTHRU, param);
	if (precv && Z_TYPE_P(RT_CONSTANT(precv, precv->op2)) == IS_CONSTANT_AST) {
		zend_ast *ast = Z_ASTVAL_P(RT_CONSTANT(precv, precv->op2));

		if (ast->kind == ZEND_AST_CONSTANT) {
			RETURN_STR_COPY(zend_ast_get_constant_name(ast));
		} else if (ast->kind == ZEND_AST_CONSTANT_CLASS) {
			RETURN_STRINGL("__CLASS__", sizeof("__CLASS__")-1);
		}
	}
}
/* }}} */

/* {{{ proto public bool ReflectionParameter::isVariadic()
   Returns whether this parameter is a variadic parameter */
ZEND_METHOD(reflection_parameter, isVariadic)
{
	reflection_object *intern;
	parameter_reference *param;

	if (zend_parse_parameters_none() == FAILURE) {
		return;
	}
	GET_REFLECTION_OBJECT_PTR(param);

	RETVAL_BOOL(param->arg_info->is_variadic);
}
/* }}} */

/* {{{ proto public bool ReflectionType::allowsNull()
  Returns whether parameter MAY be null */
ZEND_METHOD(reflection_type, allowsNull)
{
	reflection_object *intern;
	type_reference *param;

	if (zend_parse_parameters_none() == FAILURE) {
		return;
	}
	GET_REFLECTION_OBJECT_PTR(param);

	RETVAL_BOOL(ZEND_TYPE_ALLOW_NULL(param->arg_info->type));
}
/* }}} */

/* {{{ proto public bool ReflectionType::isBuiltin()
  Returns whether parameter is a builtin type */
ZEND_METHOD(reflection_type, isBuiltin)
{
	reflection_object *intern;
	type_reference *param;

	if (zend_parse_parameters_none() == FAILURE) {
		return;
	}
	GET_REFLECTION_OBJECT_PTR(param);

	RETVAL_BOOL(ZEND_TYPE_IS_CODE(param->arg_info->type));
}
/* }}} */

/* {{{ reflection_type_name */
static zend_string *reflection_type_name(type_reference *param) {
	if (ZEND_TYPE_IS_CLASS(param->arg_info->type)) {
		return zend_string_copy(ZEND_TYPE_NAME(param->arg_info->type));
	} else {
		char *name = zend_get_type_by_const(ZEND_TYPE_CODE(param->arg_info->type));
		return zend_string_init(name, strlen(name), 0);
	}
}
/* }}} */

/* {{{ proto public string ReflectionType::__toString()
   Return the text of the type hint */
ZEND_METHOD(reflection_type, __toString)
{
	reflection_object *intern;
	type_reference *param;

	if (zend_parse_parameters_none() == FAILURE) {
		return;
	}
	GET_REFLECTION_OBJECT_PTR(param);

	RETURN_STR(reflection_type_name(param));
}
/* }}} */

/* {{{ proto public string ReflectionNamedType::getName()
 Return the text of the type hint */
ZEND_METHOD(reflection_named_type, getName)
{
	reflection_object *intern;
	type_reference *param;

	if (zend_parse_parameters_none() == FAILURE) {
		return;
	}
	GET_REFLECTION_OBJECT_PTR(param);

	RETURN_STR(reflection_type_name(param));
}
/* }}} */

/* {{{ proto public static mixed ReflectionMethod::export(mixed class, string name [, bool return]) throws ReflectionException
   Exports a reflection object. Returns the output if TRUE is specified for return, printing it otherwise. */
ZEND_METHOD(reflection_method, export)
{
	_reflection_export(INTERNAL_FUNCTION_PARAM_PASSTHRU, reflection_method_ptr, 2);
}
/* }}} */

/* {{{ proto public void ReflectionMethod::__construct(mixed class_or_method [, string name])
   Constructor. Throws an Exception in case the given method does not exist */
ZEND_METHOD(reflection_method, __construct)
{
	zval name, *classname;
	zval *object, *orig_obj;
	reflection_object *intern;
	char *lcname;
	zend_class_entry *ce;
	zend_function *mptr;
	char *name_str, *tmp;
	size_t name_len, tmp_len;
	zval ztmp;

	if (zend_parse_parameters_ex(ZEND_PARSE_PARAMS_QUIET, ZEND_NUM_ARGS(), "zs", &classname, &name_str, &name_len) == FAILURE) {
		if (zend_parse_parameters_throw(ZEND_NUM_ARGS(), "s", &name_str, &name_len) == FAILURE) {
			return;
		}

		if ((tmp = strstr(name_str, "::")) == NULL) {
			zend_throw_exception_ex(reflection_exception_ptr, 0,
				"Invalid method name %s", name_str);
			return;
		}
		classname = &ztmp;
		tmp_len = tmp - name_str;
		ZVAL_STRINGL(classname, name_str, tmp_len);
		name_len = name_len - (tmp_len + 2);
		name_str = tmp + 2;
		orig_obj = NULL;
	} else if (Z_TYPE_P(classname) == IS_OBJECT) {
		orig_obj = classname;
	} else {
		orig_obj = NULL;
	}

	object = getThis();
	intern = Z_REFLECTION_P(object);

	/* Find the class entry */
	switch (Z_TYPE_P(classname)) {
		case IS_STRING:
			if ((ce = zend_lookup_class(Z_STR_P(classname))) == NULL) {
				if (!EG(exception)) {
					zend_throw_exception_ex(reflection_exception_ptr, 0,
							"Class %s does not exist", Z_STRVAL_P(classname));
				}
				if (classname == &ztmp) {
					zval_ptr_dtor_str(&ztmp);
				}
				return;
			}
			break;

		case IS_OBJECT:
			ce = Z_OBJCE_P(classname);
			break;

		default:
			if (classname == &ztmp) {
				zval_ptr_dtor_str(&ztmp);
			}
			_DO_THROW("The parameter class is expected to be either a string or an object");
			/* returns out of this function */
	}

	if (classname == &ztmp) {
		zval_ptr_dtor_str(&ztmp);
	}

	lcname = zend_str_tolower_dup(name_str, name_len);

	if (ce == zend_ce_closure && orig_obj && (name_len == sizeof(ZEND_INVOKE_FUNC_NAME)-1)
		&& memcmp(lcname, ZEND_INVOKE_FUNC_NAME, sizeof(ZEND_INVOKE_FUNC_NAME)-1) == 0
		&& (mptr = zend_get_closure_invoke_method(Z_OBJ_P(orig_obj))) != NULL)
	{
		/* do nothing, mptr already set */
	} else if ((mptr = zend_hash_str_find_ptr(&ce->function_table, lcname, name_len)) == NULL) {
		efree(lcname);
		zend_throw_exception_ex(reflection_exception_ptr, 0,
			"Method %s::%s() does not exist", ZSTR_VAL(ce->name), name_str);
		return;
	}
	efree(lcname);

	ZVAL_STR_COPY(&name, mptr->common.scope->name);
	reflection_update_property_class(object, &name);
	ZVAL_STR_COPY(&name, mptr->common.function_name);
	reflection_update_property_name(object, &name);
	intern->ptr = mptr;
	intern->ref_type = REF_TYPE_FUNCTION;
	intern->ce = ce;
}
/* }}} */

/* {{{ proto public string ReflectionMethod::__toString()
   Returns a string representation */
ZEND_METHOD(reflection_method, __toString)
{
	reflection_object *intern;
	zend_function *mptr;
	smart_str str = {0};

	if (zend_parse_parameters_none() == FAILURE) {
		return;
	}
	GET_REFLECTION_OBJECT_PTR(mptr);
	_function_string(&str, mptr, intern->ce, "");
	RETURN_STR(smart_str_extract(&str));
}
/* }}} */

/* {{{ proto public mixed ReflectionMethod::getClosure([mixed object])
   Invokes the function */
ZEND_METHOD(reflection_method, getClosure)
{
	reflection_object *intern;
	zval *obj;
	zend_function *mptr;

	GET_REFLECTION_OBJECT_PTR(mptr);

	if (mptr->common.fn_flags & ZEND_ACC_STATIC)  {
		zend_create_fake_closure(return_value, mptr, mptr->common.scope, mptr->common.scope, NULL);
	} else {
		if (zend_parse_parameters(ZEND_NUM_ARGS(), "o", &obj) == FAILURE) {
			return;
		}

		if (!instanceof_function(Z_OBJCE_P(obj), mptr->common.scope)) {
			_DO_THROW("Given object is not an instance of the class this method was declared in");
			/* Returns from this function */
		}

		/* This is an original closure object and __invoke is to be called. */
		if (Z_OBJCE_P(obj) == zend_ce_closure &&
			(mptr->internal_function.fn_flags & ZEND_ACC_CALL_VIA_TRAMPOLINE))
		{
			ZVAL_COPY(return_value, obj);
		} else {
			zend_create_fake_closure(return_value, mptr, mptr->common.scope, Z_OBJCE_P(obj), obj);
		}
	}
}
/* }}} */

/* {{{ reflection_method_invoke */
static void reflection_method_invoke(INTERNAL_FUNCTION_PARAMETERS, int variadic)
{
	zval retval;
	zval *params = NULL, *val, *object;
	reflection_object *intern;
	zend_function *mptr;
	int i, argc = 0, result;
	zend_fcall_info fci;
	zend_fcall_info_cache fcc;
	zend_class_entry *obj_ce;
	zval *param_array;

	GET_REFLECTION_OBJECT_PTR(mptr);

	if (mptr->common.fn_flags & ZEND_ACC_ABSTRACT) {
		zend_throw_exception_ex(reflection_exception_ptr, 0,
			"Trying to invoke abstract method %s::%s()",
			ZSTR_VAL(mptr->common.scope->name), ZSTR_VAL(mptr->common.function_name));
		return;
	}

	if (!(mptr->common.fn_flags & ZEND_ACC_PUBLIC) && intern->ignore_visibility == 0) {
		zend_throw_exception_ex(reflection_exception_ptr, 0,
			"Trying to invoke %s method %s::%s() from scope %s",
			mptr->common.fn_flags & ZEND_ACC_PROTECTED ? "protected" : "private",
			ZSTR_VAL(mptr->common.scope->name), ZSTR_VAL(mptr->common.function_name),
			ZSTR_VAL(Z_OBJCE_P(getThis())->name));
		return;
	}

	if (variadic) {
		if (zend_parse_parameters(ZEND_NUM_ARGS(), "o!*", &object, &params, &argc) == FAILURE) {
			return;
		}
	} else {
		if (zend_parse_parameters(ZEND_NUM_ARGS(), "o!a", &object, &param_array) == FAILURE) {
			return;
		}

		argc = zend_hash_num_elements(Z_ARRVAL_P(param_array));

		params = safe_emalloc(sizeof(zval), argc, 0);
		argc = 0;
		ZEND_HASH_FOREACH_VAL(Z_ARRVAL_P(param_array), val) {
			ZVAL_COPY(&params[argc], val);
			argc++;
		} ZEND_HASH_FOREACH_END();
	}

	/* In case this is a static method, we should'nt pass an object_ptr
	 * (which is used as calling context aka $this). We can thus ignore the
	 * first parameter.
	 *
	 * Else, we verify that the given object is an instance of the class.
	 */
	if (mptr->common.fn_flags & ZEND_ACC_STATIC) {
		object = NULL;
		obj_ce = mptr->common.scope;
	} else {
		if (!object) {
			zend_throw_exception_ex(reflection_exception_ptr, 0,
				"Trying to invoke non static method %s::%s() without an object",
				ZSTR_VAL(mptr->common.scope->name), ZSTR_VAL(mptr->common.function_name));
			return;
		}

		obj_ce = Z_OBJCE_P(object);

		if (!instanceof_function(obj_ce, mptr->common.scope)) {
			if (!variadic) {
				efree(params);
			}
			_DO_THROW("Given object is not an instance of the class this method was declared in");
			/* Returns from this function */
		}
	}

	fci.size = sizeof(fci);
	ZVAL_UNDEF(&fci.function_name);
	fci.object = object ? Z_OBJ_P(object) : NULL;
	fci.retval = &retval;
	fci.param_count = argc;
	fci.params = params;
	fci.no_separation = 1;

	fcc.function_handler = mptr;
	fcc.called_scope = intern->ce;
	fcc.object = object ? Z_OBJ_P(object) : NULL;

	/*
	 * Copy the zend_function when calling via handler (e.g. Closure::__invoke())
	 */
	if ((mptr->internal_function.fn_flags & ZEND_ACC_CALL_VIA_TRAMPOLINE)) {
		fcc.function_handler = _copy_function(mptr);
	}

	result = zend_call_function(&fci, &fcc);

	if (!variadic) {
		for (i = 0; i < argc; i++) {
			zval_ptr_dtor(&params[i]);
		}
		efree(params);
	}

	if (result == FAILURE) {
		zend_throw_exception_ex(reflection_exception_ptr, 0,
			"Invocation of method %s::%s() failed", ZSTR_VAL(mptr->common.scope->name), ZSTR_VAL(mptr->common.function_name));
		return;
	}

	if (Z_TYPE(retval) != IS_UNDEF) {
		if (Z_ISREF(retval)) {
			zend_unwrap_reference(&retval);
		}
		ZVAL_COPY_VALUE(return_value, &retval);
	}
}
/* }}} */

/* {{{ proto public mixed ReflectionMethod::invoke(mixed object, mixed* args)
   Invokes the method. */
ZEND_METHOD(reflection_method, invoke)
{
	reflection_method_invoke(INTERNAL_FUNCTION_PARAM_PASSTHRU, 1);
}
/* }}} */

/* {{{ proto public mixed ReflectionMethod::invokeArgs(mixed object, array args)
   Invokes the function and pass its arguments as array. */
ZEND_METHOD(reflection_method, invokeArgs)
{
	reflection_method_invoke(INTERNAL_FUNCTION_PARAM_PASSTHRU, 0);
}
/* }}} */

/* {{{ proto public bool ReflectionMethod::isFinal()
   Returns whether this method is final */
ZEND_METHOD(reflection_method, isFinal)
{
	_function_check_flag(INTERNAL_FUNCTION_PARAM_PASSTHRU, ZEND_ACC_FINAL);
}
/* }}} */

/* {{{ proto public bool ReflectionMethod::isAbstract()
   Returns whether this method is abstract */
ZEND_METHOD(reflection_method, isAbstract)
{
	_function_check_flag(INTERNAL_FUNCTION_PARAM_PASSTHRU, ZEND_ACC_ABSTRACT);
}
/* }}} */

/* {{{ proto public bool ReflectionMethod::isPublic()
   Returns whether this method is public */
ZEND_METHOD(reflection_method, isPublic)
{
	_function_check_flag(INTERNAL_FUNCTION_PARAM_PASSTHRU, ZEND_ACC_PUBLIC);
}
/* }}} */

/* {{{ proto public bool ReflectionMethod::isPrivate()
   Returns whether this method is private */
ZEND_METHOD(reflection_method, isPrivate)
{
	_function_check_flag(INTERNAL_FUNCTION_PARAM_PASSTHRU, ZEND_ACC_PRIVATE);
}
/* }}} */

/* {{{ proto public bool ReflectionMethod::isProtected()
   Returns whether this method is protected */
ZEND_METHOD(reflection_method, isProtected)
{
	_function_check_flag(INTERNAL_FUNCTION_PARAM_PASSTHRU, ZEND_ACC_PROTECTED);
}
/* }}} */

/* {{{ proto public bool ReflectionMethod::isStatic()
   Returns whether this method is static */
ZEND_METHOD(reflection_method, isStatic)
{
	_function_check_flag(INTERNAL_FUNCTION_PARAM_PASSTHRU, ZEND_ACC_STATIC);
}
/* }}} */

/* {{{ proto public bool ReflectionFunction::isDeprecated()
   Returns whether this function is deprecated */
ZEND_METHOD(reflection_function, isDeprecated)
{
	_function_check_flag(INTERNAL_FUNCTION_PARAM_PASSTHRU, ZEND_ACC_DEPRECATED);
}
/* }}} */

/* {{{ proto public bool ReflectionFunction::isGenerator()
   Returns whether this function is a generator */
ZEND_METHOD(reflection_function, isGenerator)
{
	_function_check_flag(INTERNAL_FUNCTION_PARAM_PASSTHRU, ZEND_ACC_GENERATOR);
}
/* }}} */

/* {{{ proto public bool ReflectionFunction::isVariadic()
   Returns whether this function is variadic */
ZEND_METHOD(reflection_function, isVariadic)
{
	_function_check_flag(INTERNAL_FUNCTION_PARAM_PASSTHRU, ZEND_ACC_VARIADIC);
}
/* }}} */

/* {{{ proto public bool ReflectionFunction::inNamespace()
   Returns whether this function is defined in namespace */
ZEND_METHOD(reflection_function, inNamespace)
{
	zval *name;
	const char *backslash;

	if (zend_parse_parameters_none() == FAILURE) {
		return;
	}
	if ((name = _default_load_name(getThis())) == NULL) {
		RETURN_FALSE;
	}
	if (Z_TYPE_P(name) == IS_STRING
		&& (backslash = zend_memrchr(Z_STRVAL_P(name), '\\', Z_STRLEN_P(name)))
		&& backslash > Z_STRVAL_P(name))
	{
		RETURN_TRUE;
	}
	RETURN_FALSE;
}
/* }}} */

/* {{{ proto public string ReflectionFunction::getNamespaceName()
   Returns the name of namespace where this function is defined */
ZEND_METHOD(reflection_function, getNamespaceName)
{
	zval *name;
	const char *backslash;

	if (zend_parse_parameters_none() == FAILURE) {
		return;
	}
	if ((name = _default_load_name(getThis())) == NULL) {
		RETURN_FALSE;
	}
	if (Z_TYPE_P(name) == IS_STRING
		&& (backslash = zend_memrchr(Z_STRVAL_P(name), '\\', Z_STRLEN_P(name)))
		&& backslash > Z_STRVAL_P(name))
	{
		RETURN_STRINGL(Z_STRVAL_P(name), backslash - Z_STRVAL_P(name));
	}
	RETURN_EMPTY_STRING();
}
/* }}} */

/* {{{ proto public string ReflectionFunction::getShortName()
   Returns the short name of the function (without namespace part) */
ZEND_METHOD(reflection_function, getShortName)
{
	zval *name;
	const char *backslash;

	if (zend_parse_parameters_none() == FAILURE) {
		return;
	}
	if ((name = _default_load_name(getThis())) == NULL) {
		RETURN_FALSE;
	}
	if (Z_TYPE_P(name) == IS_STRING
		&& (backslash = zend_memrchr(Z_STRVAL_P(name), '\\', Z_STRLEN_P(name)))
		&& backslash > Z_STRVAL_P(name))
	{
		RETURN_STRINGL(backslash + 1, Z_STRLEN_P(name) - (backslash - Z_STRVAL_P(name) + 1));
	}
	ZVAL_COPY_DEREF(return_value, name);
}
/* }}} */

/* {{{ proto public bool ReflectionFunctionAbstract:hasReturnType()
   Return whether the function has a return type */
ZEND_METHOD(reflection_function, hasReturnType)
{
	reflection_object *intern;
	zend_function *fptr;

	if (zend_parse_parameters_none() == FAILURE) {
		return;
	}

	GET_REFLECTION_OBJECT_PTR(fptr);

	RETVAL_BOOL(fptr->op_array.fn_flags & ZEND_ACC_HAS_RETURN_TYPE);
}
/* }}} */

/* {{{ proto public string ReflectionFunctionAbstract::getReturnType()
   Returns the return type associated with the function */
ZEND_METHOD(reflection_function, getReturnType)
{
	reflection_object *intern;
	zend_function *fptr;

	if (zend_parse_parameters_none() == FAILURE) {
		return;
	}

	GET_REFLECTION_OBJECT_PTR(fptr);

	if (!(fptr->op_array.fn_flags & ZEND_ACC_HAS_RETURN_TYPE)) {
		RETURN_NULL();
	}

	reflection_type_factory(_copy_function(fptr), Z_ISUNDEF(intern->obj)? NULL : &intern->obj, &fptr->common.arg_info[-1], return_value);
}
/* }}} */

/* {{{ proto public bool ReflectionMethod::isConstructor()
   Returns whether this method is the constructor */
ZEND_METHOD(reflection_method, isConstructor)
{
	reflection_object *intern;
	zend_function *mptr;

	if (zend_parse_parameters_none() == FAILURE) {
		return;
	}
	GET_REFLECTION_OBJECT_PTR(mptr);
	/* we need to check if the ctor is the ctor of the class level we we
	 * looking at since we might be looking at an inherited old style ctor
	 * defined in base class. */
	RETURN_BOOL(mptr->common.fn_flags & ZEND_ACC_CTOR && intern->ce->constructor && intern->ce->constructor->common.scope == mptr->common.scope);
}
/* }}} */

/* {{{ proto public bool ReflectionMethod::isDestructor()
   Returns whether this method is static */
ZEND_METHOD(reflection_method, isDestructor)
{
	reflection_object *intern;
	zend_function *mptr;

	if (zend_parse_parameters_none() == FAILURE) {
		return;
	}
	GET_REFLECTION_OBJECT_PTR(mptr);
	RETURN_BOOL(mptr->common.fn_flags & ZEND_ACC_DTOR);
}
/* }}} */

/* {{{ proto public int ReflectionMethod::getModifiers()
   Returns a bitfield of the access modifiers for this method */
ZEND_METHOD(reflection_method, getModifiers)
{
	reflection_object *intern;
	zend_function *mptr;
	uint32_t keep_flags = ZEND_ACC_PPP_MASK | ZEND_ACC_IMPLICIT_PUBLIC
		| ZEND_ACC_STATIC | ZEND_ACC_ABSTRACT | ZEND_ACC_FINAL;

	if (zend_parse_parameters_none() == FAILURE) {
		return;
	}
	GET_REFLECTION_OBJECT_PTR(mptr);

	RETURN_LONG((mptr->common.fn_flags & keep_flags));
}
/* }}} */

/* {{{ proto public ReflectionClass ReflectionMethod::getDeclaringClass()
   Get the declaring class */
ZEND_METHOD(reflection_method, getDeclaringClass)
{
	reflection_object *intern;
	zend_function *mptr;

	GET_REFLECTION_OBJECT_PTR(mptr);

	if (zend_parse_parameters_none() == FAILURE) {
		return;
	}

	zend_reflection_class_factory(mptr->common.scope, return_value);
}
/* }}} */

/* {{{ proto public ReflectionClass ReflectionMethod::getPrototype()
   Get the prototype */
ZEND_METHOD(reflection_method, getPrototype)
{
	reflection_object *intern;
	zend_function *mptr;

	GET_REFLECTION_OBJECT_PTR(mptr);

	if (zend_parse_parameters_none() == FAILURE) {
		return;
	}

	if (!mptr->common.prototype) {
		zend_throw_exception_ex(reflection_exception_ptr, 0,
			"Method %s::%s does not have a prototype", ZSTR_VAL(intern->ce->name), ZSTR_VAL(mptr->common.function_name));
		return;
	}

	reflection_method_factory(mptr->common.prototype->common.scope, mptr->common.prototype, NULL, return_value);
}
/* }}} */

/* {{{ proto public void ReflectionMethod::setAccessible(bool visible)
   Sets whether non-public methods can be invoked */
ZEND_METHOD(reflection_method, setAccessible)
{
	reflection_object *intern;
	zend_bool visible;

	if (zend_parse_parameters(ZEND_NUM_ARGS(), "b", &visible) == FAILURE) {
		return;
	}

	intern = Z_REFLECTION_P(getThis());

	intern->ignore_visibility = visible;
}
/* }}} */

/* {{{ proto public void ReflectionClassConstant::__construct(mixed class, string name)
   Constructor. Throws an Exception in case the given class constant does not exist */
ZEND_METHOD(reflection_class_constant, __construct)
{
	zval *classname, *object, name, cname;
	zend_string *constname;
	reflection_object *intern;
	zend_class_entry *ce;
	zend_class_constant *constant = NULL;

	if (zend_parse_parameters_throw(ZEND_NUM_ARGS(), "zS", &classname, &constname) == FAILURE) {
		return;
	}

	object = getThis();
	intern = Z_REFLECTION_P(object);

	/* Find the class entry */
	switch (Z_TYPE_P(classname)) {
		case IS_STRING:
			if ((ce = zend_lookup_class(Z_STR_P(classname))) == NULL) {
				zend_throw_exception_ex(reflection_exception_ptr, 0,
						"Class %s does not exist", Z_STRVAL_P(classname));
				return;
			}
			break;

		case IS_OBJECT:
			ce = Z_OBJCE_P(classname);
			break;

		default:
			_DO_THROW("The parameter class is expected to be either a string or an object");
			/* returns out of this function */
	}

	if ((constant = zend_hash_find_ptr(&ce->constants_table, constname)) == NULL) {
		zend_throw_exception_ex(reflection_exception_ptr, 0, "Class Constant %s::%s does not exist", ZSTR_VAL(ce->name), ZSTR_VAL(constname));
		return;
	}

	ZVAL_STR_COPY(&name, constname);
	ZVAL_STR_COPY(&cname, ce->name);

	intern->ptr = constant;
	intern->ref_type = REF_TYPE_CLASS_CONSTANT;
	intern->ce = constant->ce;
	intern->ignore_visibility = 0;
	reflection_update_property_name(object, &name);
	reflection_update_property_class(object, &cname);
}
/* }}} */

/* {{{ proto public string ReflectionClassConstant::__toString()
   Returns a string representation */
ZEND_METHOD(reflection_class_constant, __toString)
{
	reflection_object *intern;
	zend_class_constant *ref;
	smart_str str = {0};
	zval name;

	if (zend_parse_parameters_none() == FAILURE) {
		return;
	}
	GET_REFLECTION_OBJECT_PTR(ref);
	_default_get_name(getThis(), &name);
	_class_const_string(&str, Z_STRVAL(name), ref, "");
	zval_ptr_dtor(&name);
	RETURN_STR(smart_str_extract(&str));
}
/* }}} */

/* {{{ proto public string ReflectionClassConstant::getName()
   Returns the constant' name */
ZEND_METHOD(reflection_class_constant, getName)
{
	if (zend_parse_parameters_none() == FAILURE) {
		return;
	}
	_default_get_name(getThis(), return_value);
}
/* }}} */

static void _class_constant_check_flag(INTERNAL_FUNCTION_PARAMETERS, int mask) /* {{{ */
{
	reflection_object *intern;
	zend_class_constant *ref;

	if (zend_parse_parameters_none() == FAILURE) {
		return;
	}
	GET_REFLECTION_OBJECT_PTR(ref);
	RETURN_BOOL(Z_ACCESS_FLAGS(ref->value) & mask);
}
/* }}} */

/* {{{ proto public bool ReflectionClassConstant::isPublic()
   Returns whether this constant is public */
ZEND_METHOD(reflection_class_constant, isPublic)
{
	_class_constant_check_flag(INTERNAL_FUNCTION_PARAM_PASSTHRU, ZEND_ACC_PUBLIC | ZEND_ACC_IMPLICIT_PUBLIC);
}
/* }}} */

/* {{{ proto public bool ReflectionClassConstant::isPrivate()
   Returns whether this constant is private */
ZEND_METHOD(reflection_class_constant, isPrivate)
{
	_class_constant_check_flag(INTERNAL_FUNCTION_PARAM_PASSTHRU, ZEND_ACC_PRIVATE);
}
/* }}} */

/* {{{ proto public bool ReflectionClassConstant::isProtected()
   Returns whether this constant is protected */
ZEND_METHOD(reflection_class_constant, isProtected)
{
	_class_constant_check_flag(INTERNAL_FUNCTION_PARAM_PASSTHRU, ZEND_ACC_PROTECTED);
}
/* }}} */

/* {{{ proto public int ReflectionClassConstant::getModifiers()
   Returns a bitfield of the access modifiers for this constant */
ZEND_METHOD(reflection_class_constant, getModifiers)
{
	reflection_object *intern;
	zend_class_constant *ref;

	if (zend_parse_parameters_none() == FAILURE) {
		return;
	}
	GET_REFLECTION_OBJECT_PTR(ref);

	RETURN_LONG(Z_ACCESS_FLAGS(ref->value));
}
/* }}} */

/* {{{ proto public mixed ReflectionClassConstant::getValue()
   Returns this constant's value */
ZEND_METHOD(reflection_class_constant, getValue)
{
	reflection_object *intern;
	zend_class_constant *ref;

	if (zend_parse_parameters_none() == FAILURE) {
		return;
	}
	GET_REFLECTION_OBJECT_PTR(ref);

	ZVAL_COPY_OR_DUP(return_value, &ref->value);
	if (Z_TYPE_P(return_value) == IS_CONSTANT_AST) {
		zval_update_constant_ex(return_value, ref->ce);
	}
}
/* }}} */

/* {{{ proto public ReflectionClass ReflectionClassConstant::getDeclaringClass()
   Get the declaring class */
ZEND_METHOD(reflection_class_constant, getDeclaringClass)
{
	reflection_object *intern;
	zend_class_constant *ref;

	if (zend_parse_parameters_none() == FAILURE) {
		return;
	}
	GET_REFLECTION_OBJECT_PTR(ref);

	zend_reflection_class_factory(ref->ce, return_value);
}
/* }}} */

/* {{{ proto public string ReflectionClassConstant::getDocComment()
   Returns the doc comment for this constant */
ZEND_METHOD(reflection_class_constant, getDocComment)
{
	reflection_object *intern;
	zend_class_constant *ref;

	if (zend_parse_parameters_none() == FAILURE) {
		return;
	}
	GET_REFLECTION_OBJECT_PTR(ref);
	if (ref->doc_comment) {
		RETURN_STR_COPY(ref->doc_comment);
	}
	RETURN_FALSE;
}
/* }}} */

/* {{{ proto public static mixed ReflectionClass::export(mixed argument [, bool return]) throws ReflectionException
   Exports a reflection object. Returns the output if TRUE is specified for return, printing it otherwise. */
ZEND_METHOD(reflection_class, export)
{
	_reflection_export(INTERNAL_FUNCTION_PARAM_PASSTHRU, reflection_class_ptr, 1);
}
/* }}} */

/* {{{ reflection_class_object_ctor */
static void reflection_class_object_ctor(INTERNAL_FUNCTION_PARAMETERS, int is_object)
{
	zval *argument;
	zval *object;
	zval classname;
	reflection_object *intern;
	zend_class_entry *ce;

	if (is_object) {
		if (zend_parse_parameters(ZEND_NUM_ARGS(), "o", &argument) == FAILURE) {
			return;
		}
	} else {
		if (zend_parse_parameters(ZEND_NUM_ARGS(), "z", &argument) == FAILURE) {
			return;
		}
	}

	object = getThis();
	intern = Z_REFLECTION_P(object);

	if (Z_TYPE_P(argument) == IS_OBJECT) {
		ZVAL_STR_COPY(&classname, Z_OBJCE_P(argument)->name);
		reflection_update_property_name(object, &classname);
		intern->ptr = Z_OBJCE_P(argument);
		if (is_object) {
			ZVAL_COPY(&intern->obj, argument);
		}
	} else {
		convert_to_string_ex(argument);
		if ((ce = zend_lookup_class(Z_STR_P(argument))) == NULL) {
			if (!EG(exception)) {
				zend_throw_exception_ex(reflection_exception_ptr, -1, "Class %s does not exist", Z_STRVAL_P(argument));
			}
			return;
		}

		ZVAL_STR_COPY(&classname, ce->name);
		reflection_update_property_name(object, &classname);

		intern->ptr = ce;
	}
	intern->ref_type = REF_TYPE_OTHER;
}
/* }}} */

/* {{{ proto public void ReflectionClass::__construct(mixed argument) throws ReflectionException
   Constructor. Takes a string or an instance as an argument */
ZEND_METHOD(reflection_class, __construct)
{
	reflection_class_object_ctor(INTERNAL_FUNCTION_PARAM_PASSTHRU, 0);
}
/* }}} */

/* {{{ add_class_vars */
static void add_class_vars(zend_class_entry *ce, int statics, zval *return_value)
{
	zend_property_info *prop_info;
	zval *prop, prop_copy;
	zend_string *key;

	ZEND_HASH_FOREACH_STR_KEY_PTR(&ce->properties_info, key, prop_info) {
		if (((prop_info->flags & ZEND_ACC_SHADOW) &&
		     prop_info->ce != ce) ||
		    ((prop_info->flags & ZEND_ACC_PROTECTED) &&
		     !zend_check_protected(prop_info->ce, ce)) ||
		    ((prop_info->flags & ZEND_ACC_PRIVATE) &&
		     prop_info->ce != ce)) {
			continue;
		}
		prop = NULL;
		if (statics && (prop_info->flags & ZEND_ACC_STATIC) != 0) {
			prop = &ce->default_static_members_table[prop_info->offset];
			ZVAL_DEINDIRECT(prop);
		} else if (!statics && (prop_info->flags & ZEND_ACC_STATIC) == 0) {
			prop = &ce->default_properties_table[OBJ_PROP_TO_NUM(prop_info->offset)];
		}
		if (!prop) {
			continue;
		}

		/* copy: enforce read only access */
		ZVAL_DEREF(prop);
		ZVAL_COPY_OR_DUP(&prop_copy, prop);

		/* this is necessary to make it able to work with default array
		* properties, returned to user */
		if (Z_TYPE(prop_copy) == IS_CONSTANT_AST) {
			if (UNEXPECTED(zval_update_constant_ex(&prop_copy, NULL) != SUCCESS)) {
				return;
			}
		}

		zend_hash_update(Z_ARRVAL_P(return_value), key, &prop_copy);
	} ZEND_HASH_FOREACH_END();
}
/* }}} */

/* {{{ proto public array ReflectionClass::getStaticProperties()
   Returns an associative array containing all static property values of the class */
ZEND_METHOD(reflection_class, getStaticProperties)
{
	reflection_object *intern;
	zend_class_entry *ce;

	if (zend_parse_parameters_none() == FAILURE) {
		return;
	}

	GET_REFLECTION_OBJECT_PTR(ce);

	if (UNEXPECTED(zend_update_class_constants(ce) != SUCCESS)) {
		return;
	}

	array_init(return_value);
	add_class_vars(ce, 1, return_value);
}
/* }}} */

/* {{{ proto public mixed ReflectionClass::getStaticPropertyValue(string name [, mixed default])
   Returns the value of a static property */
ZEND_METHOD(reflection_class, getStaticPropertyValue)
{
	reflection_object *intern;
	zend_class_entry *ce;
	zend_string *name;
	zval *prop, *def_value = NULL;

	if (zend_parse_parameters(ZEND_NUM_ARGS(), "S|z", &name, &def_value) == FAILURE) {
		return;
	}

	GET_REFLECTION_OBJECT_PTR(ce);

	if (UNEXPECTED(zend_update_class_constants(ce) != SUCCESS)) {
		return;
	}
	prop = zend_std_get_static_property(ce, name, 1);
	if (!prop) {
		if (def_value) {
			ZVAL_COPY(return_value, def_value);
		} else {
			zend_throw_exception_ex(reflection_exception_ptr, 0,
				"Class %s does not have a property named %s", ZSTR_VAL(ce->name), ZSTR_VAL(name));
		}
		return;
	} else {
		ZVAL_COPY_DEREF(return_value, prop);
	}
}
/* }}} */

/* {{{ proto public void ReflectionClass::setStaticPropertyValue(string $name, mixed $value)
   Sets the value of a static property */
ZEND_METHOD(reflection_class, setStaticPropertyValue)
{
	reflection_object *intern;
	zend_class_entry *ce;
	zend_string *name;
	zval *variable_ptr, *value;

	if (zend_parse_parameters(ZEND_NUM_ARGS(), "Sz", &name, &value) == FAILURE) {
		return;
	}

	GET_REFLECTION_OBJECT_PTR(ce);

	if (UNEXPECTED(zend_update_class_constants(ce) != SUCCESS)) {
		return;
	}
	variable_ptr = zend_std_get_static_property(ce, name, 1);
	if (!variable_ptr) {
		zend_throw_exception_ex(reflection_exception_ptr, 0,
				"Class %s does not have a property named %s", ZSTR_VAL(ce->name), ZSTR_VAL(name));
		return;
	}
	ZVAL_DEREF(variable_ptr);
	zval_ptr_dtor(variable_ptr);
	ZVAL_COPY(variable_ptr, value);
}
/* }}} */

/* {{{ proto public array ReflectionClass::getDefaultProperties()
   Returns an associative array containing copies of all default property values of the class */
ZEND_METHOD(reflection_class, getDefaultProperties)
{
	reflection_object *intern;
	zend_class_entry *ce;

	if (zend_parse_parameters_none() == FAILURE) {
		return;
	}
	GET_REFLECTION_OBJECT_PTR(ce);
	array_init(return_value);
	if (UNEXPECTED(zend_update_class_constants(ce) != SUCCESS)) {
		return;
	}
	add_class_vars(ce, 1, return_value);
	add_class_vars(ce, 0, return_value);
}
/* }}} */

/* {{{ proto public string ReflectionClass::__toString()
   Returns a string representation */
ZEND_METHOD(reflection_class, __toString)
{
	reflection_object *intern;
	zend_class_entry *ce;
	smart_str str = {0};

	if (zend_parse_parameters_none() == FAILURE) {
		return;
	}
	GET_REFLECTION_OBJECT_PTR(ce);
	_class_string(&str, ce, &intern->obj, "");
	RETURN_STR(smart_str_extract(&str));
}
/* }}} */

/* {{{ proto public string ReflectionClass::getName()
   Returns the class' name */
ZEND_METHOD(reflection_class, getName)
{
	if (zend_parse_parameters_none() == FAILURE) {
		return;
	}
	_default_get_name(getThis(), return_value);
}
/* }}} */

/* {{{ proto public bool ReflectionClass::isInternal()
   Returns whether this class is an internal class */
ZEND_METHOD(reflection_class, isInternal)
{
	reflection_object *intern;
	zend_class_entry *ce;

	if (zend_parse_parameters_none() == FAILURE) {
		return;
	}
	GET_REFLECTION_OBJECT_PTR(ce);
	RETURN_BOOL(ce->type == ZEND_INTERNAL_CLASS);
}
/* }}} */

/* {{{ proto public bool ReflectionClass::isUserDefined()
   Returns whether this class is user-defined */
ZEND_METHOD(reflection_class, isUserDefined)
{
	reflection_object *intern;
	zend_class_entry *ce;

	if (zend_parse_parameters_none() == FAILURE) {
		return;
	}
	GET_REFLECTION_OBJECT_PTR(ce);
	RETURN_BOOL(ce->type == ZEND_USER_CLASS);
}
/* }}} */

/* {{{ proto public bool ReflectionClass::isAnonymous()
   Returns whether this class is anonymous */
ZEND_METHOD(reflection_class, isAnonymous)
{
	reflection_object *intern;
	zend_class_entry *ce;

	if (zend_parse_parameters_none() == FAILURE) {
		return;
	}
	GET_REFLECTION_OBJECT_PTR(ce);
	RETURN_BOOL(ce->ce_flags & ZEND_ACC_ANON_CLASS);
}
/* }}} */

/* {{{ proto public string ReflectionClass::getFileName()
   Returns the filename of the file this class was declared in */
ZEND_METHOD(reflection_class, getFileName)
{
	reflection_object *intern;
	zend_class_entry *ce;

	if (zend_parse_parameters_none() == FAILURE) {
		return;
	}
	GET_REFLECTION_OBJECT_PTR(ce);
	if (ce->type == ZEND_USER_CLASS) {
		RETURN_STR_COPY(ce->info.user.filename);
	}
	RETURN_FALSE;
}
/* }}} */

/* {{{ proto public int ReflectionClass::getStartLine()
   Returns the line this class' declaration starts at */
ZEND_METHOD(reflection_class, getStartLine)
{
	reflection_object *intern;
	zend_class_entry *ce;

	if (zend_parse_parameters_none() == FAILURE) {
		return;
	}
	GET_REFLECTION_OBJECT_PTR(ce);
	if (ce->type == ZEND_USER_CLASS) {
		RETURN_LONG(ce->info.user.line_start);
	}
	RETURN_FALSE;
}
/* }}} */

/* {{{ proto public int ReflectionClass::getEndLine()
   Returns the line this class' declaration ends at */
ZEND_METHOD(reflection_class, getEndLine)
{
	reflection_object *intern;
	zend_class_entry *ce;

	if (zend_parse_parameters_none() == FAILURE) {
		return;
	}
	GET_REFLECTION_OBJECT_PTR(ce);
	if (ce->type == ZEND_USER_CLASS) {
		RETURN_LONG(ce->info.user.line_end);
	}
	RETURN_FALSE;
}
/* }}} */

/* {{{ proto public string ReflectionClass::getDocComment()
   Returns the doc comment for this class */
ZEND_METHOD(reflection_class, getDocComment)
{
	reflection_object *intern;
	zend_class_entry *ce;

	if (zend_parse_parameters_none() == FAILURE) {
		return;
	}
	GET_REFLECTION_OBJECT_PTR(ce);
	if (ce->type == ZEND_USER_CLASS && ce->info.user.doc_comment) {
		RETURN_STR_COPY(ce->info.user.doc_comment);
	}
	RETURN_FALSE;
}
/* }}} */

/* {{{ proto public ReflectionMethod ReflectionClass::getConstructor()
   Returns the class' constructor if there is one, NULL otherwise */
ZEND_METHOD(reflection_class, getConstructor)
{
	reflection_object *intern;
	zend_class_entry *ce;

	if (zend_parse_parameters_none() == FAILURE) {
		return;
	}
	GET_REFLECTION_OBJECT_PTR(ce);

	if (ce->constructor) {
		reflection_method_factory(ce, ce->constructor, NULL, return_value);
	} else {
		RETURN_NULL();
	}
}
/* }}} */

/* {{{ proto public bool ReflectionClass::hasMethod(string name)
   Returns whether a method exists or not */
ZEND_METHOD(reflection_class, hasMethod)
{
	reflection_object *intern;
	zend_class_entry *ce;
	char *name, *lc_name;
	size_t name_len;

	if (zend_parse_parameters(ZEND_NUM_ARGS(), "s", &name, &name_len) == FAILURE) {
		return;
	}

	GET_REFLECTION_OBJECT_PTR(ce);
	lc_name = zend_str_tolower_dup(name, name_len);
	if ((ce == zend_ce_closure && (name_len == sizeof(ZEND_INVOKE_FUNC_NAME)-1)
		&& memcmp(lc_name, ZEND_INVOKE_FUNC_NAME, sizeof(ZEND_INVOKE_FUNC_NAME)-1) == 0)
		|| zend_hash_str_exists(&ce->function_table, lc_name, name_len)) {
		efree(lc_name);
		RETURN_TRUE;
	} else {
		efree(lc_name);
		RETURN_FALSE;
	}
}
/* }}} */

/* {{{ proto public ReflectionMethod ReflectionClass::getMethod(string name) throws ReflectionException
   Returns the class' method specified by its name */
ZEND_METHOD(reflection_class, getMethod)
{
	reflection_object *intern;
	zend_class_entry *ce;
	zend_function *mptr;
	zval obj_tmp;
	char *name, *lc_name;
	size_t name_len;

	if (zend_parse_parameters(ZEND_NUM_ARGS(), "s", &name, &name_len) == FAILURE) {
		return;
	}

	GET_REFLECTION_OBJECT_PTR(ce);
	lc_name = zend_str_tolower_dup(name, name_len);
	if (ce == zend_ce_closure && !Z_ISUNDEF(intern->obj) && (name_len == sizeof(ZEND_INVOKE_FUNC_NAME)-1)
		&& memcmp(lc_name, ZEND_INVOKE_FUNC_NAME, sizeof(ZEND_INVOKE_FUNC_NAME)-1) == 0
		&& (mptr = zend_get_closure_invoke_method(Z_OBJ(intern->obj))) != NULL)
	{
		/* don't assign closure_object since we only reflect the invoke handler
		   method and not the closure definition itself */
		reflection_method_factory(ce, mptr, NULL, return_value);
		efree(lc_name);
	} else if (ce == zend_ce_closure && Z_ISUNDEF(intern->obj) && (name_len == sizeof(ZEND_INVOKE_FUNC_NAME)-1)
		&& memcmp(lc_name, ZEND_INVOKE_FUNC_NAME, sizeof(ZEND_INVOKE_FUNC_NAME)-1) == 0
		&& object_init_ex(&obj_tmp, ce) == SUCCESS && (mptr = zend_get_closure_invoke_method(Z_OBJ(obj_tmp))) != NULL) {
		/* don't assign closure_object since we only reflect the invoke handler
		   method and not the closure definition itself */
		reflection_method_factory(ce, mptr, NULL, return_value);
		zval_ptr_dtor(&obj_tmp);
		efree(lc_name);
	} else if ((mptr = zend_hash_str_find_ptr(&ce->function_table, lc_name, name_len)) != NULL) {
		reflection_method_factory(ce, mptr, NULL, return_value);
		efree(lc_name);
	} else {
		efree(lc_name);
		zend_throw_exception_ex(reflection_exception_ptr, 0,
				"Method %s does not exist", name);
		return;
	}
}
/* }}} */

/* {{{ _addmethod */
static void _addmethod(zend_function *mptr, zend_class_entry *ce, zval *retval, zend_long filter, zval *obj)
{
	zval method;
	size_t len = ZSTR_LEN(mptr->common.function_name);
	zend_function *closure;
	if (mptr->common.fn_flags & filter) {
		if (ce == zend_ce_closure && obj && (len == sizeof(ZEND_INVOKE_FUNC_NAME)-1)
			&& memcmp(ZSTR_VAL(mptr->common.function_name), ZEND_INVOKE_FUNC_NAME, sizeof(ZEND_INVOKE_FUNC_NAME)-1) == 0
			&& (closure = zend_get_closure_invoke_method(Z_OBJ_P(obj))) != NULL)
		{
			mptr = closure;
		}
		/* don't assign closure_object since we only reflect the invoke handler
		   method and not the closure definition itself, even if we have a
		   closure */
		reflection_method_factory(ce, mptr, NULL, &method);
		add_next_index_zval(retval, &method);
	}
}
/* }}} */

/* {{{ _addmethod */
static int _addmethod_va(zval *el, int num_args, va_list args, zend_hash_key *hash_key)
{
	zend_function *mptr = (zend_function*)Z_PTR_P(el);
	zend_class_entry *ce = *va_arg(args, zend_class_entry**);
	zval *retval = va_arg(args, zval*);
	long filter = va_arg(args, long);
	zval *obj = va_arg(args, zval *);

	_addmethod(mptr, ce, retval, filter, obj);
	return ZEND_HASH_APPLY_KEEP;
}
/* }}} */

/* {{{ proto public ReflectionMethod[] ReflectionClass::getMethods([long $filter])
   Returns an array of this class' methods */
ZEND_METHOD(reflection_class, getMethods)
{
	reflection_object *intern;
	zend_class_entry *ce;
<<<<<<< HEAD
	zend_long filter = ZEND_ACC_PPP_MASK | ZEND_ACC_ABSTRACT | ZEND_ACC_FINAL | ZEND_ACC_STATIC;

	if (zend_parse_parameters(ZEND_NUM_ARGS(), "|l", &filter) == FAILURE) {
		return;
=======
	zend_long filter = 0;
	zend_bool filter_is_null = 1;

	METHOD_NOTSTATIC(reflection_class_ptr);
	if (zend_parse_parameters(ZEND_NUM_ARGS(), "|l!", &filter, &filter_is_null) == FAILURE) {
		return;
	}

	if (filter_is_null) {
		filter = ZEND_ACC_PPP_MASK | ZEND_ACC_ABSTRACT | ZEND_ACC_FINAL | ZEND_ACC_STATIC;
>>>>>>> da35fa2c
	}

	GET_REFLECTION_OBJECT_PTR(ce);

	array_init(return_value);
	zend_hash_apply_with_arguments(&ce->function_table, (apply_func_args_t) _addmethod_va, 4, &ce, return_value, filter, intern->obj);
	if (Z_TYPE(intern->obj) != IS_UNDEF && instanceof_function(ce, zend_ce_closure)) {
		zend_function *closure = zend_get_closure_invoke_method(Z_OBJ(intern->obj));
		if (closure) {
			_addmethod(closure, ce, return_value, filter, &intern->obj);
			_free_function(closure);
		}
	}
}
/* }}} */

/* {{{ proto public bool ReflectionClass::hasProperty(string name)
   Returns whether a property exists or not */
ZEND_METHOD(reflection_class, hasProperty)
{
	reflection_object *intern;
	zend_property_info *property_info;
	zend_class_entry *ce;
	zend_string *name;
	zval property;

	if (zend_parse_parameters(ZEND_NUM_ARGS(), "S", &name) == FAILURE) {
		return;
	}

	GET_REFLECTION_OBJECT_PTR(ce);
	if ((property_info = zend_hash_find_ptr(&ce->properties_info, name)) != NULL) {
		if (property_info->flags & ZEND_ACC_SHADOW) {
			RETURN_FALSE;
		}
		RETURN_TRUE;
	} else {
		if (Z_TYPE(intern->obj) != IS_UNDEF && Z_OBJ_HANDLER(intern->obj, has_property)) {
			ZVAL_STR_COPY(&property, name);
			if (Z_OBJ_HANDLER(intern->obj, has_property)(&intern->obj, &property, 2, NULL)) {
				zval_ptr_dtor(&property);
				RETURN_TRUE;
			}
			zval_ptr_dtor(&property);
		}
		RETURN_FALSE;
	}
}
/* }}} */

/* {{{ proto public ReflectionProperty ReflectionClass::getProperty(string name) throws ReflectionException
   Returns the class' property specified by its name */
ZEND_METHOD(reflection_class, getProperty)
{
	reflection_object *intern;
	zend_class_entry *ce, *ce2;
	zend_property_info *property_info;
	zend_string *name, *classname;
	char *tmp, *str_name;
	size_t classname_len, str_name_len;

	if (zend_parse_parameters(ZEND_NUM_ARGS(), "S", &name) == FAILURE) {
		return;
	}

	GET_REFLECTION_OBJECT_PTR(ce);
	if ((property_info = zend_hash_find_ptr(&ce->properties_info, name)) != NULL) {
		if ((property_info->flags & ZEND_ACC_SHADOW) == 0) {
			reflection_property_factory(ce, name, property_info, return_value);
			return;
		}
	} else if (Z_TYPE(intern->obj) != IS_UNDEF) {
		/* Check for dynamic properties */
		if (zend_hash_exists(Z_OBJ_HT(intern->obj)->get_properties(&intern->obj), name)) {
			zend_property_info property_info_tmp;
			property_info_tmp.flags = ZEND_ACC_IMPLICIT_PUBLIC;
			property_info_tmp.name = name;
			property_info_tmp.doc_comment = NULL;
			property_info_tmp.ce = ce;

			reflection_property_factory(ce, name, &property_info_tmp, return_value);
			return;
		}
	}
	str_name = ZSTR_VAL(name);
	if ((tmp = strstr(ZSTR_VAL(name), "::")) != NULL) {
		classname_len = tmp - ZSTR_VAL(name);
		classname = zend_string_alloc(classname_len, 0);
		zend_str_tolower_copy(ZSTR_VAL(classname), ZSTR_VAL(name), classname_len);
		ZSTR_VAL(classname)[classname_len] = '\0';
		str_name_len = ZSTR_LEN(name) - (classname_len + 2);
		str_name = tmp + 2;

		ce2 = zend_lookup_class(classname);
		if (!ce2) {
			if (!EG(exception)) {
				zend_throw_exception_ex(reflection_exception_ptr, -1, "Class %s does not exist", ZSTR_VAL(classname));
			}
			zend_string_release_ex(classname, 0);
			return;
		}
		zend_string_release_ex(classname, 0);

		if (!instanceof_function(ce, ce2)) {
			zend_throw_exception_ex(reflection_exception_ptr, -1, "Fully qualified property name %s::%s does not specify a base class of %s", ZSTR_VAL(ce2->name), str_name, ZSTR_VAL(ce->name));
			return;
		}
		ce = ce2;

		if ((property_info = zend_hash_str_find_ptr(&ce->properties_info, str_name, str_name_len)) != NULL && (property_info->flags & ZEND_ACC_SHADOW) == 0) {
			reflection_property_factory_str(ce, str_name, str_name_len, property_info, return_value);
			return;
		}
	}
	zend_throw_exception_ex(reflection_exception_ptr, 0,
			"Property %s does not exist", str_name);
}
/* }}} */

/* {{{ _addproperty */
static int _addproperty(zval *el, int num_args, va_list args, zend_hash_key *hash_key)
{
	zval property;
	zend_property_info *pptr = (zend_property_info*)Z_PTR_P(el);
	zend_class_entry *ce = *va_arg(args, zend_class_entry**);
	zval *retval = va_arg(args, zval*);
	long filter = va_arg(args, long);

	if (pptr->flags	& ZEND_ACC_SHADOW) {
		return 0;
	}

	if (pptr->flags	& filter) {
		const char *class_name, *prop_name;
		size_t prop_name_len;
		zend_unmangle_property_name_ex(pptr->name, &class_name, &prop_name, &prop_name_len);
		reflection_property_factory_str(ce, prop_name, prop_name_len, pptr, &property);
		add_next_index_zval(retval, &property);
	}
	return 0;
}
/* }}} */

/* {{{ _adddynproperty */
static int _adddynproperty(zval *ptr, int num_args, va_list args, zend_hash_key *hash_key)
{
	zval property;
	zend_class_entry *ce = *va_arg(args, zend_class_entry**);
	zval *retval = va_arg(args, zval*);

	/* under some circumstances, the properties hash table may contain numeric
	 * properties (e.g. when casting from array). This is a WONT FIX bug, at
	 * least for the moment. Ignore these */
	if (hash_key->key == NULL) {
		return 0;
	}

	if (ZSTR_VAL(hash_key->key)[0] == '\0') {
		return 0; /* non public cannot be dynamic */
	}

	if (zend_get_property_info(ce, hash_key->key, 1) == NULL) {
		zend_property_info property_info;

		property_info.doc_comment = NULL;
		property_info.flags = ZEND_ACC_IMPLICIT_PUBLIC;
		property_info.name = hash_key->key;
		property_info.ce = ce;
		property_info.offset = -1;
		reflection_property_factory(ce, hash_key->key, &property_info, &property);
		add_next_index_zval(retval, &property);
	}
	return 0;
}
/* }}} */

/* {{{ proto public ReflectionProperty[] ReflectionClass::getProperties([long $filter])
   Returns an array of this class' properties */
ZEND_METHOD(reflection_class, getProperties)
{
	reflection_object *intern;
	zend_class_entry *ce;
<<<<<<< HEAD
	zend_long filter = ZEND_ACC_PPP_MASK | ZEND_ACC_STATIC;

	if (zend_parse_parameters(ZEND_NUM_ARGS(), "|l", &filter) == FAILURE) {
		return;
=======
	zend_long filter = 0;
	zend_bool filter_is_null = 1;

	METHOD_NOTSTATIC(reflection_class_ptr);
	if (zend_parse_parameters(ZEND_NUM_ARGS(), "|l!", &filter, &filter_is_null) == FAILURE) {
		return;
	}
	
	if (filter_is_null) {
		filter = ZEND_ACC_PPP_MASK | ZEND_ACC_STATIC;
>>>>>>> da35fa2c
	}

	GET_REFLECTION_OBJECT_PTR(ce);

	array_init(return_value);
	zend_hash_apply_with_arguments(&ce->properties_info, (apply_func_args_t) _addproperty, 3, &ce, return_value, filter);

	if (Z_TYPE(intern->obj) != IS_UNDEF && (filter & ZEND_ACC_PUBLIC) != 0 && Z_OBJ_HT(intern->obj)->get_properties) {
		HashTable *properties = Z_OBJ_HT(intern->obj)->get_properties(&intern->obj);
		zend_hash_apply_with_arguments(properties, (apply_func_args_t) _adddynproperty, 2, &ce, return_value);
	}
}
/* }}} */

/* {{{ proto public bool ReflectionClass::hasConstant(string name)
   Returns whether a constant exists or not */
ZEND_METHOD(reflection_class, hasConstant)
{
	reflection_object *intern;
	zend_class_entry *ce;
	zend_string *name;

	if (zend_parse_parameters(ZEND_NUM_ARGS(), "S", &name) == FAILURE) {
		return;
	}

	GET_REFLECTION_OBJECT_PTR(ce);
	if (zend_hash_exists(&ce->constants_table, name)) {
		RETURN_TRUE;
	} else {
		RETURN_FALSE;
	}
}
/* }}} */

/* {{{ proto public array ReflectionClass::getConstants()
   Returns an associative array containing this class' constants and their values */
ZEND_METHOD(reflection_class, getConstants)
{
	reflection_object *intern;
	zend_class_entry *ce;
	zend_string *key;
	zend_class_constant *c;
	zval val;

	if (zend_parse_parameters_none() == FAILURE) {
		return;
	}
	GET_REFLECTION_OBJECT_PTR(ce);
	array_init(return_value);
	ZEND_HASH_FOREACH_STR_KEY_PTR(&ce->constants_table, key, c) {
		if (UNEXPECTED(zval_update_constant_ex(&c->value, ce) != SUCCESS)) {
			zend_array_destroy(Z_ARRVAL_P(return_value));
			RETURN_NULL();
		}
		ZVAL_COPY_OR_DUP(&val, &c->value);
		zend_hash_add_new(Z_ARRVAL_P(return_value), key, &val);
	} ZEND_HASH_FOREACH_END();
}
/* }}} */

/* {{{ proto public array ReflectionClass::getReflectionConstants()
   Returns an associative array containing this class' constants as ReflectionClassConstant objects */
ZEND_METHOD(reflection_class, getReflectionConstants)
{
	reflection_object *intern;
	zend_class_entry *ce;
	zend_string *name;
	zend_class_constant *constant;

	if (zend_parse_parameters_none() == FAILURE) {
		return;
	}
	GET_REFLECTION_OBJECT_PTR(ce);
	array_init(return_value);
	ZEND_HASH_FOREACH_STR_KEY_PTR(&ce->constants_table, name, constant) {
		zval class_const;
		reflection_class_constant_factory(ce, name, constant, &class_const);
		zend_hash_next_index_insert(Z_ARRVAL_P(return_value), &class_const);
	} ZEND_HASH_FOREACH_END();
}
/* }}} */

/* {{{ proto public mixed ReflectionClass::getConstant(string name)
   Returns the class' constant specified by its name */
ZEND_METHOD(reflection_class, getConstant)
{
	reflection_object *intern;
	zend_class_entry *ce;
	zend_class_constant *c;
	zend_string *name;

	if (zend_parse_parameters(ZEND_NUM_ARGS(), "S", &name) == FAILURE) {
		return;
	}

	GET_REFLECTION_OBJECT_PTR(ce);
	ZEND_HASH_FOREACH_PTR(&ce->constants_table, c) {
		if (UNEXPECTED(zval_update_constant_ex(&c->value, ce) != SUCCESS)) {
			return;
		}
	} ZEND_HASH_FOREACH_END();
	if ((c = zend_hash_find_ptr(&ce->constants_table, name)) == NULL) {
		RETURN_FALSE;
	}
	ZVAL_COPY_OR_DUP(return_value, &c->value);
}
/* }}} */

/* {{{ proto public mixed ReflectionClass::getReflectionConstant(string name)
   Returns the class' constant as ReflectionClassConstant objects */
ZEND_METHOD(reflection_class, getReflectionConstant)
{
	reflection_object *intern;
	zend_class_entry *ce;
	zend_class_constant *constant;
	zend_string *name;

	GET_REFLECTION_OBJECT_PTR(ce);
	if (zend_parse_parameters(ZEND_NUM_ARGS(), "S", &name) == FAILURE) {
		return;
	}

	if ((constant = zend_hash_find_ptr(&ce->constants_table, name)) == NULL) {
		RETURN_FALSE;
	}
	reflection_class_constant_factory(ce, name, constant, return_value);
}
/* }}} */

/* {{{ _class_check_flag */
static void _class_check_flag(INTERNAL_FUNCTION_PARAMETERS, int mask)
{
	reflection_object *intern;
	zend_class_entry *ce;

	if (zend_parse_parameters_none() == FAILURE) {
		return;
	}
	GET_REFLECTION_OBJECT_PTR(ce);
	RETVAL_BOOL(ce->ce_flags & mask);
}
/* }}} */

/* {{{ proto public bool ReflectionClass::isInstantiable()
   Returns whether this class is instantiable */
ZEND_METHOD(reflection_class, isInstantiable)
{
	reflection_object *intern;
	zend_class_entry *ce;

	if (zend_parse_parameters_none() == FAILURE) {
		return;
	}
	GET_REFLECTION_OBJECT_PTR(ce);
	if (ce->ce_flags & (ZEND_ACC_INTERFACE | ZEND_ACC_TRAIT | ZEND_ACC_EXPLICIT_ABSTRACT_CLASS | ZEND_ACC_IMPLICIT_ABSTRACT_CLASS)) {
		RETURN_FALSE;
	}

	/* Basically, the class is instantiable. Though, if there is a constructor
	 * and it is not publicly accessible, it isn't! */
	if (!ce->constructor) {
		RETURN_TRUE;
	}

	RETURN_BOOL(ce->constructor->common.fn_flags & ZEND_ACC_PUBLIC);
}
/* }}} */

/* {{{ proto public bool ReflectionClass::isCloneable()
   Returns whether this class is cloneable */
ZEND_METHOD(reflection_class, isCloneable)
{
	reflection_object *intern;
	zend_class_entry *ce;
	zval obj;

	if (zend_parse_parameters_none() == FAILURE) {
		return;
	}
	GET_REFLECTION_OBJECT_PTR(ce);
	if (ce->ce_flags & (ZEND_ACC_INTERFACE | ZEND_ACC_TRAIT | ZEND_ACC_EXPLICIT_ABSTRACT_CLASS | ZEND_ACC_IMPLICIT_ABSTRACT_CLASS)) {
		RETURN_FALSE;
	}
	if (!Z_ISUNDEF(intern->obj)) {
		if (ce->clone) {
			RETURN_BOOL(ce->clone->common.fn_flags & ZEND_ACC_PUBLIC);
		} else {
			RETURN_BOOL(Z_OBJ_HANDLER(intern->obj, clone_obj) != NULL);
		}
	} else {
		if (ce->clone) {
			RETURN_BOOL(ce->clone->common.fn_flags & ZEND_ACC_PUBLIC);
		} else {
			if (UNEXPECTED(object_init_ex(&obj, ce) != SUCCESS)) {
				return;
			}
			RETVAL_BOOL(Z_OBJ_HANDLER(obj, clone_obj) != NULL);
			zval_ptr_dtor(&obj);
		}
	}
}
/* }}} */

/* {{{ proto public bool ReflectionClass::isInterface()
   Returns whether this is an interface or a class */
ZEND_METHOD(reflection_class, isInterface)
{
	_class_check_flag(INTERNAL_FUNCTION_PARAM_PASSTHRU, ZEND_ACC_INTERFACE);
}
/* }}} */

/* {{{ proto public bool ReflectionClass::isTrait()
   Returns whether this is a trait */
ZEND_METHOD(reflection_class, isTrait)
{
	_class_check_flag(INTERNAL_FUNCTION_PARAM_PASSTHRU, ZEND_ACC_TRAIT);
}
/* }}} */

/* {{{ proto public bool ReflectionClass::isFinal()
   Returns whether this class is final */
ZEND_METHOD(reflection_class, isFinal)
{
	_class_check_flag(INTERNAL_FUNCTION_PARAM_PASSTHRU, ZEND_ACC_FINAL);
}
/* }}} */

/* {{{ proto public bool ReflectionClass::isAbstract()
   Returns whether this class is abstract */
ZEND_METHOD(reflection_class, isAbstract)
{
	_class_check_flag(INTERNAL_FUNCTION_PARAM_PASSTHRU, ZEND_ACC_IMPLICIT_ABSTRACT_CLASS|ZEND_ACC_EXPLICIT_ABSTRACT_CLASS);
}
/* }}} */

/* {{{ proto public int ReflectionClass::getModifiers()
   Returns a bitfield of the access modifiers for this class */
ZEND_METHOD(reflection_class, getModifiers)
{
	reflection_object *intern;
	zend_class_entry *ce;
	uint32_t keep_flags = ZEND_ACC_FINAL
		| ZEND_ACC_EXPLICIT_ABSTRACT_CLASS | ZEND_ACC_IMPLICIT_ABSTRACT_CLASS;

	if (zend_parse_parameters_none() == FAILURE) {
		return;
	}
	GET_REFLECTION_OBJECT_PTR(ce);

	RETURN_LONG((ce->ce_flags & keep_flags));
}
/* }}} */

/* {{{ proto public bool ReflectionClass::isInstance(stdclass object)
   Returns whether the given object is an instance of this class */
ZEND_METHOD(reflection_class, isInstance)
{
	reflection_object *intern;
	zend_class_entry *ce;
	zval *object;

	if (zend_parse_parameters(ZEND_NUM_ARGS(), "o", &object) == FAILURE) {
		return;
	}
	GET_REFLECTION_OBJECT_PTR(ce);
	RETURN_BOOL(instanceof_function(Z_OBJCE_P(object), ce));
}
/* }}} */

/* {{{ proto public stdclass ReflectionClass::newInstance(mixed* args, ...)
   Returns an instance of this class */
ZEND_METHOD(reflection_class, newInstance)
{
	zval retval;
	reflection_object *intern;
	zend_class_entry *ce, *old_scope;
	zend_function *constructor;

	GET_REFLECTION_OBJECT_PTR(ce);

	if (UNEXPECTED(object_init_ex(return_value, ce) != SUCCESS)) {
		return;
	}

	old_scope = EG(fake_scope);
	EG(fake_scope) = ce;
	constructor = Z_OBJ_HT_P(return_value)->get_constructor(Z_OBJ_P(return_value));
	EG(fake_scope) = old_scope;

	/* Run the constructor if there is one */
	if (constructor) {
		zval *params = NULL;
		int ret, i, num_args = 0;
		zend_fcall_info fci;
		zend_fcall_info_cache fcc;

		if (!(constructor->common.fn_flags & ZEND_ACC_PUBLIC)) {
			zend_throw_exception_ex(reflection_exception_ptr, 0, "Access to non-public constructor of class %s", ZSTR_VAL(ce->name));
			zval_ptr_dtor(return_value);
			RETURN_NULL();
		}

		if (zend_parse_parameters(ZEND_NUM_ARGS(), "*", &params, &num_args) == FAILURE) {
			zval_ptr_dtor(return_value);
			RETURN_FALSE;
		}

		for (i = 0; i < num_args; i++) {
			Z_TRY_ADDREF(params[i]);
		}

		fci.size = sizeof(fci);
		ZVAL_UNDEF(&fci.function_name);
		fci.object = Z_OBJ_P(return_value);
		fci.retval = &retval;
		fci.param_count = num_args;
		fci.params = params;
		fci.no_separation = 1;

		fcc.function_handler = constructor;
		fcc.called_scope = Z_OBJCE_P(return_value);
		fcc.object = Z_OBJ_P(return_value);

		ret = zend_call_function(&fci, &fcc);
		zval_ptr_dtor(&retval);
		for (i = 0; i < num_args; i++) {
			zval_ptr_dtor(&params[i]);
		}
		if (ret == FAILURE) {
			php_error_docref(NULL, E_WARNING, "Invocation of %s's constructor failed", ZSTR_VAL(ce->name));
			zval_ptr_dtor(return_value);
			RETURN_NULL();
		}
	} else if (ZEND_NUM_ARGS()) {
		zend_throw_exception_ex(reflection_exception_ptr, 0, "Class %s does not have a constructor, so you cannot pass any constructor arguments", ZSTR_VAL(ce->name));
	}
}
/* }}} */

/* {{{ proto public stdclass ReflectionClass::newInstanceWithoutConstructor()
   Returns an instance of this class without invoking its constructor */
ZEND_METHOD(reflection_class, newInstanceWithoutConstructor)
{
	reflection_object *intern;
	zend_class_entry *ce;

	GET_REFLECTION_OBJECT_PTR(ce);

	if (ce->create_object != NULL && ce->ce_flags & ZEND_ACC_FINAL) {
		zend_throw_exception_ex(reflection_exception_ptr, 0, "Class %s is an internal class marked as final that cannot be instantiated without invoking its constructor", ZSTR_VAL(ce->name));
		return;
	}

	object_init_ex(return_value, ce);
}
/* }}} */

/* {{{ proto public stdclass ReflectionClass::newInstanceArgs([array args])
   Returns an instance of this class */
ZEND_METHOD(reflection_class, newInstanceArgs)
{
	zval retval, *val;
	reflection_object *intern;
	zend_class_entry *ce, *old_scope;
	int ret, i, argc = 0;
	HashTable *args;
	zend_function *constructor;

	GET_REFLECTION_OBJECT_PTR(ce);

	if (zend_parse_parameters(ZEND_NUM_ARGS(), "|h", &args) == FAILURE) {
		return;
	}

	if (ZEND_NUM_ARGS() > 0) {
		argc = args->nNumOfElements;
	}

	if (UNEXPECTED(object_init_ex(return_value, ce) != SUCCESS)) {
		return;
	}

	old_scope = EG(fake_scope);
	EG(fake_scope) = ce;
	constructor = Z_OBJ_HT_P(return_value)->get_constructor(Z_OBJ_P(return_value));
	EG(fake_scope) = old_scope;

	/* Run the constructor if there is one */
	if (constructor) {
		zval *params = NULL;
		zend_fcall_info fci;
		zend_fcall_info_cache fcc;

		if (!(constructor->common.fn_flags & ZEND_ACC_PUBLIC)) {
			zend_throw_exception_ex(reflection_exception_ptr, 0, "Access to non-public constructor of class %s", ZSTR_VAL(ce->name));
			zval_ptr_dtor(return_value);
			RETURN_NULL();
		}

		if (argc) {
			params = safe_emalloc(sizeof(zval), argc, 0);
			argc = 0;
			ZEND_HASH_FOREACH_VAL(args, val) {
				ZVAL_COPY(&params[argc], val);
				argc++;
			} ZEND_HASH_FOREACH_END();
		}

		fci.size = sizeof(fci);
		ZVAL_UNDEF(&fci.function_name);
		fci.object = Z_OBJ_P(return_value);
		fci.retval = &retval;
		fci.param_count = argc;
		fci.params = params;
		fci.no_separation = 1;

		fcc.function_handler = constructor;
		fcc.called_scope = Z_OBJCE_P(return_value);
		fcc.object = Z_OBJ_P(return_value);

		ret = zend_call_function(&fci, &fcc);
		zval_ptr_dtor(&retval);
		if (params) {
			for (i = 0; i < argc; i++) {
				zval_ptr_dtor(&params[i]);
			}
			efree(params);
		}
		if (ret == FAILURE) {
			zval_ptr_dtor(&retval);
			php_error_docref(NULL, E_WARNING, "Invocation of %s's constructor failed", ZSTR_VAL(ce->name));
			zval_ptr_dtor(return_value);
			RETURN_NULL();
		}
	} else if (argc) {
		zend_throw_exception_ex(reflection_exception_ptr, 0, "Class %s does not have a constructor, so you cannot pass any constructor arguments", ZSTR_VAL(ce->name));
	}
}
/* }}} */

/* {{{ proto public ReflectionClass[] ReflectionClass::getInterfaces()
   Returns an array of interfaces this class implements */
ZEND_METHOD(reflection_class, getInterfaces)
{
	reflection_object *intern;
	zend_class_entry *ce;

	if (zend_parse_parameters_none() == FAILURE) {
		return;
	}
	GET_REFLECTION_OBJECT_PTR(ce);

	if (ce->num_interfaces) {
		uint32_t i;

		array_init(return_value);
		for (i=0; i < ce->num_interfaces; i++) {
			zval interface;
			zend_reflection_class_factory(ce->interfaces[i], &interface);
			zend_hash_update(Z_ARRVAL_P(return_value), ce->interfaces[i]->name, &interface);
		}
	} else {
		ZVAL_EMPTY_ARRAY(return_value);
	}
}
/* }}} */

/* {{{ proto public String[] ReflectionClass::getInterfaceNames()
   Returns an array of names of interfaces this class implements */
ZEND_METHOD(reflection_class, getInterfaceNames)
{
	reflection_object *intern;
	zend_class_entry *ce;
	uint32_t i;

	if (zend_parse_parameters_none() == FAILURE) {
		return;
	}
	GET_REFLECTION_OBJECT_PTR(ce);

	if (!ce->num_interfaces) {
		/* Return an empty array if this class implements no interfaces */
		ZVAL_EMPTY_ARRAY(return_value);
		return;
	}

	array_init(return_value);

	for (i=0; i < ce->num_interfaces; i++) {
		add_next_index_str(return_value, zend_string_copy(ce->interfaces[i]->name));
	}
}
/* }}} */

/* {{{ proto public ReflectionClass[] ReflectionClass::getTraits()
   Returns an array of traits used by this class */
ZEND_METHOD(reflection_class, getTraits)
{
	reflection_object *intern;
	zend_class_entry *ce;
	uint32_t i;

	if (zend_parse_parameters_none() == FAILURE) {
		return;
	}
	GET_REFLECTION_OBJECT_PTR(ce);

	if (!ce->num_traits) {
		ZVAL_EMPTY_ARRAY(return_value);
		return;
	}

	array_init(return_value);

	for (i=0; i < ce->num_traits; i++) {
		zval trait;
		zend_reflection_class_factory(ce->traits[i], &trait);
		zend_hash_update(Z_ARRVAL_P(return_value), ce->traits[i]->name, &trait);
	}
}
/* }}} */

/* {{{ proto public String[] ReflectionClass::getTraitNames()
   Returns an array of names of traits used by this class */
ZEND_METHOD(reflection_class, getTraitNames)
{
	reflection_object *intern;
	zend_class_entry *ce;
	uint32_t i;

	if (zend_parse_parameters_none() == FAILURE) {
		return;
	}
	GET_REFLECTION_OBJECT_PTR(ce);

	if (!ce->num_traits) {
		ZVAL_EMPTY_ARRAY(return_value);
		return;
	}

	array_init(return_value);

	for (i=0; i < ce->num_traits; i++) {
		add_next_index_str(return_value, zend_string_copy(ce->traits[i]->name));
	}
}
/* }}} */

/* {{{ proto public array ReflectionClass::getTraitAliases()
   Returns an array of trait aliases */
ZEND_METHOD(reflection_class, getTraitAliases)
{
	reflection_object *intern;
	zend_class_entry *ce;

	if (zend_parse_parameters_none() == FAILURE) {
		return;
	}
	GET_REFLECTION_OBJECT_PTR(ce);


	if (ce->trait_aliases) {
		uint32_t i = 0;

		array_init(return_value);
		while (ce->trait_aliases[i]) {
			zend_string *mname;
			zend_trait_method_reference *cur_ref = &ce->trait_aliases[i]->trait_method;

			if (ce->trait_aliases[i]->alias) {

				mname = zend_string_alloc(ZSTR_LEN(cur_ref->class_name) + ZSTR_LEN(cur_ref->method_name) + 2, 0);
				snprintf(ZSTR_VAL(mname), ZSTR_LEN(mname) + 1, "%s::%s", ZSTR_VAL(cur_ref->class_name), ZSTR_VAL(cur_ref->method_name));
				add_assoc_str_ex(return_value, ZSTR_VAL(ce->trait_aliases[i]->alias), ZSTR_LEN(ce->trait_aliases[i]->alias), mname);
			}
			i++;
		}
	} else {
		ZVAL_EMPTY_ARRAY(return_value);
	}
}
/* }}} */

/* {{{ proto public ReflectionClass ReflectionClass::getParentClass()
   Returns the class' parent class, or, if none exists, FALSE */
ZEND_METHOD(reflection_class, getParentClass)
{
	reflection_object *intern;
	zend_class_entry *ce;

	if (zend_parse_parameters_none() == FAILURE) {
		return;
	}
	GET_REFLECTION_OBJECT_PTR(ce);

	if (ce->parent) {
		zend_reflection_class_factory(ce->parent, return_value);
	} else {
		RETURN_FALSE;
	}
}
/* }}} */

/* {{{ proto public bool ReflectionClass::isSubclassOf(string|ReflectionClass class)
   Returns whether this class is a subclass of another class */
ZEND_METHOD(reflection_class, isSubclassOf)
{
	reflection_object *intern, *argument;
	zend_class_entry *ce, *class_ce;
	zval *class_name;

	GET_REFLECTION_OBJECT_PTR(ce);

	if (zend_parse_parameters(ZEND_NUM_ARGS(), "z", &class_name) == FAILURE) {
		return;
	}

	switch (Z_TYPE_P(class_name)) {
		case IS_STRING:
			if ((class_ce = zend_lookup_class(Z_STR_P(class_name))) == NULL) {
				zend_throw_exception_ex(reflection_exception_ptr, 0,
						"Class %s does not exist", Z_STRVAL_P(class_name));
				return;
			}
			break;
		case IS_OBJECT:
			if (instanceof_function(Z_OBJCE_P(class_name), reflection_class_ptr)) {
				argument = Z_REFLECTION_P(class_name);
				if (argument->ptr == NULL) {
					zend_throw_error(NULL, "Internal error: Failed to retrieve the argument's reflection object");
					return;
				}
				class_ce = argument->ptr;
				break;
			}
			/* no break */
		default:
			zend_throw_exception_ex(reflection_exception_ptr, 0,
					"Parameter one must either be a string or a ReflectionClass object");
			return;
	}

	RETURN_BOOL((ce != class_ce && instanceof_function(ce, class_ce)));
}
/* }}} */

/* {{{ proto public bool ReflectionClass::implementsInterface(string|ReflectionClass interface_name)
   Returns whether this class is a subclass of another class */
ZEND_METHOD(reflection_class, implementsInterface)
{
	reflection_object *intern, *argument;
	zend_class_entry *ce, *interface_ce;
	zval *interface;

	GET_REFLECTION_OBJECT_PTR(ce);

	if (zend_parse_parameters(ZEND_NUM_ARGS(), "z", &interface) == FAILURE) {
		return;
	}

	switch (Z_TYPE_P(interface)) {
		case IS_STRING:
			if ((interface_ce = zend_lookup_class(Z_STR_P(interface))) == NULL) {
				zend_throw_exception_ex(reflection_exception_ptr, 0,
						"Interface %s does not exist", Z_STRVAL_P(interface));
				return;
			}
			break;
		case IS_OBJECT:
			if (instanceof_function(Z_OBJCE_P(interface), reflection_class_ptr)) {
				argument = Z_REFLECTION_P(interface);
				if (argument->ptr == NULL) {
					zend_throw_error(NULL, "Internal error: Failed to retrieve the argument's reflection object");
					return;
				}
				interface_ce = argument->ptr;
				break;
			}
			/* no break */
		default:
			zend_throw_exception_ex(reflection_exception_ptr, 0,
					"Parameter one must either be a string or a ReflectionClass object");
			return;
	}

	if (!(interface_ce->ce_flags & ZEND_ACC_INTERFACE)) {
		zend_throw_exception_ex(reflection_exception_ptr, 0,
				"Interface %s is a Class", ZSTR_VAL(interface_ce->name));
		return;
	}
	RETURN_BOOL(instanceof_function(ce, interface_ce));
}
/* }}} */

/* {{{ proto public bool ReflectionClass::isIterable()
   Returns whether this class is iterable (can be used inside foreach) */
ZEND_METHOD(reflection_class, isIterable)
{
	reflection_object *intern;
	zend_class_entry *ce;

	if (zend_parse_parameters_none() == FAILURE) {
		return;
	}

	GET_REFLECTION_OBJECT_PTR(ce);

	if (ce->ce_flags & (ZEND_ACC_INTERFACE | ZEND_ACC_IMPLICIT_ABSTRACT_CLASS |
	                    ZEND_ACC_TRAIT     | ZEND_ACC_EXPLICIT_ABSTRACT_CLASS)) {
		RETURN_FALSE;
	}

	RETURN_BOOL(ce->get_iterator || instanceof_function(ce, zend_ce_traversable));
}
/* }}} */

/* {{{ proto public ReflectionExtension|NULL ReflectionClass::getExtension()
   Returns NULL or the extension the class belongs to */
ZEND_METHOD(reflection_class, getExtension)
{
	reflection_object *intern;
	zend_class_entry *ce;

	if (zend_parse_parameters_none() == FAILURE) {
		return;
	}

	GET_REFLECTION_OBJECT_PTR(ce);

	if ((ce->type == ZEND_INTERNAL_CLASS) && ce->info.internal.module) {
		reflection_extension_factory(return_value, ce->info.internal.module->name);
	}
}
/* }}} */

/* {{{ proto public string|false ReflectionClass::getExtensionName()
   Returns false or the name of the extension the class belongs to */
ZEND_METHOD(reflection_class, getExtensionName)
{
	reflection_object *intern;
	zend_class_entry *ce;

	if (zend_parse_parameters_none() == FAILURE) {
		return;
	}

	GET_REFLECTION_OBJECT_PTR(ce);

	if ((ce->type == ZEND_INTERNAL_CLASS) && ce->info.internal.module) {
		RETURN_STRING(ce->info.internal.module->name);
	} else {
		RETURN_FALSE;
	}
}
/* }}} */

/* {{{ proto public bool ReflectionClass::inNamespace()
   Returns whether this class is defined in namespace */
ZEND_METHOD(reflection_class, inNamespace)
{
	zval *name;
	const char *backslash;

	if (zend_parse_parameters_none() == FAILURE) {
		return;
	}
	if ((name = _default_load_name(getThis())) == NULL) {
		RETURN_FALSE;
	}
	if (Z_TYPE_P(name) == IS_STRING
		&& (backslash = zend_memrchr(Z_STRVAL_P(name), '\\', Z_STRLEN_P(name)))
		&& backslash > Z_STRVAL_P(name))
	{
		RETURN_TRUE;
	}
	RETURN_FALSE;
}
/* }}} */

/* {{{ proto public string ReflectionClass::getNamespaceName()
   Returns the name of namespace where this class is defined */
ZEND_METHOD(reflection_class, getNamespaceName)
{
	zval *name;
	const char *backslash;

	if (zend_parse_parameters_none() == FAILURE) {
		return;
	}
	if ((name = _default_load_name(getThis())) == NULL) {
		RETURN_FALSE;
	}
	if (Z_TYPE_P(name) == IS_STRING
		&& (backslash = zend_memrchr(Z_STRVAL_P(name), '\\', Z_STRLEN_P(name)))
		&& backslash > Z_STRVAL_P(name))
	{
		RETURN_STRINGL(Z_STRVAL_P(name), backslash - Z_STRVAL_P(name));
	}
	RETURN_EMPTY_STRING();
}
/* }}} */

/* {{{ proto public string ReflectionClass::getShortName()
   Returns the short name of the class (without namespace part) */
ZEND_METHOD(reflection_class, getShortName)
{
	zval *name;
	const char *backslash;

	if (zend_parse_parameters_none() == FAILURE) {
		return;
	}
	if ((name = _default_load_name(getThis())) == NULL) {
		RETURN_FALSE;
	}
	if (Z_TYPE_P(name) == IS_STRING
		&& (backslash = zend_memrchr(Z_STRVAL_P(name), '\\', Z_STRLEN_P(name)))
		&& backslash > Z_STRVAL_P(name))
	{
		RETURN_STRINGL(backslash + 1, Z_STRLEN_P(name) - (backslash - Z_STRVAL_P(name) + 1));
	}
	ZVAL_COPY_DEREF(return_value, name);
}
/* }}} */

/* {{{ proto public static mixed ReflectionObject::export(mixed argument [, bool return]) throws ReflectionException
   Exports a reflection object. Returns the output if TRUE is specified for return, printing it otherwise. */
ZEND_METHOD(reflection_object, export)
{
	_reflection_export(INTERNAL_FUNCTION_PARAM_PASSTHRU, reflection_object_ptr, 1);
}
/* }}} */

/* {{{ proto public void ReflectionObject::__construct(mixed argument) throws ReflectionException
   Constructor. Takes an instance as an argument */
ZEND_METHOD(reflection_object, __construct)
{
	reflection_class_object_ctor(INTERNAL_FUNCTION_PARAM_PASSTHRU, 1);
}
/* }}} */

/* {{{ proto public static mixed ReflectionProperty::export(mixed class, string name [, bool return]) throws ReflectionException
   Exports a reflection object. Returns the output if TRUE is specified for return, printing it otherwise. */
ZEND_METHOD(reflection_property, export)
{
	_reflection_export(INTERNAL_FUNCTION_PARAM_PASSTHRU, reflection_property_ptr, 2);
}
/* }}} */

/* {{{ proto public static mixed ReflectionClassConstant::export(mixed class, string name [, bool return]) throws ReflectionException
   Exports a reflection object. Returns the output if TRUE is specified for return, printing it otherwise. */
ZEND_METHOD(reflection_class_constant, export)
{
	_reflection_export(INTERNAL_FUNCTION_PARAM_PASSTHRU, reflection_class_constant_ptr, 2);
}
/* }}} */

/* {{{ proto public void ReflectionProperty::__construct(mixed class, string name)
   Constructor. Throws an Exception in case the given property does not exist */
ZEND_METHOD(reflection_property, __construct)
{
	zval propname, cname, *classname;
	zend_string *name;
	int dynam_prop = 0;
	zval *object;
	reflection_object *intern;
	zend_class_entry *ce;
	zend_property_info *property_info = NULL;
	property_reference *reference;

	if (zend_parse_parameters_throw(ZEND_NUM_ARGS(), "zS", &classname, &name) == FAILURE) {
		return;
	}

	object = getThis();
	intern = Z_REFLECTION_P(object);

	/* Find the class entry */
	switch (Z_TYPE_P(classname)) {
		case IS_STRING:
			if ((ce = zend_lookup_class(Z_STR_P(classname))) == NULL) {
				zend_throw_exception_ex(reflection_exception_ptr, 0,
						"Class %s does not exist", Z_STRVAL_P(classname));
				return;
			}
			break;

		case IS_OBJECT:
			ce = Z_OBJCE_P(classname);
			break;

		default:
			_DO_THROW("The parameter class is expected to be either a string or an object");
			/* returns out of this function */
	}

	if ((property_info = zend_hash_find_ptr(&ce->properties_info, name)) == NULL || (property_info->flags & ZEND_ACC_SHADOW)) {
		/* Check for dynamic properties */
		if (property_info == NULL && Z_TYPE_P(classname) == IS_OBJECT && Z_OBJ_HT_P(classname)->get_properties) {
			if (zend_hash_exists(Z_OBJ_HT_P(classname)->get_properties(classname), name)) {
				dynam_prop = 1;
			}
		}
		if (dynam_prop == 0) {
			zend_throw_exception_ex(reflection_exception_ptr, 0, "Property %s::$%s does not exist", ZSTR_VAL(ce->name), ZSTR_VAL(name));
			return;
		}
	}

	if (dynam_prop == 0 && (property_info->flags & ZEND_ACC_PRIVATE) == 0) {
		/* we have to search the class hierarchy for this (implicit) public or protected property */
		zend_class_entry *tmp_ce = ce;
		zend_property_info *tmp_info;

		while (tmp_ce && (tmp_info = zend_hash_find_ptr(&tmp_ce->properties_info, name)) == NULL) {
			ce = tmp_ce;
			property_info = tmp_info;
			tmp_ce = tmp_ce->parent;
		}
	}

	if (dynam_prop == 0) {
		ZVAL_STR_COPY(&cname, property_info->ce->name);
	} else {
		ZVAL_STR_COPY(&cname, ce->name);
	}
	reflection_update_property_class(object, &cname);

	ZVAL_STR_COPY(&propname, name);
	reflection_update_property_name(object, &propname);

	reference = (property_reference*) emalloc(sizeof(property_reference));
	if (dynam_prop) {
		reference->prop.flags = ZEND_ACC_IMPLICIT_PUBLIC;
		reference->prop.name = name;
		reference->prop.doc_comment = NULL;
		reference->prop.ce = ce;
	} else {
		reference->prop = *property_info;
	}
	reference->ce = ce;
	reference->unmangled_name = zend_string_copy(name);
	intern->ptr = reference;
	intern->ref_type = REF_TYPE_PROPERTY;
	intern->ce = ce;
	intern->ignore_visibility = 0;
}
/* }}} */

/* {{{ proto public string ReflectionProperty::__toString()
   Returns a string representation */
ZEND_METHOD(reflection_property, __toString)
{
	reflection_object *intern;
	property_reference *ref;
	smart_str str = {0};

	if (zend_parse_parameters_none() == FAILURE) {
		return;
	}
	GET_REFLECTION_OBJECT_PTR(ref);
	_property_string(&str, &ref->prop, ZSTR_VAL(ref->unmangled_name), "");
	RETURN_STR(smart_str_extract(&str));
}
/* }}} */

/* {{{ proto public string ReflectionProperty::getName()
   Returns the class' name */
ZEND_METHOD(reflection_property, getName)
{
	if (zend_parse_parameters_none() == FAILURE) {
		return;
	}
	_default_get_name(getThis(), return_value);
}
/* }}} */

static void _property_check_flag(INTERNAL_FUNCTION_PARAMETERS, int mask) /* {{{ */
{
	reflection_object *intern;
	property_reference *ref;

	if (zend_parse_parameters_none() == FAILURE) {
		return;
	}
	GET_REFLECTION_OBJECT_PTR(ref);
	RETURN_BOOL(ref->prop.flags & mask);
}
/* }}} */

/* {{{ proto public bool ReflectionProperty::isPublic()
   Returns whether this property is public */
ZEND_METHOD(reflection_property, isPublic)
{
	_property_check_flag(INTERNAL_FUNCTION_PARAM_PASSTHRU, ZEND_ACC_PUBLIC | ZEND_ACC_IMPLICIT_PUBLIC);
}
/* }}} */

/* {{{ proto public bool ReflectionProperty::isPrivate()
   Returns whether this property is private */
ZEND_METHOD(reflection_property, isPrivate)
{
	_property_check_flag(INTERNAL_FUNCTION_PARAM_PASSTHRU, ZEND_ACC_PRIVATE);
}
/* }}} */

/* {{{ proto public bool ReflectionProperty::isProtected()
   Returns whether this property is protected */
ZEND_METHOD(reflection_property, isProtected)
{
	_property_check_flag(INTERNAL_FUNCTION_PARAM_PASSTHRU, ZEND_ACC_PROTECTED);
}
/* }}} */

/* {{{ proto public bool ReflectionProperty::isStatic()
   Returns whether this property is static */
ZEND_METHOD(reflection_property, isStatic)
{
	_property_check_flag(INTERNAL_FUNCTION_PARAM_PASSTHRU, ZEND_ACC_STATIC);
}
/* }}} */

/* {{{ proto public bool ReflectionProperty::isDefault()
   Returns whether this property is default (declared at compilation time). */
ZEND_METHOD(reflection_property, isDefault)
{
	_property_check_flag(INTERNAL_FUNCTION_PARAM_PASSTHRU, ~ZEND_ACC_IMPLICIT_PUBLIC);
}
/* }}} */

/* {{{ proto public int ReflectionProperty::getModifiers()
   Returns a bitfield of the access modifiers for this property */
ZEND_METHOD(reflection_property, getModifiers)
{
	reflection_object *intern;
	property_reference *ref;
	uint32_t keep_flags = ZEND_ACC_PPP_MASK | ZEND_ACC_IMPLICIT_PUBLIC | ZEND_ACC_STATIC;

	if (zend_parse_parameters_none() == FAILURE) {
		return;
	}
	GET_REFLECTION_OBJECT_PTR(ref);

	RETURN_LONG((ref->prop.flags & keep_flags));
}
/* }}} */

/* {{{ proto public mixed ReflectionProperty::getValue([stdclass object])
   Returns this property's value */
ZEND_METHOD(reflection_property, getValue)
{
	reflection_object *intern;
	property_reference *ref;
	zval *object, *name;
	zval *member_p = NULL;

	GET_REFLECTION_OBJECT_PTR(ref);

	if (!(ref->prop.flags & (ZEND_ACC_PUBLIC | ZEND_ACC_IMPLICIT_PUBLIC)) && intern->ignore_visibility == 0) {
		name = _default_load_name(getThis());
		zend_throw_exception_ex(reflection_exception_ptr, 0,
			"Cannot access non-public member %s::$%s", ZSTR_VAL(intern->ce->name), Z_STRVAL_P(name));
		return;
	}

	if (ref->prop.flags & ZEND_ACC_STATIC) {
		member_p = zend_read_static_property_ex(ref->ce, ref->unmangled_name, 0);
		if (member_p) {
			ZVAL_COPY_DEREF(return_value, member_p);
		}
	} else {
		zval rv;

		if (zend_parse_parameters(ZEND_NUM_ARGS(), "o", &object) == FAILURE) {
			return;
		}

		if (!instanceof_function(Z_OBJCE_P(object), ref->prop.ce)) {
			_DO_THROW("Given object is not an instance of the class this property was declared in");
			/* Returns from this function */
		}

		member_p = zend_read_property_ex(ref->ce, object, ref->unmangled_name, 0, &rv);
		if (member_p != &rv) {
			ZVAL_COPY_DEREF(return_value, member_p);
		} else {
			if (Z_ISREF_P(member_p)) {
				zend_unwrap_reference(member_p);
			}
			ZVAL_COPY_VALUE(return_value, member_p);
		}
	}
}
/* }}} */

/* {{{ proto public void ReflectionProperty::setValue([stdclass object,] mixed value)
   Sets this property's value */
ZEND_METHOD(reflection_property, setValue)
{
	reflection_object *intern;
	property_reference *ref;
	zval *object, *name;
	zval *value;
	zval *tmp;

	GET_REFLECTION_OBJECT_PTR(ref);

	if (!(ref->prop.flags & ZEND_ACC_PUBLIC) && intern->ignore_visibility == 0) {
		name = _default_load_name(getThis());
		zend_throw_exception_ex(reflection_exception_ptr, 0,
			"Cannot access non-public member %s::$%s", ZSTR_VAL(intern->ce->name), Z_STRVAL_P(name));
		return;
	}

	if (ref->prop.flags & ZEND_ACC_STATIC) {
		if (zend_parse_parameters_ex(ZEND_PARSE_PARAMS_QUIET, ZEND_NUM_ARGS(), "z", &value) == FAILURE) {
			if (zend_parse_parameters(ZEND_NUM_ARGS(), "zz", &tmp, &value) == FAILURE) {
				return;
			}
		}

		zend_update_static_property_ex(ref->ce, ref->unmangled_name, value);
	} else {
		if (zend_parse_parameters(ZEND_NUM_ARGS(), "oz", &object, &value) == FAILURE) {
			return;
		}

		zend_update_property_ex(ref->ce, object, ref->unmangled_name, value);
	}
}
/* }}} */

/* {{{ proto public ReflectionClass ReflectionProperty::getDeclaringClass()
   Get the declaring class */
ZEND_METHOD(reflection_property, getDeclaringClass)
{
	reflection_object *intern;
	property_reference *ref;
	zend_class_entry *tmp_ce, *ce;
	zend_property_info *tmp_info;

	if (zend_parse_parameters_none() == FAILURE) {
		return;
	}
	GET_REFLECTION_OBJECT_PTR(ref);

	ce = tmp_ce = ref->ce;
	while (tmp_ce && (tmp_info = zend_hash_find_ptr(&tmp_ce->properties_info, ref->unmangled_name)) != NULL) {
		if (tmp_info->flags & ZEND_ACC_PRIVATE || tmp_info->flags & ZEND_ACC_SHADOW) {
			/* it's a private property, so it can't be inherited */
			break;
		}
		ce = tmp_ce;
		if (tmp_ce == tmp_info->ce) {
			/* declared in this class, done */
			break;
		}
		tmp_ce = tmp_ce->parent;
	}

	zend_reflection_class_factory(ce, return_value);
}
/* }}} */

/* {{{ proto public string ReflectionProperty::getDocComment()
   Returns the doc comment for this property */
ZEND_METHOD(reflection_property, getDocComment)
{
	reflection_object *intern;
	property_reference *ref;

	if (zend_parse_parameters_none() == FAILURE) {
		return;
	}
	GET_REFLECTION_OBJECT_PTR(ref);
	if (ref->prop.doc_comment) {
		RETURN_STR_COPY(ref->prop.doc_comment);
	}
	RETURN_FALSE;
}
/* }}} */

/* {{{ proto public int ReflectionProperty::setAccessible(bool visible)
   Sets whether non-public properties can be requested */
ZEND_METHOD(reflection_property, setAccessible)
{
	reflection_object *intern;
	zend_bool visible;

	if (zend_parse_parameters(ZEND_NUM_ARGS(), "b", &visible) == FAILURE) {
		return;
	}

	intern = Z_REFLECTION_P(getThis());

	intern->ignore_visibility = visible;
}
/* }}} */

/* {{{ proto public static mixed ReflectionExtension::export(string name [, bool return]) throws ReflectionException
   Exports a reflection object. Returns the output if TRUE is specified for return, printing it otherwise. */
ZEND_METHOD(reflection_extension, export)
{
	_reflection_export(INTERNAL_FUNCTION_PARAM_PASSTHRU, reflection_extension_ptr, 1);
}
/* }}} */

/* {{{ proto public void ReflectionExtension::__construct(string name)
   Constructor. Throws an Exception in case the given extension does not exist */
ZEND_METHOD(reflection_extension, __construct)
{
	zval name;
	zval *object;
	char *lcname;
	reflection_object *intern;
	zend_module_entry *module;
	char *name_str;
	size_t name_len;
	ALLOCA_FLAG(use_heap)

	if (zend_parse_parameters_throw(ZEND_NUM_ARGS(), "s", &name_str, &name_len) == FAILURE) {
		return;
	}

	object = getThis();
	intern = Z_REFLECTION_P(object);
	lcname = do_alloca(name_len + 1, use_heap);
	zend_str_tolower_copy(lcname, name_str, name_len);
	if ((module = zend_hash_str_find_ptr(&module_registry, lcname, name_len)) == NULL) {
		free_alloca(lcname, use_heap);
		zend_throw_exception_ex(reflection_exception_ptr, 0,
			"Extension %s does not exist", name_str);
		return;
	}
	free_alloca(lcname, use_heap);
	ZVAL_STRING(&name, module->name);
	reflection_update_property_name(object, &name);
	intern->ptr = module;
	intern->ref_type = REF_TYPE_OTHER;
	intern->ce = NULL;
}
/* }}} */

/* {{{ proto public string ReflectionExtension::__toString()
   Returns a string representation */
ZEND_METHOD(reflection_extension, __toString)
{
	reflection_object *intern;
	zend_module_entry *module;
	smart_str str = {0};

	if (zend_parse_parameters_none() == FAILURE) {
		return;
	}
	GET_REFLECTION_OBJECT_PTR(module);
	_extension_string(&str, module, "");
	RETURN_STR(smart_str_extract(&str));
}
/* }}} */

/* {{{ proto public string ReflectionExtension::getName()
   Returns this extension's name */
ZEND_METHOD(reflection_extension, getName)
{
	if (zend_parse_parameters_none() == FAILURE) {
		return;
	}
	_default_get_name(getThis(), return_value);
}
/* }}} */

/* {{{ proto public string ReflectionExtension::getVersion()
   Returns this extension's version */
ZEND_METHOD(reflection_extension, getVersion)
{
	reflection_object *intern;
	zend_module_entry *module;

	if (zend_parse_parameters_none() == FAILURE) {
		return;
	}
	GET_REFLECTION_OBJECT_PTR(module);

	/* An extension does not necessarily have a version number */
	if (module->version == NO_VERSION_YET) {
		RETURN_NULL();
	} else {
		RETURN_STRING(module->version);
	}
}
/* }}} */

/* {{{ proto public ReflectionFunction[] ReflectionExtension::getFunctions()
   Returns an array of this extension's functions */
ZEND_METHOD(reflection_extension, getFunctions)
{
	reflection_object *intern;
	zend_module_entry *module;
	zval function;
	zend_function *fptr;

	if (zend_parse_parameters_none() == FAILURE) {
		return;
	}
	GET_REFLECTION_OBJECT_PTR(module);

	array_init(return_value);
	ZEND_HASH_FOREACH_PTR(CG(function_table), fptr) {
		if (fptr->common.type==ZEND_INTERNAL_FUNCTION
			&& fptr->internal_function.module == module) {
			reflection_function_factory(fptr, NULL, &function);
			zend_hash_update(Z_ARRVAL_P(return_value), fptr->common.function_name, &function);
		}
	} ZEND_HASH_FOREACH_END();
}
/* }}} */

static int _addconstant(zval *el, int num_args, va_list args, zend_hash_key *hash_key) /* {{{ */
{
	zval const_val;
	zend_constant *constant = (zend_constant*)Z_PTR_P(el);
	zval *retval = va_arg(args, zval*);
	int number = va_arg(args, int);

	if (number == ZEND_CONSTANT_MODULE_NUMBER(constant)) {
		ZVAL_COPY_OR_DUP(&const_val, &constant->value);
		zend_hash_update(Z_ARRVAL_P(retval), constant->name, &const_val);
	}
	return 0;
}
/* }}} */

/* {{{ proto public array ReflectionExtension::getConstants()
   Returns an associative array containing this extension's constants and their values */
ZEND_METHOD(reflection_extension, getConstants)
{
	reflection_object *intern;
	zend_module_entry *module;

	if (zend_parse_parameters_none() == FAILURE) {
		return;
	}
	GET_REFLECTION_OBJECT_PTR(module);

	array_init(return_value);
	zend_hash_apply_with_arguments(EG(zend_constants), (apply_func_args_t) _addconstant, 2, return_value, module->module_number);
}
/* }}} */

/* {{{ _addinientry */
static int _addinientry(zval *el, int num_args, va_list args, zend_hash_key *hash_key)
{
	zend_ini_entry *ini_entry = (zend_ini_entry*)Z_PTR_P(el);
	zval *retval = va_arg(args, zval*);
	int number = va_arg(args, int);

	if (number == ini_entry->module_number) {
		if (ini_entry->value) {
			zval zv;

			ZVAL_STR_COPY(&zv, ini_entry->value);
			zend_symtable_update(Z_ARRVAL_P(retval), ini_entry->name, &zv);
		} else {
			zend_symtable_update(Z_ARRVAL_P(retval), ini_entry->name, &EG(uninitialized_zval));
		}
	}
	return ZEND_HASH_APPLY_KEEP;
}
/* }}} */

/* {{{ proto public array ReflectionExtension::getINIEntries()
   Returns an associative array containing this extension's INI entries and their values */
ZEND_METHOD(reflection_extension, getINIEntries)
{
	reflection_object *intern;
	zend_module_entry *module;

	if (zend_parse_parameters_none() == FAILURE) {
		return;
	}
	GET_REFLECTION_OBJECT_PTR(module);

	array_init(return_value);
	zend_hash_apply_with_arguments(EG(ini_directives), (apply_func_args_t) _addinientry, 2, return_value, module->module_number);
}
/* }}} */

/* {{{ add_extension_class */
static int add_extension_class(zval *zv, int num_args, va_list args, zend_hash_key *hash_key)
{
	zend_class_entry *ce = Z_PTR_P(zv);
	zval *class_array = va_arg(args, zval*), zclass;
	struct _zend_module_entry *module = va_arg(args, struct _zend_module_entry*);
	int add_reflection_class = va_arg(args, int);

	if ((ce->type == ZEND_INTERNAL_CLASS) && ce->info.internal.module && !strcasecmp(ce->info.internal.module->name, module->name)) {
		zend_string *name;

		if (zend_binary_strcasecmp(ZSTR_VAL(ce->name), ZSTR_LEN(ce->name), ZSTR_VAL(hash_key->key), ZSTR_LEN(hash_key->key))) {
			/* This is an class alias, use alias name */
			name = hash_key->key;
		} else {
			/* Use class name */
			name = ce->name;
		}
		if (add_reflection_class) {
			zend_reflection_class_factory(ce, &zclass);
			zend_hash_update(Z_ARRVAL_P(class_array), name, &zclass);
		} else {
			add_next_index_str(class_array, zend_string_copy(name));
		}
	}
	return ZEND_HASH_APPLY_KEEP;
}
/* }}} */

/* {{{ proto public ReflectionClass[] ReflectionExtension::getClasses()
   Returns an array containing ReflectionClass objects for all classes of this extension */
ZEND_METHOD(reflection_extension, getClasses)
{
	reflection_object *intern;
	zend_module_entry *module;

	if (zend_parse_parameters_none() == FAILURE) {
		return;
	}
	GET_REFLECTION_OBJECT_PTR(module);

	array_init(return_value);
	zend_hash_apply_with_arguments(EG(class_table), (apply_func_args_t) add_extension_class, 3, return_value, module, 1);
}
/* }}} */

/* {{{ proto public array ReflectionExtension::getClassNames()
   Returns an array containing all names of all classes of this extension */
ZEND_METHOD(reflection_extension, getClassNames)
{
	reflection_object *intern;
	zend_module_entry *module;

	if (zend_parse_parameters_none() == FAILURE) {
		return;
	}
	GET_REFLECTION_OBJECT_PTR(module);

	array_init(return_value);
	zend_hash_apply_with_arguments(EG(class_table), (apply_func_args_t) add_extension_class, 3, return_value, module, 0);
}
/* }}} */

/* {{{ proto public array ReflectionExtension::getDependencies()
   Returns an array containing all names of all extensions this extension depends on */
ZEND_METHOD(reflection_extension, getDependencies)
{
	reflection_object *intern;
	zend_module_entry *module;
	const zend_module_dep *dep;

	if (zend_parse_parameters_none() == FAILURE) {
		return;
	}
	GET_REFLECTION_OBJECT_PTR(module);

	dep = module->deps;

	if (!dep)
	{
		ZVAL_EMPTY_ARRAY(return_value);
		return;
	}

	array_init(return_value);
	while(dep->name) {
		zend_string *relation;
		char *rel_type;
		size_t len = 0;

		switch(dep->type) {
			case MODULE_DEP_REQUIRED:
				rel_type = "Required";
				len += sizeof("Required") - 1;
				break;
			case MODULE_DEP_CONFLICTS:
				rel_type = "Conflicts";
				len += sizeof("Conflicts") - 1;
				break;
			case MODULE_DEP_OPTIONAL:
				rel_type = "Optional";
				len += sizeof("Optional") - 1;
				break;
			default:
				rel_type = "Error"; /* shouldn't happen */
				len += sizeof("Error") - 1;
				break;
		}

		if (dep->rel) {
			len += strlen(dep->rel) + 1;
		}

		if (dep->version) {
			len += strlen(dep->version) + 1;
		}

		relation = zend_string_alloc(len, 0);
		snprintf(ZSTR_VAL(relation), ZSTR_LEN(relation) + 1, "%s%s%s%s%s",
						rel_type,
						dep->rel ? " " : "",
						dep->rel ? dep->rel : "",
						dep->version ? " " : "",
						dep->version ? dep->version : "");
		add_assoc_str(return_value, dep->name, relation);
		dep++;
	}
}
/* }}} */

/* {{{ proto public void ReflectionExtension::info()
       Prints phpinfo block for the extension */
ZEND_METHOD(reflection_extension, info)
{
	reflection_object *intern;
	zend_module_entry *module;

	if (zend_parse_parameters_none() == FAILURE) {
		return;
	}
	GET_REFLECTION_OBJECT_PTR(module);

	php_info_print_module(module);
}
/* }}} */

/* {{{ proto public bool ReflectionExtension::isPersistent()
       Returns whether this extension is persistent */
ZEND_METHOD(reflection_extension, isPersistent)
{
	reflection_object *intern;
    zend_module_entry *module;

    if (zend_parse_parameters_none() == FAILURE) {
		return;
	}
	GET_REFLECTION_OBJECT_PTR(module);

	RETURN_BOOL(module->type == MODULE_PERSISTENT);
}
/* }}} */

/* {{{ proto public bool ReflectionExtension::isTemporary()
       Returns whether this extension is temporary */
ZEND_METHOD(reflection_extension, isTemporary)
{
	reflection_object *intern;
	zend_module_entry *module;

	if (zend_parse_parameters_none() == FAILURE) {
		return;
	}
	GET_REFLECTION_OBJECT_PTR(module);

	RETURN_BOOL(module->type == MODULE_TEMPORARY);
}
/* }}} */

/* {{{ proto public static mixed ReflectionZendExtension::export(string name [, bool return]) throws ReflectionException
 *    Exports a reflection object. Returns the output if TRUE is specified for return, printing it otherwise. */
ZEND_METHOD(reflection_zend_extension, export)
{
	_reflection_export(INTERNAL_FUNCTION_PARAM_PASSTHRU, reflection_zend_extension_ptr, 1);
}
/* }}} */

/* {{{ proto public void ReflectionZendExtension::__construct(string name)
       Constructor. Throws an Exception in case the given Zend extension does not exist */
ZEND_METHOD(reflection_zend_extension, __construct)
{
	zval name;
	zval *object;
	reflection_object *intern;
	zend_extension *extension;
	char *name_str;
	size_t name_len;

	if (zend_parse_parameters_throw(ZEND_NUM_ARGS(), "s", &name_str, &name_len) == FAILURE) {
		return;
	}

	object = getThis();
	intern = Z_REFLECTION_P(object);

	extension = zend_get_extension(name_str);
	if (!extension) {
		zend_throw_exception_ex(reflection_exception_ptr, 0,
				"Zend Extension %s does not exist", name_str);
		return;
	}
	ZVAL_STRING(&name, extension->name);
	reflection_update_property_name(object, &name);
	intern->ptr = extension;
	intern->ref_type = REF_TYPE_OTHER;
	intern->ce = NULL;
}
/* }}} */

/* {{{ proto public string ReflectionZendExtension::__toString()
       Returns a string representation */
ZEND_METHOD(reflection_zend_extension, __toString)
{
	reflection_object *intern;
	zend_extension *extension;
	smart_str str = {0};

	if (zend_parse_parameters_none() == FAILURE) {
		return;
	}
	GET_REFLECTION_OBJECT_PTR(extension);
	_zend_extension_string(&str, extension, "");
	RETURN_STR(smart_str_extract(&str));
}
/* }}} */

/* {{{ proto public string ReflectionZendExtension::getName()
       Returns the name of this Zend extension */
ZEND_METHOD(reflection_zend_extension, getName)
{
	reflection_object *intern;
	zend_extension *extension;

	if (zend_parse_parameters_none() == FAILURE) {
		return;
	}
	GET_REFLECTION_OBJECT_PTR(extension);

	RETURN_STRING(extension->name);
}
/* }}} */

/* {{{ proto public string ReflectionZendExtension::getVersion()
       Returns the version information of this Zend extension */
ZEND_METHOD(reflection_zend_extension, getVersion)
{
	reflection_object *intern;
	zend_extension *extension;

	if (zend_parse_parameters_none() == FAILURE) {
		return;
	}
	GET_REFLECTION_OBJECT_PTR(extension);

	if (extension->version) {
		RETURN_STRING(extension->version);
	} else {
		RETURN_EMPTY_STRING();
	}
}
/* }}} */

/* {{{ proto public void ReflectionZendExtension::getAuthor()
 * Returns the name of this Zend extension's author */
ZEND_METHOD(reflection_zend_extension, getAuthor)
{
	reflection_object *intern;
	zend_extension *extension;

	if (zend_parse_parameters_none() == FAILURE) {
		return;
	}
	GET_REFLECTION_OBJECT_PTR(extension);

	if (extension->author) {
		RETURN_STRING(extension->author);
	} else {
		RETURN_EMPTY_STRING();
	}
}
/* }}} */

/* {{{ proto public void ReflectionZendExtension::getURL()
       Returns this Zend extension's URL*/
ZEND_METHOD(reflection_zend_extension, getURL)
{
	reflection_object *intern;
	zend_extension *extension;

	if (zend_parse_parameters_none() == FAILURE) {
		return;
	}
	GET_REFLECTION_OBJECT_PTR(extension);

	if (extension->URL) {
		RETURN_STRING(extension->URL);
	} else {
		RETURN_EMPTY_STRING();
	}
}
/* }}} */

/* {{{ proto public void ReflectionZendExtension::getCopyright()
       Returns this Zend extension's copyright information */
ZEND_METHOD(reflection_zend_extension, getCopyright)
{
	reflection_object *intern;
	zend_extension *extension;

	if (zend_parse_parameters_none() == FAILURE) {
		return;
	}
	GET_REFLECTION_OBJECT_PTR(extension);

	if (extension->copyright) {
		RETURN_STRING(extension->copyright);
	} else {
		RETURN_EMPTY_STRING();
	}
}
/* }}} */

/* {{{ method tables */
static const zend_function_entry reflection_exception_functions[] = {
	PHP_FE_END
};

ZEND_BEGIN_ARG_INFO(arginfo_reflection__void, 0)
ZEND_END_ARG_INFO()


ZEND_BEGIN_ARG_INFO(arginfo_reflection_getModifierNames, 0)
	ZEND_ARG_INFO(0, modifiers)
ZEND_END_ARG_INFO()

ZEND_BEGIN_ARG_INFO_EX(arginfo_reflection_export, 0, 0, 1)
	ZEND_ARG_OBJ_INFO(0, reflector, Reflector, 0)
	ZEND_ARG_INFO(0, return)
ZEND_END_ARG_INFO()

static const zend_function_entry reflection_functions[] = {
	ZEND_ME(reflection, getModifierNames, arginfo_reflection_getModifierNames, ZEND_ACC_PUBLIC|ZEND_ACC_STATIC)
	ZEND_ME(reflection, export, arginfo_reflection_export, ZEND_ACC_PUBLIC|ZEND_ACC_STATIC)
	PHP_FE_END
};

static const zend_function_entry reflector_functions[] = {
	ZEND_FENTRY(export, NULL, NULL, ZEND_ACC_STATIC|ZEND_ACC_ABSTRACT|ZEND_ACC_PUBLIC)
	ZEND_ABSTRACT_ME(reflector, __toString, arginfo_reflection__void)
	PHP_FE_END
};

ZEND_BEGIN_ARG_INFO_EX(arginfo_reflection_function_export, 0, 0, 1)
	ZEND_ARG_INFO(0, name)
	ZEND_ARG_INFO(0, return)
ZEND_END_ARG_INFO()

ZEND_BEGIN_ARG_INFO(arginfo_reflection_function___construct, 0)
	ZEND_ARG_INFO(0, name)
ZEND_END_ARG_INFO()

ZEND_BEGIN_ARG_INFO_EX(arginfo_reflection_function_invoke, 0, 0, 0)
	ZEND_ARG_INFO(0, args)
ZEND_END_ARG_INFO()

ZEND_BEGIN_ARG_INFO(arginfo_reflection_function_invokeArgs, 0)
	ZEND_ARG_ARRAY_INFO(0, args, 0)
ZEND_END_ARG_INFO()

static const zend_function_entry reflection_function_abstract_functions[] = {
	ZEND_ME(reflection, __clone, arginfo_reflection__void, ZEND_ACC_PRIVATE|ZEND_ACC_FINAL)
	ZEND_ME(reflection_function, inNamespace, arginfo_reflection__void, 0)
	ZEND_ME(reflection_function, isClosure, arginfo_reflection__void, 0)
	ZEND_ME(reflection_function, isDeprecated, arginfo_reflection__void, 0)
	ZEND_ME(reflection_function, isInternal, arginfo_reflection__void, 0)
	ZEND_ME(reflection_function, isUserDefined, arginfo_reflection__void, 0)
	ZEND_ME(reflection_function, isGenerator, arginfo_reflection__void, 0)
	ZEND_ME(reflection_function, isVariadic, arginfo_reflection__void, 0)
	ZEND_ME(reflection_function, getClosureThis, arginfo_reflection__void, 0)
	ZEND_ME(reflection_function, getClosureScopeClass, arginfo_reflection__void, 0)
	ZEND_ME(reflection_function, getDocComment, arginfo_reflection__void, 0)
	ZEND_ME(reflection_function, getEndLine, arginfo_reflection__void, 0)
	ZEND_ME(reflection_function, getExtension, arginfo_reflection__void, 0)
	ZEND_ME(reflection_function, getExtensionName, arginfo_reflection__void, 0)
	ZEND_ME(reflection_function, getFileName, arginfo_reflection__void, 0)
	ZEND_ME(reflection_function, getName, arginfo_reflection__void, 0)
	ZEND_ME(reflection_function, getNamespaceName, arginfo_reflection__void, 0)
	ZEND_ME(reflection_function, getNumberOfParameters, arginfo_reflection__void, 0)
	ZEND_ME(reflection_function, getNumberOfRequiredParameters, arginfo_reflection__void, 0)
	ZEND_ME(reflection_function, getParameters, arginfo_reflection__void, 0)
	ZEND_ME(reflection_function, getShortName, arginfo_reflection__void, 0)
	ZEND_ME(reflection_function, getStartLine, arginfo_reflection__void, 0)
	ZEND_ME(reflection_function, getStaticVariables, arginfo_reflection__void, 0)
	ZEND_ME(reflection_function, returnsReference, arginfo_reflection__void, 0)
	ZEND_ME(reflection_function, hasReturnType, arginfo_reflection__void, 0)
	ZEND_ME(reflection_function, getReturnType, arginfo_reflection__void, 0)
	PHP_FE_END
};

static const zend_function_entry reflection_function_functions[] = {
	ZEND_ME(reflection_function, __construct, arginfo_reflection_function___construct, 0)
	ZEND_ME(reflection_function, __toString, arginfo_reflection__void, 0)
	ZEND_ME(reflection_function, export, arginfo_reflection_function_export, ZEND_ACC_STATIC|ZEND_ACC_PUBLIC)
	ZEND_ME(reflection_function, isDisabled, arginfo_reflection__void, 0)
	ZEND_ME(reflection_function, invoke, arginfo_reflection_function_invoke, 0)
	ZEND_ME(reflection_function, invokeArgs, arginfo_reflection_function_invokeArgs, 0)
	ZEND_ME(reflection_function, getClosure, arginfo_reflection__void, 0)
	PHP_FE_END
};

ZEND_BEGIN_ARG_INFO(arginfo_reflection_generator___construct, 0)
	ZEND_ARG_INFO(0, generator)
ZEND_END_ARG_INFO()

ZEND_BEGIN_ARG_INFO_EX(arginfo_reflection_generator_trace, 0, 0, 0)
	ZEND_ARG_INFO(0, options)
ZEND_END_ARG_INFO()

static const zend_function_entry reflection_generator_functions[] = {
	ZEND_ME(reflection_generator, __construct, arginfo_reflection_generator___construct, 0)
	ZEND_ME(reflection_generator, getExecutingLine, arginfo_reflection__void, 0)
	ZEND_ME(reflection_generator, getExecutingFile, arginfo_reflection__void, 0)
	ZEND_ME(reflection_generator, getTrace, arginfo_reflection_generator_trace, 0)
	ZEND_ME(reflection_generator, getFunction, arginfo_reflection__void, 0)
	ZEND_ME(reflection_generator, getThis, arginfo_reflection__void, 0)
	ZEND_ME(reflection_generator, getExecutingGenerator, arginfo_reflection__void, 0)
	PHP_FE_END
};

ZEND_BEGIN_ARG_INFO_EX(arginfo_reflection_method_export, 0, 0, 2)
	ZEND_ARG_INFO(0, class)
	ZEND_ARG_INFO(0, name)
	ZEND_ARG_INFO(0, return)
ZEND_END_ARG_INFO()

ZEND_BEGIN_ARG_INFO_EX(arginfo_reflection_method___construct, 0, 0, 1)
	ZEND_ARG_INFO(0, class_or_method)
	ZEND_ARG_INFO(0, name)
ZEND_END_ARG_INFO()

ZEND_BEGIN_ARG_INFO(arginfo_reflection_method_invoke, 0)
	ZEND_ARG_INFO(0, object)
	ZEND_ARG_INFO(0, args)
ZEND_END_ARG_INFO()

ZEND_BEGIN_ARG_INFO(arginfo_reflection_method_invokeArgs, 0)
	ZEND_ARG_INFO(0, object)
	ZEND_ARG_ARRAY_INFO(0, args, 0)
ZEND_END_ARG_INFO()

ZEND_BEGIN_ARG_INFO(arginfo_reflection_method_setAccessible, 0)
	ZEND_ARG_INFO(0, value)
ZEND_END_ARG_INFO()

ZEND_BEGIN_ARG_INFO(arginfo_reflection_method_getClosure, 0)
	ZEND_ARG_INFO(0, object)
ZEND_END_ARG_INFO()

static const zend_function_entry reflection_method_functions[] = {
	ZEND_ME(reflection_method, export, arginfo_reflection_method_export, ZEND_ACC_STATIC|ZEND_ACC_PUBLIC)
	ZEND_ME(reflection_method, __construct, arginfo_reflection_method___construct, 0)
	ZEND_ME(reflection_method, __toString, arginfo_reflection__void, 0)
	ZEND_ME(reflection_method, isPublic, arginfo_reflection__void, 0)
	ZEND_ME(reflection_method, isPrivate, arginfo_reflection__void, 0)
	ZEND_ME(reflection_method, isProtected, arginfo_reflection__void, 0)
	ZEND_ME(reflection_method, isAbstract, arginfo_reflection__void, 0)
	ZEND_ME(reflection_method, isFinal, arginfo_reflection__void, 0)
	ZEND_ME(reflection_method, isStatic, arginfo_reflection__void, 0)
	ZEND_ME(reflection_method, isConstructor, arginfo_reflection__void, 0)
	ZEND_ME(reflection_method, isDestructor, arginfo_reflection__void, 0)
	ZEND_ME(reflection_method, getClosure, arginfo_reflection_method_getClosure, 0)
	ZEND_ME(reflection_method, getModifiers, arginfo_reflection__void, 0)
	ZEND_ME(reflection_method, invoke, arginfo_reflection_method_invoke, 0)
	ZEND_ME(reflection_method, invokeArgs, arginfo_reflection_method_invokeArgs, 0)
	ZEND_ME(reflection_method, getDeclaringClass, arginfo_reflection__void, 0)
	ZEND_ME(reflection_method, getPrototype, arginfo_reflection__void, 0)
	ZEND_ME(reflection_method, setAccessible, arginfo_reflection_method_setAccessible, 0)
	PHP_FE_END
};


ZEND_BEGIN_ARG_INFO_EX(arginfo_reflection_class_export, 0, 0, 1)
	ZEND_ARG_INFO(0, argument)
	ZEND_ARG_INFO(0, return)
ZEND_END_ARG_INFO()

ZEND_BEGIN_ARG_INFO(arginfo_reflection_class___construct, 0)
	ZEND_ARG_INFO(0, argument)
ZEND_END_ARG_INFO()

ZEND_BEGIN_ARG_INFO_EX(arginfo_reflection_class_getStaticPropertyValue, 0, 0, 1)
	ZEND_ARG_INFO(0, name)
	ZEND_ARG_INFO(0, default)
ZEND_END_ARG_INFO()

ZEND_BEGIN_ARG_INFO(arginfo_reflection_class_setStaticPropertyValue, 0)
	ZEND_ARG_INFO(0, name)
	ZEND_ARG_INFO(0, value)
ZEND_END_ARG_INFO()

ZEND_BEGIN_ARG_INFO(arginfo_reflection_class_hasMethod, 0)
	ZEND_ARG_INFO(0, name)
ZEND_END_ARG_INFO()

ZEND_BEGIN_ARG_INFO(arginfo_reflection_class_getMethod, 0)
	ZEND_ARG_INFO(0, name)
ZEND_END_ARG_INFO()

ZEND_BEGIN_ARG_INFO_EX(arginfo_reflection_class_getMethods, 0, 0, 0)
	ZEND_ARG_INFO(0, filter)
ZEND_END_ARG_INFO()

ZEND_BEGIN_ARG_INFO(arginfo_reflection_class_hasProperty, 0)
	ZEND_ARG_INFO(0, name)
ZEND_END_ARG_INFO()

ZEND_BEGIN_ARG_INFO(arginfo_reflection_class_getProperty, 0)
	ZEND_ARG_INFO(0, name)
ZEND_END_ARG_INFO()

ZEND_BEGIN_ARG_INFO_EX(arginfo_reflection_class_getProperties, 0, 0, 0)
	ZEND_ARG_INFO(0, filter)
ZEND_END_ARG_INFO()

ZEND_BEGIN_ARG_INFO(arginfo_reflection_class_hasConstant, 0)
	ZEND_ARG_INFO(0, name)
ZEND_END_ARG_INFO()

ZEND_BEGIN_ARG_INFO(arginfo_reflection_class_getConstant, 0)
	ZEND_ARG_INFO(0, name)
ZEND_END_ARG_INFO()

ZEND_BEGIN_ARG_INFO(arginfo_reflection_class_isInstance, 0)
	ZEND_ARG_INFO(0, object)
ZEND_END_ARG_INFO()

ZEND_BEGIN_ARG_INFO(arginfo_reflection_class_newInstance, 0)
	ZEND_ARG_INFO(0, args)
ZEND_END_ARG_INFO()

ZEND_BEGIN_ARG_INFO(arginfo_reflection_class_newInstanceWithoutConstructor, 0)
ZEND_END_ARG_INFO()

ZEND_BEGIN_ARG_INFO_EX(arginfo_reflection_class_newInstanceArgs, 0, 0, 0)
	ZEND_ARG_ARRAY_INFO(0, args, 0)
ZEND_END_ARG_INFO()

ZEND_BEGIN_ARG_INFO(arginfo_reflection_class_isSubclassOf, 0)
	ZEND_ARG_INFO(0, class)
ZEND_END_ARG_INFO()

ZEND_BEGIN_ARG_INFO(arginfo_reflection_class_implementsInterface, 0)
	ZEND_ARG_INFO(0, interface)
ZEND_END_ARG_INFO()

static const zend_function_entry reflection_class_functions[] = {
	ZEND_ME(reflection, __clone, arginfo_reflection__void, ZEND_ACC_PRIVATE|ZEND_ACC_FINAL)
	ZEND_ME(reflection_class, export, arginfo_reflection_class_export, ZEND_ACC_STATIC|ZEND_ACC_PUBLIC)
	ZEND_ME(reflection_class, __construct, arginfo_reflection_class___construct, 0)
	ZEND_ME(reflection_class, __toString, arginfo_reflection__void, 0)
	ZEND_ME(reflection_class, getName, arginfo_reflection__void, 0)
	ZEND_ME(reflection_class, isInternal, arginfo_reflection__void, 0)
	ZEND_ME(reflection_class, isUserDefined, arginfo_reflection__void, 0)
	ZEND_ME(reflection_class, isAnonymous, arginfo_reflection__void, 0)
	ZEND_ME(reflection_class, isInstantiable, arginfo_reflection__void, 0)
	ZEND_ME(reflection_class, isCloneable, arginfo_reflection__void, 0)
	ZEND_ME(reflection_class, getFileName, arginfo_reflection__void, 0)
	ZEND_ME(reflection_class, getStartLine, arginfo_reflection__void, 0)
	ZEND_ME(reflection_class, getEndLine, arginfo_reflection__void, 0)
	ZEND_ME(reflection_class, getDocComment, arginfo_reflection__void, 0)
	ZEND_ME(reflection_class, getConstructor, arginfo_reflection__void, 0)
	ZEND_ME(reflection_class, hasMethod, arginfo_reflection_class_hasMethod, 0)
	ZEND_ME(reflection_class, getMethod, arginfo_reflection_class_getMethod, 0)
	ZEND_ME(reflection_class, getMethods, arginfo_reflection_class_getMethods, 0)
	ZEND_ME(reflection_class, hasProperty, arginfo_reflection_class_hasProperty, 0)
	ZEND_ME(reflection_class, getProperty, arginfo_reflection_class_getProperty, 0)
	ZEND_ME(reflection_class, getProperties, arginfo_reflection_class_getProperties, 0)
	ZEND_ME(reflection_class, hasConstant, arginfo_reflection_class_hasConstant, 0)
	ZEND_ME(reflection_class, getConstants, arginfo_reflection__void, 0)
	ZEND_ME(reflection_class, getReflectionConstants, arginfo_reflection__void, 0)
	ZEND_ME(reflection_class, getConstant, arginfo_reflection_class_getConstant, 0)
	ZEND_ME(reflection_class, getReflectionConstant, arginfo_reflection_class_getConstant, 0)
	ZEND_ME(reflection_class, getInterfaces, arginfo_reflection__void, 0)
	ZEND_ME(reflection_class, getInterfaceNames, arginfo_reflection__void, 0)
	ZEND_ME(reflection_class, isInterface, arginfo_reflection__void, 0)
	ZEND_ME(reflection_class, getTraits, arginfo_reflection__void, 0)
	ZEND_ME(reflection_class, getTraitNames, arginfo_reflection__void, 0)
	ZEND_ME(reflection_class, getTraitAliases, arginfo_reflection__void, 0)
	ZEND_ME(reflection_class, isTrait, arginfo_reflection__void, 0)
	ZEND_ME(reflection_class, isAbstract, arginfo_reflection__void, 0)
	ZEND_ME(reflection_class, isFinal, arginfo_reflection__void, 0)
	ZEND_ME(reflection_class, getModifiers, arginfo_reflection__void, 0)
	ZEND_ME(reflection_class, isInstance, arginfo_reflection_class_isInstance, 0)
	ZEND_ME(reflection_class, newInstance, arginfo_reflection_class_newInstance, 0)
	ZEND_ME(reflection_class, newInstanceWithoutConstructor, arginfo_reflection_class_newInstanceWithoutConstructor, 0)
	ZEND_ME(reflection_class, newInstanceArgs, arginfo_reflection_class_newInstanceArgs, 0)
	ZEND_ME(reflection_class, getParentClass, arginfo_reflection__void, 0)
	ZEND_ME(reflection_class, isSubclassOf, arginfo_reflection_class_isSubclassOf, 0)
	ZEND_ME(reflection_class, getStaticProperties, arginfo_reflection__void, 0)
	ZEND_ME(reflection_class, getStaticPropertyValue, arginfo_reflection_class_getStaticPropertyValue, 0)
	ZEND_ME(reflection_class, setStaticPropertyValue, arginfo_reflection_class_setStaticPropertyValue, 0)
	ZEND_ME(reflection_class, getDefaultProperties, arginfo_reflection__void, 0)
	ZEND_ME(reflection_class, isIterable, arginfo_reflection__void, 0)
	ZEND_MALIAS(reflection_class, isIterateable, isIterable, arginfo_reflection__void, 0)
	ZEND_ME(reflection_class, implementsInterface, arginfo_reflection_class_implementsInterface, 0)
	ZEND_ME(reflection_class, getExtension, arginfo_reflection__void, 0)
	ZEND_ME(reflection_class, getExtensionName, arginfo_reflection__void, 0)
	ZEND_ME(reflection_class, inNamespace, arginfo_reflection__void, 0)
	ZEND_ME(reflection_class, getNamespaceName, arginfo_reflection__void, 0)
	ZEND_ME(reflection_class, getShortName, arginfo_reflection__void, 0)
	PHP_FE_END
};


ZEND_BEGIN_ARG_INFO_EX(arginfo_reflection_object_export, 0, 0, 1)
	ZEND_ARG_INFO(0, argument)
	ZEND_ARG_INFO(0, return)
ZEND_END_ARG_INFO()

ZEND_BEGIN_ARG_INFO(arginfo_reflection_object___construct, 0)
	ZEND_ARG_INFO(0, argument)
ZEND_END_ARG_INFO()

static const zend_function_entry reflection_object_functions[] = {
	ZEND_ME(reflection_object, export, arginfo_reflection_object_export, ZEND_ACC_STATIC|ZEND_ACC_PUBLIC)
	ZEND_ME(reflection_object, __construct, arginfo_reflection_object___construct, 0)
	PHP_FE_END
};


ZEND_BEGIN_ARG_INFO_EX(arginfo_reflection_property_export, 0, 0, 2)
	ZEND_ARG_INFO(0, class)
	ZEND_ARG_INFO(0, name)
	ZEND_ARG_INFO(0, return)
ZEND_END_ARG_INFO()

ZEND_BEGIN_ARG_INFO_EX(arginfo_reflection_property___construct, 0, 0, 2)
	ZEND_ARG_INFO(0, class)
	ZEND_ARG_INFO(0, name)
ZEND_END_ARG_INFO()

ZEND_BEGIN_ARG_INFO_EX(arginfo_reflection_property_getValue, 0, 0, 0)
	ZEND_ARG_INFO(0, object)
ZEND_END_ARG_INFO()

ZEND_BEGIN_ARG_INFO_EX(arginfo_reflection_property_setValue, 0, 0, 1)
	ZEND_ARG_INFO(0, object)
	ZEND_ARG_INFO(0, value)
ZEND_END_ARG_INFO()

ZEND_BEGIN_ARG_INFO(arginfo_reflection_property_setAccessible, 0)
	ZEND_ARG_INFO(0, visible)
ZEND_END_ARG_INFO()

static const zend_function_entry reflection_property_functions[] = {
	ZEND_ME(reflection, __clone, arginfo_reflection__void, ZEND_ACC_PRIVATE|ZEND_ACC_FINAL)
	ZEND_ME(reflection_property, export, arginfo_reflection_property_export, ZEND_ACC_STATIC|ZEND_ACC_PUBLIC)
	ZEND_ME(reflection_property, __construct, arginfo_reflection_property___construct, 0)
	ZEND_ME(reflection_property, __toString, arginfo_reflection__void, 0)
	ZEND_ME(reflection_property, getName, arginfo_reflection__void, 0)
	ZEND_ME(reflection_property, getValue, arginfo_reflection_property_getValue, 0)
	ZEND_ME(reflection_property, setValue, arginfo_reflection_property_setValue, 0)
	ZEND_ME(reflection_property, isPublic, arginfo_reflection__void, 0)
	ZEND_ME(reflection_property, isPrivate, arginfo_reflection__void, 0)
	ZEND_ME(reflection_property, isProtected, arginfo_reflection__void, 0)
	ZEND_ME(reflection_property, isStatic, arginfo_reflection__void, 0)
	ZEND_ME(reflection_property, isDefault, arginfo_reflection__void, 0)
	ZEND_ME(reflection_property, getModifiers, arginfo_reflection__void, 0)
	ZEND_ME(reflection_property, getDeclaringClass, arginfo_reflection__void, 0)
	ZEND_ME(reflection_property, getDocComment, arginfo_reflection__void, 0)
	ZEND_ME(reflection_property, setAccessible, arginfo_reflection_property_setAccessible, 0)
	PHP_FE_END
};

ZEND_BEGIN_ARG_INFO_EX(arginfo_reflection_class_constant_export, 0, 0, 2)
	ZEND_ARG_INFO(0, class)
	ZEND_ARG_INFO(0, name)
	ZEND_ARG_INFO(0, return)
ZEND_END_ARG_INFO()

ZEND_BEGIN_ARG_INFO_EX(arginfo_reflection_class_constant___construct, 0, 0, 2)
	ZEND_ARG_INFO(0, class)
	ZEND_ARG_INFO(0, name)
ZEND_END_ARG_INFO()

static const zend_function_entry reflection_class_constant_functions[] = {
	ZEND_ME(reflection, __clone, arginfo_reflection__void, ZEND_ACC_PRIVATE|ZEND_ACC_FINAL)
	ZEND_ME(reflection_class_constant, export, arginfo_reflection_class_constant_export, ZEND_ACC_STATIC|ZEND_ACC_PUBLIC)
	ZEND_ME(reflection_class_constant, __construct, arginfo_reflection_class_constant___construct, 0)
	ZEND_ME(reflection_class_constant, __toString, arginfo_reflection__void, 0)
	ZEND_ME(reflection_class_constant, getName, arginfo_reflection__void, 0)
	ZEND_ME(reflection_class_constant, getValue, arginfo_reflection__void, 0)
	ZEND_ME(reflection_class_constant, isPublic, arginfo_reflection__void, 0)
	ZEND_ME(reflection_class_constant, isPrivate, arginfo_reflection__void, 0)
	ZEND_ME(reflection_class_constant, isProtected, arginfo_reflection__void, 0)
	ZEND_ME(reflection_class_constant, getModifiers, arginfo_reflection__void, 0)
	ZEND_ME(reflection_class_constant, getDeclaringClass, arginfo_reflection__void, 0)
	ZEND_ME(reflection_class_constant, getDocComment, arginfo_reflection__void, 0)
	PHP_FE_END
};

ZEND_BEGIN_ARG_INFO_EX(arginfo_reflection_parameter_export, 0, 0, 2)
	ZEND_ARG_INFO(0, function)
	ZEND_ARG_INFO(0, parameter)
	ZEND_ARG_INFO(0, return)
ZEND_END_ARG_INFO()

ZEND_BEGIN_ARG_INFO(arginfo_reflection_parameter___construct, 0)
	ZEND_ARG_INFO(0, function)
	ZEND_ARG_INFO(0, parameter)
ZEND_END_ARG_INFO()

static const zend_function_entry reflection_parameter_functions[] = {
	ZEND_ME(reflection, __clone, arginfo_reflection__void, ZEND_ACC_PRIVATE|ZEND_ACC_FINAL)
	ZEND_ME(reflection_parameter, export, arginfo_reflection_parameter_export, ZEND_ACC_STATIC|ZEND_ACC_PUBLIC)
	ZEND_ME(reflection_parameter, __construct, arginfo_reflection_parameter___construct, 0)
	ZEND_ME(reflection_parameter, __toString, arginfo_reflection__void, 0)
	ZEND_ME(reflection_parameter, getName, arginfo_reflection__void, 0)
	ZEND_ME(reflection_parameter, isPassedByReference, arginfo_reflection__void, 0)
	ZEND_ME(reflection_parameter, canBePassedByValue, arginfo_reflection__void, 0)
	ZEND_ME(reflection_parameter, getDeclaringFunction, arginfo_reflection__void, 0)
	ZEND_ME(reflection_parameter, getDeclaringClass, arginfo_reflection__void, 0)
	ZEND_ME(reflection_parameter, getClass, arginfo_reflection__void, 0)
	ZEND_ME(reflection_parameter, hasType, arginfo_reflection__void, 0)
	ZEND_ME(reflection_parameter, getType, arginfo_reflection__void, 0)
	ZEND_ME(reflection_parameter, isArray, arginfo_reflection__void, 0)
	ZEND_ME(reflection_parameter, isCallable, arginfo_reflection__void, 0)
	ZEND_ME(reflection_parameter, allowsNull, arginfo_reflection__void, 0)
	ZEND_ME(reflection_parameter, getPosition, arginfo_reflection__void, 0)
	ZEND_ME(reflection_parameter, isOptional, arginfo_reflection__void, 0)
	ZEND_ME(reflection_parameter, isDefaultValueAvailable, arginfo_reflection__void, 0)
	ZEND_ME(reflection_parameter, getDefaultValue, arginfo_reflection__void, 0)
	ZEND_ME(reflection_parameter, isDefaultValueConstant, arginfo_reflection__void, 0)
	ZEND_ME(reflection_parameter, getDefaultValueConstantName, arginfo_reflection__void, 0)
	ZEND_ME(reflection_parameter, isVariadic, arginfo_reflection__void, 0)
	PHP_FE_END
};

static const zend_function_entry reflection_type_functions[] = {
	ZEND_ME(reflection, __clone, arginfo_reflection__void, ZEND_ACC_PRIVATE|ZEND_ACC_FINAL)
	ZEND_ME(reflection_type, allowsNull, arginfo_reflection__void, 0)
	ZEND_ME(reflection_type, isBuiltin, arginfo_reflection__void, 0)
	/* ReflectionType::__toString() is deprecated, but we currently do not mark it as such
	 * due to bad interaction with the PHPUnit error handler and exceptions in __toString().
	 * See PR2137. */
	ZEND_ME(reflection_type, __toString, arginfo_reflection__void, 0)
	PHP_FE_END
};

static const zend_function_entry reflection_named_type_functions[] = {
	ZEND_ME(reflection_named_type, getName, arginfo_reflection__void, 0)
	PHP_FE_END
};

ZEND_BEGIN_ARG_INFO_EX(arginfo_reflection_extension_export, 0, 0, 1)
	ZEND_ARG_INFO(0, name)
	ZEND_ARG_INFO(0, return)
ZEND_END_ARG_INFO()

ZEND_BEGIN_ARG_INFO(arginfo_reflection_extension___construct, 0)
	ZEND_ARG_INFO(0, name)
ZEND_END_ARG_INFO()

static const zend_function_entry reflection_extension_functions[] = {
	ZEND_ME(reflection, __clone, arginfo_reflection__void, ZEND_ACC_PRIVATE|ZEND_ACC_FINAL)
	ZEND_ME(reflection_extension, export, arginfo_reflection_extension_export, ZEND_ACC_STATIC|ZEND_ACC_PUBLIC)
	ZEND_ME(reflection_extension, __construct, arginfo_reflection_extension___construct, 0)
	ZEND_ME(reflection_extension, __toString, arginfo_reflection__void, 0)
	ZEND_ME(reflection_extension, getName, arginfo_reflection__void, 0)
	ZEND_ME(reflection_extension, getVersion, arginfo_reflection__void, 0)
	ZEND_ME(reflection_extension, getFunctions, arginfo_reflection__void, 0)
	ZEND_ME(reflection_extension, getConstants, arginfo_reflection__void, 0)
	ZEND_ME(reflection_extension, getINIEntries, arginfo_reflection__void, 0)
	ZEND_ME(reflection_extension, getClasses, arginfo_reflection__void, 0)
	ZEND_ME(reflection_extension, getClassNames, arginfo_reflection__void, 0)
	ZEND_ME(reflection_extension, getDependencies, arginfo_reflection__void, 0)
	ZEND_ME(reflection_extension, info, arginfo_reflection__void, 0)
	ZEND_ME(reflection_extension, isPersistent, arginfo_reflection__void, 0)
	ZEND_ME(reflection_extension, isTemporary, arginfo_reflection__void, 0)
	PHP_FE_END
};

ZEND_BEGIN_ARG_INFO(arginfo_reflection_zend_extension___construct, 0)
	ZEND_ARG_INFO(0, name)
ZEND_END_ARG_INFO()

static const zend_function_entry reflection_zend_extension_functions[] = {
	ZEND_ME(reflection, __clone, arginfo_reflection__void, ZEND_ACC_PRIVATE|ZEND_ACC_FINAL)
	ZEND_ME(reflection_zend_extension, export, arginfo_reflection_extension_export, ZEND_ACC_STATIC|ZEND_ACC_PUBLIC)
	ZEND_ME(reflection_zend_extension, __construct, arginfo_reflection_zend_extension___construct, 0)
	ZEND_ME(reflection_zend_extension, __toString, arginfo_reflection__void, 0)
	ZEND_ME(reflection_zend_extension, getName, arginfo_reflection__void, 0)
	ZEND_ME(reflection_zend_extension, getVersion, arginfo_reflection__void, 0)
	ZEND_ME(reflection_zend_extension, getAuthor, arginfo_reflection__void, 0)
	ZEND_ME(reflection_zend_extension, getURL, arginfo_reflection__void, 0)
	ZEND_ME(reflection_zend_extension, getCopyright, arginfo_reflection__void, 0)
	PHP_FE_END
};
/* }}} */

static const zend_function_entry reflection_ext_functions[] = { /* {{{ */
	PHP_FE_END
}; /* }}} */

/* {{{ _reflection_write_property */
static void _reflection_write_property(zval *object, zval *member, zval *value, void **cache_slot)
{
	if ((Z_TYPE_P(member) == IS_STRING)
		&& zend_hash_exists(&Z_OBJCE_P(object)->properties_info, Z_STR_P(member))
		&& ((Z_STRLEN_P(member) == sizeof("name") - 1  && !memcmp(Z_STRVAL_P(member), "name",  sizeof("name")))
			|| (Z_STRLEN_P(member) == sizeof("class") - 1 && !memcmp(Z_STRVAL_P(member), "class", sizeof("class")))))
	{
		zend_throw_exception_ex(reflection_exception_ptr, 0,
			"Cannot set read-only property %s::$%s", ZSTR_VAL(Z_OBJCE_P(object)->name), Z_STRVAL_P(member));
	}
	else
	{
		zend_std_write_property(object, member, value, cache_slot);
	}
}
/* }}} */

PHP_MINIT_FUNCTION(reflection) /* {{{ */
{
	zend_class_entry _reflection_entry;

	memcpy(&reflection_object_handlers, &std_object_handlers, sizeof(zend_object_handlers));
	reflection_object_handlers.offset = XtOffsetOf(reflection_object, zo);
	reflection_object_handlers.free_obj = reflection_free_objects_storage;
	reflection_object_handlers.clone_obj = NULL;
	reflection_object_handlers.write_property = _reflection_write_property;
	reflection_object_handlers.get_gc = reflection_get_gc;

	INIT_CLASS_ENTRY(_reflection_entry, "ReflectionException", reflection_exception_functions);
	reflection_exception_ptr = zend_register_internal_class_ex(&_reflection_entry, zend_ce_exception);

	INIT_CLASS_ENTRY(_reflection_entry, "Reflection", reflection_functions);
	reflection_ptr = zend_register_internal_class(&_reflection_entry);

	INIT_CLASS_ENTRY(_reflection_entry, "Reflector", reflector_functions);
	reflector_ptr = zend_register_internal_interface(&_reflection_entry);

	INIT_CLASS_ENTRY(_reflection_entry, "ReflectionFunctionAbstract", reflection_function_abstract_functions);
	_reflection_entry.create_object = reflection_objects_new;
	reflection_function_abstract_ptr = zend_register_internal_class(&_reflection_entry);
	zend_class_implements(reflection_function_abstract_ptr, 1, reflector_ptr);
	zend_declare_property_string(reflection_function_abstract_ptr, "name", sizeof("name")-1, "", ZEND_ACC_ABSTRACT);

	INIT_CLASS_ENTRY(_reflection_entry, "ReflectionFunction", reflection_function_functions);
	_reflection_entry.create_object = reflection_objects_new;
	reflection_function_ptr = zend_register_internal_class_ex(&_reflection_entry, reflection_function_abstract_ptr);
	zend_declare_property_string(reflection_function_ptr, "name", sizeof("name")-1, "", ZEND_ACC_PUBLIC);

	REGISTER_REFLECTION_CLASS_CONST_LONG(function, "IS_DEPRECATED", ZEND_ACC_DEPRECATED);

	INIT_CLASS_ENTRY(_reflection_entry, "ReflectionGenerator", reflection_generator_functions);
	_reflection_entry.create_object = reflection_objects_new;
	reflection_generator_ptr = zend_register_internal_class(&_reflection_entry);

	INIT_CLASS_ENTRY(_reflection_entry, "ReflectionParameter", reflection_parameter_functions);
	_reflection_entry.create_object = reflection_objects_new;
	reflection_parameter_ptr = zend_register_internal_class(&_reflection_entry);
	zend_class_implements(reflection_parameter_ptr, 1, reflector_ptr);
	zend_declare_property_string(reflection_parameter_ptr, "name", sizeof("name")-1, "", ZEND_ACC_PUBLIC);

	INIT_CLASS_ENTRY(_reflection_entry, "ReflectionType", reflection_type_functions);
	_reflection_entry.create_object = reflection_objects_new;
	reflection_type_ptr = zend_register_internal_class(&_reflection_entry);

	INIT_CLASS_ENTRY(_reflection_entry, "ReflectionNamedType", reflection_named_type_functions);
	_reflection_entry.create_object = reflection_objects_new;
	reflection_named_type_ptr = zend_register_internal_class_ex(&_reflection_entry, reflection_type_ptr);

	INIT_CLASS_ENTRY(_reflection_entry, "ReflectionMethod", reflection_method_functions);
	_reflection_entry.create_object = reflection_objects_new;
	reflection_method_ptr = zend_register_internal_class_ex(&_reflection_entry, reflection_function_abstract_ptr);
	zend_declare_property_string(reflection_method_ptr, "name", sizeof("name")-1, "", ZEND_ACC_PUBLIC);
	zend_declare_property_string(reflection_method_ptr, "class", sizeof("class")-1, "", ZEND_ACC_PUBLIC);

	REGISTER_REFLECTION_CLASS_CONST_LONG(method, "IS_STATIC", ZEND_ACC_STATIC);
	REGISTER_REFLECTION_CLASS_CONST_LONG(method, "IS_PUBLIC", ZEND_ACC_PUBLIC);
	REGISTER_REFLECTION_CLASS_CONST_LONG(method, "IS_PROTECTED", ZEND_ACC_PROTECTED);
	REGISTER_REFLECTION_CLASS_CONST_LONG(method, "IS_PRIVATE", ZEND_ACC_PRIVATE);
	REGISTER_REFLECTION_CLASS_CONST_LONG(method, "IS_ABSTRACT", ZEND_ACC_ABSTRACT);
	REGISTER_REFLECTION_CLASS_CONST_LONG(method, "IS_FINAL", ZEND_ACC_FINAL);

	INIT_CLASS_ENTRY(_reflection_entry, "ReflectionClass", reflection_class_functions);
	_reflection_entry.create_object = reflection_objects_new;
	reflection_class_ptr = zend_register_internal_class(&_reflection_entry);
	zend_class_implements(reflection_class_ptr, 1, reflector_ptr);
	zend_declare_property_string(reflection_class_ptr, "name", sizeof("name")-1, "", ZEND_ACC_PUBLIC);

	REGISTER_REFLECTION_CLASS_CONST_LONG(class, "IS_IMPLICIT_ABSTRACT", ZEND_ACC_IMPLICIT_ABSTRACT_CLASS);
	REGISTER_REFLECTION_CLASS_CONST_LONG(class, "IS_EXPLICIT_ABSTRACT", ZEND_ACC_EXPLICIT_ABSTRACT_CLASS);
	REGISTER_REFLECTION_CLASS_CONST_LONG(class, "IS_FINAL", ZEND_ACC_FINAL);

	INIT_CLASS_ENTRY(_reflection_entry, "ReflectionObject", reflection_object_functions);
	_reflection_entry.create_object = reflection_objects_new;
	reflection_object_ptr = zend_register_internal_class_ex(&_reflection_entry, reflection_class_ptr);

	INIT_CLASS_ENTRY(_reflection_entry, "ReflectionProperty", reflection_property_functions);
	_reflection_entry.create_object = reflection_objects_new;
	reflection_property_ptr = zend_register_internal_class(&_reflection_entry);
	zend_class_implements(reflection_property_ptr, 1, reflector_ptr);
	zend_declare_property_string(reflection_property_ptr, "name", sizeof("name")-1, "", ZEND_ACC_PUBLIC);
	zend_declare_property_string(reflection_property_ptr, "class", sizeof("class")-1, "", ZEND_ACC_PUBLIC);

	INIT_CLASS_ENTRY(_reflection_entry, "ReflectionClassConstant", reflection_class_constant_functions);
	_reflection_entry.create_object = reflection_objects_new;
	reflection_class_constant_ptr = zend_register_internal_class(&_reflection_entry);
	zend_class_implements(reflection_class_constant_ptr, 1, reflector_ptr);
	zend_declare_property_string(reflection_class_constant_ptr, "name", sizeof("name")-1, "", ZEND_ACC_PUBLIC);
	zend_declare_property_string(reflection_class_constant_ptr, "class", sizeof("class")-1, "", ZEND_ACC_PUBLIC);

	REGISTER_REFLECTION_CLASS_CONST_LONG(property, "IS_STATIC", ZEND_ACC_STATIC);
	REGISTER_REFLECTION_CLASS_CONST_LONG(property, "IS_PUBLIC", ZEND_ACC_PUBLIC);
	REGISTER_REFLECTION_CLASS_CONST_LONG(property, "IS_PROTECTED", ZEND_ACC_PROTECTED);
	REGISTER_REFLECTION_CLASS_CONST_LONG(property, "IS_PRIVATE", ZEND_ACC_PRIVATE);

	INIT_CLASS_ENTRY(_reflection_entry, "ReflectionExtension", reflection_extension_functions);
	_reflection_entry.create_object = reflection_objects_new;
	reflection_extension_ptr = zend_register_internal_class(&_reflection_entry);
	zend_class_implements(reflection_extension_ptr, 1, reflector_ptr);
	zend_declare_property_string(reflection_extension_ptr, "name", sizeof("name")-1, "", ZEND_ACC_PUBLIC);

	INIT_CLASS_ENTRY(_reflection_entry, "ReflectionZendExtension", reflection_zend_extension_functions);
	_reflection_entry.create_object = reflection_objects_new;
	reflection_zend_extension_ptr = zend_register_internal_class(&_reflection_entry);
	zend_class_implements(reflection_zend_extension_ptr, 1, reflector_ptr);
	zend_declare_property_string(reflection_zend_extension_ptr, "name", sizeof("name")-1, "", ZEND_ACC_PUBLIC);

	return SUCCESS;
} /* }}} */

PHP_MINFO_FUNCTION(reflection) /* {{{ */
{
	php_info_print_table_start();
	php_info_print_table_row(2, "Reflection", "enabled");
	php_info_print_table_end();
} /* }}} */

zend_module_entry reflection_module_entry = { /* {{{ */
	STANDARD_MODULE_HEADER,
	"Reflection",
	reflection_ext_functions,
	PHP_MINIT(reflection),
	NULL,
	NULL,
	NULL,
	PHP_MINFO(reflection),
	PHP_REFLECTION_VERSION,
	STANDARD_MODULE_PROPERTIES
}; /* }}} */

/*
 * Local variables:
 * tab-width: 4
 * c-basic-offset: 4
 * indent-tabs-mode: t
 * End:
 * vim600: noet sw=4 ts=4 fdm=marker
 */<|MERGE_RESOLUTION|>--- conflicted
+++ resolved
@@ -4191,23 +4191,15 @@
 {
 	reflection_object *intern;
 	zend_class_entry *ce;
-<<<<<<< HEAD
-	zend_long filter = ZEND_ACC_PPP_MASK | ZEND_ACC_ABSTRACT | ZEND_ACC_FINAL | ZEND_ACC_STATIC;
-
-	if (zend_parse_parameters(ZEND_NUM_ARGS(), "|l", &filter) == FAILURE) {
-		return;
-=======
 	zend_long filter = 0;
 	zend_bool filter_is_null = 1;
 
-	METHOD_NOTSTATIC(reflection_class_ptr);
 	if (zend_parse_parameters(ZEND_NUM_ARGS(), "|l!", &filter, &filter_is_null) == FAILURE) {
 		return;
 	}
 
 	if (filter_is_null) {
 		filter = ZEND_ACC_PPP_MASK | ZEND_ACC_ABSTRACT | ZEND_ACC_FINAL | ZEND_ACC_STATIC;
->>>>>>> da35fa2c
 	}
 
 	GET_REFLECTION_OBJECT_PTR(ce);
@@ -4390,23 +4382,15 @@
 {
 	reflection_object *intern;
 	zend_class_entry *ce;
-<<<<<<< HEAD
-	zend_long filter = ZEND_ACC_PPP_MASK | ZEND_ACC_STATIC;
-
-	if (zend_parse_parameters(ZEND_NUM_ARGS(), "|l", &filter) == FAILURE) {
-		return;
-=======
 	zend_long filter = 0;
 	zend_bool filter_is_null = 1;
 
-	METHOD_NOTSTATIC(reflection_class_ptr);
 	if (zend_parse_parameters(ZEND_NUM_ARGS(), "|l!", &filter, &filter_is_null) == FAILURE) {
 		return;
 	}
 	
 	if (filter_is_null) {
 		filter = ZEND_ACC_PPP_MASK | ZEND_ACC_STATIC;
->>>>>>> da35fa2c
 	}
 
 	GET_REFLECTION_OBJECT_PTR(ce);
