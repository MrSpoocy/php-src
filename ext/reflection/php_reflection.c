--- conflicted
+++ resolved
@@ -994,20 +994,13 @@
 	struct _zend_module_entry *module = va_arg(args, struct _zend_module_entry*);
 	int *num_classes = va_arg(args, int*);
 
-<<<<<<< HEAD
 	if ((ce->type == ZEND_INTERNAL_CLASS) && ce->info.internal.module && !strcasecmp(ce->info.internal.module->name, module->name)) {
-		string_printf(str, "\n");
-		_class_string(str, ce, NULL, indent TSRMLS_CC);
-		(*num_classes)++;
-=======
-	if (((*pce)->type == ZEND_INTERNAL_CLASS) && (*pce)->info.internal.module && !strcasecmp((*pce)->info.internal.module->name, module->name)) {
 		/* dump class if it is not an alias */
-		if (!zend_binary_strcasecmp((*pce)->name, (*pce)->name_length, hash_key->arKey, hash_key->nKeyLength-1)) {
+		if (!zend_binary_strcasecmp(ce->name->val, ce->name->len, hash_key->key->val, hash_key->key->len)) {
 			string_printf(str, "\n");
-			_class_string(str, *pce, NULL, indent TSRMLS_CC);
+			_class_string(str, ce, NULL, indent TSRMLS_CC);
 			(*num_classes)++;
 		}
->>>>>>> d1935694
 	}
 	return ZEND_HASH_APPLY_KEEP;
 }
@@ -5329,34 +5322,21 @@
 	struct _zend_module_entry *module = va_arg(args, struct _zend_module_entry*);
 	int add_reflection_class = va_arg(args, int);
 
-<<<<<<< HEAD
 	if ((ce->type == ZEND_INTERNAL_CLASS) && ce->info.internal.module && !strcasecmp(ce->info.internal.module->name, module->name)) {
+		zend_string *name;
+
+		if (zend_binary_strcasecmp(ce->name->val, ce->name->len, hash_key->key->val, hash_key->key->len)) {
+			/* This is an class alias, use alias name */
+			name = hash_key->key;
+		} else {
+			/* Use class name */
+			name = ce->name;
+		}
 		if (add_reflection_class) {
 			zend_reflection_class_factory(ce, &zclass TSRMLS_CC);
-			zend_hash_update(Z_ARRVAL_P(class_array), ce->name, &zclass);
+			zend_hash_update(Z_ARRVAL_P(class_array), name, &zclass);
 		} else {
-			add_next_index_str(class_array, zend_string_copy(ce->name));
-=======
-	if (((*pce)->type == ZEND_INTERNAL_CLASS) && (*pce)->info.internal.module && !strcasecmp((*pce)->info.internal.module->name, module->name)) {
-		const char *name;
-		int nlen;
-
-		if (zend_binary_strcasecmp((*pce)->name, (*pce)->name_length, hash_key->arKey, hash_key->nKeyLength-1)) {
-			/* This is an class alias, use alias name */
-			name = hash_key->arKey;
-			nlen = hash_key->nKeyLength-1;
-		} else {
-			/* Use class name */
-			name = (*pce)->name;
-			nlen = (*pce)->name_length;
-		}
-		if (add_reflection_class) {
-			ALLOC_ZVAL(zclass);
-			zend_reflection_class_factory(*pce, zclass TSRMLS_CC);
-			add_assoc_zval_ex(class_array, name, nlen+1, zclass);
-		} else {
-			add_next_index_stringl(class_array, name, nlen, 1);
->>>>>>> d1935694
+			add_next_index_str(class_array, zend_string_copy(name));
 		}
 	}
 	return ZEND_HASH_APPLY_KEEP;
