--TEST--
ReflectionObject::getName - forbid static invocation
--FILE--
<?php
ReflectionObject::getName();
?> 
--EXPECTF--
<<<<<<< HEAD
Fatal error: Uncaught exception 'Error' with message 'Non-static method ReflectionClass::getName() cannot be called statically' in %s:2
=======
Fatal error: Uncaught EngineException: Non-static method ReflectionClass::getName() cannot be called statically in %s:2
>>>>>>> 440481fb
Stack trace:
#0 {main}
  thrown in %s on line 2<|MERGE_RESOLUTION|>--- conflicted
+++ resolved
@@ -5,11 +5,7 @@
 ReflectionObject::getName();
 ?> 
 --EXPECTF--
-<<<<<<< HEAD
-Fatal error: Uncaught exception 'Error' with message 'Non-static method ReflectionClass::getName() cannot be called statically' in %s:2
-=======
 Fatal error: Uncaught EngineException: Non-static method ReflectionClass::getName() cannot be called statically in %s:2
->>>>>>> 440481fb
 Stack trace:
 #0 {main}
   thrown in %s on line 2