--- conflicted
+++ resolved
@@ -4735,24 +4735,19 @@
 */
 PHP_METHOD(DatePeriod, getRecurrences)
 {
-<<<<<<< HEAD
-        php_period_obj   *dpobj;
-        php_date_obj     *dateobj;
-=======
-	php_period_obj *dpobj;
->>>>>>> c4464526
-
-        if (zend_parse_parameters_none() == FAILURE) {
-                return;
-        }
-
-        dpobj = Z_PHPPERIOD_P(ZEND_THIS);
-
-        if (0 == dpobj->recurrences - dpobj->include_start_date) {
-                return;
-        }
-
-        RETURN_LONG(dpobj->recurrences - dpobj->include_start_date);
+	php_period_obj   *dpobj;
+
+	if (zend_parse_parameters_none() == FAILURE) {
+			return;
+	}
+
+	dpobj = Z_PHPPERIOD_P(ZEND_THIS);
+
+	if (0 == dpobj->recurrences - dpobj->include_start_date) {
+			return;
+	}
+
+	RETURN_LONG(dpobj->recurrences - dpobj->include_start_date);
 }
 /* }}} */
 
