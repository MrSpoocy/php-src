--- conflicted
+++ resolved
@@ -5364,20 +5364,16 @@
 /* {{{ date_period_write_property */
 static zval *date_period_write_property(zval *object, zval *member, zval *value, void **cache_slot)
 {
-<<<<<<< HEAD
-	zend_throw_error(NULL, "Writing to DatePeriod properties is unsupported");
-	return value;
-=======
 	zend_string *name = zval_get_string(member);
 	if (date_period_is_magic_property(name)) {
 		zend_throw_error(NULL, "Writing to DatePeriod->%s is unsupported", ZSTR_VAL(name));
 		zend_string_release(name);
-		return;
+		return value;
 	}
 	zend_string_release(name);
 
 	std_object_handlers.write_property(object, member, value, cache_slot);
->>>>>>> 370997fb
+	return value;
 }
 /* }}} */
 
