--- conflicted
+++ resolved
@@ -5,11 +5,7 @@
 
 print "TZ=America/Jujuy  - Is it OK for this to be 2 AM, rather than 1
 AM as per most DST transitions?\n";
-<<<<<<< HEAD
-date_default_timezone_set('America/Jujuy');
-=======
 date_default_timezone_set("America/Jujuy");
->>>>>>> c8b33a6a
 $tStamp = mktime (17, 17, 17, 1, 7593, 1970);
 print "tStamp=". date("l Y-m-d H:i:s T I", $tStamp). "\n";
 $strtotime_tstamp = strtotime("next Monday", $tStamp);
@@ -17,11 +13,7 @@
 print "wanted=Monday            00:00:00\n\n";
 
 print "TZ=Asia/Tbilisi - Is it OK for this to be 2 AM?\n";
-<<<<<<< HEAD
-date_default_timezone_set('Asia/Tbilisi');
-=======
 date_default_timezone_set("Asia/Tbilisi");
->>>>>>> c8b33a6a
 $tStamp = mktime (17, 17, 17, 1, 12863, 1970);
 print "tStamp=". date("l Y-m-d H:i:s T I", $tStamp). "\n";
 $strtotime_tstamp = strtotime("next Sunday", $tStamp);
