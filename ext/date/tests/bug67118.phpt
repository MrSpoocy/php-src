--TEST--
Bug #67118 crashes in DateTime when this used after failed __construct
--INI--
date.timezone=Europe/Berlin
--FILE--
<?php
class mydt extends datetime
{
	public function __construct($time = 'now', $tz = NULL, $format = NULL)
	{
		if (!empty($tz) && !is_object($tz)) {
			$tz = new DateTimeZone($tz);
		}
		try {
			@parent::__construct($time, $tz);
		} catch (Exception $e) {
			echo "Bad date" . $this->format("Y") . "\n";
		}
	}

};

new mydt("Funktionsansvarig rådgivning och juridik", "UTC");
?>
--EXPECTF--
<<<<<<< HEAD

Warning: DateTime::format(): The DateTime object has not been correctly initialized by its constructor in %s on line %d
Bad date
=======
Catchable fatal error: Call to a member function format() on null in %sbug67118.php on line %d
>>>>>>> 5c6ca24d
<|MERGE_RESOLUTION|>--- conflicted
+++ resolved
@@ -23,10 +23,6 @@
 new mydt("Funktionsansvarig rådgivning och juridik", "UTC");
 ?>
 --EXPECTF--
-<<<<<<< HEAD
 
 Warning: DateTime::format(): The DateTime object has not been correctly initialized by its constructor in %s on line %d
 Bad date
-=======
-Catchable fatal error: Call to a member function format() on null in %sbug67118.php on line %d
->>>>>>> 5c6ca24d
