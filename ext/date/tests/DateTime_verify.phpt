--TEST--
Test DateTime class registration
--FILE--
<?php

echo "*** Verify DateTime class ***\n";

echo "Verify DateTime class registered OK\n";
$class = new ReflectionClass('DateTime');
var_dump($class);

echo "..and get names of all its methods\n";
$methods = $class->getMethods(); 
var_dump($methods);

echo "..and get names of all its class constants\n"; 
$constants = $class->getConstants();
var_dump($constants);

?>
===DONE===
--EXPECTF--
*** Verify DateTime class ***
Verify DateTime class registered OK
object(ReflectionClass)#%d (1) {
  ["name"]=>
  string(8) "DateTime"
}
..and get names of all its methods
array(18) {
  [0]=>
  object(ReflectionMethod)#%d (2) {
    ["name"]=>
    string(11) "__construct"
    ["class"]=>
    string(8) "DateTime"
  }
  [1]=>
  object(ReflectionMethod)#%d (2) {
    ["name"]=>
    string(8) "__wakeup"
    ["class"]=>
    string(8) "DateTime"
  }
  [2]=>
  object(ReflectionMethod)#%d (2) {
    ["name"]=>
    string(11) "__set_state"
    ["class"]=>
    string(8) "DateTime"
  }
  [3]=>
  object(ReflectionMethod)#%d (2) {
    ["name"]=>
<<<<<<< HEAD
    string(19) "createFromImmutable"
    ["class"]=>
    string(8) "DateTime"
  }
  [4]=>
  object(ReflectionMethod)#%d (2) {
    ["name"]=>
=======
>>>>>>> 2d9399af
    string(16) "createFromFormat"
    ["class"]=>
    string(8) "DateTime"
  }
<<<<<<< HEAD
  [5]=>
  object(ReflectionMethod)#%d (2) {
=======
  [4]=>
  &object(ReflectionMethod)#%d (2) {
>>>>>>> 2d9399af
    ["name"]=>
    string(13) "getLastErrors"
    ["class"]=>
    string(8) "DateTime"
  }
<<<<<<< HEAD
  [6]=>
  object(ReflectionMethod)#%d (2) {
=======
  [5]=>
  &object(ReflectionMethod)#%d (2) {
>>>>>>> 2d9399af
    ["name"]=>
    string(6) "format"
    ["class"]=>
    string(8) "DateTime"
  }
<<<<<<< HEAD
  [7]=>
  object(ReflectionMethod)#%d (2) {
=======
  [6]=>
  &object(ReflectionMethod)#%d (2) {
>>>>>>> 2d9399af
    ["name"]=>
    string(6) "modify"
    ["class"]=>
    string(8) "DateTime"
  }
<<<<<<< HEAD
  [8]=>
  object(ReflectionMethod)#%d (2) {
=======
  [7]=>
  &object(ReflectionMethod)#%d (2) {
>>>>>>> 2d9399af
    ["name"]=>
    string(3) "add"
    ["class"]=>
    string(8) "DateTime"
  }
<<<<<<< HEAD
  [9]=>
  object(ReflectionMethod)#%d (2) {
=======
  [8]=>
  &object(ReflectionMethod)#%d (2) {
>>>>>>> 2d9399af
    ["name"]=>
    string(3) "sub"
    ["class"]=>
    string(8) "DateTime"
  }
<<<<<<< HEAD
  [10]=>
  object(ReflectionMethod)#%d (2) {
=======
  [9]=>
  &object(ReflectionMethod)#%d (2) {
>>>>>>> 2d9399af
    ["name"]=>
    string(11) "getTimezone"
    ["class"]=>
    string(8) "DateTime"
  }
<<<<<<< HEAD
  [11]=>
  object(ReflectionMethod)#%d (2) {
=======
  [10]=>
  &object(ReflectionMethod)#%d (2) {
>>>>>>> 2d9399af
    ["name"]=>
    string(11) "setTimezone"
    ["class"]=>
    string(8) "DateTime"
  }
<<<<<<< HEAD
  [12]=>
  object(ReflectionMethod)#%d (2) {
=======
  [11]=>
  &object(ReflectionMethod)#%d (2) {
>>>>>>> 2d9399af
    ["name"]=>
    string(9) "getOffset"
    ["class"]=>
    string(8) "DateTime"
  }
<<<<<<< HEAD
  [13]=>
  object(ReflectionMethod)#%d (2) {
=======
  [12]=>
  &object(ReflectionMethod)#%d (2) {
>>>>>>> 2d9399af
    ["name"]=>
    string(7) "setTime"
    ["class"]=>
    string(8) "DateTime"
  }
<<<<<<< HEAD
  [14]=>
  object(ReflectionMethod)#%d (2) {
=======
  [13]=>
  &object(ReflectionMethod)#%d (2) {
>>>>>>> 2d9399af
    ["name"]=>
    string(7) "setDate"
    ["class"]=>
    string(8) "DateTime"
  }
<<<<<<< HEAD
  [15]=>
  object(ReflectionMethod)#%d (2) {
=======
  [14]=>
  &object(ReflectionMethod)#%d (2) {
>>>>>>> 2d9399af
    ["name"]=>
    string(10) "setISODate"
    ["class"]=>
    string(8) "DateTime"
  }
<<<<<<< HEAD
  [16]=>
  object(ReflectionMethod)#%d (2) {
=======
  [15]=>
  &object(ReflectionMethod)#%d (2) {
>>>>>>> 2d9399af
    ["name"]=>
    string(12) "setTimestamp"
    ["class"]=>
    string(8) "DateTime"
  }
<<<<<<< HEAD
  [17]=>
  object(ReflectionMethod)#%d (2) {
=======
  [16]=>
  &object(ReflectionMethod)#%d (2) {
>>>>>>> 2d9399af
    ["name"]=>
    string(12) "getTimestamp"
    ["class"]=>
    string(8) "DateTime"
  }
<<<<<<< HEAD
  [18]=>
  object(ReflectionMethod)#%d (2) {
=======
  [17]=>
  &object(ReflectionMethod)#%d (2) {
>>>>>>> 2d9399af
    ["name"]=>
    string(4) "diff"
    ["class"]=>
    string(8) "DateTime"
  }
}
..and get names of all its class constants
array(12) {
  ["ATOM"]=>
  string(13) "Y-m-d\TH:i:sP"
  ["COOKIE"]=>
  string(16) "l, d-M-Y H:i:s T"
  ["ISO8601"]=>
  string(13) "Y-m-d\TH:i:sO"
  ["RFC822"]=>
  string(16) "D, d M y H:i:s O"
  ["RFC850"]=>
  string(16) "l, d-M-y H:i:s T"
  ["RFC1036"]=>
  string(16) "D, d M y H:i:s O"
  ["RFC1123"]=>
  string(16) "D, d M Y H:i:s O"
  ["RFC2822"]=>
  string(16) "D, d M Y H:i:s O"
  ["RFC3339"]=>
  string(13) "Y-m-d\TH:i:sP"
  ["RFC3339_EXTENDED"]=>
  string(15) "Y-m-d\TH:i:s.vP"
  ["RSS"]=>
  string(16) "D, d M Y H:i:s O"
  ["W3C"]=>
  string(13) "Y-m-d\TH:i:sP"
}
===DONE===<|MERGE_RESOLUTION|>--- conflicted
+++ resolved
@@ -52,183 +52,103 @@
   [3]=>
   object(ReflectionMethod)#%d (2) {
     ["name"]=>
-<<<<<<< HEAD
-    string(19) "createFromImmutable"
+    string(16) "createFromFormat"
     ["class"]=>
     string(8) "DateTime"
   }
   [4]=>
   object(ReflectionMethod)#%d (2) {
     ["name"]=>
-=======
->>>>>>> 2d9399af
-    string(16) "createFromFormat"
-    ["class"]=>
-    string(8) "DateTime"
-  }
-<<<<<<< HEAD
-  [5]=>
-  object(ReflectionMethod)#%d (2) {
-=======
-  [4]=>
-  &object(ReflectionMethod)#%d (2) {
->>>>>>> 2d9399af
-    ["name"]=>
     string(13) "getLastErrors"
     ["class"]=>
     string(8) "DateTime"
   }
-<<<<<<< HEAD
-  [6]=>
+  [5]=>
   object(ReflectionMethod)#%d (2) {
-=======
-  [5]=>
-  &object(ReflectionMethod)#%d (2) {
->>>>>>> 2d9399af
     ["name"]=>
     string(6) "format"
     ["class"]=>
     string(8) "DateTime"
   }
-<<<<<<< HEAD
-  [7]=>
+  [6]=>
   object(ReflectionMethod)#%d (2) {
-=======
-  [6]=>
-  &object(ReflectionMethod)#%d (2) {
->>>>>>> 2d9399af
     ["name"]=>
     string(6) "modify"
     ["class"]=>
     string(8) "DateTime"
   }
-<<<<<<< HEAD
-  [8]=>
+  [7]=>
   object(ReflectionMethod)#%d (2) {
-=======
-  [7]=>
-  &object(ReflectionMethod)#%d (2) {
->>>>>>> 2d9399af
     ["name"]=>
     string(3) "add"
     ["class"]=>
     string(8) "DateTime"
   }
-<<<<<<< HEAD
-  [9]=>
+  [8]=>
   object(ReflectionMethod)#%d (2) {
-=======
-  [8]=>
-  &object(ReflectionMethod)#%d (2) {
->>>>>>> 2d9399af
     ["name"]=>
     string(3) "sub"
     ["class"]=>
     string(8) "DateTime"
   }
-<<<<<<< HEAD
-  [10]=>
+  [9]=>
   object(ReflectionMethod)#%d (2) {
-=======
-  [9]=>
-  &object(ReflectionMethod)#%d (2) {
->>>>>>> 2d9399af
     ["name"]=>
     string(11) "getTimezone"
     ["class"]=>
     string(8) "DateTime"
   }
-<<<<<<< HEAD
-  [11]=>
+  [10]=>
   object(ReflectionMethod)#%d (2) {
-=======
-  [10]=>
-  &object(ReflectionMethod)#%d (2) {
->>>>>>> 2d9399af
     ["name"]=>
     string(11) "setTimezone"
     ["class"]=>
     string(8) "DateTime"
   }
-<<<<<<< HEAD
-  [12]=>
+  [11]=>
   object(ReflectionMethod)#%d (2) {
-=======
-  [11]=>
-  &object(ReflectionMethod)#%d (2) {
->>>>>>> 2d9399af
     ["name"]=>
     string(9) "getOffset"
     ["class"]=>
     string(8) "DateTime"
   }
-<<<<<<< HEAD
-  [13]=>
+  [12]=>
   object(ReflectionMethod)#%d (2) {
-=======
-  [12]=>
-  &object(ReflectionMethod)#%d (2) {
->>>>>>> 2d9399af
     ["name"]=>
     string(7) "setTime"
     ["class"]=>
     string(8) "DateTime"
   }
-<<<<<<< HEAD
-  [14]=>
+  [13]=>
   object(ReflectionMethod)#%d (2) {
-=======
-  [13]=>
-  &object(ReflectionMethod)#%d (2) {
->>>>>>> 2d9399af
     ["name"]=>
     string(7) "setDate"
     ["class"]=>
     string(8) "DateTime"
   }
-<<<<<<< HEAD
-  [15]=>
+  [14]=>
   object(ReflectionMethod)#%d (2) {
-=======
-  [14]=>
-  &object(ReflectionMethod)#%d (2) {
->>>>>>> 2d9399af
     ["name"]=>
     string(10) "setISODate"
     ["class"]=>
     string(8) "DateTime"
   }
-<<<<<<< HEAD
-  [16]=>
+  [15]=>
   object(ReflectionMethod)#%d (2) {
-=======
-  [15]=>
-  &object(ReflectionMethod)#%d (2) {
->>>>>>> 2d9399af
     ["name"]=>
     string(12) "setTimestamp"
     ["class"]=>
     string(8) "DateTime"
   }
-<<<<<<< HEAD
-  [17]=>
+  [16]=>
   object(ReflectionMethod)#%d (2) {
-=======
-  [16]=>
-  &object(ReflectionMethod)#%d (2) {
->>>>>>> 2d9399af
     ["name"]=>
     string(12) "getTimestamp"
     ["class"]=>
     string(8) "DateTime"
   }
-<<<<<<< HEAD
-  [18]=>
+  [17]=>
   object(ReflectionMethod)#%d (2) {
-=======
-  [17]=>
-  &object(ReflectionMethod)#%d (2) {
->>>>>>> 2d9399af
     ["name"]=>
     string(4) "diff"
     ["class"]=>
