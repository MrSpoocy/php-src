/*
  +----------------------------------------------------------------------+
  | PHP Version 5                                                        |
  +----------------------------------------------------------------------+
  | Copyright (c) 1997-2012 The PHP Group                                |
  +----------------------------------------------------------------------+
  | This source file is subject to version 3.01 of the PHP license,      |
  | that is bundled with this package in the file LICENSE, and is        |
  | available through the world-wide-web at the following url:           |
  | http://www.php.net/license/3_01.txt                                  |
  | If you did not receive a copy of the PHP license and are unable to   |
  | obtain it through the world-wide-web, please send a note to          |
  | license@php.net so we can mail you a copy immediately.               |
  +----------------------------------------------------------------------+
  | Author: Omar Kilani <omar@php.net>                                   |
  +----------------------------------------------------------------------+
*/

/* $Id$ */

#ifdef HAVE_CONFIG_H
#include "config.h"
#endif

#include "php.h"
#include "php_ini.h"
#include "ext/standard/info.h"
#include "ext/standard/php_smart_str.h"
#include "utf8_to_utf16.h"
#include "JSON_parser.h"
#include "php_json.h"
#include <zend_exceptions.h>

static PHP_MINFO_FUNCTION(json);
static PHP_FUNCTION(json_encode);
static PHP_FUNCTION(json_decode);
static PHP_FUNCTION(json_last_error);

static const char digits[] = "0123456789abcdef";

zend_class_entry *php_json_serializable_ce;

ZEND_DECLARE_MODULE_GLOBALS(json)

/* {{{ arginfo */
ZEND_BEGIN_ARG_INFO_EX(arginfo_json_encode, 0, 0, 1)
	ZEND_ARG_INFO(0, value)
	ZEND_ARG_INFO(0, options)
ZEND_END_ARG_INFO()

ZEND_BEGIN_ARG_INFO_EX(arginfo_json_decode, 0, 0, 1)
	ZEND_ARG_INFO(0, json)
	ZEND_ARG_INFO(0, assoc)
	ZEND_ARG_INFO(0, depth)
	ZEND_ARG_INFO(0, options)
ZEND_END_ARG_INFO()

ZEND_BEGIN_ARG_INFO(arginfo_json_last_error, 0)
ZEND_END_ARG_INFO()
/* }}} */

/* {{{ json_functions[] */
static const zend_function_entry json_functions[] = {
	PHP_FE(json_encode, arginfo_json_encode)
	PHP_FE(json_decode, arginfo_json_decode)
	PHP_FE(json_last_error, arginfo_json_last_error)
	PHP_FE_END
};
/* }}} */

/* {{{ JsonSerializable methods */
ZEND_BEGIN_ARG_INFO(json_serialize_arginfo, 0)
	/* No arguments */
ZEND_END_ARG_INFO();

static const zend_function_entry json_serializable_interface[] = {
	PHP_ABSTRACT_ME(JsonSerializable, jsonSerialize, json_serialize_arginfo)
	PHP_FE_END
};
/* }}} */

/* {{{ MINIT */
static PHP_MINIT_FUNCTION(json)
{
	zend_class_entry ce;

	INIT_CLASS_ENTRY(ce, "JsonSerializable", json_serializable_interface);
	php_json_serializable_ce = zend_register_internal_interface(&ce TSRMLS_CC);

	REGISTER_LONG_CONSTANT("JSON_HEX_TAG",  PHP_JSON_HEX_TAG,  CONST_CS | CONST_PERSISTENT);
	REGISTER_LONG_CONSTANT("JSON_HEX_AMP",  PHP_JSON_HEX_AMP,  CONST_CS | CONST_PERSISTENT);
	REGISTER_LONG_CONSTANT("JSON_HEX_APOS", PHP_JSON_HEX_APOS, CONST_CS | CONST_PERSISTENT);
	REGISTER_LONG_CONSTANT("JSON_HEX_QUOT", PHP_JSON_HEX_QUOT, CONST_CS | CONST_PERSISTENT);
	REGISTER_LONG_CONSTANT("JSON_FORCE_OBJECT", PHP_JSON_FORCE_OBJECT, CONST_CS | CONST_PERSISTENT);
	REGISTER_LONG_CONSTANT("JSON_NUMERIC_CHECK", PHP_JSON_NUMERIC_CHECK, CONST_CS | CONST_PERSISTENT);
	REGISTER_LONG_CONSTANT("JSON_UNESCAPED_SLASHES", PHP_JSON_UNESCAPED_SLASHES, CONST_CS | CONST_PERSISTENT);
	REGISTER_LONG_CONSTANT("JSON_PRETTY_PRINT", PHP_JSON_PRETTY_PRINT, CONST_CS | CONST_PERSISTENT);
	REGISTER_LONG_CONSTANT("JSON_UNESCAPED_UNICODE", PHP_JSON_UNESCAPED_UNICODE, CONST_CS | CONST_PERSISTENT);

	REGISTER_LONG_CONSTANT("JSON_ERROR_NONE", PHP_JSON_ERROR_NONE, CONST_CS | CONST_PERSISTENT);
	REGISTER_LONG_CONSTANT("JSON_ERROR_DEPTH", PHP_JSON_ERROR_DEPTH, CONST_CS | CONST_PERSISTENT);
	REGISTER_LONG_CONSTANT("JSON_ERROR_STATE_MISMATCH", PHP_JSON_ERROR_STATE_MISMATCH, CONST_CS | CONST_PERSISTENT);
	REGISTER_LONG_CONSTANT("JSON_ERROR_CTRL_CHAR", PHP_JSON_ERROR_CTRL_CHAR, CONST_CS | CONST_PERSISTENT);
	REGISTER_LONG_CONSTANT("JSON_ERROR_SYNTAX", PHP_JSON_ERROR_SYNTAX, CONST_CS | CONST_PERSISTENT);
	REGISTER_LONG_CONSTANT("JSON_ERROR_UTF8", PHP_JSON_ERROR_UTF8, CONST_CS | CONST_PERSISTENT);
	REGISTER_LONG_CONSTANT("JSON_ERROR_RECURSION", PHP_JSON_ERROR_RECURSION, CONST_CS | CONST_PERSISTENT);
	REGISTER_LONG_CONSTANT("JSON_ERROR_INF_OR_NAN", PHP_JSON_ERROR_INF_OR_NAN, CONST_CS | CONST_PERSISTENT);
	REGISTER_LONG_CONSTANT("JSON_ERROR_UNSUPPORTED_TYPE", PHP_JSON_ERROR_UNSUPPORTED_TYPE, CONST_CS | CONST_PERSISTENT);

	REGISTER_LONG_CONSTANT("JSON_OBJECT_AS_ARRAY",		PHP_JSON_OBJECT_AS_ARRAY,		CONST_CS | CONST_PERSISTENT);
	REGISTER_LONG_CONSTANT("JSON_BIGINT_AS_STRING",		PHP_JSON_BIGINT_AS_STRING,		CONST_CS | CONST_PERSISTENT);

	return SUCCESS;
}
/* }}} */

/* {{{ PHP_GINIT_FUNCTION
*/
static PHP_GINIT_FUNCTION(json)
{
	json_globals->encoder_depth = 0;
	json_globals->error_code = 0;
}
/* }}} */


/* {{{ json_module_entry
 */
zend_module_entry json_module_entry = {
	STANDARD_MODULE_HEADER,
	"json",
	json_functions,
	PHP_MINIT(json),
	NULL,
	NULL,
	NULL,
	PHP_MINFO(json),
	PHP_JSON_VERSION,
	PHP_MODULE_GLOBALS(json),
	PHP_GINIT(json),
	NULL,
	NULL,
	STANDARD_MODULE_PROPERTIES_EX
};
/* }}} */

#ifdef COMPILE_DL_JSON
ZEND_GET_MODULE(json)
#endif

/* {{{ PHP_MINFO_FUNCTION
 */
static PHP_MINFO_FUNCTION(json)
{
	php_info_print_table_start();
	php_info_print_table_row(2, "json support", "enabled");
	php_info_print_table_row(2, "json version", PHP_JSON_VERSION);
	php_info_print_table_end();
}
/* }}} */

static void json_escape_string(smart_str *buf, char *s, int len, int options TSRMLS_DC);

static int json_determine_array_type(zval **val TSRMLS_DC) /* {{{ */
{
	int i;
	HashTable *myht = HASH_OF(*val);

	i = myht ? zend_hash_num_elements(myht) : 0;
	if (i > 0) {
		char *key;
		ulong index, idx;
		uint key_len;
		HashPosition pos;

		zend_hash_internal_pointer_reset_ex(myht, &pos);
		idx = 0;
		for (;; zend_hash_move_forward_ex(myht, &pos)) {
			i = zend_hash_get_current_key_ex(myht, &key, &key_len, &index, 0, &pos);
			if (i == HASH_KEY_NON_EXISTANT) {
				break;
			}

			if (i == HASH_KEY_IS_STRING) {
				return 1;
			} else {
				if (index != idx) {
					return 1;
				}
			}
			idx++;
		}
	}

	return PHP_JSON_OUTPUT_ARRAY;
}
/* }}} */

/* {{{ Pretty printing support functions */

static inline void json_pretty_print_char(smart_str *buf, int options, char c TSRMLS_DC) /* {{{ */
{
	if (options & PHP_JSON_PRETTY_PRINT) {
		smart_str_appendc(buf, c);
	}
}
/* }}} */

static inline void json_pretty_print_indent(smart_str *buf, int options TSRMLS_DC) /* {{{ */
{
	int i;

	if (options & PHP_JSON_PRETTY_PRINT) {
		for (i = 0; i < JSON_G(encoder_depth); ++i) {
			smart_str_appendl(buf, "    ", 4);
		}
	}
}
/* }}} */

/* }}} */

static void json_encode_array(smart_str *buf, zval **val, int options TSRMLS_DC) /* {{{ */
{
	int i, r;
	HashTable *myht;

	if (Z_TYPE_PP(val) == IS_ARRAY) {
		myht = HASH_OF(*val);
		r = (options & PHP_JSON_FORCE_OBJECT) ? PHP_JSON_OUTPUT_OBJECT : json_determine_array_type(val TSRMLS_CC);
	} else {
		myht = Z_OBJPROP_PP(val);
		r = PHP_JSON_OUTPUT_OBJECT;
	}

	if (myht && myht->nApplyCount > 1) {
		JSON_G(error_code) = PHP_JSON_ERROR_RECURSION;
		php_error_docref(NULL TSRMLS_CC, E_WARNING, "recursion detected");
		smart_str_appendl(buf, "null", 4);
		return;
	}

	if (r == PHP_JSON_OUTPUT_ARRAY) {
		smart_str_appendc(buf, '[');
	} else {
		smart_str_appendc(buf, '{');
	}

	json_pretty_print_char(buf, options, '\n' TSRMLS_CC);
	++JSON_G(encoder_depth);

	i = myht ? zend_hash_num_elements(myht) : 0;

	if (i > 0)
	{
		char *key;
		zval **data;
		ulong index;
		uint key_len;
		HashPosition pos;
		HashTable *tmp_ht;
		int need_comma = 0;

		zend_hash_internal_pointer_reset_ex(myht, &pos);
		for (;; zend_hash_move_forward_ex(myht, &pos)) {
			i = zend_hash_get_current_key_ex(myht, &key, &key_len, &index, 0, &pos);
			if (i == HASH_KEY_NON_EXISTANT)
				break;

			if (zend_hash_get_current_data_ex(myht, (void **) &data, &pos) == SUCCESS) {
				tmp_ht = HASH_OF(*data);
				if (tmp_ht) {
					tmp_ht->nApplyCount++;
				}

				if (r == PHP_JSON_OUTPUT_ARRAY) {
					if (need_comma) {
						smart_str_appendc(buf, ',');
						json_pretty_print_char(buf, options, '\n' TSRMLS_CC);
					} else {
						need_comma = 1;
					}

					json_pretty_print_indent(buf, options TSRMLS_CC);
					php_json_encode(buf, *data, options TSRMLS_CC);
				} else if (r == PHP_JSON_OUTPUT_OBJECT) {
					if (i == HASH_KEY_IS_STRING) {
						if (key[0] == '\0' && Z_TYPE_PP(val) == IS_OBJECT) {
							/* Skip protected and private members. */
							if (tmp_ht) {
								tmp_ht->nApplyCount--;
							}
							continue;
						}

						if (need_comma) {
							smart_str_appendc(buf, ',');
							json_pretty_print_char(buf, options, '\n' TSRMLS_CC);
						} else {
							need_comma = 1;
						}

						json_pretty_print_indent(buf, options TSRMLS_CC);

						json_escape_string(buf, key, key_len - 1, options & ~PHP_JSON_NUMERIC_CHECK TSRMLS_CC);
						smart_str_appendc(buf, ':');

						json_pretty_print_char(buf, options, ' ' TSRMLS_CC);
 
						php_json_encode(buf, *data, options TSRMLS_CC);
					} else {
						if (need_comma) {
							smart_str_appendc(buf, ',');
							json_pretty_print_char(buf, options, '\n' TSRMLS_CC);
						} else {
							need_comma = 1;
						}

						json_pretty_print_indent(buf, options TSRMLS_CC);

						smart_str_appendc(buf, '"');
						smart_str_append_long(buf, (long) index);
						smart_str_appendc(buf, '"');
						smart_str_appendc(buf, ':');

						json_pretty_print_char(buf, options, ' ' TSRMLS_CC);
 
						php_json_encode(buf, *data, options TSRMLS_CC);
					}
				}

				if (tmp_ht) {
					tmp_ht->nApplyCount--;
				}
			}
		}
	}
	
	--JSON_G(encoder_depth);
	json_pretty_print_char(buf, options, '\n' TSRMLS_CC);
	json_pretty_print_indent(buf, options TSRMLS_CC);

	if (r == PHP_JSON_OUTPUT_ARRAY) {
		smart_str_appendc(buf, ']');
	} else {
		smart_str_appendc(buf, '}');
	}
}
/* }}} */

#define REVERSE16(us) (((us & 0xf) << 12) | (((us >> 4) & 0xf) << 8) | (((us >> 8) & 0xf) << 4) | ((us >> 12) & 0xf))

static void json_escape_string(smart_str *buf, char *s, int len, int options TSRMLS_DC) /* {{{ */
{
	int pos = 0, ulen = 0;
	unsigned short us;
	unsigned short *utf16;

	if (len == 0) {
		smart_str_appendl(buf, "\"\"", 2);
		return;
	}

	if (options & PHP_JSON_NUMERIC_CHECK) {
		double d;
		int type;
		long p;

		if ((type = is_numeric_string(s, len, &p, &d, 0)) != 0) {
			if (type == IS_LONG) {
				smart_str_append_long(buf, p);
			} else if (type == IS_DOUBLE) {
				if (!zend_isinf(d) && !zend_isnan(d)) {
					char *tmp;
					int l = spprintf(&tmp, 0, "%.*k", (int) EG(precision), d);
					smart_str_appendl(buf, tmp, l);
					efree(tmp);
				} else {
					JSON_G(error_code) = PHP_JSON_ERROR_INF_OR_NAN;
					php_error_docref(NULL TSRMLS_CC, E_WARNING, "double %.9g does not conform to the JSON spec", d);
					smart_str_appendc(buf, '0');
				}
			}
			return;
		}
		
	}
	
	utf16 = (options & PHP_JSON_UNESCAPED_UNICODE) ? NULL : (unsigned short *) safe_emalloc(len, sizeof(unsigned short), 0);
	ulen = utf8_to_utf16(utf16, s, len);
	if (ulen <= 0) {
		if (utf16) {
			efree(utf16);
		}
		if (ulen < 0) {
			JSON_G(error_code) = PHP_JSON_ERROR_UTF8;
			if (!PG(display_errors)) {
				php_error_docref(NULL TSRMLS_CC, E_WARNING, "Invalid UTF-8 sequence in argument");
			}
			smart_str_appendl(buf, "null", 4);
		} else {
			smart_str_appendl(buf, "\"\"", 2);
		}
		return;
	}
	if (!(options & PHP_JSON_UNESCAPED_UNICODE)) {
		len = ulen;
	}

	smart_str_appendc(buf, '"');

	while (pos < len)
	{
		us = (options & PHP_JSON_UNESCAPED_UNICODE) ? s[pos++] : utf16[pos++];

		switch (us)
		{
			case '"':
				if (options & PHP_JSON_HEX_QUOT) {
					smart_str_appendl(buf, "\\u0022", 6);
				} else {
					smart_str_appendl(buf, "\\\"", 2);
				}
				break;

			case '\\':
				smart_str_appendl(buf, "\\\\", 2);
				break;

			case '/':
				if (options & PHP_JSON_UNESCAPED_SLASHES) {
					smart_str_appendc(buf, '/');
				} else {
					smart_str_appendl(buf, "\\/", 2);
				}
				break;

			case '\b':
				smart_str_appendl(buf, "\\b", 2);
				break;

			case '\f':
				smart_str_appendl(buf, "\\f", 2);
				break;

			case '\n':
				smart_str_appendl(buf, "\\n", 2);
				break;

			case '\r':
				smart_str_appendl(buf, "\\r", 2);
				break;

			case '\t':
				smart_str_appendl(buf, "\\t", 2);
				break;

			case '<':
				if (options & PHP_JSON_HEX_TAG) {
					smart_str_appendl(buf, "\\u003C", 6);
				} else {
					smart_str_appendc(buf, '<');
				}
				break;

			case '>':
				if (options & PHP_JSON_HEX_TAG) {
					smart_str_appendl(buf, "\\u003E", 6);
				} else {
					smart_str_appendc(buf, '>');
				}
				break;

			case '&':
				if (options & PHP_JSON_HEX_AMP) {
					smart_str_appendl(buf, "\\u0026", 6);
				} else {
					smart_str_appendc(buf, '&');
				}
				break;

			case '\'':
				if (options & PHP_JSON_HEX_APOS) {
					smart_str_appendl(buf, "\\u0027", 6);
				} else {
					smart_str_appendc(buf, '\'');
				}
				break;

			default:
				if (us >= ' ' && ((options & PHP_JSON_UNESCAPED_UNICODE) || (us & 127) == us)) {
					smart_str_appendc(buf, (unsigned char) us);
				} else {
					smart_str_appendl(buf, "\\u", 2);
					us = REVERSE16(us);

					smart_str_appendc(buf, digits[us & ((1 << 4) - 1)]);
					us >>= 4;
					smart_str_appendc(buf, digits[us & ((1 << 4) - 1)]);
					us >>= 4;
					smart_str_appendc(buf, digits[us & ((1 << 4) - 1)]);
					us >>= 4;
					smart_str_appendc(buf, digits[us & ((1 << 4) - 1)]);
				}
				break;
		}
	}

	smart_str_appendc(buf, '"');
	if (utf16) {
		efree(utf16);
	}
}
/* }}} */


static void json_encode_serializable_object(smart_str *buf, zval *val, int options TSRMLS_DC) /* {{{ */
{
	zend_class_entry *ce = Z_OBJCE_P(val);
	zval *retval = NULL, fname;
	HashTable* myht;
	
	if (Z_TYPE_P(val) == IS_ARRAY) {
		myht = HASH_OF(val);
	} else {
		myht = Z_OBJPROP_P(val);
	}	
	
	if (myht && myht->nApplyCount > 1) {
		php_error_docref(NULL TSRMLS_CC, E_WARNING, "recursion detected");
		smart_str_appendl(buf, "null", 4);
		return;
	}

	ZVAL_STRING(&fname, "jsonSerialize", 0);

	if (FAILURE == call_user_function_ex(EG(function_table), &val, &fname, &retval, 0, NULL, 1, NULL TSRMLS_CC) || !retval) {
		zend_throw_exception_ex(NULL, 0 TSRMLS_CC, "Failed calling %s::jsonSerialize()", ce->name);
		smart_str_appendl(buf, "null", sizeof("null") - 1);
		return;
    }   

	if (EG(exception)) {
		/* Error already raised */
		zval_ptr_dtor(&retval);
		smart_str_appendl(buf, "null", sizeof("null") - 1);
		return;
	}

	if ((Z_TYPE_P(retval) == IS_OBJECT) &&
		(Z_OBJ_HANDLE_P(retval) == Z_OBJ_HANDLE_P(val))) {
		/* Handle the case where jsonSerialize does: return $this; by going straight to encode array */
		json_encode_array(buf, &retval, options TSRMLS_CC);
	} else {
		/* All other types, encode as normal */
		php_json_encode(buf, retval, options TSRMLS_CC);
	}

	zval_ptr_dtor(&retval);
}
/* }}} */

PHP_JSON_API void php_json_encode(smart_str *buf, zval *val, int options TSRMLS_DC) /* {{{ */
{
	switch (Z_TYPE_P(val))
	{
		case IS_NULL:
			smart_str_appendl(buf, "null", 4);
			break;

		case IS_BOOL:
			if (Z_BVAL_P(val)) {
				smart_str_appendl(buf, "true", 4);
			} else {
				smart_str_appendl(buf, "false", 5);
			}
			break;

		case IS_LONG:
			smart_str_append_long(buf, Z_LVAL_P(val));
			break;

		case IS_DOUBLE:
			{
				char *d = NULL;
				int len;
				double dbl = Z_DVAL_P(val);

				if (!zend_isinf(dbl) && !zend_isnan(dbl)) {
					len = spprintf(&d, 0, "%.*k", (int) EG(precision), dbl);
					smart_str_appendl(buf, d, len);
					efree(d);
				} else {
					JSON_G(error_code) = PHP_JSON_ERROR_INF_OR_NAN;
					php_error_docref(NULL TSRMLS_CC, E_WARNING, "double %.9g does not conform to the JSON spec", dbl);
					smart_str_appendc(buf, '0');
				}
			}
			break;

		case IS_STRING:
			json_escape_string(buf, Z_STRVAL_P(val), Z_STRLEN_P(val), options TSRMLS_CC);
			break;

		case IS_OBJECT:
			if (instanceof_function(Z_OBJCE_P(val), php_json_serializable_ce TSRMLS_CC)) {
				json_encode_serializable_object(buf, val, options TSRMLS_CC);
				break;
			}
			/* fallthrough -- Non-serializable object */
		case IS_ARRAY:
			json_encode_array(buf, &val, options TSRMLS_CC);
			break;

		default:
			JSON_G(error_code) = PHP_JSON_ERROR_UNSUPPORTED_TYPE;
			php_error_docref(NULL TSRMLS_CC, E_WARNING, "type is unsupported");
			smart_str_appendl(buf, "null", 4);
			break;
	}

	return;
}
/* }}} */

PHP_JSON_API void php_json_decode_ex(zval *return_value, char *str, int str_len, int options, long depth TSRMLS_DC) /* {{{ */
{
	int utf16_len;
	zval *z;
	unsigned short *utf16;
	JSON_parser jp;

	utf16 = (unsigned short *) safe_emalloc((str_len+1), sizeof(unsigned short), 1);

	utf16_len = utf8_to_utf16(utf16, str, str_len);
	if (utf16_len <= 0) {
		if (utf16) {
			efree(utf16);
		}
		JSON_G(error_code) = PHP_JSON_ERROR_UTF8;
		RETURN_NULL();
	}

	if (depth <= 0) {
		php_error_docref(NULL TSRMLS_CC, E_WARNING, "Depth must be greater than zero");
		efree(utf16);
		RETURN_NULL();
	}

	ALLOC_INIT_ZVAL(z);
	jp = new_JSON_parser(depth);
	if (parse_JSON_ex(jp, z, utf16, utf16_len, options TSRMLS_CC)) {
		*return_value = *z;
	}
	else
	{
		double d;
		int type;
		long p;

		RETVAL_NULL();
		if (str_len == 4) {
			if (!strcasecmp(str, "null")) {
				/* We need to explicitly clear the error because its an actual NULL and not an error */
				jp->error_code = PHP_JSON_ERROR_NONE;
				RETVAL_NULL();
			} else if (!strcasecmp(str, "true")) {
				RETVAL_BOOL(1);
			}
		} else if (str_len == 5 && !strcasecmp(str, "false")) {
			RETVAL_BOOL(0);
		}

		if ((type = is_numeric_string(str, str_len, &p, &d, 0)) != 0) {
			if (type == IS_LONG) {
				RETVAL_LONG(p);
			} else if (type == IS_DOUBLE) {
				RETVAL_DOUBLE(d);
			}
		}

		if (Z_TYPE_P(return_value) != IS_NULL) {
			jp->error_code = PHP_JSON_ERROR_NONE;
		}

		zval_dtor(z);
	}
	FREE_ZVAL(z);
	efree(utf16);
	JSON_G(error_code) = jp->error_code;
	free_JSON_parser(jp);
}
/* }}} */


/* {{{ proto string json_encode(mixed data [, int options])
   Returns the JSON representation of a value */
static PHP_FUNCTION(json_encode)
{
	zval *parameter;
	smart_str buf = {0};
	long options = 0;

	if (zend_parse_parameters(ZEND_NUM_ARGS() TSRMLS_CC, "z|l", &parameter, &options) == FAILURE) {
		return;
	}

	JSON_G(error_code) = PHP_JSON_ERROR_NONE;

	php_json_encode(&buf, parameter, options TSRMLS_CC);

<<<<<<< HEAD
	ZVAL_STRINGL(return_value, buf.c, buf.len, 1);
=======
	if (JSON_G(error_code) != PHP_JSON_ERROR_NONE && !(options & PHP_JSON_PARTIAL_OUTPUT_ON_ERROR)) {
		ZVAL_FALSE(return_value);
	} else {
		ZVAL_STRINGL(return_value, buf.c, buf.len, 1);
	}
>>>>>>> 84fe2cc8

	smart_str_free(&buf);
}
/* }}} */

/* {{{ proto mixed json_decode(string json [, bool assoc [, long depth]])
   Decodes the JSON representation into a PHP value */
static PHP_FUNCTION(json_decode)
{
	char *str;
	int str_len;
	zend_bool assoc = 0; /* return JS objects as PHP objects by default */
	long depth = JSON_PARSER_DEFAULT_DEPTH;
	long options = 0;

	if (zend_parse_parameters(ZEND_NUM_ARGS() TSRMLS_CC, "s|bll", &str, &str_len, &assoc, &depth, &options) == FAILURE) {
		return;
	}

	JSON_G(error_code) = 0;

	if (!str_len) {
		RETURN_NULL();
	}

	/* For BC reasons, the bool $assoc overrides the long $options bit for PHP_JSON_OBJECT_AS_ARRAY */
	if (assoc) {
		options |=  PHP_JSON_OBJECT_AS_ARRAY;
	} else {
		options &= ~PHP_JSON_OBJECT_AS_ARRAY;
	}

	php_json_decode_ex(return_value, str, str_len, options, depth TSRMLS_CC);
}
/* }}} */

/* {{{ proto int json_last_error()
   Returns the error code of the last json_decode(). */
static PHP_FUNCTION(json_last_error)
{
	if (zend_parse_parameters_none() == FAILURE) {
		return;
	}

	RETURN_LONG(JSON_G(error_code));
}
/* }}} */

/*
 * Local variables:
 * tab-width: 4
 * c-basic-offset: 4
 * End:
 * vim600: noet sw=4 ts=4 fdm=marker
 * vim<600: noet sw=4 ts=4
 */<|MERGE_RESOLUTION|>--- conflicted
+++ resolved
@@ -96,6 +96,7 @@
 	REGISTER_LONG_CONSTANT("JSON_UNESCAPED_SLASHES", PHP_JSON_UNESCAPED_SLASHES, CONST_CS | CONST_PERSISTENT);
 	REGISTER_LONG_CONSTANT("JSON_PRETTY_PRINT", PHP_JSON_PRETTY_PRINT, CONST_CS | CONST_PERSISTENT);
 	REGISTER_LONG_CONSTANT("JSON_UNESCAPED_UNICODE", PHP_JSON_UNESCAPED_UNICODE, CONST_CS | CONST_PERSISTENT);
+	REGISTER_LONG_CONSTANT("JSON_PARTIAL_OUTPUT_ON_ERROR", PHP_JSON_PARTIAL_OUTPUT_ON_ERROR, CONST_CS | CONST_PERSISTENT);
 
 	REGISTER_LONG_CONSTANT("JSON_ERROR_NONE", PHP_JSON_ERROR_NONE, CONST_CS | CONST_PERSISTENT);
 	REGISTER_LONG_CONSTANT("JSON_ERROR_DEPTH", PHP_JSON_ERROR_DEPTH, CONST_CS | CONST_PERSISTENT);
@@ -394,9 +395,7 @@
 		}
 		if (ulen < 0) {
 			JSON_G(error_code) = PHP_JSON_ERROR_UTF8;
-			if (!PG(display_errors)) {
-				php_error_docref(NULL TSRMLS_CC, E_WARNING, "Invalid UTF-8 sequence in argument");
-			}
+			php_error_docref(NULL TSRMLS_CC, E_WARNING, "Invalid UTF-8 sequence in argument");
 			smart_str_appendl(buf, "null", 4);
 		} else {
 			smart_str_appendl(buf, "\"\"", 2);
@@ -527,6 +526,7 @@
 	}	
 	
 	if (myht && myht->nApplyCount > 1) {
+		JSON_G(error_code) = PHP_JSON_ERROR_RECURSION;
 		php_error_docref(NULL TSRMLS_CC, E_WARNING, "recursion detected");
 		smart_str_appendl(buf, "null", 4);
 		return;
@@ -709,15 +709,11 @@
 
 	php_json_encode(&buf, parameter, options TSRMLS_CC);
 
-<<<<<<< HEAD
-	ZVAL_STRINGL(return_value, buf.c, buf.len, 1);
-=======
 	if (JSON_G(error_code) != PHP_JSON_ERROR_NONE && !(options & PHP_JSON_PARTIAL_OUTPUT_ON_ERROR)) {
 		ZVAL_FALSE(return_value);
 	} else {
 		ZVAL_STRINGL(return_value, buf.c, buf.len, 1);
 	}
->>>>>>> 84fe2cc8
 
 	smart_str_free(&buf);
 }
