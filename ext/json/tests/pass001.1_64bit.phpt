--TEST--
JSON (http://www.crockford.com/JSON/JSON_checker/test/pass1.json)
--INI--
<<<<<<< HEAD
precision=14
=======
>>>>>>> 2fd0b994
serialize_precision=-1
--SKIPIF--
<?php
if (!extension_loaded('json')) die('skip');
if (PHP_INT_SIZE != 8) die("skip this test is for 64bit platform only");
?>
--FILE--
<?php
/* Modified to test unescaped UNICODE as keys and values.
 * Modified to test numbers with exponents without a decimal point.
 * Modified to test empty string values.
 * Modified to test a mix of integers and strings as keys.
 */

$test = "
[
    \"JSON Test Pattern pass1\",
    {\"object with 1 member\":[\"array with 1 element\"]},
    {},
    [],
    -42,
    true,
    false,
    null,
    {
        \"integer\": 1234567890,
        \"real\": -9876.543210,
        \"e\": 0.123456789e-12,
        \"E\": 1.234567890E+34,
        \"\":  23456789012E666,
        \"E no .\":  4E12,
        \"zero\": 0,
        \"one\": 1,
        \"space\": \" \",
        \"quote\": \"\\\"\",
        \"backslash\": \"\\\\\",
        \"controls\": \"\\b\\f\\n\\r\\t\",
        \"slash\": \"/ & \\/\",
        \"alpha\": \"abcdefghijklmnopqrstuvwyz\",
        \"ALPHA\": \"ABCDEFGHIJKLMNOPQRSTUVWYZ\",
        \"digit\": \"0123456789\",
        \"special\": \"`1~!@#$%^&*()_+-={':[,]}|;.</>?\",
        \"hex\": \"\\u0123\\u4567\\u89AB\\uCDEF\\uabcd\\uef4A\",
        \"unicode\": \"\\u30d7\\u30ec\\u30b9\\u30ad\\u30c3\\u30c8\",
        \"プレスキット\": \"プレスキット\",
        \"empty_string\": \"\",
        \"true\": true,
        \"false\": false,
        \"null\": null,
        \"array\":[  ],
        \"object\":{  },
        \"123\":{\"456\":{\"abc\":{\"789\":\"def\",\"012\":[1,2,\"5\",500],\"ghi\":[1,2,\"five\",50,\"sixty\"]}}},
        \"address\": \"50 St. James Street\",
        \"url\": \"http://www.JSON.org/\",
        \"comment\": \"// /* <!-- --\",
        \"# -- --> */\": \" \",
        \" s p a c e d \" :[1,2 , 3

,

4 , 5        ,          6           ,7        ],
        \"compact\": [1,2,3,4,5,6,7],
        \"jsontext\": \"{\\\"object with 1 member\\\":[\\\"array with 1 element\\\"]}\",
        \"quotes\": \"&#34; \\u0022 %22 0x22 034 &#x22;\",
        \"\\/\\\\\\\"\\uCAFE\\uBABE\\uAB98\\uFCDE\\ubcda\\uef4A\\b\\f\\n\\r\\t`1~!@#$%^&*()_+-=[]{}|;:',./<>?\"
: \"A key can be any string\"
    },
    0.5 ,98.6
,
99.44
,

1066


,\"rosebud\"]
";

echo 'Testing: ' . $test . "\n";
echo "DECODE: AS OBJECT\n";
$obj = json_decode($test);
var_dump($obj);
echo "DECODE: AS ARRAY\n";
$arr = json_decode($test, true);
var_dump($arr);

echo "ENCODE: FROM OBJECT\n";
$obj_enc = json_encode($obj, JSON_PARTIAL_OUTPUT_ON_ERROR);
echo $obj_enc . "\n";
echo "ENCODE: FROM ARRAY\n";
$arr_enc = json_encode($arr, JSON_PARTIAL_OUTPUT_ON_ERROR);
echo $arr_enc . "\n";

echo "DECODE AGAIN: AS OBJECT\n";
$obj = json_decode($obj_enc);
var_dump($obj);
echo "DECODE AGAIN: AS ARRAY\n";
$arr = json_decode($arr_enc, true);
var_dump($arr);

?>
--EXPECTF--
Testing: 
[
    "JSON Test Pattern pass1",
    {"object with 1 member":["array with 1 element"]},
    {},
    [],
    -42,
    true,
    false,
    null,
    {
        "integer": 1234567890,
        "real": -9876.543210,
        "e": 0.123456789e-12,
        "E": 1.234567890E+34,
        "":  23456789012E666,
        "E no .":  4E12,
        "zero": 0,
        "one": 1,
        "space": " ",
        "quote": "\"",
        "backslash": "\\",
        "controls": "\b\f\n\r\t",
        "slash": "/ & \/",
        "alpha": "abcdefghijklmnopqrstuvwyz",
        "ALPHA": "ABCDEFGHIJKLMNOPQRSTUVWYZ",
        "digit": "0123456789",
        "special": "`1~!@#$%^&*()_+-={':[,]}|;.</>?",
        "hex": "\u0123\u4567\u89AB\uCDEF\uabcd\uef4A",
        "unicode": "\u30d7\u30ec\u30b9\u30ad\u30c3\u30c8",
        "プレスキット": "プレスキット",
        "empty_string": "",
        "true": true,
        "false": false,
        "null": null,
        "array":[  ],
        "object":{  },
        "123":{"456":{"abc":{"789":"def","012":[1,2,"5",500],"ghi":[1,2,"five",50,"sixty"]}}},
        "address": "50 St. James Street",
        "url": "http://www.JSON.org/",
        "comment": "// /* <!-- --",
        "# -- --> */": " ",
        " s p a c e d " :[1,2 , 3

,

4 , 5        ,          6           ,7        ],
        "compact": [1,2,3,4,5,6,7],
        "jsontext": "{\"object with 1 member\":[\"array with 1 element\"]}",
        "quotes": "&#34; \u0022 %22 0x22 034 &#x22;",
        "\/\\\"\uCAFE\uBABE\uAB98\uFCDE\ubcda\uef4A\b\f\n\r\t`1~!@#$%^&*()_+-=[]{}|;:',./<>?"
: "A key can be any string"
    },
    0.5 ,98.6
,
99.44
,

1066


,"rosebud"]

DECODE: AS OBJECT
array(14) {
  [0]=>
  string(23) "JSON Test Pattern pass1"
  [1]=>
  object(stdClass)#%d (1) {
    ["object with 1 member"]=>
    array(1) {
      [0]=>
      string(20) "array with 1 element"
    }
  }
  [2]=>
  object(stdClass)#%d (0) {
  }
  [3]=>
  array(0) {
  }
  [4]=>
  int(-42)
  [5]=>
  bool(true)
  [6]=>
  bool(false)
  [7]=>
  NULL
  [8]=>
  object(stdClass)#%d (36) {
    ["integer"]=>
    int(1234567890)
    ["real"]=>
    float(-9876.54321)
    ["e"]=>
    float(1.23456789E-13)
    ["E"]=>
    float(1.23456789E+34)
    [""]=>
    float(INF)
    ["E no ."]=>
    float(4000000000000)
    ["zero"]=>
    int(0)
    ["one"]=>
    int(1)
    ["space"]=>
    string(1) " "
    ["quote"]=>
    string(1) """
    ["backslash"]=>
    string(1) "\"
    ["controls"]=>
    string(5) "

	"
    ["slash"]=>
    string(5) "/ & /"
    ["alpha"]=>
    string(25) "abcdefghijklmnopqrstuvwyz"
    ["ALPHA"]=>
    string(25) "ABCDEFGHIJKLMNOPQRSTUVWYZ"
    ["digit"]=>
    string(10) "0123456789"
    ["special"]=>
    string(31) "`1~!@#$%^&*()_+-={':[,]}|;.</>?"
    ["hex"]=>
    string(17) "ģ䕧覫췯ꯍ"
    ["unicode"]=>
    string(18) "プレスキット"
    ["プレスキット"]=>
    string(18) "プレスキット"
    ["empty_string"]=>
    string(0) ""
    ["true"]=>
    bool(true)
    ["false"]=>
    bool(false)
    ["null"]=>
    NULL
    ["array"]=>
    array(0) {
    }
    ["object"]=>
    object(stdClass)#%d (0) {
    }
    ["123"]=>
    object(stdClass)#%d (1) {
      ["456"]=>
      object(stdClass)#%d (1) {
        ["abc"]=>
        object(stdClass)#%d (3) {
          ["789"]=>
          string(3) "def"
          ["012"]=>
          array(4) {
            [0]=>
            int(1)
            [1]=>
            int(2)
            [2]=>
            string(1) "5"
            [3]=>
            int(500)
          }
          ["ghi"]=>
          array(5) {
            [0]=>
            int(1)
            [1]=>
            int(2)
            [2]=>
            string(4) "five"
            [3]=>
            int(50)
            [4]=>
            string(5) "sixty"
          }
        }
      }
    }
    ["address"]=>
    string(19) "50 St. James Street"
    ["url"]=>
    string(20) "http://www.JSON.org/"
    ["comment"]=>
    string(13) "// /* <!-- --"
    ["# -- --> */"]=>
    string(1) " "
    [" s p a c e d "]=>
    array(7) {
      [0]=>
      int(1)
      [1]=>
      int(2)
      [2]=>
      int(3)
      [3]=>
      int(4)
      [4]=>
      int(5)
      [5]=>
      int(6)
      [6]=>
      int(7)
    }
    ["compact"]=>
    array(7) {
      [0]=>
      int(1)
      [1]=>
      int(2)
      [2]=>
      int(3)
      [3]=>
      int(4)
      [4]=>
      int(5)
      [5]=>
      int(6)
      [6]=>
      int(7)
    }
    ["jsontext"]=>
    string(49) "{"object with 1 member":["array with 1 element"]}"
    ["quotes"]=>
    string(27) "&#34; " %22 0x22 034 &#x22;"
    ["/\"쫾몾ꮘﳞ볚

	`1~!@#$%^&*()_+-=[]{}|;:',./<>?"]=>
    string(23) "A key can be any string"
  }
  [9]=>
  float(0.5)
  [10]=>
  float(98.6)
  [11]=>
  float(99.44)
  [12]=>
  int(1066)
  [13]=>
  string(7) "rosebud"
}
DECODE: AS ARRAY
array(14) {
  [0]=>
  string(23) "JSON Test Pattern pass1"
  [1]=>
  array(1) {
    ["object with 1 member"]=>
    array(1) {
      [0]=>
      string(20) "array with 1 element"
    }
  }
  [2]=>
  array(0) {
  }
  [3]=>
  array(0) {
  }
  [4]=>
  int(-42)
  [5]=>
  bool(true)
  [6]=>
  bool(false)
  [7]=>
  NULL
  [8]=>
  array(36) {
    ["integer"]=>
    int(1234567890)
    ["real"]=>
    float(-9876.54321)
    ["e"]=>
    float(1.23456789E-13)
    ["E"]=>
    float(1.23456789E+34)
    [""]=>
    float(INF)
    ["E no ."]=>
    float(4000000000000)
    ["zero"]=>
    int(0)
    ["one"]=>
    int(1)
    ["space"]=>
    string(1) " "
    ["quote"]=>
    string(1) """
    ["backslash"]=>
    string(1) "\"
    ["controls"]=>
    string(5) "

	"
    ["slash"]=>
    string(5) "/ & /"
    ["alpha"]=>
    string(25) "abcdefghijklmnopqrstuvwyz"
    ["ALPHA"]=>
    string(25) "ABCDEFGHIJKLMNOPQRSTUVWYZ"
    ["digit"]=>
    string(10) "0123456789"
    ["special"]=>
    string(31) "`1~!@#$%^&*()_+-={':[,]}|;.</>?"
    ["hex"]=>
    string(17) "ģ䕧覫췯ꯍ"
    ["unicode"]=>
    string(18) "プレスキット"
    ["プレスキット"]=>
    string(18) "プレスキット"
    ["empty_string"]=>
    string(0) ""
    ["true"]=>
    bool(true)
    ["false"]=>
    bool(false)
    ["null"]=>
    NULL
    ["array"]=>
    array(0) {
    }
    ["object"]=>
    array(0) {
    }
    [123]=>
    array(1) {
      [456]=>
      array(1) {
        ["abc"]=>
        array(3) {
          [789]=>
          string(3) "def"
          ["012"]=>
          array(4) {
            [0]=>
            int(1)
            [1]=>
            int(2)
            [2]=>
            string(1) "5"
            [3]=>
            int(500)
          }
          ["ghi"]=>
          array(5) {
            [0]=>
            int(1)
            [1]=>
            int(2)
            [2]=>
            string(4) "five"
            [3]=>
            int(50)
            [4]=>
            string(5) "sixty"
          }
        }
      }
    }
    ["address"]=>
    string(19) "50 St. James Street"
    ["url"]=>
    string(20) "http://www.JSON.org/"
    ["comment"]=>
    string(13) "// /* <!-- --"
    ["# -- --> */"]=>
    string(1) " "
    [" s p a c e d "]=>
    array(7) {
      [0]=>
      int(1)
      [1]=>
      int(2)
      [2]=>
      int(3)
      [3]=>
      int(4)
      [4]=>
      int(5)
      [5]=>
      int(6)
      [6]=>
      int(7)
    }
    ["compact"]=>
    array(7) {
      [0]=>
      int(1)
      [1]=>
      int(2)
      [2]=>
      int(3)
      [3]=>
      int(4)
      [4]=>
      int(5)
      [5]=>
      int(6)
      [6]=>
      int(7)
    }
    ["jsontext"]=>
    string(49) "{"object with 1 member":["array with 1 element"]}"
    ["quotes"]=>
    string(27) "&#34; " %22 0x22 034 &#x22;"
    ["/\"쫾몾ꮘﳞ볚

	`1~!@#$%^&*()_+-=[]{}|;:',./<>?"]=>
    string(23) "A key can be any string"
  }
  [9]=>
  float(0.5)
  [10]=>
  float(98.6)
  [11]=>
  float(99.44)
  [12]=>
  int(1066)
  [13]=>
  string(7) "rosebud"
}
ENCODE: FROM OBJECT
["JSON Test Pattern pass1",{"object with 1 member":["array with 1 element"]},{},[],-42,true,false,null,{"integer":1234567890,"real":-9876.54321,"e":1.23456789e-13,"E":1.23456789e+34,"":0,"E no .":4000000000000,"zero":0,"one":1,"space":" ","quote":"\"","backslash":"\\","controls":"\b\f\n\r\t","slash":"\/ & \/","alpha":"abcdefghijklmnopqrstuvwyz","ALPHA":"ABCDEFGHIJKLMNOPQRSTUVWYZ","digit":"0123456789","special":"`1~!@#$%^&*()_+-={':[,]}|;.<\/>?","hex":"\u0123\u4567\u89ab\ucdef\uabcd\uef4a","unicode":"\u30d7\u30ec\u30b9\u30ad\u30c3\u30c8","\u30d7\u30ec\u30b9\u30ad\u30c3\u30c8":"\u30d7\u30ec\u30b9\u30ad\u30c3\u30c8","empty_string":"","true":true,"false":false,"null":null,"array":[],"object":{},"123":{"456":{"abc":{"789":"def","012":[1,2,"5",500],"ghi":[1,2,"five",50,"sixty"]}}},"address":"50 St. James Street","url":"http:\/\/www.JSON.org\/","comment":"\/\/ \/* <!-- --","# -- --> *\/":" "," s p a c e d ":[1,2,3,4,5,6,7],"compact":[1,2,3,4,5,6,7],"jsontext":"{\"object with 1 member\":[\"array with 1 element\"]}","quotes":"&#34; \" %22 0x22 034 &#x22;","\/\\\"\ucafe\ubabe\uab98\ufcde\ubcda\uef4a\b\f\n\r\t`1~!@#$%^&*()_+-=[]{}|;:',.\/<>?":"A key can be any string"},0.5,98.6,99.44,1066,"rosebud"]
ENCODE: FROM ARRAY
["JSON Test Pattern pass1",{"object with 1 member":["array with 1 element"]},[],[],-42,true,false,null,{"integer":1234567890,"real":-9876.54321,"e":1.23456789e-13,"E":1.23456789e+34,"":0,"E no .":4000000000000,"zero":0,"one":1,"space":" ","quote":"\"","backslash":"\\","controls":"\b\f\n\r\t","slash":"\/ & \/","alpha":"abcdefghijklmnopqrstuvwyz","ALPHA":"ABCDEFGHIJKLMNOPQRSTUVWYZ","digit":"0123456789","special":"`1~!@#$%^&*()_+-={':[,]}|;.<\/>?","hex":"\u0123\u4567\u89ab\ucdef\uabcd\uef4a","unicode":"\u30d7\u30ec\u30b9\u30ad\u30c3\u30c8","\u30d7\u30ec\u30b9\u30ad\u30c3\u30c8":"\u30d7\u30ec\u30b9\u30ad\u30c3\u30c8","empty_string":"","true":true,"false":false,"null":null,"array":[],"object":[],"123":{"456":{"abc":{"789":"def","012":[1,2,"5",500],"ghi":[1,2,"five",50,"sixty"]}}},"address":"50 St. James Street","url":"http:\/\/www.JSON.org\/","comment":"\/\/ \/* <!-- --","# -- --> *\/":" "," s p a c e d ":[1,2,3,4,5,6,7],"compact":[1,2,3,4,5,6,7],"jsontext":"{\"object with 1 member\":[\"array with 1 element\"]}","quotes":"&#34; \" %22 0x22 034 &#x22;","\/\\\"\ucafe\ubabe\uab98\ufcde\ubcda\uef4a\b\f\n\r\t`1~!@#$%^&*()_+-=[]{}|;:',.\/<>?":"A key can be any string"},0.5,98.6,99.44,1066,"rosebud"]
DECODE AGAIN: AS OBJECT
array(14) {
  [0]=>
  string(23) "JSON Test Pattern pass1"
  [1]=>
  object(stdClass)#%d (1) {
    ["object with 1 member"]=>
    array(1) {
      [0]=>
      string(20) "array with 1 element"
    }
  }
  [2]=>
  object(stdClass)#%d (0) {
  }
  [3]=>
  array(0) {
  }
  [4]=>
  int(-42)
  [5]=>
  bool(true)
  [6]=>
  bool(false)
  [7]=>
  NULL
  [8]=>
  object(stdClass)#%d (36) {
    ["integer"]=>
    int(1234567890)
    ["real"]=>
    float(-9876.54321)
    ["e"]=>
    float(1.23456789E-13)
    ["E"]=>
    float(1.23456789E+34)
    [""]=>
    int(0)
    ["E no ."]=>
    int(4000000000000)
    ["zero"]=>
    int(0)
    ["one"]=>
    int(1)
    ["space"]=>
    string(1) " "
    ["quote"]=>
    string(1) """
    ["backslash"]=>
    string(1) "\"
    ["controls"]=>
    string(5) "

	"
    ["slash"]=>
    string(5) "/ & /"
    ["alpha"]=>
    string(25) "abcdefghijklmnopqrstuvwyz"
    ["ALPHA"]=>
    string(25) "ABCDEFGHIJKLMNOPQRSTUVWYZ"
    ["digit"]=>
    string(10) "0123456789"
    ["special"]=>
    string(31) "`1~!@#$%^&*()_+-={':[,]}|;.</>?"
    ["hex"]=>
    string(17) "ģ䕧覫췯ꯍ"
    ["unicode"]=>
    string(18) "プレスキット"
    ["プレスキット"]=>
    string(18) "プレスキット"
    ["empty_string"]=>
    string(0) ""
    ["true"]=>
    bool(true)
    ["false"]=>
    bool(false)
    ["null"]=>
    NULL
    ["array"]=>
    array(0) {
    }
    ["object"]=>
    object(stdClass)#%d (0) {
    }
    ["123"]=>
    object(stdClass)#%d (1) {
      ["456"]=>
      object(stdClass)#%d (1) {
        ["abc"]=>
        object(stdClass)#%d (3) {
          ["789"]=>
          string(3) "def"
          ["012"]=>
          array(4) {
            [0]=>
            int(1)
            [1]=>
            int(2)
            [2]=>
            string(1) "5"
            [3]=>
            int(500)
          }
          ["ghi"]=>
          array(5) {
            [0]=>
            int(1)
            [1]=>
            int(2)
            [2]=>
            string(4) "five"
            [3]=>
            int(50)
            [4]=>
            string(5) "sixty"
          }
        }
      }
    }
    ["address"]=>
    string(19) "50 St. James Street"
    ["url"]=>
    string(20) "http://www.JSON.org/"
    ["comment"]=>
    string(13) "// /* <!-- --"
    ["# -- --> */"]=>
    string(1) " "
    [" s p a c e d "]=>
    array(7) {
      [0]=>
      int(1)
      [1]=>
      int(2)
      [2]=>
      int(3)
      [3]=>
      int(4)
      [4]=>
      int(5)
      [5]=>
      int(6)
      [6]=>
      int(7)
    }
    ["compact"]=>
    array(7) {
      [0]=>
      int(1)
      [1]=>
      int(2)
      [2]=>
      int(3)
      [3]=>
      int(4)
      [4]=>
      int(5)
      [5]=>
      int(6)
      [6]=>
      int(7)
    }
    ["jsontext"]=>
    string(49) "{"object with 1 member":["array with 1 element"]}"
    ["quotes"]=>
    string(27) "&#34; " %22 0x22 034 &#x22;"
    ["/\"쫾몾ꮘﳞ볚

	`1~!@#$%^&*()_+-=[]{}|;:',./<>?"]=>
    string(23) "A key can be any string"
  }
  [9]=>
  float(0.5)
  [10]=>
  float(98.6)
  [11]=>
  float(99.44)
  [12]=>
  int(1066)
  [13]=>
  string(7) "rosebud"
}
DECODE AGAIN: AS ARRAY
array(14) {
  [0]=>
  string(23) "JSON Test Pattern pass1"
  [1]=>
  array(1) {
    ["object with 1 member"]=>
    array(1) {
      [0]=>
      string(20) "array with 1 element"
    }
  }
  [2]=>
  array(0) {
  }
  [3]=>
  array(0) {
  }
  [4]=>
  int(-42)
  [5]=>
  bool(true)
  [6]=>
  bool(false)
  [7]=>
  NULL
  [8]=>
  array(36) {
    ["integer"]=>
    int(1234567890)
    ["real"]=>
    float(-9876.54321)
    ["e"]=>
    float(1.23456789E-13)
    ["E"]=>
    float(1.23456789E+34)
    [""]=>
    int(0)
    ["E no ."]=>
    int(4000000000000)
    ["zero"]=>
    int(0)
    ["one"]=>
    int(1)
    ["space"]=>
    string(1) " "
    ["quote"]=>
    string(1) """
    ["backslash"]=>
    string(1) "\"
    ["controls"]=>
    string(5) "

	"
    ["slash"]=>
    string(5) "/ & /"
    ["alpha"]=>
    string(25) "abcdefghijklmnopqrstuvwyz"
    ["ALPHA"]=>
    string(25) "ABCDEFGHIJKLMNOPQRSTUVWYZ"
    ["digit"]=>
    string(10) "0123456789"
    ["special"]=>
    string(31) "`1~!@#$%^&*()_+-={':[,]}|;.</>?"
    ["hex"]=>
    string(17) "ģ䕧覫췯ꯍ"
    ["unicode"]=>
    string(18) "プレスキット"
    ["プレスキット"]=>
    string(18) "プレスキット"
    ["empty_string"]=>
    string(0) ""
    ["true"]=>
    bool(true)
    ["false"]=>
    bool(false)
    ["null"]=>
    NULL
    ["array"]=>
    array(0) {
    }
    ["object"]=>
    array(0) {
    }
    [123]=>
    array(1) {
      [456]=>
      array(1) {
        ["abc"]=>
        array(3) {
          [789]=>
          string(3) "def"
          ["012"]=>
          array(4) {
            [0]=>
            int(1)
            [1]=>
            int(2)
            [2]=>
            string(1) "5"
            [3]=>
            int(500)
          }
          ["ghi"]=>
          array(5) {
            [0]=>
            int(1)
            [1]=>
            int(2)
            [2]=>
            string(4) "five"
            [3]=>
            int(50)
            [4]=>
            string(5) "sixty"
          }
        }
      }
    }
    ["address"]=>
    string(19) "50 St. James Street"
    ["url"]=>
    string(20) "http://www.JSON.org/"
    ["comment"]=>
    string(13) "// /* <!-- --"
    ["# -- --> */"]=>
    string(1) " "
    [" s p a c e d "]=>
    array(7) {
      [0]=>
      int(1)
      [1]=>
      int(2)
      [2]=>
      int(3)
      [3]=>
      int(4)
      [4]=>
      int(5)
      [5]=>
      int(6)
      [6]=>
      int(7)
    }
    ["compact"]=>
    array(7) {
      [0]=>
      int(1)
      [1]=>
      int(2)
      [2]=>
      int(3)
      [3]=>
      int(4)
      [4]=>
      int(5)
      [5]=>
      int(6)
      [6]=>
      int(7)
    }
    ["jsontext"]=>
    string(49) "{"object with 1 member":["array with 1 element"]}"
    ["quotes"]=>
    string(27) "&#34; " %22 0x22 034 &#x22;"
    ["/\"쫾몾ꮘﳞ볚

	`1~!@#$%^&*()_+-=[]{}|;:',./<>?"]=>
    string(23) "A key can be any string"
  }
  [9]=>
  float(0.5)
  [10]=>
  float(98.6)
  [11]=>
  float(99.44)
  [12]=>
  int(1066)
  [13]=>
  string(7) "rosebud"
}<|MERGE_RESOLUTION|>--- conflicted
+++ resolved
@@ -1,10 +1,6 @@
 --TEST--
 JSON (http://www.crockford.com/JSON/JSON_checker/test/pass1.json)
 --INI--
-<<<<<<< HEAD
-precision=14
-=======
->>>>>>> 2fd0b994
 serialize_precision=-1
 --SKIPIF--
 <?php
@@ -223,7 +219,7 @@
     ["controls"]=>
     string(5) " 
-
+ 	"
     ["slash"]=>
     string(5) "/ & /"
@@ -338,7 +334,7 @@
     string(27) "&#34; " %22 0x22 034 &#x22;"
     ["/\"쫾몾ꮘﳞ볚 
-
+ 	`1~!@#$%^&*()_+-=[]{}|;:',./<>?"]=>
     string(23) "A key can be any string"
   }
@@ -406,7 +402,7 @@
     ["controls"]=>
     string(5) " 
-
+ 	"
     ["slash"]=>
     string(5) "/ & /"
@@ -521,7 +517,7 @@
     string(27) "&#34; " %22 0x22 034 &#x22;"
     ["/\"쫾몾ꮘﳞ볚 
-
+ 	`1~!@#$%^&*()_+-=[]{}|;:',./<>?"]=>
     string(23) "A key can be any string"
   }
@@ -593,7 +589,7 @@
     ["controls"]=>
     string(5) " 
-
+ 	"
     ["slash"]=>
     string(5) "/ & /"
@@ -708,7 +704,7 @@
     string(27) "&#34; " %22 0x22 034 &#x22;"
     ["/\"쫾몾ꮘﳞ볚 
-
+ 	`1~!@#$%^&*()_+-=[]{}|;:',./<>?"]=>
     string(23) "A key can be any string"
   }
@@ -776,7 +772,7 @@
     ["controls"]=>
     string(5) " 
-
+ 	"
     ["slash"]=>
     string(5) "/ & /"
@@ -891,7 +887,7 @@
     string(27) "&#34; " %22 0x22 034 &#x22;"
     ["/\"쫾몾ꮘﳞ볚 
-
+ 	`1~!@#$%^&*()_+-=[]{}|;:',./<>?"]=>
     string(23) "A key can be any string"
   }
