--- conflicted
+++ resolved
@@ -9,16 +9,12 @@
   AC_DEFINE([HAVE_JSON],1 ,[whether to enable JavaScript Object Serialization support])
   AC_HEADER_STDC
 
-<<<<<<< HEAD
 PHP_NEW_EXTENSION(json,
 	  json.c \
 	  json_encoder.c \
 	  json_parser.tab.c \
 	  json_scanner.c,
-	  $ext_shared)
-=======
-  PHP_NEW_EXTENSION(json, json.c utf8_decode.c JSON_parser.c, $ext_shared,, -DZEND_ENABLE_STATIC_TSRMLS_CACHE=1)
->>>>>>> a9e86957
+	  $ext_shared,, -DZEND_ENABLE_STATIC_TSRMLS_CACHE=1)
   PHP_INSTALL_HEADERS([ext/json], [php_json.h])
   PHP_ADD_MAKEFILE_FRAGMENT()
   PHP_SUBST(JSON_SHARED_LIBADD)
