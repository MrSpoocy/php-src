/*
   +----------------------------------------------------------------------+
   | PHP Version 7                                                        |
   +----------------------------------------------------------------------+
   | Copyright (c) 1997-2016 The PHP Group                                |
   +----------------------------------------------------------------------+
   | This source file is subject to version 3.01 of the PHP license,      |
   | that is bundled with this package in the file LICENSE, and is        |
   | available through the world-wide-web at the following url:           |
   | http://www.php.net/license/3_01.txt                                  |
   | If you did not receive a copy of the PHP license and are unable to   |
   | obtain it through the world-wide-web, please send a note to          |
   | license@php.net so we can mail you a copy immediately.               |
   +----------------------------------------------------------------------+
   | Authors: Rasmus Lerdorf <rasmus@php.net>                             |
   |          Marcus Boerger <helly@php.net>                              |
   +----------------------------------------------------------------------+
 */

/* $Id$ */

/*  ToDos
 *
 * 	See if example images from http://www.exif.org have illegal
 * 		thumbnail sizes or if code is corrupt.
 * 	Create/Update exif headers.
 * 	Create/Remove/Update image thumbnails.
 */

/*  Security
 *
 *  At current time i do not see any security problems but a potential
 *  attacker could generate an image with recursive ifd pointers...(Marcus)
 */

#ifdef HAVE_CONFIG_H
#include "config.h"
#endif

#include "php.h"
#include "ext/standard/file.h"

#if HAVE_EXIF

/* When EXIF_DEBUG is defined the module generates a lot of debug messages
 * that help understanding what is going on. This can and should be used
 * while extending the module as it shows if you are at the right position.
 * You are always considered to have a copy of TIFF6.0 and EXIF2.10 standard.
 */
#undef EXIF_DEBUG

#ifdef EXIF_DEBUG
#define EXIFERR_DC , const char *_file, size_t _line
#define EXIFERR_CC , __FILE__, __LINE__
#else
#define EXIFERR_DC
#define EXIFERR_CC
#endif

#undef EXIF_JPEG2000

#include "php_exif.h"
#include <math.h>
#include "php_ini.h"
#include "ext/standard/php_string.h"
#include "ext/standard/php_image.h"
#include "ext/standard/info.h"

/* needed for ssize_t definition */
#include <sys/types.h>

typedef unsigned char uchar;

#ifndef safe_emalloc
# define safe_emalloc(a,b,c) emalloc((a)*(b)+(c))
#endif
#ifndef safe_erealloc
# define safe_erealloc(p,a,b,c) erealloc(p, (a)*(b)+(c))
#endif

#ifndef TRUE
#	define TRUE 1
#	define FALSE 0
#endif

#ifndef max
#	define max(a,b) ((a)>(b) ? (a) : (b))
#endif

#define EFREE_IF(ptr)	if (ptr) efree(ptr)

#define MAX_IFD_NESTING_LEVEL 100

/* {{{ arginfo */
ZEND_BEGIN_ARG_INFO(arginfo_exif_tagname, 0)
	ZEND_ARG_INFO(0, index)
ZEND_END_ARG_INFO()

ZEND_BEGIN_ARG_INFO_EX(arginfo_exif_read_data, 0, 0, 1)
	ZEND_ARG_INFO(0, filename)
	ZEND_ARG_INFO(0, sections_needed)
	ZEND_ARG_INFO(0, sub_arrays)
	ZEND_ARG_INFO(0, read_thumbnail)
ZEND_END_ARG_INFO()

ZEND_BEGIN_ARG_INFO_EX(arginfo_exif_thumbnail, 0, 0, 1)
	ZEND_ARG_INFO(0, filename)
	ZEND_ARG_INFO(1, width)
	ZEND_ARG_INFO(1, height)
	ZEND_ARG_INFO(1, imagetype)
ZEND_END_ARG_INFO()

ZEND_BEGIN_ARG_INFO(arginfo_exif_imagetype, 0)
	ZEND_ARG_INFO(0, imagefile)
ZEND_END_ARG_INFO()

/* }}} */

/* {{{ exif_functions[]
 */
const zend_function_entry exif_functions[] = {
	PHP_FE(exif_read_data, arginfo_exif_read_data)
	PHP_FALIAS(read_exif_data, exif_read_data, arginfo_exif_read_data)
	PHP_FE(exif_tagname, arginfo_exif_tagname)
	PHP_FE(exif_thumbnail, arginfo_exif_thumbnail)
	PHP_FE(exif_imagetype, arginfo_exif_imagetype)
	PHP_FE_END
};
/* }}} */

/* {{{ PHP_MINFO_FUNCTION
 */
PHP_MINFO_FUNCTION(exif)
{
	php_info_print_table_start();
	php_info_print_table_row(2, "EXIF Support", "enabled");
	php_info_print_table_row(2, "EXIF Version", PHP_EXIF_VERSION);
	php_info_print_table_row(2, "Supported EXIF Version", "0220");
	php_info_print_table_row(2, "Supported filetypes", "JPEG,TIFF");
	php_info_print_table_end();
	DISPLAY_INI_ENTRIES();
}
/* }}} */

ZEND_BEGIN_MODULE_GLOBALS(exif)
	char * encode_unicode;
	char * decode_unicode_be;
	char * decode_unicode_le;
	char * encode_jis;
	char * decode_jis_be;
	char * decode_jis_le;
ZEND_END_MODULE_GLOBALS(exif)

ZEND_DECLARE_MODULE_GLOBALS(exif)
#define EXIF_G(v) ZEND_MODULE_GLOBALS_ACCESSOR(exif, v)

#if defined(ZTS) && defined(COMPILE_DL_EXIF)
ZEND_TSRMLS_CACHE_DEFINE()
#endif

/* {{{ PHP_INI
 */

ZEND_INI_MH(OnUpdateEncode)
{
	if (new_value && ZSTR_LEN(new_value)) {
		const zend_encoding **return_list;
		size_t return_size;
		if (FAILURE == zend_multibyte_parse_encoding_list(ZSTR_VAL(new_value), ZSTR_LEN(new_value),
	&return_list, &return_size, 0)) {
			php_error_docref(NULL, E_WARNING, "Illegal encoding ignored: '%s'", ZSTR_VAL(new_value));
			return FAILURE;
		}
		efree(return_list);
	}
	return OnUpdateString(entry, new_value, mh_arg1, mh_arg2, mh_arg3, stage);
}

ZEND_INI_MH(OnUpdateDecode)
{
	if (new_value) {
		const zend_encoding **return_list;
		size_t return_size;
		if (FAILURE == zend_multibyte_parse_encoding_list(ZSTR_VAL(new_value), ZSTR_LEN(new_value),
	&return_list, &return_size, 0)) {
			php_error_docref(NULL, E_WARNING, "Illegal encoding ignored: '%s'", ZSTR_VAL(new_value));
			return FAILURE;
		}
		efree(return_list);
	}
	return OnUpdateString(entry, new_value, mh_arg1, mh_arg2, mh_arg3, stage);
}

PHP_INI_BEGIN()
    STD_PHP_INI_ENTRY("exif.encode_unicode",          "ISO-8859-15", PHP_INI_ALL, OnUpdateEncode, encode_unicode,    zend_exif_globals, exif_globals)
    STD_PHP_INI_ENTRY("exif.decode_unicode_motorola", "UCS-2BE",     PHP_INI_ALL, OnUpdateDecode, decode_unicode_be, zend_exif_globals, exif_globals)
    STD_PHP_INI_ENTRY("exif.decode_unicode_intel",    "UCS-2LE",     PHP_INI_ALL, OnUpdateDecode, decode_unicode_le, zend_exif_globals, exif_globals)
    STD_PHP_INI_ENTRY("exif.encode_jis",              "",            PHP_INI_ALL, OnUpdateEncode, encode_jis,        zend_exif_globals, exif_globals)
    STD_PHP_INI_ENTRY("exif.decode_jis_motorola",     "JIS",         PHP_INI_ALL, OnUpdateDecode, decode_jis_be,     zend_exif_globals, exif_globals)
    STD_PHP_INI_ENTRY("exif.decode_jis_intel",        "JIS",         PHP_INI_ALL, OnUpdateDecode, decode_jis_le,     zend_exif_globals, exif_globals)
PHP_INI_END()
/* }}} */

/* {{{ PHP_GINIT_FUNCTION
 */
static PHP_GINIT_FUNCTION(exif)
{
#if defined(COMPILE_DL_EXIF) && defined(ZTS)
	ZEND_TSRMLS_CACHE_UPDATE();
#endif
	exif_globals->encode_unicode    = NULL;
	exif_globals->decode_unicode_be = NULL;
	exif_globals->decode_unicode_le = NULL;
	exif_globals->encode_jis        = NULL;
	exif_globals->decode_jis_be     = NULL;
	exif_globals->decode_jis_le     = NULL;
}
/* }}} */

/* {{{ PHP_MINIT_FUNCTION(exif)
   Get the size of an image as 4-element array */
PHP_MINIT_FUNCTION(exif)
{
	REGISTER_INI_ENTRIES();
	if (zend_hash_str_exists(&module_registry, "mbstring", sizeof("mbstring")-1)) {
		REGISTER_LONG_CONSTANT("EXIF_USE_MBSTRING", 1, CONST_CS | CONST_PERSISTENT);
	} else {
		REGISTER_LONG_CONSTANT("EXIF_USE_MBSTRING", 0, CONST_CS | CONST_PERSISTENT);
	}
	return SUCCESS;
}
/* }}} */

/* {{{ PHP_MSHUTDOWN_FUNCTION
 */
PHP_MSHUTDOWN_FUNCTION(exif)
{
	UNREGISTER_INI_ENTRIES();
	return SUCCESS;
}
/* }}} */

/* {{{ exif dependencies */
static const zend_module_dep exif_module_deps[] = {
	ZEND_MOD_REQUIRED("standard")
	ZEND_MOD_OPTIONAL("mbstring")
	ZEND_MOD_END
};
/* }}} */

/* {{{ exif_module_entry
 */
zend_module_entry exif_module_entry = {
	STANDARD_MODULE_HEADER_EX, NULL,
	exif_module_deps,
	"exif",
	exif_functions,
	PHP_MINIT(exif),
	PHP_MSHUTDOWN(exif),
	NULL, NULL,
	PHP_MINFO(exif),
	PHP_EXIF_VERSION,
	PHP_MODULE_GLOBALS(exif),
	PHP_GINIT(exif),
	NULL,
	NULL,
	STANDARD_MODULE_PROPERTIES_EX
};
/* }}} */

#ifdef COMPILE_DL_EXIF
ZEND_GET_MODULE(exif)
#endif

/* {{{ php_strnlen
 * get length of string if buffer if less than buffer size or buffer size */
static size_t php_strnlen(char* str, size_t maxlen) {
	size_t len = 0;

	if (str && maxlen && *str) {
		do {
			len++;
		} while (--maxlen && *(++str));
	}
	return len;
}
/* }}} */

/* {{{ error messages
*/
static const char * EXIF_ERROR_FILEEOF   = "Unexpected end of file reached";
static const char * EXIF_ERROR_CORRUPT   = "File structure corrupted";
static const char * EXIF_ERROR_THUMBEOF  = "Thumbnail goes IFD boundary or end of file reached";
static const char * EXIF_ERROR_FSREALLOC = "Illegal reallocating of undefined file section";

#define EXIF_ERRLOG_FILEEOF(ImageInfo)    exif_error_docref(NULL EXIFERR_CC, ImageInfo, E_WARNING, "%s", EXIF_ERROR_FILEEOF);
#define EXIF_ERRLOG_CORRUPT(ImageInfo)    exif_error_docref(NULL EXIFERR_CC, ImageInfo, E_WARNING, "%s", EXIF_ERROR_CORRUPT);
#define EXIF_ERRLOG_THUMBEOF(ImageInfo)   exif_error_docref(NULL EXIFERR_CC, ImageInfo, E_WARNING, "%s", EXIF_ERROR_THUMBEOF);
#define EXIF_ERRLOG_FSREALLOC(ImageInfo)  exif_error_docref(NULL EXIFERR_CC, ImageInfo, E_WARNING, "%s", EXIF_ERROR_FSREALLOC);
/* }}} */

/* {{{ format description defines
   Describes format descriptor
*/
static int php_tiff_bytes_per_format[] = {0, 1, 1, 2, 4, 8, 1, 1, 2, 4, 8, 4, 8, 1};
#define NUM_FORMATS 13

#define TAG_FMT_BYTE       1
#define TAG_FMT_STRING     2
#define TAG_FMT_USHORT     3
#define TAG_FMT_ULONG      4
#define TAG_FMT_URATIONAL  5
#define TAG_FMT_SBYTE      6
#define TAG_FMT_UNDEFINED  7
#define TAG_FMT_SSHORT     8
#define TAG_FMT_SLONG      9
#define TAG_FMT_SRATIONAL 10
#define TAG_FMT_SINGLE    11
#define TAG_FMT_DOUBLE    12
#define TAG_FMT_IFD       13

#ifdef EXIF_DEBUG
static char *exif_get_tagformat(int format)
{
	switch(format) {
		case TAG_FMT_BYTE:      return "BYTE";
		case TAG_FMT_STRING:    return "STRING";
		case TAG_FMT_USHORT:    return "USHORT";
		case TAG_FMT_ULONG:     return "ULONG";
		case TAG_FMT_URATIONAL: return "URATIONAL";
		case TAG_FMT_SBYTE:     return "SBYTE";
		case TAG_FMT_UNDEFINED: return "UNDEFINED";
		case TAG_FMT_SSHORT:    return "SSHORT";
		case TAG_FMT_SLONG:     return "SLONG";
		case TAG_FMT_SRATIONAL: return "SRATIONAL";
		case TAG_FMT_SINGLE:    return "SINGLE";
		case TAG_FMT_DOUBLE:    return "DOUBLE";
		case TAG_FMT_IFD:       return "IFD";
	}
	return "*Illegal";
}
#endif

/* Describes tag values */
#define TAG_GPS_VERSION_ID              0x0000
#define TAG_GPS_LATITUDE_REF            0x0001
#define TAG_GPS_LATITUDE                0x0002
#define TAG_GPS_LONGITUDE_REF           0x0003
#define TAG_GPS_LONGITUDE               0x0004
#define TAG_GPS_ALTITUDE_REF            0x0005
#define TAG_GPS_ALTITUDE                0x0006
#define TAG_GPS_TIME_STAMP              0x0007
#define TAG_GPS_SATELLITES              0x0008
#define TAG_GPS_STATUS                  0x0009
#define TAG_GPS_MEASURE_MODE            0x000A
#define TAG_GPS_DOP                     0x000B
#define TAG_GPS_SPEED_REF               0x000C
#define TAG_GPS_SPEED                   0x000D
#define TAG_GPS_TRACK_REF               0x000E
#define TAG_GPS_TRACK                   0x000F
#define TAG_GPS_IMG_DIRECTION_REF       0x0010
#define TAG_GPS_IMG_DIRECTION           0x0011
#define TAG_GPS_MAP_DATUM               0x0012
#define TAG_GPS_DEST_LATITUDE_REF       0x0013
#define TAG_GPS_DEST_LATITUDE           0x0014
#define TAG_GPS_DEST_LONGITUDE_REF      0x0015
#define TAG_GPS_DEST_LONGITUDE          0x0016
#define TAG_GPS_DEST_BEARING_REF        0x0017
#define TAG_GPS_DEST_BEARING            0x0018
#define TAG_GPS_DEST_DISTANCE_REF       0x0019
#define TAG_GPS_DEST_DISTANCE           0x001A
#define TAG_GPS_PROCESSING_METHOD       0x001B
#define TAG_GPS_AREA_INFORMATION        0x001C
#define TAG_GPS_DATE_STAMP              0x001D
#define TAG_GPS_DIFFERENTIAL            0x001E
#define TAG_TIFF_COMMENT                0x00FE /* SHOUDLNT HAPPEN */
#define TAG_NEW_SUBFILE                 0x00FE /* New version of subfile tag */
#define TAG_SUBFILE_TYPE                0x00FF /* Old version of subfile tag */
#define TAG_IMAGEWIDTH                  0x0100
#define TAG_IMAGEHEIGHT                 0x0101
#define TAG_BITS_PER_SAMPLE             0x0102
#define TAG_COMPRESSION                 0x0103
#define TAG_PHOTOMETRIC_INTERPRETATION  0x0106
#define TAG_TRESHHOLDING                0x0107
#define TAG_CELL_WIDTH                  0x0108
#define TAG_CELL_HEIGHT                 0x0109
#define TAG_FILL_ORDER                  0x010A
#define TAG_DOCUMENT_NAME               0x010D
#define TAG_IMAGE_DESCRIPTION           0x010E
#define TAG_MAKE                        0x010F
#define TAG_MODEL                       0x0110
#define TAG_STRIP_OFFSETS               0x0111
#define TAG_ORIENTATION                 0x0112
#define TAG_SAMPLES_PER_PIXEL           0x0115
#define TAG_ROWS_PER_STRIP              0x0116
#define TAG_STRIP_BYTE_COUNTS           0x0117
#define TAG_MIN_SAMPPLE_VALUE           0x0118
#define TAG_MAX_SAMPLE_VALUE            0x0119
#define TAG_X_RESOLUTION                0x011A
#define TAG_Y_RESOLUTION                0x011B
#define TAG_PLANAR_CONFIGURATION        0x011C
#define TAG_PAGE_NAME                   0x011D
#define TAG_X_POSITION                  0x011E
#define TAG_Y_POSITION                  0x011F
#define TAG_FREE_OFFSETS                0x0120
#define TAG_FREE_BYTE_COUNTS            0x0121
#define TAG_GRAY_RESPONSE_UNIT          0x0122
#define TAG_GRAY_RESPONSE_CURVE         0x0123
#define TAG_RESOLUTION_UNIT             0x0128
#define TAG_PAGE_NUMBER                 0x0129
#define TAG_TRANSFER_FUNCTION           0x012D
#define TAG_SOFTWARE                    0x0131
#define TAG_DATETIME                    0x0132
#define TAG_ARTIST                      0x013B
#define TAG_HOST_COMPUTER               0x013C
#define TAG_PREDICTOR                   0x013D
#define TAG_WHITE_POINT                 0x013E
#define TAG_PRIMARY_CHROMATICITIES      0x013F
#define TAG_COLOR_MAP                   0x0140
#define TAG_HALFTONE_HINTS              0x0141
#define TAG_TILE_WIDTH                  0x0142
#define TAG_TILE_LENGTH                 0x0143
#define TAG_TILE_OFFSETS                0x0144
#define TAG_TILE_BYTE_COUNTS            0x0145
#define TAG_SUB_IFD                     0x014A
#define TAG_INK_SETMPUTER               0x014C
#define TAG_INK_NAMES                   0x014D
#define TAG_NUMBER_OF_INKS              0x014E
#define TAG_DOT_RANGE                   0x0150
#define TAG_TARGET_PRINTER              0x0151
#define TAG_EXTRA_SAMPLE                0x0152
#define TAG_SAMPLE_FORMAT               0x0153
#define TAG_S_MIN_SAMPLE_VALUE          0x0154
#define TAG_S_MAX_SAMPLE_VALUE          0x0155
#define TAG_TRANSFER_RANGE              0x0156
#define TAG_JPEG_TABLES                 0x015B
#define TAG_JPEG_PROC                   0x0200
#define TAG_JPEG_INTERCHANGE_FORMAT     0x0201
#define TAG_JPEG_INTERCHANGE_FORMAT_LEN 0x0202
#define TAG_JPEG_RESTART_INTERVAL       0x0203
#define TAG_JPEG_LOSSLESS_PREDICTOR     0x0205
#define TAG_JPEG_POINT_TRANSFORMS       0x0206
#define TAG_JPEG_Q_TABLES               0x0207
#define TAG_JPEG_DC_TABLES              0x0208
#define TAG_JPEG_AC_TABLES              0x0209
#define TAG_YCC_COEFFICIENTS            0x0211
#define TAG_YCC_SUB_SAMPLING            0x0212
#define TAG_YCC_POSITIONING             0x0213
#define TAG_REFERENCE_BLACK_WHITE       0x0214
/* 0x0301 - 0x0302 */
/* 0x0320 */
/* 0x0343 */
/* 0x5001 - 0x501B */
/* 0x5021 - 0x503B */
/* 0x5090 - 0x5091 */
/* 0x5100 - 0x5101 */
/* 0x5110 - 0x5113 */
/* 0x80E3 - 0x80E6 */
/* 0x828d - 0x828F */
#define TAG_COPYRIGHT                   0x8298
#define TAG_EXPOSURETIME                0x829A
#define TAG_FNUMBER                     0x829D
#define TAG_EXIF_IFD_POINTER            0x8769
#define TAG_ICC_PROFILE                 0x8773
#define TAG_EXPOSURE_PROGRAM            0x8822
#define TAG_SPECTRAL_SENSITY            0x8824
#define TAG_GPS_IFD_POINTER             0x8825
#define TAG_ISOSPEED                    0x8827
#define TAG_OPTOELECTRIC_CONVERSION_F   0x8828
/* 0x8829 - 0x882b */
#define TAG_EXIFVERSION                 0x9000
#define TAG_DATE_TIME_ORIGINAL          0x9003
#define TAG_DATE_TIME_DIGITIZED         0x9004
#define TAG_COMPONENT_CONFIG            0x9101
#define TAG_COMPRESSED_BITS_PER_PIXEL   0x9102
#define TAG_SHUTTERSPEED                0x9201
#define TAG_APERTURE                    0x9202
#define TAG_BRIGHTNESS_VALUE            0x9203
#define TAG_EXPOSURE_BIAS_VALUE         0x9204
#define TAG_MAX_APERTURE                0x9205
#define TAG_SUBJECT_DISTANCE            0x9206
#define TAG_METRIC_MODULE               0x9207
#define TAG_LIGHT_SOURCE                0x9208
#define TAG_FLASH                       0x9209
#define TAG_FOCAL_LENGTH                0x920A
/* 0x920B - 0x920D */
/* 0x9211 - 0x9216 */
#define TAG_SUBJECT_AREA                0x9214
#define TAG_MAKER_NOTE                  0x927C
#define TAG_USERCOMMENT                 0x9286
#define TAG_SUB_SEC_TIME                0x9290
#define TAG_SUB_SEC_TIME_ORIGINAL       0x9291
#define TAG_SUB_SEC_TIME_DIGITIZED      0x9292
/* 0x923F */
/* 0x935C */
#define TAG_XP_TITLE                    0x9C9B
#define TAG_XP_COMMENTS                 0x9C9C
#define TAG_XP_AUTHOR                   0x9C9D
#define TAG_XP_KEYWORDS                 0x9C9E
#define TAG_XP_SUBJECT                  0x9C9F
#define TAG_FLASH_PIX_VERSION           0xA000
#define TAG_COLOR_SPACE                 0xA001
#define TAG_COMP_IMAGE_WIDTH            0xA002 /* compressed images only */
#define TAG_COMP_IMAGE_HEIGHT           0xA003
#define TAG_RELATED_SOUND_FILE          0xA004
#define TAG_INTEROP_IFD_POINTER         0xA005 /* IFD pointer */
#define TAG_FLASH_ENERGY                0xA20B
#define TAG_SPATIAL_FREQUENCY_RESPONSE  0xA20C
#define TAG_FOCALPLANE_X_RES            0xA20E
#define TAG_FOCALPLANE_Y_RES            0xA20F
#define TAG_FOCALPLANE_RESOLUTION_UNIT  0xA210
#define TAG_SUBJECT_LOCATION            0xA214
#define TAG_EXPOSURE_INDEX              0xA215
#define TAG_SENSING_METHOD              0xA217
#define TAG_FILE_SOURCE                 0xA300
#define TAG_SCENE_TYPE                  0xA301
#define TAG_CFA_PATTERN                 0xA302
#define TAG_CUSTOM_RENDERED             0xA401
#define TAG_EXPOSURE_MODE               0xA402
#define TAG_WHITE_BALANCE               0xA403
#define TAG_DIGITAL_ZOOM_RATIO          0xA404
#define TAG_FOCAL_LENGTH_IN_35_MM_FILM  0xA405
#define TAG_SCENE_CAPTURE_TYPE          0xA406
#define TAG_GAIN_CONTROL                0xA407
#define TAG_CONTRAST                    0xA408
#define TAG_SATURATION                  0xA409
#define TAG_SHARPNESS                   0xA40A
#define TAG_DEVICE_SETTING_DESCRIPTION  0xA40B
#define TAG_SUBJECT_DISTANCE_RANGE      0xA40C
#define TAG_IMAGE_UNIQUE_ID             0xA420

/* Olympus specific tags */
#define TAG_OLYMPUS_SPECIALMODE         0x0200
#define TAG_OLYMPUS_JPEGQUAL            0x0201
#define TAG_OLYMPUS_MACRO               0x0202
#define TAG_OLYMPUS_DIGIZOOM            0x0204
#define TAG_OLYMPUS_SOFTWARERELEASE     0x0207
#define TAG_OLYMPUS_PICTINFO            0x0208
#define TAG_OLYMPUS_CAMERAID            0x0209
/* end Olympus specific tags */

/* Internal */
#define TAG_NONE               			-1 /* note that -1 <> 0xFFFF */
#define TAG_COMPUTED_VALUE     			-2
#define TAG_END_OF_LIST                 0xFFFD

/* Values for TAG_PHOTOMETRIC_INTERPRETATION */
#define PMI_BLACK_IS_ZERO       0
#define PMI_WHITE_IS_ZERO       1
#define PMI_RGB          	    2
#define PMI_PALETTE_COLOR       3
#define PMI_TRANSPARENCY_MASK   4
#define PMI_SEPARATED           5
#define PMI_YCBCR               6
#define PMI_CIELAB              8

/* }}} */

/* {{{ TabTable[]
 */
typedef const struct {
	unsigned short Tag;
	char *Desc;
} tag_info_type;

typedef tag_info_type  tag_info_array[];
typedef tag_info_type  *tag_table_type;

#define TAG_TABLE_END \
  {TAG_NONE,           "No tag value"},\
  {TAG_COMPUTED_VALUE, "Computed value"},\
  {TAG_END_OF_LIST,    ""}  /* Important for exif_get_tagname() IF value != "" function result is != false */

static tag_info_array tag_table_IFD = {
  { 0x000B, "ACDComment"},
  { 0x00FE, "NewSubFile"}, /* better name it 'ImageType' ? */
  { 0x00FF, "SubFile"},
  { 0x0100, "ImageWidth"},
  { 0x0101, "ImageLength"},
  { 0x0102, "BitsPerSample"},
  { 0x0103, "Compression"},
  { 0x0106, "PhotometricInterpretation"},
  { 0x010A, "FillOrder"},
  { 0x010D, "DocumentName"},
  { 0x010E, "ImageDescription"},
  { 0x010F, "Make"},
  { 0x0110, "Model"},
  { 0x0111, "StripOffsets"},
  { 0x0112, "Orientation"},
  { 0x0115, "SamplesPerPixel"},
  { 0x0116, "RowsPerStrip"},
  { 0x0117, "StripByteCounts"},
  { 0x0118, "MinSampleValue"},
  { 0x0119, "MaxSampleValue"},
  { 0x011A, "XResolution"},
  { 0x011B, "YResolution"},
  { 0x011C, "PlanarConfiguration"},
  { 0x011D, "PageName"},
  { 0x011E, "XPosition"},
  { 0x011F, "YPosition"},
  { 0x0120, "FreeOffsets"},
  { 0x0121, "FreeByteCounts"},
  { 0x0122, "GrayResponseUnit"},
  { 0x0123, "GrayResponseCurve"},
  { 0x0124, "T4Options"},
  { 0x0125, "T6Options"},
  { 0x0128, "ResolutionUnit"},
  { 0x0129, "PageNumber"},
  { 0x012D, "TransferFunction"},
  { 0x0131, "Software"},
  { 0x0132, "DateTime"},
  { 0x013B, "Artist"},
  { 0x013C, "HostComputer"},
  { 0x013D, "Predictor"},
  { 0x013E, "WhitePoint"},
  { 0x013F, "PrimaryChromaticities"},
  { 0x0140, "ColorMap"},
  { 0x0141, "HalfToneHints"},
  { 0x0142, "TileWidth"},
  { 0x0143, "TileLength"},
  { 0x0144, "TileOffsets"},
  { 0x0145, "TileByteCounts"},
  { 0x014A, "SubIFD"},
  { 0x014C, "InkSet"},
  { 0x014D, "InkNames"},
  { 0x014E, "NumberOfInks"},
  { 0x0150, "DotRange"},
  { 0x0151, "TargetPrinter"},
  { 0x0152, "ExtraSample"},
  { 0x0153, "SampleFormat"},
  { 0x0154, "SMinSampleValue"},
  { 0x0155, "SMaxSampleValue"},
  { 0x0156, "TransferRange"},
  { 0x0157, "ClipPath"},
  { 0x0158, "XClipPathUnits"},
  { 0x0159, "YClipPathUnits"},
  { 0x015A, "Indexed"},
  { 0x015B, "JPEGTables"},
  { 0x015F, "OPIProxy"},
  { 0x0200, "JPEGProc"},
  { 0x0201, "JPEGInterchangeFormat"},
  { 0x0202, "JPEGInterchangeFormatLength"},
  { 0x0203, "JPEGRestartInterval"},
  { 0x0205, "JPEGLosslessPredictors"},
  { 0x0206, "JPEGPointTransforms"},
  { 0x0207, "JPEGQTables"},
  { 0x0208, "JPEGDCTables"},
  { 0x0209, "JPEGACTables"},
  { 0x0211, "YCbCrCoefficients"},
  { 0x0212, "YCbCrSubSampling"},
  { 0x0213, "YCbCrPositioning"},
  { 0x0214, "ReferenceBlackWhite"},
  { 0x02BC, "ExtensibleMetadataPlatform"}, /* XAP: Extensible Authoring Publishing, obsoleted by XMP: Extensible Metadata Platform */
  { 0x0301, "Gamma"},
  { 0x0302, "ICCProfileDescriptor"},
  { 0x0303, "SRGBRenderingIntent"},
  { 0x0320, "ImageTitle"},
  { 0x5001, "ResolutionXUnit"},
  { 0x5002, "ResolutionYUnit"},
  { 0x5003, "ResolutionXLengthUnit"},
  { 0x5004, "ResolutionYLengthUnit"},
  { 0x5005, "PrintFlags"},
  { 0x5006, "PrintFlagsVersion"},
  { 0x5007, "PrintFlagsCrop"},
  { 0x5008, "PrintFlagsBleedWidth"},
  { 0x5009, "PrintFlagsBleedWidthScale"},
  { 0x500A, "HalftoneLPI"},
  { 0x500B, "HalftoneLPIUnit"},
  { 0x500C, "HalftoneDegree"},
  { 0x500D, "HalftoneShape"},
  { 0x500E, "HalftoneMisc"},
  { 0x500F, "HalftoneScreen"},
  { 0x5010, "JPEGQuality"},
  { 0x5011, "GridSize"},
  { 0x5012, "ThumbnailFormat"},
  { 0x5013, "ThumbnailWidth"},
  { 0x5014, "ThumbnailHeight"},
  { 0x5015, "ThumbnailColorDepth"},
  { 0x5016, "ThumbnailPlanes"},
  { 0x5017, "ThumbnailRawBytes"},
  { 0x5018, "ThumbnailSize"},
  { 0x5019, "ThumbnailCompressedSize"},
  { 0x501A, "ColorTransferFunction"},
  { 0x501B, "ThumbnailData"},
  { 0x5020, "ThumbnailImageWidth"},
  { 0x5021, "ThumbnailImageHeight"},
  { 0x5022, "ThumbnailBitsPerSample"},
  { 0x5023, "ThumbnailCompression"},
  { 0x5024, "ThumbnailPhotometricInterp"},
  { 0x5025, "ThumbnailImageDescription"},
  { 0x5026, "ThumbnailEquipMake"},
  { 0x5027, "ThumbnailEquipModel"},
  { 0x5028, "ThumbnailStripOffsets"},
  { 0x5029, "ThumbnailOrientation"},
  { 0x502A, "ThumbnailSamplesPerPixel"},
  { 0x502B, "ThumbnailRowsPerStrip"},
  { 0x502C, "ThumbnailStripBytesCount"},
  { 0x502D, "ThumbnailResolutionX"},
  { 0x502E, "ThumbnailResolutionY"},
  { 0x502F, "ThumbnailPlanarConfig"},
  { 0x5030, "ThumbnailResolutionUnit"},
  { 0x5031, "ThumbnailTransferFunction"},
  { 0x5032, "ThumbnailSoftwareUsed"},
  { 0x5033, "ThumbnailDateTime"},
  { 0x5034, "ThumbnailArtist"},
  { 0x5035, "ThumbnailWhitePoint"},
  { 0x5036, "ThumbnailPrimaryChromaticities"},
  { 0x5037, "ThumbnailYCbCrCoefficients"},
  { 0x5038, "ThumbnailYCbCrSubsampling"},
  { 0x5039, "ThumbnailYCbCrPositioning"},
  { 0x503A, "ThumbnailRefBlackWhite"},
  { 0x503B, "ThumbnailCopyRight"},
  { 0x5090, "LuminanceTable"},
  { 0x5091, "ChrominanceTable"},
  { 0x5100, "FrameDelay"},
  { 0x5101, "LoopCount"},
  { 0x5110, "PixelUnit"},
  { 0x5111, "PixelPerUnitX"},
  { 0x5112, "PixelPerUnitY"},
  { 0x5113, "PaletteHistogram"},
  { 0x1000, "RelatedImageFileFormat"},
  { 0x800D, "ImageID"},
  { 0x80E3, "Matteing"},   /* obsoleted by ExtraSamples */
  { 0x80E4, "DataType"},   /* obsoleted by SampleFormat */
  { 0x80E5, "ImageDepth"},
  { 0x80E6, "TileDepth"},
  { 0x828D, "CFARepeatPatternDim"},
  { 0x828E, "CFAPattern"},
  { 0x828F, "BatteryLevel"},
  { 0x8298, "Copyright"},
  { 0x829A, "ExposureTime"},
  { 0x829D, "FNumber"},
  { 0x83BB, "IPTC/NAA"},
  { 0x84E3, "IT8RasterPadding"},
  { 0x84E5, "IT8ColorTable"},
  { 0x8649, "ImageResourceInformation"}, /* PhotoShop */
  { 0x8769, "Exif_IFD_Pointer"},
  { 0x8773, "ICC_Profile"},
  { 0x8822, "ExposureProgram"},
  { 0x8824, "SpectralSensity"},
  { 0x8828, "OECF"},
  { 0x8825, "GPS_IFD_Pointer"},
  { 0x8827, "ISOSpeedRatings"},
  { 0x8828, "OECF"},
  { 0x9000, "ExifVersion"},
  { 0x9003, "DateTimeOriginal"},
  { 0x9004, "DateTimeDigitized"},
  { 0x9101, "ComponentsConfiguration"},
  { 0x9102, "CompressedBitsPerPixel"},
  { 0x9201, "ShutterSpeedValue"},
  { 0x9202, "ApertureValue"},
  { 0x9203, "BrightnessValue"},
  { 0x9204, "ExposureBiasValue"},
  { 0x9205, "MaxApertureValue"},
  { 0x9206, "SubjectDistance"},
  { 0x9207, "MeteringMode"},
  { 0x9208, "LightSource"},
  { 0x9209, "Flash"},
  { 0x920A, "FocalLength"},
  { 0x920B, "FlashEnergy"},                 /* 0xA20B  in JPEG   */
  { 0x920C, "SpatialFrequencyResponse"},    /* 0xA20C    -  -    */
  { 0x920D, "Noise"},
  { 0x920E, "FocalPlaneXResolution"},       /* 0xA20E    -  -    */
  { 0x920F, "FocalPlaneYResolution"},       /* 0xA20F    -  -    */
  { 0x9210, "FocalPlaneResolutionUnit"},    /* 0xA210    -  -    */
  { 0x9211, "ImageNumber"},
  { 0x9212, "SecurityClassification"},
  { 0x9213, "ImageHistory"},
  { 0x9214, "SubjectLocation"},             /* 0xA214    -  -    */
  { 0x9215, "ExposureIndex"},               /* 0xA215    -  -    */
  { 0x9216, "TIFF/EPStandardID"},
  { 0x9217, "SensingMethod"},               /* 0xA217    -  -    */
  { 0x923F, "StoNits"},
  { 0x927C, "MakerNote"},
  { 0x9286, "UserComment"},
  { 0x9290, "SubSecTime"},
  { 0x9291, "SubSecTimeOriginal"},
  { 0x9292, "SubSecTimeDigitized"},
  { 0x935C, "ImageSourceData"},             /* "Adobe Photoshop Document Data Block": 8BIM... */
  { 0x9c9b, "Title" },                      /* Win XP specific, Unicode  */
  { 0x9c9c, "Comments" },                   /* Win XP specific, Unicode  */
  { 0x9c9d, "Author" },                     /* Win XP specific, Unicode  */
  { 0x9c9e, "Keywords" },                   /* Win XP specific, Unicode  */
  { 0x9c9f, "Subject" },                    /* Win XP specific, Unicode, not to be confused with SubjectDistance and SubjectLocation */
  { 0xA000, "FlashPixVersion"},
  { 0xA001, "ColorSpace"},
  { 0xA002, "ExifImageWidth"},
  { 0xA003, "ExifImageLength"},
  { 0xA004, "RelatedSoundFile"},
  { 0xA005, "InteroperabilityOffset"},
  { 0xA20B, "FlashEnergy"},                 /* 0x920B in TIFF/EP */
  { 0xA20C, "SpatialFrequencyResponse"},    /* 0x920C    -  -    */
  { 0xA20D, "Noise"},
  { 0xA20E, "FocalPlaneXResolution"},    	/* 0x920E    -  -    */
  { 0xA20F, "FocalPlaneYResolution"},       /* 0x920F    -  -    */
  { 0xA210, "FocalPlaneResolutionUnit"},    /* 0x9210    -  -    */
  { 0xA211, "ImageNumber"},
  { 0xA212, "SecurityClassification"},
  { 0xA213, "ImageHistory"},
  { 0xA214, "SubjectLocation"},             /* 0x9214    -  -    */
  { 0xA215, "ExposureIndex"},               /* 0x9215    -  -    */
  { 0xA216, "TIFF/EPStandardID"},
  { 0xA217, "SensingMethod"},               /* 0x9217    -  -    */
  { 0xA300, "FileSource"},
  { 0xA301, "SceneType"},
  { 0xA302, "CFAPattern"},
  { 0xA401, "CustomRendered"},
  { 0xA402, "ExposureMode"},
  { 0xA403, "WhiteBalance"},
  { 0xA404, "DigitalZoomRatio"},
  { 0xA405, "FocalLengthIn35mmFilm"},
  { 0xA406, "SceneCaptureType"},
  { 0xA407, "GainControl"},
  { 0xA408, "Contrast"},
  { 0xA409, "Saturation"},
  { 0xA40A, "Sharpness"},
  { 0xA40B, "DeviceSettingDescription"},
  { 0xA40C, "SubjectDistanceRange"},
  { 0xA420, "ImageUniqueID"},
  TAG_TABLE_END
} ;

static tag_info_array tag_table_GPS = {
  { 0x0000, "GPSVersion"},
  { 0x0001, "GPSLatitudeRef"},
  { 0x0002, "GPSLatitude"},
  { 0x0003, "GPSLongitudeRef"},
  { 0x0004, "GPSLongitude"},
  { 0x0005, "GPSAltitudeRef"},
  { 0x0006, "GPSAltitude"},
  { 0x0007, "GPSTimeStamp"},
  { 0x0008, "GPSSatellites"},
  { 0x0009, "GPSStatus"},
  { 0x000A, "GPSMeasureMode"},
  { 0x000B, "GPSDOP"},
  { 0x000C, "GPSSpeedRef"},
  { 0x000D, "GPSSpeed"},
  { 0x000E, "GPSTrackRef"},
  { 0x000F, "GPSTrack"},
  { 0x0010, "GPSImgDirectionRef"},
  { 0x0011, "GPSImgDirection"},
  { 0x0012, "GPSMapDatum"},
  { 0x0013, "GPSDestLatitudeRef"},
  { 0x0014, "GPSDestLatitude"},
  { 0x0015, "GPSDestLongitudeRef"},
  { 0x0016, "GPSDestLongitude"},
  { 0x0017, "GPSDestBearingRef"},
  { 0x0018, "GPSDestBearing"},
  { 0x0019, "GPSDestDistanceRef"},
  { 0x001A, "GPSDestDistance"},
  { 0x001B, "GPSProcessingMode"},
  { 0x001C, "GPSAreaInformation"},
  { 0x001D, "GPSDateStamp"},
  { 0x001E, "GPSDifferential"},
  TAG_TABLE_END
};

static tag_info_array tag_table_IOP = {
  { 0x0001, "InterOperabilityIndex"}, /* should be 'R98' or 'THM' */
  { 0x0002, "InterOperabilityVersion"},
  { 0x1000, "RelatedFileFormat"},
  { 0x1001, "RelatedImageWidth"},
  { 0x1002, "RelatedImageHeight"},
  TAG_TABLE_END
};

static tag_info_array tag_table_VND_CANON = {
  { 0x0001, "ModeArray"}, /* guess */
  { 0x0004, "ImageInfo"}, /* guess */
  { 0x0006, "ImageType"},
  { 0x0007, "FirmwareVersion"},
  { 0x0008, "ImageNumber"},
  { 0x0009, "OwnerName"},
  { 0x000C, "Camera"},
  { 0x000F, "CustomFunctions"},
  TAG_TABLE_END
};

static tag_info_array tag_table_VND_CASIO = {
  { 0x0001, "RecordingMode"},
  { 0x0002, "Quality"},
  { 0x0003, "FocusingMode"},
  { 0x0004, "FlashMode"},
  { 0x0005, "FlashIntensity"},
  { 0x0006, "ObjectDistance"},
  { 0x0007, "WhiteBalance"},
  { 0x000A, "DigitalZoom"},
  { 0x000B, "Sharpness"},
  { 0x000C, "Contrast"},
  { 0x000D, "Saturation"},
  { 0x0014, "CCDSensitivity"},
  TAG_TABLE_END
};

static tag_info_array tag_table_VND_FUJI = {
  { 0x0000, "Version"},
  { 0x1000, "Quality"},
  { 0x1001, "Sharpness"},
  { 0x1002, "WhiteBalance"},
  { 0x1003, "Color"},
  { 0x1004, "Tone"},
  { 0x1010, "FlashMode"},
  { 0x1011, "FlashStrength"},
  { 0x1020, "Macro"},
  { 0x1021, "FocusMode"},
  { 0x1030, "SlowSync"},
  { 0x1031, "PictureMode"},
  { 0x1100, "ContTake"},
  { 0x1300, "BlurWarning"},
  { 0x1301, "FocusWarning"},
  { 0x1302, "AEWarning "},
  TAG_TABLE_END
};

static tag_info_array tag_table_VND_NIKON = {
  { 0x0003, "Quality"},
  { 0x0004, "ColorMode"},
  { 0x0005, "ImageAdjustment"},
  { 0x0006, "CCDSensitivity"},
  { 0x0007, "WhiteBalance"},
  { 0x0008, "Focus"},
  { 0x000a, "DigitalZoom"},
  { 0x000b, "Converter"},
  TAG_TABLE_END
};

static tag_info_array tag_table_VND_NIKON_990 = {
  { 0x0001, "Version"},
  { 0x0002, "ISOSetting"},
  { 0x0003, "ColorMode"},
  { 0x0004, "Quality"},
  { 0x0005, "WhiteBalance"},
  { 0x0006, "ImageSharpening"},
  { 0x0007, "FocusMode"},
  { 0x0008, "FlashSetting"},
  { 0x000F, "ISOSelection"},
  { 0x0080, "ImageAdjustment"},
  { 0x0082, "AuxiliaryLens"},
  { 0x0085, "ManualFocusDistance"},
  { 0x0086, "DigitalZoom"},
  { 0x0088, "AFFocusPosition"},
  { 0x0010, "DataDump"},
  TAG_TABLE_END
};

static tag_info_array tag_table_VND_OLYMPUS = {
  { 0x0200, "SpecialMode"},
  { 0x0201, "JPEGQuality"},
  { 0x0202, "Macro"},
  { 0x0204, "DigitalZoom"},
  { 0x0207, "SoftwareRelease"},
  { 0x0208, "PictureInfo"},
  { 0x0209, "CameraId"},
  { 0x0F00, "DataDump"},
  TAG_TABLE_END
};

typedef enum mn_byte_order_t {
	MN_ORDER_INTEL    = 0,
	MN_ORDER_MOTOROLA = 1,
	MN_ORDER_NORMAL
} mn_byte_order_t;

typedef enum mn_offset_mode_t {
	MN_OFFSET_NORMAL,
	MN_OFFSET_MAKER,
	MN_OFFSET_GUESS
} mn_offset_mode_t;

typedef struct {
	tag_table_type   tag_table;
	char *           make;
	char *           model;
	char *           id_string;
	int              id_string_len;
	int              offset;
	mn_byte_order_t  byte_order;
	mn_offset_mode_t offset_mode;
} maker_note_type;

static const maker_note_type maker_note_array[] = {
  { tag_table_VND_CANON,     "Canon",                   NULL,  NULL,                       0,  0,  MN_ORDER_INTEL,    MN_OFFSET_GUESS},
/*  { tag_table_VND_CANON,     "Canon",                   NULL,  NULL,                       0,  0,  MN_ORDER_NORMAL,   MN_OFFSET_NORMAL},*/
  { tag_table_VND_CASIO,     "CASIO",                   NULL,  NULL,                       0,  0,  MN_ORDER_MOTOROLA, MN_OFFSET_NORMAL},
  { tag_table_VND_FUJI,      "FUJIFILM",                NULL,  "FUJIFILM\x0C\x00\x00\x00", 12, 12, MN_ORDER_INTEL,    MN_OFFSET_MAKER},
  { tag_table_VND_NIKON,     "NIKON",                   NULL,  "Nikon\x00\x01\x00",        8,  8,  MN_ORDER_NORMAL,   MN_OFFSET_NORMAL},
  { tag_table_VND_NIKON_990, "NIKON",                   NULL,  NULL,                       0,  0,  MN_ORDER_NORMAL,   MN_OFFSET_NORMAL},
  { tag_table_VND_OLYMPUS,   "OLYMPUS OPTICAL CO.,LTD", NULL,  "OLYMP\x00\x01\x00",        8,  8,  MN_ORDER_NORMAL,   MN_OFFSET_NORMAL},
};
/* }}} */

/* {{{ exif_get_tagname
	Get headername for tag_num or NULL if not defined */
static char * exif_get_tagname(int tag_num, char *ret, int len, tag_table_type tag_table)
{
	int i, t;
	char tmp[32];

	for (i = 0; (t = tag_table[i].Tag) != TAG_END_OF_LIST; i++) {
		if (t == tag_num) {
			if (ret && len)  {
				strlcpy(ret, tag_table[i].Desc, abs(len));
				if (len < 0) {
					memset(ret + strlen(ret), ' ', -len - strlen(ret) - 1);
					ret[-len - 1] = '\0';
				}
				return ret;
			}
			return tag_table[i].Desc;
		}
	}

	if (ret && len) {
		snprintf(tmp, sizeof(tmp), "UndefinedTag:0x%04X", tag_num);
		strlcpy(ret, tmp, abs(len));
		if (len < 0) {
			memset(ret + strlen(ret), ' ', -len - strlen(ret) - 1);
			ret[-len - 1] = '\0';
		}
		return ret;
	}
	return "";
}
/* }}} */

/* {{{ exif_char_dump
 * Do not use! This is a debug function... */
#ifdef EXIF_DEBUG
static unsigned char* exif_char_dump(unsigned char * addr, int len, int offset)
{
	static unsigned char buf[4096+1];
	static unsigned char tmp[20];
	int c, i, p=0, n = 5+31;

	p += slprintf(buf+p, sizeof(buf)-p, "\nDump Len: %08X (%d)", len, len);
	if (len) {
		for(i=0; i<len+15 && p+n<=sizeof(buf); i++) {
			if (i%16==0) {
				p += slprintf(buf+p, sizeof(buf)-p, "\n%08X: ", i+offset);
			}
			if (i<len) {
				c = *addr++;
				p += slprintf(buf+p, sizeof(buf)-p, "%02X ", c);
				tmp[i%16] = c>=32 ? c : '.';
				tmp[(i%16)+1] = '\0';
			} else {
				p += slprintf(buf+p, sizeof(buf)-p, "   ");
			}
			if (i%16==15) {
				p += slprintf(buf+p, sizeof(buf)-p, "    %s", tmp);
				if (i>=len) {
					break;
				}
			}
		}
	}
	buf[sizeof(buf)-1] = '\0';
	return buf;
}
#endif
/* }}} */

/* {{{ php_jpg_get16
   Get 16 bits motorola order (always) for jpeg header stuff.
*/
static int php_jpg_get16(void *value)
{
	return (((uchar *)value)[0] << 8) | ((uchar *)value)[1];
}
/* }}} */

/* {{{ php_ifd_get16u
 * Convert a 16 bit unsigned value from file's native byte order */
static int php_ifd_get16u(void *value, int motorola_intel)
{
	if (motorola_intel) {
		return (((uchar *)value)[0] << 8) | ((uchar *)value)[1];
	} else {
		return (((uchar *)value)[1] << 8) | ((uchar *)value)[0];
	}
}
/* }}} */

/* {{{ php_ifd_get16s
 * Convert a 16 bit signed value from file's native byte order */
static signed short php_ifd_get16s(void *value, int motorola_intel)
{
	return (signed short)php_ifd_get16u(value, motorola_intel);
}
/* }}} */

/* {{{ php_ifd_get32s
 * Convert a 32 bit signed value from file's native byte order */
static int php_ifd_get32s(void *value, int motorola_intel)
{
	if (motorola_intel) {
		return  (((char  *)value)[0] << 24)
			  | (((uchar *)value)[1] << 16)
			  | (((uchar *)value)[2] << 8 )
			  | (((uchar *)value)[3]      );
	} else {
		return  (((char  *)value)[3] << 24)
			  | (((uchar *)value)[2] << 16)
			  | (((uchar *)value)[1] << 8 )
			  | (((uchar *)value)[0]      );
	}
}
/* }}} */

/* {{{ php_ifd_get32u
 * Write 32 bit unsigned value to data */
static unsigned php_ifd_get32u(void *value, int motorola_intel)
{
	return (unsigned)php_ifd_get32s(value, motorola_intel) & 0xffffffff;
}
/* }}} */

/* {{{ php_ifd_set16u
 * Write 16 bit unsigned value to data */
static void php_ifd_set16u(char *data, unsigned int value, int motorola_intel)
{
	if (motorola_intel) {
		data[0] = (value & 0xFF00) >> 8;
		data[1] = (value & 0x00FF);
	} else {
		data[1] = (value & 0xFF00) >> 8;
		data[0] = (value & 0x00FF);
	}
}
/* }}} */

/* {{{ php_ifd_set32u
 * Convert a 32 bit unsigned value from file's native byte order */
static void php_ifd_set32u(char *data, size_t value, int motorola_intel)
{
	if (motorola_intel) {
		data[0] = (value & 0xFF000000) >> 24;
		data[1] = (value & 0x00FF0000) >> 16;
		data[2] = (value & 0x0000FF00) >>  8;
		data[3] = (value & 0x000000FF);
	} else {
		data[3] = (value & 0xFF000000) >> 24;
		data[2] = (value & 0x00FF0000) >> 16;
		data[1] = (value & 0x0000FF00) >>  8;
		data[0] = (value & 0x000000FF);
	}
}
/* }}} */

#ifdef EXIF_DEBUG
char * exif_dump_data(int *dump_free, int format, int components, int length, int motorola_intel, char *value_ptr) /* {{{ */
{
	char *dump;
	int len;

	*dump_free = 0;
	if (format == TAG_FMT_STRING) {
		return value_ptr ? value_ptr : "<no data>";
	}
	if (format == TAG_FMT_UNDEFINED) {
		return "<undefined>\n";
	}
	if (format == TAG_FMT_IFD) {
		return "";
	}
	if (format == TAG_FMT_SINGLE || format == TAG_FMT_DOUBLE) {
		return "<not implemented>";
	}
	*dump_free = 1;
	if (components > 1) {
		len = spprintf(&dump, 0, "(%d,%d) {", components, length);
	} else {
		len = spprintf(&dump, 0, "{");
	}
	while(components > 0) {
		switch(format) {
			case TAG_FMT_BYTE:
			case TAG_FMT_UNDEFINED:
			case TAG_FMT_STRING:
			case TAG_FMT_SBYTE:
				dump = erealloc(dump, len + 4 + 1);
				snprintf(dump + len, 4 + 1, "0x%02X", *value_ptr);
				len += 4;
				value_ptr++;
				break;
			case TAG_FMT_USHORT:
			case TAG_FMT_SSHORT:
				dump = erealloc(dump, len + 6 + 1);
				snprintf(dump + len, 6 + 1, "0x%04X", php_ifd_get16s(value_ptr, motorola_intel));
				len += 6;
				value_ptr += 2;
				break;
			case TAG_FMT_ULONG:
			case TAG_FMT_SLONG:
				dump = erealloc(dump, len + 6 + 1);
				snprintf(dump + len, 6 + 1, "0x%04X", php_ifd_get32s(value_ptr, motorola_intel));
				len += 6;
				value_ptr += 4;
				break;
			case TAG_FMT_URATIONAL:
			case TAG_FMT_SRATIONAL:
				dump = erealloc(dump, len + 13 + 1);
				snprintf(dump + len, 13 + 1, "0x%04X/0x%04X", php_ifd_get32s(value_ptr, motorola_intel), php_ifd_get32s(value_ptr+4, motorola_intel));
				len += 13;
				value_ptr += 8;
				break;
		}
		if (components > 0) {
			dump = erealloc(dump, len + 2 + 1);
			snprintf(dump + len, 2 + 1, ", ");
			len += 2;
			components--;
		} else{
			break;
		}
	}
	dump = erealloc(dump, len + 1 + 1);
	snprintf(dump + len, 1 + 1, "}");
	return dump;
}
/* }}} */
#endif

/* {{{ exif_convert_any_format
 * Evaluate number, be it int, rational, or float from directory. */
static double exif_convert_any_format(void *value, int format, int motorola_intel)
{
	int 		s_den;
	unsigned 	u_den;

	switch(format) {
		case TAG_FMT_SBYTE:     return *(signed char *)value;
		case TAG_FMT_BYTE:      return *(uchar *)value;

		case TAG_FMT_USHORT:    return php_ifd_get16u(value, motorola_intel);
		case TAG_FMT_ULONG:     return php_ifd_get32u(value, motorola_intel);

		case TAG_FMT_URATIONAL:
			u_den = php_ifd_get32u(4+(char *)value, motorola_intel);
			if (u_den == 0) {
				return 0;
			} else {
				return (double)php_ifd_get32u(value, motorola_intel) / u_den;
			}

		case TAG_FMT_SRATIONAL:
			s_den = php_ifd_get32s(4+(char *)value, motorola_intel);
			if (s_den == 0) {
				return 0;
			} else {
				return (double)php_ifd_get32s(value, motorola_intel) / s_den;
			}

		case TAG_FMT_SSHORT:    return (signed short)php_ifd_get16u(value, motorola_intel);
		case TAG_FMT_SLONG:     return php_ifd_get32s(value, motorola_intel);

		/* Not sure if this is correct (never seen float used in Exif format) */
		case TAG_FMT_SINGLE:
#ifdef EXIF_DEBUG
			php_error_docref(NULL, E_NOTICE, "Found value of type single");
#endif
			return (double)*(float *)value;
		case TAG_FMT_DOUBLE:
#ifdef EXIF_DEBUG
			php_error_docref(NULL, E_NOTICE, "Found value of type double");
#endif
			return *(double *)value;
	}
	return 0;
}
/* }}} */

/* {{{ exif_convert_any_to_int
 * Evaluate number, be it int, rational, or float from directory. */
static size_t exif_convert_any_to_int(void *value, int format, int motorola_intel)
{
	int 		s_den;
	unsigned 	u_den;

	switch(format) {
		case TAG_FMT_SBYTE:     return *(signed char *)value;
		case TAG_FMT_BYTE:      return *(uchar *)value;

		case TAG_FMT_USHORT:    return php_ifd_get16u(value, motorola_intel);
		case TAG_FMT_ULONG:     return php_ifd_get32u(value, motorola_intel);

		case TAG_FMT_URATIONAL:
			u_den = php_ifd_get32u(4+(char *)value, motorola_intel);
			if (u_den == 0) {
				return 0;
			} else {
				return php_ifd_get32u(value, motorola_intel) / u_den;
			}

		case TAG_FMT_SRATIONAL:
			s_den = php_ifd_get32s(4+(char *)value, motorola_intel);
			if (s_den == 0) {
				return 0;
			} else {
				return php_ifd_get32s(value, motorola_intel) / s_den;
			}

		case TAG_FMT_SSHORT:    return php_ifd_get16u(value, motorola_intel);
		case TAG_FMT_SLONG:     return php_ifd_get32s(value, motorola_intel);

		/* Not sure if this is correct (never seen float used in Exif format) */
		case TAG_FMT_SINGLE:
#ifdef EXIF_DEBUG
			php_error_docref(NULL, E_NOTICE, "Found value of type single");
#endif
			return (size_t)*(float *)value;
		case TAG_FMT_DOUBLE:
#ifdef EXIF_DEBUG
			php_error_docref(NULL, E_NOTICE, "Found value of type double");
#endif
			return (size_t)*(double *)value;
	}
	return 0;
}
/* }}} */

/* {{{ struct image_info_value, image_info_list
*/
#ifndef WORD
#define WORD unsigned short
#endif
#ifndef DWORD
#define DWORD unsigned int
#endif

typedef struct {
	int             num;
	int             den;
} signed_rational;

typedef struct {
	unsigned int    num;
	unsigned int    den;
} unsigned_rational;

typedef union _image_info_value {
	char 				*s;
	unsigned            u;
	int 				i;
	float               f;
	double              d;
	signed_rational 	sr;
	unsigned_rational 	ur;
	union _image_info_value   *list;
} image_info_value;

typedef struct {
	WORD                tag;
	WORD                format;
	DWORD               length;
	DWORD               dummy;  /* value ptr of tiff directory entry */
	char 				*name;
	image_info_value    value;
} image_info_data;

typedef struct {
	int                 count;
	image_info_data 	*list;
} image_info_list;
/* }}} */

/* {{{ exif_get_sectionname
 Returns the name of a section
*/
#define SECTION_FILE        0
#define SECTION_COMPUTED    1
#define SECTION_ANY_TAG     2
#define SECTION_IFD0        3
#define SECTION_THUMBNAIL   4
#define SECTION_COMMENT     5
#define SECTION_APP0        6
#define SECTION_EXIF        7
#define SECTION_FPIX        8
#define SECTION_GPS         9
#define SECTION_INTEROP     10
#define SECTION_APP12       11
#define SECTION_WINXP       12
#define SECTION_MAKERNOTE   13
#define SECTION_COUNT       14

#define FOUND_FILE          (1<<SECTION_FILE)
#define FOUND_COMPUTED      (1<<SECTION_COMPUTED)
#define FOUND_ANY_TAG       (1<<SECTION_ANY_TAG)
#define FOUND_IFD0          (1<<SECTION_IFD0)
#define FOUND_THUMBNAIL     (1<<SECTION_THUMBNAIL)
#define FOUND_COMMENT       (1<<SECTION_COMMENT)
#define FOUND_APP0          (1<<SECTION_APP0)
#define FOUND_EXIF          (1<<SECTION_EXIF)
#define FOUND_FPIX          (1<<SECTION_FPIX)
#define FOUND_GPS           (1<<SECTION_GPS)
#define FOUND_INTEROP       (1<<SECTION_INTEROP)
#define FOUND_APP12         (1<<SECTION_APP12)
#define FOUND_WINXP         (1<<SECTION_WINXP)
#define FOUND_MAKERNOTE     (1<<SECTION_MAKERNOTE)

static char *exif_get_sectionname(int section)
{
	switch(section) {
		case SECTION_FILE:      return "FILE";
		case SECTION_COMPUTED:  return "COMPUTED";
		case SECTION_ANY_TAG:   return "ANY_TAG";
		case SECTION_IFD0:      return "IFD0";
		case SECTION_THUMBNAIL: return "THUMBNAIL";
		case SECTION_COMMENT:   return "COMMENT";
		case SECTION_APP0:      return "APP0";
		case SECTION_EXIF:      return "EXIF";
		case SECTION_FPIX:      return "FPIX";
		case SECTION_GPS:       return "GPS";
		case SECTION_INTEROP:   return "INTEROP";
		case SECTION_APP12:     return "APP12";
		case SECTION_WINXP:     return "WINXP";
		case SECTION_MAKERNOTE: return "MAKERNOTE";
	}
	return "";
}

static tag_table_type exif_get_tag_table(int section)
{
	switch(section) {
		case SECTION_FILE:      return &tag_table_IFD[0];
		case SECTION_COMPUTED:  return &tag_table_IFD[0];
		case SECTION_ANY_TAG:   return &tag_table_IFD[0];
		case SECTION_IFD0:      return &tag_table_IFD[0];
		case SECTION_THUMBNAIL: return &tag_table_IFD[0];
		case SECTION_COMMENT:   return &tag_table_IFD[0];
		case SECTION_APP0:      return &tag_table_IFD[0];
		case SECTION_EXIF:      return &tag_table_IFD[0];
		case SECTION_FPIX:      return &tag_table_IFD[0];
		case SECTION_GPS:       return &tag_table_GPS[0];
		case SECTION_INTEROP:   return &tag_table_IOP[0];
		case SECTION_APP12:     return &tag_table_IFD[0];
		case SECTION_WINXP:     return &tag_table_IFD[0];
	}
	return &tag_table_IFD[0];
}
/* }}} */

/* {{{ exif_get_sectionlist
   Return list of sectionnames specified by sectionlist. Return value must be freed
*/
static char *exif_get_sectionlist(int sectionlist)
{
	int i, len, ml = 0;
	char *sections;

	for(i=0; i<SECTION_COUNT; i++) {
		ml += strlen(exif_get_sectionname(i))+2;
	}
	sections = safe_emalloc(ml, 1, 1);
	sections[0] = '\0';
	len = 0;
	for(i=0; i<SECTION_COUNT; i++) {
		if (sectionlist&(1<<i)) {
			snprintf(sections+len, ml-len, "%s, ", exif_get_sectionname(i));
			len = strlen(sections);
		}
	}
	if (len>2)
		sections[len-2] = '\0';
	return sections;
}
/* }}} */

/* {{{ struct image_info_type
   This structure stores Exif header image elements in a simple manner
   Used to store camera data as extracted from the various ways that it can be
   stored in a nexif header
*/

typedef struct {
	int     type;
	size_t  size;
	uchar   *data;
} file_section;

typedef struct {
	int             count;
	file_section    *list;
} file_section_list;

typedef struct {
	image_filetype  filetype;
	size_t          width, height;
	size_t          size;
	size_t          offset;
	char 	        *data;
} thumbnail_data;

typedef struct {
	char			*value;
	size_t			size;
	int				tag;
} xp_field_type;

typedef struct {
	int             count;
	xp_field_type   *list;
} xp_field_list;

/* This structure is used to store a section of a Jpeg file. */
typedef struct {
	php_stream      *infile;
	char            *FileName;
	time_t          FileDateTime;
	size_t          FileSize;
	image_filetype  FileType;
	int             Height, Width;
	int             IsColor;

	char            *make;
	char            *model;

	float           ApertureFNumber;
	float           ExposureTime;
	double          FocalplaneUnits;
	float           CCDWidth;
	double          FocalplaneXRes;
	size_t          ExifImageWidth;
	float           FocalLength;
	float           Distance;

	int             motorola_intel; /* 1 Motorola; 0 Intel */

	char            *UserComment;
	int             UserCommentLength;
	char            *UserCommentEncoding;
	char            *encode_unicode;
	char            *decode_unicode_be;
	char            *decode_unicode_le;
	char            *encode_jis;
	char            *decode_jis_be;
	char            *decode_jis_le;
	char            *Copyright;/* EXIF standard defines Copyright as "<Photographer> [ '\0' <Editor> ] ['\0']" */
	char            *CopyrightPhotographer;
	char            *CopyrightEditor;

	xp_field_list   xp_fields;

	thumbnail_data  Thumbnail;
	/* other */
	int             sections_found; /* FOUND_<marker> */
	image_info_list info_list[SECTION_COUNT];
	/* for parsing */
	int             read_thumbnail;
	int             read_all;
	int             ifd_nesting_level;
	/* internal */
	file_section_list 	file;
} image_info_type;
/* }}} */

/* {{{ exif_error_docref */
static void exif_error_docref(const char *docref EXIFERR_DC, const image_info_type *ImageInfo, int type, const char *format, ...)
{
	va_list args;

	va_start(args, format);
#ifdef EXIF_DEBUG
	{
		char *buf;

		spprintf(&buf, 0, "%s(%d): %s", _file, _line, format);
		php_verror(docref, ImageInfo->FileName?ImageInfo->FileName:"", type, buf, args);
		efree(buf);
	}
#else
	php_verror(docref, ImageInfo->FileName?ImageInfo->FileName:"", type, format, args);
#endif
	va_end(args);
}
/* }}} */

/* {{{ jpeg_sof_info
 */
typedef struct {
	int     bits_per_sample;
	size_t  width;
	size_t  height;
	int     num_components;
} jpeg_sof_info;
/* }}} */

/* {{{ exif_file_sections_add
 Add a file_section to image_info
 returns the used block or -1. if size>0 and data == NULL buffer of size is allocated
*/
static int exif_file_sections_add(image_info_type *ImageInfo, int type, size_t size, uchar *data)
{
	file_section    *tmp;
	int             count = ImageInfo->file.count;

	tmp = safe_erealloc(ImageInfo->file.list, (count+1), sizeof(file_section), 0);
	ImageInfo->file.list = tmp;
	ImageInfo->file.list[count].type = 0xFFFF;
	ImageInfo->file.list[count].data = NULL;
	ImageInfo->file.list[count].size = 0;
	ImageInfo->file.count = count+1;
	if (!size) {
		data = NULL;
	} else if (data == NULL) {
		data = safe_emalloc(size, 1, 0);
	}
	ImageInfo->file.list[count].type = type;
	ImageInfo->file.list[count].data = data;
	ImageInfo->file.list[count].size = size;
	return count;
}
/* }}} */

/* {{{ exif_file_sections_realloc
 Reallocate a file section returns 0 on success and -1 on failure
*/
static int exif_file_sections_realloc(image_info_type *ImageInfo, int section_index, size_t size)
{
	void *tmp;

	/* This is not a malloc/realloc check. It is a plausibility check for the
	 * function parameters (requirements engineering).
	 */
	if (section_index >= ImageInfo->file.count) {
		EXIF_ERRLOG_FSREALLOC(ImageInfo)
		return -1;
	}
	tmp = safe_erealloc(ImageInfo->file.list[section_index].data, 1, size, 0);
	ImageInfo->file.list[section_index].data = tmp;
	ImageInfo->file.list[section_index].size = size;
	return 0;
}
/* }}} */

/* {{{ exif_file_section_free
   Discard all file_sections in ImageInfo
*/
static int exif_file_sections_free(image_info_type *ImageInfo)
{
	int i;

	if (ImageInfo->file.count) {
		for (i=0; i<ImageInfo->file.count; i++) {
			EFREE_IF(ImageInfo->file.list[i].data);
		}
	}
	EFREE_IF(ImageInfo->file.list);
	ImageInfo->file.count = 0;
	return TRUE;
}
/* }}} */

/* {{{ exif_iif_add_value
 Add a value to image_info
*/
static void exif_iif_add_value(image_info_type *image_info, int section_index, char *name, int tag, int format, int length, void* value, int motorola_intel)
{
	size_t idex;
	void *vptr;
	image_info_value *info_value;
	image_info_data  *info_data;
	image_info_data  *list;

	if (length < 0) {
		return;
	}

	list = safe_erealloc(image_info->info_list[section_index].list, (image_info->info_list[section_index].count+1), sizeof(image_info_data), 0);
	image_info->info_list[section_index].list = list;

	info_data  = &image_info->info_list[section_index].list[image_info->info_list[section_index].count];
	memset(info_data, 0, sizeof(image_info_data));
	info_data->tag    = tag;
	info_data->format = format;
	info_data->length = length;
	info_data->name   = estrdup(name);
	info_value        = &info_data->value;

	switch (format) {
		case TAG_FMT_STRING:
			if (value) {
				length = php_strnlen(value, length);
				info_value->s = estrndup(value, length);
				info_data->length = length;
			} else {
				info_data->length = 0;
				info_value->s = estrdup("");
			}
			break;

		default:
			/* Standard says more types possible but skip them...
			 * but allow users to handle data if they know how to
			 * So not return but use type UNDEFINED
			 * return;
			 */
			info_data->tag = TAG_FMT_UNDEFINED;/* otherwise not freed from memory */
		case TAG_FMT_SBYTE:
		case TAG_FMT_BYTE:
		/* in contrast to strings bytes do not need to allocate buffer for NULL if length==0 */
			if (!length)
				break;
		case TAG_FMT_UNDEFINED:
			if (value) {
				/* do not recompute length here */
				info_value->s = estrndup(value, length);
				info_data->length = length;
			} else {
				info_data->length = 0;
				info_value->s = estrdup("");
			}
			break;

		case TAG_FMT_USHORT:
		case TAG_FMT_ULONG:
		case TAG_FMT_URATIONAL:
		case TAG_FMT_SSHORT:
		case TAG_FMT_SLONG:
		case TAG_FMT_SRATIONAL:
		case TAG_FMT_SINGLE:
		case TAG_FMT_DOUBLE:
			if (length==0) {
				break;
			} else
			if (length>1) {
				info_value->list = safe_emalloc(length, sizeof(image_info_value), 0);
			} else {
				info_value = &info_data->value;
			}
			for (idex=0,vptr=value; idex<(size_t)length; idex++,vptr=(char *) vptr + php_tiff_bytes_per_format[format]) {
				if (length>1) {
					info_value = &info_data->value.list[idex];
				}
				switch (format) {
					case TAG_FMT_USHORT:
						info_value->u = php_ifd_get16u(vptr, motorola_intel);
						break;

					case TAG_FMT_ULONG:
						info_value->u = php_ifd_get32u(vptr, motorola_intel);
						break;

					case TAG_FMT_URATIONAL:
						info_value->ur.num = php_ifd_get32u(vptr, motorola_intel);
						info_value->ur.den = php_ifd_get32u(4+(char *)vptr, motorola_intel);
						break;

					case TAG_FMT_SSHORT:
						info_value->i = php_ifd_get16s(vptr, motorola_intel);
						break;

					case TAG_FMT_SLONG:
						info_value->i = php_ifd_get32s(vptr, motorola_intel);
						break;

					case TAG_FMT_SRATIONAL:
						info_value->sr.num = php_ifd_get32u(vptr, motorola_intel);
						info_value->sr.den = php_ifd_get32u(4+(char *)vptr, motorola_intel);
						break;

					case TAG_FMT_SINGLE:
#ifdef EXIF_DEBUG
						php_error_docref(NULL, E_WARNING, "Found value of type single");
#endif
						info_value->f = *(float *)value;

					case TAG_FMT_DOUBLE:
#ifdef EXIF_DEBUG
						php_error_docref(NULL, E_WARNING, "Found value of type double");
#endif
						info_value->d = *(double *)value;
						break;
				}
			}
	}
	image_info->sections_found |= 1<<section_index;
	image_info->info_list[section_index].count++;
}
/* }}} */

/* {{{ exif_iif_add_tag
 Add a tag from IFD to image_info
*/
static void exif_iif_add_tag(image_info_type *image_info, int section_index, char *name, int tag, int format, size_t length, void* value)
{
	exif_iif_add_value(image_info, section_index, name, tag, format, (int)length, value, image_info->motorola_intel);
}
/* }}} */

/* {{{ exif_iif_add_int
 Add an int value to image_info
*/
static void exif_iif_add_int(image_info_type *image_info, int section_index, char *name, int value)
{
	image_info_data  *info_data;
	image_info_data  *list;

	list = safe_erealloc(image_info->info_list[section_index].list, (image_info->info_list[section_index].count+1), sizeof(image_info_data), 0);
	image_info->info_list[section_index].list = list;

	info_data  = &image_info->info_list[section_index].list[image_info->info_list[section_index].count];
	info_data->tag    = TAG_NONE;
	info_data->format = TAG_FMT_SLONG;
	info_data->length = 1;
	info_data->name   = estrdup(name);
	info_data->value.i = value;
	image_info->sections_found |= 1<<section_index;
	image_info->info_list[section_index].count++;
}
/* }}} */

/* {{{ exif_iif_add_str
 Add a string value to image_info MUST BE NUL TERMINATED
*/
static void exif_iif_add_str(image_info_type *image_info, int section_index, char *name, char *value)
{
	image_info_data  *info_data;
	image_info_data  *list;

	if (value) {
		list = safe_erealloc(image_info->info_list[section_index].list, (image_info->info_list[section_index].count+1), sizeof(image_info_data), 0);
		image_info->info_list[section_index].list = list;
		info_data  = &image_info->info_list[section_index].list[image_info->info_list[section_index].count];
		info_data->tag    = TAG_NONE;
		info_data->format = TAG_FMT_STRING;
		info_data->length = 1;
		info_data->name   = estrdup(name);
		info_data->value.s = estrdup(value);
		image_info->sections_found |= 1<<section_index;
		image_info->info_list[section_index].count++;
	}
}
/* }}} */

/* {{{ exif_iif_add_fmt
 Add a format string value to image_info MUST BE NUL TERMINATED
*/
static void exif_iif_add_fmt(image_info_type *image_info, int section_index, char *name, char *value, ...)
{
	char             *tmp;
	va_list 		 arglist;

	va_start(arglist, value);
	if (value) {
		vspprintf(&tmp, 0, value, arglist);
		exif_iif_add_str(image_info, section_index, name, tmp);
		efree(tmp);
	}
	va_end(arglist);
}
/* }}} */

/* {{{ exif_iif_add_str
 Add a string value to image_info MUST BE NUL TERMINATED
*/
static void exif_iif_add_buffer(image_info_type *image_info, int section_index, char *name, int length, char *value)
{
	image_info_data  *info_data;
	image_info_data  *list;

	if (value) {
		list = safe_erealloc(image_info->info_list[section_index].list, (image_info->info_list[section_index].count+1), sizeof(image_info_data), 0);
		image_info->info_list[section_index].list = list;
		info_data  = &image_info->info_list[section_index].list[image_info->info_list[section_index].count];
		info_data->tag    = TAG_NONE;
		info_data->format = TAG_FMT_UNDEFINED;
		info_data->length = length;
		info_data->name   = estrdup(name);
		info_data->value.s = safe_emalloc(length, 1, 1);
		memcpy(info_data->value.s, value, length);
		info_data->value.s[length] = 0;
		image_info->sections_found |= 1<<section_index;
		image_info->info_list[section_index].count++;
	}
}
/* }}} */

/* {{{ exif_iif_free
 Free memory allocated for image_info
*/
static void exif_iif_free(image_info_type *image_info, int section_index) {
	int  i;
	void *f; /* faster */

	if (image_info->info_list[section_index].count) {
		for (i=0; i < image_info->info_list[section_index].count; i++) {
			if ((f=image_info->info_list[section_index].list[i].name) != NULL) {
				efree(f);
			}
			switch(image_info->info_list[section_index].list[i].format) {
				case TAG_FMT_SBYTE:
				case TAG_FMT_BYTE:
					/* in contrast to strings bytes do not need to allocate buffer for NULL if length==0 */
					if (image_info->info_list[section_index].list[i].length<1)
						break;
				default:
				case TAG_FMT_UNDEFINED:
				case TAG_FMT_STRING:
					if ((f=image_info->info_list[section_index].list[i].value.s) != NULL) {
						efree(f);
					}
					break;

				case TAG_FMT_USHORT:
				case TAG_FMT_ULONG:
				case TAG_FMT_URATIONAL:
				case TAG_FMT_SSHORT:
				case TAG_FMT_SLONG:
				case TAG_FMT_SRATIONAL:
				case TAG_FMT_SINGLE:
				case TAG_FMT_DOUBLE:
					/* nothing to do here */
					if (image_info->info_list[section_index].list[i].length > 1) {
						if ((f=image_info->info_list[section_index].list[i].value.list) != NULL) {
							efree(f);
						}
					}
					break;
			}
		}
	}
	EFREE_IF(image_info->info_list[section_index].list);
}
/* }}} */

/* {{{ add_assoc_image_info
 * Add image_info to associative array value. */
static void add_assoc_image_info(zval *value, int sub_array, image_info_type *image_info, int section_index)
{
	char    buffer[64], *val, *name, uname[64];
	int     i, ap, l, b, idx=0, unknown=0;
#ifdef EXIF_DEBUG
	int     info_tag;
#endif
	image_info_value *info_value;
	image_info_data  *info_data;
	zval 			 tmpi, array;

#ifdef EXIF_DEBUG
/*		php_error_docref(NULL, E_NOTICE, "Adding %d infos from section %s", image_info->info_list[section_index].count, exif_get_sectionname(section_index));*/
#endif
	if (image_info->info_list[section_index].count) {
		if (sub_array) {
			array_init(&tmpi);
		} else {
			ZVAL_COPY_VALUE(&tmpi, value);
		}

		for(i=0; i<image_info->info_list[section_index].count; i++) {
			info_data  = &image_info->info_list[section_index].list[i];
#ifdef EXIF_DEBUG
			info_tag   = info_data->tag; /* conversion */
#endif
			info_value = &info_data->value;
			if (!(name = info_data->name)) {
				snprintf(uname, sizeof(uname), "%d", unknown++);
				name = uname;
			}
#ifdef EXIF_DEBUG
/*		php_error_docref(NULL, E_NOTICE, "Adding infos: tag(0x%04X,%12s,L=0x%04X): %s", info_tag, exif_get_tagname(info_tag, buffer, -12, exif_get_tag_table(section_index)), info_data->length, info_data->format==TAG_FMT_STRING?(info_value&&info_value->s?info_value->s:"<no data>"):exif_get_tagformat(info_data->format));*/
#endif
			if (info_data->length==0) {
				add_assoc_null(&tmpi, name);
			} else {
				switch (info_data->format) {
					default:
						/* Standard says more types possible but skip them...
						 * but allow users to handle data if they know how to
						 * So not return but use type UNDEFINED
						 * return;
						 */
					case TAG_FMT_BYTE:
					case TAG_FMT_SBYTE:
					case TAG_FMT_UNDEFINED:
						if (!info_value->s) {
							add_assoc_stringl(&tmpi, name, "", 0);
						} else {
							add_assoc_stringl(&tmpi, name, info_value->s, info_data->length);
						}
						break;

					case TAG_FMT_STRING:
						if (!(val = info_value->s)) {
							val = "";
						}
						if (section_index==SECTION_COMMENT) {
							add_index_string(&tmpi, idx++, val);
						} else {
							add_assoc_string(&tmpi, name, val);
						}
						break;

					case TAG_FMT_URATIONAL:
					case TAG_FMT_SRATIONAL:
					/*case TAG_FMT_BYTE:
					case TAG_FMT_SBYTE:*/
					case TAG_FMT_USHORT:
					case TAG_FMT_SSHORT:
					case TAG_FMT_SINGLE:
					case TAG_FMT_DOUBLE:
					case TAG_FMT_ULONG:
					case TAG_FMT_SLONG:
						/* now the rest, first see if it becomes an array */
						if ((l = info_data->length) > 1) {
							array_init(&array);
						}
						for(ap=0; ap<l; ap++) {
							if (l>1) {
								info_value = &info_data->value.list[ap];
							}
							switch (info_data->format) {
								case TAG_FMT_BYTE:
									if (l>1) {
										info_value = &info_data->value;
										for (b=0;b<l;b++) {
											add_index_long(&array, b, (int)(info_value->s[b]));
										}
										break;
									}
								case TAG_FMT_USHORT:
								case TAG_FMT_ULONG:
									if (l==1) {
										add_assoc_long(&tmpi, name, (int)info_value->u);
									} else {
										add_index_long(&array, ap, (int)info_value->u);
									}
									break;

								case TAG_FMT_URATIONAL:
									snprintf(buffer, sizeof(buffer), "%i/%i", info_value->ur.num, info_value->ur.den);
									if (l==1) {
										add_assoc_string(&tmpi, name, buffer);
									} else {
										add_index_string(&array, ap, buffer);
									}
									break;

								case TAG_FMT_SBYTE:
									if (l>1) {
										info_value = &info_data->value;
										for (b=0;b<l;b++) {
											add_index_long(&array, ap, (int)info_value->s[b]);
										}
										break;
									}
								case TAG_FMT_SSHORT:
								case TAG_FMT_SLONG:
									if (l==1) {
										add_assoc_long(&tmpi, name, info_value->i);
									} else {
										add_index_long(&array, ap, info_value->i);
									}
									break;

								case TAG_FMT_SRATIONAL:
									snprintf(buffer, sizeof(buffer), "%i/%i", info_value->sr.num, info_value->sr.den);
									if (l==1) {
										add_assoc_string(&tmpi, name, buffer);
									} else {
										add_index_string(&array, ap, buffer);
									}
									break;

								case TAG_FMT_SINGLE:
									if (l==1) {
										add_assoc_double(&tmpi, name, info_value->f);
									} else {
										add_index_double(&array, ap, info_value->f);
									}
									break;

								case TAG_FMT_DOUBLE:
									if (l==1) {
										add_assoc_double(&tmpi, name, info_value->d);
									} else {
										add_index_double(&array, ap, info_value->d);
									}
									break;
							}
							info_value = &info_data->value.list[ap];
						}
						if (l>1) {
							add_assoc_zval(&tmpi, name, &array);
						}
						break;
				}
			}
		}
		if (sub_array) {
			add_assoc_zval(value, exif_get_sectionname(section_index), &tmpi);
		}
	}
}
/* }}} */

/* {{{ Markers
   JPEG markers consist of one or more 0xFF bytes, followed by a marker
   code byte (which is not an FF).  Here are the marker codes of interest
   in this program.  (See jdmarker.c for a more complete list.)
*/

#define M_TEM   0x01    /* temp for arithmetic coding              */
#define M_RES   0x02    /* reserved                                */
#define M_SOF0  0xC0    /* Start Of Frame N                        */
#define M_SOF1  0xC1    /* N indicates which compression process   */
#define M_SOF2  0xC2    /* Only SOF0-SOF2 are now in common use    */
#define M_SOF3  0xC3
#define M_DHT   0xC4
#define M_SOF5  0xC5    /* NB: codes C4 and CC are NOT SOF markers */
#define M_SOF6  0xC6
#define M_SOF7  0xC7
#define M_JPEG  0x08    /* reserved for extensions                 */
#define M_SOF9  0xC9
#define M_SOF10 0xCA
#define M_SOF11 0xCB
#define M_DAC   0xCC    /* arithmetic table                         */
#define M_SOF13 0xCD
#define M_SOF14 0xCE
#define M_SOF15 0xCF
#define M_RST0  0xD0    /* restart segment                          */
#define M_RST1  0xD1
#define M_RST2  0xD2
#define M_RST3  0xD3
#define M_RST4  0xD4
#define M_RST5  0xD5
#define M_RST6  0xD6
#define M_RST7  0xD7
#define M_SOI   0xD8    /* Start Of Image (beginning of datastream) */
#define M_EOI   0xD9    /* End Of Image (end of datastream)         */
#define M_SOS   0xDA    /* Start Of Scan (begins compressed data)   */
#define M_DQT   0xDB
#define M_DNL   0xDC
#define M_DRI   0xDD
#define M_DHP   0xDE
#define M_EXP   0xDF
#define M_APP0  0xE0    /* JPEG: 'JFIFF' AND (additional 'JFXX')    */
#define M_EXIF  0xE1    /* Exif Attribute Information               */
#define M_APP2  0xE2    /* Flash Pix Extension Data?                */
#define M_APP3  0xE3
#define M_APP4  0xE4
#define M_APP5  0xE5
#define M_APP6  0xE6
#define M_APP7  0xE7
#define M_APP8  0xE8
#define M_APP9  0xE9
#define M_APP10 0xEA
#define M_APP11 0xEB
#define M_APP12 0xEC
#define M_APP13 0xED    /* IPTC International Press Telecommunications Council */
#define M_APP14 0xEE    /* Software, Copyright?                     */
#define M_APP15 0xEF
#define M_JPG0  0xF0
#define M_JPG1  0xF1
#define M_JPG2  0xF2
#define M_JPG3  0xF3
#define M_JPG4  0xF4
#define M_JPG5  0xF5
#define M_JPG6  0xF6
#define M_JPG7  0xF7
#define M_JPG8  0xF8
#define M_JPG9  0xF9
#define M_JPG10 0xFA
#define M_JPG11 0xFB
#define M_JPG12 0xFC
#define M_JPG13 0xFD
#define M_COM   0xFE    /* COMment                                  */

#define M_PSEUDO 0x123 	/* Extra value.                             */

/* }}} */

/* {{{ jpeg2000 markers
 */
/* Markers x30 - x3F do not have a segment */
/* Markers x00, x01, xFE, xC0 - xDF ISO/IEC 10918-1 -> M_<xx> */
/* Markers xF0 - xF7 ISO/IEC 10918-3 */
/* Markers xF7 - xF8 ISO/IEC 14495-1 */
/* XY=Main/Tile-header:(R:required, N:not_allowed, O:optional, L:last_marker) */
#define JC_SOC   0x4F   /* NN, Start of codestream                          */
#define JC_SIZ   0x51   /* RN, Image and tile size                          */
#define JC_COD   0x52   /* RO, Codeing style defaulte                       */
#define JC_COC   0x53   /* OO, Coding style component                       */
#define JC_TLM   0x55   /* ON, Tile part length main header                 */
#define JC_PLM   0x57   /* ON, Packet length main header                    */
#define JC_PLT   0x58   /* NO, Packet length tile part header               */
#define JC_QCD   0x5C   /* RO, Quantization default                         */
#define JC_QCC   0x5D   /* OO, Quantization component                       */
#define JC_RGN   0x5E   /* OO, Region of interest                           */
#define JC_POD   0x5F   /* OO, Progression order default                    */
#define JC_PPM   0x60   /* ON, Packed packet headers main header            */
#define JC_PPT   0x61   /* NO, Packet packet headers tile part header       */
#define JC_CME   0x64   /* OO, Comment: "LL E <text>" E=0:binary, E=1:ascii */
#define JC_SOT   0x90   /* NR, Start of tile                                */
#define JC_SOP   0x91   /* NO, Start of packeter default                    */
#define JC_EPH   0x92   /* NO, End of packet header                         */
#define JC_SOD   0x93   /* NL, Start of data                                */
#define JC_EOC   0xD9   /* NN, End of codestream                            */
/* }}} */

/* {{{ exif_process_COM
   Process a COM marker.
   We want to print out the marker contents as legible text;
   we must guard against random junk and varying newline representations.
*/
static void exif_process_COM (image_info_type *image_info, char *value, size_t length)
{
	exif_iif_add_tag(image_info, SECTION_COMMENT, "Comment", TAG_COMPUTED_VALUE, TAG_FMT_STRING, length-2, value+2);
}
/* }}} */

/* {{{ exif_process_CME
   Process a CME marker.
   We want to print out the marker contents as legible text;
   we must guard against random junk and varying newline representations.
*/
#ifdef EXIF_JPEG2000
static void exif_process_CME (image_info_type *image_info, char *value, size_t length)
{
	if (length>3) {
		switch(value[2]) {
			case 0:
				exif_iif_add_tag(image_info, SECTION_COMMENT, "Comment", TAG_COMPUTED_VALUE, TAG_FMT_UNDEFINED, length, value);
				break;
			case 1:
				exif_iif_add_tag(image_info, SECTION_COMMENT, "Comment", TAG_COMPUTED_VALUE, TAG_FMT_STRING, length, value);
				break;
			default:
				php_error_docref(NULL, E_NOTICE, "Undefined JPEG2000 comment encoding");
				break;
		}
	} else {
		exif_iif_add_tag(image_info, SECTION_COMMENT, "Comment", TAG_COMPUTED_VALUE, TAG_FMT_UNDEFINED, 0, NULL);
		php_error_docref(NULL, E_NOTICE, "JPEG2000 comment section too small");
	}
}
#endif
/* }}} */

/* {{{ exif_process_SOFn
 * Process a SOFn marker.  This is useful for the image dimensions */
static void exif_process_SOFn (uchar *Data, int marker, jpeg_sof_info *result)
{
/* 0xFF SOSn SectLen(2) Bits(1) Height(2) Width(2) Channels(1)  3*Channels (1)  */
	result->bits_per_sample = Data[2];
	result->height          = php_jpg_get16(Data+3);
	result->width           = php_jpg_get16(Data+5);
	result->num_components  = Data[7];

/*	switch (marker) {
		case M_SOF0:  process = "Baseline";  break;
		case M_SOF1:  process = "Extended sequential";  break;
		case M_SOF2:  process = "Progressive";  break;
		case M_SOF3:  process = "Lossless";  break;
		case M_SOF5:  process = "Differential sequential";  break;
		case M_SOF6:  process = "Differential progressive";  break;
		case M_SOF7:  process = "Differential lossless";  break;
		case M_SOF9:  process = "Extended sequential, arithmetic coding";  break;
		case M_SOF10: process = "Progressive, arithmetic coding";  break;
		case M_SOF11: process = "Lossless, arithmetic coding";  break;
		case M_SOF13: process = "Differential sequential, arithmetic coding";  break;
		case M_SOF14: process = "Differential progressive, arithmetic coding"; break;
		case M_SOF15: process = "Differential lossless, arithmetic coding";  break;
		default:      process = "Unknown";  break;
	}*/
}
/* }}} */

/* forward declarations */
static int exif_process_IFD_in_JPEG(image_info_type *ImageInfo, char *dir_start, char *offset_base, size_t IFDlength, size_t displacement, int section_index);
static int exif_process_IFD_TAG(    image_info_type *ImageInfo, char *dir_entry, char *offset_base, size_t IFDlength, size_t displacement, int section_index, int ReadNextIFD, tag_table_type tag_table);

/* {{{ exif_get_markername
	Get name of marker */
#ifdef EXIF_DEBUG
static char * exif_get_markername(int marker)
{
	switch(marker) {
		case 0xC0: return "SOF0";
		case 0xC1: return "SOF1";
		case 0xC2: return "SOF2";
		case 0xC3: return "SOF3";
		case 0xC4: return "DHT";
		case 0xC5: return "SOF5";
		case 0xC6: return "SOF6";
		case 0xC7: return "SOF7";
		case 0xC9: return "SOF9";
		case 0xCA: return "SOF10";
		case 0xCB: return "SOF11";
		case 0xCD: return "SOF13";
		case 0xCE: return "SOF14";
		case 0xCF: return "SOF15";
		case 0xD8: return "SOI";
		case 0xD9: return "EOI";
		case 0xDA: return "SOS";
		case 0xDB: return "DQT";
		case 0xDC: return "DNL";
		case 0xDD: return "DRI";
		case 0xDE: return "DHP";
		case 0xDF: return "EXP";
		case 0xE0: return "APP0";
		case 0xE1: return "EXIF";
		case 0xE2: return "FPIX";
		case 0xE3: return "APP3";
		case 0xE4: return "APP4";
		case 0xE5: return "APP5";
		case 0xE6: return "APP6";
		case 0xE7: return "APP7";
		case 0xE8: return "APP8";
		case 0xE9: return "APP9";
		case 0xEA: return "APP10";
		case 0xEB: return "APP11";
		case 0xEC: return "APP12";
		case 0xED: return "APP13";
		case 0xEE: return "APP14";
		case 0xEF: return "APP15";
		case 0xF0: return "JPG0";
		case 0xFD: return "JPG13";
		case 0xFE: return "COM";
		case 0x01: return "TEM";
	}
	return "Unknown";
}
#endif
/* }}} */

/* {{{ proto string exif_tagname(int index)
	Get headername for index or false if not defined */
PHP_FUNCTION(exif_tagname)
{
	zend_long tag;
	char *szTemp;

	if (zend_parse_parameters(ZEND_NUM_ARGS(), "l", &tag) == FAILURE) {
		return;
	}

	szTemp = exif_get_tagname(tag, NULL, 0, tag_table_IFD);

	if (tag < 0 || !szTemp || !szTemp[0]) {
		RETURN_FALSE;
	}

	RETURN_STRING(szTemp)
}
/* }}} */

/* {{{ exif_ifd_make_value
 * Create a value for an ifd from an info_data pointer */
static void* exif_ifd_make_value(image_info_data *info_data, int motorola_intel) {
	size_t  byte_count;
	char    *value_ptr, *data_ptr;
	size_t  i;

	image_info_value  *info_value;

	byte_count = php_tiff_bytes_per_format[info_data->format] * info_data->length;
	value_ptr = safe_emalloc(max(byte_count, 4), 1, 0);
	memset(value_ptr, 0, 4);
	if (!info_data->length) {
		return value_ptr;
	}
	if (info_data->format == TAG_FMT_UNDEFINED || info_data->format == TAG_FMT_STRING
	  || (byte_count>1 && (info_data->format == TAG_FMT_BYTE || info_data->format == TAG_FMT_SBYTE))
	) {
		memmove(value_ptr, info_data->value.s, byte_count);
		return value_ptr;
	} else if (info_data->format == TAG_FMT_BYTE) {
		*value_ptr = info_data->value.u;
		return value_ptr;
	} else if (info_data->format == TAG_FMT_SBYTE) {
		*value_ptr = info_data->value.i;
		return value_ptr;
	} else {
		data_ptr = value_ptr;
		for(i=0; i<info_data->length; i++) {
			if (info_data->length==1) {
				info_value = &info_data->value;
			} else {
				info_value = &info_data->value.list[i];
			}
			switch(info_data->format) {
				case TAG_FMT_USHORT:
					php_ifd_set16u(data_ptr, info_value->u, motorola_intel);
					data_ptr += 2;
					break;
				case TAG_FMT_ULONG:
					php_ifd_set32u(data_ptr, info_value->u, motorola_intel);
					data_ptr += 4;
					break;
				case TAG_FMT_SSHORT:
					php_ifd_set16u(data_ptr, info_value->i, motorola_intel);
					data_ptr += 2;
					break;
				case TAG_FMT_SLONG:
					php_ifd_set32u(data_ptr, info_value->i, motorola_intel);
					data_ptr += 4;
					break;
				case TAG_FMT_URATIONAL:
					php_ifd_set32u(data_ptr,   info_value->sr.num, motorola_intel);
					php_ifd_set32u(data_ptr+4, info_value->sr.den, motorola_intel);
					data_ptr += 8;
					break;
				case TAG_FMT_SRATIONAL:
					php_ifd_set32u(data_ptr,   info_value->ur.num, motorola_intel);
					php_ifd_set32u(data_ptr+4, info_value->ur.den, motorola_intel);
					data_ptr += 8;
					break;
				case TAG_FMT_SINGLE:
					memmove(data_ptr, &info_value->f, 4);
					data_ptr += 4;
					break;
				case TAG_FMT_DOUBLE:
					memmove(data_ptr, &info_value->d, 8);
					data_ptr += 8;
					break;
			}
		}
	}
	return value_ptr;
}
/* }}} */

/* {{{ exif_thumbnail_build
 * Check and build thumbnail */
static void exif_thumbnail_build(image_info_type *ImageInfo) {
	size_t            new_size, new_move, new_value;
	char              *new_data;
	void              *value_ptr;
	int               i, byte_count;
	image_info_list   *info_list;
	image_info_data   *info_data;
#ifdef EXIF_DEBUG
	char              tagname[64];
#endif

	if (!ImageInfo->read_thumbnail || !ImageInfo->Thumbnail.offset || !ImageInfo->Thumbnail.size) {
		return; /* ignore this call */
	}
#ifdef EXIF_DEBUG
	exif_error_docref(NULL EXIFERR_CC, ImageInfo, E_NOTICE, "Thumbnail: filetype = %d", ImageInfo->Thumbnail.filetype);
#endif
	switch(ImageInfo->Thumbnail.filetype) {
		default:
		case IMAGE_FILETYPE_JPEG:
			/* done */
			break;
		case IMAGE_FILETYPE_TIFF_II:
		case IMAGE_FILETYPE_TIFF_MM:
			info_list = &ImageInfo->info_list[SECTION_THUMBNAIL];
			new_size  = 8 + 2 + info_list->count * 12 + 4;
#ifdef EXIF_DEBUG
			exif_error_docref(NULL EXIFERR_CC, ImageInfo, E_NOTICE, "Thumbnail: size of signature + directory(%d): 0x%02X", info_list->count, new_size);
#endif
			new_value= new_size; /* offset for ifd values outside ifd directory */
			for (i=0; i<info_list->count; i++) {
				info_data  = &info_list->list[i];
				byte_count = php_tiff_bytes_per_format[info_data->format] * info_data->length;
				if (byte_count > 4) {
					new_size += byte_count;
				}
			}
			new_move = new_size;
			new_data = safe_erealloc(ImageInfo->Thumbnail.data, 1, ImageInfo->Thumbnail.size, new_size);
			ImageInfo->Thumbnail.data = new_data;
			memmove(ImageInfo->Thumbnail.data + new_move, ImageInfo->Thumbnail.data, ImageInfo->Thumbnail.size);
			ImageInfo->Thumbnail.size += new_size;
			/* fill in data */
			if (ImageInfo->motorola_intel) {
				memmove(new_data, "MM\x00\x2a\x00\x00\x00\x08", 8);
			} else {
				memmove(new_data, "II\x2a\x00\x08\x00\x00\x00", 8);
			}
			new_data += 8;
			php_ifd_set16u(new_data, info_list->count, ImageInfo->motorola_intel);
			new_data += 2;
			for (i=0; i<info_list->count; i++) {
				info_data  = &info_list->list[i];
				byte_count = php_tiff_bytes_per_format[info_data->format] * info_data->length;
#ifdef EXIF_DEBUG
				exif_error_docref(NULL EXIFERR_CC, ImageInfo, E_NOTICE, "Thumbnail: process tag(x%04X=%s): %s%s (%d bytes)", info_data->tag, exif_get_tagname(info_data->tag, tagname, -12, tag_table_IFD), (info_data->length>1)&&info_data->format!=TAG_FMT_UNDEFINED&&info_data->format!=TAG_FMT_STRING?"ARRAY OF ":"", exif_get_tagformat(info_data->format), byte_count);
#endif
				if (info_data->tag==TAG_STRIP_OFFSETS || info_data->tag==TAG_JPEG_INTERCHANGE_FORMAT) {
					php_ifd_set16u(new_data + 0, info_data->tag,    ImageInfo->motorola_intel);
					php_ifd_set16u(new_data + 2, TAG_FMT_ULONG,     ImageInfo->motorola_intel);
					php_ifd_set32u(new_data + 4, 1,                 ImageInfo->motorola_intel);
					php_ifd_set32u(new_data + 8, new_move,          ImageInfo->motorola_intel);
				} else {
					php_ifd_set16u(new_data + 0, info_data->tag,    ImageInfo->motorola_intel);
					php_ifd_set16u(new_data + 2, info_data->format, ImageInfo->motorola_intel);
					php_ifd_set32u(new_data + 4, info_data->length, ImageInfo->motorola_intel);
					value_ptr  = exif_ifd_make_value(info_data, ImageInfo->motorola_intel);
					if (byte_count <= 4) {
						memmove(new_data+8, value_ptr, 4);
					} else {
						php_ifd_set32u(new_data+8, new_value, ImageInfo->motorola_intel);
#ifdef EXIF_DEBUG
						exif_error_docref(NULL EXIFERR_CC, ImageInfo, E_NOTICE, "Thumbnail: writing with value offset: 0x%04X + 0x%02X", new_value, byte_count);
#endif
						memmove(ImageInfo->Thumbnail.data+new_value, value_ptr, byte_count);
						new_value += byte_count;
					}
					efree(value_ptr);
				}
				new_data += 12;
			}
			memset(new_data, 0, 4); /* next ifd pointer */
#ifdef EXIF_DEBUG
			exif_error_docref(NULL EXIFERR_CC, ImageInfo, E_NOTICE, "Thumbnail: created");
#endif
			break;
	}
}
/* }}} */

/* {{{ exif_thumbnail_extract
 * Grab the thumbnail, corrected */
static void exif_thumbnail_extract(image_info_type *ImageInfo, char *offset, size_t length) {
	if (ImageInfo->Thumbnail.data) {
		exif_error_docref("exif_read_data#error_mult_thumb" EXIFERR_CC, ImageInfo, E_WARNING, "Multiple possible thumbnails");
		return; /* Should not happen */
	}
	if (!ImageInfo->read_thumbnail)	{
		return; /* ignore this call */
	}
	/* according to exif2.1, the thumbnail is not supposed to be greater than 64K */
	if (ImageInfo->Thumbnail.size >= 65536
	 || ImageInfo->Thumbnail.size <= 0
	 || ImageInfo->Thumbnail.offset <= 0
	) {
		exif_error_docref(NULL EXIFERR_CC, ImageInfo, E_WARNING, "Illegal thumbnail size/offset");
		return;
	}
	/* Check to make sure we are not going to go past the ExifLength */
	if ((ImageInfo->Thumbnail.offset + ImageInfo->Thumbnail.size) > length) {
		EXIF_ERRLOG_THUMBEOF(ImageInfo)
		return;
	}
	ImageInfo->Thumbnail.data = estrndup(offset + ImageInfo->Thumbnail.offset, ImageInfo->Thumbnail.size);
	exif_thumbnail_build(ImageInfo);
}
/* }}} */

/* {{{ exif_process_undefined
 * Copy a string/buffer in Exif header to a character string and return length of allocated buffer if any. */
static int exif_process_undefined(char **result, char *value, size_t byte_count) {
	/* we cannot use strlcpy - here the problem is that we have to copy NUL
	 * chars up to byte_count, we also have to add a single NUL character to
	 * force end of string.
	 * estrndup does not return length
	 */
	if (byte_count) {
		(*result) = estrndup(value, byte_count); /* NULL @ byte_count!!! */
		return byte_count+1;
	}
	return 0;
}
/* }}} */

/* {{{ exif_process_string_raw
 * Copy a string in Exif header to a character string returns length of allocated buffer if any. */
static int exif_process_string_raw(char **result, char *value, size_t byte_count) {
	/* we cannot use strlcpy - here the problem is that we have to copy NUL
	 * chars up to byte_count, we also have to add a single NUL character to
	 * force end of string.
	 */
	if (byte_count) {
		(*result) = safe_emalloc(byte_count, 1, 1);
		memcpy(*result, value, byte_count);
		(*result)[byte_count] = '\0';
		return byte_count+1;
	}
	return 0;
}
/* }}} */

/* {{{ exif_process_string
 * Copy a string in Exif header to a character string and return length of allocated buffer if any.
 * In contrast to exif_process_string this function does always return a string buffer */
static int exif_process_string(char **result, char *value, size_t byte_count) {
	/* we cannot use strlcpy - here the problem is that we cannot use strlen to
	 * determin length of string and we cannot use strlcpy with len=byte_count+1
	 * because then we might get into an EXCEPTION if we exceed an allocated
	 * memory page...so we use php_strnlen in conjunction with memcpy and add the NUL
	 * char.
	 * estrdup would sometimes allocate more memory and does not return length
	 */
	if ((byte_count=php_strnlen(value, byte_count)) > 0) {
		return exif_process_undefined(result, value, byte_count);
	}
	(*result) = estrndup("", 1); /* force empty string */
	return byte_count+1;
}
/* }}} */

/* {{{ exif_process_user_comment
 * Process UserComment in IFD. */
static int exif_process_user_comment(image_info_type *ImageInfo, char **pszInfoPtr, char **pszEncoding, char *szValuePtr, int ByteCount)
{
	int   a;
	char  *decode;
	size_t len;;

	*pszEncoding = NULL;
	/* Copy the comment */
	if (ByteCount>=8) {
		const zend_encoding *from, *to;
		if (!memcmp(szValuePtr, "UNICODE\0", 8)) {
			*pszEncoding = estrdup((const char*)szValuePtr);
			szValuePtr = szValuePtr+8;
			ByteCount -= 8;
			/* First try to detect BOM: ZERO WIDTH NOBREAK SPACE (FEFF 16)
			 * since we have no encoding support for the BOM yet we skip that.
			 */
			if (!memcmp(szValuePtr, "\xFE\xFF", 2)) {
				decode = "UCS-2BE";
				szValuePtr = szValuePtr+2;
				ByteCount -= 2;
			} else if (!memcmp(szValuePtr, "\xFF\xFE", 2)) {
				decode = "UCS-2LE";
				szValuePtr = szValuePtr+2;
				ByteCount -= 2;
			} else if (ImageInfo->motorola_intel) {
				decode = ImageInfo->decode_unicode_be;
			} else {
				decode = ImageInfo->decode_unicode_le;
			}
			to = zend_multibyte_fetch_encoding(ImageInfo->encode_unicode TSRMLS_CC);
			from = zend_multibyte_fetch_encoding(decode TSRMLS_CC);
			/* XXX this will fail again if encoding_converter returns on error something different than SIZE_MAX   */
			if (!to || !from || zend_multibyte_encoding_converter(
					(unsigned char**)pszInfoPtr,
					&len,
					(unsigned char*)szValuePtr,
					ByteCount,
<<<<<<< HEAD
					zend_multibyte_fetch_encoding(ImageInfo->encode_unicode),
					zend_multibyte_fetch_encoding(decode)
					) == (size_t)-1) {
=======
					to,
					from
					TSRMLS_CC) == (size_t)-1) {
>>>>>>> 4d0565b5
				len = exif_process_string_raw(pszInfoPtr, szValuePtr, ByteCount);
			}
			return len;
		} else if (!memcmp(szValuePtr, "ASCII\0\0\0", 8)) {
			*pszEncoding = estrdup((const char*)szValuePtr);
			szValuePtr = szValuePtr+8;
			ByteCount -= 8;
		} else if (!memcmp(szValuePtr, "JIS\0\0\0\0\0", 8)) {
			/* JIS should be tanslated to MB or we leave it to the user - leave it to the user */
			*pszEncoding = estrdup((const char*)szValuePtr);
			szValuePtr = szValuePtr+8;
			ByteCount -= 8;
			/* XXX this will fail again if encoding_converter returns on error something different than SIZE_MAX   */
			to = zend_multibyte_fetch_encoding(ImageInfo->encode_jis TSRMLS_CC);
			from = zend_multibyte_fetch_encoding(ImageInfo->motorola_intel ? ImageInfo->decode_jis_be : ImageInfo->decode_jis_le TSRMLS_CC);
			if (!to || !from || zend_multibyte_encoding_converter(
					(unsigned char**)pszInfoPtr,
					&len,
					(unsigned char*)szValuePtr,
					ByteCount,
<<<<<<< HEAD
					zend_multibyte_fetch_encoding(ImageInfo->encode_jis),
					zend_multibyte_fetch_encoding(ImageInfo->motorola_intel ? ImageInfo->decode_jis_be : ImageInfo->decode_jis_le)
					) == (size_t)-1) {
=======
					to,
					from
					TSRMLS_CC) == (size_t)-1) {
>>>>>>> 4d0565b5
				len = exif_process_string_raw(pszInfoPtr, szValuePtr, ByteCount);
			}
			return len;
		} else if (!memcmp(szValuePtr, "\0\0\0\0\0\0\0\0", 8)) {
			/* 8 NULL means undefined and should be ASCII... */
			*pszEncoding = estrdup("UNDEFINED");
			szValuePtr = szValuePtr+8;
			ByteCount -= 8;
		}
	}

	/* Olympus has this padded with trailing spaces.  Remove these first. */
	if (ByteCount>0) {
		for (a=ByteCount-1;a && szValuePtr[a]==' ';a--) {
			(szValuePtr)[a] = '\0';
		}
	}

	/* normal text without encoding */
	exif_process_string(pszInfoPtr, szValuePtr, ByteCount);
	return strlen(*pszInfoPtr);
}
/* }}} */

/* {{{ exif_process_unicode
 * Process unicode field in IFD. */
static int exif_process_unicode(image_info_type *ImageInfo, xp_field_type *xp_field, int tag, char *szValuePtr, int ByteCount)
{
	xp_field->tag = tag;
	xp_field->value = NULL;
	/* XXX this will fail again if encoding_converter returns on error something different than SIZE_MAX   */
	if (zend_multibyte_encoding_converter(
			(unsigned char**)&xp_field->value,
			&xp_field->size,
			(unsigned char*)szValuePtr,
			ByteCount,
			zend_multibyte_fetch_encoding(ImageInfo->encode_unicode),
			zend_multibyte_fetch_encoding(ImageInfo->motorola_intel ? ImageInfo->decode_unicode_be : ImageInfo->decode_unicode_le)
			) == (size_t)-1) {
		xp_field->size = exif_process_string_raw(&xp_field->value, szValuePtr, ByteCount);
	}
	return xp_field->size;
}
/* }}} */

/* {{{ exif_process_IFD_in_MAKERNOTE
 * Process nested IFDs directories in Maker Note. */
static int exif_process_IFD_in_MAKERNOTE(image_info_type *ImageInfo, char * value_ptr, int value_len, char *offset_base, size_t IFDlength, size_t displacement)
{
	int de, i=0, section_index = SECTION_MAKERNOTE;
	int NumDirEntries, old_motorola_intel, offset_diff;
	const maker_note_type *maker_note;
	char *dir_start;

	for (i=0; i<=sizeof(maker_note_array)/sizeof(maker_note_type); i++) {
		if (i==sizeof(maker_note_array)/sizeof(maker_note_type))
			return FALSE;
		maker_note = maker_note_array+i;

		/*exif_error_docref(NULL EXIFERR_CC, ImageInfo, E_NOTICE, "check (%s,%s)", maker_note->make?maker_note->make:"", maker_note->model?maker_note->model:"");*/
		if (maker_note->make && (!ImageInfo->make || strcmp(maker_note->make, ImageInfo->make)))
			continue;
		if (maker_note->model && (!ImageInfo->model || strcmp(maker_note->model, ImageInfo->model)))
			continue;
		if (maker_note->id_string && strncmp(maker_note->id_string, value_ptr, maker_note->id_string_len))
			continue;
		break;
	}

	if (maker_note->offset >= value_len) {
		/* Do not go past the value end */
		exif_error_docref("exif_read_data#error_ifd" EXIFERR_CC, ImageInfo, E_WARNING, "IFD data too short: 0x%04X offset 0x%04X", value_len, maker_note->offset);
		return FALSE;
	}

	dir_start = value_ptr + maker_note->offset;

#ifdef EXIF_DEBUG
	exif_error_docref(NULL EXIFERR_CC, ImageInfo, E_NOTICE, "Process %s @x%04X + 0x%04X=%d: %s", exif_get_sectionname(section_index), (int)dir_start-(int)offset_base+maker_note->offset+displacement, value_len, value_len, exif_char_dump(value_ptr, value_len, (int)dir_start-(int)offset_base+maker_note->offset+displacement));
#endif

	ImageInfo->sections_found |= FOUND_MAKERNOTE;

	old_motorola_intel = ImageInfo->motorola_intel;
	switch (maker_note->byte_order) {
		case MN_ORDER_INTEL:
			ImageInfo->motorola_intel = 0;
			break;
		case MN_ORDER_MOTOROLA:
			ImageInfo->motorola_intel = 1;
			break;
		default:
		case MN_ORDER_NORMAL:
			break;
	}

	NumDirEntries = php_ifd_get16u(dir_start, ImageInfo->motorola_intel);

	switch (maker_note->offset_mode) {
		case MN_OFFSET_MAKER:
			offset_base = value_ptr;
			break;
		case MN_OFFSET_GUESS:
			if (maker_note->offset + 10 + 4 >= value_len) {
				/* Can not read dir_start+10 since it's beyond value end */
				exif_error_docref("exif_read_data#error_ifd" EXIFERR_CC, ImageInfo, E_WARNING, "IFD data too short: 0x%04X", value_len);
				return FALSE;
			}
			offset_diff = 2 + NumDirEntries*12 + 4 - php_ifd_get32u(dir_start+10, ImageInfo->motorola_intel);
#ifdef EXIF_DEBUG
			exif_error_docref(NULL EXIFERR_CC, ImageInfo, E_NOTICE, "Using automatic offset correction: 0x%04X", ((int)dir_start-(int)offset_base+maker_note->offset+displacement) + offset_diff);
#endif
			if (offset_diff < 0 || offset_diff >= value_len ) {
				exif_error_docref("exif_read_data#error_ifd" EXIFERR_CC, ImageInfo, E_WARNING, "IFD data bad offset: 0x%04X length 0x%04X", offset_diff, value_len);
				return FALSE;
			}
			offset_base = value_ptr + offset_diff;
			break;
		default:
		case MN_OFFSET_NORMAL:
			break;
	}

	if ((2+NumDirEntries*12) > value_len) {
		exif_error_docref("exif_read_data#error_ifd" EXIFERR_CC, ImageInfo, E_WARNING, "Illegal IFD size: 2 + 0x%04X*12 = 0x%04X > 0x%04X", NumDirEntries, 2+NumDirEntries*12, value_len);
		return FALSE;
	}

	for (de=0;de<NumDirEntries;de++) {
		if (!exif_process_IFD_TAG(ImageInfo, dir_start + 2 + 12 * de,
								  offset_base, IFDlength, displacement, section_index, 0, maker_note->tag_table)) {
			return FALSE;
		}
	}
	ImageInfo->motorola_intel = old_motorola_intel;
/*	NextDirOffset (must be NULL) = php_ifd_get32u(dir_start+2+12*de, ImageInfo->motorola_intel);*/
#ifdef EXIF_DEBUG
	exif_error_docref(NULL EXIFERR_CC, ImageInfo, E_NOTICE, "Subsection %s done", exif_get_sectionname(SECTION_MAKERNOTE));
#endif
	return TRUE;
}
/* }}} */

/* {{{ exif_process_IFD_TAG
 * Process one of the nested IFDs directories. */
static int exif_process_IFD_TAG(image_info_type *ImageInfo, char *dir_entry, char *offset_base, size_t IFDlength, size_t displacement, int section_index, int ReadNextIFD, tag_table_type tag_table)
{
	size_t length;
	int tag, format, components;
	char *value_ptr, tagname[64], cbuf[32], *outside=NULL;
	size_t byte_count, offset_val, fpos, fgot;
	int64_t byte_count_signed;
	xp_field_type *tmp_xp;
#ifdef EXIF_DEBUG
	char *dump_data;
	int dump_free;
#endif /* EXIF_DEBUG */

	/* Protect against corrupt headers */
	if (ImageInfo->ifd_nesting_level > MAX_IFD_NESTING_LEVEL) {
		exif_error_docref("exif_read_data#error_ifd" EXIFERR_CC, ImageInfo, E_WARNING, "corrupt EXIF header: maximum directory nesting level reached");
		return FALSE;
	}
	ImageInfo->ifd_nesting_level++;

	tag = php_ifd_get16u(dir_entry, ImageInfo->motorola_intel);
	format = php_ifd_get16u(dir_entry+2, ImageInfo->motorola_intel);
	components = php_ifd_get32u(dir_entry+4, ImageInfo->motorola_intel);

	if (!format || format > NUM_FORMATS) {
		/* (-1) catches illegal zero case as unsigned underflows to positive large. */
		exif_error_docref("exif_read_data#error_ifd" EXIFERR_CC, ImageInfo, E_WARNING, "Process tag(x%04X=%s): Illegal format code 0x%04X, suppose BYTE", tag, exif_get_tagname(tag, tagname, -12, tag_table), format);
		format = TAG_FMT_BYTE;
		/*return TRUE;*/
	}

	if (components < 0) {
		exif_error_docref("exif_read_data#error_ifd" EXIFERR_CC, ImageInfo, E_WARNING, "Process tag(x%04X=%s): Illegal components(%ld)", tag, exif_get_tagname(tag, tagname, -12, tag_table), components);
		return FALSE;
	}

	byte_count_signed = (int64_t)components * php_tiff_bytes_per_format[format];

	if (byte_count_signed < 0 || (byte_count_signed > INT32_MAX)) {
		exif_error_docref("exif_read_data#error_ifd" EXIFERR_CC, ImageInfo, E_WARNING, "Process tag(x%04X=%s): Illegal byte_count", tag, exif_get_tagname(tag, tagname, -12, tag_table));
		return FALSE;
	}

	byte_count = (size_t)byte_count_signed;

	if (byte_count > 4) {
		offset_val = php_ifd_get32u(dir_entry+8, ImageInfo->motorola_intel);
		/* If its bigger than 4 bytes, the dir entry contains an offset. */
		value_ptr = offset_base+offset_val;
        /*
            dir_entry is ImageInfo->file.list[sn].data+2+i*12
            offset_base is ImageInfo->file.list[sn].data-dir_offset
            dir_entry - offset_base is dir_offset+2+i*12
        */
		if (byte_count > IFDlength || offset_val > IFDlength-byte_count || value_ptr < dir_entry || offset_val < (size_t)(dir_entry-offset_base)) {
			/* It is important to check for IMAGE_FILETYPE_TIFF
			 * JPEG does not use absolute pointers instead its pointers are
			 * relative to the start of the TIFF header in APP1 section. */
			if (byte_count > ImageInfo->FileSize || offset_val>ImageInfo->FileSize-byte_count || (ImageInfo->FileType!=IMAGE_FILETYPE_TIFF_II && ImageInfo->FileType!=IMAGE_FILETYPE_TIFF_MM && ImageInfo->FileType!=IMAGE_FILETYPE_JPEG)) {
				if (value_ptr < dir_entry) {
					/* we can read this if offset_val > 0 */
					/* some files have their values in other parts of the file */
					exif_error_docref("exif_read_data#error_ifd" EXIFERR_CC, ImageInfo, E_WARNING, "Process tag(x%04X=%s): Illegal pointer offset(x%04X < x%04X)", tag, exif_get_tagname(tag, tagname, -12, tag_table), offset_val, dir_entry);
				} else {
					/* this is for sure not allowed */
					/* exception are IFD pointers */
					exif_error_docref("exif_read_data#error_ifd" EXIFERR_CC, ImageInfo, E_WARNING, "Process tag(x%04X=%s): Illegal pointer offset(x%04X + x%04X = x%04X > x%04X)", tag, exif_get_tagname(tag, tagname, -12, tag_table), offset_val, byte_count, offset_val+byte_count, IFDlength);
				}
				return FALSE;
			}
			if (byte_count>sizeof(cbuf)) {
				/* mark as outside range and get buffer */
				value_ptr = safe_emalloc(byte_count, 1, 0);
				outside = value_ptr;
			} else {
				/* In most cases we only access a small range so
				 * it is faster to use a static buffer there
				 * BUT it offers also the possibility to have
				 * pointers read without the need to free them
				 * explicitley before returning. */
				memset(&cbuf, 0, sizeof(cbuf));
				value_ptr = cbuf;
			}

			fpos = php_stream_tell(ImageInfo->infile);
			php_stream_seek(ImageInfo->infile, displacement+offset_val, SEEK_SET);
			fgot = php_stream_tell(ImageInfo->infile);
			if (fgot!=displacement+offset_val) {
				EFREE_IF(outside);
				exif_error_docref(NULL EXIFERR_CC, ImageInfo, E_WARNING, "Wrong file pointer: 0x%08X != 0x%08X", fgot, displacement+offset_val);
				return FALSE;
			}
			fgot = php_stream_read(ImageInfo->infile, value_ptr, byte_count);
			php_stream_seek(ImageInfo->infile, fpos, SEEK_SET);
			if (fgot<byte_count) {
				EFREE_IF(outside);
				EXIF_ERRLOG_FILEEOF(ImageInfo)
				return FALSE;
			}
		}
	} else {
		/* 4 bytes or less and value is in the dir entry itself */
		value_ptr = dir_entry+8;
		offset_val= value_ptr-offset_base;
	}

	ImageInfo->sections_found |= FOUND_ANY_TAG;
#ifdef EXIF_DEBUG
	dump_data = exif_dump_data(&dump_free, format, components, length, ImageInfo->motorola_intel, value_ptr);
	exif_error_docref(NULL EXIFERR_CC, ImageInfo, E_NOTICE, "Process tag(x%04X=%s,@x%04X + x%04X(=%d)): %s%s %s", tag, exif_get_tagname(tag, tagname, -12, tag_table), offset_val+displacement, byte_count, byte_count, (components>1)&&format!=TAG_FMT_UNDEFINED&&format!=TAG_FMT_STRING?"ARRAY OF ":"", exif_get_tagformat(format), dump_data);
	if (dump_free) {
		efree(dump_data);
	}
#endif

	if (section_index==SECTION_THUMBNAIL) {
		if (!ImageInfo->Thumbnail.data) {
			switch(tag) {
				case TAG_IMAGEWIDTH:
				case TAG_COMP_IMAGE_WIDTH:
					ImageInfo->Thumbnail.width = exif_convert_any_to_int(value_ptr, format, ImageInfo->motorola_intel);
					break;

				case TAG_IMAGEHEIGHT:
				case TAG_COMP_IMAGE_HEIGHT:
					ImageInfo->Thumbnail.height = exif_convert_any_to_int(value_ptr, format, ImageInfo->motorola_intel);
					break;

				case TAG_STRIP_OFFSETS:
				case TAG_JPEG_INTERCHANGE_FORMAT:
					/* accept both formats */
					ImageInfo->Thumbnail.offset = exif_convert_any_to_int(value_ptr, format, ImageInfo->motorola_intel);
					break;

				case TAG_STRIP_BYTE_COUNTS:
					if (ImageInfo->FileType == IMAGE_FILETYPE_TIFF_II || ImageInfo->FileType == IMAGE_FILETYPE_TIFF_MM) {
						ImageInfo->Thumbnail.filetype = ImageInfo->FileType;
					} else {
						/* motorola is easier to read */
						ImageInfo->Thumbnail.filetype = IMAGE_FILETYPE_TIFF_MM;
					}
					ImageInfo->Thumbnail.size = exif_convert_any_to_int(value_ptr, format, ImageInfo->motorola_intel);
					break;

				case TAG_JPEG_INTERCHANGE_FORMAT_LEN:
					if (ImageInfo->Thumbnail.filetype == IMAGE_FILETYPE_UNKNOWN) {
						ImageInfo->Thumbnail.filetype = IMAGE_FILETYPE_JPEG;
						ImageInfo->Thumbnail.size = exif_convert_any_to_int(value_ptr, format, ImageInfo->motorola_intel);
					}
					break;
			}
		}
	} else {
		if (section_index==SECTION_IFD0 || section_index==SECTION_EXIF)
		switch(tag) {
			case TAG_COPYRIGHT:
				/* check for "<photographer> NUL <editor> NUL" */
				if (byte_count>1 && (length=php_strnlen(value_ptr, byte_count)) > 0) {
					if (length<byte_count-1) {
						/* When there are any characters after the first NUL */
						ImageInfo->CopyrightPhotographer  = estrdup(value_ptr);
						ImageInfo->CopyrightEditor        = estrndup(value_ptr+length+1, byte_count-length-1);
						spprintf(&ImageInfo->Copyright, 0, "%s, %s", ImageInfo->CopyrightPhotographer, ImageInfo->CopyrightEditor);
						/* format = TAG_FMT_UNDEFINED; this musn't be ASCII         */
						/* but we are not supposed to change this                   */
						/* keep in mind that image_info does not store editor value */
					} else {
						ImageInfo->Copyright = estrndup(value_ptr, byte_count);
					}
				}
				break;

			case TAG_USERCOMMENT:
				ImageInfo->UserCommentLength = exif_process_user_comment(ImageInfo, &(ImageInfo->UserComment), &(ImageInfo->UserCommentEncoding), value_ptr, byte_count);
				break;

			case TAG_XP_TITLE:
			case TAG_XP_COMMENTS:
			case TAG_XP_AUTHOR:
			case TAG_XP_KEYWORDS:
			case TAG_XP_SUBJECT:
				tmp_xp = (xp_field_type*)safe_erealloc(ImageInfo->xp_fields.list, (ImageInfo->xp_fields.count+1), sizeof(xp_field_type), 0);
				ImageInfo->sections_found |= FOUND_WINXP;
				ImageInfo->xp_fields.list = tmp_xp;
				ImageInfo->xp_fields.count++;
				exif_process_unicode(ImageInfo, &(ImageInfo->xp_fields.list[ImageInfo->xp_fields.count-1]), tag, value_ptr, byte_count);
				break;

			case TAG_FNUMBER:
				/* Simplest way of expressing aperture, so I trust it the most.
				   (overwrite previously computed value if there is one) */
				ImageInfo->ApertureFNumber = (float)exif_convert_any_format(value_ptr, format, ImageInfo->motorola_intel);
				break;

			case TAG_APERTURE:
			case TAG_MAX_APERTURE:
				/* More relevant info always comes earlier, so only use this field if we don't
				   have appropriate aperture information yet. */
				if (ImageInfo->ApertureFNumber == 0) {
					ImageInfo->ApertureFNumber
						= (float)exp(exif_convert_any_format(value_ptr, format, ImageInfo->motorola_intel)*log(2)*0.5);
				}
				break;

			case TAG_SHUTTERSPEED:
				/* More complicated way of expressing exposure time, so only use
				   this value if we don't already have it from somewhere else.
				   SHUTTERSPEED comes after EXPOSURE TIME
				  */
				if (ImageInfo->ExposureTime == 0) {
					ImageInfo->ExposureTime
						= (float)(1/exp(exif_convert_any_format(value_ptr, format, ImageInfo->motorola_intel)*log(2)));
				}
				break;
			case TAG_EXPOSURETIME:
				ImageInfo->ExposureTime = -1;
				break;

			case TAG_COMP_IMAGE_WIDTH:
				ImageInfo->ExifImageWidth = exif_convert_any_to_int(value_ptr, format, ImageInfo->motorola_intel);
				break;

			case TAG_FOCALPLANE_X_RES:
				ImageInfo->FocalplaneXRes = exif_convert_any_format(value_ptr, format, ImageInfo->motorola_intel);
				break;

			case TAG_SUBJECT_DISTANCE:
				/* Inidcates the distacne the autofocus camera is focused to.
				   Tends to be less accurate as distance increases. */
				ImageInfo->Distance = (float)exif_convert_any_format(value_ptr, format, ImageInfo->motorola_intel);
				break;

			case TAG_FOCALPLANE_RESOLUTION_UNIT:
				switch((int)exif_convert_any_format(value_ptr, format, ImageInfo->motorola_intel)) {
					case 1: ImageInfo->FocalplaneUnits = 25.4; break; /* inch */
					case 2:
						/* According to the information I was using, 2 measn meters.
						   But looking at the Cannon powershot's files, inches is the only
						   sensible value. */
						ImageInfo->FocalplaneUnits = 25.4;
						break;

					case 3: ImageInfo->FocalplaneUnits = 10;   break;  /* centimeter */
					case 4: ImageInfo->FocalplaneUnits = 1;    break;  /* milimeter  */
					case 5: ImageInfo->FocalplaneUnits = .001; break;  /* micrometer */
				}
				break;

			case TAG_SUB_IFD:
				if (format==TAG_FMT_IFD) {
					/* If this is called we are either in a TIFFs thumbnail or a JPEG where we cannot handle it */
					/* TIFF thumbnail: our data structure cannot store a thumbnail of a thumbnail */
					/* JPEG do we have the data area and what to do with it */
					exif_error_docref(NULL EXIFERR_CC, ImageInfo, E_NOTICE, "Skip SUB IFD");
				}
				break;

			case TAG_MAKE:
				ImageInfo->make = estrndup(value_ptr, byte_count);
				break;
			case TAG_MODEL:
				ImageInfo->model = estrndup(value_ptr, byte_count);
				break;

			case TAG_MAKER_NOTE:
<<<<<<< HEAD
				exif_process_IFD_in_MAKERNOTE(ImageInfo, value_ptr, byte_count, offset_base, IFDlength, displacement);
=======
				if (!exif_process_IFD_in_MAKERNOTE(ImageInfo, value_ptr, byte_count, offset_base, IFDlength, displacement TSRMLS_CC)) {
					EFREE_IF(outside);
					return FALSE;
				}
>>>>>>> 4d0565b5
				break;

			case TAG_EXIF_IFD_POINTER:
			case TAG_GPS_IFD_POINTER:
			case TAG_INTEROP_IFD_POINTER:
				if (ReadNextIFD) {
					char *Subdir_start;
					int sub_section_index = 0;
					switch(tag) {
						case TAG_EXIF_IFD_POINTER:
#ifdef EXIF_DEBUG
							exif_error_docref(NULL EXIFERR_CC, ImageInfo, E_NOTICE, "Found EXIF");
#endif
							ImageInfo->sections_found |= FOUND_EXIF;
							sub_section_index = SECTION_EXIF;
							break;
						case TAG_GPS_IFD_POINTER:
#ifdef EXIF_DEBUG
							exif_error_docref(NULL EXIFERR_CC, ImageInfo, E_NOTICE, "Found GPS");
#endif
							ImageInfo->sections_found |= FOUND_GPS;
							sub_section_index = SECTION_GPS;
							break;
						case TAG_INTEROP_IFD_POINTER:
#ifdef EXIF_DEBUG
							exif_error_docref(NULL EXIFERR_CC, ImageInfo, E_NOTICE, "Found INTEROPERABILITY");
#endif
							ImageInfo->sections_found |= FOUND_INTEROP;
							sub_section_index = SECTION_INTEROP;
							break;
					}
					Subdir_start = offset_base + php_ifd_get32u(value_ptr, ImageInfo->motorola_intel);
					if (Subdir_start < offset_base || Subdir_start > offset_base+IFDlength) {
						exif_error_docref("exif_read_data#error_ifd" EXIFERR_CC, ImageInfo, E_WARNING, "Illegal IFD Pointer");
						return FALSE;
					}
					if (!exif_process_IFD_in_JPEG(ImageInfo, Subdir_start, offset_base, IFDlength, displacement, sub_section_index)) {
						return FALSE;
					}
#ifdef EXIF_DEBUG
					exif_error_docref(NULL EXIFERR_CC, ImageInfo, E_NOTICE, "Subsection %s done", exif_get_sectionname(sub_section_index));
#endif
				}
		}
	}
	exif_iif_add_tag(ImageInfo, section_index, exif_get_tagname(tag, tagname, sizeof(tagname), tag_table), tag, format, components, value_ptr);
	EFREE_IF(outside);
	return TRUE;
}
/* }}} */

/* {{{ exif_process_IFD_in_JPEG
 * Process one of the nested IFDs directories. */
static int exif_process_IFD_in_JPEG(image_info_type *ImageInfo, char *dir_start, char *offset_base, size_t IFDlength, size_t displacement, int section_index)
{
	int de;
	int NumDirEntries;
	int NextDirOffset;

#ifdef EXIF_DEBUG
	exif_error_docref(NULL EXIFERR_CC, ImageInfo, E_NOTICE, "Process %s (x%04X(=%d))", exif_get_sectionname(section_index), IFDlength, IFDlength);
#endif

	ImageInfo->sections_found |= FOUND_IFD0;

	if ((dir_start + 2) >= (offset_base+IFDlength)) {
		exif_error_docref("exif_read_data#error_ifd" EXIFERR_CC, ImageInfo, E_WARNING, "Illegal IFD size");
		return FALSE;
	}

	NumDirEntries = php_ifd_get16u(dir_start, ImageInfo->motorola_intel);

	if ((dir_start+2+NumDirEntries*12) > (offset_base+IFDlength)) {
		exif_error_docref("exif_read_data#error_ifd" EXIFERR_CC, ImageInfo, E_WARNING, "Illegal IFD size: x%04X + 2 + x%04X*12 = x%04X > x%04X", (int)((size_t)dir_start+2-(size_t)offset_base), NumDirEntries, (int)((size_t)dir_start+2+NumDirEntries*12-(size_t)offset_base), IFDlength);
		return FALSE;
	}

	for (de=0;de<NumDirEntries;de++) {
		if (!exif_process_IFD_TAG(ImageInfo, dir_start + 2 + 12 * de,
								  offset_base, IFDlength, displacement, section_index, 1, exif_get_tag_table(section_index))) {
			return FALSE;
		}
	}
	/*
	 * Ignore IFD2 if it purportedly exists
	 */
	if (section_index == SECTION_THUMBNAIL) {
		return TRUE;
	}
	/*
	 * Hack to make it process IDF1 I hope
	 * There are 2 IDFs, the second one holds the keys (0x0201 and 0x0202) to the thumbnail
	 */
	if ((dir_start+2+12*de + 4) >= (offset_base+IFDlength)) {
		exif_error_docref("exif_read_data#error_ifd" EXIFERR_CC, ImageInfo, E_WARNING, "Illegal IFD size");
		return FALSE;
	}
	NextDirOffset = php_ifd_get32u(dir_start+2+12*de, ImageInfo->motorola_intel);
	if (NextDirOffset) {
		/* the next line seems false but here IFDlength means length of all IFDs */
		if (offset_base + NextDirOffset < offset_base || offset_base + NextDirOffset > offset_base+IFDlength) {
			exif_error_docref("exif_read_data#error_ifd" EXIFERR_CC, ImageInfo, E_WARNING, "Illegal IFD offset");
			return FALSE;
		}
		/* That is the IFD for the first thumbnail */
#ifdef EXIF_DEBUG
		exif_error_docref(NULL EXIFERR_CC, ImageInfo, E_NOTICE, "Expect next IFD to be thumbnail");
#endif
		if (exif_process_IFD_in_JPEG(ImageInfo, offset_base + NextDirOffset, offset_base, IFDlength, displacement, SECTION_THUMBNAIL)) {
#ifdef EXIF_DEBUG
			exif_error_docref(NULL EXIFERR_CC, ImageInfo, E_NOTICE, "Thumbnail size: 0x%04X", ImageInfo->Thumbnail.size);
#endif
			if (ImageInfo->Thumbnail.filetype != IMAGE_FILETYPE_UNKNOWN
			&&  ImageInfo->Thumbnail.size
			&&  ImageInfo->Thumbnail.offset
			&&  ImageInfo->read_thumbnail
			) {
				exif_thumbnail_extract(ImageInfo, offset_base, IFDlength);
			}
			return TRUE;
		} else {
			return FALSE;
		}
	}
	return TRUE;
}
/* }}} */

/* {{{ exif_process_TIFF_in_JPEG
   Process a TIFF header in a JPEG file
*/
static void exif_process_TIFF_in_JPEG(image_info_type *ImageInfo, char *CharBuf, size_t length, size_t displacement)
{
	unsigned exif_value_2a, offset_of_ifd;

	/* set the thumbnail stuff to nothing so we can test to see if they get set up */
	if (memcmp(CharBuf, "II", 2) == 0) {
		ImageInfo->motorola_intel = 0;
	} else if (memcmp(CharBuf, "MM", 2) == 0) {
		ImageInfo->motorola_intel = 1;
	} else {
		exif_error_docref(NULL EXIFERR_CC, ImageInfo, E_WARNING, "Invalid TIFF alignment marker");
		return;
	}

	/* Check the next two values for correctness. */
	if (length < 8) {
		exif_error_docref(NULL EXIFERR_CC, ImageInfo, E_WARNING, "Invalid TIFF start (1)");
		return;
	}
	exif_value_2a = php_ifd_get16u(CharBuf+2, ImageInfo->motorola_intel);
	offset_of_ifd = php_ifd_get32u(CharBuf+4, ImageInfo->motorola_intel);
	if (exif_value_2a != 0x2a || offset_of_ifd < 0x08) {
		exif_error_docref(NULL EXIFERR_CC, ImageInfo, E_WARNING, "Invalid TIFF start (1)");
		return;
	}
	if (offset_of_ifd > length) {
		exif_error_docref(NULL EXIFERR_CC, ImageInfo, E_WARNING, "Invalid IFD start");
		return;
	}

	ImageInfo->sections_found |= FOUND_IFD0;
	/* First directory starts at offset 8. Offsets starts at 0. */
	exif_process_IFD_in_JPEG(ImageInfo, CharBuf+offset_of_ifd, CharBuf, length/*-14*/, displacement, SECTION_IFD0);

#ifdef EXIF_DEBUG
	exif_error_docref(NULL EXIFERR_CC, ImageInfo, E_NOTICE, "Process TIFF in JPEG done");
#endif

	/* Compute the CCD width, in milimeters. */
	if (ImageInfo->FocalplaneXRes != 0) {
		ImageInfo->CCDWidth = (float)(ImageInfo->ExifImageWidth * ImageInfo->FocalplaneUnits / ImageInfo->FocalplaneXRes);
	}
}
/* }}} */

/* {{{ exif_process_APP1
   Process an JPEG APP1 block marker
   Describes all the drivel that most digital cameras include...
*/
static void exif_process_APP1(image_info_type *ImageInfo, char *CharBuf, size_t length, size_t displacement)
{
	/* Check the APP1 for Exif Identifier Code */
	static const uchar ExifHeader[] = {0x45, 0x78, 0x69, 0x66, 0x00, 0x00};
	if (length <= 8 || memcmp(CharBuf+2, ExifHeader, 6)) {
		exif_error_docref(NULL EXIFERR_CC, ImageInfo, E_WARNING, "Incorrect APP1 Exif Identifier Code");
		return;
	}
	exif_process_TIFF_in_JPEG(ImageInfo, CharBuf + 8, length - 8, displacement+8);
#ifdef EXIF_DEBUG
	exif_error_docref(NULL EXIFERR_CC, ImageInfo, E_NOTICE, "Process APP1/EXIF done");
#endif
}
/* }}} */

/* {{{ exif_process_APP12
   Process an JPEG APP12 block marker used by OLYMPUS
*/
static void exif_process_APP12(image_info_type *ImageInfo, char *buffer, size_t length)
{
	size_t l1, l2=0;

	if ((l1 = php_strnlen(buffer+2, length-2)) > 0) {
		exif_iif_add_tag(ImageInfo, SECTION_APP12, "Company", TAG_NONE, TAG_FMT_STRING, l1, buffer+2);
		if (length > 2+l1+1) {
			l2 = php_strnlen(buffer+2+l1+1, length-2-l1-1);
			exif_iif_add_tag(ImageInfo, SECTION_APP12, "Info", TAG_NONE, TAG_FMT_STRING, l2, buffer+2+l1+1);
		}
	}
#ifdef EXIF_DEBUG
	exif_error_docref(NULL EXIFERR_CC, ImageInfo, E_NOTICE, "Process section APP12 with l1=%d, l2=%d done", l1, l2);
#endif
}
/* }}} */

/* {{{ exif_scan_JPEG_header
 * Parse the marker stream until SOS or EOI is seen; */
static int exif_scan_JPEG_header(image_info_type *ImageInfo)
{
	int section, sn;
	int marker = 0, last_marker = M_PSEUDO, comment_correction=1;
	unsigned int ll, lh;
	uchar *Data;
	size_t fpos, size, got, itemlen;
	jpeg_sof_info  sof_info;

	for(section=0;;section++) {
#ifdef EXIF_DEBUG
		fpos = php_stream_tell(ImageInfo->infile);
		exif_error_docref(NULL EXIFERR_CC, ImageInfo, E_NOTICE, "Needing section %d @ 0x%08X", ImageInfo->file.count, fpos);
#endif

		/* get marker byte, swallowing possible padding                           */
		/* some software does not count the length bytes of COM section           */
		/* one company doing so is very much envolved in JPEG... so we accept too */
		if (last_marker==M_COM && comment_correction) {
			comment_correction = 2;
		}
		do {
			if ((marker = php_stream_getc(ImageInfo->infile)) == EOF) {
				EXIF_ERRLOG_CORRUPT(ImageInfo)
				return FALSE;
			}
			if (last_marker==M_COM && comment_correction>0) {
				if (marker!=0xFF) {
					marker = 0xff;
					comment_correction--;
				} else  {
					last_marker = M_PSEUDO; /* stop skipping 0 for M_COM */
				}
			}
		} while (marker == 0xff);
		if (last_marker==M_COM && !comment_correction) {
			exif_error_docref("exif_read_data#error_mcom" EXIFERR_CC, ImageInfo, E_NOTICE, "Image has corrupt COM section: some software set wrong length information");
		}
		if (last_marker==M_COM && comment_correction)
			return M_EOI; /* ah illegal: char after COM section not 0xFF */

		fpos = php_stream_tell(ImageInfo->infile);

		if (marker == 0xff) {
			/* 0xff is legal padding, but if we get that many, something's wrong. */
			exif_error_docref(NULL EXIFERR_CC, ImageInfo, E_WARNING, "To many padding bytes");
			return FALSE;
		}

		/* Read the length of the section. */
		if ((lh = php_stream_getc(ImageInfo->infile)) == EOF) {
			EXIF_ERRLOG_CORRUPT(ImageInfo)
			return FALSE;
		}
		if ((ll = php_stream_getc(ImageInfo->infile)) == EOF) {
			EXIF_ERRLOG_CORRUPT(ImageInfo)
			return FALSE;
		}

		itemlen = (lh << 8) | ll;

		if (itemlen < 2) {
#ifdef EXIF_DEBUG
			exif_error_docref(NULL EXIFERR_CC, ImageInfo, E_WARNING, "%s, Section length: 0x%02X%02X", EXIF_ERROR_CORRUPT, lh, ll);
#else
			EXIF_ERRLOG_CORRUPT(ImageInfo)
#endif
			return FALSE;
		}

		sn = exif_file_sections_add(ImageInfo, marker, itemlen+1, NULL);
		Data = ImageInfo->file.list[sn].data;

		/* Store first two pre-read bytes. */
		Data[0] = (uchar)lh;
		Data[1] = (uchar)ll;

		got = php_stream_read(ImageInfo->infile, (char*)(Data+2), itemlen-2); /* Read the whole section. */
		if (got != itemlen-2) {
			exif_error_docref(NULL EXIFERR_CC, ImageInfo, E_WARNING, "Error reading from file: got=x%04X(=%d) != itemlen-2=x%04X(=%d)", got, got, itemlen-2, itemlen-2);
			return FALSE;
		}

#ifdef EXIF_DEBUG
		exif_error_docref(NULL EXIFERR_CC, ImageInfo, E_NOTICE, "Process section(x%02X=%s) @ x%04X + x%04X(=%d)", marker, exif_get_markername(marker), fpos, itemlen, itemlen);
#endif
		switch(marker) {
			case M_SOS:   /* stop before hitting compressed data  */
				/* If reading entire image is requested, read the rest of the data. */
				if (ImageInfo->read_all) {
					/* Determine how much file is left. */
					fpos = php_stream_tell(ImageInfo->infile);
					size = ImageInfo->FileSize - fpos;
					sn = exif_file_sections_add(ImageInfo, M_PSEUDO, size, NULL);
					Data = ImageInfo->file.list[sn].data;
					got = php_stream_read(ImageInfo->infile, (char*)Data, size);
					if (got != size) {
						EXIF_ERRLOG_FILEEOF(ImageInfo)
						return FALSE;
					}
				}
				return TRUE;

			case M_EOI:   /* in case it's a tables-only JPEG stream */
				exif_error_docref(NULL EXIFERR_CC, ImageInfo, E_WARNING, "No image in jpeg!");
				return (ImageInfo->sections_found&(~FOUND_COMPUTED)) ? TRUE : FALSE;

			case M_COM: /* Comment section */
				exif_process_COM(ImageInfo, (char *)Data, itemlen);
				break;

			case M_EXIF:
				if (!(ImageInfo->sections_found&FOUND_IFD0)) {
					/*ImageInfo->sections_found |= FOUND_EXIF;*/
					/* Seen files from some 'U-lead' software with Vivitar scanner
					   that uses marker 31 later in the file (no clue what for!) */
					exif_process_APP1(ImageInfo, (char *)Data, itemlen, fpos);
				}
				break;

			case M_APP12:
				exif_process_APP12(ImageInfo, (char *)Data, itemlen);
				break;


			case M_SOF0:
			case M_SOF1:
			case M_SOF2:
			case M_SOF3:
			case M_SOF5:
			case M_SOF6:
			case M_SOF7:
			case M_SOF9:
			case M_SOF10:
			case M_SOF11:
			case M_SOF13:
			case M_SOF14:
			case M_SOF15:
				if ((itemlen - 2) < 6) {
					return FALSE;
				}

				exif_process_SOFn(Data, marker, &sof_info);
				ImageInfo->Width  = sof_info.width;
				ImageInfo->Height = sof_info.height;
				if (sof_info.num_components == 3) {
					ImageInfo->IsColor = 1;
				} else {
					ImageInfo->IsColor = 0;
				}
				break;
			default:
				/* skip any other marker silently. */
				break;
		}

		/* keep track of last marker */
		last_marker = marker;
	}
#ifdef EXIF_DEBUG
	exif_error_docref(NULL EXIFERR_CC, ImageInfo, E_NOTICE, "Done");
#endif
	return TRUE;
}
/* }}} */

/* {{{ exif_scan_thumbnail
 * scan JPEG in thumbnail (memory) */
static int exif_scan_thumbnail(image_info_type *ImageInfo)
{
	uchar           c, *data = (uchar*)ImageInfo->Thumbnail.data;
	int             n, marker;
	size_t          length=2, pos=0;
	jpeg_sof_info   sof_info;

	if (!data) {
		return FALSE; /* nothing to do here */
	}
	if (memcmp(data, "\xFF\xD8\xFF", 3)) {
		if (!ImageInfo->Thumbnail.width && !ImageInfo->Thumbnail.height) {
			exif_error_docref(NULL EXIFERR_CC, ImageInfo, E_WARNING, "Thumbnail is not a JPEG image");
		}
		return FALSE;
	}
	for (;;) {
		pos += length;
		if (pos>=ImageInfo->Thumbnail.size)
			return FALSE;
		c = data[pos++];
		if (pos>=ImageInfo->Thumbnail.size)
			return FALSE;
		if (c != 0xFF) {
			return FALSE;
		}
		n = 8;
		while ((c = data[pos++]) == 0xFF && n--) {
			if (pos+3>=ImageInfo->Thumbnail.size)
				return FALSE;
			/* +3 = pos++ of next check when reaching marker + 2 bytes for length */
		}
		if (c == 0xFF)
			return FALSE;
		marker = c;
		length = php_jpg_get16(data+pos);
		if (pos+length>=ImageInfo->Thumbnail.size) {
			return FALSE;
		}
#ifdef EXIF_DEBUG
		exif_error_docref(NULL EXIFERR_CC, ImageInfo, E_NOTICE, "Thumbnail: process section(x%02X=%s) @ x%04X + x%04X", marker, exif_get_markername(marker), pos, length);
#endif
		switch (marker) {
			case M_SOF0:
			case M_SOF1:
			case M_SOF2:
			case M_SOF3:
			case M_SOF5:
			case M_SOF6:
			case M_SOF7:
			case M_SOF9:
			case M_SOF10:
			case M_SOF11:
			case M_SOF13:
			case M_SOF14:
			case M_SOF15:
				/* handle SOFn block */
				exif_process_SOFn(data+pos, marker, &sof_info);
				ImageInfo->Thumbnail.height   = sof_info.height;
				ImageInfo->Thumbnail.width    = sof_info.width;
#ifdef EXIF_DEBUG
				exif_error_docref(NULL EXIFERR_CC, ImageInfo, E_NOTICE, "Thumbnail: size: %d * %d", sof_info.width, sof_info.height);
#endif
				return TRUE;

			case M_SOS:
			case M_EOI:
				exif_error_docref(NULL EXIFERR_CC, ImageInfo, E_WARNING, "Could not compute size of thumbnail");
				return FALSE;
				break;

			default:
				/* just skip */
				break;
		}
	}

	exif_error_docref(NULL EXIFERR_CC, ImageInfo, E_WARNING, "Could not compute size of thumbnail");
	return FALSE;
}
/* }}} */

/* {{{ exif_process_IFD_in_TIFF
 * Parse the TIFF header; */
static int exif_process_IFD_in_TIFF(image_info_type *ImageInfo, size_t dir_offset, int section_index)
{
	int i, sn, num_entries, sub_section_index = 0;
	unsigned char *dir_entry;
	char tagname[64];
	size_t ifd_size, dir_size, entry_offset, next_offset, entry_length, entry_value=0, fgot;
	int entry_tag , entry_type;
	tag_table_type tag_table = exif_get_tag_table(section_index);

	if (ImageInfo->ifd_nesting_level > MAX_IFD_NESTING_LEVEL) {
                return FALSE;
        }

	if (ImageInfo->FileSize >= dir_offset+2) {
		sn = exif_file_sections_add(ImageInfo, M_PSEUDO, 2, NULL);
#ifdef EXIF_DEBUG
		exif_error_docref(NULL EXIFERR_CC, ImageInfo, E_NOTICE, "Read from TIFF: filesize(x%04X), IFD dir(x%04X + x%04X)", ImageInfo->FileSize, dir_offset, 2);
#endif
		php_stream_seek(ImageInfo->infile, dir_offset, SEEK_SET); /* we do not know the order of sections */
		php_stream_read(ImageInfo->infile, (char*)ImageInfo->file.list[sn].data, 2);
		num_entries = php_ifd_get16u(ImageInfo->file.list[sn].data, ImageInfo->motorola_intel);
		dir_size = 2/*num dir entries*/ +12/*length of entry*/*num_entries +4/* offset to next ifd (points to thumbnail or NULL)*/;
		if (ImageInfo->FileSize >= dir_offset+dir_size) {
#ifdef EXIF_DEBUG
			exif_error_docref(NULL EXIFERR_CC, ImageInfo, E_NOTICE, "Read from TIFF: filesize(x%04X), IFD dir(x%04X + x%04X), IFD entries(%d)", ImageInfo->FileSize, dir_offset+2, dir_size-2, num_entries);
#endif
			if (exif_file_sections_realloc(ImageInfo, sn, dir_size)) {
				return FALSE;
			}
			php_stream_read(ImageInfo->infile, (char*)(ImageInfo->file.list[sn].data+2), dir_size-2);
			/*exif_error_docref(NULL EXIFERR_CC, ImageInfo, E_NOTICE, "Dump: %s", exif_char_dump(ImageInfo->file.list[sn].data, dir_size, 0));*/
			next_offset = php_ifd_get32u(ImageInfo->file.list[sn].data + dir_size - 4, ImageInfo->motorola_intel);
#ifdef EXIF_DEBUG
			exif_error_docref(NULL EXIFERR_CC, ImageInfo, E_NOTICE, "Read from TIFF done, next offset x%04X", next_offset);
#endif
			/* now we have the directory we can look how long it should be */
			ifd_size = dir_size;
			for(i=0;i<num_entries;i++) {
				dir_entry 	 = ImageInfo->file.list[sn].data+2+i*12;
				entry_tag    = php_ifd_get16u(dir_entry+0, ImageInfo->motorola_intel);
				entry_type   = php_ifd_get16u(dir_entry+2, ImageInfo->motorola_intel);
				if (entry_type > NUM_FORMATS) {
					exif_error_docref(NULL EXIFERR_CC, ImageInfo, E_NOTICE, "Read from TIFF: tag(0x%04X,%12s): Illegal format code 0x%04X, switching to BYTE", entry_tag, exif_get_tagname(entry_tag, tagname, -12, tag_table), entry_type);
					/* Since this is repeated in exif_process_IFD_TAG make it a notice here */
					/* and make it a warning in the exif_process_IFD_TAG which is called    */
					/* elsewhere. */
					entry_type = TAG_FMT_BYTE;
					/*The next line would break the image on writeback: */
					/* php_ifd_set16u(dir_entry+2, entry_type, ImageInfo->motorola_intel);*/
				}
				entry_length = php_ifd_get32u(dir_entry+4, ImageInfo->motorola_intel) * php_tiff_bytes_per_format[entry_type];
				if (entry_length <= 4) {
					switch(entry_type) {
						case TAG_FMT_USHORT:
							entry_value  = php_ifd_get16u(dir_entry+8, ImageInfo->motorola_intel);
							break;
						case TAG_FMT_SSHORT:
							entry_value  = php_ifd_get16s(dir_entry+8, ImageInfo->motorola_intel);
							break;
						case TAG_FMT_ULONG:
							entry_value  = php_ifd_get32u(dir_entry+8, ImageInfo->motorola_intel);
							break;
						case TAG_FMT_SLONG:
							entry_value  = php_ifd_get32s(dir_entry+8, ImageInfo->motorola_intel);
							break;
					}
					switch(entry_tag) {
						case TAG_IMAGEWIDTH:
						case TAG_COMP_IMAGE_WIDTH:
							ImageInfo->Width  = entry_value;
							break;
						case TAG_IMAGEHEIGHT:
						case TAG_COMP_IMAGE_HEIGHT:
							ImageInfo->Height = entry_value;
							break;
						case TAG_PHOTOMETRIC_INTERPRETATION:
							switch (entry_value) {
								case PMI_BLACK_IS_ZERO:
								case PMI_WHITE_IS_ZERO:
								case PMI_TRANSPARENCY_MASK:
									ImageInfo->IsColor = 0;
									break;
								case PMI_RGB:
								case PMI_PALETTE_COLOR:
								case PMI_SEPARATED:
								case PMI_YCBCR:
								case PMI_CIELAB:
									ImageInfo->IsColor = 1;
									break;
							}
							break;
					}
				} else {
					entry_offset = php_ifd_get32u(dir_entry+8, ImageInfo->motorola_intel);
					/* if entry needs expading ifd cache and entry is at end of current ifd cache. */
					/* otherwise there may be huge holes between two entries */
					if (entry_offset + entry_length > dir_offset + ifd_size
					  && entry_offset == dir_offset + ifd_size) {
						ifd_size = entry_offset + entry_length - dir_offset;
#ifdef EXIF_DEBUG
						exif_error_docref(NULL EXIFERR_CC, ImageInfo, E_NOTICE, "Resize struct: x%04X + x%04X - x%04X = x%04X", entry_offset, entry_length, dir_offset, ifd_size);
#endif
					}
				}
			}
			if (ImageInfo->FileSize >= dir_offset + ImageInfo->file.list[sn].size) {
				if (ifd_size > dir_size) {
					if (dir_offset + ifd_size > ImageInfo->FileSize) {
						exif_error_docref(NULL EXIFERR_CC, ImageInfo, E_WARNING, "Error in TIFF: filesize(x%04X) less than size of IFD(x%04X + x%04X)", ImageInfo->FileSize, dir_offset, ifd_size);
						return FALSE;
					}
					if (exif_file_sections_realloc(ImageInfo, sn, ifd_size)) {
						return FALSE;
					}
					/* read values not stored in directory itself */
#ifdef EXIF_DEBUG
					exif_error_docref(NULL EXIFERR_CC, ImageInfo, E_NOTICE, "Read from TIFF: filesize(x%04X), IFD(x%04X + x%04X)", ImageInfo->FileSize, dir_offset, ifd_size);
#endif
					php_stream_read(ImageInfo->infile, (char*)(ImageInfo->file.list[sn].data+dir_size), ifd_size-dir_size);
#ifdef EXIF_DEBUG
					exif_error_docref(NULL EXIFERR_CC, ImageInfo, E_NOTICE, "Read from TIFF, done");
#endif
				}
				/* now process the tags */
				for(i=0;i<num_entries;i++) {
					dir_entry 	 = ImageInfo->file.list[sn].data+2+i*12;
					entry_tag    = php_ifd_get16u(dir_entry+0, ImageInfo->motorola_intel);
					entry_type   = php_ifd_get16u(dir_entry+2, ImageInfo->motorola_intel);
					/*entry_length = php_ifd_get32u(dir_entry+4, ImageInfo->motorola_intel);*/
					if (entry_tag == TAG_EXIF_IFD_POINTER ||
						entry_tag == TAG_INTEROP_IFD_POINTER ||
						entry_tag == TAG_GPS_IFD_POINTER ||
						entry_tag == TAG_SUB_IFD
					) {
						switch(entry_tag) {
							case TAG_EXIF_IFD_POINTER:
								ImageInfo->sections_found |= FOUND_EXIF;
								sub_section_index = SECTION_EXIF;
								break;
							case TAG_GPS_IFD_POINTER:
								ImageInfo->sections_found |= FOUND_GPS;
								sub_section_index = SECTION_GPS;
								break;
							case TAG_INTEROP_IFD_POINTER:
								ImageInfo->sections_found |= FOUND_INTEROP;
								sub_section_index = SECTION_INTEROP;
								break;
							case TAG_SUB_IFD:
								ImageInfo->sections_found |= FOUND_THUMBNAIL;
								sub_section_index = SECTION_THUMBNAIL;
								break;
						}
						entry_offset = php_ifd_get32u(dir_entry+8, ImageInfo->motorola_intel);
#ifdef EXIF_DEBUG
						exif_error_docref(NULL EXIFERR_CC, ImageInfo, E_NOTICE, "Next IFD: %s @x%04X", exif_get_sectionname(sub_section_index), entry_offset);
#endif
						ImageInfo->ifd_nesting_level++;
						exif_process_IFD_in_TIFF(ImageInfo, entry_offset, sub_section_index);
						if (section_index!=SECTION_THUMBNAIL && entry_tag==TAG_SUB_IFD) {
							if (ImageInfo->Thumbnail.filetype != IMAGE_FILETYPE_UNKNOWN
							&&  ImageInfo->Thumbnail.size
							&&  ImageInfo->Thumbnail.offset
							&&  ImageInfo->read_thumbnail
							) {
#ifdef EXIF_DEBUG
								exif_error_docref(NULL EXIFERR_CC, ImageInfo, E_NOTICE, "%s THUMBNAIL @0x%04X + 0x%04X", ImageInfo->Thumbnail.data ? "Ignore" : "Read", ImageInfo->Thumbnail.offset, ImageInfo->Thumbnail.size);
#endif
								if (!ImageInfo->Thumbnail.data) {
									ImageInfo->Thumbnail.data = safe_emalloc(ImageInfo->Thumbnail.size, 1, 0);
									php_stream_seek(ImageInfo->infile, ImageInfo->Thumbnail.offset, SEEK_SET);
									fgot = php_stream_read(ImageInfo->infile, ImageInfo->Thumbnail.data, ImageInfo->Thumbnail.size);
									if (fgot < ImageInfo->Thumbnail.size) {
										EXIF_ERRLOG_THUMBEOF(ImageInfo)
									}
									exif_thumbnail_build(ImageInfo);
								}
							}
						}
#ifdef EXIF_DEBUG
						exif_error_docref(NULL EXIFERR_CC, ImageInfo, E_NOTICE, "Next IFD: %s done", exif_get_sectionname(sub_section_index));
#endif
					} else {
						if (!exif_process_IFD_TAG(ImageInfo, (char*)dir_entry,
												  (char*)(ImageInfo->file.list[sn].data-dir_offset),
												  ifd_size, 0, section_index, 0, tag_table)) {
							return FALSE;
						}
					}
				}
				/* If we had a thumbnail in a SUB_IFD we have ANOTHER image in NEXT IFD */
				if (next_offset && section_index != SECTION_THUMBNAIL) {
					/* this should be a thumbnail IFD */
					/* the thumbnail itself is stored at Tag=StripOffsets */
#ifdef EXIF_DEBUG
					exif_error_docref(NULL EXIFERR_CC, ImageInfo, E_NOTICE, "Read next IFD (THUMBNAIL) at x%04X", next_offset);
#endif
					ImageInfo->ifd_nesting_level++;
					exif_process_IFD_in_TIFF(ImageInfo, next_offset, SECTION_THUMBNAIL);
#ifdef EXIF_DEBUG
					exif_error_docref(NULL EXIFERR_CC, ImageInfo, E_NOTICE, "%s THUMBNAIL @0x%04X + 0x%04X", ImageInfo->Thumbnail.data ? "Ignore" : "Read", ImageInfo->Thumbnail.offset, ImageInfo->Thumbnail.size);
#endif
					if (!ImageInfo->Thumbnail.data && ImageInfo->Thumbnail.offset && ImageInfo->Thumbnail.size && ImageInfo->read_thumbnail) {
						ImageInfo->Thumbnail.data = safe_emalloc(ImageInfo->Thumbnail.size, 1, 0);
						php_stream_seek(ImageInfo->infile, ImageInfo->Thumbnail.offset, SEEK_SET);
						fgot = php_stream_read(ImageInfo->infile, ImageInfo->Thumbnail.data, ImageInfo->Thumbnail.size);
						if (fgot < ImageInfo->Thumbnail.size) {
							EXIF_ERRLOG_THUMBEOF(ImageInfo)
						}
						exif_thumbnail_build(ImageInfo);
					}
#ifdef EXIF_DEBUG
					exif_error_docref(NULL EXIFERR_CC, ImageInfo, E_NOTICE, "Read next IFD (THUMBNAIL) done");
#endif
				}
				return TRUE;
			} else {
				exif_error_docref(NULL EXIFERR_CC, ImageInfo, E_WARNING, "Error in TIFF: filesize(x%04X) less than size of IFD(x%04X)", ImageInfo->FileSize, dir_offset+ImageInfo->file.list[sn].size);
				return FALSE;
			}
		} else {
			exif_error_docref(NULL EXIFERR_CC, ImageInfo, E_WARNING, "Error in TIFF: filesize(x%04X) less than size of IFD dir(x%04X)", ImageInfo->FileSize, dir_offset+dir_size);
			return FALSE;
		}
	} else {
		exif_error_docref(NULL EXIFERR_CC, ImageInfo, E_WARNING, "Error in TIFF: filesize(x%04X) less than start of IFD dir(x%04X)", ImageInfo->FileSize, dir_offset+2);
		return FALSE;
	}
}
/* }}} */

/* {{{ exif_scan_FILE_header
 * Parse the marker stream until SOS or EOI is seen; */
static int exif_scan_FILE_header(image_info_type *ImageInfo)
{
	unsigned char file_header[8];
	int ret = FALSE;

	ImageInfo->FileType = IMAGE_FILETYPE_UNKNOWN;

	if (ImageInfo->FileSize >= 2) {
		php_stream_seek(ImageInfo->infile, 0, SEEK_SET);
		if (php_stream_read(ImageInfo->infile, (char*)file_header, 2) != 2) {
			return FALSE;
		}
		if ((file_header[0]==0xff) && (file_header[1]==M_SOI)) {
			ImageInfo->FileType = IMAGE_FILETYPE_JPEG;
			if (exif_scan_JPEG_header(ImageInfo)) {
				ret = TRUE;
			} else {
				exif_error_docref(NULL EXIFERR_CC, ImageInfo, E_WARNING, "Invalid JPEG file");
			}
		} else if (ImageInfo->FileSize >= 8) {
			if (php_stream_read(ImageInfo->infile, (char*)(file_header+2), 6) != 6) {
				return FALSE;
			}
			if (!memcmp(file_header, "II\x2A\x00", 4)) {
				ImageInfo->FileType = IMAGE_FILETYPE_TIFF_II;
				ImageInfo->motorola_intel = 0;
#ifdef EXIF_DEBUG
				exif_error_docref(NULL EXIFERR_CC, ImageInfo, E_NOTICE, "File has TIFF/II format");
#endif
				ImageInfo->sections_found |= FOUND_IFD0;
				if (exif_process_IFD_in_TIFF(ImageInfo,
											 php_ifd_get32u(file_header + 4, ImageInfo->motorola_intel),
											 SECTION_IFD0)) {
					ret = TRUE;
				} else {
					exif_error_docref(NULL EXIFERR_CC, ImageInfo, E_WARNING, "Invalid TIFF file");
				}
			} else if (!memcmp(file_header, "MM\x00\x2a", 4)) {
				ImageInfo->FileType = IMAGE_FILETYPE_TIFF_MM;
				ImageInfo->motorola_intel = 1;
#ifdef EXIF_DEBUG
				exif_error_docref(NULL EXIFERR_CC, ImageInfo, E_NOTICE, "File has TIFF/MM format");
#endif
				ImageInfo->sections_found |= FOUND_IFD0;
				if (exif_process_IFD_in_TIFF(ImageInfo,
											 php_ifd_get32u(file_header + 4, ImageInfo->motorola_intel),
											 SECTION_IFD0)) {
					ret = TRUE;
				} else {
					exif_error_docref(NULL EXIFERR_CC, ImageInfo, E_WARNING, "Invalid TIFF file");
				}
			} else {
				exif_error_docref(NULL EXIFERR_CC, ImageInfo, E_WARNING, "File not supported");
				return FALSE;
			}
		}
	} else {
		exif_error_docref(NULL EXIFERR_CC, ImageInfo, E_WARNING, "File too small (%d)", ImageInfo->FileSize);
	}
	return ret;
}
/* }}} */

/* {{{ exif_discard_imageinfo
   Discard data scanned by exif_read_file.
*/
static int exif_discard_imageinfo(image_info_type *ImageInfo)
{
	int i;

	EFREE_IF(ImageInfo->FileName);
	EFREE_IF(ImageInfo->UserComment);
	EFREE_IF(ImageInfo->UserCommentEncoding);
	EFREE_IF(ImageInfo->Copyright);
	EFREE_IF(ImageInfo->CopyrightPhotographer);
	EFREE_IF(ImageInfo->CopyrightEditor);
	EFREE_IF(ImageInfo->Thumbnail.data);
	EFREE_IF(ImageInfo->encode_unicode);
	EFREE_IF(ImageInfo->decode_unicode_be);
	EFREE_IF(ImageInfo->decode_unicode_le);
	EFREE_IF(ImageInfo->encode_jis);
	EFREE_IF(ImageInfo->decode_jis_be);
	EFREE_IF(ImageInfo->decode_jis_le);
	EFREE_IF(ImageInfo->make);
	EFREE_IF(ImageInfo->model);
	for (i=0; i<ImageInfo->xp_fields.count; i++) {
		EFREE_IF(ImageInfo->xp_fields.list[i].value);
	}
	EFREE_IF(ImageInfo->xp_fields.list);
	for (i=0; i<SECTION_COUNT; i++) {
		exif_iif_free(ImageInfo, i);
	}
	exif_file_sections_free(ImageInfo);
	memset(ImageInfo, 0, sizeof(*ImageInfo));
	return TRUE;
}
/* }}} */

/* {{{ exif_read_file
 */
static int exif_read_file(image_info_type *ImageInfo, char *FileName, int read_thumbnail, int read_all)
{
	int ret;
	zend_stat_t st;
	zend_string *base;

	/* Start with an empty image information structure. */
	memset(ImageInfo, 0, sizeof(*ImageInfo));

	ImageInfo->motorola_intel = -1; /* flag as unknown */

	ImageInfo->infile = php_stream_open_wrapper(FileName, "rb", STREAM_MUST_SEEK|IGNORE_PATH, NULL);
	if (!ImageInfo->infile) {
		exif_error_docref(NULL EXIFERR_CC, ImageInfo, E_WARNING, "Unable to open file");
		return FALSE;
	}

	if (php_stream_is(ImageInfo->infile, PHP_STREAM_IS_STDIO)) {
		if (VCWD_STAT(FileName, &st) >= 0) {
			if ((st.st_mode & S_IFMT) != S_IFREG) {
				exif_error_docref(NULL EXIFERR_CC, ImageInfo, E_WARNING, "Not a file");
				php_stream_close(ImageInfo->infile);
				return FALSE;
			}

			/* Store file date/time. */
			ImageInfo->FileDateTime = st.st_mtime;
			ImageInfo->FileSize = st.st_size;
			/*exif_error_docref(NULL EXIFERR_CC, ImageInfo, E_NOTICE, "Opened stream is file: %d", ImageInfo->FileSize);*/
		}
	} else {
		if (!ImageInfo->FileSize) {
			php_stream_seek(ImageInfo->infile, 0, SEEK_END);
			ImageInfo->FileSize = php_stream_tell(ImageInfo->infile);
			php_stream_seek(ImageInfo->infile, 0, SEEK_SET);
		}
	}

	base = php_basename(FileName, strlen(FileName), NULL, 0);
	ImageInfo->FileName          = estrndup(ZSTR_VAL(base), ZSTR_LEN(base));
	zend_string_release(base);
	ImageInfo->read_thumbnail = read_thumbnail;
	ImageInfo->read_all = read_all;
	ImageInfo->Thumbnail.filetype = IMAGE_FILETYPE_UNKNOWN;

	ImageInfo->encode_unicode    = estrdup(EXIF_G(encode_unicode));
	ImageInfo->decode_unicode_be = estrdup(EXIF_G(decode_unicode_be));
	ImageInfo->decode_unicode_le = estrdup(EXIF_G(decode_unicode_le));
	ImageInfo->encode_jis        = estrdup(EXIF_G(encode_jis));
	ImageInfo->decode_jis_be     = estrdup(EXIF_G(decode_jis_be));
	ImageInfo->decode_jis_le     = estrdup(EXIF_G(decode_jis_le));


	ImageInfo->ifd_nesting_level = 0;

	/* Scan the JPEG headers. */
	ret = exif_scan_FILE_header(ImageInfo);

	php_stream_close(ImageInfo->infile);
	return ret;
}
/* }}} */

/* {{{ proto array exif_read_data(string filename [, string sections_needed [, bool sub_arrays[, bool read_thumbnail]]])
   Reads header data from the JPEG/TIFF image filename and optionally reads the internal thumbnails */
PHP_FUNCTION(exif_read_data)
{
	char *p_name, *p_sections_needed = NULL;
	size_t p_name_len, p_sections_needed_len = 0;
	zend_bool sub_arrays=0, read_thumbnail=0, read_all=0;

	int i, ret, sections_needed=0;
	image_info_type ImageInfo;
	char tmp[64], *sections_str, *s;

	if (zend_parse_parameters(ZEND_NUM_ARGS(), "p|sbb", &p_name, &p_name_len, &p_sections_needed, &p_sections_needed_len, &sub_arrays, &read_thumbnail) == FAILURE) {
		return;
	}

	memset(&ImageInfo, 0, sizeof(ImageInfo));

	if (p_sections_needed) {
		spprintf(&sections_str, 0, ",%s,", p_sections_needed);
		/* sections_str DOES start with , and SPACES are NOT allowed in names */
		s = sections_str;
		while (*++s) {
			if (*s == ' ') {
				*s = ',';
			}
		}

		for (i = 0; i < SECTION_COUNT; i++) {
			snprintf(tmp, sizeof(tmp), ",%s,", exif_get_sectionname(i));
			if (strstr(sections_str, tmp)) {
				sections_needed |= 1<<i;
			}
		}
		EFREE_IF(sections_str);
		/* now see what we need */
#ifdef EXIF_DEBUG
		sections_str = exif_get_sectionlist(sections_needed);
		if (!sections_str) {
			RETURN_FALSE;
		}
		exif_error_docref(NULL EXIFERR_CC, &ImageInfo, E_NOTICE, "Sections needed: %s", sections_str[0] ? sections_str : "None");
		EFREE_IF(sections_str);
#endif
	}

	ret = exif_read_file(&ImageInfo, p_name, read_thumbnail, read_all);
	sections_str = exif_get_sectionlist(ImageInfo.sections_found);

#ifdef EXIF_DEBUG
	if (sections_str)
		exif_error_docref(NULL EXIFERR_CC, &ImageInfo, E_NOTICE, "Sections found: %s", sections_str[0] ? sections_str : "None");
#endif

	ImageInfo.sections_found |= FOUND_COMPUTED|FOUND_FILE;/* do not inform about in debug*/

	if (ret == FALSE || (sections_needed && !(sections_needed&ImageInfo.sections_found))) {
		/* array_init must be checked at last! otherwise the array must be freed if a later test fails. */
		exif_discard_imageinfo(&ImageInfo);
	   	EFREE_IF(sections_str);
		RETURN_FALSE;
	}

	array_init(return_value);

#ifdef EXIF_DEBUG
	exif_error_docref(NULL EXIFERR_CC, &ImageInfo, E_NOTICE, "Generate section FILE");
#endif

	/* now we can add our information */
	exif_iif_add_str(&ImageInfo, SECTION_FILE, "FileName",      ImageInfo.FileName);
	exif_iif_add_int(&ImageInfo, SECTION_FILE, "FileDateTime",  ImageInfo.FileDateTime);
	exif_iif_add_int(&ImageInfo, SECTION_FILE, "FileSize",      ImageInfo.FileSize);
	exif_iif_add_int(&ImageInfo, SECTION_FILE, "FileType",      ImageInfo.FileType);
	exif_iif_add_str(&ImageInfo, SECTION_FILE, "MimeType",      (char*)php_image_type_to_mime_type(ImageInfo.FileType));
	exif_iif_add_str(&ImageInfo, SECTION_FILE, "SectionsFound", sections_str ? sections_str : "NONE");

#ifdef EXIF_DEBUG
	exif_error_docref(NULL EXIFERR_CC, &ImageInfo, E_NOTICE, "Generate section COMPUTED");
#endif

	if (ImageInfo.Width>0 &&  ImageInfo.Height>0) {
		exif_iif_add_fmt(&ImageInfo, SECTION_COMPUTED, "html"   , "width=\"%d\" height=\"%d\"", ImageInfo.Width, ImageInfo.Height);
		exif_iif_add_int(&ImageInfo, SECTION_COMPUTED, "Height", ImageInfo.Height);
		exif_iif_add_int(&ImageInfo, SECTION_COMPUTED, "Width",  ImageInfo.Width);
	}
	exif_iif_add_int(&ImageInfo, SECTION_COMPUTED, "IsColor", ImageInfo.IsColor);
	if (ImageInfo.motorola_intel != -1) {
		exif_iif_add_int(&ImageInfo, SECTION_COMPUTED, "ByteOrderMotorola", ImageInfo.motorola_intel);
	}
	if (ImageInfo.FocalLength) {
		exif_iif_add_fmt(&ImageInfo, SECTION_COMPUTED, "FocalLength", "%4.1Fmm", ImageInfo.FocalLength);
		if(ImageInfo.CCDWidth) {
			exif_iif_add_fmt(&ImageInfo, SECTION_COMPUTED, "35mmFocalLength", "%dmm", (int)(ImageInfo.FocalLength/ImageInfo.CCDWidth*35+0.5));
		}
	}
	if(ImageInfo.CCDWidth) {
		exif_iif_add_fmt(&ImageInfo, SECTION_COMPUTED, "CCDWidth", "%dmm", (int)ImageInfo.CCDWidth);
	}
	if(ImageInfo.ExposureTime>0) {
		if(ImageInfo.ExposureTime <= 0.5) {
			exif_iif_add_fmt(&ImageInfo, SECTION_COMPUTED, "ExposureTime", "%0.3F s (1/%d)", ImageInfo.ExposureTime, (int)(0.5 + 1/ImageInfo.ExposureTime));
		} else {
			exif_iif_add_fmt(&ImageInfo, SECTION_COMPUTED, "ExposureTime", "%0.3F s", ImageInfo.ExposureTime);
		}
	}
	if(ImageInfo.ApertureFNumber) {
		exif_iif_add_fmt(&ImageInfo, SECTION_COMPUTED, "ApertureFNumber", "f/%.1F", ImageInfo.ApertureFNumber);
	}
	if(ImageInfo.Distance) {
		if(ImageInfo.Distance<0) {
			exif_iif_add_str(&ImageInfo, SECTION_COMPUTED, "FocusDistance", "Infinite");
		} else {
			exif_iif_add_fmt(&ImageInfo, SECTION_COMPUTED, "FocusDistance", "%0.2Fm", ImageInfo.Distance);
		}
	}
	if (ImageInfo.UserComment) {
		exif_iif_add_buffer(&ImageInfo, SECTION_COMPUTED, "UserComment", ImageInfo.UserCommentLength, ImageInfo.UserComment);
		if (ImageInfo.UserCommentEncoding && strlen(ImageInfo.UserCommentEncoding)) {
			exif_iif_add_str(&ImageInfo, SECTION_COMPUTED, "UserCommentEncoding", ImageInfo.UserCommentEncoding);
		}
	}

	exif_iif_add_str(&ImageInfo, SECTION_COMPUTED, "Copyright",              ImageInfo.Copyright);
	exif_iif_add_str(&ImageInfo, SECTION_COMPUTED, "Copyright.Photographer", ImageInfo.CopyrightPhotographer);
	exif_iif_add_str(&ImageInfo, SECTION_COMPUTED, "Copyright.Editor",       ImageInfo.CopyrightEditor);

	for (i=0; i<ImageInfo.xp_fields.count; i++) {
		exif_iif_add_str(&ImageInfo, SECTION_WINXP, exif_get_tagname(ImageInfo.xp_fields.list[i].tag, NULL, 0, exif_get_tag_table(SECTION_WINXP)), ImageInfo.xp_fields.list[i].value);
	}
	if (ImageInfo.Thumbnail.size) {
		if (read_thumbnail) {
			/* not exif_iif_add_str : this is a buffer */
			exif_iif_add_tag(&ImageInfo, SECTION_THUMBNAIL, "THUMBNAIL", TAG_NONE, TAG_FMT_UNDEFINED, ImageInfo.Thumbnail.size, ImageInfo.Thumbnail.data);
		}
		if (!ImageInfo.Thumbnail.width || !ImageInfo.Thumbnail.height) {
			/* try to evaluate if thumbnail data is present */
			exif_scan_thumbnail(&ImageInfo);
		}
		exif_iif_add_int(&ImageInfo, SECTION_COMPUTED, "Thumbnail.FileType", ImageInfo.Thumbnail.filetype);
		exif_iif_add_str(&ImageInfo, SECTION_COMPUTED, "Thumbnail.MimeType", (char*)php_image_type_to_mime_type(ImageInfo.Thumbnail.filetype));
	}
	if (ImageInfo.Thumbnail.width && ImageInfo.Thumbnail.height) {
		exif_iif_add_int(&ImageInfo, SECTION_COMPUTED, "Thumbnail.Height", ImageInfo.Thumbnail.height);
		exif_iif_add_int(&ImageInfo, SECTION_COMPUTED, "Thumbnail.Width",  ImageInfo.Thumbnail.width);
	}
   	EFREE_IF(sections_str);

#ifdef EXIF_DEBUG
	exif_error_docref(NULL EXIFERR_CC, &ImageInfo, E_NOTICE, "Adding image infos");
#endif

	add_assoc_image_info(return_value, sub_arrays, &ImageInfo, SECTION_FILE      );
	add_assoc_image_info(return_value, 1,          &ImageInfo, SECTION_COMPUTED  );
	add_assoc_image_info(return_value, sub_arrays, &ImageInfo, SECTION_ANY_TAG   );
	add_assoc_image_info(return_value, sub_arrays, &ImageInfo, SECTION_IFD0      );
	add_assoc_image_info(return_value, 1,          &ImageInfo, SECTION_THUMBNAIL );
	add_assoc_image_info(return_value, 1,          &ImageInfo, SECTION_COMMENT   );
	add_assoc_image_info(return_value, sub_arrays, &ImageInfo, SECTION_EXIF      );
	add_assoc_image_info(return_value, sub_arrays, &ImageInfo, SECTION_GPS       );
	add_assoc_image_info(return_value, sub_arrays, &ImageInfo, SECTION_INTEROP   );
	add_assoc_image_info(return_value, sub_arrays, &ImageInfo, SECTION_FPIX      );
	add_assoc_image_info(return_value, sub_arrays, &ImageInfo, SECTION_APP12     );
	add_assoc_image_info(return_value, sub_arrays, &ImageInfo, SECTION_WINXP     );
	add_assoc_image_info(return_value, sub_arrays, &ImageInfo, SECTION_MAKERNOTE );

#ifdef EXIF_DEBUG
	exif_error_docref(NULL EXIFERR_CC, &ImageInfo, E_NOTICE, "Discarding info");
#endif

	exif_discard_imageinfo(&ImageInfo);

#ifdef EXIF_DEBUG
	php_error_docref1(NULL, p_name, E_NOTICE, "done");
#endif
}
/* }}} */

/* {{{ proto string exif_thumbnail(string filename [, &width, &height [, &imagetype]])
   Reads the embedded thumbnail */
PHP_FUNCTION(exif_thumbnail)
{
	zval *p_width = 0, *p_height = 0, *p_imagetype = 0;
	char *p_name;
	size_t p_name_len;
	int ret, arg_c = ZEND_NUM_ARGS();
	image_info_type ImageInfo;

	memset(&ImageInfo, 0, sizeof(ImageInfo));

	if (arg_c!=1 && arg_c!=3 && arg_c!=4) {
		WRONG_PARAM_COUNT;
	}

	if (zend_parse_parameters(arg_c, "p|z/z/z/", &p_name, &p_name_len, &p_width, &p_height, &p_imagetype) == FAILURE) {
		return;
	}

	ret = exif_read_file(&ImageInfo, p_name, 1, 0);
	if (ret==FALSE) {
		exif_discard_imageinfo(&ImageInfo);
		RETURN_FALSE;
	}

#ifdef EXIF_DEBUG
	exif_error_docref(NULL EXIFERR_CC, &ImageInfo, E_NOTICE, "Thumbnail data %d %d %d, %d x %d", ImageInfo.Thumbnail.data, ImageInfo.Thumbnail.size, ImageInfo.Thumbnail.filetype, ImageInfo.Thumbnail.width, ImageInfo.Thumbnail.height);
#endif
	if (!ImageInfo.Thumbnail.data || !ImageInfo.Thumbnail.size) {
		exif_discard_imageinfo(&ImageInfo);
		RETURN_FALSE;
	}

#ifdef EXIF_DEBUG
	exif_error_docref(NULL EXIFERR_CC, &ImageInfo, E_NOTICE, "Returning thumbnail(%d)", ImageInfo.Thumbnail.size);
#endif

	ZVAL_STRINGL(return_value, ImageInfo.Thumbnail.data, ImageInfo.Thumbnail.size);
	if (arg_c >= 3) {
		if (!ImageInfo.Thumbnail.width || !ImageInfo.Thumbnail.height) {
			exif_scan_thumbnail(&ImageInfo);
		}
		zval_dtor(p_width);
		zval_dtor(p_height);
		ZVAL_LONG(p_width,  ImageInfo.Thumbnail.width);
		ZVAL_LONG(p_height, ImageInfo.Thumbnail.height);
	}
	if (arg_c >= 4)	{
		zval_dtor(p_imagetype);
		ZVAL_LONG(p_imagetype, ImageInfo.Thumbnail.filetype);
	}

#ifdef EXIF_DEBUG
	exif_error_docref(NULL EXIFERR_CC, &ImageInfo, E_NOTICE, "Discarding info");
#endif

	exif_discard_imageinfo(&ImageInfo);

#ifdef EXIF_DEBUG
	php_error_docref1(NULL, p_name, E_NOTICE, "Done");
#endif
}
/* }}} */

/* {{{ proto int exif_imagetype(string imagefile)
   Get the type of an image */
PHP_FUNCTION(exif_imagetype)
{
	char *imagefile;
	size_t imagefile_len;
	php_stream * stream;
 	int itype = 0;

	if (zend_parse_parameters(ZEND_NUM_ARGS(), "s", &imagefile, &imagefile_len) == FAILURE) {
		return;
	}

	stream = php_stream_open_wrapper(imagefile, "rb", IGNORE_PATH|REPORT_ERRORS, NULL);

	if (stream == NULL) {
		RETURN_FALSE;
	}

	itype = php_getimagetype(stream, NULL);

	php_stream_close(stream);

	if (itype == IMAGE_FILETYPE_UNKNOWN) {
		RETURN_FALSE;
	} else {
		ZVAL_LONG(return_value, itype);
	}
}
/* }}} */

#endif

/*
 * Local variables:
 * tab-width: 4
 * c-basic-offset: 4
 * End:
 * vim600: sw=4 ts=4 tw=78 fdm=marker
 * vim<600: sw=4 ts=4 tw=78
 */<|MERGE_RESOLUTION|>--- conflicted
+++ resolved
@@ -2625,23 +2625,16 @@
 			} else {
 				decode = ImageInfo->decode_unicode_le;
 			}
-			to = zend_multibyte_fetch_encoding(ImageInfo->encode_unicode TSRMLS_CC);
-			from = zend_multibyte_fetch_encoding(decode TSRMLS_CC);
+			to = zend_multibyte_fetch_encoding(ImageInfo->encode_unicode);
+			from = zend_multibyte_fetch_encoding(decode);
 			/* XXX this will fail again if encoding_converter returns on error something different than SIZE_MAX   */
 			if (!to || !from || zend_multibyte_encoding_converter(
 					(unsigned char**)pszInfoPtr,
 					&len,
 					(unsigned char*)szValuePtr,
 					ByteCount,
-<<<<<<< HEAD
-					zend_multibyte_fetch_encoding(ImageInfo->encode_unicode),
-					zend_multibyte_fetch_encoding(decode)
-					) == (size_t)-1) {
-=======
 					to,
-					from
-					TSRMLS_CC) == (size_t)-1) {
->>>>>>> 4d0565b5
+					from) == (size_t)-1) {
 				len = exif_process_string_raw(pszInfoPtr, szValuePtr, ByteCount);
 			}
 			return len;
@@ -2655,22 +2648,15 @@
 			szValuePtr = szValuePtr+8;
 			ByteCount -= 8;
 			/* XXX this will fail again if encoding_converter returns on error something different than SIZE_MAX   */
-			to = zend_multibyte_fetch_encoding(ImageInfo->encode_jis TSRMLS_CC);
-			from = zend_multibyte_fetch_encoding(ImageInfo->motorola_intel ? ImageInfo->decode_jis_be : ImageInfo->decode_jis_le TSRMLS_CC);
+			to = zend_multibyte_fetch_encoding(ImageInfo->encode_jis);
+			from = zend_multibyte_fetch_encoding(ImageInfo->motorola_intel ? ImageInfo->decode_jis_be : ImageInfo->decode_jis_le);
 			if (!to || !from || zend_multibyte_encoding_converter(
 					(unsigned char**)pszInfoPtr,
 					&len,
 					(unsigned char*)szValuePtr,
 					ByteCount,
-<<<<<<< HEAD
-					zend_multibyte_fetch_encoding(ImageInfo->encode_jis),
-					zend_multibyte_fetch_encoding(ImageInfo->motorola_intel ? ImageInfo->decode_jis_be : ImageInfo->decode_jis_le)
-					) == (size_t)-1) {
-=======
 					to,
-					from
-					TSRMLS_CC) == (size_t)-1) {
->>>>>>> 4d0565b5
+					from) == (size_t)-1) {
 				len = exif_process_string_raw(pszInfoPtr, szValuePtr, ByteCount);
 			}
 			return len;
@@ -3081,14 +3067,10 @@
 				break;
 
 			case TAG_MAKER_NOTE:
-<<<<<<< HEAD
-				exif_process_IFD_in_MAKERNOTE(ImageInfo, value_ptr, byte_count, offset_base, IFDlength, displacement);
-=======
-				if (!exif_process_IFD_in_MAKERNOTE(ImageInfo, value_ptr, byte_count, offset_base, IFDlength, displacement TSRMLS_CC)) {
+				if (!exif_process_IFD_in_MAKERNOTE(ImageInfo, value_ptr, byte_count, offset_base, IFDlength, displacement)) {
 					EFREE_IF(outside);
 					return FALSE;
 				}
->>>>>>> 4d0565b5
 				break;
 
 			case TAG_EXIF_IFD_POINTER:
