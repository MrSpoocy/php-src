--- conflicted
+++ resolved
@@ -222,11 +222,7 @@
 PHP_MINIT_FUNCTION(exif)
 {
 	REGISTER_INI_ENTRIES();
-<<<<<<< HEAD
 	if (zend_hash_str_exists(&module_registry, "mbstring", sizeof("mbstring")-1)) {
-=======
-	if (zend_hash_exists(&module_registry, "mbstring", sizeof("mbstring"))) {
->>>>>>> 3fe50944
 		REGISTER_LONG_CONSTANT("EXIF_USE_MBSTRING", 1, CONST_CS | CONST_PERSISTENT);
 	} else {
 		REGISTER_LONG_CONSTANT("EXIF_USE_MBSTRING", 0, CONST_CS | CONST_PERSISTENT);
@@ -269,12 +265,6 @@
 	NULL,
 	NULL,
 	STANDARD_MODULE_PROPERTIES_EX
-<<<<<<< HEAD
-=======
-#else
-	STANDARD_MODULE_PROPERTIES
-#endif
->>>>>>> 3fe50944
 };
 /* }}} */
 
