/*
   +----------------------------------------------------------------------+
   | PHP Version 7                                                        |
   +----------------------------------------------------------------------+
   | Copyright (c) 1997-2017 The PHP Group                                |
   +----------------------------------------------------------------------+
   | This source file is subject to version 3.01 of the PHP license,      |
   | that is bundled with this package in the file LICENSE, and is        |
   | available through the world-wide-web at the following url:           |
   | http://www.php.net/license/3_01.txt                                  |
   | If you did not receive a copy of the PHP license and are unable to   |
   | obtain it through the world-wide-web, please send a note to          |
   | license@php.net so we can mail you a copy immediately.               |
   +----------------------------------------------------------------------+
   | Authors: Rasmus Lerdorf <rasmus@php.net>                             |
   |          Marcus Boerger <helly@php.net>                              |
   +----------------------------------------------------------------------+
 */

/* $Id$ */

/*  ToDos
 *
 * 	See if example images from http://www.exif.org have illegal
 * 		thumbnail sizes or if code is corrupt.
 * 	Create/Update exif headers.
 * 	Create/Remove/Update image thumbnails.
 */

/*  Security
 *
 *  At current time i do not see any security problems but a potential
 *  attacker could generate an image with recursive ifd pointers...(Marcus)
 */

#ifdef HAVE_CONFIG_H
#include "config.h"
#endif

#include "php.h"
#include "ext/standard/file.h"

#if HAVE_EXIF

/* When EXIF_DEBUG is defined the module generates a lot of debug messages
 * that help understanding what is going on. This can and should be used
 * while extending the module as it shows if you are at the right position.
 * You are always considered to have a copy of TIFF6.0 and EXIF2.10 standard.
 */
#undef EXIF_DEBUG

#ifdef EXIF_DEBUG
#define EXIFERR_DC , const char *_file, size_t _line
#define EXIFERR_CC , __FILE__, __LINE__
#else
#define EXIFERR_DC
#define EXIFERR_CC
#endif

#undef EXIF_JPEG2000

#include "php_exif.h"
#include <math.h>
#include "php_ini.h"
#include "ext/standard/php_string.h"
#include "ext/standard/php_image.h"
#include "ext/standard/info.h"

/* needed for ssize_t definition */
#include <sys/types.h>

typedef unsigned char uchar;

#ifndef safe_emalloc
# define safe_emalloc(a,b,c) emalloc((a)*(b)+(c))
#endif
#ifndef safe_erealloc
# define safe_erealloc(p,a,b,c) erealloc(p, (a)*(b)+(c))
#endif

#ifndef TRUE
#	define TRUE 1
#	define FALSE 0
#endif

#ifndef max
#	define max(a,b) ((a)>(b) ? (a) : (b))
#endif

#define EFREE_IF(ptr)	if (ptr) efree(ptr)

#define MAX_IFD_NESTING_LEVEL 100

/* {{{ arginfo */
ZEND_BEGIN_ARG_INFO(arginfo_exif_tagname, 0)
	ZEND_ARG_INFO(0, index)
ZEND_END_ARG_INFO()

ZEND_BEGIN_ARG_INFO_EX(arginfo_exif_read_data, 0, 0, 1)
	ZEND_ARG_INFO(0, filename)
	ZEND_ARG_INFO(0, sections_needed)
	ZEND_ARG_INFO(0, sub_arrays)
	ZEND_ARG_INFO(0, read_thumbnail)
ZEND_END_ARG_INFO()

ZEND_BEGIN_ARG_INFO_EX(arginfo_exif_thumbnail, 0, 0, 1)
	ZEND_ARG_INFO(0, filename)
	ZEND_ARG_INFO(1, width)
	ZEND_ARG_INFO(1, height)
	ZEND_ARG_INFO(1, imagetype)
ZEND_END_ARG_INFO()

ZEND_BEGIN_ARG_INFO(arginfo_exif_imagetype, 0)
	ZEND_ARG_INFO(0, imagefile)
ZEND_END_ARG_INFO()

/* }}} */

/* {{{ exif_functions[]
 */
const zend_function_entry exif_functions[] = {
	PHP_FE(exif_read_data, arginfo_exif_read_data)
	PHP_FALIAS(read_exif_data, exif_read_data, arginfo_exif_read_data)
	PHP_FE(exif_tagname, arginfo_exif_tagname)
	PHP_FE(exif_thumbnail, arginfo_exif_thumbnail)
	PHP_FE(exif_imagetype, arginfo_exif_imagetype)
	PHP_FE_END
};
/* }}} */

/* {{{ PHP_MINFO_FUNCTION
 */
PHP_MINFO_FUNCTION(exif)
{
	php_info_print_table_start();
	php_info_print_table_row(2, "EXIF Support", "enabled");
	php_info_print_table_row(2, "EXIF Version", PHP_EXIF_VERSION);
	php_info_print_table_row(2, "Supported EXIF Version", "0220");
	php_info_print_table_row(2, "Supported filetypes", "JPEG,TIFF");
	php_info_print_table_end();
	DISPLAY_INI_ENTRIES();
}
/* }}} */

ZEND_BEGIN_MODULE_GLOBALS(exif)
	char * encode_unicode;
	char * decode_unicode_be;
	char * decode_unicode_le;
	char * encode_jis;
	char * decode_jis_be;
	char * decode_jis_le;
ZEND_END_MODULE_GLOBALS(exif)

ZEND_DECLARE_MODULE_GLOBALS(exif)
#define EXIF_G(v) ZEND_MODULE_GLOBALS_ACCESSOR(exif, v)

#if defined(ZTS) && defined(COMPILE_DL_EXIF)
ZEND_TSRMLS_CACHE_DEFINE()
#endif

/* {{{ PHP_INI
 */

ZEND_INI_MH(OnUpdateEncode)
{
	if (new_value && ZSTR_LEN(new_value)) {
		const zend_encoding **return_list;
		size_t return_size;
		if (FAILURE == zend_multibyte_parse_encoding_list(ZSTR_VAL(new_value), ZSTR_LEN(new_value),
	&return_list, &return_size, 0)) {
			php_error_docref(NULL, E_WARNING, "Illegal encoding ignored: '%s'", ZSTR_VAL(new_value));
			return FAILURE;
		}
		efree(return_list);
	}
	return OnUpdateString(entry, new_value, mh_arg1, mh_arg2, mh_arg3, stage);
}

ZEND_INI_MH(OnUpdateDecode)
{
	if (new_value) {
		const zend_encoding **return_list;
		size_t return_size;
		if (FAILURE == zend_multibyte_parse_encoding_list(ZSTR_VAL(new_value), ZSTR_LEN(new_value),
	&return_list, &return_size, 0)) {
			php_error_docref(NULL, E_WARNING, "Illegal encoding ignored: '%s'", ZSTR_VAL(new_value));
			return FAILURE;
		}
		efree(return_list);
	}
	return OnUpdateString(entry, new_value, mh_arg1, mh_arg2, mh_arg3, stage);
}

PHP_INI_BEGIN()
    STD_PHP_INI_ENTRY("exif.encode_unicode",          "ISO-8859-15", PHP_INI_ALL, OnUpdateEncode, encode_unicode,    zend_exif_globals, exif_globals)
    STD_PHP_INI_ENTRY("exif.decode_unicode_motorola", "UCS-2BE",     PHP_INI_ALL, OnUpdateDecode, decode_unicode_be, zend_exif_globals, exif_globals)
    STD_PHP_INI_ENTRY("exif.decode_unicode_intel",    "UCS-2LE",     PHP_INI_ALL, OnUpdateDecode, decode_unicode_le, zend_exif_globals, exif_globals)
    STD_PHP_INI_ENTRY("exif.encode_jis",              "",            PHP_INI_ALL, OnUpdateEncode, encode_jis,        zend_exif_globals, exif_globals)
    STD_PHP_INI_ENTRY("exif.decode_jis_motorola",     "JIS",         PHP_INI_ALL, OnUpdateDecode, decode_jis_be,     zend_exif_globals, exif_globals)
    STD_PHP_INI_ENTRY("exif.decode_jis_intel",        "JIS",         PHP_INI_ALL, OnUpdateDecode, decode_jis_le,     zend_exif_globals, exif_globals)
PHP_INI_END()
/* }}} */

/* {{{ PHP_GINIT_FUNCTION
 */
static PHP_GINIT_FUNCTION(exif)
{
#if defined(COMPILE_DL_EXIF) && defined(ZTS)
	ZEND_TSRMLS_CACHE_UPDATE();
#endif
	exif_globals->encode_unicode    = NULL;
	exif_globals->decode_unicode_be = NULL;
	exif_globals->decode_unicode_le = NULL;
	exif_globals->encode_jis        = NULL;
	exif_globals->decode_jis_be     = NULL;
	exif_globals->decode_jis_le     = NULL;
}
/* }}} */

/* {{{ PHP_MINIT_FUNCTION(exif)
   Get the size of an image as 4-element array */
PHP_MINIT_FUNCTION(exif)
{
	REGISTER_INI_ENTRIES();
	if (zend_hash_str_exists(&module_registry, "mbstring", sizeof("mbstring")-1)) {
		REGISTER_LONG_CONSTANT("EXIF_USE_MBSTRING", 1, CONST_CS | CONST_PERSISTENT);
	} else {
		REGISTER_LONG_CONSTANT("EXIF_USE_MBSTRING", 0, CONST_CS | CONST_PERSISTENT);
	}
	return SUCCESS;
}
/* }}} */

/* {{{ PHP_MSHUTDOWN_FUNCTION
 */
PHP_MSHUTDOWN_FUNCTION(exif)
{
	UNREGISTER_INI_ENTRIES();
	return SUCCESS;
}
/* }}} */

/* {{{ exif dependencies */
static const zend_module_dep exif_module_deps[] = {
	ZEND_MOD_REQUIRED("standard")
	ZEND_MOD_OPTIONAL("mbstring")
	ZEND_MOD_END
};
/* }}} */

/* {{{ exif_module_entry
 */
zend_module_entry exif_module_entry = {
	STANDARD_MODULE_HEADER_EX, NULL,
	exif_module_deps,
	"exif",
	exif_functions,
	PHP_MINIT(exif),
	PHP_MSHUTDOWN(exif),
	NULL, NULL,
	PHP_MINFO(exif),
	PHP_EXIF_VERSION,
	PHP_MODULE_GLOBALS(exif),
	PHP_GINIT(exif),
	NULL,
	NULL,
	STANDARD_MODULE_PROPERTIES_EX
};
/* }}} */

#ifdef COMPILE_DL_EXIF
ZEND_GET_MODULE(exif)
#endif

/* {{{ php_strnlen
 * get length of string if buffer if less than buffer size or buffer size */
static size_t php_strnlen(char* str, size_t maxlen) {
	size_t len = 0;

	if (str && maxlen && *str) {
		do {
			len++;
		} while (--maxlen && *(++str));
	}
	return len;
}
/* }}} */

/* {{{ error messages
*/
static const char * EXIF_ERROR_FILEEOF   = "Unexpected end of file reached";
static const char * EXIF_ERROR_CORRUPT   = "File structure corrupted";
static const char * EXIF_ERROR_THUMBEOF  = "Thumbnail goes IFD boundary or end of file reached";
static const char * EXIF_ERROR_FSREALLOC = "Illegal reallocating of undefined file section";

#define EXIF_ERRLOG_FILEEOF(ImageInfo)    exif_error_docref(NULL EXIFERR_CC, ImageInfo, E_WARNING, "%s", EXIF_ERROR_FILEEOF);
#define EXIF_ERRLOG_CORRUPT(ImageInfo)    exif_error_docref(NULL EXIFERR_CC, ImageInfo, E_WARNING, "%s", EXIF_ERROR_CORRUPT);
#define EXIF_ERRLOG_THUMBEOF(ImageInfo)   exif_error_docref(NULL EXIFERR_CC, ImageInfo, E_WARNING, "%s", EXIF_ERROR_THUMBEOF);
#define EXIF_ERRLOG_FSREALLOC(ImageInfo)  exif_error_docref(NULL EXIFERR_CC, ImageInfo, E_WARNING, "%s", EXIF_ERROR_FSREALLOC);
/* }}} */

/* {{{ format description defines
   Describes format descriptor
*/
static int php_tiff_bytes_per_format[] = {0, 1, 1, 2, 4, 8, 1, 1, 2, 4, 8, 4, 8, 1};
#define NUM_FORMATS 13

#define TAG_FMT_BYTE       1
#define TAG_FMT_STRING     2
#define TAG_FMT_USHORT     3
#define TAG_FMT_ULONG      4
#define TAG_FMT_URATIONAL  5
#define TAG_FMT_SBYTE      6
#define TAG_FMT_UNDEFINED  7
#define TAG_FMT_SSHORT     8
#define TAG_FMT_SLONG      9
#define TAG_FMT_SRATIONAL 10
#define TAG_FMT_SINGLE    11
#define TAG_FMT_DOUBLE    12
#define TAG_FMT_IFD       13

#ifdef EXIF_DEBUG
static char *exif_get_tagformat(int format)
{
	switch(format) {
		case TAG_FMT_BYTE:      return "BYTE";
		case TAG_FMT_STRING:    return "STRING";
		case TAG_FMT_USHORT:    return "USHORT";
		case TAG_FMT_ULONG:     return "ULONG";
		case TAG_FMT_URATIONAL: return "URATIONAL";
		case TAG_FMT_SBYTE:     return "SBYTE";
		case TAG_FMT_UNDEFINED: return "UNDEFINED";
		case TAG_FMT_SSHORT:    return "SSHORT";
		case TAG_FMT_SLONG:     return "SLONG";
		case TAG_FMT_SRATIONAL: return "SRATIONAL";
		case TAG_FMT_SINGLE:    return "SINGLE";
		case TAG_FMT_DOUBLE:    return "DOUBLE";
		case TAG_FMT_IFD:       return "IFD";
	}
	return "*Illegal";
}
#endif

/* Describes tag values */
#define TAG_GPS_VERSION_ID              0x0000
#define TAG_GPS_LATITUDE_REF            0x0001
#define TAG_GPS_LATITUDE                0x0002
#define TAG_GPS_LONGITUDE_REF           0x0003
#define TAG_GPS_LONGITUDE               0x0004
#define TAG_GPS_ALTITUDE_REF            0x0005
#define TAG_GPS_ALTITUDE                0x0006
#define TAG_GPS_TIME_STAMP              0x0007
#define TAG_GPS_SATELLITES              0x0008
#define TAG_GPS_STATUS                  0x0009
#define TAG_GPS_MEASURE_MODE            0x000A
#define TAG_GPS_DOP                     0x000B
#define TAG_GPS_SPEED_REF               0x000C
#define TAG_GPS_SPEED                   0x000D
#define TAG_GPS_TRACK_REF               0x000E
#define TAG_GPS_TRACK                   0x000F
#define TAG_GPS_IMG_DIRECTION_REF       0x0010
#define TAG_GPS_IMG_DIRECTION           0x0011
#define TAG_GPS_MAP_DATUM               0x0012
#define TAG_GPS_DEST_LATITUDE_REF       0x0013
#define TAG_GPS_DEST_LATITUDE           0x0014
#define TAG_GPS_DEST_LONGITUDE_REF      0x0015
#define TAG_GPS_DEST_LONGITUDE          0x0016
#define TAG_GPS_DEST_BEARING_REF        0x0017
#define TAG_GPS_DEST_BEARING            0x0018
#define TAG_GPS_DEST_DISTANCE_REF       0x0019
#define TAG_GPS_DEST_DISTANCE           0x001A
#define TAG_GPS_PROCESSING_METHOD       0x001B
#define TAG_GPS_AREA_INFORMATION        0x001C
#define TAG_GPS_DATE_STAMP              0x001D
#define TAG_GPS_DIFFERENTIAL            0x001E
#define TAG_TIFF_COMMENT                0x00FE /* SHOUDLNT HAPPEN */
#define TAG_NEW_SUBFILE                 0x00FE /* New version of subfile tag */
#define TAG_SUBFILE_TYPE                0x00FF /* Old version of subfile tag */
#define TAG_IMAGEWIDTH                  0x0100
#define TAG_IMAGEHEIGHT                 0x0101
#define TAG_BITS_PER_SAMPLE             0x0102
#define TAG_COMPRESSION                 0x0103
#define TAG_PHOTOMETRIC_INTERPRETATION  0x0106
#define TAG_TRESHHOLDING                0x0107
#define TAG_CELL_WIDTH                  0x0108
#define TAG_CELL_HEIGHT                 0x0109
#define TAG_FILL_ORDER                  0x010A
#define TAG_DOCUMENT_NAME               0x010D
#define TAG_IMAGE_DESCRIPTION           0x010E
#define TAG_MAKE                        0x010F
#define TAG_MODEL                       0x0110
#define TAG_STRIP_OFFSETS               0x0111
#define TAG_ORIENTATION                 0x0112
#define TAG_SAMPLES_PER_PIXEL           0x0115
#define TAG_ROWS_PER_STRIP              0x0116
#define TAG_STRIP_BYTE_COUNTS           0x0117
#define TAG_MIN_SAMPPLE_VALUE           0x0118
#define TAG_MAX_SAMPLE_VALUE            0x0119
#define TAG_X_RESOLUTION                0x011A
#define TAG_Y_RESOLUTION                0x011B
#define TAG_PLANAR_CONFIGURATION        0x011C
#define TAG_PAGE_NAME                   0x011D
#define TAG_X_POSITION                  0x011E
#define TAG_Y_POSITION                  0x011F
#define TAG_FREE_OFFSETS                0x0120
#define TAG_FREE_BYTE_COUNTS            0x0121
#define TAG_GRAY_RESPONSE_UNIT          0x0122
#define TAG_GRAY_RESPONSE_CURVE         0x0123
#define TAG_RESOLUTION_UNIT             0x0128
#define TAG_PAGE_NUMBER                 0x0129
#define TAG_TRANSFER_FUNCTION           0x012D
#define TAG_SOFTWARE                    0x0131
#define TAG_DATETIME                    0x0132
#define TAG_ARTIST                      0x013B
#define TAG_HOST_COMPUTER               0x013C
#define TAG_PREDICTOR                   0x013D
#define TAG_WHITE_POINT                 0x013E
#define TAG_PRIMARY_CHROMATICITIES      0x013F
#define TAG_COLOR_MAP                   0x0140
#define TAG_HALFTONE_HINTS              0x0141
#define TAG_TILE_WIDTH                  0x0142
#define TAG_TILE_LENGTH                 0x0143
#define TAG_TILE_OFFSETS                0x0144
#define TAG_TILE_BYTE_COUNTS            0x0145
#define TAG_SUB_IFD                     0x014A
#define TAG_INK_SETMPUTER               0x014C
#define TAG_INK_NAMES                   0x014D
#define TAG_NUMBER_OF_INKS              0x014E
#define TAG_DOT_RANGE                   0x0150
#define TAG_TARGET_PRINTER              0x0151
#define TAG_EXTRA_SAMPLE                0x0152
#define TAG_SAMPLE_FORMAT               0x0153
#define TAG_S_MIN_SAMPLE_VALUE          0x0154
#define TAG_S_MAX_SAMPLE_VALUE          0x0155
#define TAG_TRANSFER_RANGE              0x0156
#define TAG_JPEG_TABLES                 0x015B
#define TAG_JPEG_PROC                   0x0200
#define TAG_JPEG_INTERCHANGE_FORMAT     0x0201
#define TAG_JPEG_INTERCHANGE_FORMAT_LEN 0x0202
#define TAG_JPEG_RESTART_INTERVAL       0x0203
#define TAG_JPEG_LOSSLESS_PREDICTOR     0x0205
#define TAG_JPEG_POINT_TRANSFORMS       0x0206
#define TAG_JPEG_Q_TABLES               0x0207
#define TAG_JPEG_DC_TABLES              0x0208
#define TAG_JPEG_AC_TABLES              0x0209
#define TAG_YCC_COEFFICIENTS            0x0211
#define TAG_YCC_SUB_SAMPLING            0x0212
#define TAG_YCC_POSITIONING             0x0213
#define TAG_REFERENCE_BLACK_WHITE       0x0214
/* 0x0301 - 0x0302 */
/* 0x0320 */
/* 0x0343 */
/* 0x5001 - 0x501B */
/* 0x5021 - 0x503B */
/* 0x5090 - 0x5091 */
/* 0x5100 - 0x5101 */
/* 0x5110 - 0x5113 */
/* 0x80E3 - 0x80E6 */
/* 0x828d - 0x828F */
#define TAG_COPYRIGHT                   0x8298
#define TAG_EXPOSURETIME                0x829A
#define TAG_FNUMBER                     0x829D
#define TAG_EXIF_IFD_POINTER            0x8769
#define TAG_ICC_PROFILE                 0x8773
#define TAG_EXPOSURE_PROGRAM            0x8822
#define TAG_SPECTRAL_SENSITY            0x8824
#define TAG_GPS_IFD_POINTER             0x8825
#define TAG_ISOSPEED                    0x8827
#define TAG_OPTOELECTRIC_CONVERSION_F   0x8828
/* 0x8829 - 0x882b */
#define TAG_EXIFVERSION                 0x9000
#define TAG_DATE_TIME_ORIGINAL          0x9003
#define TAG_DATE_TIME_DIGITIZED         0x9004
#define TAG_COMPONENT_CONFIG            0x9101
#define TAG_COMPRESSED_BITS_PER_PIXEL   0x9102
#define TAG_SHUTTERSPEED                0x9201
#define TAG_APERTURE                    0x9202
#define TAG_BRIGHTNESS_VALUE            0x9203
#define TAG_EXPOSURE_BIAS_VALUE         0x9204
#define TAG_MAX_APERTURE                0x9205
#define TAG_SUBJECT_DISTANCE            0x9206
#define TAG_METRIC_MODULE               0x9207
#define TAG_LIGHT_SOURCE                0x9208
#define TAG_FLASH                       0x9209
#define TAG_FOCAL_LENGTH                0x920A
/* 0x920B - 0x920D */
/* 0x9211 - 0x9216 */
#define TAG_SUBJECT_AREA                0x9214
#define TAG_MAKER_NOTE                  0x927C
#define TAG_USERCOMMENT                 0x9286
#define TAG_SUB_SEC_TIME                0x9290
#define TAG_SUB_SEC_TIME_ORIGINAL       0x9291
#define TAG_SUB_SEC_TIME_DIGITIZED      0x9292
/* 0x923F */
/* 0x935C */
#define TAG_XP_TITLE                    0x9C9B
#define TAG_XP_COMMENTS                 0x9C9C
#define TAG_XP_AUTHOR                   0x9C9D
#define TAG_XP_KEYWORDS                 0x9C9E
#define TAG_XP_SUBJECT                  0x9C9F
#define TAG_FLASH_PIX_VERSION           0xA000
#define TAG_COLOR_SPACE                 0xA001
#define TAG_COMP_IMAGE_WIDTH            0xA002 /* compressed images only */
#define TAG_COMP_IMAGE_HEIGHT           0xA003
#define TAG_RELATED_SOUND_FILE          0xA004
#define TAG_INTEROP_IFD_POINTER         0xA005 /* IFD pointer */
#define TAG_FLASH_ENERGY                0xA20B
#define TAG_SPATIAL_FREQUENCY_RESPONSE  0xA20C
#define TAG_FOCALPLANE_X_RES            0xA20E
#define TAG_FOCALPLANE_Y_RES            0xA20F
#define TAG_FOCALPLANE_RESOLUTION_UNIT  0xA210
#define TAG_SUBJECT_LOCATION            0xA214
#define TAG_EXPOSURE_INDEX              0xA215
#define TAG_SENSING_METHOD              0xA217
#define TAG_FILE_SOURCE                 0xA300
#define TAG_SCENE_TYPE                  0xA301
#define TAG_CFA_PATTERN                 0xA302
#define TAG_CUSTOM_RENDERED             0xA401
#define TAG_EXPOSURE_MODE               0xA402
#define TAG_WHITE_BALANCE               0xA403
#define TAG_DIGITAL_ZOOM_RATIO          0xA404
#define TAG_FOCAL_LENGTH_IN_35_MM_FILM  0xA405
#define TAG_SCENE_CAPTURE_TYPE          0xA406
#define TAG_GAIN_CONTROL                0xA407
#define TAG_CONTRAST                    0xA408
#define TAG_SATURATION                  0xA409
#define TAG_SHARPNESS                   0xA40A
#define TAG_DEVICE_SETTING_DESCRIPTION  0xA40B
#define TAG_SUBJECT_DISTANCE_RANGE      0xA40C
#define TAG_IMAGE_UNIQUE_ID             0xA420

/* Olympus specific tags */
#define TAG_OLYMPUS_SPECIALMODE         0x0200
#define TAG_OLYMPUS_JPEGQUAL            0x0201
#define TAG_OLYMPUS_MACRO               0x0202
#define TAG_OLYMPUS_DIGIZOOM            0x0204
#define TAG_OLYMPUS_SOFTWARERELEASE     0x0207
#define TAG_OLYMPUS_PICTINFO            0x0208
#define TAG_OLYMPUS_CAMERAID            0x0209
/* end Olympus specific tags */

/* Internal */
#define TAG_NONE               			-1 /* note that -1 <> 0xFFFF */
#define TAG_COMPUTED_VALUE     			-2
#define TAG_END_OF_LIST                 0xFFFD

/* Values for TAG_PHOTOMETRIC_INTERPRETATION */
#define PMI_BLACK_IS_ZERO       0
#define PMI_WHITE_IS_ZERO       1
#define PMI_RGB          	    2
#define PMI_PALETTE_COLOR       3
#define PMI_TRANSPARENCY_MASK   4
#define PMI_SEPARATED           5
#define PMI_YCBCR               6
#define PMI_CIELAB              8

/* }}} */

/* {{{ TabTable[]
 */
typedef const struct {
	unsigned short Tag;
	char *Desc;
} tag_info_type;

typedef tag_info_type  tag_info_array[];
typedef tag_info_type  *tag_table_type;

#define TAG_TABLE_END \
  {TAG_NONE,           "No tag value"},\
  {TAG_COMPUTED_VALUE, "Computed value"},\
  {TAG_END_OF_LIST,    ""}  /* Important for exif_get_tagname() IF value != "" function result is != false */

static tag_info_array tag_table_IFD = {
  { 0x000B, "ACDComment"},
  { 0x00FE, "NewSubFile"}, /* better name it 'ImageType' ? */
  { 0x00FF, "SubFile"},
  { 0x0100, "ImageWidth"},
  { 0x0101, "ImageLength"},
  { 0x0102, "BitsPerSample"},
  { 0x0103, "Compression"},
  { 0x0106, "PhotometricInterpretation"},
  { 0x010A, "FillOrder"},
  { 0x010D, "DocumentName"},
  { 0x010E, "ImageDescription"},
  { 0x010F, "Make"},
  { 0x0110, "Model"},
  { 0x0111, "StripOffsets"},
  { 0x0112, "Orientation"},
  { 0x0115, "SamplesPerPixel"},
  { 0x0116, "RowsPerStrip"},
  { 0x0117, "StripByteCounts"},
  { 0x0118, "MinSampleValue"},
  { 0x0119, "MaxSampleValue"},
  { 0x011A, "XResolution"},
  { 0x011B, "YResolution"},
  { 0x011C, "PlanarConfiguration"},
  { 0x011D, "PageName"},
  { 0x011E, "XPosition"},
  { 0x011F, "YPosition"},
  { 0x0120, "FreeOffsets"},
  { 0x0121, "FreeByteCounts"},
  { 0x0122, "GrayResponseUnit"},
  { 0x0123, "GrayResponseCurve"},
  { 0x0124, "T4Options"},
  { 0x0125, "T6Options"},
  { 0x0128, "ResolutionUnit"},
  { 0x0129, "PageNumber"},
  { 0x012D, "TransferFunction"},
  { 0x0131, "Software"},
  { 0x0132, "DateTime"},
  { 0x013B, "Artist"},
  { 0x013C, "HostComputer"},
  { 0x013D, "Predictor"},
  { 0x013E, "WhitePoint"},
  { 0x013F, "PrimaryChromaticities"},
  { 0x0140, "ColorMap"},
  { 0x0141, "HalfToneHints"},
  { 0x0142, "TileWidth"},
  { 0x0143, "TileLength"},
  { 0x0144, "TileOffsets"},
  { 0x0145, "TileByteCounts"},
  { 0x014A, "SubIFD"},
  { 0x014C, "InkSet"},
  { 0x014D, "InkNames"},
  { 0x014E, "NumberOfInks"},
  { 0x0150, "DotRange"},
  { 0x0151, "TargetPrinter"},
  { 0x0152, "ExtraSample"},
  { 0x0153, "SampleFormat"},
  { 0x0154, "SMinSampleValue"},
  { 0x0155, "SMaxSampleValue"},
  { 0x0156, "TransferRange"},
  { 0x0157, "ClipPath"},
  { 0x0158, "XClipPathUnits"},
  { 0x0159, "YClipPathUnits"},
  { 0x015A, "Indexed"},
  { 0x015B, "JPEGTables"},
  { 0x015F, "OPIProxy"},
  { 0x0200, "JPEGProc"},
  { 0x0201, "JPEGInterchangeFormat"},
  { 0x0202, "JPEGInterchangeFormatLength"},
  { 0x0203, "JPEGRestartInterval"},
  { 0x0205, "JPEGLosslessPredictors"},
  { 0x0206, "JPEGPointTransforms"},
  { 0x0207, "JPEGQTables"},
  { 0x0208, "JPEGDCTables"},
  { 0x0209, "JPEGACTables"},
  { 0x0211, "YCbCrCoefficients"},
  { 0x0212, "YCbCrSubSampling"},
  { 0x0213, "YCbCrPositioning"},
  { 0x0214, "ReferenceBlackWhite"},
  { 0x02BC, "ExtensibleMetadataPlatform"}, /* XAP: Extensible Authoring Publishing, obsoleted by XMP: Extensible Metadata Platform */
  { 0x0301, "Gamma"},
  { 0x0302, "ICCProfileDescriptor"},
  { 0x0303, "SRGBRenderingIntent"},
  { 0x0320, "ImageTitle"},
  { 0x5001, "ResolutionXUnit"},
  { 0x5002, "ResolutionYUnit"},
  { 0x5003, "ResolutionXLengthUnit"},
  { 0x5004, "ResolutionYLengthUnit"},
  { 0x5005, "PrintFlags"},
  { 0x5006, "PrintFlagsVersion"},
  { 0x5007, "PrintFlagsCrop"},
  { 0x5008, "PrintFlagsBleedWidth"},
  { 0x5009, "PrintFlagsBleedWidthScale"},
  { 0x500A, "HalftoneLPI"},
  { 0x500B, "HalftoneLPIUnit"},
  { 0x500C, "HalftoneDegree"},
  { 0x500D, "HalftoneShape"},
  { 0x500E, "HalftoneMisc"},
  { 0x500F, "HalftoneScreen"},
  { 0x5010, "JPEGQuality"},
  { 0x5011, "GridSize"},
  { 0x5012, "ThumbnailFormat"},
  { 0x5013, "ThumbnailWidth"},
  { 0x5014, "ThumbnailHeight"},
  { 0x5015, "ThumbnailColorDepth"},
  { 0x5016, "ThumbnailPlanes"},
  { 0x5017, "ThumbnailRawBytes"},
  { 0x5018, "ThumbnailSize"},
  { 0x5019, "ThumbnailCompressedSize"},
  { 0x501A, "ColorTransferFunction"},
  { 0x501B, "ThumbnailData"},
  { 0x5020, "ThumbnailImageWidth"},
  { 0x5021, "ThumbnailImageHeight"},
  { 0x5022, "ThumbnailBitsPerSample"},
  { 0x5023, "ThumbnailCompression"},
  { 0x5024, "ThumbnailPhotometricInterp"},
  { 0x5025, "ThumbnailImageDescription"},
  { 0x5026, "ThumbnailEquipMake"},
  { 0x5027, "ThumbnailEquipModel"},
  { 0x5028, "ThumbnailStripOffsets"},
  { 0x5029, "ThumbnailOrientation"},
  { 0x502A, "ThumbnailSamplesPerPixel"},
  { 0x502B, "ThumbnailRowsPerStrip"},
  { 0x502C, "ThumbnailStripBytesCount"},
  { 0x502D, "ThumbnailResolutionX"},
  { 0x502E, "ThumbnailResolutionY"},
  { 0x502F, "ThumbnailPlanarConfig"},
  { 0x5030, "ThumbnailResolutionUnit"},
  { 0x5031, "ThumbnailTransferFunction"},
  { 0x5032, "ThumbnailSoftwareUsed"},
  { 0x5033, "ThumbnailDateTime"},
  { 0x5034, "ThumbnailArtist"},
  { 0x5035, "ThumbnailWhitePoint"},
  { 0x5036, "ThumbnailPrimaryChromaticities"},
  { 0x5037, "ThumbnailYCbCrCoefficients"},
  { 0x5038, "ThumbnailYCbCrSubsampling"},
  { 0x5039, "ThumbnailYCbCrPositioning"},
  { 0x503A, "ThumbnailRefBlackWhite"},
  { 0x503B, "ThumbnailCopyRight"},
  { 0x5090, "LuminanceTable"},
  { 0x5091, "ChrominanceTable"},
  { 0x5100, "FrameDelay"},
  { 0x5101, "LoopCount"},
  { 0x5110, "PixelUnit"},
  { 0x5111, "PixelPerUnitX"},
  { 0x5112, "PixelPerUnitY"},
  { 0x5113, "PaletteHistogram"},
  { 0x1000, "RelatedImageFileFormat"},
  { 0x800D, "ImageID"},
  { 0x80E3, "Matteing"},   /* obsoleted by ExtraSamples */
  { 0x80E4, "DataType"},   /* obsoleted by SampleFormat */
  { 0x80E5, "ImageDepth"},
  { 0x80E6, "TileDepth"},
  { 0x828D, "CFARepeatPatternDim"},
  { 0x828E, "CFAPattern"},
  { 0x828F, "BatteryLevel"},
  { 0x8298, "Copyright"},
  { 0x829A, "ExposureTime"},
  { 0x829D, "FNumber"},
  { 0x83BB, "IPTC/NAA"},
  { 0x84E3, "IT8RasterPadding"},
  { 0x84E5, "IT8ColorTable"},
  { 0x8649, "ImageResourceInformation"}, /* PhotoShop */
  { 0x8769, "Exif_IFD_Pointer"},
  { 0x8773, "ICC_Profile"},
  { 0x8822, "ExposureProgram"},
  { 0x8824, "SpectralSensity"},
  { 0x8828, "OECF"},
  { 0x8825, "GPS_IFD_Pointer"},
  { 0x8827, "ISOSpeedRatings"},
  { 0x8828, "OECF"},
  { 0x9000, "ExifVersion"},
  { 0x9003, "DateTimeOriginal"},
  { 0x9004, "DateTimeDigitized"},
  { 0x9101, "ComponentsConfiguration"},
  { 0x9102, "CompressedBitsPerPixel"},
  { 0x9201, "ShutterSpeedValue"},
  { 0x9202, "ApertureValue"},
  { 0x9203, "BrightnessValue"},
  { 0x9204, "ExposureBiasValue"},
  { 0x9205, "MaxApertureValue"},
  { 0x9206, "SubjectDistance"},
  { 0x9207, "MeteringMode"},
  { 0x9208, "LightSource"},
  { 0x9209, "Flash"},
  { 0x920A, "FocalLength"},
  { 0x920B, "FlashEnergy"},                 /* 0xA20B  in JPEG   */
  { 0x920C, "SpatialFrequencyResponse"},    /* 0xA20C    -  -    */
  { 0x920D, "Noise"},
  { 0x920E, "FocalPlaneXResolution"},       /* 0xA20E    -  -    */
  { 0x920F, "FocalPlaneYResolution"},       /* 0xA20F    -  -    */
  { 0x9210, "FocalPlaneResolutionUnit"},    /* 0xA210    -  -    */
  { 0x9211, "ImageNumber"},
  { 0x9212, "SecurityClassification"},
  { 0x9213, "ImageHistory"},
  { 0x9214, "SubjectLocation"},             /* 0xA214    -  -    */
  { 0x9215, "ExposureIndex"},               /* 0xA215    -  -    */
  { 0x9216, "TIFF/EPStandardID"},
  { 0x9217, "SensingMethod"},               /* 0xA217    -  -    */
  { 0x923F, "StoNits"},
  { 0x927C, "MakerNote"},
  { 0x9286, "UserComment"},
  { 0x9290, "SubSecTime"},
  { 0x9291, "SubSecTimeOriginal"},
  { 0x9292, "SubSecTimeDigitized"},
  { 0x935C, "ImageSourceData"},             /* "Adobe Photoshop Document Data Block": 8BIM... */
  { 0x9c9b, "Title" },                      /* Win XP specific, Unicode  */
  { 0x9c9c, "Comments" },                   /* Win XP specific, Unicode  */
  { 0x9c9d, "Author" },                     /* Win XP specific, Unicode  */
  { 0x9c9e, "Keywords" },                   /* Win XP specific, Unicode  */
  { 0x9c9f, "Subject" },                    /* Win XP specific, Unicode, not to be confused with SubjectDistance and SubjectLocation */
  { 0xA000, "FlashPixVersion"},
  { 0xA001, "ColorSpace"},
  { 0xA002, "ExifImageWidth"},
  { 0xA003, "ExifImageLength"},
  { 0xA004, "RelatedSoundFile"},
  { 0xA005, "InteroperabilityOffset"},
  { 0xA20B, "FlashEnergy"},                 /* 0x920B in TIFF/EP */
  { 0xA20C, "SpatialFrequencyResponse"},    /* 0x920C    -  -    */
  { 0xA20D, "Noise"},
  { 0xA20E, "FocalPlaneXResolution"},    	/* 0x920E    -  -    */
  { 0xA20F, "FocalPlaneYResolution"},       /* 0x920F    -  -    */
  { 0xA210, "FocalPlaneResolutionUnit"},    /* 0x9210    -  -    */
  { 0xA211, "ImageNumber"},
  { 0xA212, "SecurityClassification"},
  { 0xA213, "ImageHistory"},
  { 0xA214, "SubjectLocation"},             /* 0x9214    -  -    */
  { 0xA215, "ExposureIndex"},               /* 0x9215    -  -    */
  { 0xA216, "TIFF/EPStandardID"},
  { 0xA217, "SensingMethod"},               /* 0x9217    -  -    */
  { 0xA300, "FileSource"},
  { 0xA301, "SceneType"},
  { 0xA302, "CFAPattern"},
  { 0xA401, "CustomRendered"},
  { 0xA402, "ExposureMode"},
  { 0xA403, "WhiteBalance"},
  { 0xA404, "DigitalZoomRatio"},
  { 0xA405, "FocalLengthIn35mmFilm"},
  { 0xA406, "SceneCaptureType"},
  { 0xA407, "GainControl"},
  { 0xA408, "Contrast"},
  { 0xA409, "Saturation"},
  { 0xA40A, "Sharpness"},
  { 0xA40B, "DeviceSettingDescription"},
  { 0xA40C, "SubjectDistanceRange"},
  { 0xA420, "ImageUniqueID"},
  TAG_TABLE_END
} ;

static tag_info_array tag_table_GPS = {
  { 0x0000, "GPSVersion"},
  { 0x0001, "GPSLatitudeRef"},
  { 0x0002, "GPSLatitude"},
  { 0x0003, "GPSLongitudeRef"},
  { 0x0004, "GPSLongitude"},
  { 0x0005, "GPSAltitudeRef"},
  { 0x0006, "GPSAltitude"},
  { 0x0007, "GPSTimeStamp"},
  { 0x0008, "GPSSatellites"},
  { 0x0009, "GPSStatus"},
  { 0x000A, "GPSMeasureMode"},
  { 0x000B, "GPSDOP"},
  { 0x000C, "GPSSpeedRef"},
  { 0x000D, "GPSSpeed"},
  { 0x000E, "GPSTrackRef"},
  { 0x000F, "GPSTrack"},
  { 0x0010, "GPSImgDirectionRef"},
  { 0x0011, "GPSImgDirection"},
  { 0x0012, "GPSMapDatum"},
  { 0x0013, "GPSDestLatitudeRef"},
  { 0x0014, "GPSDestLatitude"},
  { 0x0015, "GPSDestLongitudeRef"},
  { 0x0016, "GPSDestLongitude"},
  { 0x0017, "GPSDestBearingRef"},
  { 0x0018, "GPSDestBearing"},
  { 0x0019, "GPSDestDistanceRef"},
  { 0x001A, "GPSDestDistance"},
  { 0x001B, "GPSProcessingMode"},
  { 0x001C, "GPSAreaInformation"},
  { 0x001D, "GPSDateStamp"},
  { 0x001E, "GPSDifferential"},
  TAG_TABLE_END
};

static tag_info_array tag_table_IOP = {
  { 0x0001, "InterOperabilityIndex"}, /* should be 'R98' or 'THM' */
  { 0x0002, "InterOperabilityVersion"},
  { 0x1000, "RelatedFileFormat"},
  { 0x1001, "RelatedImageWidth"},
  { 0x1002, "RelatedImageHeight"},
  TAG_TABLE_END
};

static tag_info_array tag_table_VND_CANON = {
  { 0x0001, "ModeArray"}, /* guess */
  { 0x0004, "ImageInfo"}, /* guess */
  { 0x0006, "ImageType"},
  { 0x0007, "FirmwareVersion"},
  { 0x0008, "ImageNumber"},
  { 0x0009, "OwnerName"},
  { 0x000C, "Camera"},
  { 0x000F, "CustomFunctions"},
  TAG_TABLE_END
};

static tag_info_array tag_table_VND_CASIO = {
  { 0x0001, "RecordingMode"},
  { 0x0002, "Quality"},
  { 0x0003, "FocusingMode"},
  { 0x0004, "FlashMode"},
  { 0x0005, "FlashIntensity"},
  { 0x0006, "ObjectDistance"},
  { 0x0007, "WhiteBalance"},
  { 0x000A, "DigitalZoom"},
  { 0x000B, "Sharpness"},
  { 0x000C, "Contrast"},
  { 0x000D, "Saturation"},
  { 0x0014, "CCDSensitivity"},
  TAG_TABLE_END
};

static tag_info_array tag_table_VND_FUJI = {
  { 0x0000, "Version"},
  { 0x1000, "Quality"},
  { 0x1001, "Sharpness"},
  { 0x1002, "WhiteBalance"},
  { 0x1003, "Color"},
  { 0x1004, "Tone"},
  { 0x1010, "FlashMode"},
  { 0x1011, "FlashStrength"},
  { 0x1020, "Macro"},
  { 0x1021, "FocusMode"},
  { 0x1030, "SlowSync"},
  { 0x1031, "PictureMode"},
  { 0x1100, "ContTake"},
  { 0x1300, "BlurWarning"},
  { 0x1301, "FocusWarning"},
  { 0x1302, "AEWarning "},
  TAG_TABLE_END
};

static tag_info_array tag_table_VND_NIKON = {
  { 0x0003, "Quality"},
  { 0x0004, "ColorMode"},
  { 0x0005, "ImageAdjustment"},
  { 0x0006, "CCDSensitivity"},
  { 0x0007, "WhiteBalance"},
  { 0x0008, "Focus"},
  { 0x000a, "DigitalZoom"},
  { 0x000b, "Converter"},
  TAG_TABLE_END
};

static tag_info_array tag_table_VND_NIKON_990 = {
  { 0x0001, "Version"},
  { 0x0002, "ISOSetting"},
  { 0x0003, "ColorMode"},
  { 0x0004, "Quality"},
  { 0x0005, "WhiteBalance"},
  { 0x0006, "ImageSharpening"},
  { 0x0007, "FocusMode"},
  { 0x0008, "FlashSetting"},
  { 0x000F, "ISOSelection"},
  { 0x0080, "ImageAdjustment"},
  { 0x0082, "AuxiliaryLens"},
  { 0x0085, "ManualFocusDistance"},
  { 0x0086, "DigitalZoom"},
  { 0x0088, "AFFocusPosition"},
  { 0x0010, "DataDump"},
  TAG_TABLE_END
};

static tag_info_array tag_table_VND_OLYMPUS = {
  { 0x0200, "SpecialMode"},
  { 0x0201, "JPEGQuality"},
  { 0x0202, "Macro"},
  { 0x0204, "DigitalZoom"},
  { 0x0207, "SoftwareRelease"},
  { 0x0208, "PictureInfo"},
  { 0x0209, "CameraId"},
  { 0x0F00, "DataDump"},
  TAG_TABLE_END
};

typedef enum mn_byte_order_t {
	MN_ORDER_INTEL    = 0,
	MN_ORDER_MOTOROLA = 1,
	MN_ORDER_NORMAL
} mn_byte_order_t;

typedef enum mn_offset_mode_t {
	MN_OFFSET_NORMAL,
	MN_OFFSET_MAKER,
	MN_OFFSET_GUESS
} mn_offset_mode_t;

typedef struct {
	tag_table_type   tag_table;
	char *           make;
	char *           model;
	char *           id_string;
	int              id_string_len;
	int              offset;
	mn_byte_order_t  byte_order;
	mn_offset_mode_t offset_mode;
} maker_note_type;

static const maker_note_type maker_note_array[] = {
  { tag_table_VND_CANON,     "Canon",                   NULL,  NULL,                       0,  0,  MN_ORDER_INTEL,    MN_OFFSET_GUESS},
/*  { tag_table_VND_CANON,     "Canon",                   NULL,  NULL,                       0,  0,  MN_ORDER_NORMAL,   MN_OFFSET_NORMAL},*/
  { tag_table_VND_CASIO,     "CASIO",                   NULL,  NULL,                       0,  0,  MN_ORDER_MOTOROLA, MN_OFFSET_NORMAL},
  { tag_table_VND_FUJI,      "FUJIFILM",                NULL,  "FUJIFILM\x0C\x00\x00\x00", 12, 12, MN_ORDER_INTEL,    MN_OFFSET_MAKER},
  { tag_table_VND_NIKON,     "NIKON",                   NULL,  "Nikon\x00\x01\x00",        8,  8,  MN_ORDER_NORMAL,   MN_OFFSET_NORMAL},
  { tag_table_VND_NIKON_990, "NIKON",                   NULL,  NULL,                       0,  0,  MN_ORDER_NORMAL,   MN_OFFSET_NORMAL},
  { tag_table_VND_OLYMPUS,   "OLYMPUS OPTICAL CO.,LTD", NULL,  "OLYMP\x00\x01\x00",        8,  8,  MN_ORDER_NORMAL,   MN_OFFSET_NORMAL},
};
/* }}} */

/* {{{ exif_get_tagname
	Get headername for tag_num or NULL if not defined */
static char * exif_get_tagname(int tag_num, char *ret, int len, tag_table_type tag_table)
{
	int i, t;
	char tmp[32];

	for (i = 0; (t = tag_table[i].Tag) != TAG_END_OF_LIST; i++) {
		if (t == tag_num) {
			if (ret && len)  {
				strlcpy(ret, tag_table[i].Desc, abs(len));
				if (len < 0) {
					memset(ret + strlen(ret), ' ', -len - strlen(ret) - 1);
					ret[-len - 1] = '\0';
				}
				return ret;
			}
			return tag_table[i].Desc;
		}
	}

	if (ret && len) {
		snprintf(tmp, sizeof(tmp), "UndefinedTag:0x%04X", tag_num);
		strlcpy(ret, tmp, abs(len));
		if (len < 0) {
			memset(ret + strlen(ret), ' ', -len - strlen(ret) - 1);
			ret[-len - 1] = '\0';
		}
		return ret;
	}
	return "";
}
/* }}} */

/* {{{ exif_char_dump
 * Do not use! This is a debug function... */
#ifdef EXIF_DEBUG
static unsigned char* exif_char_dump(unsigned char * addr, int len, int offset)
{
	static unsigned char buf[4096+1];
	static unsigned char tmp[20];
	int c, i, p=0, n = 5+31;

	p += slprintf(buf+p, sizeof(buf)-p, "\nDump Len: %08X (%d)", len, len);
	if (len) {
		for(i=0; i<len+15 && p+n<=sizeof(buf); i++) {
			if (i%16==0) {
				p += slprintf(buf+p, sizeof(buf)-p, "\n%08X: ", i+offset);
			}
			if (i<len) {
				c = *addr++;
				p += slprintf(buf+p, sizeof(buf)-p, "%02X ", c);
				tmp[i%16] = c>=32 ? c : '.';
				tmp[(i%16)+1] = '\0';
			} else {
				p += slprintf(buf+p, sizeof(buf)-p, "   ");
			}
			if (i%16==15) {
				p += slprintf(buf+p, sizeof(buf)-p, "    %s", tmp);
				if (i>=len) {
					break;
				}
			}
		}
	}
	buf[sizeof(buf)-1] = '\0';
	return buf;
}
#endif
/* }}} */

/* {{{ php_jpg_get16
   Get 16 bits motorola order (always) for jpeg header stuff.
*/
static int php_jpg_get16(void *value)
{
	return (((uchar *)value)[0] << 8) | ((uchar *)value)[1];
}
/* }}} */

/* {{{ php_ifd_get16u
 * Convert a 16 bit unsigned value from file's native byte order */
static int php_ifd_get16u(void *value, int motorola_intel)
{
	if (motorola_intel) {
		return (((uchar *)value)[0] << 8) | ((uchar *)value)[1];
	} else {
		return (((uchar *)value)[1] << 8) | ((uchar *)value)[0];
	}
}
/* }}} */

/* {{{ php_ifd_get16s
 * Convert a 16 bit signed value from file's native byte order */
static signed short php_ifd_get16s(void *value, int motorola_intel)
{
	return (signed short)php_ifd_get16u(value, motorola_intel);
}
/* }}} */

/* {{{ php_ifd_get32s
 * Convert a 32 bit signed value from file's native byte order */
static int php_ifd_get32s(void *value, int motorola_intel)
{
	if (motorola_intel) {
		return  (((char  *)value)[0] << 24)
			  | (((uchar *)value)[1] << 16)
			  | (((uchar *)value)[2] << 8 )
			  | (((uchar *)value)[3]      );
	} else {
		return  (((char  *)value)[3] << 24)
			  | (((uchar *)value)[2] << 16)
			  | (((uchar *)value)[1] << 8 )
			  | (((uchar *)value)[0]      );
	}
}
/* }}} */

/* {{{ php_ifd_get32u
 * Write 32 bit unsigned value to data */
static unsigned php_ifd_get32u(void *value, int motorola_intel)
{
	return (unsigned)php_ifd_get32s(value, motorola_intel) & 0xffffffff;
}
/* }}} */

/* {{{ php_ifd_set16u
 * Write 16 bit unsigned value to data */
static void php_ifd_set16u(char *data, unsigned int value, int motorola_intel)
{
	if (motorola_intel) {
		data[0] = (value & 0xFF00) >> 8;
		data[1] = (value & 0x00FF);
	} else {
		data[1] = (value & 0xFF00) >> 8;
		data[0] = (value & 0x00FF);
	}
}
/* }}} */

/* {{{ php_ifd_set32u
 * Convert a 32 bit unsigned value from file's native byte order */
static void php_ifd_set32u(char *data, size_t value, int motorola_intel)
{
	if (motorola_intel) {
		data[0] = (value & 0xFF000000) >> 24;
		data[1] = (value & 0x00FF0000) >> 16;
		data[2] = (value & 0x0000FF00) >>  8;
		data[3] = (value & 0x000000FF);
	} else {
		data[3] = (value & 0xFF000000) >> 24;
		data[2] = (value & 0x00FF0000) >> 16;
		data[1] = (value & 0x0000FF00) >>  8;
		data[0] = (value & 0x000000FF);
	}
}
/* }}} */

#ifdef EXIF_DEBUG
char * exif_dump_data(int *dump_free, int format, int components, int length, int motorola_intel, char *value_ptr) /* {{{ */
{
	char *dump;
	int len;

	*dump_free = 0;
	if (format == TAG_FMT_STRING) {
		return value_ptr ? value_ptr : "<no data>";
	}
	if (format == TAG_FMT_UNDEFINED) {
		return "<undefined>\n";
	}
	if (format == TAG_FMT_IFD) {
		return "";
	}
	if (format == TAG_FMT_SINGLE || format == TAG_FMT_DOUBLE) {
		return "<not implemented>";
	}
	*dump_free = 1;
	if (components > 1) {
		len = spprintf(&dump, 0, "(%d,%d) {", components, length);
	} else {
		len = spprintf(&dump, 0, "{");
	}
	while(components > 0) {
		switch(format) {
			case TAG_FMT_BYTE:
			case TAG_FMT_UNDEFINED:
			case TAG_FMT_STRING:
			case TAG_FMT_SBYTE:
				dump = erealloc(dump, len + 4 + 1);
				snprintf(dump + len, 4 + 1, "0x%02X", *value_ptr);
				len += 4;
				value_ptr++;
				break;
			case TAG_FMT_USHORT:
			case TAG_FMT_SSHORT:
				dump = erealloc(dump, len + 6 + 1);
				snprintf(dump + len, 6 + 1, "0x%04X", php_ifd_get16s(value_ptr, motorola_intel));
				len += 6;
				value_ptr += 2;
				break;
			case TAG_FMT_ULONG:
			case TAG_FMT_SLONG:
				dump = erealloc(dump, len + 6 + 1);
				snprintf(dump + len, 6 + 1, "0x%04X", php_ifd_get32s(value_ptr, motorola_intel));
				len += 6;
				value_ptr += 4;
				break;
			case TAG_FMT_URATIONAL:
			case TAG_FMT_SRATIONAL:
				dump = erealloc(dump, len + 13 + 1);
				snprintf(dump + len, 13 + 1, "0x%04X/0x%04X", php_ifd_get32s(value_ptr, motorola_intel), php_ifd_get32s(value_ptr+4, motorola_intel));
				len += 13;
				value_ptr += 8;
				break;
		}
		if (components > 0) {
			dump = erealloc(dump, len + 2 + 1);
			snprintf(dump + len, 2 + 1, ", ");
			len += 2;
			components--;
		} else{
			break;
		}
	}
	dump = erealloc(dump, len + 1 + 1);
	snprintf(dump + len, 1 + 1, "}");
	return dump;
}
/* }}} */
#endif

/* {{{ exif_convert_any_format
 * Evaluate number, be it int, rational, or float from directory. */
static double exif_convert_any_format(void *value, int format, int motorola_intel)
{
	int 		s_den;
	unsigned 	u_den;

	switch(format) {
		case TAG_FMT_SBYTE:     return *(signed char *)value;
		case TAG_FMT_BYTE:      return *(uchar *)value;

		case TAG_FMT_USHORT:    return php_ifd_get16u(value, motorola_intel);
		case TAG_FMT_ULONG:     return php_ifd_get32u(value, motorola_intel);

		case TAG_FMT_URATIONAL:
			u_den = php_ifd_get32u(4+(char *)value, motorola_intel);
			if (u_den == 0) {
				return 0;
			} else {
				return (double)php_ifd_get32u(value, motorola_intel) / u_den;
			}

		case TAG_FMT_SRATIONAL:
			s_den = php_ifd_get32s(4+(char *)value, motorola_intel);
			if (s_den == 0) {
				return 0;
			} else {
				return (double)php_ifd_get32s(value, motorola_intel) / s_den;
			}

		case TAG_FMT_SSHORT:    return (signed short)php_ifd_get16u(value, motorola_intel);
		case TAG_FMT_SLONG:     return php_ifd_get32s(value, motorola_intel);

		/* Not sure if this is correct (never seen float used in Exif format) */
		case TAG_FMT_SINGLE:
#ifdef EXIF_DEBUG
			php_error_docref(NULL, E_NOTICE, "Found value of type single");
#endif
			return (double)*(float *)value;
		case TAG_FMT_DOUBLE:
#ifdef EXIF_DEBUG
			php_error_docref(NULL, E_NOTICE, "Found value of type double");
#endif
			return *(double *)value;
	}
	return 0;
}
/* }}} */

/* {{{ exif_convert_any_to_int
 * Evaluate number, be it int, rational, or float from directory. */
static size_t exif_convert_any_to_int(void *value, int format, int motorola_intel)
{
	int 		s_den;
	unsigned 	u_den;

	switch(format) {
		case TAG_FMT_SBYTE:     return *(signed char *)value;
		case TAG_FMT_BYTE:      return *(uchar *)value;

		case TAG_FMT_USHORT:    return php_ifd_get16u(value, motorola_intel);
		case TAG_FMT_ULONG:     return php_ifd_get32u(value, motorola_intel);

		case TAG_FMT_URATIONAL:
			u_den = php_ifd_get32u(4+(char *)value, motorola_intel);
			if (u_den == 0) {
				return 0;
			} else {
				return php_ifd_get32u(value, motorola_intel) / u_den;
			}

		case TAG_FMT_SRATIONAL:
			s_den = php_ifd_get32s(4+(char *)value, motorola_intel);
			if (s_den == 0) {
				return 0;
			} else {
				return (size_t)((double)php_ifd_get32s(value, motorola_intel) / s_den);
			}

		case TAG_FMT_SSHORT:    return php_ifd_get16u(value, motorola_intel);
		case TAG_FMT_SLONG:     return php_ifd_get32s(value, motorola_intel);

		/* Not sure if this is correct (never seen float used in Exif format) */
		case TAG_FMT_SINGLE:
#ifdef EXIF_DEBUG
			php_error_docref(NULL, E_NOTICE, "Found value of type single");
#endif
			return (size_t)*(float *)value;
		case TAG_FMT_DOUBLE:
#ifdef EXIF_DEBUG
			php_error_docref(NULL, E_NOTICE, "Found value of type double");
#endif
			return (size_t)*(double *)value;
	}
	return 0;
}
/* }}} */

/* {{{ struct image_info_value, image_info_list
*/
#ifndef WORD
#define WORD unsigned short
#endif
#ifndef DWORD
#define DWORD unsigned int
#endif

typedef struct {
	int             num;
	int             den;
} signed_rational;

typedef struct {
	unsigned int    num;
	unsigned int    den;
} unsigned_rational;

typedef union _image_info_value {
	char 				*s;
	unsigned            u;
	int 				i;
	float               f;
	double              d;
	signed_rational 	sr;
	unsigned_rational 	ur;
	union _image_info_value   *list;
} image_info_value;

typedef struct {
	WORD                tag;
	WORD                format;
	DWORD               length;
	DWORD               dummy;  /* value ptr of tiff directory entry */
	char 				*name;
	image_info_value    value;
} image_info_data;

typedef struct {
	int                 count;
	image_info_data 	*list;
} image_info_list;
/* }}} */

/* {{{ exif_get_sectionname
 Returns the name of a section
*/
#define SECTION_FILE        0
#define SECTION_COMPUTED    1
#define SECTION_ANY_TAG     2
#define SECTION_IFD0        3
#define SECTION_THUMBNAIL   4
#define SECTION_COMMENT     5
#define SECTION_APP0        6
#define SECTION_EXIF        7
#define SECTION_FPIX        8
#define SECTION_GPS         9
#define SECTION_INTEROP     10
#define SECTION_APP12       11
#define SECTION_WINXP       12
#define SECTION_MAKERNOTE   13
#define SECTION_COUNT       14

#define FOUND_FILE          (1<<SECTION_FILE)
#define FOUND_COMPUTED      (1<<SECTION_COMPUTED)
#define FOUND_ANY_TAG       (1<<SECTION_ANY_TAG)
#define FOUND_IFD0          (1<<SECTION_IFD0)
#define FOUND_THUMBNAIL     (1<<SECTION_THUMBNAIL)
#define FOUND_COMMENT       (1<<SECTION_COMMENT)
#define FOUND_APP0          (1<<SECTION_APP0)
#define FOUND_EXIF          (1<<SECTION_EXIF)
#define FOUND_FPIX          (1<<SECTION_FPIX)
#define FOUND_GPS           (1<<SECTION_GPS)
#define FOUND_INTEROP       (1<<SECTION_INTEROP)
#define FOUND_APP12         (1<<SECTION_APP12)
#define FOUND_WINXP         (1<<SECTION_WINXP)
#define FOUND_MAKERNOTE     (1<<SECTION_MAKERNOTE)

static char *exif_get_sectionname(int section)
{
	switch(section) {
		case SECTION_FILE:      return "FILE";
		case SECTION_COMPUTED:  return "COMPUTED";
		case SECTION_ANY_TAG:   return "ANY_TAG";
		case SECTION_IFD0:      return "IFD0";
		case SECTION_THUMBNAIL: return "THUMBNAIL";
		case SECTION_COMMENT:   return "COMMENT";
		case SECTION_APP0:      return "APP0";
		case SECTION_EXIF:      return "EXIF";
		case SECTION_FPIX:      return "FPIX";
		case SECTION_GPS:       return "GPS";
		case SECTION_INTEROP:   return "INTEROP";
		case SECTION_APP12:     return "APP12";
		case SECTION_WINXP:     return "WINXP";
		case SECTION_MAKERNOTE: return "MAKERNOTE";
	}
	return "";
}

static tag_table_type exif_get_tag_table(int section)
{
	switch(section) {
		case SECTION_FILE:      return &tag_table_IFD[0];
		case SECTION_COMPUTED:  return &tag_table_IFD[0];
		case SECTION_ANY_TAG:   return &tag_table_IFD[0];
		case SECTION_IFD0:      return &tag_table_IFD[0];
		case SECTION_THUMBNAIL: return &tag_table_IFD[0];
		case SECTION_COMMENT:   return &tag_table_IFD[0];
		case SECTION_APP0:      return &tag_table_IFD[0];
		case SECTION_EXIF:      return &tag_table_IFD[0];
		case SECTION_FPIX:      return &tag_table_IFD[0];
		case SECTION_GPS:       return &tag_table_GPS[0];
		case SECTION_INTEROP:   return &tag_table_IOP[0];
		case SECTION_APP12:     return &tag_table_IFD[0];
		case SECTION_WINXP:     return &tag_table_IFD[0];
	}
	return &tag_table_IFD[0];
}
/* }}} */

/* {{{ exif_get_sectionlist
   Return list of sectionnames specified by sectionlist. Return value must be freed
*/
static char *exif_get_sectionlist(int sectionlist)
{
	int i, len, ml = 0;
	char *sections;

	for(i=0; i<SECTION_COUNT; i++) {
		ml += strlen(exif_get_sectionname(i))+2;
	}
	sections = safe_emalloc(ml, 1, 1);
	sections[0] = '\0';
	len = 0;
	for(i=0; i<SECTION_COUNT; i++) {
		if (sectionlist&(1<<i)) {
			snprintf(sections+len, ml-len, "%s, ", exif_get_sectionname(i));
			len = strlen(sections);
		}
	}
	if (len>2)
		sections[len-2] = '\0';
	return sections;
}
/* }}} */

/* {{{ struct image_info_type
   This structure stores Exif header image elements in a simple manner
   Used to store camera data as extracted from the various ways that it can be
   stored in a nexif header
*/

typedef struct {
	int     type;
	size_t  size;
	uchar   *data;
} file_section;

typedef struct {
	int             count;
	file_section    *list;
} file_section_list;

typedef struct {
	image_filetype  filetype;
	size_t          width, height;
	size_t          size;
	size_t          offset;
	char 	        *data;
} thumbnail_data;

typedef struct {
	char			*value;
	size_t			size;
	int				tag;
} xp_field_type;

typedef struct {
	int             count;
	xp_field_type   *list;
} xp_field_list;

/* This structure is used to store a section of a Jpeg file. */
typedef struct {
	php_stream      *infile;
	char            *FileName;
	time_t          FileDateTime;
	size_t          FileSize;
	image_filetype  FileType;
	int             Height, Width;
	int             IsColor;

	char            *make;
	char            *model;

	float           ApertureFNumber;
	float           ExposureTime;
	double          FocalplaneUnits;
	float           CCDWidth;
	double          FocalplaneXRes;
	size_t          ExifImageWidth;
	float           FocalLength;
	float           Distance;

	int             motorola_intel; /* 1 Motorola; 0 Intel */

	char            *UserComment;
	int             UserCommentLength;
	char            *UserCommentEncoding;
	char            *encode_unicode;
	char            *decode_unicode_be;
	char            *decode_unicode_le;
	char            *encode_jis;
	char            *decode_jis_be;
	char            *decode_jis_le;
	char            *Copyright;/* EXIF standard defines Copyright as "<Photographer> [ '\0' <Editor> ] ['\0']" */
	char            *CopyrightPhotographer;
	char            *CopyrightEditor;

	xp_field_list   xp_fields;

	thumbnail_data  Thumbnail;
	/* other */
	int             sections_found; /* FOUND_<marker> */
	image_info_list info_list[SECTION_COUNT];
	/* for parsing */
	int             read_thumbnail;
	int             read_all;
	int             ifd_nesting_level;
	/* internal */
	file_section_list 	file;
} image_info_type;
/* }}} */

/* {{{ exif_error_docref */
static void exif_error_docref(const char *docref EXIFERR_DC, const image_info_type *ImageInfo, int type, const char *format, ...)
{
	va_list args;

	va_start(args, format);
#ifdef EXIF_DEBUG
	{
		char *buf;

		spprintf(&buf, 0, "%s(%d): %s", _file, _line, format);
		php_verror(docref, ImageInfo->FileName?ImageInfo->FileName:"", type, buf, args);
		efree(buf);
	}
#else
	php_verror(docref, ImageInfo->FileName?ImageInfo->FileName:"", type, format, args);
#endif
	va_end(args);
}
/* }}} */

/* {{{ jpeg_sof_info
 */
typedef struct {
	int     bits_per_sample;
	size_t  width;
	size_t  height;
	int     num_components;
} jpeg_sof_info;
/* }}} */

/* {{{ exif_file_sections_add
 Add a file_section to image_info
 returns the used block or -1. if size>0 and data == NULL buffer of size is allocated
*/
static int exif_file_sections_add(image_info_type *ImageInfo, int type, size_t size, uchar *data)
{
	file_section    *tmp;
	int             count = ImageInfo->file.count;

	tmp = safe_erealloc(ImageInfo->file.list, (count+1), sizeof(file_section), 0);
	ImageInfo->file.list = tmp;
	ImageInfo->file.list[count].type = 0xFFFF;
	ImageInfo->file.list[count].data = NULL;
	ImageInfo->file.list[count].size = 0;
	ImageInfo->file.count = count+1;
	if (!size) {
		data = NULL;
	} else if (data == NULL) {
		data = safe_emalloc(size, 1, 0);
	}
	ImageInfo->file.list[count].type = type;
	ImageInfo->file.list[count].data = data;
	ImageInfo->file.list[count].size = size;
	return count;
}
/* }}} */

/* {{{ exif_file_sections_realloc
 Reallocate a file section returns 0 on success and -1 on failure
*/
static int exif_file_sections_realloc(image_info_type *ImageInfo, int section_index, size_t size)
{
	void *tmp;

	/* This is not a malloc/realloc check. It is a plausibility check for the
	 * function parameters (requirements engineering).
	 */
	if (section_index >= ImageInfo->file.count) {
		EXIF_ERRLOG_FSREALLOC(ImageInfo)
		return -1;
	}
	tmp = safe_erealloc(ImageInfo->file.list[section_index].data, 1, size, 0);
	ImageInfo->file.list[section_index].data = tmp;
	ImageInfo->file.list[section_index].size = size;
	return 0;
}
/* }}} */

/* {{{ exif_file_section_free
   Discard all file_sections in ImageInfo
*/
static int exif_file_sections_free(image_info_type *ImageInfo)
{
	int i;

	if (ImageInfo->file.count) {
		for (i=0; i<ImageInfo->file.count; i++) {
			EFREE_IF(ImageInfo->file.list[i].data);
		}
	}
	EFREE_IF(ImageInfo->file.list);
	ImageInfo->file.count = 0;
	return TRUE;
}
/* }}} */

/* {{{ exif_iif_add_value
 Add a value to image_info
*/
static void exif_iif_add_value(image_info_type *image_info, int section_index, char *name, int tag, int format, int length, void* value, int motorola_intel)
{
	size_t idex;
	void *vptr;
	image_info_value *info_value;
	image_info_data  *info_data;
	image_info_data  *list;

	if (length < 0) {
		return;
	}

	list = safe_erealloc(image_info->info_list[section_index].list, (image_info->info_list[section_index].count+1), sizeof(image_info_data), 0);
	image_info->info_list[section_index].list = list;

	info_data  = &image_info->info_list[section_index].list[image_info->info_list[section_index].count];
	memset(info_data, 0, sizeof(image_info_data));
	info_data->tag    = tag;
	info_data->format = format;
	info_data->length = length;
	info_data->name   = estrdup(name);
	info_value        = &info_data->value;

	switch (format) {
		case TAG_FMT_STRING:
			if (value) {
				length = php_strnlen(value, length);
				info_value->s = estrndup(value, length);
				info_data->length = length;
			} else {
				info_data->length = 0;
				info_value->s = estrdup("");
			}
			break;

		default:
			/* Standard says more types possible but skip them...
			 * but allow users to handle data if they know how to
			 * So not return but use type UNDEFINED
			 * return;
			 */
			info_data->tag = TAG_FMT_UNDEFINED;/* otherwise not freed from memory */
		case TAG_FMT_SBYTE:
		case TAG_FMT_BYTE:
		/* in contrast to strings bytes do not need to allocate buffer for NULL if length==0 */
			if (!length)
				break;
		case TAG_FMT_UNDEFINED:
			if (value) {
				if (tag == TAG_MAKER_NOTE) {
					length = MIN(length, strlen(value));
				}

				/* do not recompute length here */
				info_value->s = estrndup(value, length);
				info_data->length = length;
			} else {
				info_data->length = 0;
				info_value->s = estrdup("");
			}
			break;

		case TAG_FMT_USHORT:
		case TAG_FMT_ULONG:
		case TAG_FMT_URATIONAL:
		case TAG_FMT_SSHORT:
		case TAG_FMT_SLONG:
		case TAG_FMT_SRATIONAL:
		case TAG_FMT_SINGLE:
		case TAG_FMT_DOUBLE:
			if (length==0) {
				break;
			} else
			if (length>1) {
				info_value->list = safe_emalloc(length, sizeof(image_info_value), 0);
			} else {
				info_value = &info_data->value;
			}
			for (idex=0,vptr=value; idex<(size_t)length; idex++,vptr=(char *) vptr + php_tiff_bytes_per_format[format]) {
				if (length>1) {
					info_value = &info_data->value.list[idex];
				}
				switch (format) {
					case TAG_FMT_USHORT:
						info_value->u = php_ifd_get16u(vptr, motorola_intel);
						break;

					case TAG_FMT_ULONG:
						info_value->u = php_ifd_get32u(vptr, motorola_intel);
						break;

					case TAG_FMT_URATIONAL:
						info_value->ur.num = php_ifd_get32u(vptr, motorola_intel);
						info_value->ur.den = php_ifd_get32u(4+(char *)vptr, motorola_intel);
						break;

					case TAG_FMT_SSHORT:
						info_value->i = php_ifd_get16s(vptr, motorola_intel);
						break;

					case TAG_FMT_SLONG:
						info_value->i = php_ifd_get32s(vptr, motorola_intel);
						break;

					case TAG_FMT_SRATIONAL:
						info_value->sr.num = php_ifd_get32u(vptr, motorola_intel);
						info_value->sr.den = php_ifd_get32u(4+(char *)vptr, motorola_intel);
						break;

					case TAG_FMT_SINGLE:
#ifdef EXIF_DEBUG
						php_error_docref(NULL, E_WARNING, "Found value of type single");
#endif
						info_value->f = *(float *)value;

					case TAG_FMT_DOUBLE:
#ifdef EXIF_DEBUG
						php_error_docref(NULL, E_WARNING, "Found value of type double");
#endif
						info_value->d = *(double *)value;
						break;
				}
			}
	}
	image_info->sections_found |= 1<<section_index;
	image_info->info_list[section_index].count++;
}
/* }}} */

/* {{{ exif_iif_add_tag
 Add a tag from IFD to image_info
*/
static void exif_iif_add_tag(image_info_type *image_info, int section_index, char *name, int tag, int format, size_t length, void* value)
{
	exif_iif_add_value(image_info, section_index, name, tag, format, (int)length, value, image_info->motorola_intel);
}
/* }}} */

/* {{{ exif_iif_add_int
 Add an int value to image_info
*/
static void exif_iif_add_int(image_info_type *image_info, int section_index, char *name, int value)
{
	image_info_data  *info_data;
	image_info_data  *list;

	list = safe_erealloc(image_info->info_list[section_index].list, (image_info->info_list[section_index].count+1), sizeof(image_info_data), 0);
	image_info->info_list[section_index].list = list;

	info_data  = &image_info->info_list[section_index].list[image_info->info_list[section_index].count];
	info_data->tag    = TAG_NONE;
	info_data->format = TAG_FMT_SLONG;
	info_data->length = 1;
	info_data->name   = estrdup(name);
	info_data->value.i = value;
	image_info->sections_found |= 1<<section_index;
	image_info->info_list[section_index].count++;
}
/* }}} */

/* {{{ exif_iif_add_str
 Add a string value to image_info MUST BE NUL TERMINATED
*/
static void exif_iif_add_str(image_info_type *image_info, int section_index, char *name, char *value)
{
	image_info_data  *info_data;
	image_info_data  *list;

	if (value) {
		list = safe_erealloc(image_info->info_list[section_index].list, (image_info->info_list[section_index].count+1), sizeof(image_info_data), 0);
		image_info->info_list[section_index].list = list;
		info_data  = &image_info->info_list[section_index].list[image_info->info_list[section_index].count];
		info_data->tag    = TAG_NONE;
		info_data->format = TAG_FMT_STRING;
		info_data->length = 1;
		info_data->name   = estrdup(name);
		info_data->value.s = estrdup(value);
		image_info->sections_found |= 1<<section_index;
		image_info->info_list[section_index].count++;
	}
}
/* }}} */

/* {{{ exif_iif_add_fmt
 Add a format string value to image_info MUST BE NUL TERMINATED
*/
static void exif_iif_add_fmt(image_info_type *image_info, int section_index, char *name, char *value, ...)
{
	char             *tmp;
	va_list 		 arglist;

	va_start(arglist, value);
	if (value) {
		vspprintf(&tmp, 0, value, arglist);
		exif_iif_add_str(image_info, section_index, name, tmp);
		efree(tmp);
	}
	va_end(arglist);
}
/* }}} */

/* {{{ exif_iif_add_str
 Add a string value to image_info MUST BE NUL TERMINATED
*/
static void exif_iif_add_buffer(image_info_type *image_info, int section_index, char *name, int length, char *value)
{
	image_info_data  *info_data;
	image_info_data  *list;

	if (value) {
		list = safe_erealloc(image_info->info_list[section_index].list, (image_info->info_list[section_index].count+1), sizeof(image_info_data), 0);
		image_info->info_list[section_index].list = list;
		info_data  = &image_info->info_list[section_index].list[image_info->info_list[section_index].count];
		info_data->tag    = TAG_NONE;
		info_data->format = TAG_FMT_UNDEFINED;
		info_data->length = length;
		info_data->name   = estrdup(name);
		info_data->value.s = safe_emalloc(length, 1, 1);
		memcpy(info_data->value.s, value, length);
		info_data->value.s[length] = 0;
		image_info->sections_found |= 1<<section_index;
		image_info->info_list[section_index].count++;
	}
}
/* }}} */

/* {{{ exif_iif_free
 Free memory allocated for image_info
*/
static void exif_iif_free(image_info_type *image_info, int section_index) {
	int  i;
	void *f; /* faster */

	if (image_info->info_list[section_index].count) {
		for (i=0; i < image_info->info_list[section_index].count; i++) {
			if ((f=image_info->info_list[section_index].list[i].name) != NULL) {
				efree(f);
			}
			switch(image_info->info_list[section_index].list[i].format) {
				case TAG_FMT_SBYTE:
				case TAG_FMT_BYTE:
					/* in contrast to strings bytes do not need to allocate buffer for NULL if length==0 */
					if (image_info->info_list[section_index].list[i].length<1)
						break;
				default:
				case TAG_FMT_UNDEFINED:
				case TAG_FMT_STRING:
					if ((f=image_info->info_list[section_index].list[i].value.s) != NULL) {
						efree(f);
					}
					break;

				case TAG_FMT_USHORT:
				case TAG_FMT_ULONG:
				case TAG_FMT_URATIONAL:
				case TAG_FMT_SSHORT:
				case TAG_FMT_SLONG:
				case TAG_FMT_SRATIONAL:
				case TAG_FMT_SINGLE:
				case TAG_FMT_DOUBLE:
					/* nothing to do here */
					if (image_info->info_list[section_index].list[i].length > 1) {
						if ((f=image_info->info_list[section_index].list[i].value.list) != NULL) {
							efree(f);
						}
					}
					break;
			}
		}
	}
	EFREE_IF(image_info->info_list[section_index].list);
}
/* }}} */

/* {{{ add_assoc_image_info
 * Add image_info to associative array value. */
static void add_assoc_image_info(zval *value, int sub_array, image_info_type *image_info, int section_index)
{
	char    buffer[64], *val, *name, uname[64];
	int     i, ap, l, b, idx=0, unknown=0;
#ifdef EXIF_DEBUG
	int     info_tag;
#endif
	image_info_value *info_value;
	image_info_data  *info_data;
	zval 			 tmpi, array;

#ifdef EXIF_DEBUG
/*		php_error_docref(NULL, E_NOTICE, "Adding %d infos from section %s", image_info->info_list[section_index].count, exif_get_sectionname(section_index));*/
#endif
	if (image_info->info_list[section_index].count) {
		if (sub_array) {
			array_init(&tmpi);
		} else {
			ZVAL_COPY_VALUE(&tmpi, value);
		}

		for(i=0; i<image_info->info_list[section_index].count; i++) {
			info_data  = &image_info->info_list[section_index].list[i];
#ifdef EXIF_DEBUG
			info_tag   = info_data->tag; /* conversion */
#endif
			info_value = &info_data->value;
			if (!(name = info_data->name)) {
				snprintf(uname, sizeof(uname), "%d", unknown++);
				name = uname;
			}
#ifdef EXIF_DEBUG
/*		php_error_docref(NULL, E_NOTICE, "Adding infos: tag(0x%04X,%12s,L=0x%04X): %s", info_tag, exif_get_tagname(info_tag, buffer, -12, exif_get_tag_table(section_index)), info_data->length, info_data->format==TAG_FMT_STRING?(info_value&&info_value->s?info_value->s:"<no data>"):exif_get_tagformat(info_data->format));*/
#endif
			if (info_data->length==0) {
				add_assoc_null(&tmpi, name);
			} else {
				switch (info_data->format) {
					default:
						/* Standard says more types possible but skip them...
						 * but allow users to handle data if they know how to
						 * So not return but use type UNDEFINED
						 * return;
						 */
					case TAG_FMT_BYTE:
					case TAG_FMT_SBYTE:
					case TAG_FMT_UNDEFINED:
						if (!info_value->s) {
							add_assoc_stringl(&tmpi, name, "", 0);
						} else {
							add_assoc_stringl(&tmpi, name, info_value->s, info_data->length);
						}
						break;

					case TAG_FMT_STRING:
						if (!(val = info_value->s)) {
							val = "";
						}
						if (section_index==SECTION_COMMENT) {
							add_index_string(&tmpi, idx++, val);
						} else {
							add_assoc_string(&tmpi, name, val);
						}
						break;

					case TAG_FMT_URATIONAL:
					case TAG_FMT_SRATIONAL:
					/*case TAG_FMT_BYTE:
					case TAG_FMT_SBYTE:*/
					case TAG_FMT_USHORT:
					case TAG_FMT_SSHORT:
					case TAG_FMT_SINGLE:
					case TAG_FMT_DOUBLE:
					case TAG_FMT_ULONG:
					case TAG_FMT_SLONG:
						/* now the rest, first see if it becomes an array */
						if ((l = info_data->length) > 1) {
							array_init(&array);
						}
						for(ap=0; ap<l; ap++) {
							if (l>1) {
								info_value = &info_data->value.list[ap];
							}
							switch (info_data->format) {
								case TAG_FMT_BYTE:
									if (l>1) {
										info_value = &info_data->value;
										for (b=0;b<l;b++) {
											add_index_long(&array, b, (int)(info_value->s[b]));
										}
										break;
									}
								case TAG_FMT_USHORT:
								case TAG_FMT_ULONG:
									if (l==1) {
										add_assoc_long(&tmpi, name, (int)info_value->u);
									} else {
										add_index_long(&array, ap, (int)info_value->u);
									}
									break;

								case TAG_FMT_URATIONAL:
									snprintf(buffer, sizeof(buffer), "%i/%i", info_value->ur.num, info_value->ur.den);
									if (l==1) {
										add_assoc_string(&tmpi, name, buffer);
									} else {
										add_index_string(&array, ap, buffer);
									}
									break;

								case TAG_FMT_SBYTE:
									if (l>1) {
										info_value = &info_data->value;
										for (b=0;b<l;b++) {
											add_index_long(&array, ap, (int)info_value->s[b]);
										}
										break;
									}
								case TAG_FMT_SSHORT:
								case TAG_FMT_SLONG:
									if (l==1) {
										add_assoc_long(&tmpi, name, info_value->i);
									} else {
										add_index_long(&array, ap, info_value->i);
									}
									break;

								case TAG_FMT_SRATIONAL:
									snprintf(buffer, sizeof(buffer), "%i/%i", info_value->sr.num, info_value->sr.den);
									if (l==1) {
										add_assoc_string(&tmpi, name, buffer);
									} else {
										add_index_string(&array, ap, buffer);
									}
									break;

								case TAG_FMT_SINGLE:
									if (l==1) {
										add_assoc_double(&tmpi, name, info_value->f);
									} else {
										add_index_double(&array, ap, info_value->f);
									}
									break;

								case TAG_FMT_DOUBLE:
									if (l==1) {
										add_assoc_double(&tmpi, name, info_value->d);
									} else {
										add_index_double(&array, ap, info_value->d);
									}
									break;
							}
							info_value = &info_data->value.list[ap];
						}
						if (l>1) {
							add_assoc_zval(&tmpi, name, &array);
						}
						break;
				}
			}
		}
		if (sub_array) {
			add_assoc_zval(value, exif_get_sectionname(section_index), &tmpi);
		}
	}
}
/* }}} */

/* {{{ Markers
   JPEG markers consist of one or more 0xFF bytes, followed by a marker
   code byte (which is not an FF).  Here are the marker codes of interest
   in this program.  (See jdmarker.c for a more complete list.)
*/

#define M_TEM   0x01    /* temp for arithmetic coding              */
#define M_RES   0x02    /* reserved                                */
#define M_SOF0  0xC0    /* Start Of Frame N                        */
#define M_SOF1  0xC1    /* N indicates which compression process   */
#define M_SOF2  0xC2    /* Only SOF0-SOF2 are now in common use    */
#define M_SOF3  0xC3
#define M_DHT   0xC4
#define M_SOF5  0xC5    /* NB: codes C4 and CC are NOT SOF markers */
#define M_SOF6  0xC6
#define M_SOF7  0xC7
#define M_JPEG  0x08    /* reserved for extensions                 */
#define M_SOF9  0xC9
#define M_SOF10 0xCA
#define M_SOF11 0xCB
#define M_DAC   0xCC    /* arithmetic table                         */
#define M_SOF13 0xCD
#define M_SOF14 0xCE
#define M_SOF15 0xCF
#define M_RST0  0xD0    /* restart segment                          */
#define M_RST1  0xD1
#define M_RST2  0xD2
#define M_RST3  0xD3
#define M_RST4  0xD4
#define M_RST5  0xD5
#define M_RST6  0xD6
#define M_RST7  0xD7
#define M_SOI   0xD8    /* Start Of Image (beginning of datastream) */
#define M_EOI   0xD9    /* End Of Image (end of datastream)         */
#define M_SOS   0xDA    /* Start Of Scan (begins compressed data)   */
#define M_DQT   0xDB
#define M_DNL   0xDC
#define M_DRI   0xDD
#define M_DHP   0xDE
#define M_EXP   0xDF
#define M_APP0  0xE0    /* JPEG: 'JFIFF' AND (additional 'JFXX')    */
#define M_EXIF  0xE1    /* Exif Attribute Information               */
#define M_APP2  0xE2    /* Flash Pix Extension Data?                */
#define M_APP3  0xE3
#define M_APP4  0xE4
#define M_APP5  0xE5
#define M_APP6  0xE6
#define M_APP7  0xE7
#define M_APP8  0xE8
#define M_APP9  0xE9
#define M_APP10 0xEA
#define M_APP11 0xEB
#define M_APP12 0xEC
#define M_APP13 0xED    /* IPTC International Press Telecommunications Council */
#define M_APP14 0xEE    /* Software, Copyright?                     */
#define M_APP15 0xEF
#define M_JPG0  0xF0
#define M_JPG1  0xF1
#define M_JPG2  0xF2
#define M_JPG3  0xF3
#define M_JPG4  0xF4
#define M_JPG5  0xF5
#define M_JPG6  0xF6
#define M_JPG7  0xF7
#define M_JPG8  0xF8
#define M_JPG9  0xF9
#define M_JPG10 0xFA
#define M_JPG11 0xFB
#define M_JPG12 0xFC
#define M_JPG13 0xFD
#define M_COM   0xFE    /* COMment                                  */

#define M_PSEUDO 0x123 	/* Extra value.                             */

/* }}} */

/* {{{ jpeg2000 markers
 */
/* Markers x30 - x3F do not have a segment */
/* Markers x00, x01, xFE, xC0 - xDF ISO/IEC 10918-1 -> M_<xx> */
/* Markers xF0 - xF7 ISO/IEC 10918-3 */
/* Markers xF7 - xF8 ISO/IEC 14495-1 */
/* XY=Main/Tile-header:(R:required, N:not_allowed, O:optional, L:last_marker) */
#define JC_SOC   0x4F   /* NN, Start of codestream                          */
#define JC_SIZ   0x51   /* RN, Image and tile size                          */
#define JC_COD   0x52   /* RO, Codeing style defaulte                       */
#define JC_COC   0x53   /* OO, Coding style component                       */
#define JC_TLM   0x55   /* ON, Tile part length main header                 */
#define JC_PLM   0x57   /* ON, Packet length main header                    */
#define JC_PLT   0x58   /* NO, Packet length tile part header               */
#define JC_QCD   0x5C   /* RO, Quantization default                         */
#define JC_QCC   0x5D   /* OO, Quantization component                       */
#define JC_RGN   0x5E   /* OO, Region of interest                           */
#define JC_POD   0x5F   /* OO, Progression order default                    */
#define JC_PPM   0x60   /* ON, Packed packet headers main header            */
#define JC_PPT   0x61   /* NO, Packet packet headers tile part header       */
#define JC_CME   0x64   /* OO, Comment: "LL E <text>" E=0:binary, E=1:ascii */
#define JC_SOT   0x90   /* NR, Start of tile                                */
#define JC_SOP   0x91   /* NO, Start of packeter default                    */
#define JC_EPH   0x92   /* NO, End of packet header                         */
#define JC_SOD   0x93   /* NL, Start of data                                */
#define JC_EOC   0xD9   /* NN, End of codestream                            */
/* }}} */

/* {{{ exif_process_COM
   Process a COM marker.
   We want to print out the marker contents as legible text;
   we must guard against random junk and varying newline representations.
*/
static void exif_process_COM (image_info_type *image_info, char *value, size_t length)
{
	exif_iif_add_tag(image_info, SECTION_COMMENT, "Comment", TAG_COMPUTED_VALUE, TAG_FMT_STRING, length-2, value+2);
}
/* }}} */

/* {{{ exif_process_CME
   Process a CME marker.
   We want to print out the marker contents as legible text;
   we must guard against random junk and varying newline representations.
*/
#ifdef EXIF_JPEG2000
static void exif_process_CME (image_info_type *image_info, char *value, size_t length)
{
	if (length>3) {
		switch(value[2]) {
			case 0:
				exif_iif_add_tag(image_info, SECTION_COMMENT, "Comment", TAG_COMPUTED_VALUE, TAG_FMT_UNDEFINED, length, value);
				break;
			case 1:
				exif_iif_add_tag(image_info, SECTION_COMMENT, "Comment", TAG_COMPUTED_VALUE, TAG_FMT_STRING, length, value);
				break;
			default:
				php_error_docref(NULL, E_NOTICE, "Undefined JPEG2000 comment encoding");
				break;
		}
	} else {
		exif_iif_add_tag(image_info, SECTION_COMMENT, "Comment", TAG_COMPUTED_VALUE, TAG_FMT_UNDEFINED, 0, NULL);
		php_error_docref(NULL, E_NOTICE, "JPEG2000 comment section too small");
	}
}
#endif
/* }}} */

/* {{{ exif_process_SOFn
 * Process a SOFn marker.  This is useful for the image dimensions */
static void exif_process_SOFn (uchar *Data, int marker, jpeg_sof_info *result)
{
/* 0xFF SOSn SectLen(2) Bits(1) Height(2) Width(2) Channels(1)  3*Channels (1)  */
	result->bits_per_sample = Data[2];
	result->height          = php_jpg_get16(Data+3);
	result->width           = php_jpg_get16(Data+5);
	result->num_components  = Data[7];

/*	switch (marker) {
		case M_SOF0:  process = "Baseline";  break;
		case M_SOF1:  process = "Extended sequential";  break;
		case M_SOF2:  process = "Progressive";  break;
		case M_SOF3:  process = "Lossless";  break;
		case M_SOF5:  process = "Differential sequential";  break;
		case M_SOF6:  process = "Differential progressive";  break;
		case M_SOF7:  process = "Differential lossless";  break;
		case M_SOF9:  process = "Extended sequential, arithmetic coding";  break;
		case M_SOF10: process = "Progressive, arithmetic coding";  break;
		case M_SOF11: process = "Lossless, arithmetic coding";  break;
		case M_SOF13: process = "Differential sequential, arithmetic coding";  break;
		case M_SOF14: process = "Differential progressive, arithmetic coding"; break;
		case M_SOF15: process = "Differential lossless, arithmetic coding";  break;
		default:      process = "Unknown";  break;
	}*/
}
/* }}} */

/* forward declarations */
static int exif_process_IFD_in_JPEG(image_info_type *ImageInfo, char *dir_start, char *offset_base, size_t IFDlength, size_t displacement, int section_index);
static int exif_process_IFD_TAG(    image_info_type *ImageInfo, char *dir_entry, char *offset_base, size_t IFDlength, size_t displacement, int section_index, int ReadNextIFD, tag_table_type tag_table);

/* {{{ exif_get_markername
	Get name of marker */
#ifdef EXIF_DEBUG
static char * exif_get_markername(int marker)
{
	switch(marker) {
		case 0xC0: return "SOF0";
		case 0xC1: return "SOF1";
		case 0xC2: return "SOF2";
		case 0xC3: return "SOF3";
		case 0xC4: return "DHT";
		case 0xC5: return "SOF5";
		case 0xC6: return "SOF6";
		case 0xC7: return "SOF7";
		case 0xC9: return "SOF9";
		case 0xCA: return "SOF10";
		case 0xCB: return "SOF11";
		case 0xCD: return "SOF13";
		case 0xCE: return "SOF14";
		case 0xCF: return "SOF15";
		case 0xD8: return "SOI";
		case 0xD9: return "EOI";
		case 0xDA: return "SOS";
		case 0xDB: return "DQT";
		case 0xDC: return "DNL";
		case 0xDD: return "DRI";
		case 0xDE: return "DHP";
		case 0xDF: return "EXP";
		case 0xE0: return "APP0";
		case 0xE1: return "EXIF";
		case 0xE2: return "FPIX";
		case 0xE3: return "APP3";
		case 0xE4: return "APP4";
		case 0xE5: return "APP5";
		case 0xE6: return "APP6";
		case 0xE7: return "APP7";
		case 0xE8: return "APP8";
		case 0xE9: return "APP9";
		case 0xEA: return "APP10";
		case 0xEB: return "APP11";
		case 0xEC: return "APP12";
		case 0xED: return "APP13";
		case 0xEE: return "APP14";
		case 0xEF: return "APP15";
		case 0xF0: return "JPG0";
		case 0xFD: return "JPG13";
		case 0xFE: return "COM";
		case 0x01: return "TEM";
	}
	return "Unknown";
}
#endif
/* }}} */

/* {{{ proto string exif_tagname(int index)
	Get headername for index or false if not defined */
PHP_FUNCTION(exif_tagname)
{
	zend_long tag;
	char *szTemp;

	if (zend_parse_parameters(ZEND_NUM_ARGS(), "l", &tag) == FAILURE) {
		return;
	}

	szTemp = exif_get_tagname(tag, NULL, 0, tag_table_IFD);

	if (tag < 0 || !szTemp || !szTemp[0]) {
		RETURN_FALSE;
	}

	RETURN_STRING(szTemp)
}
/* }}} */

/* {{{ exif_ifd_make_value
 * Create a value for an ifd from an info_data pointer */
static void* exif_ifd_make_value(image_info_data *info_data, int motorola_intel) {
	size_t  byte_count;
	char    *value_ptr, *data_ptr;
	size_t  i;

	image_info_value  *info_value;

	byte_count = php_tiff_bytes_per_format[info_data->format] * info_data->length;
	value_ptr = safe_emalloc(max(byte_count, 4), 1, 0);
	memset(value_ptr, 0, 4);
	if (!info_data->length) {
		return value_ptr;
	}
	if (info_data->format == TAG_FMT_UNDEFINED || info_data->format == TAG_FMT_STRING
	  || (byte_count>1 && (info_data->format == TAG_FMT_BYTE || info_data->format == TAG_FMT_SBYTE))
	) {
		memmove(value_ptr, info_data->value.s, byte_count);
		return value_ptr;
	} else if (info_data->format == TAG_FMT_BYTE) {
		*value_ptr = info_data->value.u;
		return value_ptr;
	} else if (info_data->format == TAG_FMT_SBYTE) {
		*value_ptr = info_data->value.i;
		return value_ptr;
	} else {
		data_ptr = value_ptr;
		for(i=0; i<info_data->length; i++) {
			if (info_data->length==1) {
				info_value = &info_data->value;
			} else {
				info_value = &info_data->value.list[i];
			}
			switch(info_data->format) {
				case TAG_FMT_USHORT:
					php_ifd_set16u(data_ptr, info_value->u, motorola_intel);
					data_ptr += 2;
					break;
				case TAG_FMT_ULONG:
					php_ifd_set32u(data_ptr, info_value->u, motorola_intel);
					data_ptr += 4;
					break;
				case TAG_FMT_SSHORT:
					php_ifd_set16u(data_ptr, info_value->i, motorola_intel);
					data_ptr += 2;
					break;
				case TAG_FMT_SLONG:
					php_ifd_set32u(data_ptr, info_value->i, motorola_intel);
					data_ptr += 4;
					break;
				case TAG_FMT_URATIONAL:
					php_ifd_set32u(data_ptr,   info_value->sr.num, motorola_intel);
					php_ifd_set32u(data_ptr+4, info_value->sr.den, motorola_intel);
					data_ptr += 8;
					break;
				case TAG_FMT_SRATIONAL:
					php_ifd_set32u(data_ptr,   info_value->ur.num, motorola_intel);
					php_ifd_set32u(data_ptr+4, info_value->ur.den, motorola_intel);
					data_ptr += 8;
					break;
				case TAG_FMT_SINGLE:
					memmove(data_ptr, &info_value->f, 4);
					data_ptr += 4;
					break;
				case TAG_FMT_DOUBLE:
					memmove(data_ptr, &info_value->d, 8);
					data_ptr += 8;
					break;
			}
		}
	}
	return value_ptr;
}
/* }}} */

/* {{{ exif_thumbnail_build
 * Check and build thumbnail */
static void exif_thumbnail_build(image_info_type *ImageInfo) {
	size_t            new_size, new_move, new_value;
	char              *new_data;
	void              *value_ptr;
	int               i, byte_count;
	image_info_list   *info_list;
	image_info_data   *info_data;
#ifdef EXIF_DEBUG
	char              tagname[64];
#endif

	if (!ImageInfo->read_thumbnail || !ImageInfo->Thumbnail.offset || !ImageInfo->Thumbnail.size) {
		return; /* ignore this call */
	}
#ifdef EXIF_DEBUG
	exif_error_docref(NULL EXIFERR_CC, ImageInfo, E_NOTICE, "Thumbnail: filetype = %d", ImageInfo->Thumbnail.filetype);
#endif
	switch(ImageInfo->Thumbnail.filetype) {
		default:
		case IMAGE_FILETYPE_JPEG:
			/* done */
			break;
		case IMAGE_FILETYPE_TIFF_II:
		case IMAGE_FILETYPE_TIFF_MM:
			info_list = &ImageInfo->info_list[SECTION_THUMBNAIL];
			new_size  = 8 + 2 + info_list->count * 12 + 4;
#ifdef EXIF_DEBUG
			exif_error_docref(NULL EXIFERR_CC, ImageInfo, E_NOTICE, "Thumbnail: size of signature + directory(%d): 0x%02X", info_list->count, new_size);
#endif
			new_value= new_size; /* offset for ifd values outside ifd directory */
			for (i=0; i<info_list->count; i++) {
				info_data  = &info_list->list[i];
				byte_count = php_tiff_bytes_per_format[info_data->format] * info_data->length;
				if (byte_count > 4) {
					new_size += byte_count;
				}
			}
			new_move = new_size;
			new_data = safe_erealloc(ImageInfo->Thumbnail.data, 1, ImageInfo->Thumbnail.size, new_size);
			ImageInfo->Thumbnail.data = new_data;
			memmove(ImageInfo->Thumbnail.data + new_move, ImageInfo->Thumbnail.data, ImageInfo->Thumbnail.size);
			ImageInfo->Thumbnail.size += new_size;
			/* fill in data */
			if (ImageInfo->motorola_intel) {
				memmove(new_data, "MM\x00\x2a\x00\x00\x00\x08", 8);
			} else {
				memmove(new_data, "II\x2a\x00\x08\x00\x00\x00", 8);
			}
			new_data += 8;
			php_ifd_set16u(new_data, info_list->count, ImageInfo->motorola_intel);
			new_data += 2;
			for (i=0; i<info_list->count; i++) {
				info_data  = &info_list->list[i];
				byte_count = php_tiff_bytes_per_format[info_data->format] * info_data->length;
#ifdef EXIF_DEBUG
				exif_error_docref(NULL EXIFERR_CC, ImageInfo, E_NOTICE, "Thumbnail: process tag(x%04X=%s): %s%s (%d bytes)", info_data->tag, exif_get_tagname(info_data->tag, tagname, -12, tag_table_IFD), (info_data->length>1)&&info_data->format!=TAG_FMT_UNDEFINED&&info_data->format!=TAG_FMT_STRING?"ARRAY OF ":"", exif_get_tagformat(info_data->format), byte_count);
#endif
				if (info_data->tag==TAG_STRIP_OFFSETS || info_data->tag==TAG_JPEG_INTERCHANGE_FORMAT) {
					php_ifd_set16u(new_data + 0, info_data->tag,    ImageInfo->motorola_intel);
					php_ifd_set16u(new_data + 2, TAG_FMT_ULONG,     ImageInfo->motorola_intel);
					php_ifd_set32u(new_data + 4, 1,                 ImageInfo->motorola_intel);
					php_ifd_set32u(new_data + 8, new_move,          ImageInfo->motorola_intel);
				} else {
					php_ifd_set16u(new_data + 0, info_data->tag,    ImageInfo->motorola_intel);
					php_ifd_set16u(new_data + 2, info_data->format, ImageInfo->motorola_intel);
					php_ifd_set32u(new_data + 4, info_data->length, ImageInfo->motorola_intel);
					value_ptr  = exif_ifd_make_value(info_data, ImageInfo->motorola_intel);
					if (byte_count <= 4) {
						memmove(new_data+8, value_ptr, 4);
					} else {
						php_ifd_set32u(new_data+8, new_value, ImageInfo->motorola_intel);
#ifdef EXIF_DEBUG
						exif_error_docref(NULL EXIFERR_CC, ImageInfo, E_NOTICE, "Thumbnail: writing with value offset: 0x%04X + 0x%02X", new_value, byte_count);
#endif
						memmove(ImageInfo->Thumbnail.data+new_value, value_ptr, byte_count);
						new_value += byte_count;
					}
					efree(value_ptr);
				}
				new_data += 12;
			}
			memset(new_data, 0, 4); /* next ifd pointer */
#ifdef EXIF_DEBUG
			exif_error_docref(NULL EXIFERR_CC, ImageInfo, E_NOTICE, "Thumbnail: created");
#endif
			break;
	}
}
/* }}} */

/* {{{ exif_thumbnail_extract
 * Grab the thumbnail, corrected */
static void exif_thumbnail_extract(image_info_type *ImageInfo, char *offset, size_t length) {
	if (ImageInfo->Thumbnail.data) {
		exif_error_docref("exif_read_data#error_mult_thumb" EXIFERR_CC, ImageInfo, E_WARNING, "Multiple possible thumbnails");
		return; /* Should not happen */
	}
	if (!ImageInfo->read_thumbnail)	{
		return; /* ignore this call */
	}
	/* according to exif2.1, the thumbnail is not supposed to be greater than 64K */
	if (ImageInfo->Thumbnail.size >= 65536
	 || ImageInfo->Thumbnail.size <= 0
	 || ImageInfo->Thumbnail.offset <= 0
	) {
		exif_error_docref(NULL EXIFERR_CC, ImageInfo, E_WARNING, "Illegal thumbnail size/offset");
		return;
	}
	/* Check to make sure we are not going to go past the ExifLength */
	if ((ImageInfo->Thumbnail.offset + ImageInfo->Thumbnail.size) > length) {
		EXIF_ERRLOG_THUMBEOF(ImageInfo)
		return;
	}
	ImageInfo->Thumbnail.data = estrndup(offset + ImageInfo->Thumbnail.offset, ImageInfo->Thumbnail.size);
	exif_thumbnail_build(ImageInfo);
}
/* }}} */

/* {{{ exif_process_undefined
 * Copy a string/buffer in Exif header to a character string and return length of allocated buffer if any. */
static int exif_process_undefined(char **result, char *value, size_t byte_count) {
	/* we cannot use strlcpy - here the problem is that we have to copy NUL
	 * chars up to byte_count, we also have to add a single NUL character to
	 * force end of string.
	 * estrndup does not return length
	 */
	if (byte_count) {
		(*result) = estrndup(value, byte_count); /* NULL @ byte_count!!! */
		return byte_count+1;
	}
	return 0;
}
/* }}} */

/* {{{ exif_process_string_raw
 * Copy a string in Exif header to a character string returns length of allocated buffer if any. */
static int exif_process_string_raw(char **result, char *value, size_t byte_count) {
	/* we cannot use strlcpy - here the problem is that we have to copy NUL
	 * chars up to byte_count, we also have to add a single NUL character to
	 * force end of string.
	 */
	if (byte_count) {
		(*result) = safe_emalloc(byte_count, 1, 1);
		memcpy(*result, value, byte_count);
		(*result)[byte_count] = '\0';
		return byte_count+1;
	}
	return 0;
}
/* }}} */

/* {{{ exif_process_string
 * Copy a string in Exif header to a character string and return length of allocated buffer if any.
 * In contrast to exif_process_string this function does always return a string buffer */
static int exif_process_string(char **result, char *value, size_t byte_count) {
	/* we cannot use strlcpy - here the problem is that we cannot use strlen to
	 * determin length of string and we cannot use strlcpy with len=byte_count+1
	 * because then we might get into an EXCEPTION if we exceed an allocated
	 * memory page...so we use php_strnlen in conjunction with memcpy and add the NUL
	 * char.
	 * estrdup would sometimes allocate more memory and does not return length
	 */
	if ((byte_count=php_strnlen(value, byte_count)) > 0) {
		return exif_process_undefined(result, value, byte_count);
	}
	(*result) = estrndup("", 1); /* force empty string */
	return byte_count+1;
}
/* }}} */

/* {{{ exif_process_user_comment
 * Process UserComment in IFD. */
static int exif_process_user_comment(image_info_type *ImageInfo, char **pszInfoPtr, char **pszEncoding, char *szValuePtr, int ByteCount)
{
	int   a;
	char  *decode;
	size_t len;;

	*pszEncoding = NULL;
	/* Copy the comment */
	if (ByteCount>=8) {
		const zend_encoding *from, *to;
		if (!memcmp(szValuePtr, "UNICODE\0", 8)) {
			*pszEncoding = estrdup((const char*)szValuePtr);
			szValuePtr = szValuePtr+8;
			ByteCount -= 8;
			/* First try to detect BOM: ZERO WIDTH NOBREAK SPACE (FEFF 16)
			 * since we have no encoding support for the BOM yet we skip that.
			 */
			if (!memcmp(szValuePtr, "\xFE\xFF", 2)) {
				decode = "UCS-2BE";
				szValuePtr = szValuePtr+2;
				ByteCount -= 2;
			} else if (!memcmp(szValuePtr, "\xFF\xFE", 2)) {
				decode = "UCS-2LE";
				szValuePtr = szValuePtr+2;
				ByteCount -= 2;
			} else if (ImageInfo->motorola_intel) {
				decode = ImageInfo->decode_unicode_be;
			} else {
				decode = ImageInfo->decode_unicode_le;
			}
			to = zend_multibyte_fetch_encoding(ImageInfo->encode_unicode);
			from = zend_multibyte_fetch_encoding(decode);
			/* XXX this will fail again if encoding_converter returns on error something different than SIZE_MAX   */
			if (!to || !from || zend_multibyte_encoding_converter(
					(unsigned char**)pszInfoPtr,
					&len,
					(unsigned char*)szValuePtr,
					ByteCount,
					to,
					from) == (size_t)-1) {
				len = exif_process_string_raw(pszInfoPtr, szValuePtr, ByteCount);
			}
			return len;
		} else if (!memcmp(szValuePtr, "ASCII\0\0\0", 8)) {
			*pszEncoding = estrdup((const char*)szValuePtr);
			szValuePtr = szValuePtr+8;
			ByteCount -= 8;
		} else if (!memcmp(szValuePtr, "JIS\0\0\0\0\0", 8)) {
			/* JIS should be tanslated to MB or we leave it to the user - leave it to the user */
			*pszEncoding = estrdup((const char*)szValuePtr);
			szValuePtr = szValuePtr+8;
			ByteCount -= 8;
			/* XXX this will fail again if encoding_converter returns on error something different than SIZE_MAX   */
			to = zend_multibyte_fetch_encoding(ImageInfo->encode_jis);
			from = zend_multibyte_fetch_encoding(ImageInfo->motorola_intel ? ImageInfo->decode_jis_be : ImageInfo->decode_jis_le);
			if (!to || !from || zend_multibyte_encoding_converter(
					(unsigned char**)pszInfoPtr,
					&len,
					(unsigned char*)szValuePtr,
					ByteCount,
					to,
					from) == (size_t)-1) {
				len = exif_process_string_raw(pszInfoPtr, szValuePtr, ByteCount);
			}
			return len;
		} else if (!memcmp(szValuePtr, "\0\0\0\0\0\0\0\0", 8)) {
			/* 8 NULL means undefined and should be ASCII... */
			*pszEncoding = estrdup("UNDEFINED");
			szValuePtr = szValuePtr+8;
			ByteCount -= 8;
		}
	}

	/* Olympus has this padded with trailing spaces.  Remove these first. */
	if (ByteCount>0) {
		for (a=ByteCount-1;a && szValuePtr[a]==' ';a--) {
			(szValuePtr)[a] = '\0';
		}
	}

	/* normal text without encoding */
	exif_process_string(pszInfoPtr, szValuePtr, ByteCount);
	return strlen(*pszInfoPtr);
}
/* }}} */

/* {{{ exif_process_unicode
 * Process unicode field in IFD. */
static int exif_process_unicode(image_info_type *ImageInfo, xp_field_type *xp_field, int tag, char *szValuePtr, int ByteCount)
{
	xp_field->tag = tag;
	xp_field->value = NULL;
	/* XXX this will fail again if encoding_converter returns on error something different than SIZE_MAX   */
	if (zend_multibyte_encoding_converter(
			(unsigned char**)&xp_field->value,
			&xp_field->size,
			(unsigned char*)szValuePtr,
			ByteCount,
			zend_multibyte_fetch_encoding(ImageInfo->encode_unicode),
			zend_multibyte_fetch_encoding(ImageInfo->motorola_intel ? ImageInfo->decode_unicode_be : ImageInfo->decode_unicode_le)
			) == (size_t)-1) {
		xp_field->size = exif_process_string_raw(&xp_field->value, szValuePtr, ByteCount);
	}
	return xp_field->size;
}
/* }}} */

/* {{{ exif_process_IFD_in_MAKERNOTE
 * Process nested IFDs directories in Maker Note. */
static int exif_process_IFD_in_MAKERNOTE(image_info_type *ImageInfo, char * value_ptr, int value_len, char *offset_base, size_t IFDlength, size_t displacement)
{
	int de, i=0, section_index = SECTION_MAKERNOTE;
	int NumDirEntries, old_motorola_intel, offset_diff;
	const maker_note_type *maker_note;
	char *dir_start;

	for (i=0; i<=sizeof(maker_note_array)/sizeof(maker_note_type); i++) {
		if (i==sizeof(maker_note_array)/sizeof(maker_note_type)) {
#ifdef EXIF_DEBUG
			exif_error_docref(NULL EXIFERR_CC, ImageInfo, E_NOTICE, "No maker note data found. Detected maker: %s (length = %d)", ImageInfo->make, strlen(ImageInfo->make));
#endif
			/* unknown manufacturer, not an error, use it as a string */
			return TRUE;
		}

		maker_note = maker_note_array+i;

		/*exif_error_docref(NULL EXIFERR_CC, ImageInfo, E_NOTICE, "check (%s,%s)", maker_note->make?maker_note->make:"", maker_note->model?maker_note->model:"");*/
		if (maker_note->make && (!ImageInfo->make || strcmp(maker_note->make, ImageInfo->make)))
			continue;
		if (maker_note->model && (!ImageInfo->model || strcmp(maker_note->model, ImageInfo->model)))
			continue;
		if (maker_note->id_string && strncmp(maker_note->id_string, value_ptr, maker_note->id_string_len))
			continue;
		break;
	}

	if (maker_note->offset >= value_len) {
		/* Do not go past the value end */
		exif_error_docref("exif_read_data#error_ifd" EXIFERR_CC, ImageInfo, E_WARNING, "IFD data too short: 0x%04X offset 0x%04X", value_len, maker_note->offset);
		return FALSE;
	}

	dir_start = value_ptr + maker_note->offset;

#ifdef EXIF_DEBUG
	exif_error_docref(NULL EXIFERR_CC, ImageInfo, E_NOTICE, "Process %s @x%04X + 0x%04X=%d: %s", exif_get_sectionname(section_index), (int)dir_start-(int)offset_base+maker_note->offset+displacement, value_len, value_len, exif_char_dump(value_ptr, value_len, (int)dir_start-(int)offset_base+maker_note->offset+displacement));
#endif

	ImageInfo->sections_found |= FOUND_MAKERNOTE;

	old_motorola_intel = ImageInfo->motorola_intel;
	switch (maker_note->byte_order) {
		case MN_ORDER_INTEL:
			ImageInfo->motorola_intel = 0;
			break;
		case MN_ORDER_MOTOROLA:
			ImageInfo->motorola_intel = 1;
			break;
		default:
		case MN_ORDER_NORMAL:
			break;
	}

	NumDirEntries = php_ifd_get16u(dir_start, ImageInfo->motorola_intel);

	switch (maker_note->offset_mode) {
		case MN_OFFSET_MAKER:
			offset_base = value_ptr;
			break;
		case MN_OFFSET_GUESS:
			if (maker_note->offset + 10 + 4 >= value_len) {
				/* Can not read dir_start+10 since it's beyond value end */
				exif_error_docref("exif_read_data#error_ifd" EXIFERR_CC, ImageInfo, E_WARNING, "IFD data too short: 0x%04X", value_len);
				return FALSE;
			}
			offset_diff = 2 + NumDirEntries*12 + 4 - php_ifd_get32u(dir_start+10, ImageInfo->motorola_intel);
#ifdef EXIF_DEBUG
			exif_error_docref(NULL EXIFERR_CC, ImageInfo, E_NOTICE, "Using automatic offset correction: 0x%04X", ((int)dir_start-(int)offset_base+maker_note->offset+displacement) + offset_diff);
#endif
			if (offset_diff < 0 || offset_diff >= value_len ) {
				exif_error_docref("exif_read_data#error_ifd" EXIFERR_CC, ImageInfo, E_WARNING, "IFD data bad offset: 0x%04X length 0x%04X", offset_diff, value_len);
				return FALSE;
			}
			offset_base = value_ptr + offset_diff;
			break;
		default:
		case MN_OFFSET_NORMAL:
			break;
	}

	if ((2+NumDirEntries*12) > value_len) {
		exif_error_docref("exif_read_data#error_ifd" EXIFERR_CC, ImageInfo, E_WARNING, "Illegal IFD size: 2 + 0x%04X*12 = 0x%04X > 0x%04X", NumDirEntries, 2+NumDirEntries*12, value_len);
		return FALSE;
	}

	for (de=0;de<NumDirEntries;de++) {
		if (!exif_process_IFD_TAG(ImageInfo, dir_start + 2 + 12 * de,
								  offset_base, IFDlength, displacement, section_index, 0, maker_note->tag_table)) {
			return FALSE;
		}
	}
	ImageInfo->motorola_intel = old_motorola_intel;
/*	NextDirOffset (must be NULL) = php_ifd_get32u(dir_start+2+12*de, ImageInfo->motorola_intel);*/
#ifdef EXIF_DEBUG
	exif_error_docref(NULL EXIFERR_CC, ImageInfo, E_NOTICE, "Subsection %s done", exif_get_sectionname(SECTION_MAKERNOTE));
#endif
	return TRUE;
}
/* }}} */

/* {{{ exif_process_IFD_TAG
 * Process one of the nested IFDs directories. */
static int exif_process_IFD_TAG(image_info_type *ImageInfo, char *dir_entry, char *offset_base, size_t IFDlength, size_t displacement, int section_index, int ReadNextIFD, tag_table_type tag_table)
{
	size_t length;
	int tag, format, components;
	char *value_ptr, tagname[64], cbuf[32], *outside=NULL;
	size_t byte_count, offset_val, fpos, fgot;
	int64_t byte_count_signed;
	xp_field_type *tmp_xp;
#ifdef EXIF_DEBUG
	char *dump_data;
	int dump_free;
#endif /* EXIF_DEBUG */

	/* Protect against corrupt headers */
	if (ImageInfo->ifd_nesting_level > MAX_IFD_NESTING_LEVEL) {
		exif_error_docref("exif_read_data#error_ifd" EXIFERR_CC, ImageInfo, E_WARNING, "corrupt EXIF header: maximum directory nesting level reached");
		return FALSE;
	}
	ImageInfo->ifd_nesting_level++;

	tag = php_ifd_get16u(dir_entry, ImageInfo->motorola_intel);
	format = php_ifd_get16u(dir_entry+2, ImageInfo->motorola_intel);
	components = php_ifd_get32u(dir_entry+4, ImageInfo->motorola_intel);

	if (!format || format > NUM_FORMATS) {
		/* (-1) catches illegal zero case as unsigned underflows to positive large. */
		exif_error_docref("exif_read_data#error_ifd" EXIFERR_CC, ImageInfo, E_WARNING, "Process tag(x%04X=%s): Illegal format code 0x%04X, suppose BYTE", tag, exif_get_tagname(tag, tagname, -12, tag_table), format);
		format = TAG_FMT_BYTE;
		/*return TRUE;*/
	}

	if (components < 0) {
<<<<<<< HEAD
		exif_error_docref("exif_read_data#error_ifd" EXIFERR_CC, ImageInfo, E_WARNING, "Process tag(x%04X=%s): Illegal components(%ld)", tag, exif_get_tagname(tag, tagname, -12, tag_table), components);
=======
		exif_error_docref("exif_read_data#error_ifd" EXIFERR_CC, ImageInfo, E_WARNING, "Process tag(x%04X=%s): Illegal components(%d)", tag, exif_get_tagname(tag, tagname, -12, tag_table TSRMLS_CC), components);
>>>>>>> 900b17b1
		return FALSE;
	}

	byte_count_signed = (int64_t)components * php_tiff_bytes_per_format[format];

	if (byte_count_signed < 0 || (byte_count_signed > INT32_MAX)) {
		exif_error_docref("exif_read_data#error_ifd" EXIFERR_CC, ImageInfo, E_WARNING, "Process tag(x%04X=%s): Illegal byte_count", tag, exif_get_tagname(tag, tagname, -12, tag_table));
		return FALSE;
	}

	byte_count = (size_t)byte_count_signed;

	if (byte_count > 4) {
		offset_val = php_ifd_get32u(dir_entry+8, ImageInfo->motorola_intel);
		/* If its bigger than 4 bytes, the dir entry contains an offset. */
		value_ptr = offset_base+offset_val;
        /*
            dir_entry is ImageInfo->file.list[sn].data+2+i*12
            offset_base is ImageInfo->file.list[sn].data-dir_offset
            dir_entry - offset_base is dir_offset+2+i*12
        */
		if (byte_count > IFDlength || offset_val > IFDlength-byte_count || value_ptr < dir_entry || offset_val < (size_t)(dir_entry-offset_base)) {
			/* It is important to check for IMAGE_FILETYPE_TIFF
			 * JPEG does not use absolute pointers instead its pointers are
			 * relative to the start of the TIFF header in APP1 section. */
			if (byte_count > ImageInfo->FileSize || offset_val>ImageInfo->FileSize-byte_count || (ImageInfo->FileType!=IMAGE_FILETYPE_TIFF_II && ImageInfo->FileType!=IMAGE_FILETYPE_TIFF_MM && ImageInfo->FileType!=IMAGE_FILETYPE_JPEG)) {
				if (value_ptr < dir_entry) {
					/* we can read this if offset_val > 0 */
					/* some files have their values in other parts of the file */
					exif_error_docref("exif_read_data#error_ifd" EXIFERR_CC, ImageInfo, E_WARNING, "Process tag(x%04X=%s): Illegal pointer offset(x%04X < x%04X)", tag, exif_get_tagname(tag, tagname, -12, tag_table), offset_val, dir_entry);
				} else {
					/* this is for sure not allowed */
					/* exception are IFD pointers */
					exif_error_docref("exif_read_data#error_ifd" EXIFERR_CC, ImageInfo, E_WARNING, "Process tag(x%04X=%s): Illegal pointer offset(x%04X + x%04X = x%04X > x%04X)", tag, exif_get_tagname(tag, tagname, -12, tag_table), offset_val, byte_count, offset_val+byte_count, IFDlength);
				}
				return FALSE;
			}
			if (byte_count>sizeof(cbuf)) {
				/* mark as outside range and get buffer */
				value_ptr = safe_emalloc(byte_count, 1, 0);
				outside = value_ptr;
			} else {
				/* In most cases we only access a small range so
				 * it is faster to use a static buffer there
				 * BUT it offers also the possibility to have
				 * pointers read without the need to free them
				 * explicitley before returning. */
				memset(&cbuf, 0, sizeof(cbuf));
				value_ptr = cbuf;
			}

			fpos = php_stream_tell(ImageInfo->infile);
			php_stream_seek(ImageInfo->infile, displacement+offset_val, SEEK_SET);
			fgot = php_stream_tell(ImageInfo->infile);
			if (fgot!=displacement+offset_val) {
				EFREE_IF(outside);
				exif_error_docref(NULL EXIFERR_CC, ImageInfo, E_WARNING, "Wrong file pointer: 0x%08X != 0x%08X", fgot, displacement+offset_val);
				return FALSE;
			}
			fgot = php_stream_read(ImageInfo->infile, value_ptr, byte_count);
			php_stream_seek(ImageInfo->infile, fpos, SEEK_SET);
			if (fgot<byte_count) {
				EFREE_IF(outside);
				EXIF_ERRLOG_FILEEOF(ImageInfo)
				return FALSE;
			}
		}
	} else {
		/* 4 bytes or less and value is in the dir entry itself */
		value_ptr = dir_entry+8;
		offset_val= value_ptr-offset_base;
	}

	ImageInfo->sections_found |= FOUND_ANY_TAG;
#ifdef EXIF_DEBUG
	dump_data = exif_dump_data(&dump_free, format, components, length, ImageInfo->motorola_intel, value_ptr);
	exif_error_docref(NULL EXIFERR_CC, ImageInfo, E_NOTICE, "Process tag(x%04X=%s,@x%04X + x%04X(=%d)): %s%s %s", tag, exif_get_tagname(tag, tagname, -12, tag_table), offset_val+displacement, byte_count, byte_count, (components>1)&&format!=TAG_FMT_UNDEFINED&&format!=TAG_FMT_STRING?"ARRAY OF ":"", exif_get_tagformat(format), dump_data);
	if (dump_free) {
		efree(dump_data);
	}
#endif

	if (section_index==SECTION_THUMBNAIL) {
		if (!ImageInfo->Thumbnail.data) {
			switch(tag) {
				case TAG_IMAGEWIDTH:
				case TAG_COMP_IMAGE_WIDTH:
					ImageInfo->Thumbnail.width = exif_convert_any_to_int(value_ptr, format, ImageInfo->motorola_intel);
					break;

				case TAG_IMAGEHEIGHT:
				case TAG_COMP_IMAGE_HEIGHT:
					ImageInfo->Thumbnail.height = exif_convert_any_to_int(value_ptr, format, ImageInfo->motorola_intel);
					break;

				case TAG_STRIP_OFFSETS:
				case TAG_JPEG_INTERCHANGE_FORMAT:
					/* accept both formats */
					ImageInfo->Thumbnail.offset = exif_convert_any_to_int(value_ptr, format, ImageInfo->motorola_intel);
					break;

				case TAG_STRIP_BYTE_COUNTS:
					if (ImageInfo->FileType == IMAGE_FILETYPE_TIFF_II || ImageInfo->FileType == IMAGE_FILETYPE_TIFF_MM) {
						ImageInfo->Thumbnail.filetype = ImageInfo->FileType;
					} else {
						/* motorola is easier to read */
						ImageInfo->Thumbnail.filetype = IMAGE_FILETYPE_TIFF_MM;
					}
					ImageInfo->Thumbnail.size = exif_convert_any_to_int(value_ptr, format, ImageInfo->motorola_intel);
					break;

				case TAG_JPEG_INTERCHANGE_FORMAT_LEN:
					if (ImageInfo->Thumbnail.filetype == IMAGE_FILETYPE_UNKNOWN) {
						ImageInfo->Thumbnail.filetype = IMAGE_FILETYPE_JPEG;
						ImageInfo->Thumbnail.size = exif_convert_any_to_int(value_ptr, format, ImageInfo->motorola_intel);
					}
					break;
			}
		}
	} else {
		if (section_index==SECTION_IFD0 || section_index==SECTION_EXIF)
		switch(tag) {
			case TAG_COPYRIGHT:
				/* check for "<photographer> NUL <editor> NUL" */
				if (byte_count>1 && (length=php_strnlen(value_ptr, byte_count)) > 0) {
					if (length<byte_count-1) {
						/* When there are any characters after the first NUL */
						ImageInfo->CopyrightPhotographer  = estrdup(value_ptr);
						ImageInfo->CopyrightEditor        = estrndup(value_ptr+length+1, byte_count-length-1);
						spprintf(&ImageInfo->Copyright, 0, "%s, %s", ImageInfo->CopyrightPhotographer, ImageInfo->CopyrightEditor);
						/* format = TAG_FMT_UNDEFINED; this musn't be ASCII         */
						/* but we are not supposed to change this                   */
						/* keep in mind that image_info does not store editor value */
					} else {
						ImageInfo->Copyright = estrndup(value_ptr, byte_count);
					}
				}
				break;

			case TAG_USERCOMMENT:
				ImageInfo->UserCommentLength = exif_process_user_comment(ImageInfo, &(ImageInfo->UserComment), &(ImageInfo->UserCommentEncoding), value_ptr, byte_count);
				break;

			case TAG_XP_TITLE:
			case TAG_XP_COMMENTS:
			case TAG_XP_AUTHOR:
			case TAG_XP_KEYWORDS:
			case TAG_XP_SUBJECT:
				tmp_xp = (xp_field_type*)safe_erealloc(ImageInfo->xp_fields.list, (ImageInfo->xp_fields.count+1), sizeof(xp_field_type), 0);
				ImageInfo->sections_found |= FOUND_WINXP;
				ImageInfo->xp_fields.list = tmp_xp;
				ImageInfo->xp_fields.count++;
				exif_process_unicode(ImageInfo, &(ImageInfo->xp_fields.list[ImageInfo->xp_fields.count-1]), tag, value_ptr, byte_count);
				break;

			case TAG_FNUMBER:
				/* Simplest way of expressing aperture, so I trust it the most.
				   (overwrite previously computed value if there is one) */
				ImageInfo->ApertureFNumber = (float)exif_convert_any_format(value_ptr, format, ImageInfo->motorola_intel);
				break;

			case TAG_APERTURE:
			case TAG_MAX_APERTURE:
				/* More relevant info always comes earlier, so only use this field if we don't
				   have appropriate aperture information yet. */
				if (ImageInfo->ApertureFNumber == 0) {
					ImageInfo->ApertureFNumber
						= (float)exp(exif_convert_any_format(value_ptr, format, ImageInfo->motorola_intel)*log(2)*0.5);
				}
				break;

			case TAG_SHUTTERSPEED:
				/* More complicated way of expressing exposure time, so only use
				   this value if we don't already have it from somewhere else.
				   SHUTTERSPEED comes after EXPOSURE TIME
				  */
				if (ImageInfo->ExposureTime == 0) {
					ImageInfo->ExposureTime
						= (float)(1/exp(exif_convert_any_format(value_ptr, format, ImageInfo->motorola_intel)*log(2)));
				}
				break;
			case TAG_EXPOSURETIME:
				ImageInfo->ExposureTime = -1;
				break;

			case TAG_COMP_IMAGE_WIDTH:
				ImageInfo->ExifImageWidth = exif_convert_any_to_int(value_ptr, format, ImageInfo->motorola_intel);
				break;

			case TAG_FOCALPLANE_X_RES:
				ImageInfo->FocalplaneXRes = exif_convert_any_format(value_ptr, format, ImageInfo->motorola_intel);
				break;

			case TAG_SUBJECT_DISTANCE:
				/* Inidcates the distacne the autofocus camera is focused to.
				   Tends to be less accurate as distance increases. */
				ImageInfo->Distance = (float)exif_convert_any_format(value_ptr, format, ImageInfo->motorola_intel);
				break;

			case TAG_FOCALPLANE_RESOLUTION_UNIT:
				switch((int)exif_convert_any_format(value_ptr, format, ImageInfo->motorola_intel)) {
					case 1: ImageInfo->FocalplaneUnits = 25.4; break; /* inch */
					case 2:
						/* According to the information I was using, 2 measn meters.
						   But looking at the Cannon powershot's files, inches is the only
						   sensible value. */
						ImageInfo->FocalplaneUnits = 25.4;
						break;

					case 3: ImageInfo->FocalplaneUnits = 10;   break;  /* centimeter */
					case 4: ImageInfo->FocalplaneUnits = 1;    break;  /* milimeter  */
					case 5: ImageInfo->FocalplaneUnits = .001; break;  /* micrometer */
				}
				break;

			case TAG_SUB_IFD:
				if (format==TAG_FMT_IFD) {
					/* If this is called we are either in a TIFFs thumbnail or a JPEG where we cannot handle it */
					/* TIFF thumbnail: our data structure cannot store a thumbnail of a thumbnail */
					/* JPEG do we have the data area and what to do with it */
					exif_error_docref(NULL EXIFERR_CC, ImageInfo, E_NOTICE, "Skip SUB IFD");
				}
				break;

			case TAG_MAKE:
				ImageInfo->make = estrndup(value_ptr, byte_count);
				break;
			case TAG_MODEL:
				ImageInfo->model = estrndup(value_ptr, byte_count);
				break;

			case TAG_MAKER_NOTE:
				if (!exif_process_IFD_in_MAKERNOTE(ImageInfo, value_ptr, byte_count, offset_base, IFDlength, displacement)) {
					EFREE_IF(outside);
					return FALSE;
				}
				break;

			case TAG_EXIF_IFD_POINTER:
			case TAG_GPS_IFD_POINTER:
			case TAG_INTEROP_IFD_POINTER:
				if (ReadNextIFD) {
					char *Subdir_start;
					int sub_section_index = 0;
					switch(tag) {
						case TAG_EXIF_IFD_POINTER:
#ifdef EXIF_DEBUG
							exif_error_docref(NULL EXIFERR_CC, ImageInfo, E_NOTICE, "Found EXIF");
#endif
							ImageInfo->sections_found |= FOUND_EXIF;
							sub_section_index = SECTION_EXIF;
							break;
						case TAG_GPS_IFD_POINTER:
#ifdef EXIF_DEBUG
							exif_error_docref(NULL EXIFERR_CC, ImageInfo, E_NOTICE, "Found GPS");
#endif
							ImageInfo->sections_found |= FOUND_GPS;
							sub_section_index = SECTION_GPS;
							break;
						case TAG_INTEROP_IFD_POINTER:
#ifdef EXIF_DEBUG
							exif_error_docref(NULL EXIFERR_CC, ImageInfo, E_NOTICE, "Found INTEROPERABILITY");
#endif
							ImageInfo->sections_found |= FOUND_INTEROP;
							sub_section_index = SECTION_INTEROP;
							break;
					}
					Subdir_start = offset_base + php_ifd_get32u(value_ptr, ImageInfo->motorola_intel);
					if (Subdir_start < offset_base || Subdir_start > offset_base+IFDlength) {
						exif_error_docref("exif_read_data#error_ifd" EXIFERR_CC, ImageInfo, E_WARNING, "Illegal IFD Pointer");
						return FALSE;
					}
					if (!exif_process_IFD_in_JPEG(ImageInfo, Subdir_start, offset_base, IFDlength, displacement, sub_section_index)) {
						return FALSE;
					}
#ifdef EXIF_DEBUG
					exif_error_docref(NULL EXIFERR_CC, ImageInfo, E_NOTICE, "Subsection %s done", exif_get_sectionname(sub_section_index));
#endif
				}
		}
	}
	exif_iif_add_tag(ImageInfo, section_index, exif_get_tagname(tag, tagname, sizeof(tagname), tag_table), tag, format, components, value_ptr);
	EFREE_IF(outside);
	return TRUE;
}
/* }}} */

/* {{{ exif_process_IFD_in_JPEG
 * Process one of the nested IFDs directories. */
static int exif_process_IFD_in_JPEG(image_info_type *ImageInfo, char *dir_start, char *offset_base, size_t IFDlength, size_t displacement, int section_index)
{
	int de;
	int NumDirEntries;
	int NextDirOffset;

#ifdef EXIF_DEBUG
	exif_error_docref(NULL EXIFERR_CC, ImageInfo, E_NOTICE, "Process %s (x%04X(=%d))", exif_get_sectionname(section_index), IFDlength, IFDlength);
#endif

	ImageInfo->sections_found |= FOUND_IFD0;

	if ((dir_start + 2) >= (offset_base+IFDlength)) {
		exif_error_docref("exif_read_data#error_ifd" EXIFERR_CC, ImageInfo, E_WARNING, "Illegal IFD size");
		return FALSE;
	}

	NumDirEntries = php_ifd_get16u(dir_start, ImageInfo->motorola_intel);

	if ((dir_start+2+NumDirEntries*12) > (offset_base+IFDlength)) {
		exif_error_docref("exif_read_data#error_ifd" EXIFERR_CC, ImageInfo, E_WARNING, "Illegal IFD size: x%04X + 2 + x%04X*12 = x%04X > x%04X", (int)((size_t)dir_start+2-(size_t)offset_base), NumDirEntries, (int)((size_t)dir_start+2+NumDirEntries*12-(size_t)offset_base), IFDlength);
		return FALSE;
	}

	for (de=0;de<NumDirEntries;de++) {
		if (!exif_process_IFD_TAG(ImageInfo, dir_start + 2 + 12 * de,
								  offset_base, IFDlength, displacement, section_index, 1, exif_get_tag_table(section_index))) {
			return FALSE;
		}
	}
	/*
	 * Ignore IFD2 if it purportedly exists
	 */
	if (section_index == SECTION_THUMBNAIL) {
		return TRUE;
	}
	/*
	 * Hack to make it process IDF1 I hope
	 * There are 2 IDFs, the second one holds the keys (0x0201 and 0x0202) to the thumbnail
	 */
	if ((dir_start+2+12*de + 4) >= (offset_base+IFDlength)) {
		exif_error_docref("exif_read_data#error_ifd" EXIFERR_CC, ImageInfo, E_WARNING, "Illegal IFD size");
		return FALSE;
	}
	NextDirOffset = php_ifd_get32u(dir_start+2+12*de, ImageInfo->motorola_intel);
	if (NextDirOffset) {
		/* the next line seems false but here IFDlength means length of all IFDs */
		if (offset_base + NextDirOffset < offset_base || offset_base + NextDirOffset > offset_base+IFDlength) {
			exif_error_docref("exif_read_data#error_ifd" EXIFERR_CC, ImageInfo, E_WARNING, "Illegal IFD offset");
			return FALSE;
		}
		/* That is the IFD for the first thumbnail */
#ifdef EXIF_DEBUG
		exif_error_docref(NULL EXIFERR_CC, ImageInfo, E_NOTICE, "Expect next IFD to be thumbnail");
#endif
		if (exif_process_IFD_in_JPEG(ImageInfo, offset_base + NextDirOffset, offset_base, IFDlength, displacement, SECTION_THUMBNAIL)) {
#ifdef EXIF_DEBUG
			exif_error_docref(NULL EXIFERR_CC, ImageInfo, E_NOTICE, "Thumbnail size: 0x%04X", ImageInfo->Thumbnail.size);
#endif
			if (ImageInfo->Thumbnail.filetype != IMAGE_FILETYPE_UNKNOWN
			&&  ImageInfo->Thumbnail.size
			&&  ImageInfo->Thumbnail.offset
			&&  ImageInfo->read_thumbnail
			) {
				exif_thumbnail_extract(ImageInfo, offset_base, IFDlength);
			}
			return TRUE;
		} else {
			return FALSE;
		}
	}
	return TRUE;
}
/* }}} */

/* {{{ exif_process_TIFF_in_JPEG
   Process a TIFF header in a JPEG file
*/
static void exif_process_TIFF_in_JPEG(image_info_type *ImageInfo, char *CharBuf, size_t length, size_t displacement)
{
	unsigned exif_value_2a, offset_of_ifd;

	/* set the thumbnail stuff to nothing so we can test to see if they get set up */
	if (memcmp(CharBuf, "II", 2) == 0) {
		ImageInfo->motorola_intel = 0;
	} else if (memcmp(CharBuf, "MM", 2) == 0) {
		ImageInfo->motorola_intel = 1;
	} else {
		exif_error_docref(NULL EXIFERR_CC, ImageInfo, E_WARNING, "Invalid TIFF alignment marker");
		return;
	}

	/* Check the next two values for correctness. */
	if (length < 8) {
		exif_error_docref(NULL EXIFERR_CC, ImageInfo, E_WARNING, "Invalid TIFF start (1)");
		return;
	}
	exif_value_2a = php_ifd_get16u(CharBuf+2, ImageInfo->motorola_intel);
	offset_of_ifd = php_ifd_get32u(CharBuf+4, ImageInfo->motorola_intel);
	if (exif_value_2a != 0x2a || offset_of_ifd < 0x08) {
		exif_error_docref(NULL EXIFERR_CC, ImageInfo, E_WARNING, "Invalid TIFF start (1)");
		return;
	}
	if (offset_of_ifd > length) {
		exif_error_docref(NULL EXIFERR_CC, ImageInfo, E_WARNING, "Invalid IFD start");
		return;
	}

	ImageInfo->sections_found |= FOUND_IFD0;
	/* First directory starts at offset 8. Offsets starts at 0. */
	exif_process_IFD_in_JPEG(ImageInfo, CharBuf+offset_of_ifd, CharBuf, length/*-14*/, displacement, SECTION_IFD0);

#ifdef EXIF_DEBUG
	exif_error_docref(NULL EXIFERR_CC, ImageInfo, E_NOTICE, "Process TIFF in JPEG done");
#endif

	/* Compute the CCD width, in milimeters. */
	if (ImageInfo->FocalplaneXRes != 0) {
		ImageInfo->CCDWidth = (float)(ImageInfo->ExifImageWidth * ImageInfo->FocalplaneUnits / ImageInfo->FocalplaneXRes);
	}
}
/* }}} */

/* {{{ exif_process_APP1
   Process an JPEG APP1 block marker
   Describes all the drivel that most digital cameras include...
*/
static void exif_process_APP1(image_info_type *ImageInfo, char *CharBuf, size_t length, size_t displacement)
{
	/* Check the APP1 for Exif Identifier Code */
	static const uchar ExifHeader[] = {0x45, 0x78, 0x69, 0x66, 0x00, 0x00};
	if (length <= 8 || memcmp(CharBuf+2, ExifHeader, 6)) {
		exif_error_docref(NULL EXIFERR_CC, ImageInfo, E_WARNING, "Incorrect APP1 Exif Identifier Code");
		return;
	}
	exif_process_TIFF_in_JPEG(ImageInfo, CharBuf + 8, length - 8, displacement+8);
#ifdef EXIF_DEBUG
	exif_error_docref(NULL EXIFERR_CC, ImageInfo, E_NOTICE, "Process APP1/EXIF done");
#endif
}
/* }}} */

/* {{{ exif_process_APP12
   Process an JPEG APP12 block marker used by OLYMPUS
*/
static void exif_process_APP12(image_info_type *ImageInfo, char *buffer, size_t length)
{
	size_t l1, l2=0;

	if ((l1 = php_strnlen(buffer+2, length-2)) > 0) {
		exif_iif_add_tag(ImageInfo, SECTION_APP12, "Company", TAG_NONE, TAG_FMT_STRING, l1, buffer+2);
		if (length > 2+l1+1) {
			l2 = php_strnlen(buffer+2+l1+1, length-2-l1-1);
			exif_iif_add_tag(ImageInfo, SECTION_APP12, "Info", TAG_NONE, TAG_FMT_STRING, l2, buffer+2+l1+1);
		}
	}
#ifdef EXIF_DEBUG
	exif_error_docref(NULL EXIFERR_CC, ImageInfo, E_NOTICE, "Process section APP12 with l1=%d, l2=%d done", l1, l2);
#endif
}
/* }}} */

/* {{{ exif_scan_JPEG_header
 * Parse the marker stream until SOS or EOI is seen; */
static int exif_scan_JPEG_header(image_info_type *ImageInfo)
{
	int section, sn;
	int marker = 0, last_marker = M_PSEUDO, comment_correction=1;
	unsigned int ll, lh;
	uchar *Data;
	size_t fpos, size, got, itemlen;
	jpeg_sof_info  sof_info;

	for(section=0;;section++) {
#ifdef EXIF_DEBUG
		fpos = php_stream_tell(ImageInfo->infile);
		exif_error_docref(NULL EXIFERR_CC, ImageInfo, E_NOTICE, "Needing section %d @ 0x%08X", ImageInfo->file.count, fpos);
#endif

		/* get marker byte, swallowing possible padding                           */
		/* some software does not count the length bytes of COM section           */
		/* one company doing so is very much envolved in JPEG... so we accept too */
		if (last_marker==M_COM && comment_correction) {
			comment_correction = 2;
		}
		do {
			if ((marker = php_stream_getc(ImageInfo->infile)) == EOF) {
				EXIF_ERRLOG_CORRUPT(ImageInfo)
				return FALSE;
			}
			if (last_marker==M_COM && comment_correction>0) {
				if (marker!=0xFF) {
					marker = 0xff;
					comment_correction--;
				} else  {
					last_marker = M_PSEUDO; /* stop skipping 0 for M_COM */
				}
			}
		} while (marker == 0xff);
		if (last_marker==M_COM && !comment_correction) {
			exif_error_docref("exif_read_data#error_mcom" EXIFERR_CC, ImageInfo, E_NOTICE, "Image has corrupt COM section: some software set wrong length information");
		}
		if (last_marker==M_COM && comment_correction)
			return M_EOI; /* ah illegal: char after COM section not 0xFF */

		fpos = php_stream_tell(ImageInfo->infile);

		if (marker == 0xff) {
			/* 0xff is legal padding, but if we get that many, something's wrong. */
			exif_error_docref(NULL EXIFERR_CC, ImageInfo, E_WARNING, "To many padding bytes");
			return FALSE;
		}

		/* Read the length of the section. */
		if ((lh = php_stream_getc(ImageInfo->infile)) == EOF) {
			EXIF_ERRLOG_CORRUPT(ImageInfo)
			return FALSE;
		}
		if ((ll = php_stream_getc(ImageInfo->infile)) == EOF) {
			EXIF_ERRLOG_CORRUPT(ImageInfo)
			return FALSE;
		}

		itemlen = (lh << 8) | ll;

		if (itemlen < 2) {
#ifdef EXIF_DEBUG
			exif_error_docref(NULL EXIFERR_CC, ImageInfo, E_WARNING, "%s, Section length: 0x%02X%02X", EXIF_ERROR_CORRUPT, lh, ll);
#else
			EXIF_ERRLOG_CORRUPT(ImageInfo)
#endif
			return FALSE;
		}

		sn = exif_file_sections_add(ImageInfo, marker, itemlen+1, NULL);
		Data = ImageInfo->file.list[sn].data;

		/* Store first two pre-read bytes. */
		Data[0] = (uchar)lh;
		Data[1] = (uchar)ll;

		got = php_stream_read(ImageInfo->infile, (char*)(Data+2), itemlen-2); /* Read the whole section. */
		if (got != itemlen-2) {
			exif_error_docref(NULL EXIFERR_CC, ImageInfo, E_WARNING, "Error reading from file: got=x%04X(=%d) != itemlen-2=x%04X(=%d)", got, got, itemlen-2, itemlen-2);
			return FALSE;
		}

#ifdef EXIF_DEBUG
		exif_error_docref(NULL EXIFERR_CC, ImageInfo, E_NOTICE, "Process section(x%02X=%s) @ x%04X + x%04X(=%d)", marker, exif_get_markername(marker), fpos, itemlen, itemlen);
#endif
		switch(marker) {
			case M_SOS:   /* stop before hitting compressed data  */
				/* If reading entire image is requested, read the rest of the data. */
				if (ImageInfo->read_all) {
					/* Determine how much file is left. */
					fpos = php_stream_tell(ImageInfo->infile);
					size = ImageInfo->FileSize - fpos;
					sn = exif_file_sections_add(ImageInfo, M_PSEUDO, size, NULL);
					Data = ImageInfo->file.list[sn].data;
					got = php_stream_read(ImageInfo->infile, (char*)Data, size);
					if (got != size) {
						EXIF_ERRLOG_FILEEOF(ImageInfo)
						return FALSE;
					}
				}
				return TRUE;

			case M_EOI:   /* in case it's a tables-only JPEG stream */
				exif_error_docref(NULL EXIFERR_CC, ImageInfo, E_WARNING, "No image in jpeg!");
				return (ImageInfo->sections_found&(~FOUND_COMPUTED)) ? TRUE : FALSE;

			case M_COM: /* Comment section */
				exif_process_COM(ImageInfo, (char *)Data, itemlen);
				break;

			case M_EXIF:
				if (!(ImageInfo->sections_found&FOUND_IFD0)) {
					/*ImageInfo->sections_found |= FOUND_EXIF;*/
					/* Seen files from some 'U-lead' software with Vivitar scanner
					   that uses marker 31 later in the file (no clue what for!) */
					exif_process_APP1(ImageInfo, (char *)Data, itemlen, fpos);
				}
				break;

			case M_APP12:
				exif_process_APP12(ImageInfo, (char *)Data, itemlen);
				break;


			case M_SOF0:
			case M_SOF1:
			case M_SOF2:
			case M_SOF3:
			case M_SOF5:
			case M_SOF6:
			case M_SOF7:
			case M_SOF9:
			case M_SOF10:
			case M_SOF11:
			case M_SOF13:
			case M_SOF14:
			case M_SOF15:
				if ((itemlen - 2) < 6) {
					return FALSE;
				}

				exif_process_SOFn(Data, marker, &sof_info);
				ImageInfo->Width  = sof_info.width;
				ImageInfo->Height = sof_info.height;
				if (sof_info.num_components == 3) {
					ImageInfo->IsColor = 1;
				} else {
					ImageInfo->IsColor = 0;
				}
				break;
			default:
				/* skip any other marker silently. */
				break;
		}

		/* keep track of last marker */
		last_marker = marker;
	}
#ifdef EXIF_DEBUG
	exif_error_docref(NULL EXIFERR_CC, ImageInfo, E_NOTICE, "Done");
#endif
	return TRUE;
}
/* }}} */

/* {{{ exif_scan_thumbnail
 * scan JPEG in thumbnail (memory) */
static int exif_scan_thumbnail(image_info_type *ImageInfo)
{
	uchar           c, *data = (uchar*)ImageInfo->Thumbnail.data;
	int             n, marker;
	size_t          length=2, pos=0;
	jpeg_sof_info   sof_info;

	if (!data) {
		return FALSE; /* nothing to do here */
	}
	if (memcmp(data, "\xFF\xD8\xFF", 3)) {
		if (!ImageInfo->Thumbnail.width && !ImageInfo->Thumbnail.height) {
			exif_error_docref(NULL EXIFERR_CC, ImageInfo, E_WARNING, "Thumbnail is not a JPEG image");
		}
		return FALSE;
	}
	for (;;) {
		pos += length;
		if (pos>=ImageInfo->Thumbnail.size)
			return FALSE;
		c = data[pos++];
		if (pos>=ImageInfo->Thumbnail.size)
			return FALSE;
		if (c != 0xFF) {
			return FALSE;
		}
		n = 8;
		while ((c = data[pos++]) == 0xFF && n--) {
			if (pos+3>=ImageInfo->Thumbnail.size)
				return FALSE;
			/* +3 = pos++ of next check when reaching marker + 2 bytes for length */
		}
		if (c == 0xFF)
			return FALSE;
		marker = c;
		length = php_jpg_get16(data+pos);
		if (pos+length>=ImageInfo->Thumbnail.size) {
			return FALSE;
		}
#ifdef EXIF_DEBUG
		exif_error_docref(NULL EXIFERR_CC, ImageInfo, E_NOTICE, "Thumbnail: process section(x%02X=%s) @ x%04X + x%04X", marker, exif_get_markername(marker), pos, length);
#endif
		switch (marker) {
			case M_SOF0:
			case M_SOF1:
			case M_SOF2:
			case M_SOF3:
			case M_SOF5:
			case M_SOF6:
			case M_SOF7:
			case M_SOF9:
			case M_SOF10:
			case M_SOF11:
			case M_SOF13:
			case M_SOF14:
			case M_SOF15:
				/* handle SOFn block */
				exif_process_SOFn(data+pos, marker, &sof_info);
				ImageInfo->Thumbnail.height   = sof_info.height;
				ImageInfo->Thumbnail.width    = sof_info.width;
#ifdef EXIF_DEBUG
				exif_error_docref(NULL EXIFERR_CC, ImageInfo, E_NOTICE, "Thumbnail: size: %d * %d", sof_info.width, sof_info.height);
#endif
				return TRUE;

			case M_SOS:
			case M_EOI:
				exif_error_docref(NULL EXIFERR_CC, ImageInfo, E_WARNING, "Could not compute size of thumbnail");
				return FALSE;
				break;

			default:
				/* just skip */
				break;
		}
	}

	exif_error_docref(NULL EXIFERR_CC, ImageInfo, E_WARNING, "Could not compute size of thumbnail");
	return FALSE;
}
/* }}} */

/* {{{ exif_process_IFD_in_TIFF
 * Parse the TIFF header; */
static int exif_process_IFD_in_TIFF(image_info_type *ImageInfo, size_t dir_offset, int section_index)
{
	int i, sn, num_entries, sub_section_index = 0;
	unsigned char *dir_entry;
	char tagname[64];
	size_t ifd_size, dir_size, entry_offset, next_offset, entry_length, entry_value=0, fgot;
	int entry_tag , entry_type;
	tag_table_type tag_table = exif_get_tag_table(section_index);

	if (ImageInfo->ifd_nesting_level > MAX_IFD_NESTING_LEVEL) {
                return FALSE;
        }

	if (ImageInfo->FileSize >= dir_offset+2) {
		sn = exif_file_sections_add(ImageInfo, M_PSEUDO, 2, NULL);
#ifdef EXIF_DEBUG
		exif_error_docref(NULL EXIFERR_CC, ImageInfo, E_NOTICE, "Read from TIFF: filesize(x%04X), IFD dir(x%04X + x%04X)", ImageInfo->FileSize, dir_offset, 2);
#endif
		php_stream_seek(ImageInfo->infile, dir_offset, SEEK_SET); /* we do not know the order of sections */
		php_stream_read(ImageInfo->infile, (char*)ImageInfo->file.list[sn].data, 2);
		num_entries = php_ifd_get16u(ImageInfo->file.list[sn].data, ImageInfo->motorola_intel);
		dir_size = 2/*num dir entries*/ +12/*length of entry*/*num_entries +4/* offset to next ifd (points to thumbnail or NULL)*/;
		if (ImageInfo->FileSize >= dir_offset+dir_size) {
#ifdef EXIF_DEBUG
			exif_error_docref(NULL EXIFERR_CC, ImageInfo, E_NOTICE, "Read from TIFF: filesize(x%04X), IFD dir(x%04X + x%04X), IFD entries(%d)", ImageInfo->FileSize, dir_offset+2, dir_size-2, num_entries);
#endif
			if (exif_file_sections_realloc(ImageInfo, sn, dir_size)) {
				return FALSE;
			}
			php_stream_read(ImageInfo->infile, (char*)(ImageInfo->file.list[sn].data+2), dir_size-2);
			/*exif_error_docref(NULL EXIFERR_CC, ImageInfo, E_NOTICE, "Dump: %s", exif_char_dump(ImageInfo->file.list[sn].data, dir_size, 0));*/
			next_offset = php_ifd_get32u(ImageInfo->file.list[sn].data + dir_size - 4, ImageInfo->motorola_intel);
#ifdef EXIF_DEBUG
			exif_error_docref(NULL EXIFERR_CC, ImageInfo, E_NOTICE, "Read from TIFF done, next offset x%04X", next_offset);
#endif
			/* now we have the directory we can look how long it should be */
			ifd_size = dir_size;
			for(i=0;i<num_entries;i++) {
				dir_entry 	 = ImageInfo->file.list[sn].data+2+i*12;
				entry_tag    = php_ifd_get16u(dir_entry+0, ImageInfo->motorola_intel);
				entry_type   = php_ifd_get16u(dir_entry+2, ImageInfo->motorola_intel);
				if (entry_type > NUM_FORMATS) {
					exif_error_docref(NULL EXIFERR_CC, ImageInfo, E_NOTICE, "Read from TIFF: tag(0x%04X,%12s): Illegal format code 0x%04X, switching to BYTE", entry_tag, exif_get_tagname(entry_tag, tagname, -12, tag_table), entry_type);
					/* Since this is repeated in exif_process_IFD_TAG make it a notice here */
					/* and make it a warning in the exif_process_IFD_TAG which is called    */
					/* elsewhere. */
					entry_type = TAG_FMT_BYTE;
					/*The next line would break the image on writeback: */
					/* php_ifd_set16u(dir_entry+2, entry_type, ImageInfo->motorola_intel);*/
				}
				entry_length = php_ifd_get32u(dir_entry+4, ImageInfo->motorola_intel) * php_tiff_bytes_per_format[entry_type];
				if (entry_length <= 4) {
					switch(entry_type) {
						case TAG_FMT_USHORT:
							entry_value  = php_ifd_get16u(dir_entry+8, ImageInfo->motorola_intel);
							break;
						case TAG_FMT_SSHORT:
							entry_value  = php_ifd_get16s(dir_entry+8, ImageInfo->motorola_intel);
							break;
						case TAG_FMT_ULONG:
							entry_value  = php_ifd_get32u(dir_entry+8, ImageInfo->motorola_intel);
							break;
						case TAG_FMT_SLONG:
							entry_value  = php_ifd_get32s(dir_entry+8, ImageInfo->motorola_intel);
							break;
					}
					switch(entry_tag) {
						case TAG_IMAGEWIDTH:
						case TAG_COMP_IMAGE_WIDTH:
							ImageInfo->Width  = entry_value;
							break;
						case TAG_IMAGEHEIGHT:
						case TAG_COMP_IMAGE_HEIGHT:
							ImageInfo->Height = entry_value;
							break;
						case TAG_PHOTOMETRIC_INTERPRETATION:
							switch (entry_value) {
								case PMI_BLACK_IS_ZERO:
								case PMI_WHITE_IS_ZERO:
								case PMI_TRANSPARENCY_MASK:
									ImageInfo->IsColor = 0;
									break;
								case PMI_RGB:
								case PMI_PALETTE_COLOR:
								case PMI_SEPARATED:
								case PMI_YCBCR:
								case PMI_CIELAB:
									ImageInfo->IsColor = 1;
									break;
							}
							break;
					}
				} else {
					entry_offset = php_ifd_get32u(dir_entry+8, ImageInfo->motorola_intel);
					/* if entry needs expading ifd cache and entry is at end of current ifd cache. */
					/* otherwise there may be huge holes between two entries */
					if (entry_offset + entry_length > dir_offset + ifd_size
					  && entry_offset == dir_offset + ifd_size) {
						ifd_size = entry_offset + entry_length - dir_offset;
#ifdef EXIF_DEBUG
						exif_error_docref(NULL EXIFERR_CC, ImageInfo, E_NOTICE, "Resize struct: x%04X + x%04X - x%04X = x%04X", entry_offset, entry_length, dir_offset, ifd_size);
#endif
					}
				}
			}
			if (ImageInfo->FileSize >= dir_offset + ImageInfo->file.list[sn].size) {
				if (ifd_size > dir_size) {
					if (dir_offset + ifd_size > ImageInfo->FileSize) {
						exif_error_docref(NULL EXIFERR_CC, ImageInfo, E_WARNING, "Error in TIFF: filesize(x%04X) less than size of IFD(x%04X + x%04X)", ImageInfo->FileSize, dir_offset, ifd_size);
						return FALSE;
					}
					if (exif_file_sections_realloc(ImageInfo, sn, ifd_size)) {
						return FALSE;
					}
					/* read values not stored in directory itself */
#ifdef EXIF_DEBUG
					exif_error_docref(NULL EXIFERR_CC, ImageInfo, E_NOTICE, "Read from TIFF: filesize(x%04X), IFD(x%04X + x%04X)", ImageInfo->FileSize, dir_offset, ifd_size);
#endif
					php_stream_read(ImageInfo->infile, (char*)(ImageInfo->file.list[sn].data+dir_size), ifd_size-dir_size);
#ifdef EXIF_DEBUG
					exif_error_docref(NULL EXIFERR_CC, ImageInfo, E_NOTICE, "Read from TIFF, done");
#endif
				}
				/* now process the tags */
				for(i=0;i<num_entries;i++) {
					dir_entry 	 = ImageInfo->file.list[sn].data+2+i*12;
					entry_tag    = php_ifd_get16u(dir_entry+0, ImageInfo->motorola_intel);
					entry_type   = php_ifd_get16u(dir_entry+2, ImageInfo->motorola_intel);
					/*entry_length = php_ifd_get32u(dir_entry+4, ImageInfo->motorola_intel);*/
					if (entry_tag == TAG_EXIF_IFD_POINTER ||
						entry_tag == TAG_INTEROP_IFD_POINTER ||
						entry_tag == TAG_GPS_IFD_POINTER ||
						entry_tag == TAG_SUB_IFD
					) {
						switch(entry_tag) {
							case TAG_EXIF_IFD_POINTER:
								ImageInfo->sections_found |= FOUND_EXIF;
								sub_section_index = SECTION_EXIF;
								break;
							case TAG_GPS_IFD_POINTER:
								ImageInfo->sections_found |= FOUND_GPS;
								sub_section_index = SECTION_GPS;
								break;
							case TAG_INTEROP_IFD_POINTER:
								ImageInfo->sections_found |= FOUND_INTEROP;
								sub_section_index = SECTION_INTEROP;
								break;
							case TAG_SUB_IFD:
								ImageInfo->sections_found |= FOUND_THUMBNAIL;
								sub_section_index = SECTION_THUMBNAIL;
								break;
						}
						entry_offset = php_ifd_get32u(dir_entry+8, ImageInfo->motorola_intel);
#ifdef EXIF_DEBUG
						exif_error_docref(NULL EXIFERR_CC, ImageInfo, E_NOTICE, "Next IFD: %s @x%04X", exif_get_sectionname(sub_section_index), entry_offset);
#endif
						ImageInfo->ifd_nesting_level++;
						exif_process_IFD_in_TIFF(ImageInfo, entry_offset, sub_section_index);
						if (section_index!=SECTION_THUMBNAIL && entry_tag==TAG_SUB_IFD) {
							if (ImageInfo->Thumbnail.filetype != IMAGE_FILETYPE_UNKNOWN
							&&  ImageInfo->Thumbnail.size
							&&  ImageInfo->Thumbnail.offset
							&&  ImageInfo->read_thumbnail
							) {
#ifdef EXIF_DEBUG
								exif_error_docref(NULL EXIFERR_CC, ImageInfo, E_NOTICE, "%s THUMBNAIL @0x%04X + 0x%04X", ImageInfo->Thumbnail.data ? "Ignore" : "Read", ImageInfo->Thumbnail.offset, ImageInfo->Thumbnail.size);
#endif
								if (!ImageInfo->Thumbnail.data) {
									ImageInfo->Thumbnail.data = safe_emalloc(ImageInfo->Thumbnail.size, 1, 0);
									php_stream_seek(ImageInfo->infile, ImageInfo->Thumbnail.offset, SEEK_SET);
									fgot = php_stream_read(ImageInfo->infile, ImageInfo->Thumbnail.data, ImageInfo->Thumbnail.size);
									if (fgot < ImageInfo->Thumbnail.size) {
										EXIF_ERRLOG_THUMBEOF(ImageInfo)
										efree(ImageInfo->Thumbnail.data);
										ImageInfo->Thumbnail.data = NULL;
									} else {
										exif_thumbnail_build(ImageInfo);
									}
								}
							}
						}
#ifdef EXIF_DEBUG
						exif_error_docref(NULL EXIFERR_CC, ImageInfo, E_NOTICE, "Next IFD: %s done", exif_get_sectionname(sub_section_index));
#endif
					} else {
						if (!exif_process_IFD_TAG(ImageInfo, (char*)dir_entry,
												  (char*)(ImageInfo->file.list[sn].data-dir_offset),
												  ifd_size, 0, section_index, 0, tag_table)) {
							return FALSE;
						}
					}
				}
				/* If we had a thumbnail in a SUB_IFD we have ANOTHER image in NEXT IFD */
				if (next_offset && section_index != SECTION_THUMBNAIL) {
					/* this should be a thumbnail IFD */
					/* the thumbnail itself is stored at Tag=StripOffsets */
#ifdef EXIF_DEBUG
					exif_error_docref(NULL EXIFERR_CC, ImageInfo, E_NOTICE, "Read next IFD (THUMBNAIL) at x%04X", next_offset);
#endif
					ImageInfo->ifd_nesting_level++;
					exif_process_IFD_in_TIFF(ImageInfo, next_offset, SECTION_THUMBNAIL);
#ifdef EXIF_DEBUG
					exif_error_docref(NULL EXIFERR_CC, ImageInfo, E_NOTICE, "%s THUMBNAIL @0x%04X + 0x%04X", ImageInfo->Thumbnail.data ? "Ignore" : "Read", ImageInfo->Thumbnail.offset, ImageInfo->Thumbnail.size);
#endif
					if (!ImageInfo->Thumbnail.data && ImageInfo->Thumbnail.offset && ImageInfo->Thumbnail.size && ImageInfo->read_thumbnail) {
						ImageInfo->Thumbnail.data = safe_emalloc(ImageInfo->Thumbnail.size, 1, 0);
						php_stream_seek(ImageInfo->infile, ImageInfo->Thumbnail.offset, SEEK_SET);
						fgot = php_stream_read(ImageInfo->infile, ImageInfo->Thumbnail.data, ImageInfo->Thumbnail.size);
						if (fgot < ImageInfo->Thumbnail.size) {
							EXIF_ERRLOG_THUMBEOF(ImageInfo)
							efree(ImageInfo->Thumbnail.data);
							ImageInfo->Thumbnail.data = NULL;
						} else {
							exif_thumbnail_build(ImageInfo);
						}
					}
#ifdef EXIF_DEBUG
					exif_error_docref(NULL EXIFERR_CC, ImageInfo, E_NOTICE, "Read next IFD (THUMBNAIL) done");
#endif
				}
				return TRUE;
			} else {
				exif_error_docref(NULL EXIFERR_CC, ImageInfo, E_WARNING, "Error in TIFF: filesize(x%04X) less than size of IFD(x%04X)", ImageInfo->FileSize, dir_offset+ImageInfo->file.list[sn].size);
				return FALSE;
			}
		} else {
			exif_error_docref(NULL EXIFERR_CC, ImageInfo, E_WARNING, "Error in TIFF: filesize(x%04X) less than size of IFD dir(x%04X)", ImageInfo->FileSize, dir_offset+dir_size);
			return FALSE;
		}
	} else {
		exif_error_docref(NULL EXIFERR_CC, ImageInfo, E_WARNING, "Error in TIFF: filesize(x%04X) less than start of IFD dir(x%04X)", ImageInfo->FileSize, dir_offset+2);
		return FALSE;
	}
}
/* }}} */

/* {{{ exif_scan_FILE_header
 * Parse the marker stream until SOS or EOI is seen; */
static int exif_scan_FILE_header(image_info_type *ImageInfo)
{
	unsigned char file_header[8];
	int ret = FALSE;

	ImageInfo->FileType = IMAGE_FILETYPE_UNKNOWN;

	if (ImageInfo->FileSize >= 2) {
		php_stream_seek(ImageInfo->infile, 0, SEEK_SET);
		if (php_stream_read(ImageInfo->infile, (char*)file_header, 2) != 2) {
			return FALSE;
		}
		if ((file_header[0]==0xff) && (file_header[1]==M_SOI)) {
			ImageInfo->FileType = IMAGE_FILETYPE_JPEG;
			if (exif_scan_JPEG_header(ImageInfo)) {
				ret = TRUE;
			} else {
				exif_error_docref(NULL EXIFERR_CC, ImageInfo, E_WARNING, "Invalid JPEG file");
			}
		} else if (ImageInfo->FileSize >= 8) {
			if (php_stream_read(ImageInfo->infile, (char*)(file_header+2), 6) != 6) {
				return FALSE;
			}
			if (!memcmp(file_header, "II\x2A\x00", 4)) {
				ImageInfo->FileType = IMAGE_FILETYPE_TIFF_II;
				ImageInfo->motorola_intel = 0;
#ifdef EXIF_DEBUG
				exif_error_docref(NULL EXIFERR_CC, ImageInfo, E_NOTICE, "File has TIFF/II format");
#endif
				ImageInfo->sections_found |= FOUND_IFD0;
				if (exif_process_IFD_in_TIFF(ImageInfo,
											 php_ifd_get32u(file_header + 4, ImageInfo->motorola_intel),
											 SECTION_IFD0)) {
					ret = TRUE;
				} else {
					exif_error_docref(NULL EXIFERR_CC, ImageInfo, E_WARNING, "Invalid TIFF file");
				}
			} else if (!memcmp(file_header, "MM\x00\x2a", 4)) {
				ImageInfo->FileType = IMAGE_FILETYPE_TIFF_MM;
				ImageInfo->motorola_intel = 1;
#ifdef EXIF_DEBUG
				exif_error_docref(NULL EXIFERR_CC, ImageInfo, E_NOTICE, "File has TIFF/MM format");
#endif
				ImageInfo->sections_found |= FOUND_IFD0;
				if (exif_process_IFD_in_TIFF(ImageInfo,
											 php_ifd_get32u(file_header + 4, ImageInfo->motorola_intel),
											 SECTION_IFD0)) {
					ret = TRUE;
				} else {
					exif_error_docref(NULL EXIFERR_CC, ImageInfo, E_WARNING, "Invalid TIFF file");
				}
			} else {
				exif_error_docref(NULL EXIFERR_CC, ImageInfo, E_WARNING, "File not supported");
				return FALSE;
			}
		}
	} else {
		exif_error_docref(NULL EXIFERR_CC, ImageInfo, E_WARNING, "File too small (%d)", ImageInfo->FileSize);
	}
	return ret;
}
/* }}} */

/* {{{ exif_discard_imageinfo
   Discard data scanned by exif_read_file.
*/
static int exif_discard_imageinfo(image_info_type *ImageInfo)
{
	int i;

	EFREE_IF(ImageInfo->FileName);
	EFREE_IF(ImageInfo->UserComment);
	EFREE_IF(ImageInfo->UserCommentEncoding);
	EFREE_IF(ImageInfo->Copyright);
	EFREE_IF(ImageInfo->CopyrightPhotographer);
	EFREE_IF(ImageInfo->CopyrightEditor);
	EFREE_IF(ImageInfo->Thumbnail.data);
	EFREE_IF(ImageInfo->encode_unicode);
	EFREE_IF(ImageInfo->decode_unicode_be);
	EFREE_IF(ImageInfo->decode_unicode_le);
	EFREE_IF(ImageInfo->encode_jis);
	EFREE_IF(ImageInfo->decode_jis_be);
	EFREE_IF(ImageInfo->decode_jis_le);
	EFREE_IF(ImageInfo->make);
	EFREE_IF(ImageInfo->model);
	for (i=0; i<ImageInfo->xp_fields.count; i++) {
		EFREE_IF(ImageInfo->xp_fields.list[i].value);
	}
	EFREE_IF(ImageInfo->xp_fields.list);
	for (i=0; i<SECTION_COUNT; i++) {
		exif_iif_free(ImageInfo, i);
	}
	exif_file_sections_free(ImageInfo);
	memset(ImageInfo, 0, sizeof(*ImageInfo));
	return TRUE;
}
/* }}} */

/* {{{ exif_read_file
 */
static int exif_read_file(image_info_type *ImageInfo, char *FileName, int read_thumbnail, int read_all)
{
	int ret;
	zend_stat_t st;
	zend_string *base;

	/* Start with an empty image information structure. */
	memset(ImageInfo, 0, sizeof(*ImageInfo));

	ImageInfo->motorola_intel = -1; /* flag as unknown */

	ImageInfo->infile = php_stream_open_wrapper(FileName, "rb", STREAM_MUST_SEEK|IGNORE_PATH, NULL);
	if (!ImageInfo->infile) {
		exif_error_docref(NULL EXIFERR_CC, ImageInfo, E_WARNING, "Unable to open file");
		return FALSE;
	}

	if (php_stream_is(ImageInfo->infile, PHP_STREAM_IS_STDIO)) {
		if (VCWD_STAT(FileName, &st) >= 0) {
			if ((st.st_mode & S_IFMT) != S_IFREG) {
				exif_error_docref(NULL EXIFERR_CC, ImageInfo, E_WARNING, "Not a file");
				php_stream_close(ImageInfo->infile);
				return FALSE;
			}

			/* Store file date/time. */
			ImageInfo->FileDateTime = st.st_mtime;
			ImageInfo->FileSize = st.st_size;
			/*exif_error_docref(NULL EXIFERR_CC, ImageInfo, E_NOTICE, "Opened stream is file: %d", ImageInfo->FileSize);*/
		}
	} else {
		if (!ImageInfo->FileSize) {
			php_stream_seek(ImageInfo->infile, 0, SEEK_END);
			ImageInfo->FileSize = php_stream_tell(ImageInfo->infile);
			php_stream_seek(ImageInfo->infile, 0, SEEK_SET);
		}
	}

	base = php_basename(FileName, strlen(FileName), NULL, 0);
	ImageInfo->FileName          = estrndup(ZSTR_VAL(base), ZSTR_LEN(base));
	zend_string_release(base);
	ImageInfo->read_thumbnail = read_thumbnail;
	ImageInfo->read_all = read_all;
	ImageInfo->Thumbnail.filetype = IMAGE_FILETYPE_UNKNOWN;

	ImageInfo->encode_unicode    = estrdup(EXIF_G(encode_unicode));
	ImageInfo->decode_unicode_be = estrdup(EXIF_G(decode_unicode_be));
	ImageInfo->decode_unicode_le = estrdup(EXIF_G(decode_unicode_le));
	ImageInfo->encode_jis        = estrdup(EXIF_G(encode_jis));
	ImageInfo->decode_jis_be     = estrdup(EXIF_G(decode_jis_be));
	ImageInfo->decode_jis_le     = estrdup(EXIF_G(decode_jis_le));


	ImageInfo->ifd_nesting_level = 0;

	/* Scan the JPEG headers. */
	ret = exif_scan_FILE_header(ImageInfo);

	php_stream_close(ImageInfo->infile);
	return ret;
}
/* }}} */

/* {{{ proto array exif_read_data(string filename [, string sections_needed [, bool sub_arrays[, bool read_thumbnail]]])
   Reads header data from the JPEG/TIFF image filename and optionally reads the internal thumbnails */
PHP_FUNCTION(exif_read_data)
{
	char *p_name, *p_sections_needed = NULL;
	size_t p_name_len, p_sections_needed_len = 0;
	zend_bool sub_arrays=0, read_thumbnail=0, read_all=0;

	int i, ret, sections_needed=0;
	image_info_type ImageInfo;
	char tmp[64], *sections_str, *s;

	if (zend_parse_parameters(ZEND_NUM_ARGS(), "p|sbb", &p_name, &p_name_len, &p_sections_needed, &p_sections_needed_len, &sub_arrays, &read_thumbnail) == FAILURE) {
		return;
	}

	memset(&ImageInfo, 0, sizeof(ImageInfo));

	if (p_sections_needed) {
		spprintf(&sections_str, 0, ",%s,", p_sections_needed);
		/* sections_str DOES start with , and SPACES are NOT allowed in names */
		s = sections_str;
		while (*++s) {
			if (*s == ' ') {
				*s = ',';
			}
		}

		for (i = 0; i < SECTION_COUNT; i++) {
			snprintf(tmp, sizeof(tmp), ",%s,", exif_get_sectionname(i));
			if (strstr(sections_str, tmp)) {
				sections_needed |= 1<<i;
			}
		}
		EFREE_IF(sections_str);
		/* now see what we need */
#ifdef EXIF_DEBUG
		sections_str = exif_get_sectionlist(sections_needed);
		if (!sections_str) {
			RETURN_FALSE;
		}
		exif_error_docref(NULL EXIFERR_CC, &ImageInfo, E_NOTICE, "Sections needed: %s", sections_str[0] ? sections_str : "None");
		EFREE_IF(sections_str);
#endif
	}

	ret = exif_read_file(&ImageInfo, p_name, read_thumbnail, read_all);
	sections_str = exif_get_sectionlist(ImageInfo.sections_found);

#ifdef EXIF_DEBUG
	if (sections_str)
		exif_error_docref(NULL EXIFERR_CC, &ImageInfo, E_NOTICE, "Sections found: %s", sections_str[0] ? sections_str : "None");
#endif

	ImageInfo.sections_found |= FOUND_COMPUTED|FOUND_FILE;/* do not inform about in debug*/

	if (ret == FALSE || (sections_needed && !(sections_needed&ImageInfo.sections_found))) {
		/* array_init must be checked at last! otherwise the array must be freed if a later test fails. */
		exif_discard_imageinfo(&ImageInfo);
	   	EFREE_IF(sections_str);
		RETURN_FALSE;
	}

	array_init(return_value);

#ifdef EXIF_DEBUG
	exif_error_docref(NULL EXIFERR_CC, &ImageInfo, E_NOTICE, "Generate section FILE");
#endif

	/* now we can add our information */
	exif_iif_add_str(&ImageInfo, SECTION_FILE, "FileName",      ImageInfo.FileName);
	exif_iif_add_int(&ImageInfo, SECTION_FILE, "FileDateTime",  ImageInfo.FileDateTime);
	exif_iif_add_int(&ImageInfo, SECTION_FILE, "FileSize",      ImageInfo.FileSize);
	exif_iif_add_int(&ImageInfo, SECTION_FILE, "FileType",      ImageInfo.FileType);
	exif_iif_add_str(&ImageInfo, SECTION_FILE, "MimeType",      (char*)php_image_type_to_mime_type(ImageInfo.FileType));
	exif_iif_add_str(&ImageInfo, SECTION_FILE, "SectionsFound", sections_str ? sections_str : "NONE");

#ifdef EXIF_DEBUG
	exif_error_docref(NULL EXIFERR_CC, &ImageInfo, E_NOTICE, "Generate section COMPUTED");
#endif

	if (ImageInfo.Width>0 &&  ImageInfo.Height>0) {
		exif_iif_add_fmt(&ImageInfo, SECTION_COMPUTED, "html"   , "width=\"%d\" height=\"%d\"", ImageInfo.Width, ImageInfo.Height);
		exif_iif_add_int(&ImageInfo, SECTION_COMPUTED, "Height", ImageInfo.Height);
		exif_iif_add_int(&ImageInfo, SECTION_COMPUTED, "Width",  ImageInfo.Width);
	}
	exif_iif_add_int(&ImageInfo, SECTION_COMPUTED, "IsColor", ImageInfo.IsColor);
	if (ImageInfo.motorola_intel != -1) {
		exif_iif_add_int(&ImageInfo, SECTION_COMPUTED, "ByteOrderMotorola", ImageInfo.motorola_intel);
	}
	if (ImageInfo.FocalLength) {
		exif_iif_add_fmt(&ImageInfo, SECTION_COMPUTED, "FocalLength", "%4.1Fmm", ImageInfo.FocalLength);
		if(ImageInfo.CCDWidth) {
			exif_iif_add_fmt(&ImageInfo, SECTION_COMPUTED, "35mmFocalLength", "%dmm", (int)(ImageInfo.FocalLength/ImageInfo.CCDWidth*35+0.5));
		}
	}
	if(ImageInfo.CCDWidth) {
		exif_iif_add_fmt(&ImageInfo, SECTION_COMPUTED, "CCDWidth", "%dmm", (int)ImageInfo.CCDWidth);
	}
	if(ImageInfo.ExposureTime>0) {
		if(ImageInfo.ExposureTime <= 0.5) {
			exif_iif_add_fmt(&ImageInfo, SECTION_COMPUTED, "ExposureTime", "%0.3F s (1/%d)", ImageInfo.ExposureTime, (int)(0.5 + 1/ImageInfo.ExposureTime));
		} else {
			exif_iif_add_fmt(&ImageInfo, SECTION_COMPUTED, "ExposureTime", "%0.3F s", ImageInfo.ExposureTime);
		}
	}
	if(ImageInfo.ApertureFNumber) {
		exif_iif_add_fmt(&ImageInfo, SECTION_COMPUTED, "ApertureFNumber", "f/%.1F", ImageInfo.ApertureFNumber);
	}
	if(ImageInfo.Distance) {
		if(ImageInfo.Distance<0) {
			exif_iif_add_str(&ImageInfo, SECTION_COMPUTED, "FocusDistance", "Infinite");
		} else {
			exif_iif_add_fmt(&ImageInfo, SECTION_COMPUTED, "FocusDistance", "%0.2Fm", ImageInfo.Distance);
		}
	}
	if (ImageInfo.UserComment) {
		exif_iif_add_buffer(&ImageInfo, SECTION_COMPUTED, "UserComment", ImageInfo.UserCommentLength, ImageInfo.UserComment);
		if (ImageInfo.UserCommentEncoding && strlen(ImageInfo.UserCommentEncoding)) {
			exif_iif_add_str(&ImageInfo, SECTION_COMPUTED, "UserCommentEncoding", ImageInfo.UserCommentEncoding);
		}
	}

	exif_iif_add_str(&ImageInfo, SECTION_COMPUTED, "Copyright",              ImageInfo.Copyright);
	exif_iif_add_str(&ImageInfo, SECTION_COMPUTED, "Copyright.Photographer", ImageInfo.CopyrightPhotographer);
	exif_iif_add_str(&ImageInfo, SECTION_COMPUTED, "Copyright.Editor",       ImageInfo.CopyrightEditor);

	for (i=0; i<ImageInfo.xp_fields.count; i++) {
		exif_iif_add_str(&ImageInfo, SECTION_WINXP, exif_get_tagname(ImageInfo.xp_fields.list[i].tag, NULL, 0, exif_get_tag_table(SECTION_WINXP)), ImageInfo.xp_fields.list[i].value);
	}
	if (ImageInfo.Thumbnail.size) {
		if (read_thumbnail) {
			/* not exif_iif_add_str : this is a buffer */
			exif_iif_add_tag(&ImageInfo, SECTION_THUMBNAIL, "THUMBNAIL", TAG_NONE, TAG_FMT_UNDEFINED, ImageInfo.Thumbnail.size, ImageInfo.Thumbnail.data);
		}
		if (!ImageInfo.Thumbnail.width || !ImageInfo.Thumbnail.height) {
			/* try to evaluate if thumbnail data is present */
			exif_scan_thumbnail(&ImageInfo);
		}
		exif_iif_add_int(&ImageInfo, SECTION_COMPUTED, "Thumbnail.FileType", ImageInfo.Thumbnail.filetype);
		exif_iif_add_str(&ImageInfo, SECTION_COMPUTED, "Thumbnail.MimeType", (char*)php_image_type_to_mime_type(ImageInfo.Thumbnail.filetype));
	}
	if (ImageInfo.Thumbnail.width && ImageInfo.Thumbnail.height) {
		exif_iif_add_int(&ImageInfo, SECTION_COMPUTED, "Thumbnail.Height", ImageInfo.Thumbnail.height);
		exif_iif_add_int(&ImageInfo, SECTION_COMPUTED, "Thumbnail.Width",  ImageInfo.Thumbnail.width);
	}
   	EFREE_IF(sections_str);

#ifdef EXIF_DEBUG
	exif_error_docref(NULL EXIFERR_CC, &ImageInfo, E_NOTICE, "Adding image infos");
#endif

	add_assoc_image_info(return_value, sub_arrays, &ImageInfo, SECTION_FILE      );
	add_assoc_image_info(return_value, 1,          &ImageInfo, SECTION_COMPUTED  );
	add_assoc_image_info(return_value, sub_arrays, &ImageInfo, SECTION_ANY_TAG   );
	add_assoc_image_info(return_value, sub_arrays, &ImageInfo, SECTION_IFD0      );
	add_assoc_image_info(return_value, 1,          &ImageInfo, SECTION_THUMBNAIL );
	add_assoc_image_info(return_value, 1,          &ImageInfo, SECTION_COMMENT   );
	add_assoc_image_info(return_value, sub_arrays, &ImageInfo, SECTION_EXIF      );
	add_assoc_image_info(return_value, sub_arrays, &ImageInfo, SECTION_GPS       );
	add_assoc_image_info(return_value, sub_arrays, &ImageInfo, SECTION_INTEROP   );
	add_assoc_image_info(return_value, sub_arrays, &ImageInfo, SECTION_FPIX      );
	add_assoc_image_info(return_value, sub_arrays, &ImageInfo, SECTION_APP12     );
	add_assoc_image_info(return_value, sub_arrays, &ImageInfo, SECTION_WINXP     );
	add_assoc_image_info(return_value, sub_arrays, &ImageInfo, SECTION_MAKERNOTE );

#ifdef EXIF_DEBUG
	exif_error_docref(NULL EXIFERR_CC, &ImageInfo, E_NOTICE, "Discarding info");
#endif

	exif_discard_imageinfo(&ImageInfo);

#ifdef EXIF_DEBUG
	php_error_docref1(NULL, p_name, E_NOTICE, "done");
#endif
}
/* }}} */

/* {{{ proto string exif_thumbnail(string filename [, &width, &height [, &imagetype]])
   Reads the embedded thumbnail */
PHP_FUNCTION(exif_thumbnail)
{
	zval *p_width = 0, *p_height = 0, *p_imagetype = 0;
	char *p_name;
	size_t p_name_len;
	int ret, arg_c = ZEND_NUM_ARGS();
	image_info_type ImageInfo;

	memset(&ImageInfo, 0, sizeof(ImageInfo));

	if (arg_c!=1 && arg_c!=3 && arg_c!=4) {
		WRONG_PARAM_COUNT;
	}

	if (zend_parse_parameters(arg_c, "p|z/z/z/", &p_name, &p_name_len, &p_width, &p_height, &p_imagetype) == FAILURE) {
		return;
	}

	ret = exif_read_file(&ImageInfo, p_name, 1, 0);
	if (ret==FALSE) {
		exif_discard_imageinfo(&ImageInfo);
		RETURN_FALSE;
	}

#ifdef EXIF_DEBUG
	exif_error_docref(NULL EXIFERR_CC, &ImageInfo, E_NOTICE, "Thumbnail data %d %d %d, %d x %d", ImageInfo.Thumbnail.data, ImageInfo.Thumbnail.size, ImageInfo.Thumbnail.filetype, ImageInfo.Thumbnail.width, ImageInfo.Thumbnail.height);
#endif
	if (!ImageInfo.Thumbnail.data || !ImageInfo.Thumbnail.size) {
		exif_discard_imageinfo(&ImageInfo);
		RETURN_FALSE;
	}

#ifdef EXIF_DEBUG
	exif_error_docref(NULL EXIFERR_CC, &ImageInfo, E_NOTICE, "Returning thumbnail(%d)", ImageInfo.Thumbnail.size);
#endif

	ZVAL_STRINGL(return_value, ImageInfo.Thumbnail.data, ImageInfo.Thumbnail.size);
	if (arg_c >= 3) {
		if (!ImageInfo.Thumbnail.width || !ImageInfo.Thumbnail.height) {
			exif_scan_thumbnail(&ImageInfo);
		}
		zval_dtor(p_width);
		zval_dtor(p_height);
		ZVAL_LONG(p_width,  ImageInfo.Thumbnail.width);
		ZVAL_LONG(p_height, ImageInfo.Thumbnail.height);
	}
	if (arg_c >= 4)	{
		zval_dtor(p_imagetype);
		ZVAL_LONG(p_imagetype, ImageInfo.Thumbnail.filetype);
	}

#ifdef EXIF_DEBUG
	exif_error_docref(NULL EXIFERR_CC, &ImageInfo, E_NOTICE, "Discarding info");
#endif

	exif_discard_imageinfo(&ImageInfo);

#ifdef EXIF_DEBUG
	php_error_docref1(NULL, p_name, E_NOTICE, "Done");
#endif
}
/* }}} */

/* {{{ proto int exif_imagetype(string imagefile)
   Get the type of an image */
PHP_FUNCTION(exif_imagetype)
{
	char *imagefile;
	size_t imagefile_len;
	php_stream * stream;
 	int itype = 0;

	if (zend_parse_parameters(ZEND_NUM_ARGS(), "s", &imagefile, &imagefile_len) == FAILURE) {
		return;
	}

	stream = php_stream_open_wrapper(imagefile, "rb", IGNORE_PATH|REPORT_ERRORS, NULL);

	if (stream == NULL) {
		RETURN_FALSE;
	}

	itype = php_getimagetype(stream, NULL);

	php_stream_close(stream);

	if (itype == IMAGE_FILETYPE_UNKNOWN) {
		RETURN_FALSE;
	} else {
		ZVAL_LONG(return_value, itype);
	}
}
/* }}} */

#endif

/*
 * Local variables:
 * tab-width: 4
 * c-basic-offset: 4
 * End:
 * vim600: sw=4 ts=4 tw=78 fdm=marker
 * vim<600: sw=4 ts=4 tw=78
 */<|MERGE_RESOLUTION|>--- conflicted
+++ resolved
@@ -2844,11 +2844,7 @@
 	}
 
 	if (components < 0) {
-<<<<<<< HEAD
-		exif_error_docref("exif_read_data#error_ifd" EXIFERR_CC, ImageInfo, E_WARNING, "Process tag(x%04X=%s): Illegal components(%ld)", tag, exif_get_tagname(tag, tagname, -12, tag_table), components);
-=======
-		exif_error_docref("exif_read_data#error_ifd" EXIFERR_CC, ImageInfo, E_WARNING, "Process tag(x%04X=%s): Illegal components(%d)", tag, exif_get_tagname(tag, tagname, -12, tag_table TSRMLS_CC), components);
->>>>>>> 900b17b1
+		exif_error_docref("exif_read_data#error_ifd" EXIFERR_CC, ImageInfo, E_WARNING, "Process tag(x%04X=%s): Illegal components(%d)", tag, exif_get_tagname(tag, tagname, -12, tag_table), components);
 		return FALSE;
 	}
 
