/*
  +----------------------------------------------------------------------+
  | PHP Version 7                                                        |
  +----------------------------------------------------------------------+
  | Copyright (c) 1997-2015 The PHP Group                                |
  +----------------------------------------------------------------------+
  | This source file is subject to version 3.01 of the PHP license,      |
  | that is bundled with this package in the file LICENSE, and is        |
  | available through the world-wide-web at the following url:           |
  | http://www.php.net/license/3_01.txt                                  |
  | If you did not receive a copy of the PHP license and are unable to   |
  | obtain it through the world-wide-web, please send a note to          |
  | license@php.net so we can mail you a copy immediately.               |
  +----------------------------------------------------------------------+
  | Authors: Brad Lafountain <rodif_bl@yahoo.com>                        |
  |          Shane Caraveo <shane@caraveo.com>                           |
  |          Dmitry Stogov <dmitry@zend.com>                             |
  +----------------------------------------------------------------------+
*/
/* $Id$ */

#ifdef HAVE_CONFIG_H
#include "config.h"
#endif
#include "php_soap.h"
#if HAVE_PHP_SESSION && !defined(COMPILE_DL_SESSION)
#include "ext/session/php_session.h"
#endif
#include "zend_exceptions.h"


static int le_sdl = 0;
int le_url = 0;
static int le_service = 0;
static int le_typemap = 0;

typedef struct _soapHeader {
	sdlFunctionPtr                    function;
	zval                              function_name;
	int                               mustUnderstand;
	int                               num_params;
	zval                             *parameters;
	zval                              retval;
	sdlSoapBindingFunctionHeaderPtr   hdr;
	struct _soapHeader               *next;
} soapHeader;

/* Local functions */
static void function_to_string(sdlFunctionPtr function, smart_str *buf);
static void type_to_string(sdlTypePtr type, smart_str *buf, int level);

static void clear_soap_fault(zval *obj);
static void set_soap_fault(zval *obj, char *fault_code_ns, char *fault_code, char *fault_string, char *fault_actor, zval *fault_detail, char *name);
static void add_soap_fault_ex(zval *fault, zval *obj, char *fault_code, char *fault_string, char *fault_actor, zval *fault_detail);
static void soap_server_fault(char* code, char* string, char *actor, zval* details, char *name);
static void soap_server_fault_ex(sdlFunctionPtr function, zval* fault, soapHeader* hdr);

static sdlParamPtr get_param(sdlFunctionPtr function, char *param_name, int index, int);
static sdlFunctionPtr get_function(sdlPtr sdl, const char *function_name);
static sdlFunctionPtr get_doc_function(sdlPtr sdl, xmlNodePtr node);

static sdlFunctionPtr deserialize_function_call(sdlPtr sdl, xmlDocPtr request, char* actor, zval *function_name, int *num_params, zval **parameters, int *version, soapHeader **headers);
static xmlDocPtr serialize_response_call(sdlFunctionPtr function, char *function_name,char *uri,zval *ret, soapHeader *headers, int version);
static xmlDocPtr serialize_function_call(zval *this_ptr, sdlFunctionPtr function, char *function_name, char *uri, zval *arguments, int arg_count, int version, HashTable *soap_headers);
static xmlNodePtr serialize_parameter(sdlParamPtr param,zval *param_val,int index,char *name, int style, xmlNodePtr parent);
static xmlNodePtr serialize_zval(zval *val, sdlParamPtr param, char *paramName, int style, xmlNodePtr parent);

static void delete_service(void *service);
static void delete_url(void *handle);
static void delete_hashtable(void *hashtable);

static void soap_error_handler(int error_num, const char *error_filename, const uint error_lineno, const char *format, va_list args);

#define SOAP_SERVER_BEGIN_CODE() \
	zend_bool _old_handler = SOAP_GLOBAL(use_soap_error_handler);\
	char* _old_error_code = SOAP_GLOBAL(error_code);\
	zend_object* _old_error_object = Z_OBJ(SOAP_GLOBAL(error_object));\
	int _old_soap_version = SOAP_GLOBAL(soap_version);\
	SOAP_GLOBAL(use_soap_error_handler) = 1;\
	SOAP_GLOBAL(error_code) = "Server";\
	Z_OBJ(SOAP_GLOBAL(error_object)) = Z_OBJ(EX(This));

#define SOAP_SERVER_END_CODE() \
	SOAP_GLOBAL(use_soap_error_handler) = _old_handler;\
	SOAP_GLOBAL(error_code) = _old_error_code;\
	Z_OBJ(SOAP_GLOBAL(error_object)) = _old_error_object;\
	SOAP_GLOBAL(soap_version) = _old_soap_version;

#define SOAP_CLIENT_BEGIN_CODE() \
	zend_bool _old_handler = SOAP_GLOBAL(use_soap_error_handler);\
	char* _old_error_code = SOAP_GLOBAL(error_code);\
	zend_object* _old_error_object = Z_OBJ(SOAP_GLOBAL(error_object));\
	int _old_soap_version = SOAP_GLOBAL(soap_version);\
	zend_bool _old_in_compilation = CG(in_compilation); \
	zend_execute_data *_old_current_execute_data = EG(current_execute_data); \
	zval *_old_stack_top = EG(vm_stack_top); \
	int _bailout = 0;\
	SOAP_GLOBAL(use_soap_error_handler) = 1;\
	SOAP_GLOBAL(error_code) = "Client";\
	Z_OBJ(SOAP_GLOBAL(error_object)) = Z_OBJ(EX(This));\
	zend_try {

#define SOAP_CLIENT_END_CODE() \
	} zend_catch {\
		CG(in_compilation) = _old_in_compilation; \
		EG(current_execute_data) = _old_current_execute_data; \
		if (EG(exception) == NULL || \
		    !instanceof_function(EG(exception)->ce, soap_fault_class_entry)) {\
			_bailout = 1;\
		}\
		if (_old_stack_top != EG(vm_stack_top)) { \
			while (EG(vm_stack)->prev != NULL && \
			       ((char*)_old_stack_top < (char*)EG(vm_stack) || \
			        (char*) _old_stack_top > (char*)EG(vm_stack)->end)) { \
				zend_vm_stack tmp = EG(vm_stack)->prev; \
				efree(EG(vm_stack)); \
				EG(vm_stack) = tmp; \
				EG(vm_stack_end) = tmp->end; \
			} \
			EG(vm_stack)->top = _old_stack_top; \
		} \
	} zend_end_try();\
	SOAP_GLOBAL(use_soap_error_handler) = _old_handler;\
	SOAP_GLOBAL(error_code) = _old_error_code;\
	Z_OBJ(SOAP_GLOBAL(error_object)) = _old_error_object;\
	SOAP_GLOBAL(soap_version) = _old_soap_version;\
	if (_bailout) {\
		zend_bailout();\
	}

#define FETCH_THIS_SDL(ss) \
	{ \
		zval *__tmp; \
		if(FIND_SDL_PROPERTY(getThis(), __tmp) != NULL) { \
			FETCH_SDL_RES(ss,__tmp); \
		} else { \
			ss = NULL; \
		} \
	}

#define FIND_SDL_PROPERTY(ss,tmp) (tmp = zend_hash_str_find(Z_OBJPROP_P(ss), "sdl", sizeof("sdl")-1))
#define FETCH_SDL_RES(ss,tmp) ss = (sdlPtr) zend_fetch_resource_ex(tmp, "sdl", le_sdl)

#define FIND_TYPEMAP_PROPERTY(ss,tmp) (tmp = zend_hash_str_find(Z_OBJPROP_P(ss), "typemap", sizeof("typemap")-1))
#define FETCH_TYPEMAP_RES(ss,tmp) ss = (HashTable*) zend_fetch_resource_ex(tmp, "typemap", le_typemap)

#define FETCH_THIS_SERVICE(ss) \
	{ \
		zval *tmp; \
		if ((tmp = zend_hash_str_find(Z_OBJPROP_P(getThis()),"service", sizeof("service")-1)) != NULL) { \
			ss = (soapServicePtr)zend_fetch_resource_ex(tmp, "service", le_service); \
		} else { \
	                php_error_docref(NULL, E_WARNING, "Can not fetch service object"); \
			SOAP_SERVER_END_CODE(); \
			return; \
		} \
	}

static zend_class_entry* soap_class_entry;
static zend_class_entry* soap_server_class_entry;
static zend_class_entry* soap_fault_class_entry;
static zend_class_entry* soap_header_class_entry;
static zend_class_entry* soap_param_class_entry;
zend_class_entry* soap_var_class_entry;

ZEND_DECLARE_MODULE_GLOBALS(soap)

static void (*old_error_handler)(int, const char *, const uint, const char*, va_list);

#ifdef va_copy
#define call_old_error_handler(error_num, error_filename, error_lineno, format, args) \
{ \
	va_list copy; \
	va_copy(copy, args); \
	old_error_handler(error_num, error_filename, error_lineno, format, copy); \
	va_end(copy); \
}
#else
#define call_old_error_handler(error_num, error_filename, error_lineno, format, args) \
{ \
	old_error_handler(error_num, error_filename, error_lineno, format, args); \
}
#endif

#define PHP_SOAP_SERVER_CLASSNAME "SoapServer"
#define PHP_SOAP_CLIENT_CLASSNAME "SoapClient"
#define PHP_SOAP_VAR_CLASSNAME    "SoapVar"
#define PHP_SOAP_FAULT_CLASSNAME  "SoapFault"
#define PHP_SOAP_PARAM_CLASSNAME  "SoapParam"
#define PHP_SOAP_HEADER_CLASSNAME "SoapHeader"

PHP_RINIT_FUNCTION(soap);
PHP_MINIT_FUNCTION(soap);
PHP_MSHUTDOWN_FUNCTION(soap);
PHP_MINFO_FUNCTION(soap);

/*
  Registry Functions
  TODO: this!
*/
PHP_FUNCTION(soap_encode_to_xml);
PHP_FUNCTION(soap_encode_to_zval);
PHP_FUNCTION(use_soap_error_handler);
PHP_FUNCTION(is_soap_fault);


/* Server Functions */
PHP_METHOD(SoapServer, SoapServer);
PHP_METHOD(SoapServer, setClass);
PHP_METHOD(SoapServer, setObject);
PHP_METHOD(SoapServer, addFunction);
PHP_METHOD(SoapServer, getFunctions);
PHP_METHOD(SoapServer, handle);
PHP_METHOD(SoapServer, setPersistence);
PHP_METHOD(SoapServer, fault);
PHP_METHOD(SoapServer, addSoapHeader);

/* Client Functions */
PHP_METHOD(SoapClient, SoapClient);
PHP_METHOD(SoapClient, __call);
PHP_METHOD(SoapClient, __getLastRequest);
PHP_METHOD(SoapClient, __getLastResponse);
PHP_METHOD(SoapClient, __getLastRequestHeaders);
PHP_METHOD(SoapClient, __getLastResponseHeaders);
PHP_METHOD(SoapClient, __getFunctions);
PHP_METHOD(SoapClient, __getTypes);
PHP_METHOD(SoapClient, __doRequest);
PHP_METHOD(SoapClient, __setCookie);
PHP_METHOD(SoapClient, __getCookies);
PHP_METHOD(SoapClient, __setLocation);
PHP_METHOD(SoapClient, __setSoapHeaders);

/* SoapVar Functions */
PHP_METHOD(SoapVar, SoapVar);

/* SoapFault Functions */
PHP_METHOD(SoapFault, SoapFault);
PHP_METHOD(SoapFault, __toString);

/* SoapParam Functions */
PHP_METHOD(SoapParam, SoapParam);

/* SoapHeader Functions */
PHP_METHOD(SoapHeader, SoapHeader);

#define SOAP_CTOR(class_name, func_name, arginfo, flags) PHP_ME(class_name, func_name, arginfo, flags)

/* {{{ arginfo */
ZEND_BEGIN_ARG_INFO(arginfo_soap__void, 0)
ZEND_END_ARG_INFO()

ZEND_BEGIN_ARG_INFO_EX(arginfo_soapparam_soapparam, 0, 0, 2)
	ZEND_ARG_INFO(0, data)
	ZEND_ARG_INFO(0, name)
ZEND_END_ARG_INFO()

ZEND_BEGIN_ARG_INFO_EX(arginfo_soapheader_soapheader, 0, 0, 2)
	ZEND_ARG_INFO(0, namespace)
	ZEND_ARG_INFO(0, name)
	ZEND_ARG_INFO(0, data)
	ZEND_ARG_INFO(0, mustunderstand)
	ZEND_ARG_INFO(0, actor)
ZEND_END_ARG_INFO()

ZEND_BEGIN_ARG_INFO_EX(arginfo_soapfault_soapfault, 0, 0, 2)
	ZEND_ARG_INFO(0, faultcode)
	ZEND_ARG_INFO(0, faultstring)
	ZEND_ARG_INFO(0, faultactor)
	ZEND_ARG_INFO(0, detail)
	ZEND_ARG_INFO(0, faultname)
	ZEND_ARG_INFO(0, headerfault)
ZEND_END_ARG_INFO()

ZEND_BEGIN_ARG_INFO_EX(arginfo_soapvar_soapvar, 0, 0, 2)
	ZEND_ARG_INFO(0, data)
	ZEND_ARG_INFO(0, encoding)
	ZEND_ARG_INFO(0, type_name)
	ZEND_ARG_INFO(0, type_namespace)
	ZEND_ARG_INFO(0, node_name)
	ZEND_ARG_INFO(0, node_namespace)
ZEND_END_ARG_INFO()

ZEND_BEGIN_ARG_INFO_EX(arginfo_soapserver_fault, 0, 0, 2)
	ZEND_ARG_INFO(0, code)
	ZEND_ARG_INFO(0, string)
	ZEND_ARG_INFO(0, actor)
	ZEND_ARG_INFO(0, details)
	ZEND_ARG_INFO(0, name)
ZEND_END_ARG_INFO()

ZEND_BEGIN_ARG_INFO_EX(arginfo_soapserver_addsoapheader, 0, 0, 1)
	ZEND_ARG_INFO(0, object)
ZEND_END_ARG_INFO()

ZEND_BEGIN_ARG_INFO_EX(arginfo_soapserver_soapserver, 0, 0, 1)
	ZEND_ARG_INFO(0, wsdl)
	ZEND_ARG_INFO(0, options)
ZEND_END_ARG_INFO()

ZEND_BEGIN_ARG_INFO_EX(arginfo_soapserver_setpersistence, 0, 0, 1)
	ZEND_ARG_INFO(0, mode)
ZEND_END_ARG_INFO()

ZEND_BEGIN_ARG_INFO_EX(arginfo_soapserver_setclass, 0, 0, 1)
	ZEND_ARG_INFO(0, class_name)
	ZEND_ARG_INFO(0, args)
ZEND_END_ARG_INFO()

ZEND_BEGIN_ARG_INFO_EX(arginfo_soapserver_setobject, 0, 0, 1)
	ZEND_ARG_INFO(0, object)
ZEND_END_ARG_INFO()

ZEND_BEGIN_ARG_INFO(arginfo_soapserver_getfunctions, 0)
ZEND_END_ARG_INFO()

ZEND_BEGIN_ARG_INFO_EX(arginfo_soapserver_addfunction, 0, 0, 1)
	ZEND_ARG_INFO(0, functions)
ZEND_END_ARG_INFO()

ZEND_BEGIN_ARG_INFO_EX(arginfo_soapserver_handle, 0, 0, 0)
	ZEND_ARG_INFO(0, soap_request)
ZEND_END_ARG_INFO()

ZEND_BEGIN_ARG_INFO_EX(arginfo_soapclient_soapclient, 0, 0, 1)
	ZEND_ARG_INFO(0, wsdl)
	ZEND_ARG_INFO(0, options)
ZEND_END_ARG_INFO()

ZEND_BEGIN_ARG_INFO_EX(arginfo_soapclient___call, 0, 0, 2)
	ZEND_ARG_INFO(0, function_name)
	ZEND_ARG_INFO(0, arguments)
ZEND_END_ARG_INFO()

ZEND_BEGIN_ARG_INFO_EX(arginfo_soapclient___soapcall, 0, 0, 2)
	ZEND_ARG_INFO(0, function_name)
	ZEND_ARG_INFO(0, arguments)
	ZEND_ARG_INFO(0, options)
	ZEND_ARG_INFO(0, input_headers)
	ZEND_ARG_INFO(1, output_headers)
ZEND_END_ARG_INFO()

ZEND_BEGIN_ARG_INFO(arginfo_soapclient___getfunctions, 0)
ZEND_END_ARG_INFO()

ZEND_BEGIN_ARG_INFO(arginfo_soapclient___gettypes, 0)
ZEND_END_ARG_INFO()

ZEND_BEGIN_ARG_INFO(arginfo_soapclient___getlastrequest, 0)
ZEND_END_ARG_INFO()

ZEND_BEGIN_ARG_INFO(arginfo_soapclient___getlastresponse, 0)
ZEND_END_ARG_INFO()

ZEND_BEGIN_ARG_INFO(arginfo_soapclient___getlastrequestheaders, 0)
ZEND_END_ARG_INFO()

ZEND_BEGIN_ARG_INFO(arginfo_soapclient___getlastresponseheaders, 0)
ZEND_END_ARG_INFO()

ZEND_BEGIN_ARG_INFO_EX(arginfo_soapclient___dorequest, 0, 0, 4)
	ZEND_ARG_INFO(0, request)
	ZEND_ARG_INFO(0, location)
	ZEND_ARG_INFO(0, action)
	ZEND_ARG_INFO(0, version)
	ZEND_ARG_INFO(0, one_way)
ZEND_END_ARG_INFO()

ZEND_BEGIN_ARG_INFO_EX(arginfo_soapclient___setcookie, 0, 0, 1)
	ZEND_ARG_INFO(0, name)
	ZEND_ARG_INFO(0, value)
ZEND_END_ARG_INFO()

ZEND_BEGIN_ARG_INFO(arginfo_soapclient___getcookies, 0)
ZEND_END_ARG_INFO()

ZEND_BEGIN_ARG_INFO_EX(arginfo_soapclient___setsoapheaders, 0, 0, 1)
	ZEND_ARG_INFO(0, soapheaders)
ZEND_END_ARG_INFO()

ZEND_BEGIN_ARG_INFO_EX(arginfo_soapclient___setlocation, 0, 0, 0)
	ZEND_ARG_INFO(0, new_location)
ZEND_END_ARG_INFO()

ZEND_BEGIN_ARG_INFO_EX(arginfo_soap_use_soap_error_handler, 0, 0, 0)
	ZEND_ARG_INFO(0, handler)
ZEND_END_ARG_INFO()

ZEND_BEGIN_ARG_INFO_EX(arginfo_soap_is_soap_fault, 0, 0, 1)
	ZEND_ARG_INFO(0, object)
ZEND_END_ARG_INFO()
/* }}} */

static const zend_function_entry soap_functions[] = {
	PHP_FE(use_soap_error_handler, 	arginfo_soap_use_soap_error_handler)
	PHP_FE(is_soap_fault, 			arginfo_soap_is_soap_fault)
	PHP_FE_END
};

static const zend_function_entry soap_fault_functions[] = {
	SOAP_CTOR(SoapFault, SoapFault, arginfo_soapfault_soapfault, 0)
	PHP_ME(SoapFault, __toString, arginfo_soap__void, 0)
	PHP_FE_END
};

static const zend_function_entry soap_server_functions[] = {
	SOAP_CTOR(SoapServer, SoapServer, 	arginfo_soapserver_soapserver, 0)
	PHP_ME(SoapServer, setPersistence, 	arginfo_soapserver_setpersistence, 0)
	PHP_ME(SoapServer, setClass, 		arginfo_soapserver_setclass, 0)
	PHP_ME(SoapServer, setObject, 		arginfo_soapserver_setobject, 0)
	PHP_ME(SoapServer, addFunction, 	arginfo_soapserver_addfunction, 0)
	PHP_ME(SoapServer, getFunctions, 	arginfo_soapserver_getfunctions, 0)
	PHP_ME(SoapServer, handle, 			arginfo_soapserver_handle, 0)
	PHP_ME(SoapServer, fault, 			arginfo_soapserver_fault, 0)
	PHP_ME(SoapServer, addSoapHeader, 	arginfo_soapserver_addsoapheader, 0)
	PHP_FE_END
};

static const zend_function_entry soap_client_functions[] = {
	SOAP_CTOR(SoapClient, SoapClient, arginfo_soapclient_soapclient, 0)
	PHP_ME(SoapClient, __call, 						arginfo_soapclient___call, 0)
	ZEND_NAMED_ME(__soapCall, ZEND_MN(SoapClient___call), arginfo_soapclient___soapcall, 0)
	PHP_ME(SoapClient, __getLastRequest, 			arginfo_soapclient___getlastrequest, 0)
	PHP_ME(SoapClient, __getLastResponse, 			arginfo_soapclient___getlastresponse, 0)
	PHP_ME(SoapClient, __getLastRequestHeaders, 	arginfo_soapclient___getlastrequestheaders, 0)
	PHP_ME(SoapClient, __getLastResponseHeaders, 	arginfo_soapclient___getlastresponseheaders, 0)
	PHP_ME(SoapClient, __getFunctions, 				arginfo_soapclient___getfunctions, 0)
	PHP_ME(SoapClient, __getTypes, 					arginfo_soapclient___gettypes, 0)
	PHP_ME(SoapClient, __doRequest, 				arginfo_soapclient___dorequest, 0)
	PHP_ME(SoapClient, __setCookie, 				arginfo_soapclient___setcookie, 0)
	PHP_ME(SoapClient, __getCookies, 				arginfo_soapclient___getcookies, 0)
	PHP_ME(SoapClient, __setLocation, 				arginfo_soapclient___setlocation, 0)
	PHP_ME(SoapClient, __setSoapHeaders, 			arginfo_soapclient___setsoapheaders, 0)
	PHP_FE_END
};

static const zend_function_entry soap_var_functions[] = {
	SOAP_CTOR(SoapVar, SoapVar, arginfo_soapvar_soapvar, 0)
	PHP_FE_END
};

static const zend_function_entry soap_param_functions[] = {
	SOAP_CTOR(SoapParam, SoapParam, arginfo_soapparam_soapparam, 0)
	PHP_FE_END
};

static const zend_function_entry soap_header_functions[] = {
	SOAP_CTOR(SoapHeader, SoapHeader, arginfo_soapheader_soapheader, 0)
	PHP_FE_END
};

zend_module_entry soap_module_entry = {
#ifdef STANDARD_MODULE_HEADER
  STANDARD_MODULE_HEADER,
#endif
  "soap",
  soap_functions,
  PHP_MINIT(soap),
  PHP_MSHUTDOWN(soap),
  PHP_RINIT(soap),
  NULL,
  PHP_MINFO(soap),
#ifdef STANDARD_MODULE_HEADER
  NO_VERSION_YET,
#endif
  STANDARD_MODULE_PROPERTIES,
};

#ifdef COMPILE_DL_SOAP
#ifdef ZTS
ZEND_TSRMLS_CACHE_DEFINE;
#endif
ZEND_GET_MODULE(soap)
#endif

ZEND_INI_MH(OnUpdateCacheMode)
{
	char *p;
#ifndef ZTS
	char *base = (char *) mh_arg2;
#else
	char *base = (char *) ts_resource(*((int *) mh_arg2));
#endif

	p = (char*) (base+(size_t) mh_arg1);

	*p = (char)atoi(new_value->val);

	return SUCCESS;
}

static PHP_INI_MH(OnUpdateCacheDir)
{
	/* Only do the open_basedir check at runtime */
	if (stage == PHP_INI_STAGE_RUNTIME || stage == PHP_INI_STAGE_HTACCESS) {
		char *p;

		if (memchr(new_value->val, '\0', new_value->len) != NULL) {
			return FAILURE;
		}

		/* we do not use zend_memrchr() since path can contain ; itself */
		if ((p = strchr(new_value->val, ';'))) {
			char *p2;
			p++;
			if ((p2 = strchr(p, ';'))) {
				p = p2 + 1;
			}
		} else {
			p = new_value->val;
		}

		if (PG(open_basedir) && *p && php_check_open_basedir(p)) {
			return FAILURE;
		}
	}

	OnUpdateString(entry, new_value, mh_arg1, mh_arg2, mh_arg3, stage);
	return SUCCESS;
}

PHP_INI_BEGIN()
STD_PHP_INI_ENTRY("soap.wsdl_cache_enabled",     "1", PHP_INI_ALL, OnUpdateBool,
                  cache_enabled, zend_soap_globals, soap_globals)
STD_PHP_INI_ENTRY("soap.wsdl_cache_dir",         "/tmp", PHP_INI_ALL, OnUpdateCacheDir,
                  cache_dir, zend_soap_globals, soap_globals)
STD_PHP_INI_ENTRY("soap.wsdl_cache_ttl",         "86400", PHP_INI_ALL, OnUpdateLong,
                  cache_ttl, zend_soap_globals, soap_globals)
STD_PHP_INI_ENTRY("soap.wsdl_cache",             "1", PHP_INI_ALL, OnUpdateCacheMode,
                  cache_mode, zend_soap_globals, soap_globals)
STD_PHP_INI_ENTRY("soap.wsdl_cache_limit",       "5", PHP_INI_ALL, OnUpdateLong,
                  cache_limit, zend_soap_globals, soap_globals)
PHP_INI_END()

static HashTable defEnc, defEncIndex, defEncNs;

static void php_soap_prepare_globals()
{
	int i;
	encodePtr enc;

	zend_hash_init(&defEnc, 0, NULL, NULL, 1);
	zend_hash_init(&defEncIndex, 0, NULL, NULL, 1);
	zend_hash_init(&defEncNs, 0, NULL, NULL, 1);
//???	defEncNs.flags |= HASH_FLAG_BIG_DATA;

	i = 0;
	do {
		enc = &defaultEncoding[i];

		/* If has a ns and a str_type then index it */
		if (defaultEncoding[i].details.type_str) {
			if (defaultEncoding[i].details.ns != NULL) {
				char *ns_type;
				spprintf(&ns_type, 0, "%s:%s", defaultEncoding[i].details.ns, defaultEncoding[i].details.type_str);
				zend_hash_str_add_ptr(&defEnc, ns_type, strlen(ns_type), enc);
				efree(ns_type);
			} else {
				zend_hash_str_add_ptr(&defEnc, defaultEncoding[i].details.type_str, strlen(defaultEncoding[i].details.type_str), enc);
			}
		}
		/* Index everything by number */
		if (!zend_hash_index_exists(&defEncIndex, defaultEncoding[i].details.type)) {
			zend_hash_index_update_ptr(&defEncIndex, defaultEncoding[i].details.type, enc);
		}
		i++;
	} while (defaultEncoding[i].details.type != END_KNOWN_TYPES);

	/* hash by namespace */
	zend_hash_str_add_ptr(&defEncNs, XSD_1999_NAMESPACE, sizeof(XSD_1999_NAMESPACE)-1, XSD_NS_PREFIX);
	zend_hash_str_add_ptr(&defEncNs, XSD_NAMESPACE, sizeof(XSD_NAMESPACE)-1, XSD_NS_PREFIX);
	zend_hash_str_add_ptr(&defEncNs, XSI_NAMESPACE, sizeof(XSI_NAMESPACE)-1, XSI_NS_PREFIX);
	zend_hash_str_add_ptr(&defEncNs, XML_NAMESPACE, sizeof(XML_NAMESPACE)-1, XML_NS_PREFIX);
	zend_hash_str_add_ptr(&defEncNs, SOAP_1_1_ENC_NAMESPACE, sizeof(SOAP_1_1_ENC_NAMESPACE)-1, SOAP_1_1_ENC_NS_PREFIX);
	zend_hash_str_add_ptr(&defEncNs, SOAP_1_2_ENC_NAMESPACE, sizeof(SOAP_1_2_ENC_NAMESPACE)-1, SOAP_1_2_ENC_NS_PREFIX);
}

static void php_soap_init_globals(zend_soap_globals *soap_globals)
{
	soap_globals->defEnc = defEnc;
	soap_globals->defEncIndex = defEncIndex;
	soap_globals->defEncNs = defEncNs;
	soap_globals->typemap = NULL;
	soap_globals->use_soap_error_handler = 0;
	soap_globals->error_code = NULL;
	ZVAL_OBJ(&soap_globals->error_object, NULL);
	soap_globals->sdl = NULL;
	soap_globals->soap_version = SOAP_1_1;
	soap_globals->mem_cache = NULL;
	soap_globals->ref_map = NULL;
}

PHP_MSHUTDOWN_FUNCTION(soap)
{
	zend_error_cb = old_error_handler;
	zend_hash_destroy(&SOAP_GLOBAL(defEnc));
	zend_hash_destroy(&SOAP_GLOBAL(defEncIndex));
	zend_hash_destroy(&SOAP_GLOBAL(defEncNs));
	if (SOAP_GLOBAL(mem_cache)) {
		zend_hash_destroy(SOAP_GLOBAL(mem_cache));
		free(SOAP_GLOBAL(mem_cache));
	}
	UNREGISTER_INI_ENTRIES();
	return SUCCESS;
}

PHP_RINIT_FUNCTION(soap)
{
#if defined(COMPILE_DL_SOAP) && defined(ZTS)
	ZEND_TSRMLS_CACHE_UPDATE;
#endif
	SOAP_GLOBAL(typemap) = NULL;
	SOAP_GLOBAL(use_soap_error_handler) = 0;
	SOAP_GLOBAL(error_code) = NULL;
	ZVAL_OBJ(&SOAP_GLOBAL(error_object), NULL);
	SOAP_GLOBAL(sdl) = NULL;
	SOAP_GLOBAL(soap_version) = SOAP_1_1;
	SOAP_GLOBAL(encoding) = NULL;
	SOAP_GLOBAL(class_map) = NULL;
	SOAP_GLOBAL(features) = 0;
	SOAP_GLOBAL(ref_map) = NULL;
	return SUCCESS;
}

static void delete_sdl_res(zend_resource *res)
{
	delete_sdl(res->ptr);
}

static void delete_url_res(zend_resource *res)
{
	delete_url(res->ptr);
}

static void delete_service_res(zend_resource *res)
{
	delete_service(res->ptr);
}

static void delete_hashtable_res(zend_resource *res)
{
	delete_hashtable(res->ptr);
}

PHP_MINIT_FUNCTION(soap)
{
	zend_class_entry ce;

#if defined(COMPILE_DL_SOAP) && defined(ZTS)
	ZEND_TSRMLS_CACHE_UPDATE;
#endif
	/* TODO: add ini entry for always use soap errors */
	php_soap_prepare_globals();
	ZEND_INIT_MODULE_GLOBALS(soap, php_soap_init_globals, NULL);
	REGISTER_INI_ENTRIES();

	/* Register SoapClient class */
	/* BIG NOTE : THIS EMITS AN COMPILATION WARNING UNDER ZE2 - handle_function_call deprecated.
		soap_call_function_handler should be of type struct _zend_function, not (*handle_function_call).
	*/
	{
		zend_internal_function fe;

		fe.type = ZEND_INTERNAL_FUNCTION;
		fe.handler = ZEND_MN(SoapClient___call);
		fe.function_name = NULL;
		fe.scope = NULL;
		fe.fn_flags = 0;
		fe.prototype = NULL;
		fe.num_args = 2;
		fe.arg_info = NULL;

		INIT_OVERLOADED_CLASS_ENTRY(ce, PHP_SOAP_CLIENT_CLASSNAME, soap_client_functions,
			(zend_function *)&fe, NULL, NULL);
		soap_class_entry = zend_register_internal_class(&ce);
	}
	/* Register SoapVar class */
	INIT_CLASS_ENTRY(ce, PHP_SOAP_VAR_CLASSNAME, soap_var_functions);
	soap_var_class_entry = zend_register_internal_class(&ce);

	/* Register SoapServer class */
	INIT_CLASS_ENTRY(ce, PHP_SOAP_SERVER_CLASSNAME, soap_server_functions);
	soap_server_class_entry = zend_register_internal_class(&ce);

	/* Register SoapFault class */
	INIT_CLASS_ENTRY(ce, PHP_SOAP_FAULT_CLASSNAME, soap_fault_functions);
	soap_fault_class_entry = zend_register_internal_class_ex(&ce, zend_exception_get_default());

	/* Register SoapParam class */
	INIT_CLASS_ENTRY(ce, PHP_SOAP_PARAM_CLASSNAME, soap_param_functions);
	soap_param_class_entry = zend_register_internal_class(&ce);

	INIT_CLASS_ENTRY(ce, PHP_SOAP_HEADER_CLASSNAME, soap_header_functions);
	soap_header_class_entry = zend_register_internal_class(&ce);

	le_sdl = zend_register_list_destructors_ex(delete_sdl_res, NULL, "SOAP SDL", module_number);
	le_url = zend_register_list_destructors_ex(delete_url_res, NULL, "SOAP URL", module_number);
	le_service = zend_register_list_destructors_ex(delete_service_res, NULL, "SOAP service", module_number);
	le_typemap = zend_register_list_destructors_ex(delete_hashtable_res, NULL, "SOAP table", module_number);

	REGISTER_LONG_CONSTANT("SOAP_1_1", SOAP_1_1, CONST_CS | CONST_PERSISTENT);
	REGISTER_LONG_CONSTANT("SOAP_1_2", SOAP_1_2, CONST_CS | CONST_PERSISTENT);

	REGISTER_LONG_CONSTANT("SOAP_PERSISTENCE_SESSION", SOAP_PERSISTENCE_SESSION, CONST_CS | CONST_PERSISTENT);
	REGISTER_LONG_CONSTANT("SOAP_PERSISTENCE_REQUEST", SOAP_PERSISTENCE_REQUEST, CONST_CS | CONST_PERSISTENT);
	REGISTER_LONG_CONSTANT("SOAP_FUNCTIONS_ALL", SOAP_FUNCTIONS_ALL, CONST_CS | CONST_PERSISTENT);

	REGISTER_LONG_CONSTANT("SOAP_ENCODED", SOAP_ENCODED, CONST_CS | CONST_PERSISTENT);
	REGISTER_LONG_CONSTANT("SOAP_LITERAL", SOAP_LITERAL, CONST_CS | CONST_PERSISTENT);

	REGISTER_LONG_CONSTANT("SOAP_RPC", SOAP_RPC, CONST_CS | CONST_PERSISTENT);
	REGISTER_LONG_CONSTANT("SOAP_DOCUMENT", SOAP_DOCUMENT, CONST_CS | CONST_PERSISTENT);

	REGISTER_LONG_CONSTANT("SOAP_ACTOR_NEXT", SOAP_ACTOR_NEXT, CONST_CS | CONST_PERSISTENT);
	REGISTER_LONG_CONSTANT("SOAP_ACTOR_NONE", SOAP_ACTOR_NONE, CONST_CS | CONST_PERSISTENT);
	REGISTER_LONG_CONSTANT("SOAP_ACTOR_UNLIMATERECEIVER", SOAP_ACTOR_UNLIMATERECEIVER, CONST_CS | CONST_PERSISTENT);

	REGISTER_LONG_CONSTANT("SOAP_COMPRESSION_ACCEPT", SOAP_COMPRESSION_ACCEPT, CONST_CS | CONST_PERSISTENT);
	REGISTER_LONG_CONSTANT("SOAP_COMPRESSION_GZIP", SOAP_COMPRESSION_GZIP, CONST_CS | CONST_PERSISTENT);
	REGISTER_LONG_CONSTANT("SOAP_COMPRESSION_DEFLATE", SOAP_COMPRESSION_DEFLATE, CONST_CS | CONST_PERSISTENT);

	REGISTER_LONG_CONSTANT("SOAP_AUTHENTICATION_BASIC", SOAP_AUTHENTICATION_BASIC, CONST_CS | CONST_PERSISTENT);
	REGISTER_LONG_CONSTANT("SOAP_AUTHENTICATION_DIGEST", SOAP_AUTHENTICATION_DIGEST, CONST_CS | CONST_PERSISTENT);

	REGISTER_LONG_CONSTANT("UNKNOWN_TYPE", UNKNOWN_TYPE, CONST_CS | CONST_PERSISTENT);

	REGISTER_LONG_CONSTANT("XSD_STRING", XSD_STRING, CONST_CS | CONST_PERSISTENT);
	REGISTER_LONG_CONSTANT("XSD_BOOLEAN", XSD_BOOLEAN, CONST_CS | CONST_PERSISTENT);
	REGISTER_LONG_CONSTANT("XSD_DECIMAL", XSD_DECIMAL, CONST_CS | CONST_PERSISTENT);
	REGISTER_LONG_CONSTANT("XSD_FLOAT", XSD_FLOAT, CONST_CS | CONST_PERSISTENT);
	REGISTER_LONG_CONSTANT("XSD_DOUBLE", XSD_DOUBLE, CONST_CS | CONST_PERSISTENT);
	REGISTER_LONG_CONSTANT("XSD_DURATION", XSD_DURATION, CONST_CS | CONST_PERSISTENT);
	REGISTER_LONG_CONSTANT("XSD_DATETIME", XSD_DATETIME, CONST_CS | CONST_PERSISTENT);
	REGISTER_LONG_CONSTANT("XSD_TIME", XSD_TIME, CONST_CS | CONST_PERSISTENT);
	REGISTER_LONG_CONSTANT("XSD_DATE", XSD_DATE, CONST_CS | CONST_PERSISTENT);
	REGISTER_LONG_CONSTANT("XSD_GYEARMONTH", XSD_GYEARMONTH, CONST_CS | CONST_PERSISTENT);
	REGISTER_LONG_CONSTANT("XSD_GYEAR", XSD_GYEAR, CONST_CS | CONST_PERSISTENT);
	REGISTER_LONG_CONSTANT("XSD_GMONTHDAY", XSD_GMONTHDAY, CONST_CS | CONST_PERSISTENT);
	REGISTER_LONG_CONSTANT("XSD_GDAY", XSD_GDAY, CONST_CS | CONST_PERSISTENT);
	REGISTER_LONG_CONSTANT("XSD_GMONTH", XSD_GMONTH, CONST_CS | CONST_PERSISTENT);
	REGISTER_LONG_CONSTANT("XSD_HEXBINARY", XSD_HEXBINARY, CONST_CS | CONST_PERSISTENT);
	REGISTER_LONG_CONSTANT("XSD_BASE64BINARY", XSD_BASE64BINARY, CONST_CS | CONST_PERSISTENT);
	REGISTER_LONG_CONSTANT("XSD_ANYURI", XSD_ANYURI, CONST_CS | CONST_PERSISTENT);
	REGISTER_LONG_CONSTANT("XSD_QNAME", XSD_QNAME, CONST_CS | CONST_PERSISTENT);
	REGISTER_LONG_CONSTANT("XSD_NOTATION", XSD_NOTATION, CONST_CS | CONST_PERSISTENT);
	REGISTER_LONG_CONSTANT("XSD_NORMALIZEDSTRING", XSD_NORMALIZEDSTRING, CONST_CS | CONST_PERSISTENT);
	REGISTER_LONG_CONSTANT("XSD_TOKEN", XSD_TOKEN, CONST_CS | CONST_PERSISTENT);
	REGISTER_LONG_CONSTANT("XSD_LANGUAGE", XSD_LANGUAGE, CONST_CS | CONST_PERSISTENT);
	REGISTER_LONG_CONSTANT("XSD_NMTOKEN", XSD_NMTOKEN, CONST_CS | CONST_PERSISTENT);
	REGISTER_LONG_CONSTANT("XSD_NAME", XSD_NAME, CONST_CS | CONST_PERSISTENT);
	REGISTER_LONG_CONSTANT("XSD_NCNAME", XSD_NCNAME, CONST_CS | CONST_PERSISTENT);
	REGISTER_LONG_CONSTANT("XSD_ID", XSD_ID, CONST_CS | CONST_PERSISTENT);
	REGISTER_LONG_CONSTANT("XSD_IDREF", XSD_IDREF, CONST_CS | CONST_PERSISTENT);
	REGISTER_LONG_CONSTANT("XSD_IDREFS", XSD_IDREFS, CONST_CS | CONST_PERSISTENT);
	REGISTER_LONG_CONSTANT("XSD_ENTITY", XSD_ENTITY, CONST_CS | CONST_PERSISTENT);
	REGISTER_LONG_CONSTANT("XSD_ENTITIES", XSD_ENTITIES, CONST_CS | CONST_PERSISTENT);
	REGISTER_LONG_CONSTANT("XSD_INTEGER", XSD_INTEGER, CONST_CS | CONST_PERSISTENT);
	REGISTER_LONG_CONSTANT("XSD_NONPOSITIVEINTEGER", XSD_NONPOSITIVEINTEGER, CONST_CS | CONST_PERSISTENT);
	REGISTER_LONG_CONSTANT("XSD_NEGATIVEINTEGER", XSD_NEGATIVEINTEGER, CONST_CS | CONST_PERSISTENT);
	REGISTER_LONG_CONSTANT("XSD_LONG", XSD_LONG, CONST_CS | CONST_PERSISTENT);
	REGISTER_LONG_CONSTANT("XSD_INT", XSD_INT, CONST_CS | CONST_PERSISTENT);
	REGISTER_LONG_CONSTANT("XSD_SHORT", XSD_SHORT, CONST_CS | CONST_PERSISTENT);
	REGISTER_LONG_CONSTANT("XSD_BYTE", XSD_BYTE, CONST_CS | CONST_PERSISTENT);
	REGISTER_LONG_CONSTANT("XSD_NONNEGATIVEINTEGER", XSD_NONNEGATIVEINTEGER, CONST_CS | CONST_PERSISTENT);
	REGISTER_LONG_CONSTANT("XSD_UNSIGNEDLONG", XSD_UNSIGNEDLONG, CONST_CS | CONST_PERSISTENT);
	REGISTER_LONG_CONSTANT("XSD_UNSIGNEDINT", XSD_UNSIGNEDINT, CONST_CS | CONST_PERSISTENT);
	REGISTER_LONG_CONSTANT("XSD_UNSIGNEDSHORT", XSD_UNSIGNEDSHORT, CONST_CS | CONST_PERSISTENT);
	REGISTER_LONG_CONSTANT("XSD_UNSIGNEDBYTE", XSD_UNSIGNEDBYTE, CONST_CS | CONST_PERSISTENT);
	REGISTER_LONG_CONSTANT("XSD_POSITIVEINTEGER", XSD_POSITIVEINTEGER, CONST_CS | CONST_PERSISTENT);
	REGISTER_LONG_CONSTANT("XSD_NMTOKENS", XSD_NMTOKENS, CONST_CS | CONST_PERSISTENT);
	REGISTER_LONG_CONSTANT("XSD_ANYTYPE", XSD_ANYTYPE, CONST_CS | CONST_PERSISTENT);
	REGISTER_LONG_CONSTANT("XSD_ANYXML", XSD_ANYXML, CONST_CS | CONST_PERSISTENT);

	REGISTER_LONG_CONSTANT("APACHE_MAP", APACHE_MAP, CONST_CS | CONST_PERSISTENT);

	REGISTER_LONG_CONSTANT("SOAP_ENC_OBJECT", SOAP_ENC_OBJECT, CONST_CS | CONST_PERSISTENT);
	REGISTER_LONG_CONSTANT("SOAP_ENC_ARRAY", SOAP_ENC_ARRAY, CONST_CS | CONST_PERSISTENT);

	REGISTER_LONG_CONSTANT("XSD_1999_TIMEINSTANT", XSD_1999_TIMEINSTANT, CONST_CS | CONST_PERSISTENT);

	REGISTER_STRING_CONSTANT("XSD_NAMESPACE", XSD_NAMESPACE, CONST_CS | CONST_PERSISTENT);
	REGISTER_STRING_CONSTANT("XSD_1999_NAMESPACE", XSD_1999_NAMESPACE,  CONST_CS | CONST_PERSISTENT);

	REGISTER_LONG_CONSTANT("SOAP_SINGLE_ELEMENT_ARRAYS", SOAP_SINGLE_ELEMENT_ARRAYS, CONST_CS | CONST_PERSISTENT);
	REGISTER_LONG_CONSTANT("SOAP_WAIT_ONE_WAY_CALLS", SOAP_WAIT_ONE_WAY_CALLS, CONST_CS | CONST_PERSISTENT);
	REGISTER_LONG_CONSTANT("SOAP_USE_XSI_ARRAY_TYPE", SOAP_USE_XSI_ARRAY_TYPE, CONST_CS | CONST_PERSISTENT);

	REGISTER_LONG_CONSTANT("WSDL_CACHE_NONE",   WSDL_CACHE_NONE,   CONST_CS | CONST_PERSISTENT);
	REGISTER_LONG_CONSTANT("WSDL_CACHE_DISK",   WSDL_CACHE_DISK,   CONST_CS | CONST_PERSISTENT);
	REGISTER_LONG_CONSTANT("WSDL_CACHE_MEMORY", WSDL_CACHE_MEMORY, CONST_CS | CONST_PERSISTENT);
	REGISTER_LONG_CONSTANT("WSDL_CACHE_BOTH",   WSDL_CACHE_BOTH,   CONST_CS | CONST_PERSISTENT);

	/* New SOAP SSL Method Constants */
	REGISTER_LONG_CONSTANT("SOAP_SSL_METHOD_TLS",    SOAP_SSL_METHOD_TLS,    CONST_CS | CONST_PERSISTENT);
	REGISTER_LONG_CONSTANT("SOAP_SSL_METHOD_SSLv2",  SOAP_SSL_METHOD_SSLv2,  CONST_CS | CONST_PERSISTENT);
	REGISTER_LONG_CONSTANT("SOAP_SSL_METHOD_SSLv3",  SOAP_SSL_METHOD_SSLv3,  CONST_CS | CONST_PERSISTENT);
	REGISTER_LONG_CONSTANT("SOAP_SSL_METHOD_SSLv23", SOAP_SSL_METHOD_SSLv23, CONST_CS | CONST_PERSISTENT);

	old_error_handler = zend_error_cb;
	zend_error_cb = soap_error_handler;

	return SUCCESS;
}

PHP_MINFO_FUNCTION(soap)
{
	php_info_print_table_start();
	php_info_print_table_row(2, "Soap Client", "enabled");
	php_info_print_table_row(2, "Soap Server", "enabled");
	php_info_print_table_end();
	DISPLAY_INI_ENTRIES();
}


/* {{{ proto object SoapParam::SoapParam ( mixed data, string name)
   SoapParam constructor */
PHP_METHOD(SoapParam, SoapParam)
{
	zval *data;
	char *name;
	size_t name_length;
	zval *this_ptr;

	if (zend_parse_parameters(ZEND_NUM_ARGS(), "zs", &data, &name, &name_length) == FAILURE) {
		return;
	}
	if (name_length == 0) {
		php_error_docref(NULL, E_WARNING, "Invalid parameter name");
		return;
	}

	this_ptr = getThis();
	add_property_stringl(this_ptr, "param_name", name, name_length);
	add_property_zval(this_ptr, "param_data", data);
}
/* }}} */


/* {{{ proto object SoapHeader::SoapHeader ( string namespace, string name [, mixed data [, bool mustUnderstand [, mixed actor]]])
   SoapHeader constructor */
PHP_METHOD(SoapHeader, SoapHeader)
{
	zval *data = NULL, *actor = NULL;
	char *name, *ns;
	size_t name_len, ns_len;
	zend_bool must_understand = 0;
	zval *this_ptr;

	if (zend_parse_parameters(ZEND_NUM_ARGS(), "ss|zbz", &ns, &ns_len, &name, &name_len, &data, &must_understand, &actor) == FAILURE) {
		return;
	}
	if (ns_len == 0) {
		php_error_docref(NULL, E_WARNING, "Invalid namespace");
		return;
	}
	if (name_len == 0) {
		php_error_docref(NULL, E_WARNING, "Invalid header name");
		return;
	}

	this_ptr = getThis();
	add_property_stringl(this_ptr, "namespace", ns, ns_len);
	add_property_stringl(this_ptr, "name", name, name_len);
	if (data) {
		add_property_zval(this_ptr, "data", data);
	}
	add_property_bool(this_ptr, "mustUnderstand", must_understand);
	if (actor == NULL) {
	} else if (Z_TYPE_P(actor) == IS_LONG &&
	  (Z_LVAL_P(actor) == SOAP_ACTOR_NEXT ||
	   Z_LVAL_P(actor) == SOAP_ACTOR_NONE ||
	   Z_LVAL_P(actor) == SOAP_ACTOR_UNLIMATERECEIVER)) {
		add_property_long(this_ptr, "actor", Z_LVAL_P(actor));
	} else if (Z_TYPE_P(actor) == IS_STRING && Z_STRLEN_P(actor) > 0) {
		add_property_stringl(this_ptr, "actor", Z_STRVAL_P(actor), Z_STRLEN_P(actor));
	} else {
		php_error_docref(NULL, E_WARNING, "Invalid actor");
	}
}

/* {{{ proto object SoapFault::SoapFault ( string faultcode, string faultstring [, string faultactor [, mixed detail [, string faultname [, mixed headerfault]]]])
   SoapFault constructor */
PHP_METHOD(SoapFault, SoapFault)
{
	char *fault_string = NULL, *fault_code = NULL, *fault_actor = NULL, *name = NULL, *fault_code_ns = NULL;
	size_t fault_string_len, fault_actor_len = 0, name_len = 0, fault_code_len = 0;
	zval *code = NULL, *details = NULL, *headerfault = NULL, *this_ptr;

	if (zend_parse_parameters(ZEND_NUM_ARGS(), "zs|s!z!s!z",
		&code,
		&fault_string, &fault_string_len,
		&fault_actor, &fault_actor_len,
		&details, &name, &name_len, &headerfault) == FAILURE) {
		return;
	}

	if (Z_TYPE_P(code) == IS_NULL) {
	} else if (Z_TYPE_P(code) == IS_STRING) {
		fault_code = Z_STRVAL_P(code);
		fault_code_len = Z_STRLEN_P(code);
	} else if (Z_TYPE_P(code) == IS_ARRAY && zend_hash_num_elements(Z_ARRVAL_P(code)) == 2) {
		zval *t_ns, *t_code;

		zend_hash_internal_pointer_reset(Z_ARRVAL_P(code));
		t_ns = zend_hash_get_current_data(Z_ARRVAL_P(code));
		zend_hash_move_forward(Z_ARRVAL_P(code));
		t_code = zend_hash_get_current_data(Z_ARRVAL_P(code));
		if (Z_TYPE_P(t_ns) == IS_STRING && Z_TYPE_P(t_code) == IS_STRING) {
		  fault_code_ns = Z_STRVAL_P(t_ns);
		  fault_code = Z_STRVAL_P(t_code);
		  fault_code_len = Z_STRLEN_P(t_code);
		} else {
			php_error_docref(NULL, E_WARNING, "Invalid fault code");
			return;
		}
	} else  {
		php_error_docref(NULL, E_WARNING, "Invalid fault code");
		return;
	}
	if (fault_code != NULL && fault_code_len == 0) {
		php_error_docref(NULL, E_WARNING, "Invalid fault code");
		return;
	}
	if (name != NULL && name_len == 0) {
		name = NULL;
	}

	this_ptr = getThis();
	set_soap_fault(this_ptr, fault_code_ns, fault_code, fault_string, fault_actor, details, name);
	if (headerfault != NULL) {
		add_property_zval(this_ptr, "headerfault", headerfault);
	}
}
/* }}} */


/* {{{ proto object SoapFault::SoapFault ( string faultcode, string faultstring [, string faultactor [, mixed detail [, string faultname [, mixed headerfault]]]])
   SoapFault constructor */
PHP_METHOD(SoapFault, __toString)
{
	zval *faultcode, *faultstring, *file, *line, trace, rv1, rv2, rv3, rv4;
	zend_string *str;
	zend_fcall_info fci;
	zval *this_ptr;

	if (zend_parse_parameters_none() == FAILURE) {
		return;
	}

	this_ptr = getThis();
	faultcode   = zend_read_property(soap_fault_class_entry, this_ptr, "faultcode", sizeof("faultcode")-1, 1, &rv1);
	faultstring = zend_read_property(soap_fault_class_entry, this_ptr, "faultstring", sizeof("faultstring")-1, 1, &rv2);
	file = zend_read_property(soap_fault_class_entry, this_ptr, "file", sizeof("file")-1, 1, &rv3);
	line = zend_read_property(soap_fault_class_entry, this_ptr, "line", sizeof("line")-1, 1, &rv4);

	fci.size = sizeof(fci);
	fci.function_table = &Z_OBJCE_P(getThis())->function_table;
	ZVAL_STRINGL(&fci.function_name, "gettraceasstring", sizeof("gettraceasstring")-1);
	fci.symbol_table = NULL;
	fci.object = Z_OBJ(EX(This));
	fci.retval = &trace;
	fci.param_count = 0;
	fci.params = NULL;
	fci.no_separation = 1;

	zend_call_function(&fci, NULL);

	zval_ptr_dtor(&fci.function_name);

	str = strpprintf(0, "SoapFault exception: [%s] %s in %s:%pd\nStack trace:\n%s",
	               Z_STRVAL_P(faultcode), Z_STRVAL_P(faultstring), Z_STRVAL_P(file), Z_LVAL_P(line),
	               Z_STRLEN(trace) ? Z_STRVAL(trace) : "#0 {main}\n");

	zval_ptr_dtor(&trace);

	RETVAL_STR(str);
}
/* }}} */

/* {{{ proto object SoapVar::SoapVar ( mixed data, int encoding [, string type_name [, string type_namespace [, string node_name [, string node_namespace]]]])
   SoapVar constructor */
PHP_METHOD(SoapVar, SoapVar)
{
	zval *data, *type, *this_ptr;
	char *stype = NULL, *ns = NULL, *name = NULL, *namens = NULL;
	size_t stype_len = 0, ns_len = 0, name_len = 0, namens_len = 0;

	if (zend_parse_parameters(ZEND_NUM_ARGS(), "z!z|ssss", &data, &type, &stype, &stype_len, &ns, &ns_len, &name, &name_len, &namens, &namens_len) == FAILURE) {
		return;
	}

	this_ptr = getThis();
	if (Z_TYPE_P(type) == IS_NULL) {
		add_property_long(this_ptr, "enc_type", UNKNOWN_TYPE);
	} else {
		if (zend_hash_index_exists(&SOAP_GLOBAL(defEncIndex), Z_LVAL_P(type))) {
			add_property_long(this_ptr, "enc_type", Z_LVAL_P(type));
		} else {
			php_error_docref(NULL, E_WARNING, "Invalid type ID");
			return;
		}
	}

	if (data) {
		add_property_zval(this_ptr, "enc_value", data);
	}

	if (stype && stype_len > 0) {
		add_property_stringl(this_ptr, "enc_stype", stype, stype_len);
	}
	if (ns && ns_len > 0) {
		add_property_stringl(this_ptr, "enc_ns", ns, ns_len);
	}
	if (name && name_len > 0) {
		add_property_stringl(this_ptr, "enc_name", name, name_len);
	}
	if (namens && namens_len > 0) {
		add_property_stringl(this_ptr, "enc_namens", namens, namens_len);
	}
}
/* }}} */

static HashTable* soap_create_typemap(sdlPtr sdl, HashTable *ht)
{
	zval *tmp;
	HashTable *ht2;
	HashTable *typemap = NULL;

	ZEND_HASH_FOREACH_VAL(ht, tmp) {
		char *type_name = NULL;
		char *type_ns = NULL;
		zval *to_xml = NULL;
		zval *to_zval = NULL;
		encodePtr enc, new_enc;
		zend_string *name;

		if (Z_TYPE_P(tmp) != IS_ARRAY) {
			php_error_docref(NULL, E_WARNING, "Wrong 'typemap' option");
			return NULL;
		}
		ht2 = Z_ARRVAL_P(tmp);

		ZEND_HASH_FOREACH_STR_KEY_VAL(ht2, name, tmp) {
			if (name) {
				if (name->len == sizeof("type_name")-1 &&
				    strncmp(name->val, "type_name", sizeof("type_name")-1) == 0) {
					if (Z_TYPE_P(tmp) == IS_STRING) {
						type_name = Z_STRVAL_P(tmp);
					} else if (Z_TYPE_P(tmp) != IS_NULL) {
					}
				} else if (name->len == sizeof("type_ns")-1 &&
				    strncmp(name->val, "type_ns", sizeof("type_ns")-1) == 0) {
					if (Z_TYPE_P(tmp) == IS_STRING) {
						type_ns = Z_STRVAL_P(tmp);
					} else if (Z_TYPE_P(tmp) != IS_NULL) {
					}
				} else if (name->len == sizeof("to_xml")-1 &&
				    strncmp(name->val, "to_xml", sizeof("to_xml")-1) == 0) {
					to_xml = tmp;
				} else if (name->len == sizeof("from_xml")-1 &&
				    strncmp(name->val, "from_xml", sizeof("from_xml")-1) == 0) {
					to_zval = tmp;
				}
			}
		} ZEND_HASH_FOREACH_END();

		if (type_name) {
			smart_str nscat = {0};

			if (type_ns) {
				enc = get_encoder(sdl, type_ns, type_name);
			} else {
				enc = get_encoder_ex(sdl, type_name, strlen(type_name));
			}

			new_enc = emalloc(sizeof(encode));
			memset(new_enc, 0, sizeof(encode));

			if (enc) {
				new_enc->details.type = enc->details.type;
				new_enc->details.ns = estrdup(enc->details.ns);
				new_enc->details.type_str = estrdup(enc->details.type_str);
				new_enc->details.sdl_type = enc->details.sdl_type;
			} else {
				enc = get_conversion(UNKNOWN_TYPE);
				new_enc->details.type = enc->details.type;
				if (type_ns) {
					new_enc->details.ns = estrdup(type_ns);
				}
				new_enc->details.type_str = estrdup(type_name);
			}
			new_enc->to_xml = enc->to_xml;
			new_enc->to_zval = enc->to_zval;
			new_enc->details.map = emalloc(sizeof(soapMapping));
			memset(new_enc->details.map, 0, sizeof(soapMapping));
			if (to_xml) {
				ZVAL_COPY(&new_enc->details.map->to_xml, to_xml);
				new_enc->to_xml = to_xml_user;
			} else if (enc->details.map && Z_TYPE(enc->details.map->to_xml) != IS_UNDEF) {
				ZVAL_COPY(&new_enc->details.map->to_xml, &enc->details.map->to_xml);
			}
			if (to_zval) {
				ZVAL_COPY(&new_enc->details.map->to_zval, to_zval);
				new_enc->to_zval = to_zval_user;
			} else if (enc->details.map && Z_TYPE(enc->details.map->to_zval) != IS_UNDEF) {
				ZVAL_COPY(&new_enc->details.map->to_zval, &enc->details.map->to_zval);
			}
			if (!typemap) {
				typemap = emalloc(sizeof(HashTable));
				zend_hash_init(typemap, 0, NULL, delete_encoder, 0);
			}

			if (type_ns) {
				smart_str_appends(&nscat, type_ns);
				smart_str_appendc(&nscat, ':');
			}
			smart_str_appends(&nscat, type_name);
			smart_str_0(&nscat);
			zend_hash_update_ptr(typemap, nscat.s, new_enc);
			smart_str_free(&nscat);
		}
	} ZEND_HASH_FOREACH_END();
	return typemap;
}


/* {{{ proto object SoapServer::SoapServer ( mixed wsdl [, array options])
   SoapServer constructor */
PHP_METHOD(SoapServer, SoapServer)
{
	soapServicePtr service;
	zval *wsdl = NULL, *options = NULL;
	zend_resource *res;
	int version = SOAP_1_1;
	zend_long cache_wsdl;
	HashTable *typemap_ht = NULL;

	SOAP_SERVER_BEGIN_CODE();

	if (zend_parse_parameters_ex(ZEND_PARSE_PARAMS_QUIET, ZEND_NUM_ARGS(), "z|a", &wsdl, &options) == FAILURE) {
		php_error_docref(NULL, E_ERROR, "Invalid parameters");
	}

	if (Z_TYPE_P(wsdl) != IS_STRING && Z_TYPE_P(wsdl) != IS_NULL) {
		php_error_docref(NULL, E_ERROR, "Invalid parameters");
	}

	service = emalloc(sizeof(soapService));
	memset(service, 0, sizeof(soapService));
	service->send_errors = 1;

	cache_wsdl = SOAP_GLOBAL(cache_enabled) ? SOAP_GLOBAL(cache_mode) : 0;

	if (options != NULL) {
		HashTable *ht = Z_ARRVAL_P(options);
		zval *tmp;

		if ((tmp = zend_hash_str_find(ht, "soap_version", sizeof("soap_version")-1)) != NULL) {
			if (Z_TYPE_P(tmp) == IS_LONG &&
			    (Z_LVAL_P(tmp) == SOAP_1_1 || Z_LVAL_P(tmp) == SOAP_1_2)) {
				version = Z_LVAL_P(tmp);
			} else {
				php_error_docref(NULL, E_ERROR, "'soap_version' option must be SOAP_1_1 or SOAP_1_2");
			}
		}

		if ((tmp = zend_hash_str_find(ht, "uri", sizeof("uri")-1)) != NULL &&
		    Z_TYPE_P(tmp) == IS_STRING) {
			service->uri = estrndup(Z_STRVAL_P(tmp), Z_STRLEN_P(tmp));
		} else if (Z_TYPE_P(wsdl) == IS_NULL) {
			php_error_docref(NULL, E_ERROR, "'uri' option is required in nonWSDL mode");
		}

		if ((tmp = zend_hash_str_find(ht, "actor", sizeof("actor")-1)) != NULL &&
		    Z_TYPE_P(tmp) == IS_STRING) {
			service->actor = estrndup(Z_STRVAL_P(tmp), Z_STRLEN_P(tmp));
		}

		if ((tmp = zend_hash_str_find(ht, "encoding", sizeof("encoding")-1)) != NULL &&
		    Z_TYPE_P(tmp) == IS_STRING) {
			xmlCharEncodingHandlerPtr encoding;

			encoding = xmlFindCharEncodingHandler(Z_STRVAL_P(tmp));
			if (encoding == NULL) {
				php_error_docref(NULL, E_ERROR, "Invalid 'encoding' option - '%s'", Z_STRVAL_P(tmp));
			} else {
			  service->encoding = encoding;
			}
		}

		if ((tmp = zend_hash_str_find(ht, "classmap", sizeof("classmap")-1)) != NULL &&
			Z_TYPE_P(tmp) == IS_ARRAY) {
			ALLOC_HASHTABLE(service->class_map);
			zend_array_dup(service->class_map, Z_ARRVAL_P(tmp));
		}

		if ((tmp = zend_hash_str_find(ht, "typemap", sizeof("typemap")-1)) != NULL &&
			Z_TYPE_P(tmp) == IS_ARRAY &&
			zend_hash_num_elements(Z_ARRVAL_P(tmp)) > 0) {
			typemap_ht = Z_ARRVAL_P(tmp);
		}

		if ((tmp = zend_hash_str_find(ht, "features", sizeof("features")-1)) != NULL &&
			Z_TYPE_P(tmp) == IS_LONG) {
			service->features = Z_LVAL_P(tmp);
		}

		if ((tmp = zend_hash_str_find(ht, "cache_wsdl", sizeof("cache_wsdl")-1)) != NULL &&
		    Z_TYPE_P(tmp) == IS_LONG) {
			cache_wsdl = Z_LVAL_P(tmp);
		}

		if ((tmp = zend_hash_str_find(ht, "send_errors", sizeof("send_errors")-1)) != NULL) {
			if (Z_TYPE_P(tmp) == IS_FALSE) {
				service->send_errors = 0;
			} else if (Z_TYPE_P(tmp) == IS_TRUE) {
				service->send_errors = 1;
			} else if (Z_TYPE_P(tmp) == IS_LONG) {
				service->send_errors = Z_LVAL_P(tmp);
			}
		}

	} else if (Z_TYPE_P(wsdl) == IS_NULL) {
		php_error_docref(NULL, E_ERROR, "'uri' option is required in nonWSDL mode");
	}

	service->version = version;
	service->type = SOAP_FUNCTIONS;
	service->soap_functions.functions_all = FALSE;
	service->soap_functions.ft = emalloc(sizeof(HashTable));
	zend_hash_init(service->soap_functions.ft, 0, NULL, ZVAL_PTR_DTOR, 0);

	if (Z_TYPE_P(wsdl) != IS_NULL) {
		service->sdl = get_sdl(getThis(), Z_STRVAL_P(wsdl), cache_wsdl);
		if (service->uri == NULL) {
			if (service->sdl->target_ns) {
				service->uri = estrdup(service->sdl->target_ns);
			} else {
				/*FIXME*/
				service->uri = estrdup("http://unknown-uri/");
			}
		}
	}

	if (typemap_ht) {
		service->typemap = soap_create_typemap(service->sdl, typemap_ht);
	}

	res = zend_register_resource(service, le_service);
	add_property_resource(getThis(), "service", res);

	SOAP_SERVER_END_CODE();
}
/* }}} */


/* {{{ proto object SoapServer::setPersistence ( int mode )
   Sets persistence mode of SoapServer */
PHP_METHOD(SoapServer, setPersistence)
{
	soapServicePtr service;
	zend_long value;

	SOAP_SERVER_BEGIN_CODE();

	FETCH_THIS_SERVICE(service);

	if (zend_parse_parameters(ZEND_NUM_ARGS(), "l", &value) != FAILURE) {
		if (service->type == SOAP_CLASS) {
			if (value == SOAP_PERSISTENCE_SESSION ||
				value == SOAP_PERSISTENCE_REQUEST) {
				service->soap_class.persistence = value;
			} else {
				php_error_docref(NULL, E_WARNING, "Tried to set persistence with bogus value (%pd)", value);
				return;
			}
		} else {
			php_error_docref(NULL, E_WARNING, "Tried to set persistence when you are using you SOAP SERVER in function mode, no persistence needed");
			return;
		}
	}

	SOAP_SERVER_END_CODE();
}
/* }}} */


/* {{{ proto void SoapServer::setClass(string class_name [, mixed args])
   Sets class which will handle SOAP requests */
PHP_METHOD(SoapServer, setClass)
{
	soapServicePtr service;
	zend_string *classname;
	zend_class_entry *ce;
	int num_args = 0;
	zval *argv = NULL;

	SOAP_SERVER_BEGIN_CODE();

	FETCH_THIS_SERVICE(service);

	if (zend_parse_parameters(ZEND_NUM_ARGS(), "S*", &classname, &argv, &num_args) == FAILURE) {
		return;
	}

	ce = zend_lookup_class(classname);

	if (ce) {
		service->type = SOAP_CLASS;
		service->soap_class.ce = ce;

		service->soap_class.persistence = SOAP_PERSISTENCE_REQUEST;
		service->soap_class.argc = num_args;
		if (service->soap_class.argc > 0) {
			int i;
			service->soap_class.argv = safe_emalloc(sizeof(zval), service->soap_class.argc, 0);
			for (i = 0;i < service->soap_class.argc;i++) {
				ZVAL_COPY(&service->soap_class.argv[i], &argv[i]);
			}
		}
	} else {
		php_error_docref(NULL, E_WARNING, "Tried to set a non existent class (%s)", classname->val);
		return;
	}

	SOAP_SERVER_END_CODE();
}
/* }}} */


/* {{{ proto void SoapServer::setObject(object)
   Sets object which will handle SOAP requests */
PHP_METHOD(SoapServer, setObject)
{
	soapServicePtr service;
	zval *obj;

	SOAP_SERVER_BEGIN_CODE();

	FETCH_THIS_SERVICE(service);

	if (zend_parse_parameters(ZEND_NUM_ARGS(), "o", &obj) == FAILURE) {
		return;
	}

	service->type = SOAP_OBJECT;

	ZVAL_COPY(&service->soap_object, obj);

	SOAP_SERVER_END_CODE();
}
/* }}} */


/* {{{ proto array SoapServer::getFunctions(void)
   Returns list of defined functions */
PHP_METHOD(SoapServer, getFunctions)
{
	soapServicePtr  service;
	HashTable      *ft = NULL;

	SOAP_SERVER_BEGIN_CODE();

	if (zend_parse_parameters_none() == FAILURE) {
		return;
	}

	FETCH_THIS_SERVICE(service);

	array_init(return_value);
	if (service->type == SOAP_OBJECT) {
		ft = &(Z_OBJCE(service->soap_object)->function_table);
	} else if (service->type == SOAP_CLASS) {
		ft = &service->soap_class.ce->function_table;
	} else if (service->soap_functions.functions_all == TRUE) {
		ft = EG(function_table);
	} else if (service->soap_functions.ft != NULL) {
		zval *name;

		ZEND_HASH_FOREACH_VAL(service->soap_functions.ft, name) {
			add_next_index_str(return_value, zend_string_copy(Z_STR_P(name)));
		} ZEND_HASH_FOREACH_END();
	}
	if (ft != NULL) {
		zend_function *f;

		ZEND_HASH_FOREACH_PTR(ft, f) {
			if ((service->type != SOAP_OBJECT && service->type != SOAP_CLASS) || (f->common.fn_flags & ZEND_ACC_PUBLIC)) {
				add_next_index_str(return_value, zend_string_copy(f->common.function_name));
			}
		} ZEND_HASH_FOREACH_END();
	}

	SOAP_SERVER_END_CODE();
}
/* }}} */


/* {{{ proto void SoapServer::addFunction(mixed functions)
   Adds one or several functions those will handle SOAP requests */
PHP_METHOD(SoapServer, addFunction)
{
	soapServicePtr service;
	zval *function_name, function_copy;

	SOAP_SERVER_BEGIN_CODE();

	FETCH_THIS_SERVICE(service);

	if (zend_parse_parameters(ZEND_NUM_ARGS(), "z", &function_name) == FAILURE) {
		return;
	}

	/* TODO: could use zend_is_callable here */

	if (Z_TYPE_P(function_name) == IS_ARRAY) {
		if (service->type == SOAP_FUNCTIONS) {
			zval *tmp_function;

			if (service->soap_functions.ft == NULL) {
				service->soap_functions.functions_all = FALSE;
				service->soap_functions.ft = emalloc(sizeof(HashTable));
				zend_hash_init(service->soap_functions.ft, zend_hash_num_elements(Z_ARRVAL_P(function_name)), NULL, ZVAL_PTR_DTOR, 0);
			}

			ZEND_HASH_FOREACH_VAL(Z_ARRVAL_P(function_name), tmp_function) {
				zend_string *key;
				zend_function *f;

				if (Z_TYPE_P(tmp_function) != IS_STRING) {
					php_error_docref(NULL, E_WARNING, "Tried to add a function that isn't a string");
					return;
				}

				key = zend_string_alloc(Z_STRLEN_P(tmp_function), 0);
				zend_str_tolower_copy(key->val, Z_STRVAL_P(tmp_function), Z_STRLEN_P(tmp_function));

				if ((f = zend_hash_find_ptr(EG(function_table), key)) == NULL) {
					php_error_docref(NULL, E_WARNING, "Tried to add a non existent function '%s'", Z_STRVAL_P(tmp_function));
					return;
				}

				ZVAL_STR_COPY(&function_copy, f->common.function_name);
				zend_hash_update(service->soap_functions.ft, key, &function_copy);

				zend_string_release(key);
			} ZEND_HASH_FOREACH_END();
		}
	} else if (Z_TYPE_P(function_name) == IS_STRING) {
		zend_string *key;
		zend_function *f;

		key = zend_string_alloc(Z_STRLEN_P(function_name), 0);
		zend_str_tolower_copy(key->val, Z_STRVAL_P(function_name), Z_STRLEN_P(function_name));

		if ((f = zend_hash_find_ptr(EG(function_table), key)) == NULL) {
			php_error_docref(NULL, E_WARNING, "Tried to add a non existent function '%s'", Z_STRVAL_P(function_name));
			return;
		}
		if (service->soap_functions.ft == NULL) {
			service->soap_functions.functions_all = FALSE;
			service->soap_functions.ft = emalloc(sizeof(HashTable));
			zend_hash_init(service->soap_functions.ft, 0, NULL, ZVAL_PTR_DTOR, 0);
		}

		ZVAL_STR_COPY(&function_copy, f->common.function_name);
		zend_hash_update(service->soap_functions.ft, key, &function_copy);
		zend_string_release(key);
	} else if (Z_TYPE_P(function_name) == IS_LONG) {
		if (Z_LVAL_P(function_name) == SOAP_FUNCTIONS_ALL) {
			if (service->soap_functions.ft != NULL) {
				zend_hash_destroy(service->soap_functions.ft);
				efree(service->soap_functions.ft);
				service->soap_functions.ft = NULL;
			}
			service->soap_functions.functions_all = TRUE;
		} else {
			php_error_docref(NULL, E_WARNING, "Invalid value passed");
			return;
		}
	}

	SOAP_SERVER_END_CODE();
}
/* }}} */


/* {{{ proto void SoapServer::handle ( [string soap_request])
   Handles a SOAP request */
PHP_METHOD(SoapServer, handle)
{
	int soap_version, old_soap_version;
	sdlPtr old_sdl = NULL;
	soapServicePtr service;
	xmlDocPtr doc_request=NULL, doc_return;
	zval function_name, *params, *soap_obj, retval;
	char *fn_name, cont_len[30];
	int num_params = 0, size, i, call_status = 0;
	xmlChar *buf;
	HashTable *function_table;
	soapHeader *soap_headers = NULL;
	sdlFunctionPtr function;
	char *arg = NULL;
	size_t arg_len = 0;
	xmlCharEncodingHandlerPtr old_encoding;
	HashTable *old_class_map, *old_typemap;
	int old_features;

	SOAP_SERVER_BEGIN_CODE();

	FETCH_THIS_SERVICE(service);
	SOAP_GLOBAL(soap_version) = service->version;

	if (zend_parse_parameters(ZEND_NUM_ARGS(), "|s", &arg, &arg_len) == FAILURE) {
		return;
	}

	if (SG(request_info).request_method &&
	    strcmp(SG(request_info).request_method, "GET") == 0 &&
	    SG(request_info).query_string &&
	    stricmp(SG(request_info).query_string, "wsdl") == 0) {

		if (service->sdl) {
/*
			char *hdr = emalloc(sizeof("Location: ")+strlen(service->sdl->source));
			strcpy(hdr,"Location: ");
			strcat(hdr,service->sdl->source);
			sapi_add_header(hdr, sizeof("Location: ")+strlen(service->sdl->source)-1, 1);
			efree(hdr);
*/
			zval readfile, readfile_ret, param;

			sapi_add_header("Content-Type: text/xml; charset=utf-8", sizeof("Content-Type: text/xml; charset=utf-8")-1, 1);
			ZVAL_STRING(&param, service->sdl->source);
			ZVAL_STRING(&readfile, "readfile");
			if (call_user_function(EG(function_table), NULL, &readfile, &readfile_ret, 1, &param ) == FAILURE) {
				soap_server_fault("Server", "Couldn't find WSDL", NULL, NULL, NULL);
			}

			zval_ptr_dtor(&param);
			zval_dtor(&readfile);
			zval_dtor(&readfile_ret);

			SOAP_SERVER_END_CODE();
			return;
		} else {
			soap_server_fault("Server", "WSDL generation is not supported yet", NULL, NULL, NULL);
/*
			sapi_add_header("Content-Type: text/xml; charset=utf-8", sizeof("Content-Type: text/xml; charset=utf-8"), 1);
			PUTS("<?xml version=\"1.0\" ?>\n<definitions\n");
			PUTS("    xmlns=\"http://schemas.xmlsoap.org/wsdl/\"\n");
			PUTS("    targetNamespace=\"");
			PUTS(service->uri);
			PUTS("\">\n");
			PUTS("</definitions>");
*/
			SOAP_SERVER_END_CODE();
			return;
		}
	}

	ZVAL_NULL(&retval);

	if (php_output_start_default() != SUCCESS) {
		php_error_docref(NULL, E_ERROR,"ob_start failed");
	}

	if (ZEND_NUM_ARGS() == 0) {
		if (SG(request_info).request_body && 0 == php_stream_rewind(SG(request_info).request_body)) {
			zval *server_vars, *encoding;
			php_stream_filter *zf = NULL;
			zend_string *server = zend_string_init("_SERVER", sizeof("_SERVER")-1, 0);

			zend_is_auto_global(server);
			if ((server_vars = zend_hash_find(&EG(symbol_table).ht, server)) != NULL &&
			    Z_TYPE_P(server_vars) == IS_ARRAY &&
			    (encoding = zend_hash_str_find(Z_ARRVAL_P(server_vars), "HTTP_CONTENT_ENCODING", sizeof("HTTP_CONTENT_ENCODING")-1)) != NULL &&
			    Z_TYPE_P(encoding) == IS_STRING) {

				if (strcmp(Z_STRVAL_P(encoding),"gzip") == 0
				||  strcmp(Z_STRVAL_P(encoding),"x-gzip") == 0
				||  strcmp(Z_STRVAL_P(encoding),"deflate") == 0
				) {
					zval filter_params;

					array_init_size(&filter_params, 1);
					add_assoc_long_ex(&filter_params, "window", sizeof("window")-1, 0x2f); /* ANY WBITS */

					zf = php_stream_filter_create("zlib.inflate", &filter_params, 0);
					zval_dtor(&filter_params);

					if (zf) {
						php_stream_filter_append(&SG(request_info).request_body->readfilters, zf);
					} else {
						php_error_docref(NULL, E_WARNING,"Can't uncompress compressed request");
						zend_string_release(server);
						return;
					}
				} else {
					php_error_docref(NULL, E_WARNING,"Request is compressed with unknown compression '%s'",Z_STRVAL_P(encoding));
					zend_string_release(server);
					return;
				}
			}
			zend_string_release(server);

			doc_request = soap_xmlParseFile("php://input");

			if (zf) {
				php_stream_filter_remove(zf, 1);
			}
		} else {
			zval_ptr_dtor(&retval);
			return;
		}
	} else {
		doc_request = soap_xmlParseMemory(arg,arg_len);
	}

	if (doc_request == NULL) {
		soap_server_fault("Client", "Bad Request", NULL, NULL, NULL);
	}
	if (xmlGetIntSubset(doc_request) != NULL) {
		xmlNodePtr env = get_node(doc_request->children,"Envelope");
		if (env && env->ns) {
			if (strcmp((char*)env->ns->href, SOAP_1_1_ENV_NAMESPACE) == 0) {
				SOAP_GLOBAL(soap_version) = SOAP_1_1;
			} else if (strcmp((char*)env->ns->href,SOAP_1_2_ENV_NAMESPACE) == 0) {
				SOAP_GLOBAL(soap_version) = SOAP_1_2;
			}
		}
		xmlFreeDoc(doc_request);
		soap_server_fault("Server", "DTD are not supported by SOAP", NULL, NULL, NULL);
	}

	old_sdl = SOAP_GLOBAL(sdl);
	SOAP_GLOBAL(sdl) = service->sdl;
	old_encoding = SOAP_GLOBAL(encoding);
	SOAP_GLOBAL(encoding) = service->encoding;
	old_class_map = SOAP_GLOBAL(class_map);
	SOAP_GLOBAL(class_map) = service->class_map;
	old_typemap = SOAP_GLOBAL(typemap);
	SOAP_GLOBAL(typemap) = service->typemap;
	old_features = SOAP_GLOBAL(features);
	SOAP_GLOBAL(features) = service->features;
	old_soap_version = SOAP_GLOBAL(soap_version);
	function = deserialize_function_call(service->sdl, doc_request, service->actor, &function_name, &num_params, &params, &soap_version, &soap_headers);
	xmlFreeDoc(doc_request);

	if (EG(exception)) {
		zval exception_object;

		ZVAL_OBJ(&exception_object, EG(exception));
		php_output_discard();
		if (instanceof_function(Z_OBJCE(exception_object), soap_fault_class_entry)) {
			soap_server_fault_ex(function, &exception_object, NULL);
		}
		goto fail;
	}

	service->soap_headers_ptr = &soap_headers;

	soap_obj = NULL;
	if (service->type == SOAP_OBJECT) {
		soap_obj = &service->soap_object;
		function_table = &((Z_OBJCE_P(soap_obj))->function_table);
	} else if (service->type == SOAP_CLASS) {
#if HAVE_PHP_SESSION && !defined(COMPILE_DL_SESSION)
		/* If persistent then set soap_obj from from the previous created session (if available) */
		if (service->soap_class.persistence == SOAP_PERSISTENCE_SESSION) {
			zval *tmp_soap;
			zval *session_vars;

			if (PS(session_status) != php_session_active &&
			    PS(session_status) != php_session_disabled) {
				php_session_start();
			}

			/* Find the soap object and assign */
			session_vars = &PS(http_session_vars);
			ZVAL_DEREF(session_vars);
			if (Z_TYPE_P(session_vars) == IS_ARRAY &&
			    (tmp_soap = zend_hash_str_find(Z_ARRVAL_P(session_vars), "_bogus_session_name", sizeof("_bogus_session_name")-1)) != NULL &&
			    Z_TYPE_P(tmp_soap) == IS_OBJECT &&
			    Z_OBJCE_P(tmp_soap) == service->soap_class.ce) {
				soap_obj = tmp_soap;
			}
		}
#endif
		/* If new session or something weird happned */
		if (soap_obj == NULL) {
			zval tmp_soap;

			object_init_ex(&tmp_soap, service->soap_class.ce);

			/* Call constructor */
			if (zend_hash_str_exists(&Z_OBJCE(tmp_soap)->function_table, ZEND_CONSTRUCTOR_FUNC_NAME, sizeof(ZEND_CONSTRUCTOR_FUNC_NAME)-1)) {
				zval c_ret, constructor;

				ZVAL_STRING(&constructor, ZEND_CONSTRUCTOR_FUNC_NAME);
				if (call_user_function(NULL, &tmp_soap, &constructor, &c_ret, service->soap_class.argc, service->soap_class.argv) == FAILURE) {
					php_error_docref(NULL, E_ERROR, "Error calling constructor");
				}
				if (EG(exception)) {
					zval exception_object;

					ZVAL_OBJ(&exception_object, EG(exception));
					php_output_discard();
					if (instanceof_function(Z_OBJCE(exception_object), soap_fault_class_entry)) {
						soap_server_fault_ex(function, &exception_object, NULL);
					}
					zval_dtor(&constructor);
					zval_dtor(&c_ret);
					zval_ptr_dtor(&tmp_soap);
					goto fail;
				}
				zval_dtor(&constructor);
				zval_dtor(&c_ret);
			} else {
				int class_name_len = service->soap_class.ce->name->len;
				char *class_name = emalloc(class_name_len+1);

				memcpy(class_name, service->soap_class.ce->name->val, class_name_len+1);
				if (zend_hash_str_exists(&Z_OBJCE(tmp_soap)->function_table, php_strtolower(class_name, class_name_len), class_name_len)) {
					zval c_ret, constructor;

					ZVAL_STR_COPY(&constructor, service->soap_class.ce->name);
					if (call_user_function(NULL, &tmp_soap, &constructor, &c_ret, service->soap_class.argc, service->soap_class.argv) == FAILURE) {
						php_error_docref(NULL, E_ERROR, "Error calling constructor");
					}

					if (EG(exception)) {
						zval exception_object;

						ZVAL_OBJ(&exception_object, EG(exception));
						php_output_discard();
						if (instanceof_function(Z_OBJCE(exception_object), soap_fault_class_entry)) {
							soap_server_fault_ex(function, &exception_object, NULL);
						}
						zval_dtor(&constructor);
						zval_dtor(&c_ret);
						efree(class_name);
						zval_ptr_dtor(&tmp_soap);
						goto fail;
					}

					zval_dtor(&constructor);
					zval_dtor(&c_ret);
				}
				efree(class_name);
			}
#if HAVE_PHP_SESSION && !defined(COMPILE_DL_SESSION)
			/* If session then update session hash with new object */
			if (service->soap_class.persistence == SOAP_PERSISTENCE_SESSION) {
				zval *tmp_soap_pp;
				zval *session_vars = &PS(http_session_vars);

				ZVAL_DEREF(session_vars);
				if (Z_TYPE_P(session_vars) == IS_ARRAY &&
				    (tmp_soap_pp = zend_hash_str_update(Z_ARRVAL_P(session_vars), "_bogus_session_name", sizeof("_bogus_session_name")-1, &tmp_soap)) != NULL) {
					soap_obj = tmp_soap_pp;
				} else {
					soap_obj = &tmp_soap;
				}
			} else {
				soap_obj = &tmp_soap;
			}
#else
			soap_obj = &tmp_soap;
#endif

		}
		function_table = &((Z_OBJCE_P(soap_obj))->function_table);
	} else {
		if (service->soap_functions.functions_all == TRUE) {
			function_table = EG(function_table);
		} else {
			function_table = service->soap_functions.ft;
		}
	}

	doc_return = NULL;

	/* Process soap headers */
	if (soap_headers != NULL) {
		soapHeader *header = soap_headers;
		while (header != NULL) {
			soapHeader *h = header;

			header = header->next;
#if 0
			if (service->sdl && !h->function && !h->hdr) {
				if (h->mustUnderstand) {
					soap_server_fault("MustUnderstand","Header not understood", NULL, NULL, NULL);
				} else {
					continue;
				}
			}
#endif
			fn_name = estrndup(Z_STRVAL(h->function_name),Z_STRLEN(h->function_name));
			if (zend_hash_str_exists(function_table, php_strtolower(fn_name, Z_STRLEN(h->function_name)), Z_STRLEN(h->function_name)) ||
			    ((service->type == SOAP_CLASS || service->type == SOAP_OBJECT) &&
			     zend_hash_str_exists(function_table, ZEND_CALL_FUNC_NAME, sizeof(ZEND_CALL_FUNC_NAME)-1))) {
				if (service->type == SOAP_CLASS || service->type == SOAP_OBJECT) {
					call_status = call_user_function(NULL, soap_obj, &h->function_name, &h->retval, h->num_params, h->parameters);
				} else {
					call_status = call_user_function(EG(function_table), NULL, &h->function_name, &h->retval, h->num_params, h->parameters);
				}
				if (call_status != SUCCESS) {
					php_error_docref(NULL, E_WARNING, "Function '%s' call failed", Z_STRVAL(h->function_name));
					return;
				}
				if (Z_TYPE(h->retval) == IS_OBJECT &&
				    instanceof_function(Z_OBJCE(h->retval), soap_fault_class_entry)) {
//???					zval *headerfault = NULL;
					zval *tmp;

					if ((tmp = zend_hash_str_find(Z_OBJPROP(h->retval), "headerfault", sizeof("headerfault")-1)) != NULL &&
					    Z_TYPE_P(tmp) != IS_NULL) {
//???						headerfault = tmp;
					}
					php_output_discard();
					soap_server_fault_ex(function, &h->retval, h);
					efree(fn_name);
					if (service->type == SOAP_CLASS && soap_obj) {zval_ptr_dtor(soap_obj);}
					goto fail;
				} else if (EG(exception)) {
					zval exception_object;

					ZVAL_OBJ(&exception_object, EG(exception));
					php_output_discard();
					if (instanceof_function(Z_OBJCE(exception_object), soap_fault_class_entry)) {
//???						zval *headerfault = NULL;
						zval *tmp;

						if ((tmp = zend_hash_str_find(Z_OBJPROP(exception_object), "headerfault", sizeof("headerfault")-1)) != NULL &&
						    Z_TYPE_P(tmp) != IS_NULL) {
//???							headerfault = tmp;
						}
						soap_server_fault_ex(function, &exception_object, h);
					}
					efree(fn_name);
					if (service->type == SOAP_CLASS && soap_obj) {zval_ptr_dtor(soap_obj);}
					goto fail;
				}
			} else if (h->mustUnderstand) {
				soap_server_fault("MustUnderstand","Header not understood", NULL, NULL, NULL);
			}
			efree(fn_name);
		}
	}

	fn_name = estrndup(Z_STRVAL(function_name),Z_STRLEN(function_name));
	if (zend_hash_str_exists(function_table, php_strtolower(fn_name, Z_STRLEN(function_name)), Z_STRLEN(function_name)) ||
	    ((service->type == SOAP_CLASS || service->type == SOAP_OBJECT) &&
	     zend_hash_str_exists(function_table, ZEND_CALL_FUNC_NAME, sizeof(ZEND_CALL_FUNC_NAME)-1))) {
		if (service->type == SOAP_CLASS || service->type == SOAP_OBJECT) {
			call_status = call_user_function(NULL, soap_obj, &function_name, &retval, num_params, params);
			if (service->type == SOAP_CLASS) {
#if HAVE_PHP_SESSION && !defined(COMPILE_DL_SESSION)
				if (service->soap_class.persistence != SOAP_PERSISTENCE_SESSION) {
					zval_ptr_dtor(soap_obj);
					soap_obj = NULL;
				}
#else
				zval_ptr_dtor(soap_obj);
				soap_obj = NULL;
#endif
			}
		} else {
			call_status = call_user_function(EG(function_table), NULL, &function_name, &retval, num_params, params);
		}
	} else {
		php_error(E_ERROR, "Function '%s' doesn't exist", Z_STRVAL(function_name));
	}
	efree(fn_name);

	if (EG(exception)) {
		zval exception_object;

		ZVAL_OBJ(&exception_object, EG(exception));
		php_output_discard();
		if (instanceof_function(Z_OBJCE(exception_object), soap_fault_class_entry)) {
			soap_server_fault_ex(function, &exception_object, NULL);
		}
		if (service->type == SOAP_CLASS) {
#if HAVE_PHP_SESSION && !defined(COMPILE_DL_SESSION)
			if (soap_obj && service->soap_class.persistence != SOAP_PERSISTENCE_SESSION) {
#else
			if (soap_obj) {
#endif
				zval_ptr_dtor(soap_obj);
			}
		}
		goto fail;
	}

	if (call_status == SUCCESS) {
		char *response_name;

		if (Z_TYPE(retval) == IS_OBJECT &&
		    instanceof_function(Z_OBJCE(retval), soap_fault_class_entry)) {
			php_output_discard();
			soap_server_fault_ex(function, &retval, NULL);
			goto fail;
		}

		if (function && function->responseName) {
			response_name = estrdup(function->responseName);
		} else {
			response_name = emalloc(Z_STRLEN(function_name) + sizeof("Response"));
			memcpy(response_name,Z_STRVAL(function_name),Z_STRLEN(function_name));
			memcpy(response_name+Z_STRLEN(function_name),"Response",sizeof("Response"));
		}
		doc_return = serialize_response_call(function, response_name, service->uri, &retval, soap_headers, soap_version);
		efree(response_name);
	} else {
		php_error_docref(NULL, E_WARNING, "Function '%s' call failed", Z_STRVAL(function_name));
		return;
	}

	if (EG(exception)) {
		zval exception_object;

		ZVAL_OBJ(&exception_object, EG(exception));
		php_output_discard();
		if (instanceof_function(Z_OBJCE(exception_object), soap_fault_class_entry)) {
			soap_server_fault_ex(function, &exception_object, NULL);
		}
		if (service->type == SOAP_CLASS) {
#if HAVE_PHP_SESSION && !defined(COMPILE_DL_SESSION)
			if (soap_obj && service->soap_class.persistence != SOAP_PERSISTENCE_SESSION) {
#else
			if (soap_obj) {
#endif
				zval_ptr_dtor(soap_obj);
			}
		}
		goto fail;
	}

	/* Flush buffer */
	php_output_discard();

	if (doc_return) {
		/* xmlDocDumpMemoryEnc(doc_return, &buf, &size, XML_CHAR_ENCODING_UTF8); */
		xmlDocDumpMemory(doc_return, &buf, &size);

		if (size == 0) {
			php_error_docref(NULL, E_ERROR, "Dump memory failed");
		}

		if (soap_version == SOAP_1_2) {
			sapi_add_header("Content-Type: application/soap+xml; charset=utf-8", sizeof("Content-Type: application/soap+xml; charset=utf-8")-1, 1);
		} else {
			sapi_add_header("Content-Type: text/xml; charset=utf-8", sizeof("Content-Type: text/xml; charset=utf-8")-1, 1);
		}

		xmlFreeDoc(doc_return);

		if (zend_ini_long("zlib.output_compression", sizeof("zlib.output_compression"), 0)) {
			sapi_add_header("Connection: close", sizeof("Connection: close")-1, 1);
		} else {
			snprintf(cont_len, sizeof(cont_len), "Content-Length: %d", size);
			sapi_add_header(cont_len, strlen(cont_len), 1);
		}
		php_write(buf, size);
		xmlFree(buf);
	} else {
		sapi_add_header("HTTP/1.1 202 Accepted", sizeof("HTTP/1.1 202 Accepted")-1, 1);
		sapi_add_header("Content-Length: 0", sizeof("Content-Length: 0")-1, 1);
	}

fail:
	SOAP_GLOBAL(soap_version) = old_soap_version;
	SOAP_GLOBAL(encoding) = old_encoding;
	SOAP_GLOBAL(sdl) = old_sdl;
	SOAP_GLOBAL(class_map) = old_class_map;
	SOAP_GLOBAL(typemap) = old_typemap;
	SOAP_GLOBAL(features) = old_features;

	/* Free soap headers */
	zval_ptr_dtor(&retval);
	while (soap_headers != NULL) {
		soapHeader *h = soap_headers;
		int i;

		soap_headers = soap_headers->next;
		if (h->parameters) {
			i = h->num_params;
			while (i > 0) {
				zval_ptr_dtor(&h->parameters[--i]);
			}
			efree(h->parameters);
		}
		zval_dtor(&h->function_name);
		zval_dtor(&h->retval);
		efree(h);
	}
	service->soap_headers_ptr = NULL;

	/* Free Memory */
	if (num_params > 0) {
		for (i = 0; i < num_params;i++) {
			zval_ptr_dtor(&params[i]);
		}
		efree(params);
	}
	zval_dtor(&function_name);

	SOAP_SERVER_END_CODE();
}
/* }}} */


/* {{{ proto SoapServer::fault ( staring code, string string [, string actor [, mixed details [, string name]]] )
   Issue SoapFault indicating an error */
PHP_METHOD(SoapServer, fault)
{
	char *code, *string, *actor=NULL, *name=NULL;
	size_t code_len, string_len, actor_len = 0, name_len = 0;
	zval* details = NULL;
	soapServicePtr service;
	xmlCharEncodingHandlerPtr old_encoding;

	SOAP_SERVER_BEGIN_CODE();
	FETCH_THIS_SERVICE(service);
	old_encoding = SOAP_GLOBAL(encoding);
	SOAP_GLOBAL(encoding) = service->encoding;

	if (zend_parse_parameters(ZEND_NUM_ARGS(), "ss|szs",
	    &code, &code_len, &string, &string_len, &actor, &actor_len, &details,
	    &name, &name_len) == FAILURE) {
		return;
	}

	soap_server_fault(code, string, actor, details, name);

	SOAP_GLOBAL(encoding) = old_encoding;
	SOAP_SERVER_END_CODE();
}
/* }}} */

PHP_METHOD(SoapServer, addSoapHeader)
{
	soapServicePtr service;
	zval *fault;
	soapHeader **p;

	SOAP_SERVER_BEGIN_CODE();

	FETCH_THIS_SERVICE(service);

	if (!service || !service->soap_headers_ptr) {
		php_error_docref(NULL, E_WARNING, "The SoapServer::addSoapHeader function may be called only during SOAP request processing");
		return;
	}

	if (zend_parse_parameters(ZEND_NUM_ARGS(), "O", &fault, soap_header_class_entry) == FAILURE) {
		return;
	}

	p = service->soap_headers_ptr;
	while (*p != NULL) {
		p = &(*p)->next;
	}
	*p = emalloc(sizeof(soapHeader));
	memset(*p, 0, sizeof(soapHeader));
	ZVAL_NULL(&(*p)->function_name);
	(*p)->retval = *fault;
	zval_copy_ctor(&(*p)->retval);

	SOAP_SERVER_END_CODE();
}

static void soap_server_fault_ex(sdlFunctionPtr function, zval* fault, soapHeader *hdr)
{
	int soap_version;
	xmlChar *buf;
	char cont_len[30];
	int size;
	xmlDocPtr doc_return;
	zval *agent_name;
	int use_http_error_status = 1;
	zend_string *server;

	soap_version = SOAP_GLOBAL(soap_version);

	doc_return = serialize_response_call(function, NULL, NULL, fault, hdr, soap_version);

	xmlDocDumpMemory(doc_return, &buf, &size);

<<<<<<< HEAD
	server = zend_string_init("_SERVER", sizeof("_SERVER") - 1, 0);
	zend_is_auto_global(server);
	if (Z_TYPE(PG(http_globals)[TRACK_VARS_SERVER]) != IS_UNDEF &&
		(agent_name = zend_hash_str_find(Z_ARRVAL(PG(http_globals)[TRACK_VARS_SERVER]), "HTTP_USER_AGENT", sizeof("HTTP_USER_AGENT")-1)) != NULL &&
		Z_TYPE_P(agent_name) == IS_STRING) {
		if (strncmp(Z_STRVAL_P(agent_name), "Shockwave Flash", sizeof("Shockwave Flash")-1) == 0) {
=======
	if ((PG(http_globals)[TRACK_VARS_SERVER] || zend_is_auto_global("_SERVER", sizeof("_SERVER") - 1 TSRMLS_CC)) &&
		zend_hash_find(PG(http_globals)[TRACK_VARS_SERVER]->value.ht, "HTTP_USER_AGENT", sizeof("HTTP_USER_AGENT"), (void **) &agent_name) == SUCCESS &&
		Z_TYPE_PP(agent_name) == IS_STRING) {
		if (strncmp(Z_STRVAL_PP(agent_name), "Shockwave Flash", sizeof("Shockwave Flash")-1) == 0) {
>>>>>>> adc42657
			use_http_error_status = 0;
		}
	}
	zend_string_release(server);
	/*
	   Want to return HTTP 500 but apache wants to over write
	   our fault code with their own handling... Figure this out later
	*/
	if (use_http_error_status) {
		sapi_add_header("HTTP/1.1 500 Internal Service Error", sizeof("HTTP/1.1 500 Internal Service Error")-1, 1);
	}
	if (zend_ini_long("zlib.output_compression", sizeof("zlib.output_compression"), 0)) {
		sapi_add_header("Connection: close", sizeof("Connection: close")-1, 1);
	} else {
		snprintf(cont_len, sizeof(cont_len), "Content-Length: %d", size);
		sapi_add_header(cont_len, strlen(cont_len), 1);
	}
	if (soap_version == SOAP_1_2) {
		sapi_add_header("Content-Type: application/soap+xml; charset=utf-8", sizeof("Content-Type: application/soap+xml; charset=utf-8")-1, 1);
	} else {
		sapi_add_header("Content-Type: text/xml; charset=utf-8", sizeof("Content-Type: text/xml; charset=utf-8")-1, 1);
	}

	php_write(buf, size);

	xmlFreeDoc(doc_return);
	xmlFree(buf);
	zend_clear_exception();
}

static void soap_server_fault(char* code, char* string, char *actor, zval* details, char* name)
{
	zval ret;

	ZVAL_NULL(&ret);
	set_soap_fault(&ret, NULL, code, string, actor, details, name);
	/* TODO: Which function */
	soap_server_fault_ex(NULL, &ret, NULL);
	zend_bailout();
}

static void soap_error_handler(int error_num, const char *error_filename, const uint error_lineno, const char *format, va_list args)
{
	zend_bool _old_in_compilation;
	zend_execute_data *_old_current_execute_data;
	int _old_http_response_code;
	char *_old_http_status_line;

	_old_in_compilation = CG(in_compilation);
	_old_current_execute_data = EG(current_execute_data);
	_old_http_response_code = SG(sapi_headers).http_response_code;
	_old_http_status_line = SG(sapi_headers).http_status_line;

	if (!SOAP_GLOBAL(use_soap_error_handler) || !EG(objects_store).object_buckets) {
		call_old_error_handler(error_num, error_filename, error_lineno, format, args);
		return;
	}

	if (Z_OBJ(SOAP_GLOBAL(error_object)) &&
	    instanceof_function(Z_OBJCE(SOAP_GLOBAL(error_object)), soap_class_entry)) {
		zval *tmp;
		int use_exceptions = 0;

		if ((tmp = zend_hash_str_find(Z_OBJPROP(SOAP_GLOBAL(error_object)), "_exceptions", sizeof("_exceptions")-1)) == NULL ||
		     Z_TYPE_P(tmp) != IS_FALSE) {
		     use_exceptions = 1;
		}

		if ((error_num == E_USER_ERROR ||
		     error_num == E_COMPILE_ERROR ||
		     error_num == E_CORE_ERROR ||
		     error_num == E_ERROR ||
		     error_num == E_PARSE) &&
		    use_exceptions) {
			zval fault;
			char* code = SOAP_GLOBAL(error_code);
			char buffer[1024];
			int buffer_len;
//???			zval outbuf, outbuflen;
#ifdef va_copy
			va_list argcopy;
#endif
			zend_object **old_objects;
			int old = PG(display_errors);

//???			INIT_ZVAL(outbuf);
//???			INIT_ZVAL(outbuflen);
#ifdef va_copy
			va_copy(argcopy, args);
			buffer_len = vslprintf(buffer, sizeof(buffer)-1, format, argcopy);
			va_end(argcopy);
#else
			buffer_len = vslprintf(buffer, sizeof(buffer)-1, format, args);
#endif
			buffer[sizeof(buffer)-1]=0;
			if (buffer_len > sizeof(buffer) - 1 || buffer_len < 0) {
				buffer_len = sizeof(buffer) - 1;
			}

			if (code == NULL) {
				code = "Client";
			}
			add_soap_fault_ex(&fault, &SOAP_GLOBAL(error_object), code, buffer, NULL, NULL);
			Z_ADDREF(fault);
			zend_throw_exception_object(&fault);

			old_objects = EG(objects_store).object_buckets;
			EG(objects_store).object_buckets = NULL;
			PG(display_errors) = 0;
			SG(sapi_headers).http_status_line = NULL;
			zend_try {
				call_old_error_handler(error_num, error_filename, error_lineno, format, args);
			} zend_catch {
				CG(in_compilation) = _old_in_compilation;
				EG(current_execute_data) = _old_current_execute_data;
				if (SG(sapi_headers).http_status_line) {
					efree(SG(sapi_headers).http_status_line);
				}
				SG(sapi_headers).http_status_line = _old_http_status_line;
				SG(sapi_headers).http_response_code = _old_http_response_code;
			} zend_end_try();
			EG(objects_store).object_buckets = old_objects;
			PG(display_errors) = old;
			zend_bailout();
		} else if (!use_exceptions ||
		           !SOAP_GLOBAL(error_code) ||
		           strcmp(SOAP_GLOBAL(error_code),"WSDL") != 0) {
			/* Ignore libxml warnings during WSDL parsing */
			call_old_error_handler(error_num, error_filename, error_lineno, format, args);
		}
	} else {
		int old = PG(display_errors);
		int fault = 0;
		zval fault_obj;
#ifdef va_copy
		va_list argcopy;
#endif

		if (error_num == E_USER_ERROR ||
		    error_num == E_COMPILE_ERROR ||
		    error_num == E_CORE_ERROR ||
		    error_num == E_ERROR ||
		    error_num == E_PARSE) {

			char* code = SOAP_GLOBAL(error_code);
			char buffer[1024];
			zval outbuf;
			zval *tmp;
			soapServicePtr service;

			ZVAL_UNDEF(&outbuf);
			if (code == NULL) {
				code = "Server";
			}
			if (Z_OBJ(SOAP_GLOBAL(error_object)) &&
			    instanceof_function(Z_OBJCE(SOAP_GLOBAL(error_object)), soap_server_class_entry) &&
		        (tmp = zend_hash_str_find(Z_OBJPROP(SOAP_GLOBAL(error_object)), "service", sizeof("service")-1)) != NULL &&
				(service = (soapServicePtr)zend_fetch_resource_ex(tmp, "service", le_service)) &&
				!service->send_errors) {
				strcpy(buffer, "Internal Error");
			} else {
				int buffer_len;
				zval outbuflen;

//???				INIT_ZVAL(outbuflen);

#ifdef va_copy
				va_copy(argcopy, args);
				buffer_len = vslprintf(buffer, sizeof(buffer)-1, format, argcopy);
				va_end(argcopy);
#else
				buffer_len = vslprintf(buffer, sizeof(buffer)-1, format, args);
#endif
				buffer[sizeof(buffer)-1]=0;
				if (buffer_len > sizeof(buffer) - 1 || buffer_len < 0) {
					buffer_len = sizeof(buffer) - 1;
				}

				/* Get output buffer and send as fault detials */
				if (php_output_get_length(&outbuflen) != FAILURE && Z_LVAL(outbuflen) != 0) {
					php_output_get_contents(&outbuf);
				}
				php_output_discard();

			}
			ZVAL_NULL(&fault_obj);
			set_soap_fault(&fault_obj, NULL, code, buffer, NULL, &outbuf, NULL);
			fault = 1;
		}

		PG(display_errors) = 0;
		SG(sapi_headers).http_status_line = NULL;
		zend_try {
			call_old_error_handler(error_num, error_filename, error_lineno, format, args);
		} zend_catch {
			CG(in_compilation) = _old_in_compilation;
			EG(current_execute_data) = _old_current_execute_data;
			if (SG(sapi_headers).http_status_line) {
				efree(SG(sapi_headers).http_status_line);
			}
			SG(sapi_headers).http_status_line = _old_http_status_line;
			SG(sapi_headers).http_response_code = _old_http_response_code;
		} zend_end_try();
		PG(display_errors) = old;

		if (fault) {
			soap_server_fault_ex(NULL, &fault_obj, NULL);
			zend_bailout();
		}
	}
}

PHP_FUNCTION(use_soap_error_handler)
{
	zend_bool handler = 1;

	ZVAL_BOOL(return_value, SOAP_GLOBAL(use_soap_error_handler));
	if (zend_parse_parameters(ZEND_NUM_ARGS(), "|b", &handler) == SUCCESS) {
		SOAP_GLOBAL(use_soap_error_handler) = handler;
	}
}

PHP_FUNCTION(is_soap_fault)
{
	zval *fault;

	if (zend_parse_parameters(ZEND_NUM_ARGS(), "z", &fault) == SUCCESS &&
	    Z_TYPE_P(fault) == IS_OBJECT &&
	    instanceof_function(Z_OBJCE_P(fault), soap_fault_class_entry)) {
		RETURN_TRUE;
	}
	RETURN_FALSE
}

/* SoapClient functions */

/* {{{ proto object SoapClient::SoapClient ( mixed wsdl [, array options])
   SoapClient constructor */
PHP_METHOD(SoapClient, SoapClient)
{

	zval *wsdl, *options = NULL;
	int  soap_version = SOAP_1_1;
	php_stream_context *context = NULL;
	zend_long cache_wsdl;
	sdlPtr sdl = NULL;
	HashTable *typemap_ht = NULL;
	zval *this_ptr = getThis();

	SOAP_CLIENT_BEGIN_CODE();

	if (zend_parse_parameters_ex(ZEND_PARSE_PARAMS_QUIET, ZEND_NUM_ARGS(), "z|a", &wsdl, &options) == FAILURE) {
		php_error_docref(NULL, E_ERROR, "Invalid parameters");
	}

	if (Z_TYPE_P(wsdl) != IS_STRING && Z_TYPE_P(wsdl) != IS_NULL) {
		php_error_docref(NULL, E_ERROR, "$wsdl must be string or null");
	}

	cache_wsdl = SOAP_GLOBAL(cache_enabled) ? SOAP_GLOBAL(cache_mode) : 0;

	if (options != NULL) {
		HashTable *ht = Z_ARRVAL_P(options);
		zval *tmp, tmp2;

		if (Z_TYPE_P(wsdl) == IS_NULL) {
			/* Fetching non-WSDL mode options */
			if ((tmp = zend_hash_str_find(ht, "uri", sizeof("uri")-1)) != NULL &&
			    Z_TYPE_P(tmp) == IS_STRING) {
				add_property_str(this_ptr, "uri", zend_string_copy(Z_STR_P(tmp)));
			} else {
				php_error_docref(NULL, E_ERROR, "'uri' option is required in nonWSDL mode");
			}

			if ((tmp = zend_hash_str_find(ht, "style", sizeof("style")-1)) != NULL &&
					Z_TYPE_P(tmp) == IS_LONG &&
					(Z_LVAL_P(tmp) == SOAP_RPC || Z_LVAL_P(tmp) == SOAP_DOCUMENT)) {
				add_property_long(this_ptr, "style", Z_LVAL_P(tmp));
			}

			if ((tmp = zend_hash_str_find(ht, "use", sizeof("use")-1)) != NULL &&
					Z_TYPE_P(tmp) == IS_LONG &&
					(Z_LVAL_P(tmp) == SOAP_LITERAL || Z_LVAL_P(tmp) == SOAP_ENCODED)) {
				add_property_long(this_ptr, "use", Z_LVAL_P(tmp));
			}
		}

		if ((tmp = zend_hash_str_find(ht, "stream_context", sizeof("stream_context")-1)) != NULL &&
				Z_TYPE_P(tmp) == IS_RESOURCE) {
			context = php_stream_context_from_zval(tmp, 1);
			Z_ADDREF_P(tmp);
		}

		if ((tmp = zend_hash_str_find(ht, "location", sizeof("location")-1)) != NULL &&
		    Z_TYPE_P(tmp) == IS_STRING) {
			add_property_str(this_ptr, "location", zend_string_copy(Z_STR_P(tmp)));
		} else if (Z_TYPE_P(wsdl) == IS_NULL) {
			php_error_docref(NULL, E_ERROR, "'location' option is required in nonWSDL mode");
		}

		if ((tmp = zend_hash_str_find(ht, "soap_version", sizeof("soap_version")-1)) != NULL) {
			if (Z_TYPE_P(tmp) == IS_LONG ||
			    (Z_LVAL_P(tmp) == SOAP_1_1 && Z_LVAL_P(tmp) == SOAP_1_2)) {
				soap_version = Z_LVAL_P(tmp);
			}
		}
		if ((tmp = zend_hash_str_find(ht, "login", sizeof("login")-1)) != NULL &&
		    Z_TYPE_P(tmp) == IS_STRING) {
			add_property_str(this_ptr, "_login", zend_string_copy(Z_STR_P(tmp)));
			if ((tmp = zend_hash_str_find(ht, "password", sizeof("password")-1)) != NULL &&
			    Z_TYPE_P(tmp) == IS_STRING) {
				add_property_str(this_ptr, "_password", zend_string_copy(Z_STR_P(tmp)));
			}
			if ((tmp = zend_hash_str_find(ht, "authentication", sizeof("authentication")-1)) != NULL &&
			    Z_TYPE_P(tmp) == IS_LONG &&
			    Z_LVAL_P(tmp) == SOAP_AUTHENTICATION_DIGEST) {
				add_property_null(this_ptr, "_digest");
			}
		}
		if ((tmp = zend_hash_str_find(ht, "proxy_host", sizeof("proxy_host")-1)) != NULL &&
		    Z_TYPE_P(tmp) == IS_STRING) {
			add_property_str(this_ptr, "_proxy_host", zend_string_copy(Z_STR_P(tmp)));
			if ((tmp = zend_hash_str_find(ht, "proxy_port", sizeof("proxy_port")-1)) != NULL) {
				if (Z_TYPE_P(tmp) != IS_LONG) {
					ZVAL_LONG(&tmp2, zval_get_long(tmp));
					tmp = &tmp2;
				}
				add_property_long(this_ptr, "_proxy_port", Z_LVAL_P(tmp));
			}
			if ((tmp = zend_hash_str_find(ht, "proxy_login", sizeof("proxy_login")-1)) != NULL &&
			    Z_TYPE_P(tmp) == IS_STRING) {
				add_property_str(this_ptr, "_proxy_login", zend_string_copy(Z_STR_P(tmp)));
				if ((tmp = zend_hash_str_find(ht, "proxy_password", sizeof("proxy_password")-1)) != NULL &&
				    Z_TYPE_P(tmp) == IS_STRING) {
					add_property_str(this_ptr, "_proxy_password", zend_string_copy(Z_STR_P(tmp)));
				}
			}
		}
		if ((tmp = zend_hash_str_find(ht, "local_cert", sizeof("local_cert")-1)) != NULL &&
		    Z_TYPE_P(tmp) == IS_STRING) {
		  if (!context) {
  			context = php_stream_context_alloc();
		  }
 			php_stream_context_set_option(context, "ssl", "local_cert", tmp);
			if ((tmp = zend_hash_str_find(ht, "passphrase", sizeof("passphrase")-1)) != NULL &&
			    Z_TYPE_P(tmp) == IS_STRING) {
				php_stream_context_set_option(context, "ssl", "passphrase", tmp);
			}
		}
		if ((tmp = zend_hash_str_find(ht, "trace", sizeof("trace")-1)) != NULL &&
		    (Z_TYPE_P(tmp) == IS_TRUE ||
		     (Z_TYPE_P(tmp) == IS_LONG && Z_LVAL_P(tmp) == 1))) {
			add_property_long(this_ptr, "trace", 1);
		}

		if ((tmp = zend_hash_str_find(ht, "exceptions", sizeof("exceptions")-1)) != NULL &&
		    (Z_TYPE_P(tmp) == IS_FALSE ||
		     (Z_TYPE_P(tmp) == IS_LONG && Z_LVAL_P(tmp) == 0))) {
			add_property_bool(this_ptr, "_exceptions", 0);
		}

		if ((tmp = zend_hash_str_find(ht, "compression", sizeof("compression")-1)) != NULL &&
		    Z_TYPE_P(tmp) == IS_LONG &&
	      zend_hash_str_exists(EG(function_table), "gzinflate", sizeof("gzinflate")-1) &&
	      zend_hash_str_exists(EG(function_table), "gzdeflate", sizeof("gzdeflate")-1) &&
	      zend_hash_str_exists(EG(function_table), "gzuncompress", sizeof("gzuncompress")-1) &&
	      zend_hash_str_exists(EG(function_table), "gzcompress", sizeof("gzcompress")-1) &&
	      zend_hash_str_exists(EG(function_table), "gzencode", sizeof("gzencode")-1)) {
			add_property_long(this_ptr, "compression", Z_LVAL_P(tmp));
		}
		if ((tmp = zend_hash_str_find(ht, "encoding", sizeof("encoding")-1)) != NULL &&
		    Z_TYPE_P(tmp) == IS_STRING) {
			xmlCharEncodingHandlerPtr encoding;

			encoding = xmlFindCharEncodingHandler(Z_STRVAL_P(tmp));
			if (encoding == NULL) {
				php_error_docref(NULL, E_ERROR, "Invalid 'encoding' option - '%s'", Z_STRVAL_P(tmp));
			} else {
				xmlCharEncCloseFunc(encoding);
				add_property_str(this_ptr, "_encoding", zend_string_copy(Z_STR_P(tmp)));
			}
		}
		if ((tmp = zend_hash_str_find(ht, "classmap", sizeof("classmap")-1)) != NULL &&
			Z_TYPE_P(tmp) == IS_ARRAY) {
//???			zval *class_map;
//???
//???			MAKE_STD_ZVAL(class_map);
//???			MAKE_COPY_ZVAL(tmp, class_map);
//???			Z_DELREF_P(class_map);
//???
			add_property_zval(this_ptr, "_classmap", tmp);
		}

		if ((tmp = zend_hash_str_find(ht, "typemap", sizeof("typemap")-1)) != NULL &&
			Z_TYPE_P(tmp) == IS_ARRAY &&
			zend_hash_num_elements(Z_ARRVAL_P(tmp)) > 0) {
			typemap_ht = Z_ARRVAL_P(tmp);
		}

		if ((tmp = zend_hash_str_find(ht, "features", sizeof("features")-1)) != NULL &&
			Z_TYPE_P(tmp) == IS_LONG) {
			add_property_long(this_ptr, "_features", Z_LVAL_P(tmp));
	    }

		if ((tmp = zend_hash_str_find(ht, "connection_timeout", sizeof("connection_timeout")-1)) != NULL) {
			if (Z_TYPE_P(tmp) != IS_LONG) {
				ZVAL_LONG(&tmp2, zval_get_long(tmp));
				tmp = &tmp2;
			}
			if (Z_LVAL_P(tmp) > 0) {
				add_property_long(this_ptr, "_connection_timeout", Z_LVAL_P(tmp));
			}
		}

		if (context) {
			add_property_resource(this_ptr, "_stream_context", context->res);
		}

		if ((tmp = zend_hash_str_find(ht, "cache_wsdl", sizeof("cache_wsdl")-1)) != NULL &&
		    Z_TYPE_P(tmp) == IS_LONG) {
			cache_wsdl = Z_LVAL_P(tmp);
		}

		if ((tmp = zend_hash_str_find(ht, "user_agent", sizeof("user_agent")-1)) != NULL &&
		    Z_TYPE_P(tmp) == IS_STRING) {
			add_property_str(this_ptr, "_user_agent", zend_string_copy(Z_STR_P(tmp)));
		}

		if ((tmp = zend_hash_str_find(ht, "keep_alive", sizeof("keep_alive")-1)) != NULL &&
				(Z_TYPE_P(tmp) == IS_FALSE ||
				 (Z_TYPE_P(tmp) == IS_LONG && Z_LVAL_P(tmp) == 0))) {
			add_property_long(this_ptr, "_keep_alive", 0);
		}

		if ((tmp = zend_hash_str_find(ht, "ssl_method", sizeof("ssl_method")-1)) != NULL &&
			Z_TYPE_P(tmp) == IS_LONG) {
			add_property_long(this_ptr, "_ssl_method", Z_LVAL_P(tmp));
		}
	} else if (Z_TYPE_P(wsdl) == IS_NULL) {
		php_error_docref(NULL, E_ERROR, "'location' and 'uri' options are required in nonWSDL mode");
	}

	add_property_long(this_ptr, "_soap_version", soap_version);

	if (Z_TYPE_P(wsdl) != IS_NULL) {
		int    old_soap_version;
		zend_resource *res;

		old_soap_version = SOAP_GLOBAL(soap_version);
		SOAP_GLOBAL(soap_version) = soap_version;

		sdl = get_sdl(this_ptr, Z_STRVAL_P(wsdl), cache_wsdl);
		res = zend_register_resource(sdl, le_sdl);

		add_property_resource(this_ptr, "sdl", res);

		SOAP_GLOBAL(soap_version) = old_soap_version;
	}

	if (typemap_ht) {
		HashTable *typemap = soap_create_typemap(sdl, typemap_ht);
		if (typemap) {
			zend_resource *res;

			res = zend_register_resource(typemap, le_typemap);
			add_property_resource(this_ptr, "typemap", res);
		}
	}
	SOAP_CLIENT_END_CODE();
}
/* }}} */

static int do_request(zval *this_ptr, xmlDoc *request, char *location, char *action, int version, int one_way, zval *response)
{
	int    ret = TRUE;
	char  *buf;
	int    buf_size;
	zval   func;
	zval  params[5];
	zval  *trace;
	zval  *fault;

	ZVAL_NULL(response);

	xmlDocDumpMemory(request, (xmlChar**)&buf, &buf_size);
	if (!buf) {
		add_soap_fault(this_ptr, "HTTP", "Error build soap request", NULL, NULL);
		return FALSE;
	}

	if ((trace = zend_hash_str_find(Z_OBJPROP_P(this_ptr), "trace", sizeof("trace")-1)) != NULL &&
	    Z_LVAL_P(trace) > 0) {
		add_property_stringl(this_ptr, "__last_request", buf, buf_size);
	}

	ZVAL_STRINGL(&func,"__doRequest",sizeof("__doRequest")-1);
	ZVAL_STRINGL(&params[0], buf, buf_size);
	if (location == NULL) {
		ZVAL_NULL(&params[1]);
	} else {
		ZVAL_STRING(&params[1], location);
	}
	if (action == NULL) {
		ZVAL_NULL(&params[2]);
	} else {
		ZVAL_STRING(&params[2], action);
	}
	ZVAL_LONG(&params[3], version);
	ZVAL_LONG(&params[4], one_way);

	if (call_user_function(NULL, this_ptr, &func, response, 5, params) != SUCCESS) {
		add_soap_fault(this_ptr, "Client", "SoapClient::__doRequest() failed", NULL, NULL);
		ret = FALSE;
	} else if (Z_TYPE_P(response) != IS_STRING) {
		if ((fault = zend_hash_str_find(Z_OBJPROP_P(this_ptr), "__soap_fault", sizeof("__soap_fault")-1)) == NULL) {
			add_soap_fault(this_ptr, "Client", "SoapClient::__doRequest() returned non string value", NULL, NULL);
		}
		ret = FALSE;
	} else if ((trace = zend_hash_str_find(Z_OBJPROP_P(this_ptr), "trace", sizeof("trace")-1)) != NULL &&
	    Z_LVAL_P(trace) > 0) {
		add_property_str(this_ptr, "__last_response", zend_string_copy(Z_STR_P(response)));
	}
	zval_ptr_dtor(&func);
	zval_ptr_dtor(&params[4]);
	zval_ptr_dtor(&params[3]);
	zval_ptr_dtor(&params[2]);
	zval_ptr_dtor(&params[1]);
	zval_ptr_dtor(&params[0]);
	xmlFree(buf);
	if (ret && (fault = zend_hash_str_find(Z_OBJPROP_P(this_ptr), "__soap_fault", sizeof("__soap_fault")-1)) != NULL) {
	  return FALSE;
	}
  return ret;
}

static void do_soap_call(zend_execute_data *execute_data,
                         zval* this_ptr,
                         char* function,
                         size_t function_len,
                         int arg_count,
                         zval* real_args,
                         zval* return_value,
                         char* location,
                         char* soap_action,
                         char* call_uri,
                         HashTable* soap_headers,
                         zval* output_headers
                        )
{
	zval *tmp;
	zval *trace;
 	sdlPtr sdl = NULL;
 	sdlPtr old_sdl = NULL;
 	sdlFunctionPtr fn;
	xmlDocPtr request = NULL;
	int ret = FALSE;
	int soap_version;
	zval response;
	xmlCharEncodingHandlerPtr old_encoding;
	HashTable *old_class_map;
	int old_features;
	HashTable *old_typemap, *typemap = NULL;

	SOAP_CLIENT_BEGIN_CODE();

	if ((trace = zend_hash_str_find(Z_OBJPROP_P(this_ptr), "trace", sizeof("trace")-1)) != NULL
		&& Z_LVAL_P(trace) > 0) {
		zend_hash_str_del(Z_OBJPROP_P(this_ptr), "__last_request", sizeof("__last_request")-1);
		zend_hash_str_del(Z_OBJPROP_P(this_ptr), "__last_response", sizeof("__last_response")-1);
	}
	if ((tmp = zend_hash_str_find(Z_OBJPROP_P(this_ptr), "_soap_version", sizeof("_soap_version")-1)) != NULL
		&& Z_LVAL_P(tmp) == SOAP_1_2) {
		soap_version = SOAP_1_2;
	} else {
		soap_version = SOAP_1_1;
	}

	if (location == NULL) {
		if ((tmp = zend_hash_str_find(Z_OBJPROP_P(this_ptr), "location", sizeof("location")-1)) != NULL &&
		    Z_TYPE_P(tmp) == IS_STRING) {
		  location = Z_STRVAL_P(tmp);
		}
	}

	if (FIND_SDL_PROPERTY(this_ptr,tmp) != NULL) {
		FETCH_SDL_RES(sdl,tmp);
	}
	if (FIND_TYPEMAP_PROPERTY(this_ptr,tmp) != NULL) {
		FETCH_TYPEMAP_RES(typemap,tmp);
	}

 	clear_soap_fault(this_ptr);

	SOAP_GLOBAL(soap_version) = soap_version;
	old_sdl = SOAP_GLOBAL(sdl);
	SOAP_GLOBAL(sdl) = sdl;
	old_encoding = SOAP_GLOBAL(encoding);
	if ((tmp = zend_hash_str_find(Z_OBJPROP_P(this_ptr), "_encoding", sizeof("_encoding")-1)) != NULL &&
	    Z_TYPE_P(tmp) == IS_STRING) {
		SOAP_GLOBAL(encoding) = xmlFindCharEncodingHandler(Z_STRVAL_P(tmp));
	} else {
		SOAP_GLOBAL(encoding) = NULL;
	}
	old_class_map = SOAP_GLOBAL(class_map);
	if ((tmp = zend_hash_str_find(Z_OBJPROP_P(this_ptr), "_classmap", sizeof("_classmap")-1)) != NULL &&
	    Z_TYPE_P(tmp) == IS_ARRAY) {
		SOAP_GLOBAL(class_map) = Z_ARRVAL_P(tmp);
	} else {
		SOAP_GLOBAL(class_map) = NULL;
	}
	old_typemap = SOAP_GLOBAL(typemap);
	SOAP_GLOBAL(typemap) = typemap;
	old_features = SOAP_GLOBAL(features);
	if ((tmp = zend_hash_str_find(Z_OBJPROP_P(this_ptr), "_features", sizeof("_features")-1)) != NULL &&
	    Z_TYPE_P(tmp) == IS_LONG) {
		SOAP_GLOBAL(features) = Z_LVAL_P(tmp);
	} else {
		SOAP_GLOBAL(features) = 0;
	}

	zend_try {
	 	if (sdl != NULL) {
 			fn = get_function(sdl, function);
 			if (fn != NULL) {
				sdlBindingPtr binding = fn->binding;
				int one_way = 0;

				if (fn->responseName == NULL &&
				    fn->responseParameters == NULL &&
				    soap_headers == NULL) {
					one_way = 1;
				}

				if (location == NULL) {
					location = binding->location;
				}
				if (binding->bindingType == BINDING_SOAP) {
					sdlSoapBindingFunctionPtr fnb = (sdlSoapBindingFunctionPtr)fn->bindingAttributes;
 					request = serialize_function_call(this_ptr, fn, NULL, fnb->input.ns, real_args, arg_count, soap_version, soap_headers);
	 				ret = do_request(this_ptr, request, location, fnb->soapAction, soap_version, one_way, &response);
 				} else {
	 				request = serialize_function_call(this_ptr, fn, NULL, sdl->target_ns, real_args, arg_count, soap_version, soap_headers);
	 				ret = do_request(this_ptr, request, location, NULL, soap_version, one_way, &response);
 				}

				xmlFreeDoc(request);

				if (ret && Z_TYPE(response) == IS_STRING) {
					encode_reset_ns();
					ret = parse_packet_soap(this_ptr, Z_STRVAL(response), Z_STRLEN(response), fn, NULL, return_value, output_headers);
					encode_finish();
				}

				zval_dtor(&response);

	 		} else {
	 			smart_str error = {0};
	 			smart_str_appends(&error,"Function (\"");
	 			smart_str_appends(&error,function);
	 			smart_str_appends(&error,"\") is not a valid method for this service");
	 			smart_str_0(&error);
				add_soap_fault(this_ptr, "Client", error.s->val, NULL, NULL);
				smart_str_free(&error);
			}
		} else {
			zval *uri;
			smart_str action = {0};

			if ((uri = zend_hash_str_find(Z_OBJPROP_P(this_ptr), "uri", sizeof("uri")-1)) == NULL) {
				add_soap_fault(this_ptr, "Client", "Error finding \"uri\" property", NULL, NULL);
			} else if (location == NULL) {
				add_soap_fault(this_ptr, "Client", "Error could not find \"location\" property", NULL, NULL);
			} else {
				if (call_uri == NULL) {
					call_uri = Z_STRVAL_P(uri);
				}
		 		request = serialize_function_call(this_ptr, NULL, function, call_uri, real_args, arg_count, soap_version, soap_headers);

		 		if (soap_action == NULL) {
					smart_str_appends(&action, call_uri);
					smart_str_appendc(&action, '#');
					smart_str_appends(&action, function);
				} else {
					smart_str_appends(&action, soap_action);
				}
				smart_str_0(&action);

				ret = do_request(this_ptr, request, location, action.s->val, soap_version, 0, &response);

		 		smart_str_free(&action);
				xmlFreeDoc(request);

				if (ret && Z_TYPE(response) == IS_STRING) {
					encode_reset_ns();
					ret = parse_packet_soap(this_ptr, Z_STRVAL(response), Z_STRLEN(response), NULL, function, return_value, output_headers);
					encode_finish();
				}

				zval_dtor(&response);
			}
	 	}

		if (!ret) {
			zval* fault;
			if ((fault = zend_hash_str_find(Z_OBJPROP_P(this_ptr), "__soap_fault", sizeof("__soap_fault")-1)) != NULL) {
				ZVAL_COPY(return_value, fault);
			} else {
				add_soap_fault_ex(return_value, this_ptr, "Client", "Unknown Error", NULL, NULL);
			}
		} else {
			zval* fault;
			if ((fault = zend_hash_str_find(Z_OBJPROP_P(this_ptr), "__soap_fault", sizeof("__soap_fault")-1)) != NULL) {
				ZVAL_COPY(return_value, fault);
			}
		}

		if (!EG(exception) &&
		    Z_TYPE_P(return_value) == IS_OBJECT &&
		    instanceof_function(Z_OBJCE_P(return_value), soap_fault_class_entry) &&
		    ((tmp = zend_hash_str_find(Z_OBJPROP_P(this_ptr), "_exceptions", sizeof("_exceptions")-1)) == NULL ||
			   Z_TYPE_P(tmp) != IS_FALSE)) {
			Z_ADDREF_P(return_value);
			zend_throw_exception_object(return_value);
		}

	} zend_catch {
		_bailout = 1;
	} zend_end_try();

	if (SOAP_GLOBAL(encoding) != NULL) {
		xmlCharEncCloseFunc(SOAP_GLOBAL(encoding));
	}

	SOAP_GLOBAL(features) = old_features;
	SOAP_GLOBAL(typemap) = old_typemap;
	SOAP_GLOBAL(class_map) = old_class_map;
	SOAP_GLOBAL(encoding) = old_encoding;
	SOAP_GLOBAL(sdl) = old_sdl;
	if (_bailout) {
		_bailout = 0;
		zend_bailout();
	}
	SOAP_CLIENT_END_CODE();
}

static void verify_soap_headers_array(HashTable *ht)
{
	zval *tmp;

	ZEND_HASH_FOREACH_VAL(ht, tmp) {
		if (Z_TYPE_P(tmp) != IS_OBJECT ||
		    !instanceof_function(Z_OBJCE_P(tmp), soap_header_class_entry)) {
			php_error_docref(NULL, E_ERROR, "Invalid SOAP header");
		}
	} ZEND_HASH_FOREACH_END();
}


/* {{{ proto mixed SoapClient::__call ( string function_name, array arguments [, array options [, array input_headers [, array output_headers]]])
   Calls a SOAP function */
PHP_METHOD(SoapClient, __call)
{
	char *function, *location=NULL, *soap_action = NULL, *uri = NULL;
	size_t function_len;
	int i = 0;
	HashTable* soap_headers = NULL;
	zval *options = NULL;
	zval *headers = NULL;
	zval *output_headers = NULL;
	zval *args;
	zval *real_args = NULL;
	zval *param;
	int arg_count;
	zval *tmp;
	zend_bool free_soap_headers = 0;
	zval *this_ptr;

	if (zend_parse_parameters(ZEND_NUM_ARGS(), "sa|a!zz/",
		&function, &function_len, &args, &options, &headers, &output_headers) == FAILURE) {
		return;
	}

	if (options) {
		HashTable *hto = Z_ARRVAL_P(options);
		if ((tmp = zend_hash_str_find(hto, "location", sizeof("location")-1)) != NULL &&
			Z_TYPE_P(tmp) == IS_STRING) {
			location = Z_STRVAL_P(tmp);
		}

		if ((tmp = zend_hash_str_find(hto, "soapaction", sizeof("soapaction")-1)) != NULL &&
			Z_TYPE_P(tmp) == IS_STRING) {
			soap_action = Z_STRVAL_P(tmp);
		}

		if ((tmp = zend_hash_str_find(hto, "uri", sizeof("uri")-1)) != NULL &&
			Z_TYPE_P(tmp) == IS_STRING) {
			uri = Z_STRVAL_P(tmp);
		}
	}

	if (headers == NULL || Z_TYPE_P(headers) == IS_NULL) {
	} else if (Z_TYPE_P(headers) == IS_ARRAY) {
		soap_headers = Z_ARRVAL_P(headers);
		verify_soap_headers_array(soap_headers);
		free_soap_headers = 0;
	} else if (Z_TYPE_P(headers) == IS_OBJECT &&
	           instanceof_function(Z_OBJCE_P(headers), soap_header_class_entry)) {
	    soap_headers = emalloc(sizeof(HashTable));
		zend_hash_init(soap_headers, 0, NULL, ZVAL_PTR_DTOR, 0);
		zend_hash_next_index_insert(soap_headers, headers);
		Z_ADDREF_P(headers);
		free_soap_headers = 1;
	} else{
		php_error_docref(NULL, E_WARNING, "Invalid SOAP header");
		return;
	}

	/* Add default headers */
	this_ptr = getThis();
	if ((tmp = zend_hash_str_find(Z_OBJPROP_P(this_ptr), "__default_headers", sizeof("__default_headers")-1)) != NULL) {
		HashTable *default_headers = Z_ARRVAL_P(tmp);
		if (soap_headers) {
			if (!free_soap_headers) {
				HashTable *t =  emalloc(sizeof(HashTable));
				zend_array_dup(t, soap_headers);
				soap_headers = t;
				free_soap_headers = 1;
			}
			ZEND_HASH_FOREACH_VAL(default_headers, tmp) {
				Z_ADDREF_P(tmp);
				zend_hash_next_index_insert(soap_headers, tmp);
			} ZEND_HASH_FOREACH_END();
		} else {
			soap_headers = Z_ARRVAL_P(tmp);
			free_soap_headers = 0;
		}
	}

	arg_count = zend_hash_num_elements(Z_ARRVAL_P(args));

	if (arg_count > 0) {
		real_args = safe_emalloc(sizeof(zval), arg_count, 0);
		ZEND_HASH_FOREACH_VAL(Z_ARRVAL_P(args), param) {
			/*zval_add_ref(param);*/
			ZVAL_COPY_VALUE(&real_args[i], param);
			i++;
		} ZEND_HASH_FOREACH_END();
	}
	if (output_headers) {
		array_init(output_headers);
	}
	do_soap_call(execute_data, this_ptr, function, function_len, arg_count, real_args, return_value, location, soap_action, uri, soap_headers, output_headers);
	if (arg_count > 0) {
		efree(real_args);
	}

	if (soap_headers && free_soap_headers) {
		zend_hash_destroy(soap_headers);
		efree(soap_headers);
	}
}
/* }}} */


/* {{{ proto array SoapClient::__getFunctions ( void )
   Returns list of SOAP functions */
PHP_METHOD(SoapClient, __getFunctions)
{
	sdlPtr sdl;

	FETCH_THIS_SDL(sdl);

	if (zend_parse_parameters_none() == FAILURE) {
		return;
	}

	if (sdl) {
		smart_str buf = {0};
		sdlFunctionPtr function;

		array_init(return_value);
		ZEND_HASH_FOREACH_PTR(&sdl->functions, function) {
			function_to_string(function, &buf);
			add_next_index_stringl(return_value, buf.s->val, buf.s->len);
			smart_str_free(&buf);
		} ZEND_HASH_FOREACH_END();
	}
}
/* }}} */


/* {{{ proto array SoapClient::__getTypes ( void )
   Returns list of SOAP types */
PHP_METHOD(SoapClient, __getTypes)
{
	sdlPtr sdl;

	FETCH_THIS_SDL(sdl);

	if (zend_parse_parameters_none() == FAILURE) {
		return;
	}

	if (sdl) {
		sdlTypePtr type;
		smart_str buf = {0};

		array_init(return_value);
		if (sdl->types) {
			ZEND_HASH_FOREACH_PTR(sdl->types, type) {
				type_to_string(type, &buf, 0);
				add_next_index_stringl(return_value, buf.s->val, buf.s->len);
				smart_str_free(&buf);
			} ZEND_HASH_FOREACH_END();
		}
	}
}
/* }}} */


/* {{{ proto string SoapClient::__getLastRequest ( void )
   Returns last SOAP request */
PHP_METHOD(SoapClient, __getLastRequest)
{
	zval *tmp;

	if (zend_parse_parameters_none() == FAILURE) {
		return;
	}

	if ((tmp = zend_hash_str_find(Z_OBJPROP_P(getThis()), "__last_request", sizeof("__last_request")-1)) != NULL) {
		RETURN_STR(zend_string_copy(Z_STR_P(tmp)));
	}
	RETURN_NULL();
}
/* }}} */


/* {{{ proto object SoapClient::__getLastResponse ( void )
   Returns last SOAP response */
PHP_METHOD(SoapClient, __getLastResponse)
{
	zval *tmp;

	if (zend_parse_parameters_none() == FAILURE) {
		return;
	}

	if ((tmp = zend_hash_str_find(Z_OBJPROP_P(getThis()), "__last_response", sizeof("__last_response")-1)) != NULL) {
		RETURN_STR(zend_string_copy(Z_STR_P(tmp)));
	}
	RETURN_NULL();
}
/* }}} */


/* {{{ proto string SoapClient::__getLastRequestHeaders(void)
   Returns last SOAP request headers */
PHP_METHOD(SoapClient, __getLastRequestHeaders)
{
	zval *tmp;

	if (zend_parse_parameters_none() == FAILURE) {
		return;
	}

	if ((tmp = zend_hash_str_find(Z_OBJPROP_P(getThis()), "__last_request_headers", sizeof("__last_request_headers")-1)) != NULL) {
		RETURN_STR(zend_string_copy(Z_STR_P(tmp)));
	}
	RETURN_NULL();
}
/* }}} */


/* {{{ proto string SoapClient::__getLastResponseHeaders(void)
   Returns last SOAP response headers */
PHP_METHOD(SoapClient, __getLastResponseHeaders)
{
	zval *tmp;

	if (zend_parse_parameters_none() == FAILURE) {
		return;
	}

	if ((tmp = zend_hash_str_find(Z_OBJPROP_P(getThis()), "__last_response_headers", sizeof("__last_response_headers")-1)) != NULL) {
		RETURN_STR(zend_string_copy(Z_STR_P(tmp)));
	}
	RETURN_NULL();
}
/* }}} */


/* {{{ proto string SoapClient::__doRequest()
   SoapClient::__doRequest() */
PHP_METHOD(SoapClient, __doRequest)
{
  char *buf, *location, *action;
  size_t   buf_size, location_size, action_size;
  zend_long  version;
  zend_long  one_way = 0;
  zval *this_ptr = getThis();

	if (zend_parse_parameters(ZEND_NUM_ARGS(), "sssl|l",
	    &buf, &buf_size,
	    &location, &location_size,
	    &action, &action_size,
	    &version, &one_way) == FAILURE) {
		return;
	}
	if (SOAP_GLOBAL(features) & SOAP_WAIT_ONE_WAY_CALLS) {
		one_way = 0;
	}
	if (one_way) {
		if (make_http_soap_request(this_ptr, buf, buf_size, location, action, version, NULL)) {
			RETURN_EMPTY_STRING();
		}
	} else if (make_http_soap_request(this_ptr, buf, buf_size, location, action, version,
	    return_value)) {
		return;
	}
	RETURN_NULL();
}
/* }}} */

/* {{{ proto void SoapClient::__setCookie(string name [, strung value])
   Sets cookie thet will sent with SOAP request.
   The call to this function will effect all following calls of SOAP methods.
   If value is not specified cookie is removed. */
PHP_METHOD(SoapClient, __setCookie)
{
	char *name;
	char *val = NULL;
	size_t  name_len, val_len = 0;
	zval *cookies;
	zval *this_ptr = getThis();

	if (zend_parse_parameters(ZEND_NUM_ARGS(), "s|s", &name, &name_len, &val, &val_len) == FAILURE) {
		return;
	}

	if (val == NULL) {
		if ((cookies = zend_hash_str_find(Z_OBJPROP_P(this_ptr), "_cookies", sizeof("_cookies")-1)) != NULL) {
			zend_hash_str_del(Z_ARRVAL_P(cookies), name, name_len);
		}
	} else {
		zval zcookie;

		if ((cookies = zend_hash_str_find(Z_OBJPROP_P(this_ptr), "_cookies", sizeof("_cookies")-1)) == NULL) {
			zval tmp_cookies;

			array_init(&tmp_cookies);
			cookies = zend_hash_str_update(Z_OBJPROP_P(this_ptr), "_cookies", sizeof("_cookies")-1, &tmp_cookies);
		}

		array_init(&zcookie);
		add_index_stringl(&zcookie, 0, val, val_len);
		add_assoc_zval_ex(cookies, name, name_len, &zcookie);
	}
}
/* }}} */

/* {{{ proto array SoapClient::__getCookies ( void )
   Returns list of cookies */
PHP_METHOD(SoapClient, __getCookies)
{
	zval *cookies;

	if (zend_parse_parameters_none() == FAILURE) {
		return;
	}


	if ((cookies = zend_hash_str_find(Z_OBJPROP_P(getThis()), "_cookies", sizeof("_cookies")-1)) != NULL) {
		ZVAL_NEW_ARR(return_value);
		zend_array_dup(Z_ARRVAL_P(return_value), Z_ARRVAL_P(cookies));
	} else {
		array_init(return_value);
	}
}
/* }}} */

/* {{{ proto void SoapClient::__setSoapHeaders(array SoapHeaders)
   Sets SOAP headers for subsequent calls (replaces any previous
   values).
   If no value is specified, all of the headers are removed. */
PHP_METHOD(SoapClient, __setSoapHeaders)
{
	zval *headers = NULL;
	zval *this_ptr = getThis();

	if (zend_parse_parameters(ZEND_NUM_ARGS(), "|z", &headers) == FAILURE) {
		return;
	}

	if (headers == NULL || Z_TYPE_P(headers) == IS_NULL) {
		zend_hash_str_del(Z_OBJPROP_P(this_ptr), "__default_headers", sizeof("__default_headers")-1);
	} else if (Z_TYPE_P(headers) == IS_ARRAY) {
		zval *default_headers;

		verify_soap_headers_array(Z_ARRVAL_P(headers));
		if ((default_headers = zend_hash_str_find(Z_OBJPROP_P(this_ptr), "__default_headers", sizeof("__default_headers")-1)) == NULL) {
			add_property_zval(this_ptr, "__default_headers", headers);
		}
	} else if (Z_TYPE_P(headers) == IS_OBJECT &&
	           instanceof_function(Z_OBJCE_P(headers), soap_header_class_entry)) {
		zval default_headers;

		array_init(&default_headers);
		Z_ADDREF_P(headers);
		add_next_index_zval(&default_headers, headers);
		add_property_zval(this_ptr, "__default_headers", &default_headers);
		Z_DELREF_P(&default_headers);
	} else{
		php_error_docref(NULL, E_WARNING, "Invalid SOAP header");
	}
	RETURN_TRUE;
}
/* }}} */



/* {{{ proto string SoapClient::__setLocation([string new_location])
   Sets the location option (the endpoint URL that will be touched by the
   following SOAP requests).
   If new_location is not specified or null then SoapClient will use endpoint
   from WSDL file.
   The function returns old value of location options. */
PHP_METHOD(SoapClient, __setLocation)
{
	char *location = NULL;
	size_t  location_len = 0;
	zval *tmp;
	zval *this_ptr = getThis();

	if (zend_parse_parameters(ZEND_NUM_ARGS(), "|s", &location, &location_len) == FAILURE) {
		return;
	}

	if ((tmp = zend_hash_str_find(Z_OBJPROP_P(this_ptr), "location", sizeof("location")-1)) != NULL && Z_TYPE_P(tmp) == IS_STRING) {
		RETVAL_STR(zend_string_copy(Z_STR_P(tmp)));
	} else {
		RETVAL_NULL();
	}

	if (location && location_len) {
		add_property_stringl(this_ptr, "location", location, location_len);
	} else {
		zend_hash_str_del(Z_OBJPROP_P(this_ptr), "location", sizeof("location")-1);
	}
}
/* }}} */

static void clear_soap_fault(zval *obj)
{
	if (obj != NULL && Z_TYPE_P(obj) == IS_OBJECT) {
		zend_hash_str_del(Z_OBJPROP_P(obj), "__soap_fault", sizeof("__soap_fault")-1);
	}
}

static void add_soap_fault_ex(zval *fault, zval *obj, char *fault_code, char *fault_string, char *fault_actor, zval *fault_detail)
{
	ZVAL_NULL(fault);
	set_soap_fault(fault, NULL, fault_code, fault_string, fault_actor, fault_detail, NULL);
	add_property_zval(obj, "__soap_fault", fault);
	Z_DELREF_P(fault);
}

void add_soap_fault(zval *obj, char *fault_code, char *fault_string, char *fault_actor, zval *fault_detail)
{
	zval fault;

	ZVAL_NULL(&fault);
	set_soap_fault(&fault, NULL, fault_code, fault_string, fault_actor, fault_detail, NULL);
	add_property_zval(obj, "__soap_fault", &fault);
	Z_DELREF(fault);
}

static void set_soap_fault(zval *obj, char *fault_code_ns, char *fault_code, char *fault_string, char *fault_actor, zval *fault_detail, char *name)
{
	if (Z_TYPE_P(obj) != IS_OBJECT) {
		object_init_ex(obj, soap_fault_class_entry);
	}

	add_property_string(obj, "faultstring", fault_string ? fault_string : "");
	zend_update_property_string(zend_exception_get_default(), obj, "message", sizeof("message")-1, (fault_string ? fault_string : ""));

	if (fault_code != NULL) {
		int soap_version = SOAP_GLOBAL(soap_version);

		if (fault_code_ns) {
			add_property_string(obj, "faultcode", fault_code);
			add_property_string(obj, "faultcodens", fault_code_ns);
		} else {
			if (soap_version == SOAP_1_1) {
				add_property_string(obj, "faultcode", fault_code);
				if (strcmp(fault_code,"Client") == 0 ||
				    strcmp(fault_code,"Server") == 0 ||
				    strcmp(fault_code,"VersionMismatch") == 0 ||
			  	  strcmp(fault_code,"MustUnderstand") == 0) {
					add_property_string(obj, "faultcodens", SOAP_1_1_ENV_NAMESPACE);
				}
			} else if (soap_version == SOAP_1_2) {
				if (strcmp(fault_code,"Client") == 0) {
					add_property_string(obj, "faultcode", "Sender");
					add_property_string(obj, "faultcodens", SOAP_1_2_ENV_NAMESPACE);
				} else if (strcmp(fault_code,"Server") == 0) {
					add_property_string(obj, "faultcode", "Receiver");
					add_property_string(obj, "faultcodens", SOAP_1_2_ENV_NAMESPACE);
				} else if (strcmp(fault_code,"VersionMismatch") == 0 ||
				           strcmp(fault_code,"MustUnderstand") == 0 ||
				           strcmp(fault_code,"DataEncodingUnknown") == 0) {
					add_property_string(obj, "faultcode", fault_code);
					add_property_string(obj, "faultcodens", SOAP_1_2_ENV_NAMESPACE);
				} else {
					add_property_string(obj, "faultcode", fault_code);
				}
			}
		}
	}
	if (fault_actor != NULL) {
		add_property_string(obj, "faultactor", fault_actor);
	}
	if (fault_detail != NULL && Z_TYPE_P(fault_detail) != IS_UNDEF) {
		add_property_zval(obj, "detail", fault_detail);
	}
	if (name != NULL) {
		add_property_string(obj, "_name", name);
	}
}

static void deserialize_parameters(xmlNodePtr params, sdlFunctionPtr function, int *num_params, zval **parameters)
{
	int cur_param = 0,num_of_params = 0;
	zval *tmp_parameters = NULL;

	if (function != NULL) {
		sdlParamPtr param;
		xmlNodePtr val;
		int	use_names = 0;

		if (function->requestParameters == NULL) {
			return;
		}
		num_of_params = zend_hash_num_elements(function->requestParameters);
		ZEND_HASH_FOREACH_PTR(function->requestParameters, param) {
			if (get_node(params, param->paramName) != NULL) {
				use_names = 1;
			}
		} ZEND_HASH_FOREACH_END();
		if (use_names) {
			tmp_parameters = safe_emalloc(num_of_params, sizeof(zval), 0);
			ZEND_HASH_FOREACH_PTR(function->requestParameters, param) {
				val = get_node(params, param->paramName);
				if (!val) {
					/* TODO: may be "nil" is not OK? */
					ZVAL_NULL(&tmp_parameters[cur_param]);
				} else {
					master_to_zval(&tmp_parameters[cur_param], param->encode, val);
				}
				cur_param++;
			} ZEND_HASH_FOREACH_END();
			*parameters = tmp_parameters;
			*num_params = num_of_params;
			return;
		}
	}
	if (params) {
		xmlNodePtr trav;

		num_of_params = 0;
		trav = params;
		while (trav != NULL) {
			if (trav->type == XML_ELEMENT_NODE) {
				num_of_params++;
			}
			trav = trav->next;
		}

		if (num_of_params == 1 &&
		    function &&
		    function->binding &&
		    function->binding->bindingType == BINDING_SOAP &&
		    ((sdlSoapBindingFunctionPtr)function->bindingAttributes)->style == SOAP_DOCUMENT &&
		    (function->requestParameters == NULL ||
		     zend_hash_num_elements(function->requestParameters) == 0) &&
		    strcmp((char *)params->name, function->functionName) == 0) {
			num_of_params = 0;
		} else if (num_of_params > 0) {
			tmp_parameters = safe_emalloc(num_of_params, sizeof(zval), 0);

			trav = params;
			while (trav != 0 && cur_param < num_of_params) {
				if (trav->type == XML_ELEMENT_NODE) {
					encodePtr enc;
					sdlParamPtr param = NULL;
					if (function != NULL &&
					    (param = zend_hash_index_find_ptr(function->requestParameters, cur_param)) == NULL) {
											soap_server_fault("Client", "Error cannot find parameter", NULL, NULL, NULL);
					}
					if (param == NULL) {
						enc = NULL;
					} else {
						enc = param->encode;
					}
					master_to_zval(&tmp_parameters[cur_param], enc, trav);
					cur_param++;
				}
				trav = trav->next;
			}
		}
	}
	if (num_of_params > cur_param) {
		soap_server_fault("Client","Missing parameter", NULL, NULL, NULL);
	}
	(*parameters) = tmp_parameters;
	(*num_params) = num_of_params;
}

static sdlFunctionPtr find_function(sdlPtr sdl, xmlNodePtr func, zval* function_name)
{
	sdlFunctionPtr function;

	function = get_function(sdl, (char*)func->name);
	if (function && function->binding && function->binding->bindingType == BINDING_SOAP) {
		sdlSoapBindingFunctionPtr fnb = (sdlSoapBindingFunctionPtr)function->bindingAttributes;
		if (fnb->style == SOAP_DOCUMENT) {
			if (func->children != NULL ||
			    (function->requestParameters != NULL &&
			     zend_hash_num_elements(function->requestParameters) > 0)) {
				function = NULL;
			}
		}
	}
	if (sdl != NULL && function == NULL) {
		function = get_doc_function(sdl, func);
	}

	if (function != NULL) {
		ZVAL_STRING(function_name, (char *)function->functionName);
	} else {
		ZVAL_STRING(function_name, (char *)func->name);
	}

	return function;
}

static sdlFunctionPtr deserialize_function_call(sdlPtr sdl, xmlDocPtr request, char* actor, zval *function_name, int *num_params, zval **parameters, int *version, soapHeader **headers)
{
	char* envelope_ns = NULL;
	xmlNodePtr trav,env,head,body,func;
	xmlAttrPtr attr;
	sdlFunctionPtr function;

	encode_reset_ns();

	/* Get <Envelope> element */
	env = NULL;
	trav = request->children;
	while (trav != NULL) {
		if (trav->type == XML_ELEMENT_NODE) {
			if (env == NULL && node_is_equal_ex(trav,"Envelope",SOAP_1_1_ENV_NAMESPACE)) {
				env = trav;
				*version = SOAP_1_1;
				envelope_ns = SOAP_1_1_ENV_NAMESPACE;
				SOAP_GLOBAL(soap_version) = SOAP_1_1;
			} else if (env == NULL && node_is_equal_ex(trav,"Envelope",SOAP_1_2_ENV_NAMESPACE)) {
				env = trav;
				*version = SOAP_1_2;
				envelope_ns = SOAP_1_2_ENV_NAMESPACE;
				SOAP_GLOBAL(soap_version) = SOAP_1_2;
			} else {
				soap_server_fault("VersionMismatch", "Wrong Version", NULL, NULL, NULL);
			}
		}
		trav = trav->next;
	}
	if (env == NULL) {
		soap_server_fault("Client", "looks like we got XML without \"Envelope\" element", NULL, NULL, NULL);
	}

	attr = env->properties;
	while (attr != NULL) {
		if (attr->ns == NULL) {
			soap_server_fault("Client", "A SOAP Envelope element cannot have non Namespace qualified attributes", NULL, NULL, NULL);
		} else if (attr_is_equal_ex(attr,"encodingStyle",SOAP_1_2_ENV_NAMESPACE)) {
			if (*version == SOAP_1_2) {
				soap_server_fault("Client", "encodingStyle cannot be specified on the Envelope", NULL, NULL, NULL);
			} else if (strcmp((char*)attr->children->content,SOAP_1_1_ENC_NAMESPACE) != 0) {
				soap_server_fault("Client", "Unknown data encoding style", NULL, NULL, NULL);
			}
		}
		attr = attr->next;
	}

	/* Get <Header> element */
	head = NULL;
	trav = env->children;
	while (trav != NULL && trav->type != XML_ELEMENT_NODE) {
		trav = trav->next;
	}
	if (trav != NULL && node_is_equal_ex(trav,"Header",envelope_ns)) {
		head = trav;
		trav = trav->next;
	}

	/* Get <Body> element */
	body = NULL;
	while (trav != NULL && trav->type != XML_ELEMENT_NODE) {
		trav = trav->next;
	}
	if (trav != NULL && node_is_equal_ex(trav,"Body",envelope_ns)) {
		body = trav;
		trav = trav->next;
	}
	while (trav != NULL && trav->type != XML_ELEMENT_NODE) {
		trav = trav->next;
	}
	if (body == NULL) {
		soap_server_fault("Client", "Body must be present in a SOAP envelope", NULL, NULL, NULL);
	}
	attr = body->properties;
	while (attr != NULL) {
		if (attr->ns == NULL) {
			if (*version == SOAP_1_2) {
				soap_server_fault("Client", "A SOAP Body element cannot have non Namespace qualified attributes", NULL, NULL, NULL);
			}
		} else if (attr_is_equal_ex(attr,"encodingStyle",SOAP_1_2_ENV_NAMESPACE)) {
			if (*version == SOAP_1_2) {
				soap_server_fault("Client", "encodingStyle cannot be specified on the Body", NULL, NULL, NULL);
			} else if (strcmp((char*)attr->children->content,SOAP_1_1_ENC_NAMESPACE) != 0) {
				soap_server_fault("Client", "Unknown data encoding style", NULL, NULL, NULL);
			}
		}
		attr = attr->next;
	}

	if (trav != NULL && *version == SOAP_1_2) {
		soap_server_fault("Client", "A SOAP 1.2 envelope can contain only Header and Body", NULL, NULL, NULL);
	}

	func = NULL;
	trav = body->children;
	while (trav != NULL) {
		if (trav->type == XML_ELEMENT_NODE) {
/*
			if (func != NULL) {
				soap_server_fault("Client", "looks like we got \"Body\" with several functions call", NULL, NULL, NULL);
			}
*/
			func = trav;
			break; /* FIXME: the rest of body is ignored */
		}
		trav = trav->next;
	}
	if (func == NULL) {
		function = get_doc_function(sdl, NULL);
		if (function != NULL) {
			ZVAL_STRING(function_name, (char *)function->functionName);
		} else {
			soap_server_fault("Client", "looks like we got \"Body\" without function call", NULL, NULL, NULL);
		}
	} else {
		if (*version == SOAP_1_1) {
			attr = get_attribute_ex(func->properties,"encodingStyle",SOAP_1_1_ENV_NAMESPACE);
			if (attr && strcmp((char*)attr->children->content,SOAP_1_1_ENC_NAMESPACE) != 0) {
				soap_server_fault("Client","Unknown Data Encoding Style", NULL, NULL, NULL);
			}
		} else {
			attr = get_attribute_ex(func->properties,"encodingStyle",SOAP_1_2_ENV_NAMESPACE);
			if (attr && strcmp((char*)attr->children->content,SOAP_1_2_ENC_NAMESPACE) != 0) {
				soap_server_fault("DataEncodingUnknown","Unknown Data Encoding Style", NULL, NULL, NULL);
			}
		}
		function = find_function(sdl, func, function_name);
		if (sdl != NULL && function == NULL) {
			if (*version == SOAP_1_2) {
				soap_server_fault("rpc:ProcedureNotPresent","Procedure not present", NULL, NULL, NULL);
			} else {
				php_error(E_ERROR, "Procedure '%s' not present", func->name);
			}
		}
	}

	*headers = NULL;
	if (head) {
		soapHeader *h, *last = NULL;

		attr = head->properties;
		while (attr != NULL) {
			if (attr->ns == NULL) {
				soap_server_fault("Client", "A SOAP Header element cannot have non Namespace qualified attributes", NULL, NULL, NULL);
			} else if (attr_is_equal_ex(attr,"encodingStyle",SOAP_1_2_ENV_NAMESPACE)) {
				if (*version == SOAP_1_2) {
					soap_server_fault("Client", "encodingStyle cannot be specified on the Header", NULL, NULL, NULL);
				} else if (strcmp((char*)attr->children->content,SOAP_1_1_ENC_NAMESPACE) != 0) {
					soap_server_fault("Client", "Unknown data encoding style", NULL, NULL, NULL);
				}
			}
			attr = attr->next;
		}
		trav = head->children;
		while (trav != NULL) {
			if (trav->type == XML_ELEMENT_NODE) {
				xmlNodePtr hdr_func = trav;
				int mustUnderstand = 0;

				if (*version == SOAP_1_1) {
					attr = get_attribute_ex(hdr_func->properties,"encodingStyle",SOAP_1_1_ENV_NAMESPACE);
					if (attr && strcmp((char*)attr->children->content,SOAP_1_1_ENC_NAMESPACE) != 0) {
						soap_server_fault("Client","Unknown Data Encoding Style", NULL, NULL, NULL);
					}
					attr = get_attribute_ex(hdr_func->properties,"actor",envelope_ns);
					if (attr != NULL) {
						if (strcmp((char*)attr->children->content,SOAP_1_1_ACTOR_NEXT) != 0 &&
						    (actor == NULL || strcmp((char*)attr->children->content,actor) != 0)) {
						  goto ignore_header;
						}
					}
				} else if (*version == SOAP_1_2) {
					attr = get_attribute_ex(hdr_func->properties,"encodingStyle",SOAP_1_2_ENV_NAMESPACE);
					if (attr && strcmp((char*)attr->children->content,SOAP_1_2_ENC_NAMESPACE) != 0) {
						soap_server_fault("DataEncodingUnknown","Unknown Data Encoding Style", NULL, NULL, NULL);
					}
					attr = get_attribute_ex(hdr_func->properties,"role",envelope_ns);
					if (attr != NULL) {
						if (strcmp((char*)attr->children->content,SOAP_1_2_ACTOR_UNLIMATERECEIVER) != 0 &&
						    strcmp((char*)attr->children->content,SOAP_1_2_ACTOR_NEXT) != 0 &&
						    (actor == NULL || strcmp((char*)attr->children->content,actor) != 0)) {
						  goto ignore_header;
						}
					}
				}
				attr = get_attribute_ex(hdr_func->properties,"mustUnderstand",envelope_ns);
				if (attr) {
					if (strcmp((char*)attr->children->content,"1") == 0 ||
					    strcmp((char*)attr->children->content,"true") == 0) {
						mustUnderstand = 1;
					} else if (strcmp((char*)attr->children->content,"0") == 0 ||
					           strcmp((char*)attr->children->content,"false") == 0) {
						mustUnderstand = 0;
					} else {
						soap_server_fault("Client","mustUnderstand value is not boolean", NULL, NULL, NULL);
					}
				}
				h = emalloc(sizeof(soapHeader));
				memset(h, 0, sizeof(soapHeader));
				h->mustUnderstand = mustUnderstand;
				h->function = find_function(sdl, hdr_func, &h->function_name);
				if (!h->function && sdl && function && function->binding && function->binding->bindingType == BINDING_SOAP) {
					sdlSoapBindingFunctionHeaderPtr hdr;
					sdlSoapBindingFunctionPtr fnb = (sdlSoapBindingFunctionPtr)function->bindingAttributes;
					if (fnb->input.headers) {
						smart_str key = {0};

						if (hdr_func->ns) {
							smart_str_appends(&key, (char*)hdr_func->ns->href);
							smart_str_appendc(&key, ':');
						}
						smart_str_appendl(&key, Z_STRVAL(h->function_name), Z_STRLEN(h->function_name));
						smart_str_0(&key);
						if ((hdr = zend_hash_find_ptr(fnb->input.headers, key.s)) != NULL) {
							h->hdr = hdr;
						}
						smart_str_free(&key);
					}
				}
				if (h->hdr) {
					h->num_params = 1;
					h->parameters = emalloc(sizeof(zval));
					master_to_zval(&h->parameters[0], h->hdr->encode, hdr_func);
				} else {
					if (h->function && h->function->binding && h->function->binding->bindingType == BINDING_SOAP) {
						sdlSoapBindingFunctionPtr fnb = (sdlSoapBindingFunctionPtr)h->function->bindingAttributes;
						if (fnb->style == SOAP_RPC) {
							hdr_func = hdr_func->children;
						}
					}
					deserialize_parameters(hdr_func, h->function, &h->num_params, &h->parameters);
				}
				ZVAL_NULL(&h->retval);
				if (last == NULL) {
					*headers = h;
				} else {
					last->next = h;
				}
				last = h;
			}
ignore_header:
			trav = trav->next;
		}
	}

	if (function && function->binding && function->binding->bindingType == BINDING_SOAP) {
		sdlSoapBindingFunctionPtr fnb = (sdlSoapBindingFunctionPtr)function->bindingAttributes;
		if (fnb->style == SOAP_RPC) {
			func = func->children;
		}
	} else {
		func = func->children;
	}
	deserialize_parameters(func, function, num_params, parameters);

	encode_finish();

	return function;
}

static void set_soap_header_attributes(xmlNodePtr h, HashTable *ht, int version)
{
	zval *tmp;

	if ((tmp = zend_hash_str_find(ht, "mustUnderstand", sizeof("mustUnderstand")-1)) != NULL &&
	    Z_TYPE_P(tmp) == IS_TRUE) {
		if (version == SOAP_1_1) {
			xmlSetProp(h, BAD_CAST(SOAP_1_1_ENV_NS_PREFIX":mustUnderstand"), BAD_CAST("1"));
		} else {
			xmlSetProp(h, BAD_CAST(SOAP_1_2_ENV_NS_PREFIX":mustUnderstand"), BAD_CAST("true"));
		}
	}
	if ((tmp = zend_hash_str_find(ht, "actor", sizeof("actor")-1)) != NULL) {
		if (Z_TYPE_P(tmp) == IS_STRING) {
			if (version == SOAP_1_1) {
				xmlSetProp(h, BAD_CAST(SOAP_1_1_ENV_NS_PREFIX":actor"), BAD_CAST(Z_STRVAL_P(tmp)));
			} else {
				xmlSetProp(h, BAD_CAST(SOAP_1_2_ENV_NS_PREFIX":role"), BAD_CAST(Z_STRVAL_P(tmp)));
			}
		} else if (Z_TYPE_P(tmp) == IS_LONG) {
			if (version == SOAP_1_1) {
				if (Z_LVAL_P(tmp) == SOAP_ACTOR_NEXT) {
					xmlSetProp(h, BAD_CAST(SOAP_1_1_ENV_NS_PREFIX":actor"), BAD_CAST(SOAP_1_1_ACTOR_NEXT));
				}
			} else {
				if (Z_LVAL_P(tmp) == SOAP_ACTOR_NEXT) {
					xmlSetProp(h, BAD_CAST(SOAP_1_2_ENV_NS_PREFIX":role"), BAD_CAST(SOAP_1_2_ACTOR_NEXT));
				} else if (Z_LVAL_P(tmp) == SOAP_ACTOR_NONE) {
					xmlSetProp(h, BAD_CAST(SOAP_1_2_ENV_NS_PREFIX":role"), BAD_CAST(SOAP_1_2_ACTOR_NONE));
				} else if (Z_LVAL_P(tmp) == SOAP_ACTOR_UNLIMATERECEIVER) {
					xmlSetProp(h, BAD_CAST(SOAP_1_2_ENV_NS_PREFIX":role"), BAD_CAST(SOAP_1_2_ACTOR_UNLIMATERECEIVER));
				}
			}
		}
	}
}

static int serialize_response_call2(xmlNodePtr body, sdlFunctionPtr function, char *function_name, char *uri, zval *ret, int version, int main, xmlNodePtr *node)
{
	xmlNodePtr method = NULL, param;
	sdlParamPtr parameter = NULL;
	int param_count;
	int style, use;
	xmlNsPtr ns = NULL;

	if (function != NULL && function->binding->bindingType == BINDING_SOAP) {
		sdlSoapBindingFunctionPtr fnb = (sdlSoapBindingFunctionPtr)function->bindingAttributes;

		style = fnb->style;
		use = fnb->output.use;
		if (style == SOAP_RPC) {
			ns = encode_add_ns(body, fnb->output.ns);
			if (function->responseName) {
				method = xmlNewChild(body, ns, BAD_CAST(function->responseName), NULL);
			} else if (function->responseParameters) {
				method = xmlNewChild(body, ns, BAD_CAST(function->functionName), NULL);
			}
		}
	} else {
		style = main?SOAP_RPC:SOAP_DOCUMENT;
		use = main?SOAP_ENCODED:SOAP_LITERAL;
		if (style == SOAP_RPC) {
			ns = encode_add_ns(body, uri);
			method = xmlNewChild(body, ns, BAD_CAST(function_name), NULL);
		}
	}

	if (function != NULL) {
		if (function->responseParameters) {
			param_count = zend_hash_num_elements(function->responseParameters);
		} else {
		  param_count = 0;
		}
	} else {
	  param_count = 1;
	}

	if (param_count == 1) {
		parameter = get_param(function, NULL, 0, TRUE);

		if (style == SOAP_RPC) {
		  xmlNode *rpc_result;
			if (main && version == SOAP_1_2) {
				xmlNs *rpc_ns = xmlNewNs(body, BAD_CAST(RPC_SOAP12_NAMESPACE), BAD_CAST(RPC_SOAP12_NS_PREFIX));
				rpc_result = xmlNewChild(method, rpc_ns, BAD_CAST("result"), NULL);
				param = serialize_parameter(parameter, ret, 0, "return", use, method);
				xmlNodeSetContent(rpc_result,param->name);
			} else {
				param = serialize_parameter(parameter, ret, 0, "return", use, method);
			}
		} else {
			param = serialize_parameter(parameter, ret, 0, "return", use, body);
			if (function && function->binding->bindingType == BINDING_SOAP) {
				if (parameter && parameter->element) {
					ns = encode_add_ns(param, parameter->element->namens);
					xmlNodeSetName(param, BAD_CAST(parameter->element->name));
					xmlSetNs(param, ns);
				}
			} else if (strcmp((char*)param->name,"return") == 0) {
				ns = encode_add_ns(param, uri);
				xmlNodeSetName(param, BAD_CAST(function_name));
				xmlSetNs(param, ns);
			}
		}
	} else if (param_count > 1 && Z_TYPE_P(ret) == IS_ARRAY) {
		zval *data;
		int i = 0;
		zend_string *param_name;
//???
		zend_ulong param_index = i;

		ZEND_HASH_FOREACH_KEY_VAL(Z_ARRVAL_P(ret), param_index, param_name, data) {
			parameter = get_param(function, param_name->val, param_index, TRUE);
			if (style == SOAP_RPC) {
				param = serialize_parameter(parameter, data, i, param_name->val, use, method);
			} else {
				param = serialize_parameter(parameter, data, i, param_name->val, use, body);
				if (function && function->binding->bindingType == BINDING_SOAP) {
					if (parameter && parameter->element) {
						ns = encode_add_ns(param, parameter->element->namens);
						xmlNodeSetName(param, BAD_CAST(parameter->element->name));
						xmlSetNs(param, ns);
					}
				}
			}

			i++;
			param_index = i;
		} ZEND_HASH_FOREACH_END();
	}
	if (use == SOAP_ENCODED && version == SOAP_1_2 && method != NULL) {
		xmlSetNsProp(method, body->ns, BAD_CAST("encodingStyle"), BAD_CAST(SOAP_1_2_ENC_NAMESPACE));
	}
	if (node) {
		*node = method;
	}
	return use;
}

static xmlDocPtr serialize_response_call(sdlFunctionPtr function, char *function_name, char *uri, zval *ret, soapHeader* headers, int version)
{
	xmlDocPtr doc;
	xmlNodePtr envelope = NULL, body, param;
	xmlNsPtr ns = NULL;
	int use = SOAP_LITERAL;
	xmlNodePtr head = NULL;

	encode_reset_ns();

	doc = xmlNewDoc(BAD_CAST("1.0"));
	doc->charset = XML_CHAR_ENCODING_UTF8;
	doc->encoding = xmlCharStrdup("UTF-8");

	if (version == SOAP_1_1) {
		envelope = xmlNewDocNode(doc, NULL, BAD_CAST("Envelope"), NULL);
		ns = xmlNewNs(envelope, BAD_CAST(SOAP_1_1_ENV_NAMESPACE), BAD_CAST(SOAP_1_1_ENV_NS_PREFIX));
		xmlSetNs(envelope,ns);
	} else if (version == SOAP_1_2) {
		envelope = xmlNewDocNode(doc, NULL, BAD_CAST("Envelope"), NULL);
		ns = xmlNewNs(envelope, BAD_CAST(SOAP_1_2_ENV_NAMESPACE), BAD_CAST(SOAP_1_2_ENV_NS_PREFIX));
		xmlSetNs(envelope,ns);
	} else {
		soap_server_fault("Server", "Unknown SOAP version", NULL, NULL, NULL);
	}
	xmlDocSetRootElement(doc, envelope);

	if (Z_TYPE_P(ret) == IS_OBJECT &&
	    instanceof_function(Z_OBJCE_P(ret), soap_fault_class_entry)) {
	  char *detail_name;
		HashTable* prop;
		zval *tmp;
		sdlFaultPtr fault = NULL;
		char *fault_ns = NULL;

		prop = Z_OBJPROP_P(ret);

		if (headers &&
		    (tmp = zend_hash_str_find(prop, "headerfault", sizeof("headerfault")-1)) != NULL) {
			encodePtr hdr_enc = NULL;
			int hdr_use = SOAP_LITERAL;
			zval *hdr_ret  = tmp;
			char *hdr_ns   = headers->hdr?headers->hdr->ns:NULL;
			char *hdr_name = Z_STRVAL(headers->function_name);

			head = xmlNewChild(envelope, ns, BAD_CAST("Header"), NULL);
			if (Z_TYPE_P(hdr_ret) == IS_OBJECT &&
			    instanceof_function(Z_OBJCE_P(hdr_ret), soap_header_class_entry)) {
				HashTable* ht = Z_OBJPROP_P(hdr_ret);
				sdlSoapBindingFunctionHeaderPtr hdr;
				smart_str key = {0};

				if ((tmp = zend_hash_str_find(ht, "namespace", sizeof("namespace")-1)) != NULL &&
			      Z_TYPE_P(tmp) == IS_STRING) {
					smart_str_appendl(&key, Z_STRVAL_P(tmp), Z_STRLEN_P(tmp));
					smart_str_appendc(&key, ':');
					hdr_ns = Z_STRVAL_P(tmp);
				}
				if ((tmp = zend_hash_str_find(ht, "name", sizeof("name")-1)) != NULL &&
				    Z_TYPE_P(tmp) == IS_STRING) {
					smart_str_appendl(&key, Z_STRVAL_P(tmp), Z_STRLEN_P(tmp));
					hdr_name = Z_STRVAL_P(tmp);
				}
				smart_str_0(&key);
				if (headers->hdr && headers->hdr->headerfaults &&
				    (hdr = zend_hash_find_ptr(headers->hdr->headerfaults, key.s)) != NULL) {
					hdr_enc = hdr->encode;
					hdr_use = hdr->use;
				}
				smart_str_free(&key);
				if ((tmp = zend_hash_str_find(ht, "data", sizeof("data")-1)) != NULL) {
					hdr_ret = tmp;
				} else {
					hdr_ret = NULL;
				}
			}

			if (headers->function) {
				if (serialize_response_call2(head, headers->function, Z_STRVAL(headers->function_name), uri, hdr_ret, version, 0, NULL) == SOAP_ENCODED) {
					use = SOAP_ENCODED;
				}
			} else {
				xmlNodePtr xmlHdr = master_to_xml(hdr_enc, hdr_ret, hdr_use, head);
				if (hdr_name) {
					xmlNodeSetName(xmlHdr, BAD_CAST(hdr_name));
				}
				if (hdr_ns) {
					xmlNsPtr nsptr = encode_add_ns(xmlHdr, hdr_ns);
					xmlSetNs(xmlHdr, nsptr);
				}
			}
		}

		body = xmlNewChild(envelope, ns, BAD_CAST("Body"), NULL);
		param = xmlNewChild(body, ns, BAD_CAST("Fault"), NULL);

		if ((tmp = zend_hash_str_find(prop, "faultcodens", sizeof("faultcodens")-1)) != NULL && Z_TYPE_P(tmp) == IS_STRING) {
			fault_ns = Z_STRVAL_P(tmp);
		}
		use = SOAP_LITERAL;
		if ((tmp = zend_hash_str_find(prop, "_name", sizeof("_name")-1)) != NULL && Z_TYPE_P(tmp) == IS_STRING) {
			sdlFaultPtr tmp_fault;
			if (function && function->faults &&
			    (tmp_fault = zend_hash_find_ptr(function->faults, Z_STR_P(tmp))) != NULL) {
				fault = tmp_fault;
				if (function->binding &&
				    function->binding->bindingType == BINDING_SOAP &&
				    fault->bindingAttributes) {
					sdlSoapBindingFunctionFaultPtr fb = (sdlSoapBindingFunctionFaultPtr)fault->bindingAttributes;
					use = fb->use;
					if (fault_ns == NULL) {
						fault_ns = fb->ns;
					}
				}
			}
		} else if (function && function->faults &&
		           zend_hash_num_elements(function->faults) == 1) {

			zend_hash_internal_pointer_reset(function->faults);
			fault = zend_hash_get_current_data_ptr(function->faults);
			if (function->binding &&
			    function->binding->bindingType == BINDING_SOAP &&
			    fault->bindingAttributes) {
				sdlSoapBindingFunctionFaultPtr fb = (sdlSoapBindingFunctionFaultPtr)fault->bindingAttributes;
				use = fb->use;
				if (fault_ns == NULL) {
					fault_ns = fb->ns;
				}
			}
		}

		if (fault_ns == NULL &&
		    fault &&
		    fault->details &&
		    zend_hash_num_elements(fault->details) == 1) {
			sdlParamPtr sparam;

			zend_hash_internal_pointer_reset(fault->details);
			sparam = zend_hash_get_current_data_ptr(fault->details);
			if (sparam->element) {
				fault_ns = sparam->element->namens;
			}
		}

		if (version == SOAP_1_1) {
			if ((tmp = zend_hash_str_find(prop, "faultcode", sizeof("faultcode")-1)) != NULL) {
				xmlNodePtr node = xmlNewNode(NULL, BAD_CAST("faultcode"));
				zend_string *str = php_escape_html_entities((unsigned char*)Z_STRVAL_P(tmp), Z_STRLEN_P(tmp), 0, 0, NULL);
				xmlAddChild(param, node);
				if (fault_ns) {
					xmlNsPtr nsptr = encode_add_ns(node, fault_ns);
					xmlChar *code = xmlBuildQName(BAD_CAST(str->val), nsptr->prefix, NULL, 0);
					xmlNodeSetContent(node, code);
					xmlFree(code);
				} else {
					xmlNodeSetContentLen(node, BAD_CAST(str->val), (int)str->len);
				}
				zend_string_release(str);
			}
			if ((tmp = zend_hash_str_find(prop, "faultstring", sizeof("faultstring")-1)) != NULL) {
				xmlNodePtr node = master_to_xml(get_conversion(IS_STRING), tmp, SOAP_LITERAL, param);
				xmlNodeSetName(node, BAD_CAST("faultstring"));
			}
			if ((tmp = zend_hash_str_find(prop, "faultactor", sizeof("faultactor")-1)) != NULL) {
				xmlNodePtr node = master_to_xml(get_conversion(IS_STRING), tmp, SOAP_LITERAL, param);
				xmlNodeSetName(node, BAD_CAST("faultactor"));
			}
			detail_name = "detail";
		} else {
		if ((tmp = zend_hash_str_find(prop, "faultcode", sizeof("faultcode")-1)) != NULL) {
				xmlNodePtr node = xmlNewChild(param, ns, BAD_CAST("Code"), NULL);
				zend_string *str = php_escape_html_entities((unsigned char*)Z_STRVAL_P(tmp), Z_STRLEN_P(tmp), 0, 0, NULL);
				node = xmlNewChild(node, ns, BAD_CAST("Value"), NULL);
				if (fault_ns) {
					xmlNsPtr nsptr = encode_add_ns(node, fault_ns);
					xmlChar *code = xmlBuildQName(BAD_CAST(str->val), nsptr->prefix, NULL, 0);
					xmlNodeSetContent(node, code);
					xmlFree(code);
				} else {
					xmlNodeSetContentLen(node, BAD_CAST(str->val), (int)str->len);
				}
				zend_string_release(str);
			}
			if ((tmp = zend_hash_str_find(prop, "faultstring", sizeof("faultstring")-1)) != NULL) {
				xmlNodePtr node = xmlNewChild(param, ns, BAD_CAST("Reason"), NULL);
				node = master_to_xml(get_conversion(IS_STRING), tmp, SOAP_LITERAL, node);
				xmlNodeSetName(node, BAD_CAST("Text"));
				xmlSetNs(node, ns);
			}
			detail_name = SOAP_1_2_ENV_NS_PREFIX":Detail";
		}
		if (fault && fault->details && zend_hash_num_elements(fault->details) == 1) {
			xmlNodePtr node;
			zval *detail = NULL;
			sdlParamPtr sparam;
			xmlNodePtr x;

			if ((tmp = zend_hash_str_find(prop, "detail", sizeof("detail")-1)) != NULL &&
			    Z_TYPE_P(tmp) != IS_NULL) {
				detail = tmp;
			}
			node = xmlNewNode(NULL, BAD_CAST(detail_name));
			xmlAddChild(param, node);

			zend_hash_internal_pointer_reset(fault->details);
			sparam = zend_hash_get_current_data_ptr(fault->details);

			if (detail &&
			    Z_TYPE_P(detail) == IS_OBJECT &&
			    sparam->element &&
			    zend_hash_num_elements(Z_OBJPROP_P(detail)) == 1 &&
			    (tmp = zend_hash_str_find(Z_OBJPROP_P(detail), sparam->element->name, strlen(sparam->element->name))) != NULL) {
				detail = tmp;
			}

			x = serialize_parameter(sparam, detail, 1, NULL, use, node);

			if (function &&
			    function->binding &&
			    function->binding->bindingType == BINDING_SOAP &&
			    function->bindingAttributes) {
				sdlSoapBindingFunctionPtr fnb = (sdlSoapBindingFunctionPtr)function->bindingAttributes;
				if (fnb->style == SOAP_RPC && !sparam->element) {
				  if (fault->bindingAttributes) {
						sdlSoapBindingFunctionFaultPtr fb = (sdlSoapBindingFunctionFaultPtr)fault->bindingAttributes;
						if (fb->ns) {
							xmlNsPtr ns = encode_add_ns(x, fb->ns);
							xmlSetNs(x, ns);
						}
					}
				} else {
					if (sparam->element) {
						ns = encode_add_ns(x, sparam->element->namens);
						xmlNodeSetName(x, BAD_CAST(sparam->element->name));
						xmlSetNs(x, ns);
					}
				}
			}
			if (use == SOAP_ENCODED && version == SOAP_1_2) {
				xmlSetNsProp(x, envelope->ns, BAD_CAST("encodingStyle"), BAD_CAST(SOAP_1_2_ENC_NAMESPACE));
			}
		} else if ((tmp = zend_hash_str_find(prop, "detail", sizeof("detail")-1)) != NULL &&
		    Z_TYPE_P(tmp) != IS_NULL) {
			serialize_zval(tmp, NULL, detail_name, use, param);
		}
	} else {

		if (headers) {
			soapHeader *h;

			head = xmlNewChild(envelope, ns, BAD_CAST("Header"), NULL);
			h = headers;
			while (h != NULL) {
				if (Z_TYPE(h->retval) != IS_NULL) {
					encodePtr hdr_enc = NULL;
					int hdr_use = SOAP_LITERAL;
					zval *hdr_ret = &h->retval;
					char *hdr_ns   = h->hdr?h->hdr->ns:NULL;
					char *hdr_name = Z_STRVAL(h->function_name);
					HashTable *ht = NULL;

					if (Z_TYPE(h->retval) == IS_OBJECT &&
					    instanceof_function(Z_OBJCE(h->retval), soap_header_class_entry)) {
						zval *tmp;
						sdlSoapBindingFunctionHeaderPtr hdr;
						smart_str key = {0};

						ht = Z_OBJPROP(h->retval);
						if ((tmp = zend_hash_str_find(ht, "namespace", sizeof("namespace")-1)) != NULL &&
					      Z_TYPE_P(tmp) == IS_STRING) {
							smart_str_appendl(&key, Z_STRVAL_P(tmp), Z_STRLEN_P(tmp));
							smart_str_appendc(&key, ':');
							hdr_ns = Z_STRVAL_P(tmp);
						}
						if ((tmp = zend_hash_str_find(ht, "name", sizeof("name")-1)) != NULL &&
						    Z_TYPE_P(tmp) == IS_STRING) {
							smart_str_appendl(&key, Z_STRVAL_P(tmp), Z_STRLEN_P(tmp));
							hdr_name = Z_STRVAL_P(tmp);
						}
						smart_str_0(&key);
						if (function && function->binding && function->binding->bindingType == BINDING_SOAP) {
							sdlSoapBindingFunctionPtr fnb = (sdlSoapBindingFunctionPtr)function->bindingAttributes;

							if (fnb->output.headers &&
							    (hdr = zend_hash_find_ptr(fnb->output.headers, key.s)) != NULL) {
								hdr_enc = hdr->encode;
								hdr_use = hdr->use;
							}
						}
						smart_str_free(&key);
						if ((tmp = zend_hash_str_find(ht, "data", sizeof("data")-1)) != NULL) {
							hdr_ret = tmp;
						} else {
							hdr_ret = NULL;
						}
					}

					if (h->function) {
						xmlNodePtr xmlHdr = NULL;

						if (serialize_response_call2(head, h->function, Z_STRVAL(h->function_name), uri, hdr_ret, version, 0, &xmlHdr) == SOAP_ENCODED) {
							use = SOAP_ENCODED;
						}
						if (ht) {
							set_soap_header_attributes(xmlHdr, ht, version);
						}
					} else {
						xmlNodePtr xmlHdr = master_to_xml(hdr_enc, hdr_ret, hdr_use, head);
						if (hdr_name) {
							xmlNodeSetName(xmlHdr, BAD_CAST(hdr_name));
						}
						if (hdr_ns) {
							xmlNsPtr nsptr = encode_add_ns(xmlHdr,hdr_ns);
							xmlSetNs(xmlHdr, nsptr);
						}
						if (ht) {
							set_soap_header_attributes(xmlHdr, ht, version);
						}
					}
				}
				h = h->next;
			}

			if (head->children == NULL) {
				xmlUnlinkNode(head);
				xmlFreeNode(head);
			}
		}

		body = xmlNewChild(envelope, ns, BAD_CAST("Body"), NULL);

		if (serialize_response_call2(body, function, function_name, uri, ret, version, 1, NULL) == SOAP_ENCODED) {
			use = SOAP_ENCODED;
		}

	}

	if (use == SOAP_ENCODED) {
		xmlNewNs(envelope, BAD_CAST(XSD_NAMESPACE), BAD_CAST(XSD_NS_PREFIX));
		if (version == SOAP_1_1) {
			xmlNewNs(envelope, BAD_CAST(SOAP_1_1_ENC_NAMESPACE), BAD_CAST(SOAP_1_1_ENC_NS_PREFIX));
			xmlSetNsProp(envelope, envelope->ns, BAD_CAST("encodingStyle"), BAD_CAST(SOAP_1_1_ENC_NAMESPACE));
		} else if (version == SOAP_1_2) {
			xmlNewNs(envelope, BAD_CAST(SOAP_1_2_ENC_NAMESPACE), BAD_CAST(SOAP_1_2_ENC_NS_PREFIX));
		}
	}

	encode_finish();

	if (function && function->responseName == NULL &&
	    body->children == NULL && head == NULL) {
		xmlFreeDoc(doc);
		return NULL;
	}
	return doc;
}

static xmlDocPtr serialize_function_call(zval *this_ptr, sdlFunctionPtr function, char *function_name, char *uri, zval *arguments, int arg_count, int version, HashTable *soap_headers)
{
	xmlDoc *doc;
	xmlNodePtr envelope = NULL, body, method = NULL, head = NULL;
	xmlNsPtr ns = NULL;
	zval *zstyle, *zuse;
	int i, style, use;
	HashTable *hdrs = NULL;

	encode_reset_ns();

	doc = xmlNewDoc(BAD_CAST("1.0"));
	doc->encoding = xmlCharStrdup("UTF-8");
	doc->charset = XML_CHAR_ENCODING_UTF8;
	if (version == SOAP_1_1) {
		envelope = xmlNewDocNode(doc, NULL, BAD_CAST("Envelope"), NULL);
		ns = xmlNewNs(envelope, BAD_CAST(SOAP_1_1_ENV_NAMESPACE), BAD_CAST(SOAP_1_1_ENV_NS_PREFIX));
		xmlSetNs(envelope, ns);
	} else if (version == SOAP_1_2) {
		envelope = xmlNewDocNode(doc, NULL, BAD_CAST("Envelope"), NULL);
		ns = xmlNewNs(envelope, BAD_CAST(SOAP_1_2_ENV_NAMESPACE), BAD_CAST(SOAP_1_2_ENV_NS_PREFIX));
		xmlSetNs(envelope, ns);
	} else {
		soap_error0(E_ERROR, "Unknown SOAP version");
	}
	xmlDocSetRootElement(doc, envelope);

	if (soap_headers) {
		head = xmlNewChild(envelope, ns, BAD_CAST("Header"), NULL);
	}

	body = xmlNewChild(envelope, ns, BAD_CAST("Body"), NULL);

	if (function && function->binding->bindingType == BINDING_SOAP) {
		sdlSoapBindingFunctionPtr fnb = (sdlSoapBindingFunctionPtr)function->bindingAttributes;

		hdrs = fnb->input.headers;
		style = fnb->style;
		/*FIXME: how to pass method name if style is SOAP_DOCUMENT */
		/*style = SOAP_RPC;*/
		use = fnb->input.use;
		if (style == SOAP_RPC) {
			ns = encode_add_ns(body, fnb->input.ns);
			if (function->requestName) {
				method = xmlNewChild(body, ns, BAD_CAST(function->requestName), NULL);
			} else {
				method = xmlNewChild(body, ns, BAD_CAST(function->functionName), NULL);
			}
		}
	} else {
		if ((zstyle = zend_hash_str_find(Z_OBJPROP_P(this_ptr), "style", sizeof("style")-1)) != NULL) {
			style = Z_LVAL_P(zstyle);
		} else {
			style = SOAP_RPC;
		}
		/*FIXME: how to pass method name if style is SOAP_DOCUMENT */
		/*style = SOAP_RPC;*/
		if (style == SOAP_RPC) {
			ns = encode_add_ns(body, uri);
			if (function_name) {
				method = xmlNewChild(body, ns, BAD_CAST(function_name), NULL);
			} else if (function && function->requestName) {
				method = xmlNewChild(body, ns, BAD_CAST(function->requestName), NULL);
			} else if (function && function->functionName) {
				method = xmlNewChild(body, ns, BAD_CAST(function->functionName), NULL);
			} else {
				method = body;
			}
		} else {
			method = body;
		}

		if ((zuse = zend_hash_str_find(Z_OBJPROP_P(this_ptr), "use", sizeof("use")-1)) != NULL &&
			  Z_LVAL_P(zuse) == SOAP_LITERAL) {
			use = SOAP_LITERAL;
		} else {
			use = SOAP_ENCODED;
		}
	}

	for (i = 0;i < arg_count;i++) {
		xmlNodePtr param;
		sdlParamPtr parameter = get_param(function, NULL, i, FALSE);

		if (style == SOAP_RPC) {
			param = serialize_parameter(parameter, &arguments[i], i, NULL, use, method);
		} else if (style == SOAP_DOCUMENT) {
			param = serialize_parameter(parameter, &arguments[i], i, NULL, use, body);
			if (function && function->binding->bindingType == BINDING_SOAP) {
				if (parameter && parameter->element) {
					ns = encode_add_ns(param, parameter->element->namens);
					xmlNodeSetName(param, BAD_CAST(parameter->element->name));
					xmlSetNs(param, ns);
				}
			}
		}
	}

	if (function && function->requestParameters) {
		int n = zend_hash_num_elements(function->requestParameters);

		if (n > arg_count) {
			for (i = arg_count; i < n; i++) {
				xmlNodePtr param;
				sdlParamPtr parameter = get_param(function, NULL, i, FALSE);

				if (style == SOAP_RPC) {
					param = serialize_parameter(parameter, NULL, i, NULL, use, method);
				} else if (style == SOAP_DOCUMENT) {
					param = serialize_parameter(parameter, NULL, i, NULL, use, body);
					if (function && function->binding->bindingType == BINDING_SOAP) {
						if (parameter && parameter->element) {
							ns = encode_add_ns(param, parameter->element->namens);
							xmlNodeSetName(param, BAD_CAST(parameter->element->name));
							xmlSetNs(param, ns);
						}
					}
				}
			}
		}
	}

	if (head) {
		zval* header;

		ZEND_HASH_FOREACH_VAL(soap_headers, header) {
			HashTable *ht = Z_OBJPROP_P(header);
			zval *name, *ns, *tmp;

			if ((name = zend_hash_str_find(ht, "name", sizeof("name")-1)) != NULL &&
			    Z_TYPE_P(name) == IS_STRING &&
			    (ns = zend_hash_str_find(ht, "namespace", sizeof("namespace")-1)) != NULL &&
			    Z_TYPE_P(ns) == IS_STRING) {
				xmlNodePtr h;
				xmlNsPtr nsptr;
				int hdr_use = SOAP_LITERAL;
				encodePtr enc = NULL;

				if (hdrs) {
					smart_str key = {0};
					sdlSoapBindingFunctionHeaderPtr hdr;

					smart_str_appendl(&key, Z_STRVAL_P(ns), Z_STRLEN_P(ns));
					smart_str_appendc(&key, ':');
					smart_str_appendl(&key, Z_STRVAL_P(name), Z_STRLEN_P(name));
					smart_str_0(&key);
					if ((hdr = zend_hash_find_ptr(hdrs, key.s)) != NULL) {
						hdr_use = hdr->use;
						enc = hdr->encode;
						if (hdr_use == SOAP_ENCODED) {
							use = SOAP_ENCODED;
						}
					}
					smart_str_free(&key);
				}

				if ((tmp = zend_hash_str_find(ht, "data", sizeof("data")-1)) != NULL) {
					h = master_to_xml(enc, tmp, hdr_use, head);
					xmlNodeSetName(h, BAD_CAST(Z_STRVAL_P(name)));
				} else {
					h = xmlNewNode(NULL, BAD_CAST(Z_STRVAL_P(name)));
					xmlAddChild(head, h);
				}
				nsptr = encode_add_ns(h, Z_STRVAL_P(ns));
				xmlSetNs(h, nsptr);
				set_soap_header_attributes(h, ht, version);
			}
		} ZEND_HASH_FOREACH_END();
	}

	if (use == SOAP_ENCODED) {
		xmlNewNs(envelope, BAD_CAST(XSD_NAMESPACE), BAD_CAST(XSD_NS_PREFIX));
		if (version == SOAP_1_1) {
			xmlNewNs(envelope, BAD_CAST(SOAP_1_1_ENC_NAMESPACE), BAD_CAST(SOAP_1_1_ENC_NS_PREFIX));
			xmlSetNsProp(envelope, envelope->ns, BAD_CAST("encodingStyle"), BAD_CAST(SOAP_1_1_ENC_NAMESPACE));
		} else if (version == SOAP_1_2) {
			xmlNewNs(envelope, BAD_CAST(SOAP_1_2_ENC_NAMESPACE), BAD_CAST(SOAP_1_2_ENC_NS_PREFIX));
			if (method) {
				xmlSetNsProp(method, envelope->ns, BAD_CAST("encodingStyle"), BAD_CAST(SOAP_1_2_ENC_NAMESPACE));
			}
		}
	}

	encode_finish();

	return doc;
}

static xmlNodePtr serialize_parameter(sdlParamPtr param, zval *param_val, int index, char *name, int style, xmlNodePtr parent)
{
	char *paramName;
	xmlNodePtr xmlParam;
	char paramNameBuf[10];

	if (param_val &&
	    Z_TYPE_P(param_val) == IS_OBJECT &&
	    Z_OBJCE_P(param_val) == soap_param_class_entry) {
		zval *param_name;
		zval *param_data;

		if ((param_name = zend_hash_str_find(Z_OBJPROP_P(param_val), "param_name", sizeof("param_name")-1)) != NULL &&
		    (param_data = zend_hash_str_find(Z_OBJPROP_P(param_val), "param_data", sizeof("param_data")-1)) != NULL) {
			param_val = param_data;
			name = Z_STRVAL_P(param_name);
		}
	}

	if (param != NULL && param->paramName != NULL) {
		paramName = param->paramName;
	} else {
		if (name == NULL) {
			paramName = paramNameBuf;
			snprintf(paramName, sizeof(paramNameBuf), "param%d",index);
		} else {
			paramName = name;
		}
	}

	xmlParam = serialize_zval(param_val, param, paramName, style, parent);

	return xmlParam;
}

static xmlNodePtr serialize_zval(zval *val, sdlParamPtr param, char *paramName, int style, xmlNodePtr parent)
{
	xmlNodePtr xmlParam;
	encodePtr enc;
	zval defval;

	ZVAL_UNDEF(&defval);
	if (param != NULL) {
		enc = param->encode;
		if (val == NULL) {
			if (param->element) {
				if (param->element->fixed) {
					ZVAL_STRING(&defval, param->element->fixed);
					val = &defval;
				} else if (param->element->def && !param->element->nillable) {
					ZVAL_STRING(&defval, param->element->def);
					val = &defval;
				}
			}
		}
	} else {
		enc = NULL;
	}
	xmlParam = master_to_xml(enc, val, style, parent);
	zval_ptr_dtor(&defval);
	if (!strcmp((char*)xmlParam->name, "BOGUS")) {
		xmlNodeSetName(xmlParam, BAD_CAST(paramName));
	}
	return xmlParam;
}

static sdlParamPtr get_param(sdlFunctionPtr function, char *param_name, int index, int response)
{
	sdlParamPtr tmp;
	HashTable   *ht;

	if (function == NULL) {
		return NULL;
	}

	if (response == FALSE) {
		ht = function->requestParameters;
	} else {
		ht = function->responseParameters;
	}

	if (ht == NULL) {
	  return NULL;
	}

	if (param_name != NULL) {
		if ((tmp = zend_hash_str_find_ptr(ht, param_name, strlen(param_name))) != NULL) {
			return tmp;
		} else {
			ZEND_HASH_FOREACH_PTR(ht, tmp) {
				if (tmp->paramName && strcmp(param_name, tmp->paramName) == 0) {
					return tmp;
				}
			} ZEND_HASH_FOREACH_END();
		}
	} else {
		if ((tmp = zend_hash_index_find_ptr(ht, index)) != NULL) {
			return tmp;
		}
	}
	return NULL;
}

static sdlFunctionPtr get_function(sdlPtr sdl, const char *function_name)
{
	sdlFunctionPtr tmp;

	int len = strlen(function_name);
	char *str = estrndup(function_name,len);
	php_strtolower(str,len);
	if (sdl != NULL) {
		if ((tmp = zend_hash_str_find_ptr(&sdl->functions, str, len)) != NULL) {
			efree(str);
			return tmp;
		} else if (sdl->requests != NULL && (tmp = zend_hash_str_find_ptr(sdl->requests, str, len)) != NULL) {
			efree(str);
			return tmp;
		}
	}
	efree(str);
	return NULL;
}

static sdlFunctionPtr get_doc_function(sdlPtr sdl, xmlNodePtr params)
{
	if (sdl) {
		sdlFunctionPtr tmp;
		sdlParamPtr    param;

		ZEND_HASH_FOREACH_PTR(&sdl->functions, tmp) {
			if (tmp->binding && tmp->binding->bindingType == BINDING_SOAP) {
				sdlSoapBindingFunctionPtr fnb = (sdlSoapBindingFunctionPtr)tmp->bindingAttributes;
				if (fnb->style == SOAP_DOCUMENT) {
					if (params == NULL) {
						if (tmp->requestParameters == NULL ||
						    zend_hash_num_elements(tmp->requestParameters) == 0) {
						  return tmp;
						}
					} else if (tmp->requestParameters != NULL &&
					           zend_hash_num_elements(tmp->requestParameters) > 0) {
						int ok = 1;
						xmlNodePtr node = params;

						ZEND_HASH_FOREACH_PTR(tmp->requestParameters, param) {
							if (param->element) {
								if (strcmp(param->element->name, (char*)node->name) != 0) {
									ok = 0;
									break;
								}
								if (param->element->namens != NULL && node->ns != NULL) {
									if (strcmp(param->element->namens, (char*)node->ns->href) != 0) {
										ok = 0;
										break;
									}
								} else if ((void*)param->element->namens != (void*)node->ns) {
									ok = 0;
									break;
								}
							} else if (strcmp(param->paramName, (char*)node->name) != 0) {
								ok = 0;
								break;
							}
							node = node->next;
						} ZEND_HASH_FOREACH_END();
						if (ok /*&& node == NULL*/) {
							return tmp;
						}
					}
				}
			}
		} ZEND_HASH_FOREACH_END();
	}
	return NULL;
}

static void function_to_string(sdlFunctionPtr function, smart_str *buf)
{
	int i = 0;
	sdlParamPtr param;

	if (function->responseParameters &&
	    zend_hash_num_elements(function->responseParameters) > 0) {
		if (zend_hash_num_elements(function->responseParameters) == 1) {
			zend_hash_internal_pointer_reset(function->responseParameters);
			param = zend_hash_get_current_data_ptr(function->responseParameters);
			if (param->encode && param->encode->details.type_str) {
				smart_str_appendl(buf, param->encode->details.type_str, strlen(param->encode->details.type_str));
				smart_str_appendc(buf, ' ');
			} else {
				smart_str_appendl(buf, "UNKNOWN ", 8);
			}
		} else {
			i = 0;
			smart_str_appendl(buf, "list(", 5);
			ZEND_HASH_FOREACH_PTR(function->responseParameters, param) {
				if (i > 0) {
					smart_str_appendl(buf, ", ", 2);
				}
				if (param->encode && param->encode->details.type_str) {
					smart_str_appendl(buf, param->encode->details.type_str, strlen(param->encode->details.type_str));
				} else {
					smart_str_appendl(buf, "UNKNOWN", 7);
				}
				smart_str_appendl(buf, " $", 2);
				smart_str_appendl(buf, param->paramName, strlen(param->paramName));
				i++;
			} ZEND_HASH_FOREACH_END();
			smart_str_appendl(buf, ") ", 2);
		}
	} else {
		smart_str_appendl(buf, "void ", 5);
	}

	smart_str_appendl(buf, function->functionName, strlen(function->functionName));

	smart_str_appendc(buf, '(');
	if (function->requestParameters) {
		i = 0;
		ZEND_HASH_FOREACH_PTR(function->requestParameters, param) {
			if (i > 0) {
				smart_str_appendl(buf, ", ", 2);
			}
			if (param->encode && param->encode->details.type_str) {
				smart_str_appendl(buf, param->encode->details.type_str, strlen(param->encode->details.type_str));
			} else {
				smart_str_appendl(buf, "UNKNOWN", 7);
			}
			smart_str_appendl(buf, " $", 2);
			smart_str_appendl(buf, param->paramName, strlen(param->paramName));
			i++;
		} ZEND_HASH_FOREACH_END();
	}
	smart_str_appendc(buf, ')');
	smart_str_0(buf);
}

static void model_to_string(sdlContentModelPtr model, smart_str *buf, int level)
{
	int i;

	switch (model->kind) {
		case XSD_CONTENT_ELEMENT:
			type_to_string(model->u.element, buf, level);
			smart_str_appendl(buf, ";\n", 2);
			break;
		case XSD_CONTENT_ANY:
			for (i = 0;i < level;i++) {
				smart_str_appendc(buf, ' ');
			}
			smart_str_appendl(buf, "<anyXML> any;\n", sizeof("<anyXML> any;\n")-1);
			break;
		case XSD_CONTENT_SEQUENCE:
		case XSD_CONTENT_ALL:
		case XSD_CONTENT_CHOICE: {
			sdlContentModelPtr tmp;

			ZEND_HASH_FOREACH_PTR(model->u.content, tmp) {
				model_to_string(tmp, buf, level);
			} ZEND_HASH_FOREACH_END();
			break;
		}
		case XSD_CONTENT_GROUP:
			model_to_string(model->u.group->model, buf, level);
		default:
		  break;
	}
}

static void type_to_string(sdlTypePtr type, smart_str *buf, int level)
{
	int i;
	smart_str spaces = {0};

	for (i = 0;i < level;i++) {
		smart_str_appendc(&spaces, ' ');
	}
	if (spaces.s) {
		smart_str_appendl(buf, spaces.s->val, spaces.s->len);
	}
	switch (type->kind) {
		case XSD_TYPEKIND_SIMPLE:
			if (type->encode) {
				smart_str_appendl(buf, type->encode->details.type_str, strlen(type->encode->details.type_str));
				smart_str_appendc(buf, ' ');
			} else {
				smart_str_appendl(buf, "anyType ", sizeof("anyType ")-1);
			}
			smart_str_appendl(buf, type->name, strlen(type->name));
			break;
		case XSD_TYPEKIND_LIST:
			smart_str_appendl(buf, "list ", 5);
			smart_str_appendl(buf, type->name, strlen(type->name));
			if (type->elements) {
				sdlTypePtr item_type;

				smart_str_appendl(buf, " {", 2);
				ZEND_HASH_FOREACH_PTR(type->elements, item_type) {
					smart_str_appendl(buf, item_type->name, strlen(item_type->name));
				} ZEND_HASH_FOREACH_END();
				smart_str_appendc(buf, '}');
			}
			break;
		case XSD_TYPEKIND_UNION:
			smart_str_appendl(buf, "union ", 6);
			smart_str_appendl(buf, type->name, strlen(type->name));
			if (type->elements) {
				sdlTypePtr item_type;
				int first = 0;

				smart_str_appendl(buf, " {", 2);
				ZEND_HASH_FOREACH_PTR(type->elements, item_type) {
					if (!first) {
						smart_str_appendc(buf, ',');
						first = 0;
					}
					smart_str_appendl(buf, item_type->name, strlen(item_type->name));
				} ZEND_HASH_FOREACH_END();
				smart_str_appendc(buf, '}');
			}
			break;
		case XSD_TYPEKIND_COMPLEX:
		case XSD_TYPEKIND_RESTRICTION:
		case XSD_TYPEKIND_EXTENSION:
			if (type->encode &&
			    (type->encode->details.type == IS_ARRAY ||
			     type->encode->details.type == SOAP_ENC_ARRAY)) {
			  sdlAttributePtr attr;
			  sdlExtraAttributePtr ext;

				if (type->attributes &&
				    (attr = zend_hash_str_find_ptr(type->attributes, SOAP_1_1_ENC_NAMESPACE":arrayType",
				      sizeof(SOAP_1_1_ENC_NAMESPACE":arrayType")-1)) != NULL &&
					attr->extraAttributes &&
				    (ext = zend_hash_str_find_ptr(attr->extraAttributes, WSDL_NAMESPACE":arrayType", sizeof(WSDL_NAMESPACE":arrayType")-1)) != NULL) {
					char *end = strchr(ext->val, '[');
					int len;
					if (end == NULL) {
						len = strlen(ext->val);
					} else {
						len = end-ext->val;
					}
					if (len == 0) {
						smart_str_appendl(buf, "anyType", sizeof("anyType")-1);
					} else {
						smart_str_appendl(buf, ext->val, len);
					}
					smart_str_appendc(buf, ' ');
					smart_str_appendl(buf, type->name, strlen(type->name));
					if (end != NULL) {
						smart_str_appends(buf, end);
					}
				} else {
					sdlTypePtr elementType;
					if (type->attributes &&
					    (attr = zend_hash_str_find_ptr(type->attributes, SOAP_1_2_ENC_NAMESPACE":itemType",
					      sizeof(SOAP_1_2_ENC_NAMESPACE":itemType")-1)) != NULL &&
						attr->extraAttributes &&
				    (ext = zend_hash_str_find_ptr(attr->extraAttributes, WSDL_NAMESPACE":itemType", sizeof(WSDL_NAMESPACE":arrayType")-1)) != NULL) {
						smart_str_appends(buf, ext->val);
						smart_str_appendc(buf, ' ');
					} else if (type->elements &&
					           zend_hash_num_elements(type->elements) == 1 &&
					           (zend_hash_internal_pointer_reset(type->elements),
					            (elementType = zend_hash_get_current_data_ptr(type->elements)) != NULL) &&
					           elementType->encode && elementType->encode->details.type_str) {
						smart_str_appends(buf, elementType->encode->details.type_str);
						smart_str_appendc(buf, ' ');
					} else {
						smart_str_appendl(buf, "anyType ", 8);
					}
					smart_str_appendl(buf, type->name, strlen(type->name));
					if (type->attributes &&
					    (attr = zend_hash_str_find_ptr(type->attributes, SOAP_1_2_ENC_NAMESPACE":arraySize",
					      sizeof(SOAP_1_2_ENC_NAMESPACE":arraySize")-1)) != NULL &&
						attr->extraAttributes &&
					    (ext = zend_hash_str_find_ptr(attr->extraAttributes, WSDL_NAMESPACE":itemType", sizeof(WSDL_NAMESPACE":arraySize")-1)) != NULL) {
						smart_str_appendc(buf, '[');
						smart_str_appends(buf, ext->val);
						smart_str_appendc(buf, ']');
					} else {
						smart_str_appendl(buf, "[]", 2);
					}
				}
			} else {
				smart_str_appendl(buf, "struct ", 7);
				smart_str_appendl(buf, type->name, strlen(type->name));
				smart_str_appendc(buf, ' ');
				smart_str_appendl(buf, "{\n", 2);
				if ((type->kind == XSD_TYPEKIND_RESTRICTION ||
				     type->kind == XSD_TYPEKIND_EXTENSION) && type->encode) {
					encodePtr enc = type->encode;
					while (enc && enc->details.sdl_type &&
					       enc != enc->details.sdl_type->encode &&
					       enc->details.sdl_type->kind != XSD_TYPEKIND_SIMPLE &&
					       enc->details.sdl_type->kind != XSD_TYPEKIND_LIST &&
					       enc->details.sdl_type->kind != XSD_TYPEKIND_UNION) {
						enc = enc->details.sdl_type->encode;
					}
					if (enc) {
						smart_str_appendl(buf, spaces.s->val, spaces.s->len);
						smart_str_appendc(buf, ' ');
						smart_str_appendl(buf, type->encode->details.type_str, strlen(type->encode->details.type_str));
						smart_str_appendl(buf, " _;\n", 4);
					}
				}
				if (type->model) {
					model_to_string(type->model, buf, level+1);
				}
				if (type->attributes) {
					sdlAttributePtr attr;

					ZEND_HASH_FOREACH_PTR(type->attributes, attr) {
						smart_str_appendl(buf, spaces.s->val, spaces.s->len);
						smart_str_appendc(buf, ' ');
						if (attr->encode && attr->encode->details.type_str) {
							smart_str_appends(buf, attr->encode->details.type_str);
							smart_str_appendc(buf, ' ');
						} else {
							smart_str_appendl(buf, "UNKNOWN ", 8);
						}
						smart_str_appends(buf, attr->name);
						smart_str_appendl(buf, ";\n", 2);
					} ZEND_HASH_FOREACH_END();
				}
				if (spaces.s) {
					smart_str_appendl(buf, spaces.s->val, spaces.s->len);
				}
				smart_str_appendc(buf, '}');
			}
			break;
		default:
			break;
	}
	smart_str_free(&spaces);
	smart_str_0(buf);
}

static void delete_url(void *handle)
{
	php_url_free((php_url*)handle);
}

static void delete_service(void *data)
{
	soapServicePtr service = (soapServicePtr)data;

	if (service->soap_functions.ft) {
		zend_hash_destroy(service->soap_functions.ft);
		efree(service->soap_functions.ft);
	}

	if (service->typemap) {
		zend_hash_destroy(service->typemap);
		efree(service->typemap);
	}

	if (service->soap_class.argc) {
		int i;
		for (i = 0; i < service->soap_class.argc;i++) {
			zval_ptr_dtor(&service->soap_class.argv[i]);
		}
		efree(service->soap_class.argv);
	}

	if (service->actor) {
		efree(service->actor);
	}
	if (service->uri) {
		efree(service->uri);
	}
	if (service->sdl) {
		delete_sdl(service->sdl);
	}
	if (service->encoding) {
		xmlCharEncCloseFunc(service->encoding);
	}
	if (service->class_map) {
		zend_hash_destroy(service->class_map);
		FREE_HASHTABLE(service->class_map);
	}
	zval_ptr_dtor(&service->soap_object);
	efree(service);
}

static void delete_hashtable(void *data)
{
	HashTable *ht = (HashTable*)data;
	zend_hash_destroy(ht);
	efree(ht);
}<|MERGE_RESOLUTION|>--- conflicted
+++ resolved
@@ -1568,7 +1568,7 @@
 		if (SG(request_info).request_body && 0 == php_stream_rewind(SG(request_info).request_body)) {
 			zval *server_vars, *encoding;
 			php_stream_filter *zf = NULL;
-			zend_string *server = zend_string_init("_SERVER", sizeof("_SERVER")-1, 0);
+			zend_string *server = zend_string_init("_SERVER", sizeof("_SERVER") - 1, 0);
 
 			zend_is_auto_global(server);
 			if ((server_vars = zend_hash_find(&EG(symbol_table).ht, server)) != NULL &&
@@ -2089,19 +2089,10 @@
 
 	xmlDocDumpMemory(doc_return, &buf, &size);
 
-<<<<<<< HEAD
-	server = zend_string_init("_SERVER", sizeof("_SERVER") - 1, 0);
-	zend_is_auto_global(server);
-	if (Z_TYPE(PG(http_globals)[TRACK_VARS_SERVER]) != IS_UNDEF &&
+	if ((Z_TYPE(PG(http_globals)[TRACK_VARS_SERVER]) == IS_ARRAY || zend_is_auto_global_str(ZEND_STRL("_SERVER"))) &&
 		(agent_name = zend_hash_str_find(Z_ARRVAL(PG(http_globals)[TRACK_VARS_SERVER]), "HTTP_USER_AGENT", sizeof("HTTP_USER_AGENT")-1)) != NULL &&
 		Z_TYPE_P(agent_name) == IS_STRING) {
 		if (strncmp(Z_STRVAL_P(agent_name), "Shockwave Flash", sizeof("Shockwave Flash")-1) == 0) {
-=======
-	if ((PG(http_globals)[TRACK_VARS_SERVER] || zend_is_auto_global("_SERVER", sizeof("_SERVER") - 1 TSRMLS_CC)) &&
-		zend_hash_find(PG(http_globals)[TRACK_VARS_SERVER]->value.ht, "HTTP_USER_AGENT", sizeof("HTTP_USER_AGENT"), (void **) &agent_name) == SUCCESS &&
-		Z_TYPE_PP(agent_name) == IS_STRING) {
-		if (strncmp(Z_STRVAL_PP(agent_name), "Shockwave Flash", sizeof("Shockwave Flash")-1) == 0) {
->>>>>>> adc42657
 			use_http_error_status = 0;
 		}
 	}
