--- conflicted
+++ resolved
@@ -4709,19 +4709,11 @@
 			  sdlExtraAttributePtr ext;
 
 				if (type->attributes &&
-<<<<<<< HEAD
 				    (attr = zend_hash_str_find_ptr(type->attributes, SOAP_1_1_ENC_NAMESPACE":arrayType",
 				      sizeof(SOAP_1_1_ENC_NAMESPACE":arrayType")-1)) != NULL &&
+					attr->extraAttributes &&
 				    (ext = zend_hash_str_find_ptr(attr->extraAttributes, WSDL_NAMESPACE":arrayType", sizeof(WSDL_NAMESPACE":arrayType")-1)) != NULL) {
 					char *end = strchr(ext->val, '[');
-=======
-				    zend_hash_find(type->attributes, SOAP_1_1_ENC_NAMESPACE":arrayType",
-				      sizeof(SOAP_1_1_ENC_NAMESPACE":arrayType"),
-				      (void **)&attr) == SUCCESS &&
-				      (*attr)->extraAttributes &&
-				      zend_hash_find((*attr)->extraAttributes, WSDL_NAMESPACE":arrayType", sizeof(WSDL_NAMESPACE":arrayType"), (void **)&ext) == SUCCESS) {
-					char *end = strchr((*ext)->val, '[');
->>>>>>> 399ec40a
 					int len;
 					if (end == NULL) {
 						len = strlen(ext->val);
@@ -4741,19 +4733,11 @@
 				} else {
 					sdlTypePtr elementType;
 					if (type->attributes &&
-<<<<<<< HEAD
 					    (attr = zend_hash_str_find_ptr(type->attributes, SOAP_1_2_ENC_NAMESPACE":itemType",
 					      sizeof(SOAP_1_2_ENC_NAMESPACE":itemType")-1)) != NULL &&
+						attr->extraAttributes &&
 				    (ext = zend_hash_str_find_ptr(attr->extraAttributes, WSDL_NAMESPACE":itemType", sizeof(WSDL_NAMESPACE":arrayType")-1)) != NULL) {
 						smart_str_appends(buf, ext->val);
-=======
-					    zend_hash_find(type->attributes, SOAP_1_2_ENC_NAMESPACE":itemType",
-					      sizeof(SOAP_1_2_ENC_NAMESPACE":itemType"),
-					      (void **)&attr) == SUCCESS &&
-					      (*attr)->extraAttributes &&
-					      zend_hash_find((*attr)->extraAttributes, WSDL_NAMESPACE":itemType", sizeof(WSDL_NAMESPACE":arrayType"), (void **)&ext) == SUCCESS) {
-						smart_str_appends(buf, (*ext)->val);
->>>>>>> 399ec40a
 						smart_str_appendc(buf, ' ');
 					} else if (type->elements &&
 					           zend_hash_num_elements(type->elements) == 1 &&
@@ -4767,17 +4751,10 @@
 					}
 					smart_str_appendl(buf, type->name, strlen(type->name));
 					if (type->attributes &&
-<<<<<<< HEAD
 					    (attr = zend_hash_str_find_ptr(type->attributes, SOAP_1_2_ENC_NAMESPACE":arraySize",
 					      sizeof(SOAP_1_2_ENC_NAMESPACE":arraySize")-1)) != NULL &&
+						attr->extraAttributes &&
 					    (ext = zend_hash_str_find_ptr(attr->extraAttributes, WSDL_NAMESPACE":itemType", sizeof(WSDL_NAMESPACE":arraySize")-1)) != NULL) {
-=======
-					    zend_hash_find(type->attributes, SOAP_1_2_ENC_NAMESPACE":arraySize",
-					      sizeof(SOAP_1_2_ENC_NAMESPACE":arraySize"),
-					      (void **)&attr) == SUCCESS &&
-					      (*attr)->extraAttributes &&
-					      zend_hash_find((*attr)->extraAttributes, WSDL_NAMESPACE":itemType", sizeof(WSDL_NAMESPACE":arraySize"), (void **)&ext) == SUCCESS) {
->>>>>>> 399ec40a
 						smart_str_appendc(buf, '[');
 						smart_str_appends(buf, ext->val);
 						smart_str_appendc(buf, ']');
