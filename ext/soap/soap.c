/*
  +----------------------------------------------------------------------+
  | PHP Version 7                                                        |
  +----------------------------------------------------------------------+
  | Copyright (c) 1997-2015 The PHP Group                                |
  +----------------------------------------------------------------------+
  | This source file is subject to version 3.01 of the PHP license,      |
  | that is bundled with this package in the file LICENSE, and is        |
  | available through the world-wide-web at the following url:           |
  | http://www.php.net/license/3_01.txt                                  |
  | If you did not receive a copy of the PHP license and are unable to   |
  | obtain it through the world-wide-web, please send a note to          |
  | license@php.net so we can mail you a copy immediately.               |
  +----------------------------------------------------------------------+
  | Authors: Brad Lafountain <rodif_bl@yahoo.com>                        |
  |          Shane Caraveo <shane@caraveo.com>                           |
  |          Dmitry Stogov <dmitry@zend.com>                             |
  +----------------------------------------------------------------------+
*/
/* $Id$ */

#ifdef HAVE_CONFIG_H
#include "config.h"
#endif
#include "php_soap.h"
#if HAVE_PHP_SESSION && !defined(COMPILE_DL_SESSION)
#include "ext/session/php_session.h"
#endif
#include "zend_exceptions.h"


static int le_sdl = 0;
int le_url = 0;
static int le_service = 0;
static int le_typemap = 0;

typedef struct _soapHeader {
	sdlFunctionPtr                    function;
	zval                              function_name;
	int                               mustUnderstand;
	int                               num_params;
	zval                             *parameters;
	zval                              retval;
	sdlSoapBindingFunctionHeaderPtr   hdr;
	struct _soapHeader               *next;
} soapHeader;

/* Local functions */
static void function_to_string(sdlFunctionPtr function, smart_str *buf);
static void type_to_string(sdlTypePtr type, smart_str *buf, int level);

static void clear_soap_fault(zval *obj);
static void set_soap_fault(zval *obj, char *fault_code_ns, char *fault_code, char *fault_string, char *fault_actor, zval *fault_detail, char *name);
static void add_soap_fault_ex(zval *fault, zval *obj, char *fault_code, char *fault_string, char *fault_actor, zval *fault_detail);
static void soap_server_fault(char* code, char* string, char *actor, zval* details, char *name);
static void soap_server_fault_ex(sdlFunctionPtr function, zval* fault, soapHeader* hdr);

static sdlParamPtr get_param(sdlFunctionPtr function, char *param_name, int index, int);
static sdlFunctionPtr get_function(sdlPtr sdl, const char *function_name);
static sdlFunctionPtr get_doc_function(sdlPtr sdl, xmlNodePtr node);

static sdlFunctionPtr deserialize_function_call(sdlPtr sdl, xmlDocPtr request, char* actor, zval *function_name, int *num_params, zval **parameters, int *version, soapHeader **headers);
static xmlDocPtr serialize_response_call(sdlFunctionPtr function, char *function_name,char *uri,zval *ret, soapHeader *headers, int version);
static xmlDocPtr serialize_function_call(zval *this_ptr, sdlFunctionPtr function, char *function_name, char *uri, zval *arguments, int arg_count, int version, HashTable *soap_headers);
static xmlNodePtr serialize_parameter(sdlParamPtr param,zval *param_val,int index,char *name, int style, xmlNodePtr parent);
static xmlNodePtr serialize_zval(zval *val, sdlParamPtr param, char *paramName, int style, xmlNodePtr parent);

static void delete_service(void *service);
static void delete_url(void *handle);
static void delete_hashtable(void *hashtable);

static void soap_error_handler(int error_num, const char *error_filename, const uint error_lineno, const char *format, va_list args);

#define SOAP_SERVER_BEGIN_CODE() \
	zend_bool _old_handler = SOAP_GLOBAL(use_soap_error_handler);\
	char* _old_error_code = SOAP_GLOBAL(error_code);\
	zend_object* _old_error_object = Z_OBJ(SOAP_GLOBAL(error_object));\
	int _old_soap_version = SOAP_GLOBAL(soap_version);\
	SOAP_GLOBAL(use_soap_error_handler) = 1;\
	SOAP_GLOBAL(error_code) = "Server";\
	Z_OBJ(SOAP_GLOBAL(error_object)) = Z_OBJ(EX(This));

#define SOAP_SERVER_END_CODE() \
	SOAP_GLOBAL(use_soap_error_handler) = _old_handler;\
	SOAP_GLOBAL(error_code) = _old_error_code;\
	Z_OBJ(SOAP_GLOBAL(error_object)) = _old_error_object;\
	SOAP_GLOBAL(soap_version) = _old_soap_version;

#define SOAP_CLIENT_BEGIN_CODE() \
	zend_bool _old_handler = SOAP_GLOBAL(use_soap_error_handler);\
	char* _old_error_code = SOAP_GLOBAL(error_code);\
	zend_object* _old_error_object = Z_OBJ(SOAP_GLOBAL(error_object));\
	int _old_soap_version = SOAP_GLOBAL(soap_version);\
	zend_bool _old_in_compilation = CG(in_compilation); \
	zend_execute_data *_old_current_execute_data = EG(current_execute_data); \
	zval *_old_stack_top = EG(vm_stack_top); \
	int _bailout = 0;\
	SOAP_GLOBAL(use_soap_error_handler) = 1;\
	SOAP_GLOBAL(error_code) = "Client";\
	Z_OBJ(SOAP_GLOBAL(error_object)) = Z_OBJ(EX(This));\
	zend_try {

#define SOAP_CLIENT_END_CODE() \
	} zend_catch {\
		CG(in_compilation) = _old_in_compilation; \
		EG(current_execute_data) = _old_current_execute_data; \
		if (EG(exception) == NULL || \
		    !instanceof_function(EG(exception)->ce, soap_fault_class_entry)) {\
			_bailout = 1;\
		}\
		if (_old_stack_top != EG(vm_stack_top)) { \
			while (EG(vm_stack)->prev != NULL && \
			       ((char*)_old_stack_top < (char*)EG(vm_stack) || \
			        (char*) _old_stack_top > (char*)EG(vm_stack)->end)) { \
				zend_vm_stack tmp = EG(vm_stack)->prev; \
				efree(EG(vm_stack)); \
				EG(vm_stack) = tmp; \
				EG(vm_stack_end) = tmp->end; \
			} \
			EG(vm_stack)->top = _old_stack_top; \
		} \
	} zend_end_try();\
	SOAP_GLOBAL(use_soap_error_handler) = _old_handler;\
	SOAP_GLOBAL(error_code) = _old_error_code;\
	Z_OBJ(SOAP_GLOBAL(error_object)) = _old_error_object;\
	SOAP_GLOBAL(soap_version) = _old_soap_version;\
	if (_bailout) {\
		zend_bailout();\
	}

#define FETCH_THIS_SDL(ss) \
	{ \
		zval *__tmp; \
		if(FIND_SDL_PROPERTY(getThis(), __tmp) != NULL) { \
			FETCH_SDL_RES(ss,__tmp); \
		} else { \
			ss = NULL; \
		} \
	}

#define FIND_SDL_PROPERTY(ss,tmp) (tmp = zend_hash_str_find(Z_OBJPROP_P(ss), "sdl", sizeof("sdl")-1))
#define FETCH_SDL_RES(ss,tmp) ss = (sdlPtr) zend_fetch_resource_ex(tmp, "sdl", le_sdl)

#define FIND_TYPEMAP_PROPERTY(ss,tmp) (tmp = zend_hash_str_find(Z_OBJPROP_P(ss), "typemap", sizeof("typemap")-1))
#define FETCH_TYPEMAP_RES(ss,tmp) ss = (HashTable*) zend_fetch_resource_ex(tmp, "typemap", le_typemap)

#define FETCH_THIS_SERVICE(ss) \
	{ \
		zval *tmp; \
		if ((tmp = zend_hash_str_find(Z_OBJPROP_P(getThis()),"service", sizeof("service")-1)) != NULL) { \
			ss = (soapServicePtr)zend_fetch_resource_ex(tmp, "service", le_service); \
		} else { \
	                php_error_docref(NULL, E_WARNING, "Can not fetch service object"); \
			SOAP_SERVER_END_CODE(); \
			return; \
		} \
	}

static zend_class_entry* soap_class_entry;
static zend_class_entry* soap_server_class_entry;
static zend_class_entry* soap_fault_class_entry;
static zend_class_entry* soap_header_class_entry;
static zend_class_entry* soap_param_class_entry;
zend_class_entry* soap_var_class_entry;

ZEND_DECLARE_MODULE_GLOBALS(soap)

static void (*old_error_handler)(int, const char *, const uint, const char*, va_list);

#ifdef va_copy
#define call_old_error_handler(error_num, error_filename, error_lineno, format, args) \
{ \
	va_list copy; \
	va_copy(copy, args); \
	old_error_handler(error_num, error_filename, error_lineno, format, copy); \
	va_end(copy); \
}
#else
#define call_old_error_handler(error_num, error_filename, error_lineno, format, args) \
{ \
	old_error_handler(error_num, error_filename, error_lineno, format, args); \
}
#endif

#define PHP_SOAP_SERVER_CLASSNAME "SoapServer"
#define PHP_SOAP_CLIENT_CLASSNAME "SoapClient"
#define PHP_SOAP_VAR_CLASSNAME    "SoapVar"
#define PHP_SOAP_FAULT_CLASSNAME  "SoapFault"
#define PHP_SOAP_PARAM_CLASSNAME  "SoapParam"
#define PHP_SOAP_HEADER_CLASSNAME "SoapHeader"

PHP_RINIT_FUNCTION(soap);
PHP_MINIT_FUNCTION(soap);
PHP_MSHUTDOWN_FUNCTION(soap);
PHP_MINFO_FUNCTION(soap);

/*
  Registry Functions
  TODO: this!
*/
PHP_FUNCTION(soap_encode_to_xml);
PHP_FUNCTION(soap_encode_to_zval);
PHP_FUNCTION(use_soap_error_handler);
PHP_FUNCTION(is_soap_fault);


/* Server Functions */
PHP_METHOD(SoapServer, SoapServer);
PHP_METHOD(SoapServer, setClass);
PHP_METHOD(SoapServer, setObject);
PHP_METHOD(SoapServer, addFunction);
PHP_METHOD(SoapServer, getFunctions);
PHP_METHOD(SoapServer, handle);
PHP_METHOD(SoapServer, setPersistence);
PHP_METHOD(SoapServer, fault);
PHP_METHOD(SoapServer, addSoapHeader);

/* Client Functions */
PHP_METHOD(SoapClient, SoapClient);
PHP_METHOD(SoapClient, __call);
PHP_METHOD(SoapClient, __getLastRequest);
PHP_METHOD(SoapClient, __getLastResponse);
PHP_METHOD(SoapClient, __getLastRequestHeaders);
PHP_METHOD(SoapClient, __getLastResponseHeaders);
PHP_METHOD(SoapClient, __getFunctions);
PHP_METHOD(SoapClient, __getTypes);
PHP_METHOD(SoapClient, __doRequest);
PHP_METHOD(SoapClient, __setCookie);
PHP_METHOD(SoapClient, __getCookies);
PHP_METHOD(SoapClient, __setLocation);
PHP_METHOD(SoapClient, __setSoapHeaders);

/* SoapVar Functions */
PHP_METHOD(SoapVar, SoapVar);

/* SoapFault Functions */
PHP_METHOD(SoapFault, SoapFault);
PHP_METHOD(SoapFault, __toString);

/* SoapParam Functions */
PHP_METHOD(SoapParam, SoapParam);

/* SoapHeader Functions */
PHP_METHOD(SoapHeader, SoapHeader);

#define SOAP_CTOR(class_name, func_name, arginfo, flags) PHP_ME(class_name, func_name, arginfo, flags)

/* {{{ arginfo */
ZEND_BEGIN_ARG_INFO(arginfo_soap__void, 0)
ZEND_END_ARG_INFO()

ZEND_BEGIN_ARG_INFO_EX(arginfo_soapparam_soapparam, 0, 0, 2)
	ZEND_ARG_INFO(0, data)
	ZEND_ARG_INFO(0, name)
ZEND_END_ARG_INFO()

ZEND_BEGIN_ARG_INFO_EX(arginfo_soapheader_soapheader, 0, 0, 2)
	ZEND_ARG_INFO(0, namespace)
	ZEND_ARG_INFO(0, name)
	ZEND_ARG_INFO(0, data)
	ZEND_ARG_INFO(0, mustunderstand)
	ZEND_ARG_INFO(0, actor)
ZEND_END_ARG_INFO()

ZEND_BEGIN_ARG_INFO_EX(arginfo_soapfault_soapfault, 0, 0, 2)
	ZEND_ARG_INFO(0, faultcode)
	ZEND_ARG_INFO(0, faultstring)
	ZEND_ARG_INFO(0, faultactor)
	ZEND_ARG_INFO(0, detail)
	ZEND_ARG_INFO(0, faultname)
	ZEND_ARG_INFO(0, headerfault)
ZEND_END_ARG_INFO()

ZEND_BEGIN_ARG_INFO_EX(arginfo_soapvar_soapvar, 0, 0, 2)
	ZEND_ARG_INFO(0, data)
	ZEND_ARG_INFO(0, encoding)
	ZEND_ARG_INFO(0, type_name)
	ZEND_ARG_INFO(0, type_namespace)
	ZEND_ARG_INFO(0, node_name)
	ZEND_ARG_INFO(0, node_namespace)
ZEND_END_ARG_INFO()

ZEND_BEGIN_ARG_INFO_EX(arginfo_soapserver_fault, 0, 0, 2)
	ZEND_ARG_INFO(0, code)
	ZEND_ARG_INFO(0, string)
	ZEND_ARG_INFO(0, actor)
	ZEND_ARG_INFO(0, details)
	ZEND_ARG_INFO(0, name)
ZEND_END_ARG_INFO()

ZEND_BEGIN_ARG_INFO_EX(arginfo_soapserver_addsoapheader, 0, 0, 1)
	ZEND_ARG_INFO(0, object)
ZEND_END_ARG_INFO()

ZEND_BEGIN_ARG_INFO_EX(arginfo_soapserver_soapserver, 0, 0, 1)
	ZEND_ARG_INFO(0, wsdl)
	ZEND_ARG_INFO(0, options)
ZEND_END_ARG_INFO()

ZEND_BEGIN_ARG_INFO_EX(arginfo_soapserver_setpersistence, 0, 0, 1)
	ZEND_ARG_INFO(0, mode)
ZEND_END_ARG_INFO()

ZEND_BEGIN_ARG_INFO_EX(arginfo_soapserver_setclass, 0, 0, 1)
	ZEND_ARG_INFO(0, class_name)
	ZEND_ARG_INFO(0, args)
ZEND_END_ARG_INFO()

ZEND_BEGIN_ARG_INFO_EX(arginfo_soapserver_setobject, 0, 0, 1)
	ZEND_ARG_INFO(0, object)
ZEND_END_ARG_INFO()

ZEND_BEGIN_ARG_INFO(arginfo_soapserver_getfunctions, 0)
ZEND_END_ARG_INFO()

ZEND_BEGIN_ARG_INFO_EX(arginfo_soapserver_addfunction, 0, 0, 1)
	ZEND_ARG_INFO(0, functions)
ZEND_END_ARG_INFO()

ZEND_BEGIN_ARG_INFO_EX(arginfo_soapserver_handle, 0, 0, 0)
	ZEND_ARG_INFO(0, soap_request)
ZEND_END_ARG_INFO()

ZEND_BEGIN_ARG_INFO_EX(arginfo_soapclient_soapclient, 0, 0, 1)
	ZEND_ARG_INFO(0, wsdl)
	ZEND_ARG_INFO(0, options)
ZEND_END_ARG_INFO()

ZEND_BEGIN_ARG_INFO_EX(arginfo_soapclient___call, 0, 0, 2)
	ZEND_ARG_INFO(0, function_name)
	ZEND_ARG_INFO(0, arguments)
ZEND_END_ARG_INFO()

ZEND_BEGIN_ARG_INFO_EX(arginfo_soapclient___soapcall, 0, 0, 2)
	ZEND_ARG_INFO(0, function_name)
	ZEND_ARG_INFO(0, arguments)
	ZEND_ARG_INFO(0, options)
	ZEND_ARG_INFO(0, input_headers)
	ZEND_ARG_INFO(1, output_headers)
ZEND_END_ARG_INFO()

ZEND_BEGIN_ARG_INFO(arginfo_soapclient___getfunctions, 0)
ZEND_END_ARG_INFO()

ZEND_BEGIN_ARG_INFO(arginfo_soapclient___gettypes, 0)
ZEND_END_ARG_INFO()

ZEND_BEGIN_ARG_INFO(arginfo_soapclient___getlastrequest, 0)
ZEND_END_ARG_INFO()

ZEND_BEGIN_ARG_INFO(arginfo_soapclient___getlastresponse, 0)
ZEND_END_ARG_INFO()

ZEND_BEGIN_ARG_INFO(arginfo_soapclient___getlastrequestheaders, 0)
ZEND_END_ARG_INFO()

ZEND_BEGIN_ARG_INFO(arginfo_soapclient___getlastresponseheaders, 0)
ZEND_END_ARG_INFO()

ZEND_BEGIN_ARG_INFO_EX(arginfo_soapclient___dorequest, 0, 0, 4)
	ZEND_ARG_INFO(0, request)
	ZEND_ARG_INFO(0, location)
	ZEND_ARG_INFO(0, action)
	ZEND_ARG_INFO(0, version)
	ZEND_ARG_INFO(0, one_way)
ZEND_END_ARG_INFO()

ZEND_BEGIN_ARG_INFO_EX(arginfo_soapclient___setcookie, 0, 0, 1)
	ZEND_ARG_INFO(0, name)
	ZEND_ARG_INFO(0, value)
ZEND_END_ARG_INFO()

ZEND_BEGIN_ARG_INFO(arginfo_soapclient___getcookies, 0)
ZEND_END_ARG_INFO()

ZEND_BEGIN_ARG_INFO_EX(arginfo_soapclient___setsoapheaders, 0, 0, 1)
	ZEND_ARG_INFO(0, soapheaders)
ZEND_END_ARG_INFO()

ZEND_BEGIN_ARG_INFO_EX(arginfo_soapclient___setlocation, 0, 0, 0)
	ZEND_ARG_INFO(0, new_location)
ZEND_END_ARG_INFO()

ZEND_BEGIN_ARG_INFO_EX(arginfo_soap_use_soap_error_handler, 0, 0, 0)
	ZEND_ARG_INFO(0, handler)
ZEND_END_ARG_INFO()

ZEND_BEGIN_ARG_INFO_EX(arginfo_soap_is_soap_fault, 0, 0, 1)
	ZEND_ARG_INFO(0, object)
ZEND_END_ARG_INFO()
/* }}} */

static const zend_function_entry soap_functions[] = {
	PHP_FE(use_soap_error_handler, 	arginfo_soap_use_soap_error_handler)
	PHP_FE(is_soap_fault, 			arginfo_soap_is_soap_fault)
	PHP_FE_END
};

static const zend_function_entry soap_fault_functions[] = {
	SOAP_CTOR(SoapFault, SoapFault, arginfo_soapfault_soapfault, 0)
	PHP_ME(SoapFault, __toString, arginfo_soap__void, 0)
	PHP_FE_END
};

static const zend_function_entry soap_server_functions[] = {
	SOAP_CTOR(SoapServer, SoapServer, 	arginfo_soapserver_soapserver, 0)
	PHP_ME(SoapServer, setPersistence, 	arginfo_soapserver_setpersistence, 0)
	PHP_ME(SoapServer, setClass, 		arginfo_soapserver_setclass, 0)
	PHP_ME(SoapServer, setObject, 		arginfo_soapserver_setobject, 0)
	PHP_ME(SoapServer, addFunction, 	arginfo_soapserver_addfunction, 0)
	PHP_ME(SoapServer, getFunctions, 	arginfo_soapserver_getfunctions, 0)
	PHP_ME(SoapServer, handle, 			arginfo_soapserver_handle, 0)
	PHP_ME(SoapServer, fault, 			arginfo_soapserver_fault, 0)
	PHP_ME(SoapServer, addSoapHeader, 	arginfo_soapserver_addsoapheader, 0)
	PHP_FE_END
};

static const zend_function_entry soap_client_functions[] = {
	SOAP_CTOR(SoapClient, SoapClient, arginfo_soapclient_soapclient, 0)
	PHP_ME(SoapClient, __call, 						arginfo_soapclient___call, 0)
	ZEND_NAMED_ME(__soapCall, ZEND_MN(SoapClient___call), arginfo_soapclient___soapcall, 0)
	PHP_ME(SoapClient, __getLastRequest, 			arginfo_soapclient___getlastrequest, 0)
	PHP_ME(SoapClient, __getLastResponse, 			arginfo_soapclient___getlastresponse, 0)
	PHP_ME(SoapClient, __getLastRequestHeaders, 	arginfo_soapclient___getlastrequestheaders, 0)
	PHP_ME(SoapClient, __getLastResponseHeaders, 	arginfo_soapclient___getlastresponseheaders, 0)
	PHP_ME(SoapClient, __getFunctions, 				arginfo_soapclient___getfunctions, 0)
	PHP_ME(SoapClient, __getTypes, 					arginfo_soapclient___gettypes, 0)
	PHP_ME(SoapClient, __doRequest, 				arginfo_soapclient___dorequest, 0)
	PHP_ME(SoapClient, __setCookie, 				arginfo_soapclient___setcookie, 0)
	PHP_ME(SoapClient, __getCookies, 				arginfo_soapclient___getcookies, 0)
	PHP_ME(SoapClient, __setLocation, 				arginfo_soapclient___setlocation, 0)
	PHP_ME(SoapClient, __setSoapHeaders, 			arginfo_soapclient___setsoapheaders, 0)
	PHP_FE_END
};

static const zend_function_entry soap_var_functions[] = {
	SOAP_CTOR(SoapVar, SoapVar, arginfo_soapvar_soapvar, 0)
	PHP_FE_END
};

static const zend_function_entry soap_param_functions[] = {
	SOAP_CTOR(SoapParam, SoapParam, arginfo_soapparam_soapparam, 0)
	PHP_FE_END
};

static const zend_function_entry soap_header_functions[] = {
	SOAP_CTOR(SoapHeader, SoapHeader, arginfo_soapheader_soapheader, 0)
	PHP_FE_END
};

zend_module_entry soap_module_entry = {
#ifdef STANDARD_MODULE_HEADER
  STANDARD_MODULE_HEADER,
#endif
  "soap",
  soap_functions,
  PHP_MINIT(soap),
  PHP_MSHUTDOWN(soap),
  PHP_RINIT(soap),
  NULL,
  PHP_MINFO(soap),
#ifdef STANDARD_MODULE_HEADER
  NO_VERSION_YET,
#endif
  STANDARD_MODULE_PROPERTIES,
};

#ifdef COMPILE_DL_SOAP
#ifdef ZTS
ZEND_TSRMLS_CACHE_DEFINE();
#endif
ZEND_GET_MODULE(soap)
#endif

ZEND_INI_MH(OnUpdateCacheMode)
{
	char *p;
#ifndef ZTS
	char *base = (char *) mh_arg2;
#else
	char *base = (char *) ts_resource(*((int *) mh_arg2));
#endif

	p = (char*) (base+(size_t) mh_arg1);

	*p = (char)atoi(new_value->val);

	return SUCCESS;
}

static PHP_INI_MH(OnUpdateCacheDir)
{
	/* Only do the open_basedir check at runtime */
	if (stage == PHP_INI_STAGE_RUNTIME || stage == PHP_INI_STAGE_HTACCESS) {
		char *p;

		if (memchr(new_value->val, '\0', new_value->len) != NULL) {
			return FAILURE;
		}

		/* we do not use zend_memrchr() since path can contain ; itself */
		if ((p = strchr(new_value->val, ';'))) {
			char *p2;
			p++;
			if ((p2 = strchr(p, ';'))) {
				p = p2 + 1;
			}
		} else {
			p = new_value->val;
		}

		if (PG(open_basedir) && *p && php_check_open_basedir(p)) {
			return FAILURE;
		}
	}

	OnUpdateString(entry, new_value, mh_arg1, mh_arg2, mh_arg3, stage);
	return SUCCESS;
}

PHP_INI_BEGIN()
STD_PHP_INI_ENTRY("soap.wsdl_cache_enabled",     "1", PHP_INI_ALL, OnUpdateBool,
                  cache_enabled, zend_soap_globals, soap_globals)
STD_PHP_INI_ENTRY("soap.wsdl_cache_dir",         "/tmp", PHP_INI_ALL, OnUpdateCacheDir,
                  cache_dir, zend_soap_globals, soap_globals)
STD_PHP_INI_ENTRY("soap.wsdl_cache_ttl",         "86400", PHP_INI_ALL, OnUpdateLong,
                  cache_ttl, zend_soap_globals, soap_globals)
STD_PHP_INI_ENTRY("soap.wsdl_cache",             "1", PHP_INI_ALL, OnUpdateCacheMode,
                  cache_mode, zend_soap_globals, soap_globals)
STD_PHP_INI_ENTRY("soap.wsdl_cache_limit",       "5", PHP_INI_ALL, OnUpdateLong,
                  cache_limit, zend_soap_globals, soap_globals)
PHP_INI_END()

static HashTable defEnc, defEncIndex, defEncNs;

static void php_soap_prepare_globals()
{
	int i;
	encodePtr enc;

	zend_hash_init(&defEnc, 0, NULL, NULL, 1);
	zend_hash_init(&defEncIndex, 0, NULL, NULL, 1);
	zend_hash_init(&defEncNs, 0, NULL, NULL, 1);
//???	defEncNs.flags |= HASH_FLAG_BIG_DATA;

	i = 0;
	do {
		enc = &defaultEncoding[i];

		/* If has a ns and a str_type then index it */
		if (defaultEncoding[i].details.type_str) {
			if (defaultEncoding[i].details.ns != NULL) {
				char *ns_type;
				spprintf(&ns_type, 0, "%s:%s", defaultEncoding[i].details.ns, defaultEncoding[i].details.type_str);
				zend_hash_str_add_ptr(&defEnc, ns_type, strlen(ns_type), enc);
				efree(ns_type);
			} else {
				zend_hash_str_add_ptr(&defEnc, defaultEncoding[i].details.type_str, strlen(defaultEncoding[i].details.type_str), enc);
			}
		}
		/* Index everything by number */
		if (!zend_hash_index_exists(&defEncIndex, defaultEncoding[i].details.type)) {
			zend_hash_index_update_ptr(&defEncIndex, defaultEncoding[i].details.type, enc);
		}
		i++;
	} while (defaultEncoding[i].details.type != END_KNOWN_TYPES);

	/* hash by namespace */
	zend_hash_str_add_ptr(&defEncNs, XSD_1999_NAMESPACE, sizeof(XSD_1999_NAMESPACE)-1, XSD_NS_PREFIX);
	zend_hash_str_add_ptr(&defEncNs, XSD_NAMESPACE, sizeof(XSD_NAMESPACE)-1, XSD_NS_PREFIX);
	zend_hash_str_add_ptr(&defEncNs, XSI_NAMESPACE, sizeof(XSI_NAMESPACE)-1, XSI_NS_PREFIX);
	zend_hash_str_add_ptr(&defEncNs, XML_NAMESPACE, sizeof(XML_NAMESPACE)-1, XML_NS_PREFIX);
	zend_hash_str_add_ptr(&defEncNs, SOAP_1_1_ENC_NAMESPACE, sizeof(SOAP_1_1_ENC_NAMESPACE)-1, SOAP_1_1_ENC_NS_PREFIX);
	zend_hash_str_add_ptr(&defEncNs, SOAP_1_2_ENC_NAMESPACE, sizeof(SOAP_1_2_ENC_NAMESPACE)-1, SOAP_1_2_ENC_NS_PREFIX);
}

static void php_soap_init_globals(zend_soap_globals *soap_globals)
{
	soap_globals->defEnc = defEnc;
	soap_globals->defEncIndex = defEncIndex;
	soap_globals->defEncNs = defEncNs;
	soap_globals->typemap = NULL;
	soap_globals->use_soap_error_handler = 0;
	soap_globals->error_code = NULL;
	ZVAL_OBJ(&soap_globals->error_object, NULL);
	soap_globals->sdl = NULL;
	soap_globals->soap_version = SOAP_1_1;
	soap_globals->mem_cache = NULL;
	soap_globals->ref_map = NULL;
}

PHP_MSHUTDOWN_FUNCTION(soap)
{
	zend_error_cb = old_error_handler;
	zend_hash_destroy(&SOAP_GLOBAL(defEnc));
	zend_hash_destroy(&SOAP_GLOBAL(defEncIndex));
	zend_hash_destroy(&SOAP_GLOBAL(defEncNs));
	if (SOAP_GLOBAL(mem_cache)) {
		zend_hash_destroy(SOAP_GLOBAL(mem_cache));
		free(SOAP_GLOBAL(mem_cache));
	}
	UNREGISTER_INI_ENTRIES();
	return SUCCESS;
}

PHP_RINIT_FUNCTION(soap)
{
#if defined(COMPILE_DL_SOAP) && defined(ZTS)
	ZEND_TSRMLS_CACHE_UPDATE();
#endif
	SOAP_GLOBAL(typemap) = NULL;
	SOAP_GLOBAL(use_soap_error_handler) = 0;
	SOAP_GLOBAL(error_code) = NULL;
	ZVAL_OBJ(&SOAP_GLOBAL(error_object), NULL);
	SOAP_GLOBAL(sdl) = NULL;
	SOAP_GLOBAL(soap_version) = SOAP_1_1;
	SOAP_GLOBAL(encoding) = NULL;
	SOAP_GLOBAL(class_map) = NULL;
	SOAP_GLOBAL(features) = 0;
	SOAP_GLOBAL(ref_map) = NULL;
	return SUCCESS;
}

static void delete_sdl_res(zend_resource *res)
{
	delete_sdl(res->ptr);
}

static void delete_url_res(zend_resource *res)
{
	delete_url(res->ptr);
}

static void delete_service_res(zend_resource *res)
{
	delete_service(res->ptr);
}

static void delete_hashtable_res(zend_resource *res)
{
	delete_hashtable(res->ptr);
}

PHP_MINIT_FUNCTION(soap)
{
	zend_class_entry ce;

#if defined(COMPILE_DL_SOAP) && defined(ZTS)
	ZEND_TSRMLS_CACHE_UPDATE();
#endif
	/* TODO: add ini entry for always use soap errors */
	php_soap_prepare_globals();
	ZEND_INIT_MODULE_GLOBALS(soap, php_soap_init_globals, NULL);
	REGISTER_INI_ENTRIES();

	/* Register SoapClient class */
	/* BIG NOTE : THIS EMITS AN COMPILATION WARNING UNDER ZE2 - handle_function_call deprecated.
		soap_call_function_handler should be of type struct _zend_function, not (*handle_function_call).
	*/
	{
		zend_internal_function fe;

		fe.type = ZEND_INTERNAL_FUNCTION;
		fe.handler = ZEND_MN(SoapClient___call);
		fe.function_name = NULL;
		fe.scope = NULL;
		fe.fn_flags = 0;
		fe.prototype = NULL;
		fe.num_args = 2;
		fe.arg_info = NULL;

		INIT_OVERLOADED_CLASS_ENTRY(ce, PHP_SOAP_CLIENT_CLASSNAME, soap_client_functions,
			(zend_function *)&fe, NULL, NULL);
		soap_class_entry = zend_register_internal_class(&ce);
	}
	/* Register SoapVar class */
	INIT_CLASS_ENTRY(ce, PHP_SOAP_VAR_CLASSNAME, soap_var_functions);
	soap_var_class_entry = zend_register_internal_class(&ce);

	/* Register SoapServer class */
	INIT_CLASS_ENTRY(ce, PHP_SOAP_SERVER_CLASSNAME, soap_server_functions);
	soap_server_class_entry = zend_register_internal_class(&ce);

	/* Register SoapFault class */
	INIT_CLASS_ENTRY(ce, PHP_SOAP_FAULT_CLASSNAME, soap_fault_functions);
	soap_fault_class_entry = zend_register_internal_class_ex(&ce, zend_exception_get_default());

	/* Register SoapParam class */
	INIT_CLASS_ENTRY(ce, PHP_SOAP_PARAM_CLASSNAME, soap_param_functions);
	soap_param_class_entry = zend_register_internal_class(&ce);

	INIT_CLASS_ENTRY(ce, PHP_SOAP_HEADER_CLASSNAME, soap_header_functions);
	soap_header_class_entry = zend_register_internal_class(&ce);

	le_sdl = zend_register_list_destructors_ex(delete_sdl_res, NULL, "SOAP SDL", module_number);
	le_url = zend_register_list_destructors_ex(delete_url_res, NULL, "SOAP URL", module_number);
	le_service = zend_register_list_destructors_ex(delete_service_res, NULL, "SOAP service", module_number);
	le_typemap = zend_register_list_destructors_ex(delete_hashtable_res, NULL, "SOAP table", module_number);

	REGISTER_LONG_CONSTANT("SOAP_1_1", SOAP_1_1, CONST_CS | CONST_PERSISTENT);
	REGISTER_LONG_CONSTANT("SOAP_1_2", SOAP_1_2, CONST_CS | CONST_PERSISTENT);

	REGISTER_LONG_CONSTANT("SOAP_PERSISTENCE_SESSION", SOAP_PERSISTENCE_SESSION, CONST_CS | CONST_PERSISTENT);
	REGISTER_LONG_CONSTANT("SOAP_PERSISTENCE_REQUEST", SOAP_PERSISTENCE_REQUEST, CONST_CS | CONST_PERSISTENT);
	REGISTER_LONG_CONSTANT("SOAP_FUNCTIONS_ALL", SOAP_FUNCTIONS_ALL, CONST_CS | CONST_PERSISTENT);

	REGISTER_LONG_CONSTANT("SOAP_ENCODED", SOAP_ENCODED, CONST_CS | CONST_PERSISTENT);
	REGISTER_LONG_CONSTANT("SOAP_LITERAL", SOAP_LITERAL, CONST_CS | CONST_PERSISTENT);

	REGISTER_LONG_CONSTANT("SOAP_RPC", SOAP_RPC, CONST_CS | CONST_PERSISTENT);
	REGISTER_LONG_CONSTANT("SOAP_DOCUMENT", SOAP_DOCUMENT, CONST_CS | CONST_PERSISTENT);

	REGISTER_LONG_CONSTANT("SOAP_ACTOR_NEXT", SOAP_ACTOR_NEXT, CONST_CS | CONST_PERSISTENT);
	REGISTER_LONG_CONSTANT("SOAP_ACTOR_NONE", SOAP_ACTOR_NONE, CONST_CS | CONST_PERSISTENT);
	REGISTER_LONG_CONSTANT("SOAP_ACTOR_UNLIMATERECEIVER", SOAP_ACTOR_UNLIMATERECEIVER, CONST_CS | CONST_PERSISTENT);

	REGISTER_LONG_CONSTANT("SOAP_COMPRESSION_ACCEPT", SOAP_COMPRESSION_ACCEPT, CONST_CS | CONST_PERSISTENT);
	REGISTER_LONG_CONSTANT("SOAP_COMPRESSION_GZIP", SOAP_COMPRESSION_GZIP, CONST_CS | CONST_PERSISTENT);
	REGISTER_LONG_CONSTANT("SOAP_COMPRESSION_DEFLATE", SOAP_COMPRESSION_DEFLATE, CONST_CS | CONST_PERSISTENT);

	REGISTER_LONG_CONSTANT("SOAP_AUTHENTICATION_BASIC", SOAP_AUTHENTICATION_BASIC, CONST_CS | CONST_PERSISTENT);
	REGISTER_LONG_CONSTANT("SOAP_AUTHENTICATION_DIGEST", SOAP_AUTHENTICATION_DIGEST, CONST_CS | CONST_PERSISTENT);

	REGISTER_LONG_CONSTANT("UNKNOWN_TYPE", UNKNOWN_TYPE, CONST_CS | CONST_PERSISTENT);

	REGISTER_LONG_CONSTANT("XSD_STRING", XSD_STRING, CONST_CS | CONST_PERSISTENT);
	REGISTER_LONG_CONSTANT("XSD_BOOLEAN", XSD_BOOLEAN, CONST_CS | CONST_PERSISTENT);
	REGISTER_LONG_CONSTANT("XSD_DECIMAL", XSD_DECIMAL, CONST_CS | CONST_PERSISTENT);
	REGISTER_LONG_CONSTANT("XSD_FLOAT", XSD_FLOAT, CONST_CS | CONST_PERSISTENT);
	REGISTER_LONG_CONSTANT("XSD_DOUBLE", XSD_DOUBLE, CONST_CS | CONST_PERSISTENT);
	REGISTER_LONG_CONSTANT("XSD_DURATION", XSD_DURATION, CONST_CS | CONST_PERSISTENT);
	REGISTER_LONG_CONSTANT("XSD_DATETIME", XSD_DATETIME, CONST_CS | CONST_PERSISTENT);
	REGISTER_LONG_CONSTANT("XSD_TIME", XSD_TIME, CONST_CS | CONST_PERSISTENT);
	REGISTER_LONG_CONSTANT("XSD_DATE", XSD_DATE, CONST_CS | CONST_PERSISTENT);
	REGISTER_LONG_CONSTANT("XSD_GYEARMONTH", XSD_GYEARMONTH, CONST_CS | CONST_PERSISTENT);
	REGISTER_LONG_CONSTANT("XSD_GYEAR", XSD_GYEAR, CONST_CS | CONST_PERSISTENT);
	REGISTER_LONG_CONSTANT("XSD_GMONTHDAY", XSD_GMONTHDAY, CONST_CS | CONST_PERSISTENT);
	REGISTER_LONG_CONSTANT("XSD_GDAY", XSD_GDAY, CONST_CS | CONST_PERSISTENT);
	REGISTER_LONG_CONSTANT("XSD_GMONTH", XSD_GMONTH, CONST_CS | CONST_PERSISTENT);
	REGISTER_LONG_CONSTANT("XSD_HEXBINARY", XSD_HEXBINARY, CONST_CS | CONST_PERSISTENT);
	REGISTER_LONG_CONSTANT("XSD_BASE64BINARY", XSD_BASE64BINARY, CONST_CS | CONST_PERSISTENT);
	REGISTER_LONG_CONSTANT("XSD_ANYURI", XSD_ANYURI, CONST_CS | CONST_PERSISTENT);
	REGISTER_LONG_CONSTANT("XSD_QNAME", XSD_QNAME, CONST_CS | CONST_PERSISTENT);
	REGISTER_LONG_CONSTANT("XSD_NOTATION", XSD_NOTATION, CONST_CS | CONST_PERSISTENT);
	REGISTER_LONG_CONSTANT("XSD_NORMALIZEDSTRING", XSD_NORMALIZEDSTRING, CONST_CS | CONST_PERSISTENT);
	REGISTER_LONG_CONSTANT("XSD_TOKEN", XSD_TOKEN, CONST_CS | CONST_PERSISTENT);
	REGISTER_LONG_CONSTANT("XSD_LANGUAGE", XSD_LANGUAGE, CONST_CS | CONST_PERSISTENT);
	REGISTER_LONG_CONSTANT("XSD_NMTOKEN", XSD_NMTOKEN, CONST_CS | CONST_PERSISTENT);
	REGISTER_LONG_CONSTANT("XSD_NAME", XSD_NAME, CONST_CS | CONST_PERSISTENT);
	REGISTER_LONG_CONSTANT("XSD_NCNAME", XSD_NCNAME, CONST_CS | CONST_PERSISTENT);
	REGISTER_LONG_CONSTANT("XSD_ID", XSD_ID, CONST_CS | CONST_PERSISTENT);
	REGISTER_LONG_CONSTANT("XSD_IDREF", XSD_IDREF, CONST_CS | CONST_PERSISTENT);
	REGISTER_LONG_CONSTANT("XSD_IDREFS", XSD_IDREFS, CONST_CS | CONST_PERSISTENT);
	REGISTER_LONG_CONSTANT("XSD_ENTITY", XSD_ENTITY, CONST_CS | CONST_PERSISTENT);
	REGISTER_LONG_CONSTANT("XSD_ENTITIES", XSD_ENTITIES, CONST_CS | CONST_PERSISTENT);
	REGISTER_LONG_CONSTANT("XSD_INTEGER", XSD_INTEGER, CONST_CS | CONST_PERSISTENT);
	REGISTER_LONG_CONSTANT("XSD_NONPOSITIVEINTEGER", XSD_NONPOSITIVEINTEGER, CONST_CS | CONST_PERSISTENT);
	REGISTER_LONG_CONSTANT("XSD_NEGATIVEINTEGER", XSD_NEGATIVEINTEGER, CONST_CS | CONST_PERSISTENT);
	REGISTER_LONG_CONSTANT("XSD_LONG", XSD_LONG, CONST_CS | CONST_PERSISTENT);
	REGISTER_LONG_CONSTANT("XSD_INT", XSD_INT, CONST_CS | CONST_PERSISTENT);
	REGISTER_LONG_CONSTANT("XSD_SHORT", XSD_SHORT, CONST_CS | CONST_PERSISTENT);
	REGISTER_LONG_CONSTANT("XSD_BYTE", XSD_BYTE, CONST_CS | CONST_PERSISTENT);
	REGISTER_LONG_CONSTANT("XSD_NONNEGATIVEINTEGER", XSD_NONNEGATIVEINTEGER, CONST_CS | CONST_PERSISTENT);
	REGISTER_LONG_CONSTANT("XSD_UNSIGNEDLONG", XSD_UNSIGNEDLONG, CONST_CS | CONST_PERSISTENT);
	REGISTER_LONG_CONSTANT("XSD_UNSIGNEDINT", XSD_UNSIGNEDINT, CONST_CS | CONST_PERSISTENT);
	REGISTER_LONG_CONSTANT("XSD_UNSIGNEDSHORT", XSD_UNSIGNEDSHORT, CONST_CS | CONST_PERSISTENT);
	REGISTER_LONG_CONSTANT("XSD_UNSIGNEDBYTE", XSD_UNSIGNEDBYTE, CONST_CS | CONST_PERSISTENT);
	REGISTER_LONG_CONSTANT("XSD_POSITIVEINTEGER", XSD_POSITIVEINTEGER, CONST_CS | CONST_PERSISTENT);
	REGISTER_LONG_CONSTANT("XSD_NMTOKENS", XSD_NMTOKENS, CONST_CS | CONST_PERSISTENT);
	REGISTER_LONG_CONSTANT("XSD_ANYTYPE", XSD_ANYTYPE, CONST_CS | CONST_PERSISTENT);
	REGISTER_LONG_CONSTANT("XSD_ANYXML", XSD_ANYXML, CONST_CS | CONST_PERSISTENT);

	REGISTER_LONG_CONSTANT("APACHE_MAP", APACHE_MAP, CONST_CS | CONST_PERSISTENT);

	REGISTER_LONG_CONSTANT("SOAP_ENC_OBJECT", SOAP_ENC_OBJECT, CONST_CS | CONST_PERSISTENT);
	REGISTER_LONG_CONSTANT("SOAP_ENC_ARRAY", SOAP_ENC_ARRAY, CONST_CS | CONST_PERSISTENT);

	REGISTER_LONG_CONSTANT("XSD_1999_TIMEINSTANT", XSD_1999_TIMEINSTANT, CONST_CS | CONST_PERSISTENT);

	REGISTER_STRING_CONSTANT("XSD_NAMESPACE", XSD_NAMESPACE, CONST_CS | CONST_PERSISTENT);
	REGISTER_STRING_CONSTANT("XSD_1999_NAMESPACE", XSD_1999_NAMESPACE,  CONST_CS | CONST_PERSISTENT);

	REGISTER_LONG_CONSTANT("SOAP_SINGLE_ELEMENT_ARRAYS", SOAP_SINGLE_ELEMENT_ARRAYS, CONST_CS | CONST_PERSISTENT);
	REGISTER_LONG_CONSTANT("SOAP_WAIT_ONE_WAY_CALLS", SOAP_WAIT_ONE_WAY_CALLS, CONST_CS | CONST_PERSISTENT);
	REGISTER_LONG_CONSTANT("SOAP_USE_XSI_ARRAY_TYPE", SOAP_USE_XSI_ARRAY_TYPE, CONST_CS | CONST_PERSISTENT);

	REGISTER_LONG_CONSTANT("WSDL_CACHE_NONE",   WSDL_CACHE_NONE,   CONST_CS | CONST_PERSISTENT);
	REGISTER_LONG_CONSTANT("WSDL_CACHE_DISK",   WSDL_CACHE_DISK,   CONST_CS | CONST_PERSISTENT);
	REGISTER_LONG_CONSTANT("WSDL_CACHE_MEMORY", WSDL_CACHE_MEMORY, CONST_CS | CONST_PERSISTENT);
	REGISTER_LONG_CONSTANT("WSDL_CACHE_BOTH",   WSDL_CACHE_BOTH,   CONST_CS | CONST_PERSISTENT);

	/* New SOAP SSL Method Constants */
	REGISTER_LONG_CONSTANT("SOAP_SSL_METHOD_TLS",    SOAP_SSL_METHOD_TLS,    CONST_CS | CONST_PERSISTENT);
	REGISTER_LONG_CONSTANT("SOAP_SSL_METHOD_SSLv2",  SOAP_SSL_METHOD_SSLv2,  CONST_CS | CONST_PERSISTENT);
	REGISTER_LONG_CONSTANT("SOAP_SSL_METHOD_SSLv3",  SOAP_SSL_METHOD_SSLv3,  CONST_CS | CONST_PERSISTENT);
	REGISTER_LONG_CONSTANT("SOAP_SSL_METHOD_SSLv23", SOAP_SSL_METHOD_SSLv23, CONST_CS | CONST_PERSISTENT);

	old_error_handler = zend_error_cb;
	zend_error_cb = soap_error_handler;

	return SUCCESS;
}

PHP_MINFO_FUNCTION(soap)
{
	php_info_print_table_start();
	php_info_print_table_row(2, "Soap Client", "enabled");
	php_info_print_table_row(2, "Soap Server", "enabled");
	php_info_print_table_end();
	DISPLAY_INI_ENTRIES();
}


/* {{{ proto object SoapParam::SoapParam ( mixed data, string name)
   SoapParam constructor */
PHP_METHOD(SoapParam, SoapParam)
{
	zval *data;
	char *name;
	size_t name_length;
	zval *this_ptr;

	if (zend_parse_parameters(ZEND_NUM_ARGS(), "zs", &data, &name, &name_length) == FAILURE) {
		return;
	}
	if (name_length == 0) {
		php_error_docref(NULL, E_WARNING, "Invalid parameter name");
		return;
	}

	this_ptr = getThis();
	add_property_stringl(this_ptr, "param_name", name, name_length);
	add_property_zval(this_ptr, "param_data", data);
}
/* }}} */


/* {{{ proto object SoapHeader::SoapHeader ( string namespace, string name [, mixed data [, bool mustUnderstand [, mixed actor]]])
   SoapHeader constructor */
PHP_METHOD(SoapHeader, SoapHeader)
{
	zval *data = NULL, *actor = NULL;
	char *name, *ns;
	size_t name_len, ns_len;
	zend_bool must_understand = 0;
	zval *this_ptr;

	if (zend_parse_parameters(ZEND_NUM_ARGS(), "ss|zbz", &ns, &ns_len, &name, &name_len, &data, &must_understand, &actor) == FAILURE) {
		return;
	}
	if (ns_len == 0) {
		php_error_docref(NULL, E_WARNING, "Invalid namespace");
		return;
	}
	if (name_len == 0) {
		php_error_docref(NULL, E_WARNING, "Invalid header name");
		return;
	}

	this_ptr = getThis();
	add_property_stringl(this_ptr, "namespace", ns, ns_len);
	add_property_stringl(this_ptr, "name", name, name_len);
	if (data) {
		add_property_zval(this_ptr, "data", data);
	}
	add_property_bool(this_ptr, "mustUnderstand", must_understand);
	if (actor == NULL) {
	} else if (Z_TYPE_P(actor) == IS_LONG &&
	  (Z_LVAL_P(actor) == SOAP_ACTOR_NEXT ||
	   Z_LVAL_P(actor) == SOAP_ACTOR_NONE ||
	   Z_LVAL_P(actor) == SOAP_ACTOR_UNLIMATERECEIVER)) {
		add_property_long(this_ptr, "actor", Z_LVAL_P(actor));
	} else if (Z_TYPE_P(actor) == IS_STRING && Z_STRLEN_P(actor) > 0) {
		add_property_stringl(this_ptr, "actor", Z_STRVAL_P(actor), Z_STRLEN_P(actor));
	} else {
		php_error_docref(NULL, E_WARNING, "Invalid actor");
	}
}

/* {{{ proto object SoapFault::SoapFault ( string faultcode, string faultstring [, string faultactor [, mixed detail [, string faultname [, mixed headerfault]]]])
   SoapFault constructor */
PHP_METHOD(SoapFault, SoapFault)
{
	char *fault_string = NULL, *fault_code = NULL, *fault_actor = NULL, *name = NULL, *fault_code_ns = NULL;
	size_t fault_string_len, fault_actor_len = 0, name_len = 0, fault_code_len = 0;
	zval *code = NULL, *details = NULL, *headerfault = NULL, *this_ptr;

	if (zend_parse_parameters(ZEND_NUM_ARGS(), "zs|s!z!s!z",
		&code,
		&fault_string, &fault_string_len,
		&fault_actor, &fault_actor_len,
		&details, &name, &name_len, &headerfault) == FAILURE) {
		return;
	}

	if (Z_TYPE_P(code) == IS_NULL) {
	} else if (Z_TYPE_P(code) == IS_STRING) {
		fault_code = Z_STRVAL_P(code);
		fault_code_len = Z_STRLEN_P(code);
	} else if (Z_TYPE_P(code) == IS_ARRAY && zend_hash_num_elements(Z_ARRVAL_P(code)) == 2) {
		zval *t_ns, *t_code;

		zend_hash_internal_pointer_reset(Z_ARRVAL_P(code));
		t_ns = zend_hash_get_current_data(Z_ARRVAL_P(code));
		zend_hash_move_forward(Z_ARRVAL_P(code));
		t_code = zend_hash_get_current_data(Z_ARRVAL_P(code));
		if (Z_TYPE_P(t_ns) == IS_STRING && Z_TYPE_P(t_code) == IS_STRING) {
		  fault_code_ns = Z_STRVAL_P(t_ns);
		  fault_code = Z_STRVAL_P(t_code);
		  fault_code_len = Z_STRLEN_P(t_code);
		} else {
			php_error_docref(NULL, E_WARNING, "Invalid fault code");
			return;
		}
	} else  {
		php_error_docref(NULL, E_WARNING, "Invalid fault code");
		return;
	}
	if (fault_code != NULL && fault_code_len == 0) {
		php_error_docref(NULL, E_WARNING, "Invalid fault code");
		return;
	}
	if (name != NULL && name_len == 0) {
		name = NULL;
	}

	this_ptr = getThis();
	set_soap_fault(this_ptr, fault_code_ns, fault_code, fault_string, fault_actor, details, name);
	if (headerfault != NULL) {
		add_property_zval(this_ptr, "headerfault", headerfault);
	}
}
/* }}} */


/* {{{ proto object SoapFault::SoapFault ( string faultcode, string faultstring [, string faultactor [, mixed detail [, string faultname [, mixed headerfault]]]])
   SoapFault constructor */
PHP_METHOD(SoapFault, __toString)
{
	zval *faultcode, *faultstring, *file, *line, trace, rv1, rv2, rv3, rv4;
	zend_string *str;
	zend_fcall_info fci;
	zval *this_ptr;

	if (zend_parse_parameters_none() == FAILURE) {
		return;
	}

	this_ptr = getThis();
	faultcode   = zend_read_property(soap_fault_class_entry, this_ptr, "faultcode", sizeof("faultcode")-1, 1, &rv1);
	faultstring = zend_read_property(soap_fault_class_entry, this_ptr, "faultstring", sizeof("faultstring")-1, 1, &rv2);
	file = zend_read_property(soap_fault_class_entry, this_ptr, "file", sizeof("file")-1, 1, &rv3);
	line = zend_read_property(soap_fault_class_entry, this_ptr, "line", sizeof("line")-1, 1, &rv4);

	fci.size = sizeof(fci);
	fci.function_table = &Z_OBJCE_P(getThis())->function_table;
	ZVAL_STRINGL(&fci.function_name, "gettraceasstring", sizeof("gettraceasstring")-1);
	fci.symbol_table = NULL;
	fci.object = Z_OBJ(EX(This));
	fci.retval = &trace;
	fci.param_count = 0;
	fci.params = NULL;
	fci.no_separation = 1;

	zend_call_function(&fci, NULL);

	zval_ptr_dtor(&fci.function_name);

	str = strpprintf(0, "SoapFault exception: [%s] %s in %s:%pd\nStack trace:\n%s",
	               Z_STRVAL_P(faultcode), Z_STRVAL_P(faultstring), Z_STRVAL_P(file), Z_LVAL_P(line),
	               Z_STRLEN(trace) ? Z_STRVAL(trace) : "#0 {main}\n");

	zval_ptr_dtor(&trace);

	RETVAL_STR(str);
}
/* }}} */

/* {{{ proto object SoapVar::SoapVar ( mixed data, int encoding [, string type_name [, string type_namespace [, string node_name [, string node_namespace]]]])
   SoapVar constructor */
PHP_METHOD(SoapVar, SoapVar)
{
	zval *data, *type, *this_ptr;
	char *stype = NULL, *ns = NULL, *name = NULL, *namens = NULL;
	size_t stype_len = 0, ns_len = 0, name_len = 0, namens_len = 0;

	if (zend_parse_parameters(ZEND_NUM_ARGS(), "z!z|ssss", &data, &type, &stype, &stype_len, &ns, &ns_len, &name, &name_len, &namens, &namens_len) == FAILURE) {
		return;
	}

	this_ptr = getThis();
	if (Z_TYPE_P(type) == IS_NULL) {
		add_property_long(this_ptr, "enc_type", UNKNOWN_TYPE);
	} else {
		if (zend_hash_index_exists(&SOAP_GLOBAL(defEncIndex), Z_LVAL_P(type))) {
			add_property_long(this_ptr, "enc_type", Z_LVAL_P(type));
		} else {
			php_error_docref(NULL, E_WARNING, "Invalid type ID");
			return;
		}
	}

	if (data) {
		add_property_zval(this_ptr, "enc_value", data);
	}

	if (stype && stype_len > 0) {
		add_property_stringl(this_ptr, "enc_stype", stype, stype_len);
	}
	if (ns && ns_len > 0) {
		add_property_stringl(this_ptr, "enc_ns", ns, ns_len);
	}
	if (name && name_len > 0) {
		add_property_stringl(this_ptr, "enc_name", name, name_len);
	}
	if (namens && namens_len > 0) {
		add_property_stringl(this_ptr, "enc_namens", namens, namens_len);
	}
}
/* }}} */

static HashTable* soap_create_typemap(sdlPtr sdl, HashTable *ht)
{
	zval *tmp;
	HashTable *ht2;
	HashTable *typemap = NULL;

	ZEND_HASH_FOREACH_VAL(ht, tmp) {
		char *type_name = NULL;
		char *type_ns = NULL;
		zval *to_xml = NULL;
		zval *to_zval = NULL;
		encodePtr enc, new_enc;
		zend_string *name;

		if (Z_TYPE_P(tmp) != IS_ARRAY) {
			php_error_docref(NULL, E_WARNING, "Wrong 'typemap' option");
			return NULL;
		}
		ht2 = Z_ARRVAL_P(tmp);

		ZEND_HASH_FOREACH_STR_KEY_VAL(ht2, name, tmp) {
			if (name) {
				if (name->len == sizeof("type_name")-1 &&
				    strncmp(name->val, "type_name", sizeof("type_name")-1) == 0) {
					if (Z_TYPE_P(tmp) == IS_STRING) {
						type_name = Z_STRVAL_P(tmp);
					} else if (Z_TYPE_P(tmp) != IS_NULL) {
					}
				} else if (name->len == sizeof("type_ns")-1 &&
				    strncmp(name->val, "type_ns", sizeof("type_ns")-1) == 0) {
					if (Z_TYPE_P(tmp) == IS_STRING) {
						type_ns = Z_STRVAL_P(tmp);
					} else if (Z_TYPE_P(tmp) != IS_NULL) {
					}
				} else if (name->len == sizeof("to_xml")-1 &&
				    strncmp(name->val, "to_xml", sizeof("to_xml")-1) == 0) {
					to_xml = tmp;
				} else if (name->len == sizeof("from_xml")-1 &&
				    strncmp(name->val, "from_xml", sizeof("from_xml")-1) == 0) {
					to_zval = tmp;
				}
			}
		} ZEND_HASH_FOREACH_END();

		if (type_name) {
			smart_str nscat = {0};

			if (type_ns) {
				enc = get_encoder(sdl, type_ns, type_name);
			} else {
				enc = get_encoder_ex(sdl, type_name, strlen(type_name));
			}

			new_enc = emalloc(sizeof(encode));
			memset(new_enc, 0, sizeof(encode));

			if (enc) {
				new_enc->details.type = enc->details.type;
				new_enc->details.ns = estrdup(enc->details.ns);
				new_enc->details.type_str = estrdup(enc->details.type_str);
				new_enc->details.sdl_type = enc->details.sdl_type;
			} else {
				enc = get_conversion(UNKNOWN_TYPE);
				new_enc->details.type = enc->details.type;
				if (type_ns) {
					new_enc->details.ns = estrdup(type_ns);
				}
				new_enc->details.type_str = estrdup(type_name);
			}
			new_enc->to_xml = enc->to_xml;
			new_enc->to_zval = enc->to_zval;
			new_enc->details.map = emalloc(sizeof(soapMapping));
			memset(new_enc->details.map, 0, sizeof(soapMapping));
			if (to_xml) {
				ZVAL_COPY(&new_enc->details.map->to_xml, to_xml);
				new_enc->to_xml = to_xml_user;
			} else if (enc->details.map && Z_TYPE(enc->details.map->to_xml) != IS_UNDEF) {
				ZVAL_COPY(&new_enc->details.map->to_xml, &enc->details.map->to_xml);
			}
			if (to_zval) {
				ZVAL_COPY(&new_enc->details.map->to_zval, to_zval);
				new_enc->to_zval = to_zval_user;
			} else if (enc->details.map && Z_TYPE(enc->details.map->to_zval) != IS_UNDEF) {
				ZVAL_COPY(&new_enc->details.map->to_zval, &enc->details.map->to_zval);
			}
			if (!typemap) {
				typemap = emalloc(sizeof(HashTable));
				zend_hash_init(typemap, 0, NULL, delete_encoder, 0);
			}

			if (type_ns) {
				smart_str_appends(&nscat, type_ns);
				smart_str_appendc(&nscat, ':');
			}
			smart_str_appends(&nscat, type_name);
			smart_str_0(&nscat);
			zend_hash_update_ptr(typemap, nscat.s, new_enc);
			smart_str_free(&nscat);
		}
	} ZEND_HASH_FOREACH_END();
	return typemap;
}


/* {{{ proto object SoapServer::SoapServer ( mixed wsdl [, array options])
   SoapServer constructor */
PHP_METHOD(SoapServer, SoapServer)
{
	soapServicePtr service;
	zval *wsdl = NULL, *options = NULL;
	zend_resource *res;
	int version = SOAP_1_1;
	zend_long cache_wsdl;
	HashTable *typemap_ht = NULL;

	SOAP_SERVER_BEGIN_CODE();

	if (zend_parse_parameters_ex(ZEND_PARSE_PARAMS_QUIET, ZEND_NUM_ARGS(), "z|a", &wsdl, &options) == FAILURE) {
		php_error_docref(NULL, E_ERROR, "Invalid parameters");
	}

	if (Z_TYPE_P(wsdl) != IS_STRING && Z_TYPE_P(wsdl) != IS_NULL) {
		php_error_docref(NULL, E_ERROR, "Invalid parameters");
	}

	service = emalloc(sizeof(soapService));
	memset(service, 0, sizeof(soapService));
	service->send_errors = 1;

	cache_wsdl = SOAP_GLOBAL(cache_enabled) ? SOAP_GLOBAL(cache_mode) : 0;

	if (options != NULL) {
		HashTable *ht = Z_ARRVAL_P(options);
		zval *tmp;

		if ((tmp = zend_hash_str_find(ht, "soap_version", sizeof("soap_version")-1)) != NULL) {
			if (Z_TYPE_P(tmp) == IS_LONG &&
			    (Z_LVAL_P(tmp) == SOAP_1_1 || Z_LVAL_P(tmp) == SOAP_1_2)) {
				version = Z_LVAL_P(tmp);
			} else {
				php_error_docref(NULL, E_ERROR, "'soap_version' option must be SOAP_1_1 or SOAP_1_2");
			}
		}

		if ((tmp = zend_hash_str_find(ht, "uri", sizeof("uri")-1)) != NULL &&
		    Z_TYPE_P(tmp) == IS_STRING) {
			service->uri = estrndup(Z_STRVAL_P(tmp), Z_STRLEN_P(tmp));
		} else if (Z_TYPE_P(wsdl) == IS_NULL) {
			php_error_docref(NULL, E_ERROR, "'uri' option is required in nonWSDL mode");
		}

		if ((tmp = zend_hash_str_find(ht, "actor", sizeof("actor")-1)) != NULL &&
		    Z_TYPE_P(tmp) == IS_STRING) {
			service->actor = estrndup(Z_STRVAL_P(tmp), Z_STRLEN_P(tmp));
		}

		if ((tmp = zend_hash_str_find(ht, "encoding", sizeof("encoding")-1)) != NULL &&
		    Z_TYPE_P(tmp) == IS_STRING) {
			xmlCharEncodingHandlerPtr encoding;

			encoding = xmlFindCharEncodingHandler(Z_STRVAL_P(tmp));
			if (encoding == NULL) {
				php_error_docref(NULL, E_ERROR, "Invalid 'encoding' option - '%s'", Z_STRVAL_P(tmp));
			} else {
			  service->encoding = encoding;
			}
		}

		if ((tmp = zend_hash_str_find(ht, "classmap", sizeof("classmap")-1)) != NULL &&
			Z_TYPE_P(tmp) == IS_ARRAY) {
			service->class_map = zend_array_dup(Z_ARRVAL_P(tmp));
		}

		if ((tmp = zend_hash_str_find(ht, "typemap", sizeof("typemap")-1)) != NULL &&
			Z_TYPE_P(tmp) == IS_ARRAY &&
			zend_hash_num_elements(Z_ARRVAL_P(tmp)) > 0) {
			typemap_ht = Z_ARRVAL_P(tmp);
		}

		if ((tmp = zend_hash_str_find(ht, "features", sizeof("features")-1)) != NULL &&
			Z_TYPE_P(tmp) == IS_LONG) {
			service->features = Z_LVAL_P(tmp);
		}

		if ((tmp = zend_hash_str_find(ht, "cache_wsdl", sizeof("cache_wsdl")-1)) != NULL &&
		    Z_TYPE_P(tmp) == IS_LONG) {
			cache_wsdl = Z_LVAL_P(tmp);
		}

		if ((tmp = zend_hash_str_find(ht, "send_errors", sizeof("send_errors")-1)) != NULL) {
			if (Z_TYPE_P(tmp) == IS_FALSE) {
				service->send_errors = 0;
			} else if (Z_TYPE_P(tmp) == IS_TRUE) {
				service->send_errors = 1;
			} else if (Z_TYPE_P(tmp) == IS_LONG) {
				service->send_errors = Z_LVAL_P(tmp);
			}
		}

	} else if (Z_TYPE_P(wsdl) == IS_NULL) {
		php_error_docref(NULL, E_ERROR, "'uri' option is required in nonWSDL mode");
	}

	service->version = version;
	service->type = SOAP_FUNCTIONS;
	service->soap_functions.functions_all = FALSE;
	service->soap_functions.ft = emalloc(sizeof(HashTable));
	zend_hash_init(service->soap_functions.ft, 0, NULL, ZVAL_PTR_DTOR, 0);

	if (Z_TYPE_P(wsdl) != IS_NULL) {
		service->sdl = get_sdl(getThis(), Z_STRVAL_P(wsdl), cache_wsdl);
		if (service->uri == NULL) {
			if (service->sdl->target_ns) {
				service->uri = estrdup(service->sdl->target_ns);
			} else {
				/*FIXME*/
				service->uri = estrdup("http://unknown-uri/");
			}
		}
	}

	if (typemap_ht) {
		service->typemap = soap_create_typemap(service->sdl, typemap_ht);
	}

	res = zend_register_resource(service, le_service);
	add_property_resource(getThis(), "service", res);

	SOAP_SERVER_END_CODE();
}
/* }}} */


/* {{{ proto object SoapServer::setPersistence ( int mode )
   Sets persistence mode of SoapServer */
PHP_METHOD(SoapServer, setPersistence)
{
	soapServicePtr service;
	zend_long value;

	SOAP_SERVER_BEGIN_CODE();

	FETCH_THIS_SERVICE(service);

	if (zend_parse_parameters(ZEND_NUM_ARGS(), "l", &value) != FAILURE) {
		if (service->type == SOAP_CLASS) {
			if (value == SOAP_PERSISTENCE_SESSION ||
				value == SOAP_PERSISTENCE_REQUEST) {
				service->soap_class.persistence = value;
			} else {
				php_error_docref(NULL, E_WARNING, "Tried to set persistence with bogus value (%pd)", value);
				return;
			}
		} else {
			php_error_docref(NULL, E_WARNING, "Tried to set persistence when you are using you SOAP SERVER in function mode, no persistence needed");
			return;
		}
	}

	SOAP_SERVER_END_CODE();
}
/* }}} */


/* {{{ proto void SoapServer::setClass(string class_name [, mixed args])
   Sets class which will handle SOAP requests */
PHP_METHOD(SoapServer, setClass)
{
	soapServicePtr service;
	zend_string *classname;
	zend_class_entry *ce;
	int num_args = 0;
	zval *argv = NULL;

	SOAP_SERVER_BEGIN_CODE();

	FETCH_THIS_SERVICE(service);

	if (zend_parse_parameters(ZEND_NUM_ARGS(), "S*", &classname, &argv, &num_args) == FAILURE) {
		return;
	}

	ce = zend_lookup_class(classname);

	if (ce) {
		service->type = SOAP_CLASS;
		service->soap_class.ce = ce;

		service->soap_class.persistence = SOAP_PERSISTENCE_REQUEST;
		service->soap_class.argc = num_args;
		if (service->soap_class.argc > 0) {
			int i;
			service->soap_class.argv = safe_emalloc(sizeof(zval), service->soap_class.argc, 0);
			for (i = 0;i < service->soap_class.argc;i++) {
				ZVAL_COPY(&service->soap_class.argv[i], &argv[i]);
			}
		}
	} else {
		php_error_docref(NULL, E_WARNING, "Tried to set a non existent class (%s)", classname->val);
		return;
	}

	SOAP_SERVER_END_CODE();
}
/* }}} */


/* {{{ proto void SoapServer::setObject(object)
   Sets object which will handle SOAP requests */
PHP_METHOD(SoapServer, setObject)
{
	soapServicePtr service;
	zval *obj;

	SOAP_SERVER_BEGIN_CODE();

	FETCH_THIS_SERVICE(service);

	if (zend_parse_parameters(ZEND_NUM_ARGS(), "o", &obj) == FAILURE) {
		return;
	}

	service->type = SOAP_OBJECT;

	ZVAL_COPY(&service->soap_object, obj);

	SOAP_SERVER_END_CODE();
}
/* }}} */


/* {{{ proto array SoapServer::getFunctions(void)
   Returns list of defined functions */
PHP_METHOD(SoapServer, getFunctions)
{
	soapServicePtr  service;
	HashTable      *ft = NULL;

	SOAP_SERVER_BEGIN_CODE();

	if (zend_parse_parameters_none() == FAILURE) {
		return;
	}

	FETCH_THIS_SERVICE(service);

	array_init(return_value);
	if (service->type == SOAP_OBJECT) {
		ft = &(Z_OBJCE(service->soap_object)->function_table);
	} else if (service->type == SOAP_CLASS) {
		ft = &service->soap_class.ce->function_table;
	} else if (service->soap_functions.functions_all == TRUE) {
		ft = EG(function_table);
	} else if (service->soap_functions.ft != NULL) {
		zval *name;

		ZEND_HASH_FOREACH_VAL(service->soap_functions.ft, name) {
			add_next_index_str(return_value, zend_string_copy(Z_STR_P(name)));
		} ZEND_HASH_FOREACH_END();
	}
	if (ft != NULL) {
		zend_function *f;

		ZEND_HASH_FOREACH_PTR(ft, f) {
			if ((service->type != SOAP_OBJECT && service->type != SOAP_CLASS) || (f->common.fn_flags & ZEND_ACC_PUBLIC)) {
				add_next_index_str(return_value, zend_string_copy(f->common.function_name));
			}
		} ZEND_HASH_FOREACH_END();
	}

	SOAP_SERVER_END_CODE();
}
/* }}} */


/* {{{ proto void SoapServer::addFunction(mixed functions)
   Adds one or several functions those will handle SOAP requests */
PHP_METHOD(SoapServer, addFunction)
{
	soapServicePtr service;
	zval *function_name, function_copy;

	SOAP_SERVER_BEGIN_CODE();

	FETCH_THIS_SERVICE(service);

	if (zend_parse_parameters(ZEND_NUM_ARGS(), "z", &function_name) == FAILURE) {
		return;
	}

	/* TODO: could use zend_is_callable here */

	if (Z_TYPE_P(function_name) == IS_ARRAY) {
		if (service->type == SOAP_FUNCTIONS) {
			zval *tmp_function;

			if (service->soap_functions.ft == NULL) {
				service->soap_functions.functions_all = FALSE;
				service->soap_functions.ft = emalloc(sizeof(HashTable));
				zend_hash_init(service->soap_functions.ft, zend_hash_num_elements(Z_ARRVAL_P(function_name)), NULL, ZVAL_PTR_DTOR, 0);
			}

			ZEND_HASH_FOREACH_VAL(Z_ARRVAL_P(function_name), tmp_function) {
				zend_string *key;
				zend_function *f;

				if (Z_TYPE_P(tmp_function) != IS_STRING) {
					php_error_docref(NULL, E_WARNING, "Tried to add a function that isn't a string");
					return;
				}

				key = zend_string_alloc(Z_STRLEN_P(tmp_function), 0);
				zend_str_tolower_copy(key->val, Z_STRVAL_P(tmp_function), Z_STRLEN_P(tmp_function));

				if ((f = zend_hash_find_ptr(EG(function_table), key)) == NULL) {
					php_error_docref(NULL, E_WARNING, "Tried to add a non existent function '%s'", Z_STRVAL_P(tmp_function));
					return;
				}

				ZVAL_STR_COPY(&function_copy, f->common.function_name);
				zend_hash_update(service->soap_functions.ft, key, &function_copy);

				zend_string_release(key);
			} ZEND_HASH_FOREACH_END();
		}
	} else if (Z_TYPE_P(function_name) == IS_STRING) {
		zend_string *key;
		zend_function *f;

		key = zend_string_alloc(Z_STRLEN_P(function_name), 0);
		zend_str_tolower_copy(key->val, Z_STRVAL_P(function_name), Z_STRLEN_P(function_name));

		if ((f = zend_hash_find_ptr(EG(function_table), key)) == NULL) {
			php_error_docref(NULL, E_WARNING, "Tried to add a non existent function '%s'", Z_STRVAL_P(function_name));
			return;
		}
		if (service->soap_functions.ft == NULL) {
			service->soap_functions.functions_all = FALSE;
			service->soap_functions.ft = emalloc(sizeof(HashTable));
			zend_hash_init(service->soap_functions.ft, 0, NULL, ZVAL_PTR_DTOR, 0);
		}

		ZVAL_STR_COPY(&function_copy, f->common.function_name);
		zend_hash_update(service->soap_functions.ft, key, &function_copy);
		zend_string_release(key);
	} else if (Z_TYPE_P(function_name) == IS_LONG) {
		if (Z_LVAL_P(function_name) == SOAP_FUNCTIONS_ALL) {
			if (service->soap_functions.ft != NULL) {
				zend_hash_destroy(service->soap_functions.ft);
				efree(service->soap_functions.ft);
				service->soap_functions.ft = NULL;
			}
			service->soap_functions.functions_all = TRUE;
		} else {
			php_error_docref(NULL, E_WARNING, "Invalid value passed");
			return;
		}
	}

	SOAP_SERVER_END_CODE();
}
/* }}} */


/* {{{ proto void SoapServer::handle ( [string soap_request])
   Handles a SOAP request */
PHP_METHOD(SoapServer, handle)
{
	int soap_version, old_soap_version;
	sdlPtr old_sdl = NULL;
	soapServicePtr service;
	xmlDocPtr doc_request=NULL, doc_return;
	zval function_name, *params, *soap_obj, retval;
	char *fn_name, cont_len[30];
	int num_params = 0, size, i, call_status = 0;
	xmlChar *buf;
	HashTable *function_table;
	soapHeader *soap_headers = NULL;
	sdlFunctionPtr function;
	char *arg = NULL;
	size_t arg_len = 0;
	xmlCharEncodingHandlerPtr old_encoding;
	HashTable *old_class_map, *old_typemap;
	int old_features;

	SOAP_SERVER_BEGIN_CODE();

	FETCH_THIS_SERVICE(service);
	SOAP_GLOBAL(soap_version) = service->version;

	if (zend_parse_parameters(ZEND_NUM_ARGS(), "|s", &arg, &arg_len) == FAILURE) {
		return;
	}

	if (SG(request_info).request_method &&
	    strcmp(SG(request_info).request_method, "GET") == 0 &&
	    SG(request_info).query_string &&
	    stricmp(SG(request_info).query_string, "wsdl") == 0) {

		if (service->sdl) {
/*
			char *hdr = emalloc(sizeof("Location: ")+strlen(service->sdl->source));
			strcpy(hdr,"Location: ");
			strcat(hdr,service->sdl->source);
			sapi_add_header(hdr, sizeof("Location: ")+strlen(service->sdl->source)-1, 1);
			efree(hdr);
*/
			zval readfile, readfile_ret, param;

			sapi_add_header("Content-Type: text/xml; charset=utf-8", sizeof("Content-Type: text/xml; charset=utf-8")-1, 1);
			ZVAL_STRING(&param, service->sdl->source);
			ZVAL_STRING(&readfile, "readfile");
			if (call_user_function(EG(function_table), NULL, &readfile, &readfile_ret, 1, &param ) == FAILURE) {
				soap_server_fault("Server", "Couldn't find WSDL", NULL, NULL, NULL);
			}

			zval_ptr_dtor(&param);
			zval_dtor(&readfile);
			zval_dtor(&readfile_ret);

			SOAP_SERVER_END_CODE();
			return;
		} else {
			soap_server_fault("Server", "WSDL generation is not supported yet", NULL, NULL, NULL);
/*
			sapi_add_header("Content-Type: text/xml; charset=utf-8", sizeof("Content-Type: text/xml; charset=utf-8"), 1);
			PUTS("<?xml version=\"1.0\" ?>\n<definitions\n");
			PUTS("    xmlns=\"http://schemas.xmlsoap.org/wsdl/\"\n");
			PUTS("    targetNamespace=\"");
			PUTS(service->uri);
			PUTS("\">\n");
			PUTS("</definitions>");
*/
			SOAP_SERVER_END_CODE();
			return;
		}
	}

	ZVAL_NULL(&retval);

	if (php_output_start_default() != SUCCESS) {
		php_error_docref(NULL, E_ERROR,"ob_start failed");
	}

	if (ZEND_NUM_ARGS() == 0) {
		if (SG(request_info).request_body && 0 == php_stream_rewind(SG(request_info).request_body)) {
			zval *server_vars, *encoding;
			php_stream_filter *zf = NULL;
			zend_string *server = zend_string_init("_SERVER", sizeof("_SERVER") - 1, 0);

			zend_is_auto_global(server);
			if ((server_vars = zend_hash_find(&EG(symbol_table), server)) != NULL &&
			    Z_TYPE_P(server_vars) == IS_ARRAY &&
			    (encoding = zend_hash_str_find(Z_ARRVAL_P(server_vars), "HTTP_CONTENT_ENCODING", sizeof("HTTP_CONTENT_ENCODING")-1)) != NULL &&
			    Z_TYPE_P(encoding) == IS_STRING) {

				if (strcmp(Z_STRVAL_P(encoding),"gzip") == 0
				||  strcmp(Z_STRVAL_P(encoding),"x-gzip") == 0
				||  strcmp(Z_STRVAL_P(encoding),"deflate") == 0
				) {
					zval filter_params;

					array_init_size(&filter_params, 1);
					add_assoc_long_ex(&filter_params, "window", sizeof("window")-1, 0x2f); /* ANY WBITS */

					zf = php_stream_filter_create("zlib.inflate", &filter_params, 0);
					zval_dtor(&filter_params);

					if (zf) {
						php_stream_filter_append(&SG(request_info).request_body->readfilters, zf);
					} else {
						php_error_docref(NULL, E_WARNING,"Can't uncompress compressed request");
						zend_string_release(server);
						return;
					}
				} else {
					php_error_docref(NULL, E_WARNING,"Request is compressed with unknown compression '%s'",Z_STRVAL_P(encoding));
					zend_string_release(server);
					return;
				}
			}
			zend_string_release(server);

			doc_request = soap_xmlParseFile("php://input");

			if (zf) {
				php_stream_filter_remove(zf, 1);
			}
		} else {
			zval_ptr_dtor(&retval);
			return;
		}
	} else {
		doc_request = soap_xmlParseMemory(arg,arg_len);
	}

	if (doc_request == NULL) {
		soap_server_fault("Client", "Bad Request", NULL, NULL, NULL);
	}
	if (xmlGetIntSubset(doc_request) != NULL) {
		xmlNodePtr env = get_node(doc_request->children,"Envelope");
		if (env && env->ns) {
			if (strcmp((char*)env->ns->href, SOAP_1_1_ENV_NAMESPACE) == 0) {
				SOAP_GLOBAL(soap_version) = SOAP_1_1;
			} else if (strcmp((char*)env->ns->href,SOAP_1_2_ENV_NAMESPACE) == 0) {
				SOAP_GLOBAL(soap_version) = SOAP_1_2;
			}
		}
		xmlFreeDoc(doc_request);
		soap_server_fault("Server", "DTD are not supported by SOAP", NULL, NULL, NULL);
	}

	old_sdl = SOAP_GLOBAL(sdl);
	SOAP_GLOBAL(sdl) = service->sdl;
	old_encoding = SOAP_GLOBAL(encoding);
	SOAP_GLOBAL(encoding) = service->encoding;
	old_class_map = SOAP_GLOBAL(class_map);
	SOAP_GLOBAL(class_map) = service->class_map;
	old_typemap = SOAP_GLOBAL(typemap);
	SOAP_GLOBAL(typemap) = service->typemap;
	old_features = SOAP_GLOBAL(features);
	SOAP_GLOBAL(features) = service->features;
	old_soap_version = SOAP_GLOBAL(soap_version);
	function = deserialize_function_call(service->sdl, doc_request, service->actor, &function_name, &num_params, &params, &soap_version, &soap_headers);
	xmlFreeDoc(doc_request);

	if (EG(exception)) {
		zval exception_object;

		ZVAL_OBJ(&exception_object, EG(exception));
		php_output_discard();
		if (instanceof_function(Z_OBJCE(exception_object), soap_fault_class_entry)) {
			soap_server_fault_ex(function, &exception_object, NULL);
		}
		goto fail;
	}

	service->soap_headers_ptr = &soap_headers;

	soap_obj = NULL;
	if (service->type == SOAP_OBJECT) {
		soap_obj = &service->soap_object;
		function_table = &((Z_OBJCE_P(soap_obj))->function_table);
	} else if (service->type == SOAP_CLASS) {
#if HAVE_PHP_SESSION && !defined(COMPILE_DL_SESSION)
		/* If persistent then set soap_obj from from the previous created session (if available) */
		if (service->soap_class.persistence == SOAP_PERSISTENCE_SESSION) {
			zval *tmp_soap;
			zval *session_vars;

			if (PS(session_status) != php_session_active &&
			    PS(session_status) != php_session_disabled) {
				php_session_start();
			}

			/* Find the soap object and assign */
			session_vars = &PS(http_session_vars);
			ZVAL_DEREF(session_vars);
			if (Z_TYPE_P(session_vars) == IS_ARRAY &&
			    (tmp_soap = zend_hash_str_find(Z_ARRVAL_P(session_vars), "_bogus_session_name", sizeof("_bogus_session_name")-1)) != NULL &&
			    Z_TYPE_P(tmp_soap) == IS_OBJECT &&
			    Z_OBJCE_P(tmp_soap) == service->soap_class.ce) {
				soap_obj = tmp_soap;
			}
		}
#endif
		/* If new session or something weird happned */
		if (soap_obj == NULL) {
			zval tmp_soap;

			object_init_ex(&tmp_soap, service->soap_class.ce);

			/* Call constructor */
			if (zend_hash_str_exists(&Z_OBJCE(tmp_soap)->function_table, ZEND_CONSTRUCTOR_FUNC_NAME, sizeof(ZEND_CONSTRUCTOR_FUNC_NAME)-1)) {
				zval c_ret, constructor;

				ZVAL_STRING(&constructor, ZEND_CONSTRUCTOR_FUNC_NAME);
				if (call_user_function(NULL, &tmp_soap, &constructor, &c_ret, service->soap_class.argc, service->soap_class.argv) == FAILURE) {
					php_error_docref(NULL, E_ERROR, "Error calling constructor");
				}
				if (EG(exception)) {
					zval exception_object;

					ZVAL_OBJ(&exception_object, EG(exception));
					php_output_discard();
					if (instanceof_function(Z_OBJCE(exception_object), soap_fault_class_entry)) {
						soap_server_fault_ex(function, &exception_object, NULL);
					}
					zval_dtor(&constructor);
					zval_dtor(&c_ret);
					zval_ptr_dtor(&tmp_soap);
					goto fail;
				}
				zval_dtor(&constructor);
				zval_dtor(&c_ret);
			} else {
				int class_name_len = service->soap_class.ce->name->len;
				char *class_name = emalloc(class_name_len+1);

				memcpy(class_name, service->soap_class.ce->name->val, class_name_len+1);
				if (zend_hash_str_exists(&Z_OBJCE(tmp_soap)->function_table, php_strtolower(class_name, class_name_len), class_name_len)) {
					zval c_ret, constructor;

					ZVAL_STR_COPY(&constructor, service->soap_class.ce->name);
					if (call_user_function(NULL, &tmp_soap, &constructor, &c_ret, service->soap_class.argc, service->soap_class.argv) == FAILURE) {
						php_error_docref(NULL, E_ERROR, "Error calling constructor");
					}

					if (EG(exception)) {
						zval exception_object;

						ZVAL_OBJ(&exception_object, EG(exception));
						php_output_discard();
						if (instanceof_function(Z_OBJCE(exception_object), soap_fault_class_entry)) {
							soap_server_fault_ex(function, &exception_object, NULL);
						}
						zval_dtor(&constructor);
						zval_dtor(&c_ret);
						efree(class_name);
						zval_ptr_dtor(&tmp_soap);
						goto fail;
					}

					zval_dtor(&constructor);
					zval_dtor(&c_ret);
				}
				efree(class_name);
			}
#if HAVE_PHP_SESSION && !defined(COMPILE_DL_SESSION)
			/* If session then update session hash with new object */
			if (service->soap_class.persistence == SOAP_PERSISTENCE_SESSION) {
				zval *tmp_soap_pp;
				zval *session_vars = &PS(http_session_vars);

				ZVAL_DEREF(session_vars);
				if (Z_TYPE_P(session_vars) == IS_ARRAY &&
				    (tmp_soap_pp = zend_hash_str_update(Z_ARRVAL_P(session_vars), "_bogus_session_name", sizeof("_bogus_session_name")-1, &tmp_soap)) != NULL) {
					soap_obj = tmp_soap_pp;
				} else {
					soap_obj = &tmp_soap;
				}
			} else {
				soap_obj = &tmp_soap;
			}
#else
			soap_obj = &tmp_soap;
#endif

		}
		function_table = &((Z_OBJCE_P(soap_obj))->function_table);
	} else {
		if (service->soap_functions.functions_all == TRUE) {
			function_table = EG(function_table);
		} else {
			function_table = service->soap_functions.ft;
		}
	}

	doc_return = NULL;

	/* Process soap headers */
	if (soap_headers != NULL) {
		soapHeader *header = soap_headers;
		while (header != NULL) {
			soapHeader *h = header;

			header = header->next;
#if 0
			if (service->sdl && !h->function && !h->hdr) {
				if (h->mustUnderstand) {
					soap_server_fault("MustUnderstand","Header not understood", NULL, NULL, NULL);
				} else {
					continue;
				}
			}
#endif
			fn_name = estrndup(Z_STRVAL(h->function_name),Z_STRLEN(h->function_name));
			if (zend_hash_str_exists(function_table, php_strtolower(fn_name, Z_STRLEN(h->function_name)), Z_STRLEN(h->function_name)) ||
			    ((service->type == SOAP_CLASS || service->type == SOAP_OBJECT) &&
			     zend_hash_str_exists(function_table, ZEND_CALL_FUNC_NAME, sizeof(ZEND_CALL_FUNC_NAME)-1))) {
				if (service->type == SOAP_CLASS || service->type == SOAP_OBJECT) {
					call_status = call_user_function(NULL, soap_obj, &h->function_name, &h->retval, h->num_params, h->parameters);
				} else {
					call_status = call_user_function(EG(function_table), NULL, &h->function_name, &h->retval, h->num_params, h->parameters);
				}
				if (call_status != SUCCESS) {
					php_error_docref(NULL, E_WARNING, "Function '%s' call failed", Z_STRVAL(h->function_name));
					return;
				}
				if (Z_TYPE(h->retval) == IS_OBJECT &&
				    instanceof_function(Z_OBJCE(h->retval), soap_fault_class_entry)) {
//???					zval *headerfault = NULL;
					zval *tmp;

					if ((tmp = zend_hash_str_find(Z_OBJPROP(h->retval), "headerfault", sizeof("headerfault")-1)) != NULL &&
					    Z_TYPE_P(tmp) != IS_NULL) {
//???						headerfault = tmp;
					}
					php_output_discard();
					soap_server_fault_ex(function, &h->retval, h);
					efree(fn_name);
					if (service->type == SOAP_CLASS && soap_obj) {zval_ptr_dtor(soap_obj);}
					goto fail;
				} else if (EG(exception)) {
					zval exception_object;

					ZVAL_OBJ(&exception_object, EG(exception));
					php_output_discard();
					if (instanceof_function(Z_OBJCE(exception_object), soap_fault_class_entry)) {
//???						zval *headerfault = NULL;
						zval *tmp;

						if ((tmp = zend_hash_str_find(Z_OBJPROP(exception_object), "headerfault", sizeof("headerfault")-1)) != NULL &&
						    Z_TYPE_P(tmp) != IS_NULL) {
//???							headerfault = tmp;
						}
						soap_server_fault_ex(function, &exception_object, h);
					}
					efree(fn_name);
					if (service->type == SOAP_CLASS && soap_obj) {zval_ptr_dtor(soap_obj);}
					goto fail;
				}
			} else if (h->mustUnderstand) {
				soap_server_fault("MustUnderstand","Header not understood", NULL, NULL, NULL);
			}
			efree(fn_name);
		}
	}

	fn_name = estrndup(Z_STRVAL(function_name),Z_STRLEN(function_name));
	if (zend_hash_str_exists(function_table, php_strtolower(fn_name, Z_STRLEN(function_name)), Z_STRLEN(function_name)) ||
	    ((service->type == SOAP_CLASS || service->type == SOAP_OBJECT) &&
	     zend_hash_str_exists(function_table, ZEND_CALL_FUNC_NAME, sizeof(ZEND_CALL_FUNC_NAME)-1))) {
		if (service->type == SOAP_CLASS || service->type == SOAP_OBJECT) {
			call_status = call_user_function(NULL, soap_obj, &function_name, &retval, num_params, params);
			if (service->type == SOAP_CLASS) {
#if HAVE_PHP_SESSION && !defined(COMPILE_DL_SESSION)
				if (service->soap_class.persistence != SOAP_PERSISTENCE_SESSION) {
					zval_ptr_dtor(soap_obj);
					soap_obj = NULL;
				}
#else
				zval_ptr_dtor(soap_obj);
				soap_obj = NULL;
#endif
			}
		} else {
			call_status = call_user_function(EG(function_table), NULL, &function_name, &retval, num_params, params);
		}
	} else {
		php_error(E_ERROR, "Function '%s' doesn't exist", Z_STRVAL(function_name));
	}
	efree(fn_name);

	if (EG(exception)) {
		zval exception_object;

		ZVAL_OBJ(&exception_object, EG(exception));
		php_output_discard();
		if (instanceof_function(Z_OBJCE(exception_object), soap_fault_class_entry)) {
			soap_server_fault_ex(function, &exception_object, NULL);
		}
		if (service->type == SOAP_CLASS) {
#if HAVE_PHP_SESSION && !defined(COMPILE_DL_SESSION)
			if (soap_obj && service->soap_class.persistence != SOAP_PERSISTENCE_SESSION) {
#else
			if (soap_obj) {
#endif
				zval_ptr_dtor(soap_obj);
			}
		}
		goto fail;
	}

	if (call_status == SUCCESS) {
		char *response_name;

		if (Z_TYPE(retval) == IS_OBJECT &&
		    instanceof_function(Z_OBJCE(retval), soap_fault_class_entry)) {
			php_output_discard();
			soap_server_fault_ex(function, &retval, NULL);
			goto fail;
		}

		if (function && function->responseName) {
			response_name = estrdup(function->responseName);
		} else {
			response_name = emalloc(Z_STRLEN(function_name) + sizeof("Response"));
			memcpy(response_name,Z_STRVAL(function_name),Z_STRLEN(function_name));
			memcpy(response_name+Z_STRLEN(function_name),"Response",sizeof("Response"));
		}
		doc_return = serialize_response_call(function, response_name, service->uri, &retval, soap_headers, soap_version);
		efree(response_name);
	} else {
		php_error_docref(NULL, E_WARNING, "Function '%s' call failed", Z_STRVAL(function_name));
		return;
	}

	if (EG(exception)) {
		zval exception_object;

		ZVAL_OBJ(&exception_object, EG(exception));
		php_output_discard();
		if (instanceof_function(Z_OBJCE(exception_object), soap_fault_class_entry)) {
			soap_server_fault_ex(function, &exception_object, NULL);
		}
		if (service->type == SOAP_CLASS) {
#if HAVE_PHP_SESSION && !defined(COMPILE_DL_SESSION)
			if (soap_obj && service->soap_class.persistence != SOAP_PERSISTENCE_SESSION) {
#else
			if (soap_obj) {
#endif
				zval_ptr_dtor(soap_obj);
			}
		}
		goto fail;
	}

	/* Flush buffer */
	php_output_discard();

	if (doc_return) {
		/* xmlDocDumpMemoryEnc(doc_return, &buf, &size, XML_CHAR_ENCODING_UTF8); */
		xmlDocDumpMemory(doc_return, &buf, &size);

		if (size == 0) {
			php_error_docref(NULL, E_ERROR, "Dump memory failed");
		}

		if (soap_version == SOAP_1_2) {
			sapi_add_header("Content-Type: application/soap+xml; charset=utf-8", sizeof("Content-Type: application/soap+xml; charset=utf-8")-1, 1);
		} else {
			sapi_add_header("Content-Type: text/xml; charset=utf-8", sizeof("Content-Type: text/xml; charset=utf-8")-1, 1);
		}

		xmlFreeDoc(doc_return);

		if (zend_ini_long("zlib.output_compression", sizeof("zlib.output_compression"), 0)) {
			sapi_add_header("Connection: close", sizeof("Connection: close")-1, 1);
		} else {
			snprintf(cont_len, sizeof(cont_len), "Content-Length: %d", size);
			sapi_add_header(cont_len, strlen(cont_len), 1);
		}
		php_write(buf, size);
		xmlFree(buf);
	} else {
		sapi_add_header("HTTP/1.1 202 Accepted", sizeof("HTTP/1.1 202 Accepted")-1, 1);
		sapi_add_header("Content-Length: 0", sizeof("Content-Length: 0")-1, 1);
	}

fail:
	SOAP_GLOBAL(soap_version) = old_soap_version;
	SOAP_GLOBAL(encoding) = old_encoding;
	SOAP_GLOBAL(sdl) = old_sdl;
	SOAP_GLOBAL(class_map) = old_class_map;
	SOAP_GLOBAL(typemap) = old_typemap;
	SOAP_GLOBAL(features) = old_features;

	/* Free soap headers */
	zval_ptr_dtor(&retval);
	while (soap_headers != NULL) {
		soapHeader *h = soap_headers;
		int i;

		soap_headers = soap_headers->next;
		if (h->parameters) {
			i = h->num_params;
			while (i > 0) {
				zval_ptr_dtor(&h->parameters[--i]);
			}
			efree(h->parameters);
		}
		zval_dtor(&h->function_name);
		zval_dtor(&h->retval);
		efree(h);
	}
	service->soap_headers_ptr = NULL;

	/* Free Memory */
	if (num_params > 0) {
		for (i = 0; i < num_params;i++) {
			zval_ptr_dtor(&params[i]);
		}
		efree(params);
	}
	zval_dtor(&function_name);

	SOAP_SERVER_END_CODE();
}
/* }}} */


/* {{{ proto SoapServer::fault ( staring code, string string [, string actor [, mixed details [, string name]]] )
   Issue SoapFault indicating an error */
PHP_METHOD(SoapServer, fault)
{
	char *code, *string, *actor=NULL, *name=NULL;
	size_t code_len, string_len, actor_len = 0, name_len = 0;
	zval* details = NULL;
	soapServicePtr service;
	xmlCharEncodingHandlerPtr old_encoding;

	SOAP_SERVER_BEGIN_CODE();
	FETCH_THIS_SERVICE(service);
	old_encoding = SOAP_GLOBAL(encoding);
	SOAP_GLOBAL(encoding) = service->encoding;

	if (zend_parse_parameters(ZEND_NUM_ARGS(), "ss|szs",
	    &code, &code_len, &string, &string_len, &actor, &actor_len, &details,
	    &name, &name_len) == FAILURE) {
		return;
	}

	soap_server_fault(code, string, actor, details, name);

	SOAP_GLOBAL(encoding) = old_encoding;
	SOAP_SERVER_END_CODE();
}
/* }}} */

PHP_METHOD(SoapServer, addSoapHeader)
{
	soapServicePtr service;
	zval *fault;
	soapHeader **p;

	SOAP_SERVER_BEGIN_CODE();

	FETCH_THIS_SERVICE(service);

	if (!service || !service->soap_headers_ptr) {
		php_error_docref(NULL, E_WARNING, "The SoapServer::addSoapHeader function may be called only during SOAP request processing");
		return;
	}

	if (zend_parse_parameters(ZEND_NUM_ARGS(), "O", &fault, soap_header_class_entry) == FAILURE) {
		return;
	}

	p = service->soap_headers_ptr;
	while (*p != NULL) {
		p = &(*p)->next;
	}
	*p = emalloc(sizeof(soapHeader));
	memset(*p, 0, sizeof(soapHeader));
	ZVAL_NULL(&(*p)->function_name);
	(*p)->retval = *fault;
	zval_copy_ctor(&(*p)->retval);

	SOAP_SERVER_END_CODE();
}

static void soap_server_fault_ex(sdlFunctionPtr function, zval* fault, soapHeader *hdr)
{
	int soap_version;
	xmlChar *buf;
	char cont_len[30];
	int size;
	xmlDocPtr doc_return;
	zval *agent_name;
	int use_http_error_status = 1;

	soap_version = SOAP_GLOBAL(soap_version);

	doc_return = serialize_response_call(function, NULL, NULL, fault, hdr, soap_version);

	xmlDocDumpMemory(doc_return, &buf, &size);

	if ((Z_TYPE(PG(http_globals)[TRACK_VARS_SERVER]) == IS_ARRAY || zend_is_auto_global_str(ZEND_STRL("_SERVER"))) &&
		(agent_name = zend_hash_str_find(Z_ARRVAL(PG(http_globals)[TRACK_VARS_SERVER]), "HTTP_USER_AGENT", sizeof("HTTP_USER_AGENT")-1)) != NULL &&
		Z_TYPE_P(agent_name) == IS_STRING) {
		if (strncmp(Z_STRVAL_P(agent_name), "Shockwave Flash", sizeof("Shockwave Flash")-1) == 0) {
			use_http_error_status = 0;
		}
	}
	/*
	   Want to return HTTP 500 but apache wants to over write
	   our fault code with their own handling... Figure this out later
	*/
	if (use_http_error_status) {
		sapi_add_header("HTTP/1.1 500 Internal Service Error", sizeof("HTTP/1.1 500 Internal Service Error")-1, 1);
	}
	if (zend_ini_long("zlib.output_compression", sizeof("zlib.output_compression"), 0)) {
		sapi_add_header("Connection: close", sizeof("Connection: close")-1, 1);
	} else {
		snprintf(cont_len, sizeof(cont_len), "Content-Length: %d", size);
		sapi_add_header(cont_len, strlen(cont_len), 1);
	}
	if (soap_version == SOAP_1_2) {
		sapi_add_header("Content-Type: application/soap+xml; charset=utf-8", sizeof("Content-Type: application/soap+xml; charset=utf-8")-1, 1);
	} else {
		sapi_add_header("Content-Type: text/xml; charset=utf-8", sizeof("Content-Type: text/xml; charset=utf-8")-1, 1);
	}

	php_write(buf, size);

	xmlFreeDoc(doc_return);
	xmlFree(buf);
	zend_clear_exception();
}

static void soap_server_fault(char* code, char* string, char *actor, zval* details, char* name)
{
	zval ret;

	ZVAL_NULL(&ret);
	set_soap_fault(&ret, NULL, code, string, actor, details, name);
	/* TODO: Which function */
	soap_server_fault_ex(NULL, &ret, NULL);
	zend_bailout();
}

static void soap_error_handler(int error_num, const char *error_filename, const uint error_lineno, const char *format, va_list args)
{
	zend_bool _old_in_compilation;
	zend_execute_data *_old_current_execute_data;
	int _old_http_response_code;
	char *_old_http_status_line;

	_old_in_compilation = CG(in_compilation);
	_old_current_execute_data = EG(current_execute_data);
	_old_http_response_code = SG(sapi_headers).http_response_code;
	_old_http_status_line = SG(sapi_headers).http_status_line;

	if (!SOAP_GLOBAL(use_soap_error_handler) || !EG(objects_store).object_buckets) {
		call_old_error_handler(error_num, error_filename, error_lineno, format, args);
		return;
	}

	if (Z_OBJ(SOAP_GLOBAL(error_object)) &&
	    instanceof_function(Z_OBJCE(SOAP_GLOBAL(error_object)), soap_class_entry)) {
		zval *tmp;
		int use_exceptions = 0;

		if ((tmp = zend_hash_str_find(Z_OBJPROP(SOAP_GLOBAL(error_object)), "_exceptions", sizeof("_exceptions")-1)) == NULL ||
		     Z_TYPE_P(tmp) != IS_FALSE) {
		     use_exceptions = 1;
		}

		if ((error_num == E_USER_ERROR ||
		     error_num == E_COMPILE_ERROR ||
		     error_num == E_CORE_ERROR ||
		     error_num == E_ERROR ||
		     error_num == E_PARSE) &&
		    use_exceptions) {
			zval fault;
			char* code = SOAP_GLOBAL(error_code);
			char buffer[1024];
			int buffer_len;
//???			zval outbuf, outbuflen;
#ifdef va_copy
			va_list argcopy;
#endif
			zend_object **old_objects;
			int old = PG(display_errors);

//???			INIT_ZVAL(outbuf);
//???			INIT_ZVAL(outbuflen);
#ifdef va_copy
			va_copy(argcopy, args);
			buffer_len = vslprintf(buffer, sizeof(buffer)-1, format, argcopy);
			va_end(argcopy);
#else
			buffer_len = vslprintf(buffer, sizeof(buffer)-1, format, args);
#endif
			buffer[sizeof(buffer)-1]=0;
			if (buffer_len > sizeof(buffer) - 1 || buffer_len < 0) {
				buffer_len = sizeof(buffer) - 1;
			}

			if (code == NULL) {
				code = "Client";
			}
			add_soap_fault_ex(&fault, &SOAP_GLOBAL(error_object), code, buffer, NULL, NULL);
			Z_ADDREF(fault);
			zend_throw_exception_object(&fault);

			old_objects = EG(objects_store).object_buckets;
			EG(objects_store).object_buckets = NULL;
			PG(display_errors) = 0;
			SG(sapi_headers).http_status_line = NULL;
			zend_try {
				call_old_error_handler(error_num, error_filename, error_lineno, format, args);
			} zend_catch {
				CG(in_compilation) = _old_in_compilation;
				EG(current_execute_data) = _old_current_execute_data;
				if (SG(sapi_headers).http_status_line) {
					efree(SG(sapi_headers).http_status_line);
				}
				SG(sapi_headers).http_status_line = _old_http_status_line;
				SG(sapi_headers).http_response_code = _old_http_response_code;
			} zend_end_try();
			EG(objects_store).object_buckets = old_objects;
			PG(display_errors) = old;
			zend_bailout();
		} else if (!use_exceptions ||
		           !SOAP_GLOBAL(error_code) ||
		           strcmp(SOAP_GLOBAL(error_code),"WSDL") != 0) {
			/* Ignore libxml warnings during WSDL parsing */
			call_old_error_handler(error_num, error_filename, error_lineno, format, args);
		}
	} else {
		int old = PG(display_errors);
		int fault = 0;
		zval fault_obj;
#ifdef va_copy
		va_list argcopy;
#endif

		if (error_num == E_USER_ERROR ||
		    error_num == E_COMPILE_ERROR ||
		    error_num == E_CORE_ERROR ||
		    error_num == E_ERROR ||
		    error_num == E_PARSE) {

			char* code = SOAP_GLOBAL(error_code);
			char buffer[1024];
			zval outbuf;
			zval *tmp;
			soapServicePtr service;

			ZVAL_UNDEF(&outbuf);
			if (code == NULL) {
				code = "Server";
			}
			if (Z_OBJ(SOAP_GLOBAL(error_object)) &&
			    instanceof_function(Z_OBJCE(SOAP_GLOBAL(error_object)), soap_server_class_entry) &&
		        (tmp = zend_hash_str_find(Z_OBJPROP(SOAP_GLOBAL(error_object)), "service", sizeof("service")-1)) != NULL &&
				(service = (soapServicePtr)zend_fetch_resource_ex(tmp, "service", le_service)) &&
				!service->send_errors) {
				strcpy(buffer, "Internal Error");
			} else {
				int buffer_len;
				zval outbuflen;

//???				INIT_ZVAL(outbuflen);

#ifdef va_copy
				va_copy(argcopy, args);
				buffer_len = vslprintf(buffer, sizeof(buffer)-1, format, argcopy);
				va_end(argcopy);
#else
				buffer_len = vslprintf(buffer, sizeof(buffer)-1, format, args);
#endif
				buffer[sizeof(buffer)-1]=0;
				if (buffer_len > sizeof(buffer) - 1 || buffer_len < 0) {
					buffer_len = sizeof(buffer) - 1;
				}

				/* Get output buffer and send as fault detials */
				if (php_output_get_length(&outbuflen) != FAILURE && Z_LVAL(outbuflen) != 0) {
					php_output_get_contents(&outbuf);
				}
				php_output_discard();

			}
			ZVAL_NULL(&fault_obj);
			set_soap_fault(&fault_obj, NULL, code, buffer, NULL, &outbuf, NULL);
			fault = 1;
		}

		PG(display_errors) = 0;
		SG(sapi_headers).http_status_line = NULL;
		zend_try {
			call_old_error_handler(error_num, error_filename, error_lineno, format, args);
		} zend_catch {
			CG(in_compilation) = _old_in_compilation;
			EG(current_execute_data) = _old_current_execute_data;
			if (SG(sapi_headers).http_status_line) {
				efree(SG(sapi_headers).http_status_line);
			}
			SG(sapi_headers).http_status_line = _old_http_status_line;
			SG(sapi_headers).http_response_code = _old_http_response_code;
		} zend_end_try();
		PG(display_errors) = old;

		if (fault) {
			soap_server_fault_ex(NULL, &fault_obj, NULL);
			zend_bailout();
		}
	}
}

PHP_FUNCTION(use_soap_error_handler)
{
	zend_bool handler = 1;

	ZVAL_BOOL(return_value, SOAP_GLOBAL(use_soap_error_handler));
	if (zend_parse_parameters(ZEND_NUM_ARGS(), "|b", &handler) == SUCCESS) {
		SOAP_GLOBAL(use_soap_error_handler) = handler;
	}
}

PHP_FUNCTION(is_soap_fault)
{
	zval *fault;

	if (zend_parse_parameters(ZEND_NUM_ARGS(), "z", &fault) == SUCCESS &&
	    Z_TYPE_P(fault) == IS_OBJECT &&
	    instanceof_function(Z_OBJCE_P(fault), soap_fault_class_entry)) {
		RETURN_TRUE;
	}
	RETURN_FALSE
}

/* SoapClient functions */

/* {{{ proto object SoapClient::SoapClient ( mixed wsdl [, array options])
   SoapClient constructor */
PHP_METHOD(SoapClient, SoapClient)
{

	zval *wsdl, *options = NULL;
	int  soap_version = SOAP_1_1;
	php_stream_context *context = NULL;
	zend_long cache_wsdl;
	sdlPtr sdl = NULL;
	HashTable *typemap_ht = NULL;
	zval *this_ptr = getThis();

	SOAP_CLIENT_BEGIN_CODE();

	if (zend_parse_parameters_ex(ZEND_PARSE_PARAMS_QUIET, ZEND_NUM_ARGS(), "z|a", &wsdl, &options) == FAILURE) {
		php_error_docref(NULL, E_ERROR, "Invalid parameters");
	}

	if (Z_TYPE_P(wsdl) != IS_STRING && Z_TYPE_P(wsdl) != IS_NULL) {
		php_error_docref(NULL, E_ERROR, "$wsdl must be string or null");
	}

	cache_wsdl = SOAP_GLOBAL(cache_enabled) ? SOAP_GLOBAL(cache_mode) : 0;

	if (options != NULL) {
		HashTable *ht = Z_ARRVAL_P(options);
		zval *tmp, tmp2;

		if (Z_TYPE_P(wsdl) == IS_NULL) {
			/* Fetching non-WSDL mode options */
			if ((tmp = zend_hash_str_find(ht, "uri", sizeof("uri")-1)) != NULL &&
			    Z_TYPE_P(tmp) == IS_STRING) {
				add_property_str(this_ptr, "uri", zend_string_copy(Z_STR_P(tmp)));
			} else {
				php_error_docref(NULL, E_ERROR, "'uri' option is required in nonWSDL mode");
			}

			if ((tmp = zend_hash_str_find(ht, "style", sizeof("style")-1)) != NULL &&
					Z_TYPE_P(tmp) == IS_LONG &&
					(Z_LVAL_P(tmp) == SOAP_RPC || Z_LVAL_P(tmp) == SOAP_DOCUMENT)) {
				add_property_long(this_ptr, "style", Z_LVAL_P(tmp));
			}

			if ((tmp = zend_hash_str_find(ht, "use", sizeof("use")-1)) != NULL &&
					Z_TYPE_P(tmp) == IS_LONG &&
					(Z_LVAL_P(tmp) == SOAP_LITERAL || Z_LVAL_P(tmp) == SOAP_ENCODED)) {
				add_property_long(this_ptr, "use", Z_LVAL_P(tmp));
			}
		}

		if ((tmp = zend_hash_str_find(ht, "stream_context", sizeof("stream_context")-1)) != NULL &&
				Z_TYPE_P(tmp) == IS_RESOURCE) {
			context = php_stream_context_from_zval(tmp, 1);
			Z_ADDREF_P(tmp);
		}

		if ((tmp = zend_hash_str_find(ht, "location", sizeof("location")-1)) != NULL &&
		    Z_TYPE_P(tmp) == IS_STRING) {
			add_property_str(this_ptr, "location", zend_string_copy(Z_STR_P(tmp)));
		} else if (Z_TYPE_P(wsdl) == IS_NULL) {
			php_error_docref(NULL, E_ERROR, "'location' option is required in nonWSDL mode");
		}

		if ((tmp = zend_hash_str_find(ht, "soap_version", sizeof("soap_version")-1)) != NULL) {
			if (Z_TYPE_P(tmp) == IS_LONG ||
			    (Z_LVAL_P(tmp) == SOAP_1_1 && Z_LVAL_P(tmp) == SOAP_1_2)) {
				soap_version = Z_LVAL_P(tmp);
			}
		}
		if ((tmp = zend_hash_str_find(ht, "login", sizeof("login")-1)) != NULL &&
		    Z_TYPE_P(tmp) == IS_STRING) {
			add_property_str(this_ptr, "_login", zend_string_copy(Z_STR_P(tmp)));
			if ((tmp = zend_hash_str_find(ht, "password", sizeof("password")-1)) != NULL &&
			    Z_TYPE_P(tmp) == IS_STRING) {
				add_property_str(this_ptr, "_password", zend_string_copy(Z_STR_P(tmp)));
			}
			if ((tmp = zend_hash_str_find(ht, "authentication", sizeof("authentication")-1)) != NULL &&
			    Z_TYPE_P(tmp) == IS_LONG &&
			    Z_LVAL_P(tmp) == SOAP_AUTHENTICATION_DIGEST) {
				add_property_null(this_ptr, "_digest");
			}
		}
		if ((tmp = zend_hash_str_find(ht, "proxy_host", sizeof("proxy_host")-1)) != NULL &&
		    Z_TYPE_P(tmp) == IS_STRING) {
			add_property_str(this_ptr, "_proxy_host", zend_string_copy(Z_STR_P(tmp)));
			if ((tmp = zend_hash_str_find(ht, "proxy_port", sizeof("proxy_port")-1)) != NULL) {
				if (Z_TYPE_P(tmp) != IS_LONG) {
					ZVAL_LONG(&tmp2, zval_get_long(tmp));
					tmp = &tmp2;
				}
				add_property_long(this_ptr, "_proxy_port", Z_LVAL_P(tmp));
			}
			if ((tmp = zend_hash_str_find(ht, "proxy_login", sizeof("proxy_login")-1)) != NULL &&
			    Z_TYPE_P(tmp) == IS_STRING) {
				add_property_str(this_ptr, "_proxy_login", zend_string_copy(Z_STR_P(tmp)));
				if ((tmp = zend_hash_str_find(ht, "proxy_password", sizeof("proxy_password")-1)) != NULL &&
				    Z_TYPE_P(tmp) == IS_STRING) {
					add_property_str(this_ptr, "_proxy_password", zend_string_copy(Z_STR_P(tmp)));
				}
			}
		}
		if ((tmp = zend_hash_str_find(ht, "local_cert", sizeof("local_cert")-1)) != NULL &&
		    Z_TYPE_P(tmp) == IS_STRING) {
		  if (!context) {
  			context = php_stream_context_alloc();
		  }
 			php_stream_context_set_option(context, "ssl", "local_cert", tmp);
			if ((tmp = zend_hash_str_find(ht, "passphrase", sizeof("passphrase")-1)) != NULL &&
			    Z_TYPE_P(tmp) == IS_STRING) {
				php_stream_context_set_option(context, "ssl", "passphrase", tmp);
			}
		}
		if ((tmp = zend_hash_str_find(ht, "trace", sizeof("trace")-1)) != NULL &&
		    (Z_TYPE_P(tmp) == IS_TRUE ||
		     (Z_TYPE_P(tmp) == IS_LONG && Z_LVAL_P(tmp) == 1))) {
			add_property_long(this_ptr, "trace", 1);
		}

		if ((tmp = zend_hash_str_find(ht, "exceptions", sizeof("exceptions")-1)) != NULL &&
		    (Z_TYPE_P(tmp) == IS_FALSE ||
		     (Z_TYPE_P(tmp) == IS_LONG && Z_LVAL_P(tmp) == 0))) {
			add_property_bool(this_ptr, "_exceptions", 0);
		}

		if ((tmp = zend_hash_str_find(ht, "compression", sizeof("compression")-1)) != NULL &&
		    Z_TYPE_P(tmp) == IS_LONG &&
	      zend_hash_str_exists(EG(function_table), "gzinflate", sizeof("gzinflate")-1) &&
	      zend_hash_str_exists(EG(function_table), "gzdeflate", sizeof("gzdeflate")-1) &&
	      zend_hash_str_exists(EG(function_table), "gzuncompress", sizeof("gzuncompress")-1) &&
	      zend_hash_str_exists(EG(function_table), "gzcompress", sizeof("gzcompress")-1) &&
	      zend_hash_str_exists(EG(function_table), "gzencode", sizeof("gzencode")-1)) {
			add_property_long(this_ptr, "compression", Z_LVAL_P(tmp));
		}
		if ((tmp = zend_hash_str_find(ht, "encoding", sizeof("encoding")-1)) != NULL &&
		    Z_TYPE_P(tmp) == IS_STRING) {
			xmlCharEncodingHandlerPtr encoding;

			encoding = xmlFindCharEncodingHandler(Z_STRVAL_P(tmp));
			if (encoding == NULL) {
				php_error_docref(NULL, E_ERROR, "Invalid 'encoding' option - '%s'", Z_STRVAL_P(tmp));
			} else {
				xmlCharEncCloseFunc(encoding);
				add_property_str(this_ptr, "_encoding", zend_string_copy(Z_STR_P(tmp)));
			}
		}
		if ((tmp = zend_hash_str_find(ht, "classmap", sizeof("classmap")-1)) != NULL &&
			Z_TYPE_P(tmp) == IS_ARRAY) {
//???			zval *class_map;
//???
//???			MAKE_STD_ZVAL(class_map);
//???			MAKE_COPY_ZVAL(tmp, class_map);
//???			Z_DELREF_P(class_map);
//???
			add_property_zval(this_ptr, "_classmap", tmp);
		}

		if ((tmp = zend_hash_str_find(ht, "typemap", sizeof("typemap")-1)) != NULL &&
			Z_TYPE_P(tmp) == IS_ARRAY &&
			zend_hash_num_elements(Z_ARRVAL_P(tmp)) > 0) {
			typemap_ht = Z_ARRVAL_P(tmp);
		}

		if ((tmp = zend_hash_str_find(ht, "features", sizeof("features")-1)) != NULL &&
			Z_TYPE_P(tmp) == IS_LONG) {
			add_property_long(this_ptr, "_features", Z_LVAL_P(tmp));
	    }

		if ((tmp = zend_hash_str_find(ht, "connection_timeout", sizeof("connection_timeout")-1)) != NULL) {
			if (Z_TYPE_P(tmp) != IS_LONG) {
				ZVAL_LONG(&tmp2, zval_get_long(tmp));
				tmp = &tmp2;
			}
			if (Z_LVAL_P(tmp) > 0) {
				add_property_long(this_ptr, "_connection_timeout", Z_LVAL_P(tmp));
			}
		}

		if (context) {
			add_property_resource(this_ptr, "_stream_context", context->res);
		}

		if ((tmp = zend_hash_str_find(ht, "cache_wsdl", sizeof("cache_wsdl")-1)) != NULL &&
		    Z_TYPE_P(tmp) == IS_LONG) {
			cache_wsdl = Z_LVAL_P(tmp);
		}

		if ((tmp = zend_hash_str_find(ht, "user_agent", sizeof("user_agent")-1)) != NULL &&
		    Z_TYPE_P(tmp) == IS_STRING) {
			add_property_str(this_ptr, "_user_agent", zend_string_copy(Z_STR_P(tmp)));
		}

		if ((tmp = zend_hash_str_find(ht, "keep_alive", sizeof("keep_alive")-1)) != NULL &&
				(Z_TYPE_P(tmp) == IS_FALSE ||
				 (Z_TYPE_P(tmp) == IS_LONG && Z_LVAL_P(tmp) == 0))) {
			add_property_long(this_ptr, "_keep_alive", 0);
		}

		if ((tmp = zend_hash_str_find(ht, "ssl_method", sizeof("ssl_method")-1)) != NULL &&
			Z_TYPE_P(tmp) == IS_LONG) {
			add_property_long(this_ptr, "_ssl_method", Z_LVAL_P(tmp));
		}
	} else if (Z_TYPE_P(wsdl) == IS_NULL) {
		php_error_docref(NULL, E_ERROR, "'location' and 'uri' options are required in nonWSDL mode");
	}

	add_property_long(this_ptr, "_soap_version", soap_version);

	if (Z_TYPE_P(wsdl) != IS_NULL) {
		int    old_soap_version;
		zend_resource *res;

		old_soap_version = SOAP_GLOBAL(soap_version);
		SOAP_GLOBAL(soap_version) = soap_version;

		sdl = get_sdl(this_ptr, Z_STRVAL_P(wsdl), cache_wsdl);
		res = zend_register_resource(sdl, le_sdl);

		add_property_resource(this_ptr, "sdl", res);

		SOAP_GLOBAL(soap_version) = old_soap_version;
	}

	if (typemap_ht) {
		HashTable *typemap = soap_create_typemap(sdl, typemap_ht);
		if (typemap) {
			zend_resource *res;

			res = zend_register_resource(typemap, le_typemap);
			add_property_resource(this_ptr, "typemap", res);
		}
	}
	SOAP_CLIENT_END_CODE();
}
/* }}} */

static int do_request(zval *this_ptr, xmlDoc *request, char *location, char *action, int version, int one_way, zval *response)
{
	int    ret = TRUE;
	char  *buf;
	int    buf_size;
	zval   func;
	zval  params[5];
	zval  *trace;
	zval  *fault;

	ZVAL_NULL(response);

	xmlDocDumpMemory(request, (xmlChar**)&buf, &buf_size);
	if (!buf) {
		add_soap_fault(this_ptr, "HTTP", "Error build soap request", NULL, NULL);
		return FALSE;
	}

<<<<<<< HEAD
	if ((trace = zend_hash_str_find(Z_OBJPROP_P(this_ptr), "trace", sizeof("trace")-1)) != NULL &&
	    Z_LVAL_P(trace) > 0) {
		add_property_stringl(this_ptr, "__last_request", buf, buf_size);
=======
	if (zend_hash_find(Z_OBJPROP_P(this_ptr), "trace", sizeof("trace"), (void **) &trace) == SUCCESS &&
	    Z_TYPE_PP(trace) == IS_LONG && Z_LVAL_PP(trace) > 0) {
		add_property_stringl(this_ptr, "__last_request", buf, buf_size, 1);
>>>>>>> 4119879a
	}

	ZVAL_STRINGL(&func,"__doRequest",sizeof("__doRequest")-1);
	ZVAL_STRINGL(&params[0], buf, buf_size);
	if (location == NULL) {
		ZVAL_NULL(&params[1]);
	} else {
		ZVAL_STRING(&params[1], location);
	}
	if (action == NULL) {
		ZVAL_NULL(&params[2]);
	} else {
		ZVAL_STRING(&params[2], action);
	}
	ZVAL_LONG(&params[3], version);
	ZVAL_LONG(&params[4], one_way);

	if (call_user_function(NULL, this_ptr, &func, response, 5, params) != SUCCESS) {
		add_soap_fault(this_ptr, "Client", "SoapClient::__doRequest() failed", NULL, NULL);
		ret = FALSE;
	} else if (Z_TYPE_P(response) != IS_STRING) {
		if ((fault = zend_hash_str_find(Z_OBJPROP_P(this_ptr), "__soap_fault", sizeof("__soap_fault")-1)) == NULL) {
			add_soap_fault(this_ptr, "Client", "SoapClient::__doRequest() returned non string value", NULL, NULL);
		}
		ret = FALSE;
<<<<<<< HEAD
	} else if ((trace = zend_hash_str_find(Z_OBJPROP_P(this_ptr), "trace", sizeof("trace")-1)) != NULL &&
	    Z_LVAL_P(trace) > 0) {
		add_property_str(this_ptr, "__last_response", zend_string_copy(Z_STR_P(response)));
=======
	} else if (zend_hash_find(Z_OBJPROP_P(this_ptr), "trace", sizeof("trace"), (void **) &trace) == SUCCESS &&
	    Z_TYPE_PP(trace) == IS_LONG && Z_LVAL_PP(trace) > 0) {
		add_property_stringl(this_ptr, "__last_response", Z_STRVAL_P(response), Z_STRLEN_P(response), 1);
>>>>>>> 4119879a
	}
	zval_ptr_dtor(&func);
	zval_ptr_dtor(&params[4]);
	zval_ptr_dtor(&params[3]);
	zval_ptr_dtor(&params[2]);
	zval_ptr_dtor(&params[1]);
	zval_ptr_dtor(&params[0]);
	xmlFree(buf);
	if (ret && (fault = zend_hash_str_find(Z_OBJPROP_P(this_ptr), "__soap_fault", sizeof("__soap_fault")-1)) != NULL) {
	  return FALSE;
	}
  return ret;
}

static void do_soap_call(zend_execute_data *execute_data,
                         zval* this_ptr,
                         char* function,
                         size_t function_len,
                         int arg_count,
                         zval* real_args,
                         zval* return_value,
                         char* location,
                         char* soap_action,
                         char* call_uri,
                         HashTable* soap_headers,
                         zval* output_headers
                        )
{
	zval *tmp;
	zval *trace;
 	sdlPtr sdl = NULL;
 	sdlPtr old_sdl = NULL;
 	sdlFunctionPtr fn;
	xmlDocPtr request = NULL;
	int ret = FALSE;
	int soap_version;
	zval response;
	xmlCharEncodingHandlerPtr old_encoding;
	HashTable *old_class_map;
	int old_features;
	HashTable *old_typemap, *typemap = NULL;

	SOAP_CLIENT_BEGIN_CODE();

	if ((trace = zend_hash_str_find(Z_OBJPROP_P(this_ptr), "trace", sizeof("trace")-1)) != NULL
		&& Z_LVAL_P(trace) > 0) {
		zend_hash_str_del(Z_OBJPROP_P(this_ptr), "__last_request", sizeof("__last_request")-1);
		zend_hash_str_del(Z_OBJPROP_P(this_ptr), "__last_response", sizeof("__last_response")-1);
	}
	if ((tmp = zend_hash_str_find(Z_OBJPROP_P(this_ptr), "_soap_version", sizeof("_soap_version")-1)) != NULL
		&& Z_LVAL_P(tmp) == SOAP_1_2) {
		soap_version = SOAP_1_2;
	} else {
		soap_version = SOAP_1_1;
	}

	if (location == NULL) {
		if ((tmp = zend_hash_str_find(Z_OBJPROP_P(this_ptr), "location", sizeof("location")-1)) != NULL &&
		    Z_TYPE_P(tmp) == IS_STRING) {
		  location = Z_STRVAL_P(tmp);
		}
	}

	if (FIND_SDL_PROPERTY(this_ptr,tmp) != NULL) {
		FETCH_SDL_RES(sdl,tmp);
	}
	if (FIND_TYPEMAP_PROPERTY(this_ptr,tmp) != NULL) {
		FETCH_TYPEMAP_RES(typemap,tmp);
	}

 	clear_soap_fault(this_ptr);

	SOAP_GLOBAL(soap_version) = soap_version;
	old_sdl = SOAP_GLOBAL(sdl);
	SOAP_GLOBAL(sdl) = sdl;
	old_encoding = SOAP_GLOBAL(encoding);
	if ((tmp = zend_hash_str_find(Z_OBJPROP_P(this_ptr), "_encoding", sizeof("_encoding")-1)) != NULL &&
	    Z_TYPE_P(tmp) == IS_STRING) {
		SOAP_GLOBAL(encoding) = xmlFindCharEncodingHandler(Z_STRVAL_P(tmp));
	} else {
		SOAP_GLOBAL(encoding) = NULL;
	}
	old_class_map = SOAP_GLOBAL(class_map);
	if ((tmp = zend_hash_str_find(Z_OBJPROP_P(this_ptr), "_classmap", sizeof("_classmap")-1)) != NULL &&
	    Z_TYPE_P(tmp) == IS_ARRAY) {
		SOAP_GLOBAL(class_map) = Z_ARRVAL_P(tmp);
	} else {
		SOAP_GLOBAL(class_map) = NULL;
	}
	old_typemap = SOAP_GLOBAL(typemap);
	SOAP_GLOBAL(typemap) = typemap;
	old_features = SOAP_GLOBAL(features);
	if ((tmp = zend_hash_str_find(Z_OBJPROP_P(this_ptr), "_features", sizeof("_features")-1)) != NULL &&
	    Z_TYPE_P(tmp) == IS_LONG) {
		SOAP_GLOBAL(features) = Z_LVAL_P(tmp);
	} else {
		SOAP_GLOBAL(features) = 0;
	}

	zend_try {
	 	if (sdl != NULL) {
 			fn = get_function(sdl, function);
 			if (fn != NULL) {
				sdlBindingPtr binding = fn->binding;
				int one_way = 0;

				if (fn->responseName == NULL &&
				    fn->responseParameters == NULL &&
				    soap_headers == NULL) {
					one_way = 1;
				}

				if (location == NULL) {
					location = binding->location;
				}
				if (binding->bindingType == BINDING_SOAP) {
					sdlSoapBindingFunctionPtr fnb = (sdlSoapBindingFunctionPtr)fn->bindingAttributes;
 					request = serialize_function_call(this_ptr, fn, NULL, fnb->input.ns, real_args, arg_count, soap_version, soap_headers);
	 				ret = do_request(this_ptr, request, location, fnb->soapAction, soap_version, one_way, &response);
 				} else {
	 				request = serialize_function_call(this_ptr, fn, NULL, sdl->target_ns, real_args, arg_count, soap_version, soap_headers);
	 				ret = do_request(this_ptr, request, location, NULL, soap_version, one_way, &response);
 				}

				xmlFreeDoc(request);

				if (ret && Z_TYPE(response) == IS_STRING) {
					encode_reset_ns();
					ret = parse_packet_soap(this_ptr, Z_STRVAL(response), Z_STRLEN(response), fn, NULL, return_value, output_headers);
					encode_finish();
				}

				zval_dtor(&response);

	 		} else {
	 			smart_str error = {0};
	 			smart_str_appends(&error,"Function (\"");
	 			smart_str_appends(&error,function);
	 			smart_str_appends(&error,"\") is not a valid method for this service");
	 			smart_str_0(&error);
				add_soap_fault(this_ptr, "Client", error.s->val, NULL, NULL);
				smart_str_free(&error);
			}
		} else {
			zval *uri;
			smart_str action = {0};

			if ((uri = zend_hash_str_find(Z_OBJPROP_P(this_ptr), "uri", sizeof("uri")-1)) == NULL) {
				add_soap_fault(this_ptr, "Client", "Error finding \"uri\" property", NULL, NULL);
			} else if (location == NULL) {
				add_soap_fault(this_ptr, "Client", "Error could not find \"location\" property", NULL, NULL);
			} else {
				if (call_uri == NULL) {
					call_uri = Z_STRVAL_P(uri);
				}
		 		request = serialize_function_call(this_ptr, NULL, function, call_uri, real_args, arg_count, soap_version, soap_headers);

		 		if (soap_action == NULL) {
					smart_str_appends(&action, call_uri);
					smart_str_appendc(&action, '#');
					smart_str_appends(&action, function);
				} else {
					smart_str_appends(&action, soap_action);
				}
				smart_str_0(&action);

				ret = do_request(this_ptr, request, location, action.s->val, soap_version, 0, &response);

		 		smart_str_free(&action);
				xmlFreeDoc(request);

				if (ret && Z_TYPE(response) == IS_STRING) {
					encode_reset_ns();
					ret = parse_packet_soap(this_ptr, Z_STRVAL(response), Z_STRLEN(response), NULL, function, return_value, output_headers);
					encode_finish();
				}

				zval_dtor(&response);
			}
	 	}

		if (!ret) {
			zval* fault;
			if ((fault = zend_hash_str_find(Z_OBJPROP_P(this_ptr), "__soap_fault", sizeof("__soap_fault")-1)) != NULL) {
				ZVAL_COPY(return_value, fault);
			} else {
				add_soap_fault_ex(return_value, this_ptr, "Client", "Unknown Error", NULL, NULL);
			}
		} else {
			zval* fault;
			if ((fault = zend_hash_str_find(Z_OBJPROP_P(this_ptr), "__soap_fault", sizeof("__soap_fault")-1)) != NULL) {
				ZVAL_COPY(return_value, fault);
			}
		}

		if (!EG(exception) &&
		    Z_TYPE_P(return_value) == IS_OBJECT &&
		    instanceof_function(Z_OBJCE_P(return_value), soap_fault_class_entry) &&
		    ((tmp = zend_hash_str_find(Z_OBJPROP_P(this_ptr), "_exceptions", sizeof("_exceptions")-1)) == NULL ||
			   Z_TYPE_P(tmp) != IS_FALSE)) {
			Z_ADDREF_P(return_value);
			zend_throw_exception_object(return_value);
		}

	} zend_catch {
		_bailout = 1;
	} zend_end_try();

	if (SOAP_GLOBAL(encoding) != NULL) {
		xmlCharEncCloseFunc(SOAP_GLOBAL(encoding));
	}

	SOAP_GLOBAL(features) = old_features;
	SOAP_GLOBAL(typemap) = old_typemap;
	SOAP_GLOBAL(class_map) = old_class_map;
	SOAP_GLOBAL(encoding) = old_encoding;
	SOAP_GLOBAL(sdl) = old_sdl;
	if (_bailout) {
		_bailout = 0;
		zend_bailout();
	}
	SOAP_CLIENT_END_CODE();
}

static void verify_soap_headers_array(HashTable *ht)
{
	zval *tmp;

	ZEND_HASH_FOREACH_VAL(ht, tmp) {
		if (Z_TYPE_P(tmp) != IS_OBJECT ||
		    !instanceof_function(Z_OBJCE_P(tmp), soap_header_class_entry)) {
			php_error_docref(NULL, E_ERROR, "Invalid SOAP header");
		}
	} ZEND_HASH_FOREACH_END();
}


/* {{{ proto mixed SoapClient::__call ( string function_name, array arguments [, array options [, array input_headers [, array output_headers]]])
   Calls a SOAP function */
PHP_METHOD(SoapClient, __call)
{
	char *function, *location=NULL, *soap_action = NULL, *uri = NULL;
	size_t function_len;
	int i = 0;
	HashTable* soap_headers = NULL;
	zval *options = NULL;
	zval *headers = NULL;
	zval *output_headers = NULL;
	zval *args;
	zval *real_args = NULL;
	zval *param;
	int arg_count;
	zval *tmp;
	zend_bool free_soap_headers = 0;
	zval *this_ptr;

	if (zend_parse_parameters(ZEND_NUM_ARGS(), "sa|a!zz/",
		&function, &function_len, &args, &options, &headers, &output_headers) == FAILURE) {
		return;
	}

	if (options) {
		HashTable *hto = Z_ARRVAL_P(options);
		if ((tmp = zend_hash_str_find(hto, "location", sizeof("location")-1)) != NULL &&
			Z_TYPE_P(tmp) == IS_STRING) {
			location = Z_STRVAL_P(tmp);
		}

		if ((tmp = zend_hash_str_find(hto, "soapaction", sizeof("soapaction")-1)) != NULL &&
			Z_TYPE_P(tmp) == IS_STRING) {
			soap_action = Z_STRVAL_P(tmp);
		}

		if ((tmp = zend_hash_str_find(hto, "uri", sizeof("uri")-1)) != NULL &&
			Z_TYPE_P(tmp) == IS_STRING) {
			uri = Z_STRVAL_P(tmp);
		}
	}

	if (headers == NULL || Z_TYPE_P(headers) == IS_NULL) {
	} else if (Z_TYPE_P(headers) == IS_ARRAY) {
		soap_headers = Z_ARRVAL_P(headers);
		verify_soap_headers_array(soap_headers);
		free_soap_headers = 0;
	} else if (Z_TYPE_P(headers) == IS_OBJECT &&
	           instanceof_function(Z_OBJCE_P(headers), soap_header_class_entry)) {
	    soap_headers = emalloc(sizeof(HashTable));
		zend_hash_init(soap_headers, 0, NULL, ZVAL_PTR_DTOR, 0);
		zend_hash_next_index_insert(soap_headers, headers);
		Z_ADDREF_P(headers);
		free_soap_headers = 1;
	} else{
		php_error_docref(NULL, E_WARNING, "Invalid SOAP header");
		return;
	}

	/* Add default headers */
<<<<<<< HEAD
	this_ptr = getThis();
	if ((tmp = zend_hash_str_find(Z_OBJPROP_P(this_ptr), "__default_headers", sizeof("__default_headers")-1)) != NULL) {
		HashTable *default_headers = Z_ARRVAL_P(tmp);
=======
	if (zend_hash_find(Z_OBJPROP_P(this_ptr), "__default_headers", sizeof("__default_headers"), (void **) &tmp) == SUCCESS && Z_TYPE_PP(tmp) == IS_ARRAY) {
		HashTable *default_headers = Z_ARRVAL_P(*tmp);
>>>>>>> 4119879a
		if (soap_headers) {
			if (!free_soap_headers) {
				soap_headers = zend_array_dup(soap_headers);
				free_soap_headers = 1;
			}
			ZEND_HASH_FOREACH_VAL(default_headers, tmp) {
				Z_ADDREF_P(tmp);
				zend_hash_next_index_insert(soap_headers, tmp);
			} ZEND_HASH_FOREACH_END();
		} else {
			soap_headers = Z_ARRVAL_P(tmp);
			free_soap_headers = 0;
		}
	}

	arg_count = zend_hash_num_elements(Z_ARRVAL_P(args));

	if (arg_count > 0) {
		real_args = safe_emalloc(sizeof(zval), arg_count, 0);
		ZEND_HASH_FOREACH_VAL(Z_ARRVAL_P(args), param) {
			/*zval_add_ref(param);*/
			ZVAL_COPY_VALUE(&real_args[i], param);
			i++;
		} ZEND_HASH_FOREACH_END();
	}
	if (output_headers) {
		array_init(output_headers);
	}
	do_soap_call(execute_data, this_ptr, function, function_len, arg_count, real_args, return_value, location, soap_action, uri, soap_headers, output_headers);
	if (arg_count > 0) {
		efree(real_args);
	}

	if (soap_headers && free_soap_headers) {
		zend_hash_destroy(soap_headers);
		efree(soap_headers);
	}
}
/* }}} */


/* {{{ proto array SoapClient::__getFunctions ( void )
   Returns list of SOAP functions */
PHP_METHOD(SoapClient, __getFunctions)
{
	sdlPtr sdl;

	FETCH_THIS_SDL(sdl);

	if (zend_parse_parameters_none() == FAILURE) {
		return;
	}

	if (sdl) {
		smart_str buf = {0};
		sdlFunctionPtr function;

		array_init(return_value);
		ZEND_HASH_FOREACH_PTR(&sdl->functions, function) {
			function_to_string(function, &buf);
			add_next_index_stringl(return_value, buf.s->val, buf.s->len);
			smart_str_free(&buf);
		} ZEND_HASH_FOREACH_END();
	}
}
/* }}} */


/* {{{ proto array SoapClient::__getTypes ( void )
   Returns list of SOAP types */
PHP_METHOD(SoapClient, __getTypes)
{
	sdlPtr sdl;

	FETCH_THIS_SDL(sdl);

	if (zend_parse_parameters_none() == FAILURE) {
		return;
	}

	if (sdl) {
		sdlTypePtr type;
		smart_str buf = {0};

		array_init(return_value);
		if (sdl->types) {
			ZEND_HASH_FOREACH_PTR(sdl->types, type) {
				type_to_string(type, &buf, 0);
				add_next_index_stringl(return_value, buf.s->val, buf.s->len);
				smart_str_free(&buf);
			} ZEND_HASH_FOREACH_END();
		}
	}
}
/* }}} */


/* {{{ proto string SoapClient::__getLastRequest ( void )
   Returns last SOAP request */
PHP_METHOD(SoapClient, __getLastRequest)
{
	zval *tmp;

	if (zend_parse_parameters_none() == FAILURE) {
		return;
	}

	if ((tmp = zend_hash_str_find(Z_OBJPROP_P(getThis()), "__last_request", sizeof("__last_request")-1)) != NULL) {
		RETURN_STR(zend_string_copy(Z_STR_P(tmp)));
	}
	RETURN_NULL();
}
/* }}} */


/* {{{ proto object SoapClient::__getLastResponse ( void )
   Returns last SOAP response */
PHP_METHOD(SoapClient, __getLastResponse)
{
	zval *tmp;

	if (zend_parse_parameters_none() == FAILURE) {
		return;
	}

	if ((tmp = zend_hash_str_find(Z_OBJPROP_P(getThis()), "__last_response", sizeof("__last_response")-1)) != NULL) {
		RETURN_STR(zend_string_copy(Z_STR_P(tmp)));
	}
	RETURN_NULL();
}
/* }}} */


/* {{{ proto string SoapClient::__getLastRequestHeaders(void)
   Returns last SOAP request headers */
PHP_METHOD(SoapClient, __getLastRequestHeaders)
{
	zval *tmp;

	if (zend_parse_parameters_none() == FAILURE) {
		return;
	}

	if ((tmp = zend_hash_str_find(Z_OBJPROP_P(getThis()), "__last_request_headers", sizeof("__last_request_headers")-1)) != NULL) {
		RETURN_STR(zend_string_copy(Z_STR_P(tmp)));
	}
	RETURN_NULL();
}
/* }}} */


/* {{{ proto string SoapClient::__getLastResponseHeaders(void)
   Returns last SOAP response headers */
PHP_METHOD(SoapClient, __getLastResponseHeaders)
{
	zval *tmp;

	if (zend_parse_parameters_none() == FAILURE) {
		return;
	}

	if ((tmp = zend_hash_str_find(Z_OBJPROP_P(getThis()), "__last_response_headers", sizeof("__last_response_headers")-1)) != NULL) {
		RETURN_STR(zend_string_copy(Z_STR_P(tmp)));
	}
	RETURN_NULL();
}
/* }}} */


/* {{{ proto string SoapClient::__doRequest()
   SoapClient::__doRequest() */
PHP_METHOD(SoapClient, __doRequest)
{
  char *buf, *location, *action;
  size_t   buf_size, location_size, action_size;
  zend_long  version;
  zend_long  one_way = 0;
  zval *this_ptr = getThis();

	if (zend_parse_parameters(ZEND_NUM_ARGS(), "sssl|l",
	    &buf, &buf_size,
	    &location, &location_size,
	    &action, &action_size,
	    &version, &one_way) == FAILURE) {
		return;
	}
	if (SOAP_GLOBAL(features) & SOAP_WAIT_ONE_WAY_CALLS) {
		one_way = 0;
	}
	if (one_way) {
		if (make_http_soap_request(this_ptr, buf, buf_size, location, action, version, NULL)) {
			RETURN_EMPTY_STRING();
		}
	} else if (make_http_soap_request(this_ptr, buf, buf_size, location, action, version,
	    return_value)) {
		return;
	}
	RETURN_NULL();
}
/* }}} */

/* {{{ proto void SoapClient::__setCookie(string name [, strung value])
   Sets cookie thet will sent with SOAP request.
   The call to this function will effect all following calls of SOAP methods.
   If value is not specified cookie is removed. */
PHP_METHOD(SoapClient, __setCookie)
{
	char *name;
	char *val = NULL;
	size_t  name_len, val_len = 0;
	zval *cookies;
	zval *this_ptr = getThis();

	if (zend_parse_parameters(ZEND_NUM_ARGS(), "s|s", &name, &name_len, &val, &val_len) == FAILURE) {
		return;
	}

	if (val == NULL) {
		if ((cookies = zend_hash_str_find(Z_OBJPROP_P(this_ptr), "_cookies", sizeof("_cookies")-1)) != NULL) {
			zend_hash_str_del(Z_ARRVAL_P(cookies), name, name_len);
		}
	} else {
		zval zcookie;

		if ((cookies = zend_hash_str_find(Z_OBJPROP_P(this_ptr), "_cookies", sizeof("_cookies")-1)) == NULL) {
			zval tmp_cookies;

			array_init(&tmp_cookies);
			cookies = zend_hash_str_update(Z_OBJPROP_P(this_ptr), "_cookies", sizeof("_cookies")-1, &tmp_cookies);
		}

		array_init(&zcookie);
		add_index_stringl(&zcookie, 0, val, val_len);
		add_assoc_zval_ex(cookies, name, name_len, &zcookie);
	}
}
/* }}} */

/* {{{ proto array SoapClient::__getCookies ( void )
   Returns list of cookies */
PHP_METHOD(SoapClient, __getCookies)
{
	zval *cookies;

	if (zend_parse_parameters_none() == FAILURE) {
		return;
	}


	if ((cookies = zend_hash_str_find(Z_OBJPROP_P(getThis()), "_cookies", sizeof("_cookies")-1)) != NULL) {
		ZVAL_ARR(return_value, zend_array_dup(Z_ARRVAL_P(cookies)));
	} else {
		array_init(return_value);
	}
}
/* }}} */

/* {{{ proto void SoapClient::__setSoapHeaders(array SoapHeaders)
   Sets SOAP headers for subsequent calls (replaces any previous
   values).
   If no value is specified, all of the headers are removed. */
PHP_METHOD(SoapClient, __setSoapHeaders)
{
	zval *headers = NULL;
	zval *this_ptr = getThis();

	if (zend_parse_parameters(ZEND_NUM_ARGS(), "|z", &headers) == FAILURE) {
		return;
	}

	if (headers == NULL || Z_TYPE_P(headers) == IS_NULL) {
		zend_hash_str_del(Z_OBJPROP_P(this_ptr), "__default_headers", sizeof("__default_headers")-1);
	} else if (Z_TYPE_P(headers) == IS_ARRAY) {
		zval *default_headers;

		verify_soap_headers_array(Z_ARRVAL_P(headers));
		if ((default_headers = zend_hash_str_find(Z_OBJPROP_P(this_ptr), "__default_headers", sizeof("__default_headers")-1)) == NULL) {
			add_property_zval(this_ptr, "__default_headers", headers);
		}
	} else if (Z_TYPE_P(headers) == IS_OBJECT &&
	           instanceof_function(Z_OBJCE_P(headers), soap_header_class_entry)) {
		zval default_headers;

		array_init(&default_headers);
		Z_ADDREF_P(headers);
		add_next_index_zval(&default_headers, headers);
		add_property_zval(this_ptr, "__default_headers", &default_headers);
		Z_DELREF_P(&default_headers);
	} else{
		php_error_docref(NULL, E_WARNING, "Invalid SOAP header");
	}
	RETURN_TRUE;
}
/* }}} */



/* {{{ proto string SoapClient::__setLocation([string new_location])
   Sets the location option (the endpoint URL that will be touched by the
   following SOAP requests).
   If new_location is not specified or null then SoapClient will use endpoint
   from WSDL file.
   The function returns old value of location options. */
PHP_METHOD(SoapClient, __setLocation)
{
	char *location = NULL;
	size_t  location_len = 0;
	zval *tmp;
	zval *this_ptr = getThis();

	if (zend_parse_parameters(ZEND_NUM_ARGS(), "|s", &location, &location_len) == FAILURE) {
		return;
	}

	if ((tmp = zend_hash_str_find(Z_OBJPROP_P(this_ptr), "location", sizeof("location")-1)) != NULL && Z_TYPE_P(tmp) == IS_STRING) {
		RETVAL_STR(zend_string_copy(Z_STR_P(tmp)));
	} else {
		RETVAL_NULL();
	}

	if (location && location_len) {
		add_property_stringl(this_ptr, "location", location, location_len);
	} else {
		zend_hash_str_del(Z_OBJPROP_P(this_ptr), "location", sizeof("location")-1);
	}
}
/* }}} */

static void clear_soap_fault(zval *obj)
{
	if (obj != NULL && Z_TYPE_P(obj) == IS_OBJECT) {
		zend_hash_str_del(Z_OBJPROP_P(obj), "__soap_fault", sizeof("__soap_fault")-1);
	}
}

static void add_soap_fault_ex(zval *fault, zval *obj, char *fault_code, char *fault_string, char *fault_actor, zval *fault_detail)
{
	ZVAL_NULL(fault);
	set_soap_fault(fault, NULL, fault_code, fault_string, fault_actor, fault_detail, NULL);
	add_property_zval(obj, "__soap_fault", fault);
	Z_DELREF_P(fault);
}

void add_soap_fault(zval *obj, char *fault_code, char *fault_string, char *fault_actor, zval *fault_detail)
{
	zval fault;

	ZVAL_NULL(&fault);
	set_soap_fault(&fault, NULL, fault_code, fault_string, fault_actor, fault_detail, NULL);
	add_property_zval(obj, "__soap_fault", &fault);
	Z_DELREF(fault);
}

static void set_soap_fault(zval *obj, char *fault_code_ns, char *fault_code, char *fault_string, char *fault_actor, zval *fault_detail, char *name)
{
	if (Z_TYPE_P(obj) != IS_OBJECT) {
		object_init_ex(obj, soap_fault_class_entry);
	}

	add_property_string(obj, "faultstring", fault_string ? fault_string : "");
	zend_update_property_string(zend_exception_get_default(), obj, "message", sizeof("message")-1, (fault_string ? fault_string : ""));

	if (fault_code != NULL) {
		int soap_version = SOAP_GLOBAL(soap_version);

		if (fault_code_ns) {
			add_property_string(obj, "faultcode", fault_code);
			add_property_string(obj, "faultcodens", fault_code_ns);
		} else {
			if (soap_version == SOAP_1_1) {
				add_property_string(obj, "faultcode", fault_code);
				if (strcmp(fault_code,"Client") == 0 ||
				    strcmp(fault_code,"Server") == 0 ||
				    strcmp(fault_code,"VersionMismatch") == 0 ||
			  	  strcmp(fault_code,"MustUnderstand") == 0) {
					add_property_string(obj, "faultcodens", SOAP_1_1_ENV_NAMESPACE);
				}
			} else if (soap_version == SOAP_1_2) {
				if (strcmp(fault_code,"Client") == 0) {
					add_property_string(obj, "faultcode", "Sender");
					add_property_string(obj, "faultcodens", SOAP_1_2_ENV_NAMESPACE);
				} else if (strcmp(fault_code,"Server") == 0) {
					add_property_string(obj, "faultcode", "Receiver");
					add_property_string(obj, "faultcodens", SOAP_1_2_ENV_NAMESPACE);
				} else if (strcmp(fault_code,"VersionMismatch") == 0 ||
				           strcmp(fault_code,"MustUnderstand") == 0 ||
				           strcmp(fault_code,"DataEncodingUnknown") == 0) {
					add_property_string(obj, "faultcode", fault_code);
					add_property_string(obj, "faultcodens", SOAP_1_2_ENV_NAMESPACE);
				} else {
					add_property_string(obj, "faultcode", fault_code);
				}
			}
		}
	}
	if (fault_actor != NULL) {
		add_property_string(obj, "faultactor", fault_actor);
	}
	if (fault_detail != NULL && Z_TYPE_P(fault_detail) != IS_UNDEF) {
		add_property_zval(obj, "detail", fault_detail);
	}
	if (name != NULL) {
		add_property_string(obj, "_name", name);
	}
}

static void deserialize_parameters(xmlNodePtr params, sdlFunctionPtr function, int *num_params, zval **parameters)
{
	int cur_param = 0,num_of_params = 0;
	zval *tmp_parameters = NULL;

	if (function != NULL) {
		sdlParamPtr param;
		xmlNodePtr val;
		int	use_names = 0;

		if (function->requestParameters == NULL) {
			return;
		}
		num_of_params = zend_hash_num_elements(function->requestParameters);
		ZEND_HASH_FOREACH_PTR(function->requestParameters, param) {
			if (get_node(params, param->paramName) != NULL) {
				use_names = 1;
			}
		} ZEND_HASH_FOREACH_END();
		if (use_names) {
			tmp_parameters = safe_emalloc(num_of_params, sizeof(zval), 0);
			ZEND_HASH_FOREACH_PTR(function->requestParameters, param) {
				val = get_node(params, param->paramName);
				if (!val) {
					/* TODO: may be "nil" is not OK? */
					ZVAL_NULL(&tmp_parameters[cur_param]);
				} else {
					master_to_zval(&tmp_parameters[cur_param], param->encode, val);
				}
				cur_param++;
			} ZEND_HASH_FOREACH_END();
			*parameters = tmp_parameters;
			*num_params = num_of_params;
			return;
		}
	}
	if (params) {
		xmlNodePtr trav;

		num_of_params = 0;
		trav = params;
		while (trav != NULL) {
			if (trav->type == XML_ELEMENT_NODE) {
				num_of_params++;
			}
			trav = trav->next;
		}

		if (num_of_params == 1 &&
		    function &&
		    function->binding &&
		    function->binding->bindingType == BINDING_SOAP &&
		    ((sdlSoapBindingFunctionPtr)function->bindingAttributes)->style == SOAP_DOCUMENT &&
		    (function->requestParameters == NULL ||
		     zend_hash_num_elements(function->requestParameters) == 0) &&
		    strcmp((char *)params->name, function->functionName) == 0) {
			num_of_params = 0;
		} else if (num_of_params > 0) {
			tmp_parameters = safe_emalloc(num_of_params, sizeof(zval), 0);

			trav = params;
			while (trav != 0 && cur_param < num_of_params) {
				if (trav->type == XML_ELEMENT_NODE) {
					encodePtr enc;
					sdlParamPtr param = NULL;
					if (function != NULL &&
					    (param = zend_hash_index_find_ptr(function->requestParameters, cur_param)) == NULL) {
											soap_server_fault("Client", "Error cannot find parameter", NULL, NULL, NULL);
					}
					if (param == NULL) {
						enc = NULL;
					} else {
						enc = param->encode;
					}
					master_to_zval(&tmp_parameters[cur_param], enc, trav);
					cur_param++;
				}
				trav = trav->next;
			}
		}
	}
	if (num_of_params > cur_param) {
		soap_server_fault("Client","Missing parameter", NULL, NULL, NULL);
	}
	(*parameters) = tmp_parameters;
	(*num_params) = num_of_params;
}

static sdlFunctionPtr find_function(sdlPtr sdl, xmlNodePtr func, zval* function_name)
{
	sdlFunctionPtr function;

	function = get_function(sdl, (char*)func->name);
	if (function && function->binding && function->binding->bindingType == BINDING_SOAP) {
		sdlSoapBindingFunctionPtr fnb = (sdlSoapBindingFunctionPtr)function->bindingAttributes;
		if (fnb->style == SOAP_DOCUMENT) {
			if (func->children != NULL ||
			    (function->requestParameters != NULL &&
			     zend_hash_num_elements(function->requestParameters) > 0)) {
				function = NULL;
			}
		}
	}
	if (sdl != NULL && function == NULL) {
		function = get_doc_function(sdl, func);
	}

	if (function != NULL) {
		ZVAL_STRING(function_name, (char *)function->functionName);
	} else {
		ZVAL_STRING(function_name, (char *)func->name);
	}

	return function;
}

static sdlFunctionPtr deserialize_function_call(sdlPtr sdl, xmlDocPtr request, char* actor, zval *function_name, int *num_params, zval **parameters, int *version, soapHeader **headers)
{
	char* envelope_ns = NULL;
	xmlNodePtr trav,env,head,body,func;
	xmlAttrPtr attr;
	sdlFunctionPtr function;

	encode_reset_ns();

	/* Get <Envelope> element */
	env = NULL;
	trav = request->children;
	while (trav != NULL) {
		if (trav->type == XML_ELEMENT_NODE) {
			if (env == NULL && node_is_equal_ex(trav,"Envelope",SOAP_1_1_ENV_NAMESPACE)) {
				env = trav;
				*version = SOAP_1_1;
				envelope_ns = SOAP_1_1_ENV_NAMESPACE;
				SOAP_GLOBAL(soap_version) = SOAP_1_1;
			} else if (env == NULL && node_is_equal_ex(trav,"Envelope",SOAP_1_2_ENV_NAMESPACE)) {
				env = trav;
				*version = SOAP_1_2;
				envelope_ns = SOAP_1_2_ENV_NAMESPACE;
				SOAP_GLOBAL(soap_version) = SOAP_1_2;
			} else {
				soap_server_fault("VersionMismatch", "Wrong Version", NULL, NULL, NULL);
			}
		}
		trav = trav->next;
	}
	if (env == NULL) {
		soap_server_fault("Client", "looks like we got XML without \"Envelope\" element", NULL, NULL, NULL);
	}

	attr = env->properties;
	while (attr != NULL) {
		if (attr->ns == NULL) {
			soap_server_fault("Client", "A SOAP Envelope element cannot have non Namespace qualified attributes", NULL, NULL, NULL);
		} else if (attr_is_equal_ex(attr,"encodingStyle",SOAP_1_2_ENV_NAMESPACE)) {
			if (*version == SOAP_1_2) {
				soap_server_fault("Client", "encodingStyle cannot be specified on the Envelope", NULL, NULL, NULL);
			} else if (strcmp((char*)attr->children->content,SOAP_1_1_ENC_NAMESPACE) != 0) {
				soap_server_fault("Client", "Unknown data encoding style", NULL, NULL, NULL);
			}
		}
		attr = attr->next;
	}

	/* Get <Header> element */
	head = NULL;
	trav = env->children;
	while (trav != NULL && trav->type != XML_ELEMENT_NODE) {
		trav = trav->next;
	}
	if (trav != NULL && node_is_equal_ex(trav,"Header",envelope_ns)) {
		head = trav;
		trav = trav->next;
	}

	/* Get <Body> element */
	body = NULL;
	while (trav != NULL && trav->type != XML_ELEMENT_NODE) {
		trav = trav->next;
	}
	if (trav != NULL && node_is_equal_ex(trav,"Body",envelope_ns)) {
		body = trav;
		trav = trav->next;
	}
	while (trav != NULL && trav->type != XML_ELEMENT_NODE) {
		trav = trav->next;
	}
	if (body == NULL) {
		soap_server_fault("Client", "Body must be present in a SOAP envelope", NULL, NULL, NULL);
	}
	attr = body->properties;
	while (attr != NULL) {
		if (attr->ns == NULL) {
			if (*version == SOAP_1_2) {
				soap_server_fault("Client", "A SOAP Body element cannot have non Namespace qualified attributes", NULL, NULL, NULL);
			}
		} else if (attr_is_equal_ex(attr,"encodingStyle",SOAP_1_2_ENV_NAMESPACE)) {
			if (*version == SOAP_1_2) {
				soap_server_fault("Client", "encodingStyle cannot be specified on the Body", NULL, NULL, NULL);
			} else if (strcmp((char*)attr->children->content,SOAP_1_1_ENC_NAMESPACE) != 0) {
				soap_server_fault("Client", "Unknown data encoding style", NULL, NULL, NULL);
			}
		}
		attr = attr->next;
	}

	if (trav != NULL && *version == SOAP_1_2) {
		soap_server_fault("Client", "A SOAP 1.2 envelope can contain only Header and Body", NULL, NULL, NULL);
	}

	func = NULL;
	trav = body->children;
	while (trav != NULL) {
		if (trav->type == XML_ELEMENT_NODE) {
/*
			if (func != NULL) {
				soap_server_fault("Client", "looks like we got \"Body\" with several functions call", NULL, NULL, NULL);
			}
*/
			func = trav;
			break; /* FIXME: the rest of body is ignored */
		}
		trav = trav->next;
	}
	if (func == NULL) {
		function = get_doc_function(sdl, NULL);
		if (function != NULL) {
			ZVAL_STRING(function_name, (char *)function->functionName);
		} else {
			soap_server_fault("Client", "looks like we got \"Body\" without function call", NULL, NULL, NULL);
		}
	} else {
		if (*version == SOAP_1_1) {
			attr = get_attribute_ex(func->properties,"encodingStyle",SOAP_1_1_ENV_NAMESPACE);
			if (attr && strcmp((char*)attr->children->content,SOAP_1_1_ENC_NAMESPACE) != 0) {
				soap_server_fault("Client","Unknown Data Encoding Style", NULL, NULL, NULL);
			}
		} else {
			attr = get_attribute_ex(func->properties,"encodingStyle",SOAP_1_2_ENV_NAMESPACE);
			if (attr && strcmp((char*)attr->children->content,SOAP_1_2_ENC_NAMESPACE) != 0) {
				soap_server_fault("DataEncodingUnknown","Unknown Data Encoding Style", NULL, NULL, NULL);
			}
		}
		function = find_function(sdl, func, function_name);
		if (sdl != NULL && function == NULL) {
			if (*version == SOAP_1_2) {
				soap_server_fault("rpc:ProcedureNotPresent","Procedure not present", NULL, NULL, NULL);
			} else {
				php_error(E_ERROR, "Procedure '%s' not present", func->name);
			}
		}
	}

	*headers = NULL;
	if (head) {
		soapHeader *h, *last = NULL;

		attr = head->properties;
		while (attr != NULL) {
			if (attr->ns == NULL) {
				soap_server_fault("Client", "A SOAP Header element cannot have non Namespace qualified attributes", NULL, NULL, NULL);
			} else if (attr_is_equal_ex(attr,"encodingStyle",SOAP_1_2_ENV_NAMESPACE)) {
				if (*version == SOAP_1_2) {
					soap_server_fault("Client", "encodingStyle cannot be specified on the Header", NULL, NULL, NULL);
				} else if (strcmp((char*)attr->children->content,SOAP_1_1_ENC_NAMESPACE) != 0) {
					soap_server_fault("Client", "Unknown data encoding style", NULL, NULL, NULL);
				}
			}
			attr = attr->next;
		}
		trav = head->children;
		while (trav != NULL) {
			if (trav->type == XML_ELEMENT_NODE) {
				xmlNodePtr hdr_func = trav;
				int mustUnderstand = 0;

				if (*version == SOAP_1_1) {
					attr = get_attribute_ex(hdr_func->properties,"encodingStyle",SOAP_1_1_ENV_NAMESPACE);
					if (attr && strcmp((char*)attr->children->content,SOAP_1_1_ENC_NAMESPACE) != 0) {
						soap_server_fault("Client","Unknown Data Encoding Style", NULL, NULL, NULL);
					}
					attr = get_attribute_ex(hdr_func->properties,"actor",envelope_ns);
					if (attr != NULL) {
						if (strcmp((char*)attr->children->content,SOAP_1_1_ACTOR_NEXT) != 0 &&
						    (actor == NULL || strcmp((char*)attr->children->content,actor) != 0)) {
						  goto ignore_header;
						}
					}
				} else if (*version == SOAP_1_2) {
					attr = get_attribute_ex(hdr_func->properties,"encodingStyle",SOAP_1_2_ENV_NAMESPACE);
					if (attr && strcmp((char*)attr->children->content,SOAP_1_2_ENC_NAMESPACE) != 0) {
						soap_server_fault("DataEncodingUnknown","Unknown Data Encoding Style", NULL, NULL, NULL);
					}
					attr = get_attribute_ex(hdr_func->properties,"role",envelope_ns);
					if (attr != NULL) {
						if (strcmp((char*)attr->children->content,SOAP_1_2_ACTOR_UNLIMATERECEIVER) != 0 &&
						    strcmp((char*)attr->children->content,SOAP_1_2_ACTOR_NEXT) != 0 &&
						    (actor == NULL || strcmp((char*)attr->children->content,actor) != 0)) {
						  goto ignore_header;
						}
					}
				}
				attr = get_attribute_ex(hdr_func->properties,"mustUnderstand",envelope_ns);
				if (attr) {
					if (strcmp((char*)attr->children->content,"1") == 0 ||
					    strcmp((char*)attr->children->content,"true") == 0) {
						mustUnderstand = 1;
					} else if (strcmp((char*)attr->children->content,"0") == 0 ||
					           strcmp((char*)attr->children->content,"false") == 0) {
						mustUnderstand = 0;
					} else {
						soap_server_fault("Client","mustUnderstand value is not boolean", NULL, NULL, NULL);
					}
				}
				h = emalloc(sizeof(soapHeader));
				memset(h, 0, sizeof(soapHeader));
				h->mustUnderstand = mustUnderstand;
				h->function = find_function(sdl, hdr_func, &h->function_name);
				if (!h->function && sdl && function && function->binding && function->binding->bindingType == BINDING_SOAP) {
					sdlSoapBindingFunctionHeaderPtr hdr;
					sdlSoapBindingFunctionPtr fnb = (sdlSoapBindingFunctionPtr)function->bindingAttributes;
					if (fnb->input.headers) {
						smart_str key = {0};

						if (hdr_func->ns) {
							smart_str_appends(&key, (char*)hdr_func->ns->href);
							smart_str_appendc(&key, ':');
						}
						smart_str_appendl(&key, Z_STRVAL(h->function_name), Z_STRLEN(h->function_name));
						smart_str_0(&key);
						if ((hdr = zend_hash_find_ptr(fnb->input.headers, key.s)) != NULL) {
							h->hdr = hdr;
						}
						smart_str_free(&key);
					}
				}
				if (h->hdr) {
					h->num_params = 1;
					h->parameters = emalloc(sizeof(zval));
					master_to_zval(&h->parameters[0], h->hdr->encode, hdr_func);
				} else {
					if (h->function && h->function->binding && h->function->binding->bindingType == BINDING_SOAP) {
						sdlSoapBindingFunctionPtr fnb = (sdlSoapBindingFunctionPtr)h->function->bindingAttributes;
						if (fnb->style == SOAP_RPC) {
							hdr_func = hdr_func->children;
						}
					}
					deserialize_parameters(hdr_func, h->function, &h->num_params, &h->parameters);
				}
				ZVAL_NULL(&h->retval);
				if (last == NULL) {
					*headers = h;
				} else {
					last->next = h;
				}
				last = h;
			}
ignore_header:
			trav = trav->next;
		}
	}

	if (function && function->binding && function->binding->bindingType == BINDING_SOAP) {
		sdlSoapBindingFunctionPtr fnb = (sdlSoapBindingFunctionPtr)function->bindingAttributes;
		if (fnb->style == SOAP_RPC) {
			func = func->children;
		}
	} else {
		func = func->children;
	}
	deserialize_parameters(func, function, num_params, parameters);

	encode_finish();

	return function;
}

static void set_soap_header_attributes(xmlNodePtr h, HashTable *ht, int version)
{
	zval *tmp;

	if ((tmp = zend_hash_str_find(ht, "mustUnderstand", sizeof("mustUnderstand")-1)) != NULL &&
	    Z_TYPE_P(tmp) == IS_TRUE) {
		if (version == SOAP_1_1) {
			xmlSetProp(h, BAD_CAST(SOAP_1_1_ENV_NS_PREFIX":mustUnderstand"), BAD_CAST("1"));
		} else {
			xmlSetProp(h, BAD_CAST(SOAP_1_2_ENV_NS_PREFIX":mustUnderstand"), BAD_CAST("true"));
		}
	}
	if ((tmp = zend_hash_str_find(ht, "actor", sizeof("actor")-1)) != NULL) {
		if (Z_TYPE_P(tmp) == IS_STRING) {
			if (version == SOAP_1_1) {
				xmlSetProp(h, BAD_CAST(SOAP_1_1_ENV_NS_PREFIX":actor"), BAD_CAST(Z_STRVAL_P(tmp)));
			} else {
				xmlSetProp(h, BAD_CAST(SOAP_1_2_ENV_NS_PREFIX":role"), BAD_CAST(Z_STRVAL_P(tmp)));
			}
		} else if (Z_TYPE_P(tmp) == IS_LONG) {
			if (version == SOAP_1_1) {
				if (Z_LVAL_P(tmp) == SOAP_ACTOR_NEXT) {
					xmlSetProp(h, BAD_CAST(SOAP_1_1_ENV_NS_PREFIX":actor"), BAD_CAST(SOAP_1_1_ACTOR_NEXT));
				}
			} else {
				if (Z_LVAL_P(tmp) == SOAP_ACTOR_NEXT) {
					xmlSetProp(h, BAD_CAST(SOAP_1_2_ENV_NS_PREFIX":role"), BAD_CAST(SOAP_1_2_ACTOR_NEXT));
				} else if (Z_LVAL_P(tmp) == SOAP_ACTOR_NONE) {
					xmlSetProp(h, BAD_CAST(SOAP_1_2_ENV_NS_PREFIX":role"), BAD_CAST(SOAP_1_2_ACTOR_NONE));
				} else if (Z_LVAL_P(tmp) == SOAP_ACTOR_UNLIMATERECEIVER) {
					xmlSetProp(h, BAD_CAST(SOAP_1_2_ENV_NS_PREFIX":role"), BAD_CAST(SOAP_1_2_ACTOR_UNLIMATERECEIVER));
				}
			}
		}
	}
}

static int serialize_response_call2(xmlNodePtr body, sdlFunctionPtr function, char *function_name, char *uri, zval *ret, int version, int main, xmlNodePtr *node)
{
	xmlNodePtr method = NULL, param;
	sdlParamPtr parameter = NULL;
	int param_count;
	int style, use;
	xmlNsPtr ns = NULL;

	if (function != NULL && function->binding->bindingType == BINDING_SOAP) {
		sdlSoapBindingFunctionPtr fnb = (sdlSoapBindingFunctionPtr)function->bindingAttributes;

		style = fnb->style;
		use = fnb->output.use;
		if (style == SOAP_RPC) {
			ns = encode_add_ns(body, fnb->output.ns);
			if (function->responseName) {
				method = xmlNewChild(body, ns, BAD_CAST(function->responseName), NULL);
			} else if (function->responseParameters) {
				method = xmlNewChild(body, ns, BAD_CAST(function->functionName), NULL);
			}
		}
	} else {
		style = main?SOAP_RPC:SOAP_DOCUMENT;
		use = main?SOAP_ENCODED:SOAP_LITERAL;
		if (style == SOAP_RPC) {
			ns = encode_add_ns(body, uri);
			method = xmlNewChild(body, ns, BAD_CAST(function_name), NULL);
		}
	}

	if (function != NULL) {
		if (function->responseParameters) {
			param_count = zend_hash_num_elements(function->responseParameters);
		} else {
		  param_count = 0;
		}
	} else {
	  param_count = 1;
	}

	if (param_count == 1) {
		parameter = get_param(function, NULL, 0, TRUE);

		if (style == SOAP_RPC) {
		  xmlNode *rpc_result;
			if (main && version == SOAP_1_2) {
				xmlNs *rpc_ns = xmlNewNs(body, BAD_CAST(RPC_SOAP12_NAMESPACE), BAD_CAST(RPC_SOAP12_NS_PREFIX));
				rpc_result = xmlNewChild(method, rpc_ns, BAD_CAST("result"), NULL);
				param = serialize_parameter(parameter, ret, 0, "return", use, method);
				xmlNodeSetContent(rpc_result,param->name);
			} else {
				param = serialize_parameter(parameter, ret, 0, "return", use, method);
			}
		} else {
			param = serialize_parameter(parameter, ret, 0, "return", use, body);
			if (function && function->binding->bindingType == BINDING_SOAP) {
				if (parameter && parameter->element) {
					ns = encode_add_ns(param, parameter->element->namens);
					xmlNodeSetName(param, BAD_CAST(parameter->element->name));
					xmlSetNs(param, ns);
				}
			} else if (strcmp((char*)param->name,"return") == 0) {
				ns = encode_add_ns(param, uri);
				xmlNodeSetName(param, BAD_CAST(function_name));
				xmlSetNs(param, ns);
			}
		}
	} else if (param_count > 1 && Z_TYPE_P(ret) == IS_ARRAY) {
		zval *data;
		int i = 0;
		zend_string *param_name;
//???
		zend_ulong param_index = i;

		ZEND_HASH_FOREACH_KEY_VAL(Z_ARRVAL_P(ret), param_index, param_name, data) {
			parameter = get_param(function, param_name->val, param_index, TRUE);
			if (style == SOAP_RPC) {
				param = serialize_parameter(parameter, data, i, param_name->val, use, method);
			} else {
				param = serialize_parameter(parameter, data, i, param_name->val, use, body);
				if (function && function->binding->bindingType == BINDING_SOAP) {
					if (parameter && parameter->element) {
						ns = encode_add_ns(param, parameter->element->namens);
						xmlNodeSetName(param, BAD_CAST(parameter->element->name));
						xmlSetNs(param, ns);
					}
				}
			}

			i++;
			param_index = i;
		} ZEND_HASH_FOREACH_END();
	}
	if (use == SOAP_ENCODED && version == SOAP_1_2 && method != NULL) {
		xmlSetNsProp(method, body->ns, BAD_CAST("encodingStyle"), BAD_CAST(SOAP_1_2_ENC_NAMESPACE));
	}
	if (node) {
		*node = method;
	}
	return use;
}

static xmlDocPtr serialize_response_call(sdlFunctionPtr function, char *function_name, char *uri, zval *ret, soapHeader* headers, int version)
{
	xmlDocPtr doc;
	xmlNodePtr envelope = NULL, body, param;
	xmlNsPtr ns = NULL;
	int use = SOAP_LITERAL;
	xmlNodePtr head = NULL;

	encode_reset_ns();

	doc = xmlNewDoc(BAD_CAST("1.0"));
	doc->charset = XML_CHAR_ENCODING_UTF8;
	doc->encoding = xmlCharStrdup("UTF-8");

	if (version == SOAP_1_1) {
		envelope = xmlNewDocNode(doc, NULL, BAD_CAST("Envelope"), NULL);
		ns = xmlNewNs(envelope, BAD_CAST(SOAP_1_1_ENV_NAMESPACE), BAD_CAST(SOAP_1_1_ENV_NS_PREFIX));
		xmlSetNs(envelope,ns);
	} else if (version == SOAP_1_2) {
		envelope = xmlNewDocNode(doc, NULL, BAD_CAST("Envelope"), NULL);
		ns = xmlNewNs(envelope, BAD_CAST(SOAP_1_2_ENV_NAMESPACE), BAD_CAST(SOAP_1_2_ENV_NS_PREFIX));
		xmlSetNs(envelope,ns);
	} else {
		soap_server_fault("Server", "Unknown SOAP version", NULL, NULL, NULL);
	}
	xmlDocSetRootElement(doc, envelope);

	if (Z_TYPE_P(ret) == IS_OBJECT &&
	    instanceof_function(Z_OBJCE_P(ret), soap_fault_class_entry)) {
	  char *detail_name;
		HashTable* prop;
		zval *tmp;
		sdlFaultPtr fault = NULL;
		char *fault_ns = NULL;

		prop = Z_OBJPROP_P(ret);

		if (headers &&
		    (tmp = zend_hash_str_find(prop, "headerfault", sizeof("headerfault")-1)) != NULL) {
			encodePtr hdr_enc = NULL;
			int hdr_use = SOAP_LITERAL;
			zval *hdr_ret  = tmp;
			char *hdr_ns   = headers->hdr?headers->hdr->ns:NULL;
			char *hdr_name = Z_STRVAL(headers->function_name);

			head = xmlNewChild(envelope, ns, BAD_CAST("Header"), NULL);
			if (Z_TYPE_P(hdr_ret) == IS_OBJECT &&
			    instanceof_function(Z_OBJCE_P(hdr_ret), soap_header_class_entry)) {
				HashTable* ht = Z_OBJPROP_P(hdr_ret);
				sdlSoapBindingFunctionHeaderPtr hdr;
				smart_str key = {0};

				if ((tmp = zend_hash_str_find(ht, "namespace", sizeof("namespace")-1)) != NULL &&
			      Z_TYPE_P(tmp) == IS_STRING) {
					smart_str_appendl(&key, Z_STRVAL_P(tmp), Z_STRLEN_P(tmp));
					smart_str_appendc(&key, ':');
					hdr_ns = Z_STRVAL_P(tmp);
				}
				if ((tmp = zend_hash_str_find(ht, "name", sizeof("name")-1)) != NULL &&
				    Z_TYPE_P(tmp) == IS_STRING) {
					smart_str_appendl(&key, Z_STRVAL_P(tmp), Z_STRLEN_P(tmp));
					hdr_name = Z_STRVAL_P(tmp);
				}
				smart_str_0(&key);
				if (headers->hdr && headers->hdr->headerfaults &&
				    (hdr = zend_hash_find_ptr(headers->hdr->headerfaults, key.s)) != NULL) {
					hdr_enc = hdr->encode;
					hdr_use = hdr->use;
				}
				smart_str_free(&key);
				if ((tmp = zend_hash_str_find(ht, "data", sizeof("data")-1)) != NULL) {
					hdr_ret = tmp;
				} else {
					hdr_ret = NULL;
				}
			}

			if (headers->function) {
				if (serialize_response_call2(head, headers->function, Z_STRVAL(headers->function_name), uri, hdr_ret, version, 0, NULL) == SOAP_ENCODED) {
					use = SOAP_ENCODED;
				}
			} else {
				xmlNodePtr xmlHdr = master_to_xml(hdr_enc, hdr_ret, hdr_use, head);
				if (hdr_name) {
					xmlNodeSetName(xmlHdr, BAD_CAST(hdr_name));
				}
				if (hdr_ns) {
					xmlNsPtr nsptr = encode_add_ns(xmlHdr, hdr_ns);
					xmlSetNs(xmlHdr, nsptr);
				}
			}
		}

		body = xmlNewChild(envelope, ns, BAD_CAST("Body"), NULL);
		param = xmlNewChild(body, ns, BAD_CAST("Fault"), NULL);

		if ((tmp = zend_hash_str_find(prop, "faultcodens", sizeof("faultcodens")-1)) != NULL && Z_TYPE_P(tmp) == IS_STRING) {
			fault_ns = Z_STRVAL_P(tmp);
		}
		use = SOAP_LITERAL;
		if ((tmp = zend_hash_str_find(prop, "_name", sizeof("_name")-1)) != NULL && Z_TYPE_P(tmp) == IS_STRING) {
			sdlFaultPtr tmp_fault;
			if (function && function->faults &&
			    (tmp_fault = zend_hash_find_ptr(function->faults, Z_STR_P(tmp))) != NULL) {
				fault = tmp_fault;
				if (function->binding &&
				    function->binding->bindingType == BINDING_SOAP &&
				    fault->bindingAttributes) {
					sdlSoapBindingFunctionFaultPtr fb = (sdlSoapBindingFunctionFaultPtr)fault->bindingAttributes;
					use = fb->use;
					if (fault_ns == NULL) {
						fault_ns = fb->ns;
					}
				}
			}
		} else if (function && function->faults &&
		           zend_hash_num_elements(function->faults) == 1) {

			zend_hash_internal_pointer_reset(function->faults);
			fault = zend_hash_get_current_data_ptr(function->faults);
			if (function->binding &&
			    function->binding->bindingType == BINDING_SOAP &&
			    fault->bindingAttributes) {
				sdlSoapBindingFunctionFaultPtr fb = (sdlSoapBindingFunctionFaultPtr)fault->bindingAttributes;
				use = fb->use;
				if (fault_ns == NULL) {
					fault_ns = fb->ns;
				}
			}
		}

		if (fault_ns == NULL &&
		    fault &&
		    fault->details &&
		    zend_hash_num_elements(fault->details) == 1) {
			sdlParamPtr sparam;

			zend_hash_internal_pointer_reset(fault->details);
			sparam = zend_hash_get_current_data_ptr(fault->details);
			if (sparam->element) {
				fault_ns = sparam->element->namens;
			}
		}

		if (version == SOAP_1_1) {
			if ((tmp = zend_hash_str_find(prop, "faultcode", sizeof("faultcode")-1)) != NULL) {
				xmlNodePtr node = xmlNewNode(NULL, BAD_CAST("faultcode"));
				zend_string *str = php_escape_html_entities((unsigned char*)Z_STRVAL_P(tmp), Z_STRLEN_P(tmp), 0, 0, NULL);
				xmlAddChild(param, node);
				if (fault_ns) {
					xmlNsPtr nsptr = encode_add_ns(node, fault_ns);
					xmlChar *code = xmlBuildQName(BAD_CAST(str->val), nsptr->prefix, NULL, 0);
					xmlNodeSetContent(node, code);
					xmlFree(code);
				} else {
					xmlNodeSetContentLen(node, BAD_CAST(str->val), (int)str->len);
				}
				zend_string_release(str);
			}
			if ((tmp = zend_hash_str_find(prop, "faultstring", sizeof("faultstring")-1)) != NULL) {
				xmlNodePtr node = master_to_xml(get_conversion(IS_STRING), tmp, SOAP_LITERAL, param);
				xmlNodeSetName(node, BAD_CAST("faultstring"));
			}
			if ((tmp = zend_hash_str_find(prop, "faultactor", sizeof("faultactor")-1)) != NULL) {
				xmlNodePtr node = master_to_xml(get_conversion(IS_STRING), tmp, SOAP_LITERAL, param);
				xmlNodeSetName(node, BAD_CAST("faultactor"));
			}
			detail_name = "detail";
		} else {
		if ((tmp = zend_hash_str_find(prop, "faultcode", sizeof("faultcode")-1)) != NULL) {
				xmlNodePtr node = xmlNewChild(param, ns, BAD_CAST("Code"), NULL);
				zend_string *str = php_escape_html_entities((unsigned char*)Z_STRVAL_P(tmp), Z_STRLEN_P(tmp), 0, 0, NULL);
				node = xmlNewChild(node, ns, BAD_CAST("Value"), NULL);
				if (fault_ns) {
					xmlNsPtr nsptr = encode_add_ns(node, fault_ns);
					xmlChar *code = xmlBuildQName(BAD_CAST(str->val), nsptr->prefix, NULL, 0);
					xmlNodeSetContent(node, code);
					xmlFree(code);
				} else {
					xmlNodeSetContentLen(node, BAD_CAST(str->val), (int)str->len);
				}
				zend_string_release(str);
			}
			if ((tmp = zend_hash_str_find(prop, "faultstring", sizeof("faultstring")-1)) != NULL) {
				xmlNodePtr node = xmlNewChild(param, ns, BAD_CAST("Reason"), NULL);
				node = master_to_xml(get_conversion(IS_STRING), tmp, SOAP_LITERAL, node);
				xmlNodeSetName(node, BAD_CAST("Text"));
				xmlSetNs(node, ns);
			}
			detail_name = SOAP_1_2_ENV_NS_PREFIX":Detail";
		}
		if (fault && fault->details && zend_hash_num_elements(fault->details) == 1) {
			xmlNodePtr node;
			zval *detail = NULL;
			sdlParamPtr sparam;
			xmlNodePtr x;

			if ((tmp = zend_hash_str_find(prop, "detail", sizeof("detail")-1)) != NULL &&
			    Z_TYPE_P(tmp) != IS_NULL) {
				detail = tmp;
			}
			node = xmlNewNode(NULL, BAD_CAST(detail_name));
			xmlAddChild(param, node);

			zend_hash_internal_pointer_reset(fault->details);
			sparam = zend_hash_get_current_data_ptr(fault->details);

			if (detail &&
			    Z_TYPE_P(detail) == IS_OBJECT &&
			    sparam->element &&
			    zend_hash_num_elements(Z_OBJPROP_P(detail)) == 1 &&
			    (tmp = zend_hash_str_find(Z_OBJPROP_P(detail), sparam->element->name, strlen(sparam->element->name))) != NULL) {
				detail = tmp;
			}

			x = serialize_parameter(sparam, detail, 1, NULL, use, node);

			if (function &&
			    function->binding &&
			    function->binding->bindingType == BINDING_SOAP &&
			    function->bindingAttributes) {
				sdlSoapBindingFunctionPtr fnb = (sdlSoapBindingFunctionPtr)function->bindingAttributes;
				if (fnb->style == SOAP_RPC && !sparam->element) {
				  if (fault->bindingAttributes) {
						sdlSoapBindingFunctionFaultPtr fb = (sdlSoapBindingFunctionFaultPtr)fault->bindingAttributes;
						if (fb->ns) {
							xmlNsPtr ns = encode_add_ns(x, fb->ns);
							xmlSetNs(x, ns);
						}
					}
				} else {
					if (sparam->element) {
						ns = encode_add_ns(x, sparam->element->namens);
						xmlNodeSetName(x, BAD_CAST(sparam->element->name));
						xmlSetNs(x, ns);
					}
				}
			}
			if (use == SOAP_ENCODED && version == SOAP_1_2) {
				xmlSetNsProp(x, envelope->ns, BAD_CAST("encodingStyle"), BAD_CAST(SOAP_1_2_ENC_NAMESPACE));
			}
		} else if ((tmp = zend_hash_str_find(prop, "detail", sizeof("detail")-1)) != NULL &&
		    Z_TYPE_P(tmp) != IS_NULL) {
			serialize_zval(tmp, NULL, detail_name, use, param);
		}
	} else {

		if (headers) {
			soapHeader *h;

			head = xmlNewChild(envelope, ns, BAD_CAST("Header"), NULL);
			h = headers;
			while (h != NULL) {
				if (Z_TYPE(h->retval) != IS_NULL) {
					encodePtr hdr_enc = NULL;
					int hdr_use = SOAP_LITERAL;
					zval *hdr_ret = &h->retval;
					char *hdr_ns   = h->hdr?h->hdr->ns:NULL;
					char *hdr_name = Z_STRVAL(h->function_name);
					HashTable *ht = NULL;

					if (Z_TYPE(h->retval) == IS_OBJECT &&
					    instanceof_function(Z_OBJCE(h->retval), soap_header_class_entry)) {
						zval *tmp;
						sdlSoapBindingFunctionHeaderPtr hdr;
						smart_str key = {0};

						ht = Z_OBJPROP(h->retval);
						if ((tmp = zend_hash_str_find(ht, "namespace", sizeof("namespace")-1)) != NULL &&
					      Z_TYPE_P(tmp) == IS_STRING) {
							smart_str_appendl(&key, Z_STRVAL_P(tmp), Z_STRLEN_P(tmp));
							smart_str_appendc(&key, ':');
							hdr_ns = Z_STRVAL_P(tmp);
						}
						if ((tmp = zend_hash_str_find(ht, "name", sizeof("name")-1)) != NULL &&
						    Z_TYPE_P(tmp) == IS_STRING) {
							smart_str_appendl(&key, Z_STRVAL_P(tmp), Z_STRLEN_P(tmp));
							hdr_name = Z_STRVAL_P(tmp);
						}
						smart_str_0(&key);
						if (function && function->binding && function->binding->bindingType == BINDING_SOAP) {
							sdlSoapBindingFunctionPtr fnb = (sdlSoapBindingFunctionPtr)function->bindingAttributes;

							if (fnb->output.headers &&
							    (hdr = zend_hash_find_ptr(fnb->output.headers, key.s)) != NULL) {
								hdr_enc = hdr->encode;
								hdr_use = hdr->use;
							}
						}
						smart_str_free(&key);
						if ((tmp = zend_hash_str_find(ht, "data", sizeof("data")-1)) != NULL) {
							hdr_ret = tmp;
						} else {
							hdr_ret = NULL;
						}
					}

					if (h->function) {
						xmlNodePtr xmlHdr = NULL;

						if (serialize_response_call2(head, h->function, Z_STRVAL(h->function_name), uri, hdr_ret, version, 0, &xmlHdr) == SOAP_ENCODED) {
							use = SOAP_ENCODED;
						}
						if (ht) {
							set_soap_header_attributes(xmlHdr, ht, version);
						}
					} else {
						xmlNodePtr xmlHdr = master_to_xml(hdr_enc, hdr_ret, hdr_use, head);
						if (hdr_name) {
							xmlNodeSetName(xmlHdr, BAD_CAST(hdr_name));
						}
						if (hdr_ns) {
							xmlNsPtr nsptr = encode_add_ns(xmlHdr,hdr_ns);
							xmlSetNs(xmlHdr, nsptr);
						}
						if (ht) {
							set_soap_header_attributes(xmlHdr, ht, version);
						}
					}
				}
				h = h->next;
			}

			if (head->children == NULL) {
				xmlUnlinkNode(head);
				xmlFreeNode(head);
			}
		}

		body = xmlNewChild(envelope, ns, BAD_CAST("Body"), NULL);

		if (serialize_response_call2(body, function, function_name, uri, ret, version, 1, NULL) == SOAP_ENCODED) {
			use = SOAP_ENCODED;
		}

	}

	if (use == SOAP_ENCODED) {
		xmlNewNs(envelope, BAD_CAST(XSD_NAMESPACE), BAD_CAST(XSD_NS_PREFIX));
		if (version == SOAP_1_1) {
			xmlNewNs(envelope, BAD_CAST(SOAP_1_1_ENC_NAMESPACE), BAD_CAST(SOAP_1_1_ENC_NS_PREFIX));
			xmlSetNsProp(envelope, envelope->ns, BAD_CAST("encodingStyle"), BAD_CAST(SOAP_1_1_ENC_NAMESPACE));
		} else if (version == SOAP_1_2) {
			xmlNewNs(envelope, BAD_CAST(SOAP_1_2_ENC_NAMESPACE), BAD_CAST(SOAP_1_2_ENC_NS_PREFIX));
		}
	}

	encode_finish();

	if (function && function->responseName == NULL &&
	    body->children == NULL && head == NULL) {
		xmlFreeDoc(doc);
		return NULL;
	}
	return doc;
}

static xmlDocPtr serialize_function_call(zval *this_ptr, sdlFunctionPtr function, char *function_name, char *uri, zval *arguments, int arg_count, int version, HashTable *soap_headers)
{
	xmlDoc *doc;
	xmlNodePtr envelope = NULL, body, method = NULL, head = NULL;
	xmlNsPtr ns = NULL;
	zval *zstyle, *zuse;
	int i, style, use;
	HashTable *hdrs = NULL;

	encode_reset_ns();

	doc = xmlNewDoc(BAD_CAST("1.0"));
	doc->encoding = xmlCharStrdup("UTF-8");
	doc->charset = XML_CHAR_ENCODING_UTF8;
	if (version == SOAP_1_1) {
		envelope = xmlNewDocNode(doc, NULL, BAD_CAST("Envelope"), NULL);
		ns = xmlNewNs(envelope, BAD_CAST(SOAP_1_1_ENV_NAMESPACE), BAD_CAST(SOAP_1_1_ENV_NS_PREFIX));
		xmlSetNs(envelope, ns);
	} else if (version == SOAP_1_2) {
		envelope = xmlNewDocNode(doc, NULL, BAD_CAST("Envelope"), NULL);
		ns = xmlNewNs(envelope, BAD_CAST(SOAP_1_2_ENV_NAMESPACE), BAD_CAST(SOAP_1_2_ENV_NS_PREFIX));
		xmlSetNs(envelope, ns);
	} else {
		soap_error0(E_ERROR, "Unknown SOAP version");
	}
	xmlDocSetRootElement(doc, envelope);

	if (soap_headers) {
		head = xmlNewChild(envelope, ns, BAD_CAST("Header"), NULL);
	}

	body = xmlNewChild(envelope, ns, BAD_CAST("Body"), NULL);

	if (function && function->binding->bindingType == BINDING_SOAP) {
		sdlSoapBindingFunctionPtr fnb = (sdlSoapBindingFunctionPtr)function->bindingAttributes;

		hdrs = fnb->input.headers;
		style = fnb->style;
		/*FIXME: how to pass method name if style is SOAP_DOCUMENT */
		/*style = SOAP_RPC;*/
		use = fnb->input.use;
		if (style == SOAP_RPC) {
			ns = encode_add_ns(body, fnb->input.ns);
			if (function->requestName) {
				method = xmlNewChild(body, ns, BAD_CAST(function->requestName), NULL);
			} else {
				method = xmlNewChild(body, ns, BAD_CAST(function->functionName), NULL);
			}
		}
	} else {
		if ((zstyle = zend_hash_str_find(Z_OBJPROP_P(this_ptr), "style", sizeof("style")-1)) != NULL) {
			style = Z_LVAL_P(zstyle);
		} else {
			style = SOAP_RPC;
		}
		/*FIXME: how to pass method name if style is SOAP_DOCUMENT */
		/*style = SOAP_RPC;*/
		if (style == SOAP_RPC) {
			ns = encode_add_ns(body, uri);
			if (function_name) {
				method = xmlNewChild(body, ns, BAD_CAST(function_name), NULL);
			} else if (function && function->requestName) {
				method = xmlNewChild(body, ns, BAD_CAST(function->requestName), NULL);
			} else if (function && function->functionName) {
				method = xmlNewChild(body, ns, BAD_CAST(function->functionName), NULL);
			} else {
				method = body;
			}
		} else {
			method = body;
		}

		if ((zuse = zend_hash_str_find(Z_OBJPROP_P(this_ptr), "use", sizeof("use")-1)) != NULL &&
			  Z_LVAL_P(zuse) == SOAP_LITERAL) {
			use = SOAP_LITERAL;
		} else {
			use = SOAP_ENCODED;
		}
	}

	for (i = 0;i < arg_count;i++) {
		xmlNodePtr param;
		sdlParamPtr parameter = get_param(function, NULL, i, FALSE);

		if (style == SOAP_RPC) {
			param = serialize_parameter(parameter, &arguments[i], i, NULL, use, method);
		} else if (style == SOAP_DOCUMENT) {
			param = serialize_parameter(parameter, &arguments[i], i, NULL, use, body);
			if (function && function->binding->bindingType == BINDING_SOAP) {
				if (parameter && parameter->element) {
					ns = encode_add_ns(param, parameter->element->namens);
					xmlNodeSetName(param, BAD_CAST(parameter->element->name));
					xmlSetNs(param, ns);
				}
			}
		}
	}

	if (function && function->requestParameters) {
		int n = zend_hash_num_elements(function->requestParameters);

		if (n > arg_count) {
			for (i = arg_count; i < n; i++) {
				xmlNodePtr param;
				sdlParamPtr parameter = get_param(function, NULL, i, FALSE);

				if (style == SOAP_RPC) {
					param = serialize_parameter(parameter, NULL, i, NULL, use, method);
				} else if (style == SOAP_DOCUMENT) {
					param = serialize_parameter(parameter, NULL, i, NULL, use, body);
					if (function && function->binding->bindingType == BINDING_SOAP) {
						if (parameter && parameter->element) {
							ns = encode_add_ns(param, parameter->element->namens);
							xmlNodeSetName(param, BAD_CAST(parameter->element->name));
							xmlSetNs(param, ns);
						}
					}
				}
			}
		}
	}

	if (head) {
		zval* header;

		ZEND_HASH_FOREACH_VAL(soap_headers, header) {
			HashTable *ht = Z_OBJPROP_P(header);
			zval *name, *ns, *tmp;

			if ((name = zend_hash_str_find(ht, "name", sizeof("name")-1)) != NULL &&
			    Z_TYPE_P(name) == IS_STRING &&
			    (ns = zend_hash_str_find(ht, "namespace", sizeof("namespace")-1)) != NULL &&
			    Z_TYPE_P(ns) == IS_STRING) {
				xmlNodePtr h;
				xmlNsPtr nsptr;
				int hdr_use = SOAP_LITERAL;
				encodePtr enc = NULL;

				if (hdrs) {
					smart_str key = {0};
					sdlSoapBindingFunctionHeaderPtr hdr;

					smart_str_appendl(&key, Z_STRVAL_P(ns), Z_STRLEN_P(ns));
					smart_str_appendc(&key, ':');
					smart_str_appendl(&key, Z_STRVAL_P(name), Z_STRLEN_P(name));
					smart_str_0(&key);
					if ((hdr = zend_hash_find_ptr(hdrs, key.s)) != NULL) {
						hdr_use = hdr->use;
						enc = hdr->encode;
						if (hdr_use == SOAP_ENCODED) {
							use = SOAP_ENCODED;
						}
					}
					smart_str_free(&key);
				}

				if ((tmp = zend_hash_str_find(ht, "data", sizeof("data")-1)) != NULL) {
					h = master_to_xml(enc, tmp, hdr_use, head);
					xmlNodeSetName(h, BAD_CAST(Z_STRVAL_P(name)));
				} else {
					h = xmlNewNode(NULL, BAD_CAST(Z_STRVAL_P(name)));
					xmlAddChild(head, h);
				}
				nsptr = encode_add_ns(h, Z_STRVAL_P(ns));
				xmlSetNs(h, nsptr);
				set_soap_header_attributes(h, ht, version);
			}
		} ZEND_HASH_FOREACH_END();
	}

	if (use == SOAP_ENCODED) {
		xmlNewNs(envelope, BAD_CAST(XSD_NAMESPACE), BAD_CAST(XSD_NS_PREFIX));
		if (version == SOAP_1_1) {
			xmlNewNs(envelope, BAD_CAST(SOAP_1_1_ENC_NAMESPACE), BAD_CAST(SOAP_1_1_ENC_NS_PREFIX));
			xmlSetNsProp(envelope, envelope->ns, BAD_CAST("encodingStyle"), BAD_CAST(SOAP_1_1_ENC_NAMESPACE));
		} else if (version == SOAP_1_2) {
			xmlNewNs(envelope, BAD_CAST(SOAP_1_2_ENC_NAMESPACE), BAD_CAST(SOAP_1_2_ENC_NS_PREFIX));
			if (method) {
				xmlSetNsProp(method, envelope->ns, BAD_CAST("encodingStyle"), BAD_CAST(SOAP_1_2_ENC_NAMESPACE));
			}
		}
	}

	encode_finish();

	return doc;
}

static xmlNodePtr serialize_parameter(sdlParamPtr param, zval *param_val, int index, char *name, int style, xmlNodePtr parent)
{
	char *paramName;
	xmlNodePtr xmlParam;
	char paramNameBuf[10];

	if (param_val &&
	    Z_TYPE_P(param_val) == IS_OBJECT &&
	    Z_OBJCE_P(param_val) == soap_param_class_entry) {
		zval *param_name;
		zval *param_data;

		if ((param_name = zend_hash_str_find(Z_OBJPROP_P(param_val), "param_name", sizeof("param_name")-1)) != NULL &&
		    (param_data = zend_hash_str_find(Z_OBJPROP_P(param_val), "param_data", sizeof("param_data")-1)) != NULL) {
			param_val = param_data;
			name = Z_STRVAL_P(param_name);
		}
	}

	if (param != NULL && param->paramName != NULL) {
		paramName = param->paramName;
	} else {
		if (name == NULL) {
			paramName = paramNameBuf;
			snprintf(paramName, sizeof(paramNameBuf), "param%d",index);
		} else {
			paramName = name;
		}
	}

	xmlParam = serialize_zval(param_val, param, paramName, style, parent);

	return xmlParam;
}

static xmlNodePtr serialize_zval(zval *val, sdlParamPtr param, char *paramName, int style, xmlNodePtr parent)
{
	xmlNodePtr xmlParam;
	encodePtr enc;
	zval defval;

	ZVAL_UNDEF(&defval);
	if (param != NULL) {
		enc = param->encode;
		if (val == NULL) {
			if (param->element) {
				if (param->element->fixed) {
					ZVAL_STRING(&defval, param->element->fixed);
					val = &defval;
				} else if (param->element->def && !param->element->nillable) {
					ZVAL_STRING(&defval, param->element->def);
					val = &defval;
				}
			}
		}
	} else {
		enc = NULL;
	}
	xmlParam = master_to_xml(enc, val, style, parent);
	zval_ptr_dtor(&defval);
	if (!strcmp((char*)xmlParam->name, "BOGUS")) {
		xmlNodeSetName(xmlParam, BAD_CAST(paramName));
	}
	return xmlParam;
}

static sdlParamPtr get_param(sdlFunctionPtr function, char *param_name, int index, int response)
{
	sdlParamPtr tmp;
	HashTable   *ht;

	if (function == NULL) {
		return NULL;
	}

	if (response == FALSE) {
		ht = function->requestParameters;
	} else {
		ht = function->responseParameters;
	}

	if (ht == NULL) {
	  return NULL;
	}

	if (param_name != NULL) {
		if ((tmp = zend_hash_str_find_ptr(ht, param_name, strlen(param_name))) != NULL) {
			return tmp;
		} else {
			ZEND_HASH_FOREACH_PTR(ht, tmp) {
				if (tmp->paramName && strcmp(param_name, tmp->paramName) == 0) {
					return tmp;
				}
			} ZEND_HASH_FOREACH_END();
		}
	} else {
		if ((tmp = zend_hash_index_find_ptr(ht, index)) != NULL) {
			return tmp;
		}
	}
	return NULL;
}

static sdlFunctionPtr get_function(sdlPtr sdl, const char *function_name)
{
	sdlFunctionPtr tmp;

	int len = strlen(function_name);
	char *str = estrndup(function_name,len);
	php_strtolower(str,len);
	if (sdl != NULL) {
		if ((tmp = zend_hash_str_find_ptr(&sdl->functions, str, len)) != NULL) {
			efree(str);
			return tmp;
		} else if (sdl->requests != NULL && (tmp = zend_hash_str_find_ptr(sdl->requests, str, len)) != NULL) {
			efree(str);
			return tmp;
		}
	}
	efree(str);
	return NULL;
}

static sdlFunctionPtr get_doc_function(sdlPtr sdl, xmlNodePtr params)
{
	if (sdl) {
		sdlFunctionPtr tmp;
		sdlParamPtr    param;

		ZEND_HASH_FOREACH_PTR(&sdl->functions, tmp) {
			if (tmp->binding && tmp->binding->bindingType == BINDING_SOAP) {
				sdlSoapBindingFunctionPtr fnb = (sdlSoapBindingFunctionPtr)tmp->bindingAttributes;
				if (fnb->style == SOAP_DOCUMENT) {
					if (params == NULL) {
						if (tmp->requestParameters == NULL ||
						    zend_hash_num_elements(tmp->requestParameters) == 0) {
						  return tmp;
						}
					} else if (tmp->requestParameters != NULL &&
					           zend_hash_num_elements(tmp->requestParameters) > 0) {
						int ok = 1;
						xmlNodePtr node = params;

						ZEND_HASH_FOREACH_PTR(tmp->requestParameters, param) {
							if (param->element) {
								if (strcmp(param->element->name, (char*)node->name) != 0) {
									ok = 0;
									break;
								}
								if (param->element->namens != NULL && node->ns != NULL) {
									if (strcmp(param->element->namens, (char*)node->ns->href) != 0) {
										ok = 0;
										break;
									}
								} else if ((void*)param->element->namens != (void*)node->ns) {
									ok = 0;
									break;
								}
							} else if (strcmp(param->paramName, (char*)node->name) != 0) {
								ok = 0;
								break;
							}
							node = node->next;
						} ZEND_HASH_FOREACH_END();
						if (ok /*&& node == NULL*/) {
							return tmp;
						}
					}
				}
			}
		} ZEND_HASH_FOREACH_END();
	}
	return NULL;
}

static void function_to_string(sdlFunctionPtr function, smart_str *buf)
{
	int i = 0;
	sdlParamPtr param;

	if (function->responseParameters &&
	    zend_hash_num_elements(function->responseParameters) > 0) {
		if (zend_hash_num_elements(function->responseParameters) == 1) {
			zend_hash_internal_pointer_reset(function->responseParameters);
			param = zend_hash_get_current_data_ptr(function->responseParameters);
			if (param->encode && param->encode->details.type_str) {
				smart_str_appendl(buf, param->encode->details.type_str, strlen(param->encode->details.type_str));
				smart_str_appendc(buf, ' ');
			} else {
				smart_str_appendl(buf, "UNKNOWN ", 8);
			}
		} else {
			i = 0;
			smart_str_appendl(buf, "list(", 5);
			ZEND_HASH_FOREACH_PTR(function->responseParameters, param) {
				if (i > 0) {
					smart_str_appendl(buf, ", ", 2);
				}
				if (param->encode && param->encode->details.type_str) {
					smart_str_appendl(buf, param->encode->details.type_str, strlen(param->encode->details.type_str));
				} else {
					smart_str_appendl(buf, "UNKNOWN", 7);
				}
				smart_str_appendl(buf, " $", 2);
				smart_str_appendl(buf, param->paramName, strlen(param->paramName));
				i++;
			} ZEND_HASH_FOREACH_END();
			smart_str_appendl(buf, ") ", 2);
		}
	} else {
		smart_str_appendl(buf, "void ", 5);
	}

	smart_str_appendl(buf, function->functionName, strlen(function->functionName));

	smart_str_appendc(buf, '(');
	if (function->requestParameters) {
		i = 0;
		ZEND_HASH_FOREACH_PTR(function->requestParameters, param) {
			if (i > 0) {
				smart_str_appendl(buf, ", ", 2);
			}
			if (param->encode && param->encode->details.type_str) {
				smart_str_appendl(buf, param->encode->details.type_str, strlen(param->encode->details.type_str));
			} else {
				smart_str_appendl(buf, "UNKNOWN", 7);
			}
			smart_str_appendl(buf, " $", 2);
			smart_str_appendl(buf, param->paramName, strlen(param->paramName));
			i++;
		} ZEND_HASH_FOREACH_END();
	}
	smart_str_appendc(buf, ')');
	smart_str_0(buf);
}

static void model_to_string(sdlContentModelPtr model, smart_str *buf, int level)
{
	int i;

	switch (model->kind) {
		case XSD_CONTENT_ELEMENT:
			type_to_string(model->u.element, buf, level);
			smart_str_appendl(buf, ";\n", 2);
			break;
		case XSD_CONTENT_ANY:
			for (i = 0;i < level;i++) {
				smart_str_appendc(buf, ' ');
			}
			smart_str_appendl(buf, "<anyXML> any;\n", sizeof("<anyXML> any;\n")-1);
			break;
		case XSD_CONTENT_SEQUENCE:
		case XSD_CONTENT_ALL:
		case XSD_CONTENT_CHOICE: {
			sdlContentModelPtr tmp;

			ZEND_HASH_FOREACH_PTR(model->u.content, tmp) {
				model_to_string(tmp, buf, level);
			} ZEND_HASH_FOREACH_END();
			break;
		}
		case XSD_CONTENT_GROUP:
			model_to_string(model->u.group->model, buf, level);
		default:
		  break;
	}
}

static void type_to_string(sdlTypePtr type, smart_str *buf, int level)
{
	int i;
	smart_str spaces = {0};

	for (i = 0;i < level;i++) {
		smart_str_appendc(&spaces, ' ');
	}
	if (spaces.s) {
		smart_str_appendl(buf, spaces.s->val, spaces.s->len);
	}
	switch (type->kind) {
		case XSD_TYPEKIND_SIMPLE:
			if (type->encode) {
				smart_str_appendl(buf, type->encode->details.type_str, strlen(type->encode->details.type_str));
				smart_str_appendc(buf, ' ');
			} else {
				smart_str_appendl(buf, "anyType ", sizeof("anyType ")-1);
			}
			smart_str_appendl(buf, type->name, strlen(type->name));
			break;
		case XSD_TYPEKIND_LIST:
			smart_str_appendl(buf, "list ", 5);
			smart_str_appendl(buf, type->name, strlen(type->name));
			if (type->elements) {
				sdlTypePtr item_type;

				smart_str_appendl(buf, " {", 2);
				ZEND_HASH_FOREACH_PTR(type->elements, item_type) {
					smart_str_appendl(buf, item_type->name, strlen(item_type->name));
				} ZEND_HASH_FOREACH_END();
				smart_str_appendc(buf, '}');
			}
			break;
		case XSD_TYPEKIND_UNION:
			smart_str_appendl(buf, "union ", 6);
			smart_str_appendl(buf, type->name, strlen(type->name));
			if (type->elements) {
				sdlTypePtr item_type;
				int first = 0;

				smart_str_appendl(buf, " {", 2);
				ZEND_HASH_FOREACH_PTR(type->elements, item_type) {
					if (!first) {
						smart_str_appendc(buf, ',');
						first = 0;
					}
					smart_str_appendl(buf, item_type->name, strlen(item_type->name));
				} ZEND_HASH_FOREACH_END();
				smart_str_appendc(buf, '}');
			}
			break;
		case XSD_TYPEKIND_COMPLEX:
		case XSD_TYPEKIND_RESTRICTION:
		case XSD_TYPEKIND_EXTENSION:
			if (type->encode &&
			    (type->encode->details.type == IS_ARRAY ||
			     type->encode->details.type == SOAP_ENC_ARRAY)) {
			  sdlAttributePtr attr;
			  sdlExtraAttributePtr ext;

				if (type->attributes &&
				    (attr = zend_hash_str_find_ptr(type->attributes, SOAP_1_1_ENC_NAMESPACE":arrayType",
				      sizeof(SOAP_1_1_ENC_NAMESPACE":arrayType")-1)) != NULL &&
					attr->extraAttributes &&
				    (ext = zend_hash_str_find_ptr(attr->extraAttributes, WSDL_NAMESPACE":arrayType", sizeof(WSDL_NAMESPACE":arrayType")-1)) != NULL) {
					char *end = strchr(ext->val, '[');
					int len;
					if (end == NULL) {
						len = strlen(ext->val);
					} else {
						len = end-ext->val;
					}
					if (len == 0) {
						smart_str_appendl(buf, "anyType", sizeof("anyType")-1);
					} else {
						smart_str_appendl(buf, ext->val, len);
					}
					smart_str_appendc(buf, ' ');
					smart_str_appendl(buf, type->name, strlen(type->name));
					if (end != NULL) {
						smart_str_appends(buf, end);
					}
				} else {
					sdlTypePtr elementType;
					if (type->attributes &&
					    (attr = zend_hash_str_find_ptr(type->attributes, SOAP_1_2_ENC_NAMESPACE":itemType",
					      sizeof(SOAP_1_2_ENC_NAMESPACE":itemType")-1)) != NULL &&
						attr->extraAttributes &&
				    (ext = zend_hash_str_find_ptr(attr->extraAttributes, WSDL_NAMESPACE":itemType", sizeof(WSDL_NAMESPACE":arrayType")-1)) != NULL) {
						smart_str_appends(buf, ext->val);
						smart_str_appendc(buf, ' ');
					} else if (type->elements &&
					           zend_hash_num_elements(type->elements) == 1 &&
					           (zend_hash_internal_pointer_reset(type->elements),
					            (elementType = zend_hash_get_current_data_ptr(type->elements)) != NULL) &&
					           elementType->encode && elementType->encode->details.type_str) {
						smart_str_appends(buf, elementType->encode->details.type_str);
						smart_str_appendc(buf, ' ');
					} else {
						smart_str_appendl(buf, "anyType ", 8);
					}
					smart_str_appendl(buf, type->name, strlen(type->name));
					if (type->attributes &&
					    (attr = zend_hash_str_find_ptr(type->attributes, SOAP_1_2_ENC_NAMESPACE":arraySize",
					      sizeof(SOAP_1_2_ENC_NAMESPACE":arraySize")-1)) != NULL &&
						attr->extraAttributes &&
					    (ext = zend_hash_str_find_ptr(attr->extraAttributes, WSDL_NAMESPACE":itemType", sizeof(WSDL_NAMESPACE":arraySize")-1)) != NULL) {
						smart_str_appendc(buf, '[');
						smart_str_appends(buf, ext->val);
						smart_str_appendc(buf, ']');
					} else {
						smart_str_appendl(buf, "[]", 2);
					}
				}
			} else {
				smart_str_appendl(buf, "struct ", 7);
				smart_str_appendl(buf, type->name, strlen(type->name));
				smart_str_appendc(buf, ' ');
				smart_str_appendl(buf, "{\n", 2);
				if ((type->kind == XSD_TYPEKIND_RESTRICTION ||
				     type->kind == XSD_TYPEKIND_EXTENSION) && type->encode) {
					encodePtr enc = type->encode;
					while (enc && enc->details.sdl_type &&
					       enc != enc->details.sdl_type->encode &&
					       enc->details.sdl_type->kind != XSD_TYPEKIND_SIMPLE &&
					       enc->details.sdl_type->kind != XSD_TYPEKIND_LIST &&
					       enc->details.sdl_type->kind != XSD_TYPEKIND_UNION) {
						enc = enc->details.sdl_type->encode;
					}
					if (enc) {
						smart_str_appendl(buf, spaces.s->val, spaces.s->len);
						smart_str_appendc(buf, ' ');
						smart_str_appendl(buf, type->encode->details.type_str, strlen(type->encode->details.type_str));
						smart_str_appendl(buf, " _;\n", 4);
					}
				}
				if (type->model) {
					model_to_string(type->model, buf, level+1);
				}
				if (type->attributes) {
					sdlAttributePtr attr;

					ZEND_HASH_FOREACH_PTR(type->attributes, attr) {
						smart_str_appendl(buf, spaces.s->val, spaces.s->len);
						smart_str_appendc(buf, ' ');
						if (attr->encode && attr->encode->details.type_str) {
							smart_str_appends(buf, attr->encode->details.type_str);
							smart_str_appendc(buf, ' ');
						} else {
							smart_str_appendl(buf, "UNKNOWN ", 8);
						}
						smart_str_appends(buf, attr->name);
						smart_str_appendl(buf, ";\n", 2);
					} ZEND_HASH_FOREACH_END();
				}
				if (spaces.s) {
					smart_str_appendl(buf, spaces.s->val, spaces.s->len);
				}
				smart_str_appendc(buf, '}');
			}
			break;
		default:
			break;
	}
	smart_str_free(&spaces);
	smart_str_0(buf);
}

static void delete_url(void *handle)
{
	php_url_free((php_url*)handle);
}

static void delete_service(void *data)
{
	soapServicePtr service = (soapServicePtr)data;

	if (service->soap_functions.ft) {
		zend_hash_destroy(service->soap_functions.ft);
		efree(service->soap_functions.ft);
	}

	if (service->typemap) {
		zend_hash_destroy(service->typemap);
		efree(service->typemap);
	}

	if (service->soap_class.argc) {
		int i;
		for (i = 0; i < service->soap_class.argc;i++) {
			zval_ptr_dtor(&service->soap_class.argv[i]);
		}
		efree(service->soap_class.argv);
	}

	if (service->actor) {
		efree(service->actor);
	}
	if (service->uri) {
		efree(service->uri);
	}
	if (service->sdl) {
		delete_sdl(service->sdl);
	}
	if (service->encoding) {
		xmlCharEncCloseFunc(service->encoding);
	}
	if (service->class_map) {
		zend_hash_destroy(service->class_map);
		FREE_HASHTABLE(service->class_map);
	}
	zval_ptr_dtor(&service->soap_object);
	efree(service);
}

static void delete_hashtable(void *data)
{
	HashTable *ht = (HashTable*)data;
	zend_hash_destroy(ht);
	efree(ht);
}<|MERGE_RESOLUTION|>--- conflicted
+++ resolved
@@ -2580,15 +2580,9 @@
 		return FALSE;
 	}
 
-<<<<<<< HEAD
 	if ((trace = zend_hash_str_find(Z_OBJPROP_P(this_ptr), "trace", sizeof("trace")-1)) != NULL &&
-	    Z_LVAL_P(trace) > 0) {
+	    Z_TYPE_P(trace) == IS_LONG && Z_LVAL_P(trace) > 0) {
 		add_property_stringl(this_ptr, "__last_request", buf, buf_size);
-=======
-	if (zend_hash_find(Z_OBJPROP_P(this_ptr), "trace", sizeof("trace"), (void **) &trace) == SUCCESS &&
-	    Z_TYPE_PP(trace) == IS_LONG && Z_LVAL_PP(trace) > 0) {
-		add_property_stringl(this_ptr, "__last_request", buf, buf_size, 1);
->>>>>>> 4119879a
 	}
 
 	ZVAL_STRINGL(&func,"__doRequest",sizeof("__doRequest")-1);
@@ -2614,15 +2608,9 @@
 			add_soap_fault(this_ptr, "Client", "SoapClient::__doRequest() returned non string value", NULL, NULL);
 		}
 		ret = FALSE;
-<<<<<<< HEAD
 	} else if ((trace = zend_hash_str_find(Z_OBJPROP_P(this_ptr), "trace", sizeof("trace")-1)) != NULL &&
-	    Z_LVAL_P(trace) > 0) {
+	    Z_TYPE_P(trace) == IS_LONG && Z_LVAL_P(trace) > 0) {
 		add_property_str(this_ptr, "__last_response", zend_string_copy(Z_STR_P(response)));
-=======
-	} else if (zend_hash_find(Z_OBJPROP_P(this_ptr), "trace", sizeof("trace"), (void **) &trace) == SUCCESS &&
-	    Z_TYPE_PP(trace) == IS_LONG && Z_LVAL_PP(trace) > 0) {
-		add_property_stringl(this_ptr, "__last_response", Z_STRVAL_P(response), Z_STRLEN_P(response), 1);
->>>>>>> 4119879a
 	}
 	zval_ptr_dtor(&func);
 	zval_ptr_dtor(&params[4]);
@@ -2920,14 +2908,9 @@
 	}
 
 	/* Add default headers */
-<<<<<<< HEAD
 	this_ptr = getThis();
-	if ((tmp = zend_hash_str_find(Z_OBJPROP_P(this_ptr), "__default_headers", sizeof("__default_headers")-1)) != NULL) {
+	if ((tmp = zend_hash_str_find(Z_OBJPROP_P(this_ptr), "__default_headers", sizeof("__default_headers")-1)) != NULL && Z_TYPE_P(tmp) == IS_ARRAY) {
 		HashTable *default_headers = Z_ARRVAL_P(tmp);
-=======
-	if (zend_hash_find(Z_OBJPROP_P(this_ptr), "__default_headers", sizeof("__default_headers"), (void **) &tmp) == SUCCESS && Z_TYPE_PP(tmp) == IS_ARRAY) {
-		HashTable *default_headers = Z_ARRVAL_P(*tmp);
->>>>>>> 4119879a
 		if (soap_headers) {
 			if (!free_soap_headers) {
 				soap_headers = zend_array_dup(soap_headers);
