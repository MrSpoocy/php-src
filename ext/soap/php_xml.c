/*
  +----------------------------------------------------------------------+
  | PHP Version 7                                                        |
  +----------------------------------------------------------------------+
  | Copyright (c) 1997-2015 The PHP Group                                |
  +----------------------------------------------------------------------+
  | This source file is subject to version 3.01 of the PHP license,      |
  | that is bundled with this package in the file LICENSE, and is        |
  | available through the world-wide-web at the following url:           |
  | http://www.php.net/license/3_01.txt                                  |
  | If you did not receive a copy of the PHP license and are unable to   |
  | obtain it through the world-wide-web, please send a note to          |
  | license@php.net so we can mail you a copy immediately.               |
  +----------------------------------------------------------------------+
  | Authors: Brad Lafountain <rodif_bl@yahoo.com>                        |
  |          Shane Caraveo <shane@caraveo.com>                           |
  |          Dmitry Stogov <dmitry@zend.com>                             |
  +----------------------------------------------------------------------+
*/
/* $Id$ */

#include "php_soap.h"
#include "ext/libxml/php_libxml.h"
#include "libxml/parser.h"
#include "libxml/parserInternals.h"

/* Channel libxml file io layer through the PHP streams subsystem.
 * This allows use of ftps:// and https:// urls */

static int is_blank(const xmlChar* str)
{
	while (*str != '\0') {
		if (*str != ' '  && *str != 0x9 && *str != 0xa && *str != 0xd) {
			return 0;
		}
		str++;
	}
	return 1;
}

/* removes all empty text, comments and other insignoficant nodes */
static void cleanup_xml_node(xmlNodePtr node)
{
	xmlNodePtr trav;
	xmlNodePtr del = NULL;

	trav = node->children;
	while (trav != NULL) {
		if (del != NULL) {
			xmlUnlinkNode(del);
			xmlFreeNode(del);
			del = NULL;
		}
		if (trav->type == XML_TEXT_NODE) {
			if (is_blank(trav->content)) {
				del = trav;
			}
		} else if ((trav->type != XML_ELEMENT_NODE) &&
		           (trav->type != XML_CDATA_SECTION_NODE)) {
			del = trav;
		} else if (trav->children != NULL) {
			cleanup_xml_node(trav);
		}
		trav = trav->next;
	}
	if (del != NULL) {
		xmlUnlinkNode(del);
		xmlFreeNode(del);
	}
}

static void soap_ignorableWhitespace(void *ctx, const xmlChar *ch, int len)
{
}

static void soap_Comment(void *ctx, const xmlChar *value)
{
}

xmlDocPtr soap_xmlParseFile(const char *filename)
{
	xmlParserCtxtPtr ctxt = NULL;
	xmlDocPtr ret;
	zend_bool old_allow_url_fopen;

/*
	xmlInitParser();
*/

	old_allow_url_fopen = PG(allow_url_fopen);
	PG(allow_url_fopen) = 1;
	ctxt = xmlCreateFileParserCtxt(filename);
	PG(allow_url_fopen) = old_allow_url_fopen;
	if (ctxt) {
		zend_bool old;

		ctxt->keepBlanks = 0;
		ctxt->sax->ignorableWhitespace = soap_ignorableWhitespace;
		ctxt->sax->comment = soap_Comment;
		ctxt->sax->warning = NULL;
		ctxt->sax->error = NULL;
		/*ctxt->sax->fatalError = NULL;*/
<<<<<<< HEAD
		old = php_libxml_disable_entity_loader(1);
=======
#if LIBXML_VERSION >= 20703
		ctxt->options |= XML_PARSE_HUGE;
#endif
		old = php_libxml_disable_entity_loader(1 TSRMLS_CC);
>>>>>>> 02de601f
		xmlParseDocument(ctxt);
		php_libxml_disable_entity_loader(old);
		if (ctxt->wellFormed) {
			ret = ctxt->myDoc;
			if (ret->URL == NULL && ctxt->directory != NULL) {
				ret->URL = xmlCharStrdup(ctxt->directory);
			}
		} else {
			ret = NULL;
			xmlFreeDoc(ctxt->myDoc);
			ctxt->myDoc = NULL;
		}
		xmlFreeParserCtxt(ctxt);
	} else {
		ret = NULL;
	}

/*
	xmlCleanupParser();
*/

	if (ret) {
		cleanup_xml_node((xmlNodePtr)ret);
	}
	return ret;
}

xmlDocPtr soap_xmlParseMemory(const void *buf, size_t buf_size)
{
	xmlParserCtxtPtr ctxt = NULL;
	xmlDocPtr ret;


/*
	xmlInitParser();
*/
	ctxt = xmlCreateMemoryParserCtxt(buf, buf_size);
	if (ctxt) {
		zend_bool old;

		ctxt->sax->ignorableWhitespace = soap_ignorableWhitespace;
		ctxt->sax->comment = soap_Comment;
		ctxt->sax->warning = NULL;
		ctxt->sax->error = NULL;
		/*ctxt->sax->fatalError = NULL;*/
#if LIBXML_VERSION >= 20703
		ctxt->options |= XML_PARSE_HUGE;
#endif
		old = php_libxml_disable_entity_loader(1);
		xmlParseDocument(ctxt);
		php_libxml_disable_entity_loader(old);
		if (ctxt->wellFormed) {
			ret = ctxt->myDoc;
			if (ret->URL == NULL && ctxt->directory != NULL) {
				ret->URL = xmlCharStrdup(ctxt->directory);
			}
		} else {
			ret = NULL;
			xmlFreeDoc(ctxt->myDoc);
			ctxt->myDoc = NULL;
		}
		xmlFreeParserCtxt(ctxt);
	} else {
		ret = NULL;
	}

/*
	xmlCleanupParser();
*/

/*
	if (ret) {
		cleanup_xml_node((xmlNodePtr)ret);
	}
*/
	return ret;
}

xmlNsPtr attr_find_ns(xmlAttrPtr node)
{
	if (node->ns) {
		return node->ns;
	} else if (node->parent->ns) {
		return node->parent->ns;
	} else {
		return xmlSearchNs(node->doc, node->parent, NULL);
	}
}

xmlNsPtr node_find_ns(xmlNodePtr node)
{
	if (node->ns) {
		return node->ns;
	} else {
		return xmlSearchNs(node->doc, node, NULL);
	}
}

int attr_is_equal_ex(xmlAttrPtr node, char *name, char *ns)
{
	if (name == NULL || strcmp((char*)node->name, name) == 0) {
		if (ns) {
			xmlNsPtr nsPtr = attr_find_ns(node);
			if (nsPtr) {
				return (strcmp((char*)nsPtr->href, ns) == 0);
			} else {
				return FALSE;
			}
		}
		return TRUE;
	}
	return FALSE;
}

int node_is_equal_ex(xmlNodePtr node, char *name, char *ns)
{
	if (name == NULL || strcmp((char*)node->name, name) == 0) {
		if (ns) {
			xmlNsPtr nsPtr = node_find_ns(node);
			if (nsPtr) {
				return (strcmp((char*)nsPtr->href, ns) == 0);
			} else {
				return FALSE;
			}
		}
		return TRUE;
	}
	return FALSE;
}


xmlAttrPtr get_attribute_ex(xmlAttrPtr node, char *name, char *ns)
{
	while (node!=NULL) {
		if (attr_is_equal_ex(node, name, ns)) {
			return node;
		}
		node = node->next;
	}
	return NULL;
}

xmlNodePtr get_node_ex(xmlNodePtr node, char *name, char *ns)
{
	while (node!=NULL) {
		if (node_is_equal_ex(node, name, ns)) {
			return node;
		}
		node = node->next;
	}
	return NULL;
}

xmlNodePtr get_node_recurisve_ex(xmlNodePtr node, char *name, char *ns)
{
	while (node != NULL) {
		if (node_is_equal_ex(node, name, ns)) {
			return node;
		} else if (node->children != NULL) {
			xmlNodePtr tmp = get_node_recurisve_ex(node->children, name, ns);
			if (tmp) {
				return tmp;
			}
		}
		node = node->next;
	}
	return NULL;
}

xmlNodePtr get_node_with_attribute_ex(xmlNodePtr node, char *name, char *name_ns, char *attribute, char *value, char *attr_ns)
{
	xmlAttrPtr attr;

	while (node != NULL) {
		if (name != NULL) {
			node = get_node_ex(node, name, name_ns);
			if (node==NULL) {
				return NULL;
			}
		}

		attr = get_attribute_ex(node->properties, attribute, attr_ns);
		if (attr != NULL && strcmp((char*)attr->children->content, value) == 0) {
			return node;
		}
		node = node->next;
	}
	return NULL;
}

xmlNodePtr get_node_with_attribute_recursive_ex(xmlNodePtr node, char *name, char *name_ns, char *attribute, char *value, char *attr_ns)
{
	while (node != NULL) {
		if (node_is_equal_ex(node, name, name_ns)) {
			xmlAttrPtr attr = get_attribute_ex(node->properties, attribute, attr_ns);
			if (attr != NULL && strcmp((char*)attr->children->content, value) == 0) {
				return node;
			}
		}
		if (node->children != NULL) {
			xmlNodePtr tmp = get_node_with_attribute_recursive_ex(node->children, name, name_ns, attribute, value, attr_ns);
			if (tmp) {
				return tmp;
			}
		}
		node = node->next;
	}
	return NULL;
}

int parse_namespace(const xmlChar *inval, char **value, char **namespace)
{
	char *found = strrchr((char*)inval, ':');

	if (found != NULL && found != (char*)inval) {
		(*namespace) = estrndup((char*)inval, found - (char*)inval);
		(*value) = estrdup(++found);
	} else {
		(*value) = estrdup((char*)inval);
		(*namespace) = NULL;
	}

	return FALSE;
}<|MERGE_RESOLUTION|>--- conflicted
+++ resolved
@@ -95,59 +95,6 @@
 		zend_bool old;
 
 		ctxt->keepBlanks = 0;
-		ctxt->sax->ignorableWhitespace = soap_ignorableWhitespace;
-		ctxt->sax->comment = soap_Comment;
-		ctxt->sax->warning = NULL;
-		ctxt->sax->error = NULL;
-		/*ctxt->sax->fatalError = NULL;*/
-<<<<<<< HEAD
-		old = php_libxml_disable_entity_loader(1);
-=======
-#if LIBXML_VERSION >= 20703
-		ctxt->options |= XML_PARSE_HUGE;
-#endif
-		old = php_libxml_disable_entity_loader(1 TSRMLS_CC);
->>>>>>> 02de601f
-		xmlParseDocument(ctxt);
-		php_libxml_disable_entity_loader(old);
-		if (ctxt->wellFormed) {
-			ret = ctxt->myDoc;
-			if (ret->URL == NULL && ctxt->directory != NULL) {
-				ret->URL = xmlCharStrdup(ctxt->directory);
-			}
-		} else {
-			ret = NULL;
-			xmlFreeDoc(ctxt->myDoc);
-			ctxt->myDoc = NULL;
-		}
-		xmlFreeParserCtxt(ctxt);
-	} else {
-		ret = NULL;
-	}
-
-/*
-	xmlCleanupParser();
-*/
-
-	if (ret) {
-		cleanup_xml_node((xmlNodePtr)ret);
-	}
-	return ret;
-}
-
-xmlDocPtr soap_xmlParseMemory(const void *buf, size_t buf_size)
-{
-	xmlParserCtxtPtr ctxt = NULL;
-	xmlDocPtr ret;
-
-
-/*
-	xmlInitParser();
-*/
-	ctxt = xmlCreateMemoryParserCtxt(buf, buf_size);
-	if (ctxt) {
-		zend_bool old;
-
 		ctxt->sax->ignorableWhitespace = soap_ignorableWhitespace;
 		ctxt->sax->comment = soap_Comment;
 		ctxt->sax->warning = NULL;
@@ -178,6 +125,55 @@
 	xmlCleanupParser();
 */
 
+	if (ret) {
+		cleanup_xml_node((xmlNodePtr)ret);
+	}
+	return ret;
+}
+
+xmlDocPtr soap_xmlParseMemory(const void *buf, size_t buf_size)
+{
+	xmlParserCtxtPtr ctxt = NULL;
+	xmlDocPtr ret;
+
+
+/*
+	xmlInitParser();
+*/
+	ctxt = xmlCreateMemoryParserCtxt(buf, buf_size);
+	if (ctxt) {
+		zend_bool old;
+
+		ctxt->sax->ignorableWhitespace = soap_ignorableWhitespace;
+		ctxt->sax->comment = soap_Comment;
+		ctxt->sax->warning = NULL;
+		ctxt->sax->error = NULL;
+		/*ctxt->sax->fatalError = NULL;*/
+#if LIBXML_VERSION >= 20703
+		ctxt->options |= XML_PARSE_HUGE;
+#endif
+		old = php_libxml_disable_entity_loader(1);
+		xmlParseDocument(ctxt);
+		php_libxml_disable_entity_loader(old);
+		if (ctxt->wellFormed) {
+			ret = ctxt->myDoc;
+			if (ret->URL == NULL && ctxt->directory != NULL) {
+				ret->URL = xmlCharStrdup(ctxt->directory);
+			}
+		} else {
+			ret = NULL;
+			xmlFreeDoc(ctxt->myDoc);
+			ctxt->myDoc = NULL;
+		}
+		xmlFreeParserCtxt(ctxt);
+	} else {
+		ret = NULL;
+	}
+
+/*
+	xmlCleanupParser();
+*/
+
 /*
 	if (ret) {
 		cleanup_xml_node((xmlNodePtr)ret);
