--- conflicted
+++ resolved
@@ -36,27 +36,16 @@
 {
 	zval *login, *password;
 
-<<<<<<< HEAD
-	if ((login = zend_hash_str_find(Z_OBJPROP_P(this_ptr), "_proxy_login", sizeof("_proxy_login")-1)) != NULL) {
+	if ((login = zend_hash_str_find(Z_OBJPROP_P(this_ptr), "_proxy_login", sizeof("_proxy_login")-1)) != NULL &&
+	    Z_TYPE_P(login) == IS_STRING) {
 		zend_string *buf;
-=======
-	if (zend_hash_find(Z_OBJPROP_P(this_ptr), "_proxy_login", sizeof("_proxy_login"), (void **)&login) == SUCCESS &&
-	    Z_TYPE_PP(login) == IS_STRING) {
-		unsigned char* buf;
-		int len;
->>>>>>> 26827a01
 		smart_str auth = {0};
 
 		smart_str_appendl(&auth, Z_STRVAL_P(login), Z_STRLEN_P(login));
 		smart_str_appendc(&auth, ':');
-<<<<<<< HEAD
-		if ((password = zend_hash_str_find(Z_OBJPROP_P(this_ptr), "_proxy_password", sizeof("_proxy_password")-1)) != NULL) {
+		if ((password = zend_hash_str_find(Z_OBJPROP_P(this_ptr), "_proxy_password", sizeof("_proxy_password")-1)) != NULL &&
+		    Z_TYPE_P(password) == IS_STRING) {
 			smart_str_appendl(&auth, Z_STRVAL_P(password), Z_STRLEN_P(password));
-=======
-		if (zend_hash_find(Z_OBJPROP_P(this_ptr), "_proxy_password", sizeof("_proxy_password"), (void **)&password) == SUCCESS &&
-		    Z_TYPE_PP(password) == IS_STRING) {
-			smart_str_appendl(&auth, Z_STRVAL_PP(password), Z_STRLEN_PP(password));
->>>>>>> 26827a01
 		}
 		smart_str_0(&auth);
 		buf = php_base64_encode((unsigned char*)auth.s->val, auth.s->len);
@@ -75,29 +64,17 @@
 {
 	zval *login, *password;
 
-<<<<<<< HEAD
 	if ((login = zend_hash_str_find(Z_OBJPROP_P(this_ptr), "_login", sizeof("_login")-1)) != NULL &&
-			!zend_hash_str_exists(Z_OBJPROP_P(this_ptr), "_digest", sizeof("_digest")-1)) {
+	    Z_TYPE_P(login) == IS_STRING &&
+	    !zend_hash_str_exists(Z_OBJPROP_P(this_ptr), "_digest", sizeof("_digest")-1)) {
 		zend_string* buf;
-=======
-	if (zend_hash_find(Z_OBJPROP_P(this_ptr), "_login", sizeof("_login"), (void **)&login) == SUCCESS &&
-	    Z_TYPE_PP(login) == IS_STRING &&
-	    !zend_hash_exists(Z_OBJPROP_P(this_ptr), "_digest", sizeof("_digest"))) {
-		unsigned char* buf;
-		int len;
->>>>>>> 26827a01
 		smart_str auth = {0};
 
 		smart_str_appendl(&auth, Z_STRVAL_P(login), Z_STRLEN_P(login));
 		smart_str_appendc(&auth, ':');
-<<<<<<< HEAD
-		if ((password = zend_hash_str_find(Z_OBJPROP_P(this_ptr), "_password", sizeof("_password")-1)) != NULL) {
+		if ((password = zend_hash_str_find(Z_OBJPROP_P(this_ptr), "_password", sizeof("_password")-1)) != NULL &&
+		    Z_TYPE_P(password) == IS_STRING) {
 			smart_str_appendl(&auth, Z_STRVAL_P(password), Z_STRLEN_P(password));
-=======
-		if (zend_hash_find(Z_OBJPROP_P(this_ptr), "_password", sizeof("_password"), (void **)&password) == SUCCESS &&
-		    Z_TYPE_PP(password) == IS_STRING) {
-			smart_str_appendl(&auth, Z_STRVAL_PP(password), Z_STRLEN_PP(password));
->>>>>>> 26827a01
 		}
 		smart_str_0(&auth);
 		buf = php_base64_encode((unsigned char*)auth.s->val, auth.s->len);
@@ -591,14 +568,8 @@
 			smart_str_append_unsigned(&soap_headers, phpurl->port);
 		}
 		if (!http_1_1 ||
-<<<<<<< HEAD
 			((tmp = zend_hash_str_find(Z_OBJPROP_P(this_ptr), "_keep_alive", sizeof("_keep_alive")-1)) != NULL &&
-			 Z_LVAL_P(tmp) == 0)) {
-=======
-			(zend_hash_find(Z_OBJPROP_P(this_ptr), "_keep_alive", sizeof("_keep_alive"), (void **)&tmp) == SUCCESS &&
-			 (Z_TYPE_PP(tmp) == IS_BOOL || Z_TYPE_PP(tmp) == IS_LONG) &&
-			 Z_LVAL_PP(tmp) == 0)) {
->>>>>>> 26827a01
+			 (Z_TYPE_P(tmp) == IS_FALSE || (Z_TYPE_P(tmp) == IS_LONG && Z_LVAL_P(tmp) == 0)))) {
 			smart_str_append_const(&soap_headers, "\r\n"
 				"Connection: close\r\n");
 		} else {
@@ -830,17 +801,10 @@
 		}
 
 		/* Send cookies along with request */
-<<<<<<< HEAD
-		if ((cookies = zend_hash_str_find(Z_OBJPROP_P(this_ptr), "_cookies", sizeof("_cookies")-1)) != NULL) {
+		if ((cookies = zend_hash_str_find(Z_OBJPROP_P(this_ptr), "_cookies", sizeof("_cookies")-1)) != NULL &&
+		    Z_TYPE_P(cookies) == IS_ARRAY) {
 			zval *data;
 			zend_string *key;
-=======
-		if (zend_hash_find(Z_OBJPROP_P(this_ptr), "_cookies", sizeof("_cookies"), (void **)&cookies) == SUCCESS &&
-		    Z_TYPE_PP(cookies) == IS_ARRAY) {
-			zval **data;
-			char *key;
-			uint key_len;
->>>>>>> 26827a01
 			int i, n;
 
 			has_cookies = 1;
@@ -880,15 +844,9 @@
 
 		smart_str_append_const(&soap_headers, "\r\n");
 		smart_str_0(&soap_headers);
-<<<<<<< HEAD
 		if ((trace = zend_hash_str_find(Z_OBJPROP_P(this_ptr), "trace", sizeof("trace")-1)) != NULL &&
-		    Z_LVAL_P(trace) > 0) {
+		    (Z_TYPE_P(trace) == IS_TRUE || (Z_TYPE_P(trace) == IS_LONG && Z_LVAL_P(trace) != 0))) {
 			add_property_stringl(this_ptr, "__last_request_headers", soap_headers.s->val, soap_headers.s->len);
-=======
-		if (zend_hash_find(Z_OBJPROP_P(this_ptr), "trace", sizeof("trace"), (void **) &trace) == SUCCESS &&
-		    (Z_TYPE_PP(trace) == IS_BOOL || Z_TYPE_PP(trace) == IS_LONG) && Z_LVAL_PP(trace) != 0) {
-			add_property_stringl(this_ptr, "__last_request_headers", soap_headers.c, soap_headers.len, 1);
->>>>>>> 26827a01
 		}
 		smart_str_appendl(&soap_headers, request, request_size);
 		smart_str_0(&soap_headers);
@@ -931,15 +889,9 @@
 			return FALSE;
 		}
 
-<<<<<<< HEAD
 		if ((trace = zend_hash_str_find(Z_OBJPROP_P(this_ptr), "trace", sizeof("trace")-1)) != NULL &&
-		    Z_LVAL_P(trace) > 0) {
+		    (Z_TYPE_P(trace) == IS_TRUE || (Z_TYPE_P(trace) == IS_LONG && Z_LVAL_P(trace) != 0))) {
 			add_property_str(this_ptr, "__last_response_headers", zend_string_copy(http_headers));
-=======
-		if (zend_hash_find(Z_OBJPROP_P(this_ptr), "trace", sizeof("trace"), (void **) &trace) == SUCCESS &&
-		    (Z_TYPE_PP(trace) == IS_BOOL || Z_TYPE_PP(trace) == IS_LONG) && Z_LVAL_PP(trace) != 0) {
-			add_property_stringl(this_ptr, "__last_response_headers", http_headers, http_header_size, 1);
->>>>>>> 26827a01
 		}
 
 		/* Check to see what HTTP status was sent */
@@ -987,19 +939,11 @@
 		char *eqpos, *sempos;
 		zval *cookies;
 
-<<<<<<< HEAD
-		if ((cookies = zend_hash_str_find(Z_OBJPROP_P(this_ptr), "_cookies", sizeof("_cookies")-1)) == NULL) {
+		if ((cookies = zend_hash_str_find(Z_OBJPROP_P(this_ptr), "_cookies", sizeof("_cookies")-1)) == NULL ||
+		    Z_TYPE_P(cookies) != IS_ARRAY) {
 			zval tmp_cookies;
 			array_init(&tmp_cookies);
 			cookies = zend_hash_str_update(Z_OBJPROP_P(this_ptr), "_cookies", sizeof("_cookies")-1, &tmp_cookies);
-=======
-		if (zend_hash_find(Z_OBJPROP_P(this_ptr), "_cookies", sizeof("_cookies"), (void **)&cookies) == FAILURE ||
-		    Z_TYPE_PP(cookies) != IS_ARRAY) {
-			zval *tmp_cookies;
-			MAKE_STD_ZVAL(tmp_cookies);
-			array_init(tmp_cookies);
-			zend_hash_update(Z_OBJPROP_P(this_ptr), "_cookies", sizeof("_cookies"), &tmp_cookies, sizeof(zval *), (void **)&cookies);
->>>>>>> 26827a01
 		}
 
 		cookie = get_http_header_value(cookie_itt,"Set-Cookie: ");
