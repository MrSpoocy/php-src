--- conflicted
+++ resolved
@@ -372,11 +372,7 @@
 
 		if (level > 9) {level = 9;}
 
-<<<<<<< HEAD
 	  if ((Z_LVAL_P(tmp) & SOAP_COMPRESSION_ACCEPT) != 0) {
-=======
-	  if ((Z_LVAL_PP(tmp) & SOAP_COMPRESSION_ACCEPT) != 0) {
->>>>>>> ed709d5a
 			smart_str_append_const(&soap_headers_z,"Accept-Encoding: gzip, deflate\r\n");
 	  }
 	  if (level > 0) {
@@ -433,17 +429,10 @@
 	}
 
 	if (context &&
-<<<<<<< HEAD
 		(tmp = php_stream_context_get_option(context, "http", "max_redirects")) != NULL) {
 		if (Z_TYPE_P(tmp) != IS_STRING || !is_numeric_string(Z_STRVAL_P(tmp), Z_STRLEN_P(tmp), &redirect_max, NULL, 1)) {
 			if (Z_TYPE_P(tmp) == IS_LONG)
 				redirect_max = Z_LVAL_P(tmp);
-=======
-		php_stream_context_get_option(context, "http", "max_redirects", &tmp) == SUCCESS) {
-		if (Z_TYPE_PP(tmp) != IS_STRING || !is_numeric_string(Z_STRVAL_PP(tmp), Z_STRLEN_PP(tmp), &redirect_max, NULL, 1)) {
-			if (Z_TYPE_PP(tmp) == IS_LONG)
-				redirect_max = Z_LVAL_PP(tmp);
->>>>>>> ed709d5a
 		}
 	}
 
@@ -540,15 +529,9 @@
 		/*zend_list_addref(ret);*/
 
 		if (context &&
-<<<<<<< HEAD
 		    (tmp = php_stream_context_get_option(context, "http", "protocol_version")) != NULL &&
 		    Z_TYPE_P(tmp) == IS_DOUBLE &&
 		    Z_DVAL_P(tmp) == 1.0) {
-=======
-		    php_stream_context_get_option(context, "http", "protocol_version", &tmp) == SUCCESS &&
-		    Z_TYPE_PP(tmp) == IS_DOUBLE &&
-		    Z_DVAL_PP(tmp) == 1.0) {
->>>>>>> ed709d5a
 			http_1_1 = 0;
 		} else {
 			http_1_1 = 1;
@@ -603,15 +586,9 @@
 				smart_str_append_const(&soap_headers, "\r\n");
 			}
 		} else if (context &&
-<<<<<<< HEAD
 		           (tmp = php_stream_context_get_option(context, "http", "user_agent")) != NULL &&
 		           Z_TYPE_P(tmp) == IS_STRING) {
 			if (Z_STRLEN_P(tmp) > 0) {
-=======
-		           php_stream_context_get_option(context, "http", "user_agent", &tmp) == SUCCESS &&
-		           Z_TYPE_PP(tmp) == IS_STRING) {
-			if (Z_STRLEN_PP(tmp) > 0) {
->>>>>>> ed709d5a
 				smart_str_append_const(&soap_headers, "User-Agent: ");
 				smart_str_appendl(&soap_headers, Z_STRVAL_P(tmp), Z_STRLEN_P(tmp));
 				smart_str_append_const(&soap_headers, "\r\n");
@@ -838,11 +815,11 @@
 				zend_hash_internal_pointer_reset(Z_ARRVAL_P(cookies));
 				smart_str_append_const(&soap_headers, "Cookie: ");
 				for (i = 0; i < n; i++) {
-<<<<<<< HEAD
+					ulong numindx;
+					int res = zend_hash_get_current_key(Z_ARRVAL_P(cookies), &key, &numindx);
 					data = zend_hash_get_current_data(Z_ARRVAL_P(cookies));
-					zend_hash_get_current_key(Z_ARRVAL_P(cookies), &key, NULL);
-
-					if (Z_TYPE_P(data) == IS_ARRAY) {
+					
+					if (res == HASH_KEY_IS_STRING && Z_TYPE_P(data) == IS_ARRAY) {
 					  zval *value;
 
 						if ((value = zend_hash_index_find(Z_ARRVAL_P(data), 0)) != NULL &&
@@ -854,26 +831,6 @@
 						       in_domain(phpurl->host,Z_STRVAL_P(tmp))) &&
 						      (use_ssl || (tmp = zend_hash_index_find(Z_ARRVAL_P(data), 3)) == NULL)) {
 								smart_str_append(&soap_headers, key);
-=======
-					ulong numindx;
-					int res = zend_hash_get_current_key_ex(Z_ARRVAL_PP(cookies), &key, &key_len, &numindx, 0, NULL);
-					zend_hash_get_current_data(Z_ARRVAL_PP(cookies), (void **)&data);
-
-					if (res == HASH_KEY_IS_STRING && Z_TYPE_PP(data) == IS_ARRAY) {
-					  zval** value;
-
-						if (zend_hash_index_find(Z_ARRVAL_PP(data), 0, (void**)&value) == SUCCESS &&
-						    Z_TYPE_PP(value) == IS_STRING) {
-						  zval **tmp;
-						  if ((zend_hash_index_find(Z_ARRVAL_PP(data), 1, (void**)&tmp) == FAILURE ||
-					           Z_TYPE_PP(tmp) != IS_STRING ||
-						       strncmp(phpurl->path?phpurl->path:"/",Z_STRVAL_PP(tmp),Z_STRLEN_PP(tmp)) == 0) &&
-						      (zend_hash_index_find(Z_ARRVAL_PP(data), 2, (void**)&tmp) == FAILURE ||
-						       Z_TYPE_PP(tmp) != IS_STRING ||
-						       in_domain(phpurl->host,Z_STRVAL_PP(tmp))) &&
-						      (use_ssl || zend_hash_index_find(Z_ARRVAL_PP(data), 3, (void**)&tmp) == FAILURE)) {
-								smart_str_appendl(&soap_headers, key, key_len-1);
->>>>>>> ed709d5a
 								smart_str_appendc(&soap_headers, '=');
 								smart_str_append(&soap_headers, Z_STR_P(value));
 								smart_str_appendc(&soap_headers, ';');
