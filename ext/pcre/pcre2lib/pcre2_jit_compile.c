--- conflicted
+++ resolved
@@ -8538,15 +8538,11 @@
 PCRE2_SPTR bptr;
 uint32_t c;
 
-<<<<<<< HEAD
-GETCHARINC(c, cc);
+c = *cc++;
 #if PCRE2_CODE_UNIT_WIDTH == 32
 if (c >= 0x110000)
   return NULL;
 #endif /* PCRE2_CODE_UNIT_WIDTH == 32 */
-=======
-c = *cc++;
->>>>>>> 8947fd9e
 lgb = UCD_GRAPHBREAK(c);
 
 while (cc < end_subject)
