--- conflicted
+++ resolved
@@ -1560,13 +1560,8 @@
 
 	/* Get function parameters and do error checking */	
 #ifndef FAST_ZPP
-<<<<<<< HEAD
 	if (zend_parse_parameters(ZEND_NUM_ARGS(), "SS|ll", &regex,
-							  &subject, &subject_len, &limit_val, &flags) == FAILURE) {
-=======
-	if (zend_parse_parameters(ZEND_NUM_ARGS() TSRMLS_CC, "SS|ll", &regex,
 							  &subject, &limit_val, &flags) == FAILURE) {
->>>>>>> 3a185977
 		RETURN_FALSE;
 	}
 #else
