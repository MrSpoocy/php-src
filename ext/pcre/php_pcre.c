--- conflicted
+++ resolved
@@ -2710,7 +2710,6 @@
 
 	PCRE_G(error_code) = PHP_PCRE_NO_ERROR;
 
-<<<<<<< HEAD
 	if (!mdata_used && num_subpats <= PHP_PCRE_PREALLOC_MDATA_SIZE) {
 		match_data = mdata;
 	} else {
@@ -2720,11 +2719,10 @@
 			return;
 		}
 	}
-=======
+
 #ifdef HAVE_PCRE_JIT_SUPPORT
-	no_utf_check = (pce->compile_options & PCRE_UTF8) ? 0 : PCRE_NO_UTF8_CHECK;
-#endif
->>>>>>> 0d133239
+	no_utf_check = (pce->compile_options & PCRE2_UTF) ? 0 : PCRE2_NO_UTF_CHECK;
+#endif
 
 	/* Go through the input array */
 	ZEND_HASH_FOREACH_KEY_VAL(Z_ARRVAL_P(input), num_key, string_key, entry) {
@@ -2732,12 +2730,7 @@
 
 		/* Perform the match */
 #ifdef HAVE_PCRE_JIT_SUPPORT
-<<<<<<< HEAD
-		no_utf_check = (pce->compile_options & PCRE2_UTF) ? 0 : PCRE2_NO_UTF_CHECK;
 		if (PCRE_G(jit) && (pce->preg_options && PREG_JIT)
-=======
-		if ((extra->flags & PCRE_EXTRA_EXECUTABLE_JIT)
->>>>>>> 0d133239
 		 && no_utf_check) {
 			count = pcre2_jit_match(pce->re, ZSTR_VAL(subject_str), ZSTR_LEN(subject_str), 0,
 					PCRE2_NO_UTF_CHECK, match_data, mctx);
@@ -2746,12 +2739,6 @@
 		count = pcre2_match(pce->re, ZSTR_VAL(subject_str), ZSTR_LEN(subject_str), 0,
 				no_utf_check, match_data, mctx);
 
-<<<<<<< HEAD
-		/* the string was already proved to be valid UTF-8 */
-		no_utf_check = PCRE2_NO_UTF_CHECK;
-
-=======
->>>>>>> 0d133239
 		/* Check for too many substrings condition. */
 		if (count == 0) {
 			php_error_docref(NULL, E_NOTICE, "Matched, but too many substrings");
