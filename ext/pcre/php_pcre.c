/*
   +----------------------------------------------------------------------+
   | PHP Version 7                                                        |
   +----------------------------------------------------------------------+
   | Copyright (c) The PHP Group                                          |
   +----------------------------------------------------------------------+
   | This source file is subject to version 3.01 of the PHP license,      |
   | that is bundled with this package in the file LICENSE, and is        |
   | available through the world-wide-web at the following url:           |
   | http://www.php.net/license/3_01.txt                                  |
   | If you did not receive a copy of the PHP license and are unable to   |
   | obtain it through the world-wide-web, please send a note to          |
   | license@php.net so we can mail you a copy immediately.               |
   +----------------------------------------------------------------------+
   | Author: Andrei Zmievski <andrei@php.net>                             |
   +----------------------------------------------------------------------+
 */

#include "php.h"
#include "php_ini.h"
#include "php_globals.h"
#include "php_pcre.h"
#include "ext/standard/info.h"
#include "ext/standard/basic_functions.h"
#include "zend_smart_str.h"
#include "SAPI.h"

#include "ext/standard/php_string.h"

#define PREG_PATTERN_ORDER			1
#define PREG_SET_ORDER				2
#define PREG_OFFSET_CAPTURE			(1<<8)
#define PREG_UNMATCHED_AS_NULL		(1<<9)

#define	PREG_SPLIT_NO_EMPTY			(1<<0)
#define PREG_SPLIT_DELIM_CAPTURE	(1<<1)
#define PREG_SPLIT_OFFSET_CAPTURE	(1<<2)

#define PREG_REPLACE_EVAL			(1<<0)

#define PREG_GREP_INVERT			(1<<0)

#define PREG_JIT                    (1<<3)

#define PCRE_CACHE_SIZE 4096

struct _pcre_cache_entry {
	pcre2_code *re;
	uint32_t preg_options;
	uint32_t capture_count;
	uint32_t name_count;
	uint32_t compile_options;
	uint32_t extra_compile_options;
	uint32_t refcount;
};

enum {
	PHP_PCRE_NO_ERROR = 0,
	PHP_PCRE_INTERNAL_ERROR,
	PHP_PCRE_BACKTRACK_LIMIT_ERROR,
	PHP_PCRE_RECURSION_LIMIT_ERROR,
	PHP_PCRE_BAD_UTF8_ERROR,
	PHP_PCRE_BAD_UTF8_OFFSET_ERROR,
	PHP_PCRE_JIT_STACKLIMIT_ERROR
};


PHPAPI ZEND_DECLARE_MODULE_GLOBALS(pcre)

#ifdef HAVE_PCRE_JIT_SUPPORT
#define PCRE_JIT_STACK_MIN_SIZE (32 * 1024)
#define PCRE_JIT_STACK_MAX_SIZE (192 * 1024)
ZEND_TLS pcre2_jit_stack *jit_stack = NULL;
#endif
ZEND_TLS pcre2_general_context *gctx = NULL;
/* These two are global per thread for now. Though it is possible to use these
 	per pattern. Either one can copy it and use in pce, or one does no global
	contexts at all, but creates for every pce. */
ZEND_TLS pcre2_compile_context *cctx = NULL;
ZEND_TLS pcre2_match_context   *mctx = NULL;
ZEND_TLS pcre2_match_data      *mdata = NULL;
ZEND_TLS zend_bool              mdata_used = 0;
ZEND_TLS uint8_t pcre2_init_ok = 0;
#if defined(ZTS) && defined(HAVE_PCRE_JIT_SUPPORT)
static MUTEX_T pcre_mt = NULL;
#define php_pcre_mutex_alloc() if (tsrm_is_main_thread() && !pcre_mt) pcre_mt = tsrm_mutex_alloc();
#define php_pcre_mutex_free() if (tsrm_is_main_thread() && pcre_mt) tsrm_mutex_free(pcre_mt); pcre_mt = NULL;
#define php_pcre_mutex_lock() tsrm_mutex_lock(pcre_mt);
#define php_pcre_mutex_unlock() tsrm_mutex_unlock(pcre_mt);
#else
#define php_pcre_mutex_alloc()
#define php_pcre_mutex_free()
#define php_pcre_mutex_lock()
#define php_pcre_mutex_unlock()
#endif

ZEND_TLS HashTable char_tables;

static void php_pcre_free_char_table(zval *data)
{/*{{{*/
	void *ptr = Z_PTR_P(data);
	pefree(ptr, 1);
}/*}}}*/

static void pcre_handle_exec_error(int pcre_code) /* {{{ */
{
	int preg_code = 0;

	switch (pcre_code) {
		case PCRE2_ERROR_MATCHLIMIT:
			preg_code = PHP_PCRE_BACKTRACK_LIMIT_ERROR;
			break;

		case PCRE2_ERROR_RECURSIONLIMIT:
			preg_code = PHP_PCRE_RECURSION_LIMIT_ERROR;
			break;

		case PCRE2_ERROR_BADUTFOFFSET:
			preg_code = PHP_PCRE_BAD_UTF8_OFFSET_ERROR;
			break;

#ifdef HAVE_PCRE_JIT_SUPPORT
		case PCRE2_ERROR_JIT_STACKLIMIT:
			preg_code = PHP_PCRE_JIT_STACKLIMIT_ERROR;
			break;
#endif

		default:
			if (pcre_code <= PCRE2_ERROR_UTF8_ERR1 && pcre_code >= PCRE2_ERROR_UTF8_ERR21) {
				preg_code = PHP_PCRE_BAD_UTF8_ERROR;
			} else  {
				preg_code = PHP_PCRE_INTERNAL_ERROR;
			}
			break;
	}

	PCRE_G(error_code) = preg_code;
}
/* }}} */

static void php_free_pcre_cache(zval *data) /* {{{ */
{
	pcre_cache_entry *pce = (pcre_cache_entry *) Z_PTR_P(data);
	if (!pce) return;
	pcre2_code_free(pce->re);
	free(pce);
}
/* }}} */

static void php_efree_pcre_cache(zval *data) /* {{{ */
{
	pcre_cache_entry *pce = (pcre_cache_entry *) Z_PTR_P(data);
	if (!pce) return;
	pcre2_code_free(pce->re);
	efree(pce);
}
/* }}} */

static void *php_pcre_malloc(PCRE2_SIZE size, void *data)
{/*{{{*/
	void *p = pemalloc(size, 1);
	return p;
}/*}}}*/

static void php_pcre_free(void *block, void *data)
{/*{{{*/
	pefree(block, 1);
}/*}}}*/

#define PHP_PCRE_DEFAULT_EXTRA_COPTIONS PCRE2_EXTRA_BAD_ESCAPE_IS_LITERAL
#define PHP_PCRE_PREALLOC_MDATA_SIZE 32

static void php_pcre_init_pcre2(uint8_t jit)
{/*{{{*/
	if (!gctx) {
		gctx = pcre2_general_context_create(php_pcre_malloc, php_pcre_free, NULL);
		if (!gctx) {
			pcre2_init_ok = 0;
			return;
		}
	}

	if (!cctx) {
		cctx = pcre2_compile_context_create(gctx);
		if (!cctx) {
			pcre2_init_ok = 0;
			return;
		}
	}

	/* XXX The 'X' modifier is the default behavior in PCRE2. This option is
		called dangerous in the manual, as typos in patterns can cause
		unexpected results. We might want to to switch to the default PCRE2
		behavior, too, thus causing a certain BC break. */
	pcre2_set_compile_extra_options(cctx, PHP_PCRE_DEFAULT_EXTRA_COPTIONS);

	if (!mctx) {
		mctx = pcre2_match_context_create(gctx);
		if (!mctx) {
			pcre2_init_ok = 0;
			return;
		}
	}

#ifdef HAVE_PCRE_JIT_SUPPORT
	if (jit && !jit_stack) {
		jit_stack = pcre2_jit_stack_create(PCRE_JIT_STACK_MIN_SIZE, PCRE_JIT_STACK_MAX_SIZE, gctx);
		if (!jit_stack) {
			pcre2_init_ok = 0;
			return;
		}
	}
#endif

	if (!mdata) {
		mdata = pcre2_match_data_create(PHP_PCRE_PREALLOC_MDATA_SIZE, gctx);
		if (!mdata) {
			pcre2_init_ok = 0;
			return;
		}
	}

	pcre2_init_ok = 1;
}/*}}}*/

static void php_pcre_shutdown_pcre2(void)
{/*{{{*/
	if (gctx) {
		pcre2_general_context_free(gctx);
		gctx = NULL;
	}

	if (cctx) {
		pcre2_compile_context_free(cctx);
		cctx = NULL;
	}

	if (mctx) {
		pcre2_match_context_free(mctx);
		mctx = NULL;
	}

#ifdef HAVE_PCRE_JIT_SUPPORT
	/* Stack may only be destroyed when no cached patterns
	 	possibly associated with it do exist. */
	if (jit_stack) {
		pcre2_jit_stack_free(jit_stack);
		jit_stack = NULL;
	}
#endif

	if (mdata) {
		pcre2_match_data_free(mdata);
		mdata = NULL;
	}

	pcre2_init_ok = 0;
}/*}}}*/

static PHP_GINIT_FUNCTION(pcre) /* {{{ */
{
	php_pcre_mutex_alloc();

	/* If we're on the CLI SAPI, there will only be one request, so we don't need the
	 * cache to survive after RSHUTDOWN. */
	pcre_globals->per_request_cache = strcmp(sapi_module.name, "cli") == 0;
	if (!pcre_globals->per_request_cache) {
		zend_hash_init(&pcre_globals->pcre_cache, 0, NULL, php_free_pcre_cache, 1);
	}

	pcre_globals->backtrack_limit = 0;
	pcre_globals->recursion_limit = 0;
	pcre_globals->error_code      = PHP_PCRE_NO_ERROR;
	ZVAL_UNDEF(&pcre_globals->unmatched_null_pair);
	ZVAL_UNDEF(&pcre_globals->unmatched_empty_pair);
#ifdef HAVE_PCRE_JIT_SUPPORT
	pcre_globals->jit = 1;
#endif

	php_pcre_init_pcre2(1);
	zend_hash_init(&char_tables, 1, NULL, php_pcre_free_char_table, 1);
}
/* }}} */

static PHP_GSHUTDOWN_FUNCTION(pcre) /* {{{ */
{
	if (!pcre_globals->per_request_cache) {
		zend_hash_destroy(&pcre_globals->pcre_cache);
	}

	php_pcre_shutdown_pcre2();
	zend_hash_destroy(&char_tables);
	php_pcre_mutex_free();
}
/* }}} */

static PHP_INI_MH(OnUpdateBacktrackLimit)
{/*{{{*/
	OnUpdateLong(entry, new_value, mh_arg1, mh_arg2, mh_arg3, stage);
	if (mctx) {
		pcre2_set_match_limit(mctx, (uint32_t)PCRE_G(backtrack_limit));
	}

	return SUCCESS;
}/*}}}*/

static PHP_INI_MH(OnUpdateRecursionLimit)
{/*{{{*/
	OnUpdateLong(entry, new_value, mh_arg1, mh_arg2, mh_arg3, stage);
	if (mctx) {
		pcre2_set_depth_limit(mctx, (uint32_t)PCRE_G(recursion_limit));
	}

	return SUCCESS;
}/*}}}*/

#ifdef HAVE_PCRE_JIT_SUPPORT
static PHP_INI_MH(OnUpdateJit)
{/*{{{*/
	OnUpdateBool(entry, new_value, mh_arg1, mh_arg2, mh_arg3, stage);
	if (PCRE_G(jit) && jit_stack) {
		pcre2_jit_stack_assign(mctx, NULL, jit_stack);
	} else {
		pcre2_jit_stack_assign(mctx, NULL, NULL);
	}

	return SUCCESS;
}/*}}}*/
#endif

PHP_INI_BEGIN()
	STD_PHP_INI_ENTRY("pcre.backtrack_limit", "1000000", PHP_INI_ALL, OnUpdateBacktrackLimit, backtrack_limit, zend_pcre_globals, pcre_globals)
	STD_PHP_INI_ENTRY("pcre.recursion_limit", "100000",  PHP_INI_ALL, OnUpdateRecursionLimit, recursion_limit, zend_pcre_globals, pcre_globals)
#ifdef HAVE_PCRE_JIT_SUPPORT
	STD_PHP_INI_ENTRY("pcre.jit",             "1",       PHP_INI_ALL, OnUpdateJit, jit,             zend_pcre_globals, pcre_globals)
#endif
PHP_INI_END()

static char *_pcre2_config_str(uint32_t what)
{/*{{{*/
	int len = pcre2_config(what, NULL);
	char *ret = (char *) malloc(len + 1);

	len = pcre2_config(what, ret);
	if (!len) {
		free(ret);
		return NULL;
	}

	return ret;
}/*}}}*/

/* {{{ PHP_MINFO_FUNCTION(pcre) */
static PHP_MINFO_FUNCTION(pcre)
{
#ifdef HAVE_PCRE_JIT_SUPPORT
	uint32_t flag = 0;
	char *jit_target = _pcre2_config_str(PCRE2_CONFIG_JITTARGET);
#endif
	char *version = _pcre2_config_str(PCRE2_CONFIG_VERSION);
	char *unicode = _pcre2_config_str(PCRE2_CONFIG_UNICODE_VERSION);

	php_info_print_table_start();
	php_info_print_table_row(2, "PCRE (Perl Compatible Regular Expressions) Support", "enabled" );
	php_info_print_table_row(2, "PCRE Library Version", version);
	free(version);
	php_info_print_table_row(2, "PCRE Unicode Version", unicode);
	free(unicode);

#ifdef HAVE_PCRE_JIT_SUPPORT
	if (!pcre2_config(PCRE2_CONFIG_JIT, &flag)) {
		php_info_print_table_row(2, "PCRE JIT Support", flag ? "enabled" : "disabled");
	} else {
		php_info_print_table_row(2, "PCRE JIT Support", "unknown" );
	}
	if (jit_target) {
		php_info_print_table_row(2, "PCRE JIT Target", jit_target);
	}
	free(jit_target);
#else
	php_info_print_table_row(2, "PCRE JIT Support", "not compiled in" );
#endif

#ifdef HAVE_PCRE_VALGRIND_SUPPORT
	php_info_print_table_row(2, "PCRE Valgrind Support", "enabled" );
#endif

	php_info_print_table_end();

	DISPLAY_INI_ENTRIES();
}
/* }}} */

/* {{{ PHP_MINIT_FUNCTION(pcre) */
static PHP_MINIT_FUNCTION(pcre)
{
	char *version;

#ifdef HAVE_PCRE_JIT_SUPPORT
	if (UNEXPECTED(!pcre2_init_ok)) {
		/* Retry. */
		php_pcre_init_pcre2(PCRE_G(jit));
		if (!pcre2_init_ok) {
			return FAILURE;
		}
	}
#endif

	REGISTER_INI_ENTRIES();

	REGISTER_LONG_CONSTANT("PREG_PATTERN_ORDER", PREG_PATTERN_ORDER, CONST_CS | CONST_PERSISTENT);
	REGISTER_LONG_CONSTANT("PREG_SET_ORDER", PREG_SET_ORDER, CONST_CS | CONST_PERSISTENT);
	REGISTER_LONG_CONSTANT("PREG_OFFSET_CAPTURE", PREG_OFFSET_CAPTURE, CONST_CS | CONST_PERSISTENT);
	REGISTER_LONG_CONSTANT("PREG_UNMATCHED_AS_NULL", PREG_UNMATCHED_AS_NULL, CONST_CS | CONST_PERSISTENT);
	REGISTER_LONG_CONSTANT("PREG_SPLIT_NO_EMPTY", PREG_SPLIT_NO_EMPTY, CONST_CS | CONST_PERSISTENT);
	REGISTER_LONG_CONSTANT("PREG_SPLIT_DELIM_CAPTURE", PREG_SPLIT_DELIM_CAPTURE, CONST_CS | CONST_PERSISTENT);
	REGISTER_LONG_CONSTANT("PREG_SPLIT_OFFSET_CAPTURE", PREG_SPLIT_OFFSET_CAPTURE, CONST_CS | CONST_PERSISTENT);
	REGISTER_LONG_CONSTANT("PREG_GREP_INVERT", PREG_GREP_INVERT, CONST_CS | CONST_PERSISTENT);

	REGISTER_LONG_CONSTANT("PREG_NO_ERROR", PHP_PCRE_NO_ERROR, CONST_CS | CONST_PERSISTENT);
	REGISTER_LONG_CONSTANT("PREG_INTERNAL_ERROR", PHP_PCRE_INTERNAL_ERROR, CONST_CS | CONST_PERSISTENT);
	REGISTER_LONG_CONSTANT("PREG_BACKTRACK_LIMIT_ERROR", PHP_PCRE_BACKTRACK_LIMIT_ERROR, CONST_CS | CONST_PERSISTENT);
	REGISTER_LONG_CONSTANT("PREG_RECURSION_LIMIT_ERROR", PHP_PCRE_RECURSION_LIMIT_ERROR, CONST_CS | CONST_PERSISTENT);
	REGISTER_LONG_CONSTANT("PREG_BAD_UTF8_ERROR", PHP_PCRE_BAD_UTF8_ERROR, CONST_CS | CONST_PERSISTENT);
	REGISTER_LONG_CONSTANT("PREG_BAD_UTF8_OFFSET_ERROR", PHP_PCRE_BAD_UTF8_OFFSET_ERROR, CONST_CS | CONST_PERSISTENT);
	REGISTER_LONG_CONSTANT("PREG_JIT_STACKLIMIT_ERROR", PHP_PCRE_JIT_STACKLIMIT_ERROR, CONST_CS | CONST_PERSISTENT);
	version = _pcre2_config_str(PCRE2_CONFIG_VERSION);
	REGISTER_STRING_CONSTANT("PCRE_VERSION", version, CONST_CS | CONST_PERSISTENT);
	free(version);
	REGISTER_LONG_CONSTANT("PCRE_VERSION_MAJOR", PCRE2_MAJOR, CONST_CS | CONST_PERSISTENT);
	REGISTER_LONG_CONSTANT("PCRE_VERSION_MINOR", PCRE2_MINOR, CONST_CS | CONST_PERSISTENT);

#ifdef HAVE_PCRE_JIT_SUPPORT
	REGISTER_BOOL_CONSTANT("PCRE_JIT_SUPPORT", 1, CONST_CS | CONST_PERSISTENT);
#else
	REGISTER_BOOL_CONSTANT("PCRE_JIT_SUPPORT", 0, CONST_CS | CONST_PERSISTENT);
#endif

	return SUCCESS;
}
/* }}} */

/* {{{ PHP_MSHUTDOWN_FUNCTION(pcre) */
static PHP_MSHUTDOWN_FUNCTION(pcre)
{
	UNREGISTER_INI_ENTRIES();

	return SUCCESS;
}
/* }}} */

/* {{{ PHP_RINIT_FUNCTION(pcre) */
static PHP_RINIT_FUNCTION(pcre)
{
#ifdef HAVE_PCRE_JIT_SUPPORT
	if (UNEXPECTED(!pcre2_init_ok)) {
		/* Retry. */
		php_pcre_mutex_lock();
		php_pcre_init_pcre2(PCRE_G(jit));
		if (!pcre2_init_ok) {
			php_pcre_mutex_unlock();
			return FAILURE;
		}
		php_pcre_mutex_unlock();
	}

	mdata_used = 0;
#endif

	if (PCRE_G(per_request_cache)) {
		zend_hash_init(&PCRE_G(pcre_cache), 0, NULL, php_efree_pcre_cache, 0);
	}

	return SUCCESS;
}
/* }}} */

static PHP_RSHUTDOWN_FUNCTION(pcre)
{
	if (PCRE_G(per_request_cache)) {
		zend_hash_destroy(&PCRE_G(pcre_cache));
	}

	zval_ptr_dtor(&PCRE_G(unmatched_null_pair));
	zval_ptr_dtor(&PCRE_G(unmatched_empty_pair));
	ZVAL_UNDEF(&PCRE_G(unmatched_null_pair));
	ZVAL_UNDEF(&PCRE_G(unmatched_empty_pair));
	return SUCCESS;
}

/* {{{ static pcre_clean_cache */
static int pcre_clean_cache(zval *data, void *arg)
{
	pcre_cache_entry *pce = (pcre_cache_entry *) Z_PTR_P(data);
	int *num_clean = (int *)arg;

	if (*num_clean > 0 && !pce->refcount) {
		(*num_clean)--;
		return ZEND_HASH_APPLY_REMOVE;
	} else {
		return ZEND_HASH_APPLY_KEEP;
	}
}
/* }}} */

static void free_subpats_table(zend_string **subpat_names, uint32_t num_subpats) {
	uint32_t i;
	for (i = 0; i < num_subpats; i++) {
		if (subpat_names[i]) {
			zend_string_release(subpat_names[i]);
		}
	}
	efree(subpat_names);
}

/* {{{ static make_subpats_table */
static zend_string **make_subpats_table(uint32_t num_subpats, pcre_cache_entry *pce)
{
	uint32_t name_cnt = pce->name_count, name_size, ni = 0;
	char *name_table;
	zend_string **subpat_names;
	int rc1, rc2;

	rc1 = pcre2_pattern_info(pce->re, PCRE2_INFO_NAMETABLE, &name_table);
	rc2 = pcre2_pattern_info(pce->re, PCRE2_INFO_NAMEENTRYSIZE, &name_size);
	if (rc1 < 0 || rc2 < 0) {
		php_error_docref(NULL, E_WARNING, "Internal pcre2_pattern_info() error %d", rc1 < 0 ? rc1 : rc2);
		return NULL;
	}

	subpat_names = ecalloc(num_subpats, sizeof(zend_string *));
	while (ni++ < name_cnt) {
		unsigned short name_idx = 0x100 * (unsigned char)name_table[0] + (unsigned char)name_table[1];
		const char *name = name_table + 2;
		subpat_names[name_idx] = zend_string_init(name, strlen(name), 0);
		if (is_numeric_string(ZSTR_VAL(subpat_names[name_idx]), ZSTR_LEN(subpat_names[name_idx]), NULL, NULL, 0) > 0) {
			php_error_docref(NULL, E_WARNING, "Numeric named subpatterns are not allowed");
			free_subpats_table(subpat_names, num_subpats);
			return NULL;
		}
		name_table += name_size;
	}
	return subpat_names;
}
/* }}} */

/* {{{ static calculate_unit_length */
/* Calculates the byte length of the next character. Assumes valid UTF-8 for PCRE2_UTF. */
static zend_always_inline size_t calculate_unit_length(pcre_cache_entry *pce, char *start)
{
	size_t unit_len;

	if (pce->compile_options & PCRE2_UTF) {
		char *end = start;

		/* skip continuation bytes */
		while ((*++end & 0xC0) == 0x80);
		unit_len = end - start;
	} else {
		unit_len = 1;
	}
	return unit_len;
}
/* }}} */

/* {{{ pcre_get_compiled_regex_cache
 */
PHPAPI pcre_cache_entry* pcre_get_compiled_regex_cache_ex(zend_string *regex, int locale_aware)
{
	pcre2_code			*re = NULL;
	uint32_t			 coptions = 0;
	uint32_t			 extra_coptions = PHP_PCRE_DEFAULT_EXTRA_COPTIONS;
	PCRE2_UCHAR	         error[128];
	PCRE2_SIZE           erroffset;
	int                  errnumber;
	char				 delimiter;
	char				 start_delimiter;
	char				 end_delimiter;
	char				*p, *pp;
	char				*pattern;
	size_t				 pattern_len;
	uint32_t			 poptions = 0;
	const uint8_t       *tables = NULL;
	zval                *zv;
	pcre_cache_entry	 new_entry;
	int					 rc;
	zend_string 		*key;
	pcre_cache_entry *ret;

<<<<<<< HEAD
	if (BG(locale_string) &&
=======
#if HAVE_SETLOCALE
	if (locale_aware && BG(locale_string) &&
>>>>>>> 736af5f6
		(ZSTR_LEN(BG(locale_string)) != 1 && ZSTR_VAL(BG(locale_string))[0] != 'C')) {
		key = zend_string_alloc(ZSTR_LEN(regex) + ZSTR_LEN(BG(locale_string)) + 1, 0);
		memcpy(ZSTR_VAL(key), ZSTR_VAL(BG(locale_string)), ZSTR_LEN(BG(locale_string)) + 1);
		memcpy(ZSTR_VAL(key) + ZSTR_LEN(BG(locale_string)), ZSTR_VAL(regex), ZSTR_LEN(regex) + 1);
	} else {
		key = regex;
	}

	/* Try to lookup the cached regex entry, and if successful, just pass
	   back the compiled pattern, otherwise go on and compile it. */
	zv = zend_hash_find(&PCRE_G(pcre_cache), key);
	if (zv) {
		if (key != regex) {
			zend_string_release_ex(key, 0);
		}
		return (pcre_cache_entry*)Z_PTR_P(zv);
	}

	p = ZSTR_VAL(regex);

	/* Parse through the leading whitespace, and display a warning if we
	   get to the end without encountering a delimiter. */
	while (isspace((int)*(unsigned char *)p)) p++;
	if (*p == 0) {
		if (key != regex) {
			zend_string_release_ex(key, 0);
		}
		php_error_docref(NULL, E_WARNING,
						 p < ZSTR_VAL(regex) + ZSTR_LEN(regex) ? "Null byte in regex" : "Empty regular expression");
		pcre_handle_exec_error(PCRE2_ERROR_INTERNAL);
		return NULL;
	}

	/* Get the delimiter and display a warning if it is alphanumeric
	   or a backslash. */
	delimiter = *p++;
	if (isalnum((int)*(unsigned char *)&delimiter) || delimiter == '\\') {
		if (key != regex) {
			zend_string_release_ex(key, 0);
		}
		php_error_docref(NULL,E_WARNING, "Delimiter must not be alphanumeric or backslash");
		pcre_handle_exec_error(PCRE2_ERROR_INTERNAL);
		return NULL;
	}

	start_delimiter = delimiter;
	if ((pp = strchr("([{< )]}> )]}>", delimiter)))
		delimiter = pp[5];
	end_delimiter = delimiter;

	pp = p;

	if (start_delimiter == end_delimiter) {
		/* We need to iterate through the pattern, searching for the ending delimiter,
		   but skipping the backslashed delimiters.  If the ending delimiter is not
		   found, display a warning. */
		while (*pp != 0) {
			if (*pp == '\\' && pp[1] != 0) pp++;
			else if (*pp == delimiter)
				break;
			pp++;
		}
	} else {
		/* We iterate through the pattern, searching for the matching ending
		 * delimiter. For each matching starting delimiter, we increment nesting
		 * level, and decrement it for each matching ending delimiter. If we
		 * reach the end of the pattern without matching, display a warning.
		 */
		int brackets = 1; 	/* brackets nesting level */
		while (*pp != 0) {
			if (*pp == '\\' && pp[1] != 0) pp++;
			else if (*pp == end_delimiter && --brackets <= 0)
				break;
			else if (*pp == start_delimiter)
				brackets++;
			pp++;
		}
	}

	if (*pp == 0) {
		if (key != regex) {
			zend_string_release_ex(key, 0);
		}
		if (pp < ZSTR_VAL(regex) + ZSTR_LEN(regex)) {
			php_error_docref(NULL,E_WARNING, "Null byte in regex");
		} else if (start_delimiter == end_delimiter) {
			php_error_docref(NULL,E_WARNING, "No ending delimiter '%c' found", delimiter);
		} else {
			php_error_docref(NULL,E_WARNING, "No ending matching delimiter '%c' found", delimiter);
		}
		pcre_handle_exec_error(PCRE2_ERROR_INTERNAL);
		return NULL;
	}

	/* Make a copy of the actual pattern. */
	pattern_len = pp - p;
	pattern = estrndup(p, pattern_len);

	/* Move on to the options */
	pp++;

	/* Parse through the options, setting appropriate flags.  Display
	   a warning if we encounter an unknown modifier. */
	while (pp < ZSTR_VAL(regex) + ZSTR_LEN(regex)) {
		switch (*pp++) {
			/* Perl compatible options */
			case 'i':	coptions |= PCRE2_CASELESS;		break;
			case 'm':	coptions |= PCRE2_MULTILINE;		break;
			case 's':	coptions |= PCRE2_DOTALL;		break;
			case 'x':	coptions |= PCRE2_EXTENDED;		break;

			/* PCRE specific options */
			case 'A':	coptions |= PCRE2_ANCHORED;		break;
			case 'D':	coptions |= PCRE2_DOLLAR_ENDONLY;break;
			case 'S':	/* Pass. */					break;
			case 'U':	coptions |= PCRE2_UNGREEDY;		break;
			case 'X':	extra_coptions &= ~PCRE2_EXTRA_BAD_ESCAPE_IS_LITERAL;			break;
			case 'u':	coptions |= PCRE2_UTF;
	/* In  PCRE,  by  default, \d, \D, \s, \S, \w, and \W recognize only ASCII
       characters, even in UTF-8 mode. However, this can be changed by setting
       the PCRE2_UCP option. */
#ifdef PCRE2_UCP
						coptions |= PCRE2_UCP;
#endif
				break;
			case 'J':	coptions |= PCRE2_DUPNAMES;		break;

			/* Custom preg options */
			case 'e':	poptions |= PREG_REPLACE_EVAL;	break;

			case ' ':
			case '\n':
			case '\r':
				break;

			default:
				if (pp[-1]) {
					php_error_docref(NULL,E_WARNING, "Unknown modifier '%c'", pp[-1]);
				} else {
					php_error_docref(NULL,E_WARNING, "Null byte in regex");
				}
				pcre_handle_exec_error(PCRE2_ERROR_INTERNAL);
				efree(pattern);
				if (key != regex) {
					zend_string_release_ex(key, 0);
				}
				return NULL;
		}
	}

	if (poptions & PREG_REPLACE_EVAL) {
		php_error_docref(NULL, E_WARNING, "The /e modifier is no longer supported, use preg_replace_callback instead");
		pcre_handle_exec_error(PCRE2_ERROR_INTERNAL);
		efree(pattern);
		if (key != regex) {
			zend_string_release_ex(key, 0);
		}
		return NULL;
	}

	if (key != regex) {
		tables = (uint8_t *)zend_hash_find_ptr(&char_tables, BG(locale_string));
		if (!tables) {
			zend_string *_k;
			tables = pcre2_maketables(gctx);
			if (UNEXPECTED(!tables)) {
				php_error_docref(NULL,E_WARNING, "Failed to generate locale character tables");
				pcre_handle_exec_error(PCRE2_ERROR_NOMEMORY);
				zend_string_release_ex(key, 0);
				efree(pattern);
				return NULL;
			}
			_k = zend_string_init(ZSTR_VAL(BG(locale_string)), ZSTR_LEN(BG(locale_string)), 1);
			GC_MAKE_PERSISTENT_LOCAL(_k);
			zend_hash_add_ptr(&char_tables, _k, (void *)tables);
			zend_string_release(_k);
		}
		pcre2_set_character_tables(cctx, tables);
	}

	/* Set extra options for the compile context. */
	if (PHP_PCRE_DEFAULT_EXTRA_COPTIONS != extra_coptions) {
		pcre2_set_compile_extra_options(cctx, extra_coptions);
	}

	/* Compile pattern and display a warning if compilation failed. */
	re = pcre2_compile((PCRE2_SPTR)pattern, pattern_len, coptions, &errnumber, &erroffset, cctx);

	/* Reset the compile context extra options to default. */
	if (PHP_PCRE_DEFAULT_EXTRA_COPTIONS != extra_coptions) {
		pcre2_set_compile_extra_options(cctx, PHP_PCRE_DEFAULT_EXTRA_COPTIONS);
	}

	if (re == NULL) {
		if (key != regex) {
			zend_string_release_ex(key, 0);
		}
		pcre2_get_error_message(errnumber, error, sizeof(error));
		php_error_docref(NULL,E_WARNING, "Compilation failed: %s at offset %zu", error, erroffset);
		pcre_handle_exec_error(PCRE2_ERROR_INTERNAL);
		efree(pattern);
		return NULL;
	}

#ifdef HAVE_PCRE_JIT_SUPPORT
	if (PCRE_G(jit)) {
		/* Enable PCRE JIT compiler */
		rc = pcre2_jit_compile(re, PCRE2_JIT_COMPLETE);
		if (EXPECTED(rc >= 0)) {
			size_t jit_size = 0;
			if (!pcre2_pattern_info(re, PCRE2_INFO_JITSIZE, &jit_size) && jit_size > 0) {
				poptions |= PREG_JIT;
			}
		} else if (rc == PCRE2_ERROR_NOMEMORY) {
			php_error_docref(NULL, E_WARNING,
				"Allocation of JIT memory failed, PCRE JIT will be disabled. "
				"This is likely caused by security restrictions. "
				"Either grant PHP permission to allocate executable memory, or set pcre.jit=0");
			PCRE_G(jit) = 0;
		} else {
			pcre2_get_error_message(rc, error, sizeof(error));
			php_error_docref(NULL, E_WARNING, "JIT compilation failed: %s", error);
			pcre_handle_exec_error(PCRE2_ERROR_INTERNAL);
		}
	}
#endif
	efree(pattern);

	/*
	 * If we reached cache limit, clean out the items from the head of the list;
	 * these are supposedly the oldest ones (but not necessarily the least used
	 * ones).
	 */
	if (zend_hash_num_elements(&PCRE_G(pcre_cache)) == PCRE_CACHE_SIZE) {
		int num_clean = PCRE_CACHE_SIZE / 8;
		zend_hash_apply_with_argument(&PCRE_G(pcre_cache), pcre_clean_cache, &num_clean);
	}

	/* Store the compiled pattern and extra info in the cache. */
	new_entry.re = re;
	new_entry.preg_options = poptions;
	new_entry.compile_options = coptions;
	new_entry.extra_compile_options = extra_coptions;
	new_entry.refcount = 0;

	rc = pcre2_pattern_info(re, PCRE2_INFO_CAPTURECOUNT, &new_entry.capture_count);
	if (rc < 0) {
		if (key != regex) {
			zend_string_release_ex(key, 0);
		}
		php_error_docref(NULL, E_WARNING, "Internal pcre2_pattern_info() error %d", rc);
		pcre_handle_exec_error(PCRE2_ERROR_INTERNAL);
		return NULL;
	}

	rc = pcre2_pattern_info(re, PCRE2_INFO_NAMECOUNT, &new_entry.name_count);
	if (rc < 0) {
		if (key != regex) {
			zend_string_release_ex(key, 0);
		}
		php_error_docref(NULL, E_WARNING, "Internal pcre_pattern_info() error %d", rc);
		pcre_handle_exec_error(PCRE2_ERROR_INTERNAL);
		return NULL;
	}

	/*
	 * Interned strings are not duplicated when stored in HashTable,
	 * but all the interned strings created during HTTP request are removed
	 * at end of request. However PCRE_G(pcre_cache) must be consistent
	 * on the next request as well. So we disable usage of interned strings
	 * as hash keys especually for this table.
	 * See bug #63180
	 */
	if (!(GC_FLAGS(key) & IS_STR_PERMANENT) && !PCRE_G(per_request_cache)) {
		zend_string *str = zend_string_init(ZSTR_VAL(key), ZSTR_LEN(key), 1);
		GC_MAKE_PERSISTENT_LOCAL(str);

		ret = zend_hash_add_new_mem(&PCRE_G(pcre_cache), str, &new_entry, sizeof(pcre_cache_entry));
		zend_string_release(str);
	} else {
		ret = zend_hash_add_new_mem(&PCRE_G(pcre_cache), key, &new_entry, sizeof(pcre_cache_entry));
	}

	if (key != regex) {
		zend_string_release_ex(key, 0);
	}

	return ret;
}
/* }}} */

/* {{{ pcre_get_compiled_regex_cache
 */
PHPAPI pcre_cache_entry* pcre_get_compiled_regex_cache(zend_string *regex)
{
	return pcre_get_compiled_regex_cache_ex(regex, 1);
}
/* }}} */

/* {{{ pcre_get_compiled_regex
 */
PHPAPI pcre2_code *pcre_get_compiled_regex(zend_string *regex, uint32_t *capture_count)
{
	pcre_cache_entry * pce = pcre_get_compiled_regex_cache(regex);

	if (capture_count) {
		*capture_count = pce ? pce->capture_count : 0;
	}

	return pce ? pce->re : NULL;
}
/* }}} */

/* {{{ pcre_get_compiled_regex_ex
 */
PHPAPI pcre2_code* pcre_get_compiled_regex_ex(zend_string *regex, uint32_t *capture_count, uint32_t *preg_options, uint32_t *compile_options)
{
	pcre_cache_entry * pce = pcre_get_compiled_regex_cache(regex);

	if (preg_options) {
		*preg_options = pce ? pce->preg_options : 0;
	}
	if (compile_options) {
		*compile_options = pce ? pce->compile_options : 0;
	}
	if (capture_count) {
		*capture_count = pce ? pce->capture_count : 0;
	}

	return pce ? pce->re : NULL;
}
/* }}} */

/* XXX For the cases where it's only about match yes/no and no capture
		required, perhaps just a minimum sized data would suffice. */
PHPAPI pcre2_match_data *php_pcre_create_match_data(uint32_t capture_count, pcre2_code *re)
{/*{{{*/

	assert(NULL != re);

	if (EXPECTED(!mdata_used)) {
		int rc = 0;

		if (!capture_count) {
			/* As we deal with a non cached pattern, no other way to gather this info. */
			rc = pcre2_pattern_info(re, PCRE2_INFO_CAPTURECOUNT, &capture_count);
		}

		if (rc >= 0 && capture_count + 1 <= PHP_PCRE_PREALLOC_MDATA_SIZE) {
			mdata_used = 1;
			return mdata;
		}
	}

	return pcre2_match_data_create_from_pattern(re, gctx);
}/*}}}*/

PHPAPI void php_pcre_free_match_data(pcre2_match_data *match_data)
{/*{{{*/
	if (UNEXPECTED(match_data != mdata)) {
		pcre2_match_data_free(match_data);
	} else {
		mdata_used = 0;
	}
}/*}}}*/

static void init_unmatched_null_pair() {
	zval val1, val2;
	ZVAL_NULL(&val1);
	ZVAL_LONG(&val2, -1);
	ZVAL_ARR(&PCRE_G(unmatched_null_pair), zend_new_pair(&val1, &val2));
}

static void init_unmatched_empty_pair() {
	zval val1, val2;
	ZVAL_EMPTY_STRING(&val1);
	ZVAL_LONG(&val2, -1);
	ZVAL_ARR(&PCRE_G(unmatched_empty_pair), zend_new_pair(&val1, &val2));
}

static zend_always_inline void populate_match_value_str(
		zval *val, const char *subject, PCRE2_SIZE start_offset, PCRE2_SIZE end_offset) {
	if (start_offset == end_offset) {
		ZVAL_EMPTY_STRING(val);
	} else if (start_offset + 1 == end_offset) {
		ZVAL_INTERNED_STR(val, ZSTR_CHAR((unsigned char) subject[start_offset]));
	} else {
		ZVAL_STRINGL(val, subject + start_offset, end_offset - start_offset);
	}
}

static inline void populate_match_value(
		zval *val, const char *subject, PCRE2_SIZE start_offset, PCRE2_SIZE end_offset,
		uint32_t unmatched_as_null) {
	if (PCRE2_UNSET == start_offset) {
		if (unmatched_as_null) {
			ZVAL_NULL(val);
		} else {
			ZVAL_EMPTY_STRING(val);
		}
	} else {
		populate_match_value_str(val, subject, start_offset, end_offset);
	}
}

/* {{{ add_offset_pair */
static inline void add_offset_pair(
		zval *result, const char *subject, PCRE2_SIZE start_offset, PCRE2_SIZE end_offset,
		zend_string *name, uint32_t unmatched_as_null)
{
	zval match_pair;

	/* Add (match, offset) to the return value */
	if (PCRE2_UNSET == start_offset) {
		if (unmatched_as_null) {
			if (Z_ISUNDEF(PCRE_G(unmatched_null_pair))) {
				init_unmatched_null_pair();
			}
			ZVAL_COPY(&match_pair, &PCRE_G(unmatched_null_pair));
		} else {
			if (Z_ISUNDEF(PCRE_G(unmatched_empty_pair))) {
				init_unmatched_empty_pair();
			}
			ZVAL_COPY(&match_pair, &PCRE_G(unmatched_empty_pair));
		}
	} else {
		zval val1, val2;
		populate_match_value_str(&val1, subject, start_offset, end_offset);
		ZVAL_LONG(&val2, start_offset);
		ZVAL_ARR(&match_pair, zend_new_pair(&val1, &val2));
	}

	if (name) {
		Z_ADDREF(match_pair);
		zend_hash_update(Z_ARRVAL_P(result), name, &match_pair);
	}
	zend_hash_next_index_insert(Z_ARRVAL_P(result), &match_pair);
}
/* }}} */

static void populate_subpat_array(
		zval *subpats, char *subject, PCRE2_SIZE *offsets, zend_string **subpat_names,
		uint32_t num_subpats, int count, const PCRE2_SPTR mark, zend_long flags) {
	zend_bool offset_capture = (flags & PREG_OFFSET_CAPTURE) != 0;
	zend_bool unmatched_as_null = (flags & PREG_UNMATCHED_AS_NULL) != 0;
	zval val;
	int i;
	if (subpat_names) {
		if (offset_capture) {
			for (i = 0; i < count; i++) {
				add_offset_pair(
					subpats, subject, offsets[2*i], offsets[2*i+1],
					subpat_names[i], unmatched_as_null);
			}
			if (unmatched_as_null) {
				for (i = count; i < num_subpats; i++) {
					add_offset_pair(subpats, NULL, PCRE2_UNSET, PCRE2_UNSET, subpat_names[i], 1);
				}
			}
		} else {
			for (i = 0; i < count; i++) {
				populate_match_value(
					&val, subject, offsets[2*i], offsets[2*i+1], unmatched_as_null);
				if (subpat_names[i]) {
					Z_TRY_ADDREF(val);
					zend_hash_update(Z_ARRVAL_P(subpats), subpat_names[i], &val);
				}
				zend_hash_next_index_insert(Z_ARRVAL_P(subpats), &val);
			}
			if (unmatched_as_null) {
				for (i = count; i < num_subpats; i++) {
					ZVAL_NULL(&val);
					if (subpat_names[i]) {
						zend_hash_update(Z_ARRVAL_P(subpats), subpat_names[i], &val);
					}
					zend_hash_next_index_insert(Z_ARRVAL_P(subpats), &val);
				}
			}
		}
	} else {
		if (offset_capture) {
			for (i = 0; i < count; i++) {
				add_offset_pair(
					subpats, subject, offsets[2*i], offsets[2*i+1], NULL, unmatched_as_null);
			}
			if (unmatched_as_null) {
				for (i = count; i < num_subpats; i++) {
					add_offset_pair(subpats, NULL, PCRE2_UNSET, PCRE2_UNSET, NULL, 1);
				}
			}
		} else {
			for (i = 0; i < count; i++) {
				populate_match_value(
					&val, subject, offsets[2*i], offsets[2*i+1], unmatched_as_null);
				zend_hash_next_index_insert(Z_ARRVAL_P(subpats), &val);
			}
			if (unmatched_as_null) {
				for (i = count; i < num_subpats; i++) {
					add_next_index_null(subpats);
				}
			}
		}
	}
	/* Add MARK, if available */
	if (mark) {
		add_assoc_string_ex(subpats, "MARK", sizeof("MARK") - 1, (char *)mark);
	}
}

static void php_do_pcre_match(INTERNAL_FUNCTION_PARAMETERS, int global) /* {{{ */
{
	/* parameters */
	zend_string		 *regex;			/* Regular expression */
	zend_string		 *subject;			/* String to match against */
	pcre_cache_entry *pce;				/* Compiled regular expression */
	zval			 *subpats = NULL;	/* Array for subpatterns */
	zend_long		  flags = 0;		/* Match control flags */
	zend_long		  start_offset = 0;	/* Where the new search starts */

	ZEND_PARSE_PARAMETERS_START(2, 5)
		Z_PARAM_STR(regex)
		Z_PARAM_STR(subject)
		Z_PARAM_OPTIONAL
		Z_PARAM_ZVAL(subpats)
		Z_PARAM_LONG(flags)
		Z_PARAM_LONG(start_offset)
	ZEND_PARSE_PARAMETERS_END_EX(RETURN_FALSE);

	/* Compile regex or get it from cache. */
	if ((pce = pcre_get_compiled_regex_cache(regex)) == NULL) {
		RETURN_FALSE;
	}

	pce->refcount++;
	php_pcre_match_impl(pce, subject, return_value, subpats,
		global, ZEND_NUM_ARGS() >= 4, flags, start_offset);
	pce->refcount--;
}
/* }}} */

/* {{{ php_pcre_match_impl() */
PHPAPI void php_pcre_match_impl(pcre_cache_entry *pce, zend_string *subject_str, zval *return_value,
	zval *subpats, int global, int use_flags, zend_long flags, zend_off_t start_offset)
{
	zval			 result_set,		/* Holds a set of subpatterns after
										   a global match */
					*match_sets = NULL;	/* An array of sets of matches for each
										   subpattern after a global match */
	uint32_t		 options;			/* Execution options */
	int				 count;				/* Count of matched subpatterns */
	PCRE2_SIZE		*offsets;			/* Array of subpattern offsets */
	uint32_t		 num_subpats;		/* Number of captured subpatterns */
	int				 matched;			/* Has anything matched */
	zend_string	   **subpat_names;		/* Array for named subpatterns */
	size_t			 i;
	uint32_t		 subpats_order;		/* Order of subpattern matches */
	uint32_t		 offset_capture;	/* Capture match offsets: yes/no */
	uint32_t		 unmatched_as_null;	/* Null non-matches: yes/no */
	PCRE2_SPTR       mark = NULL;		/* Target for MARK name */
	zval			 marks;				/* Array of marks for PREG_PATTERN_ORDER */
	pcre2_match_data *match_data;
	PCRE2_SIZE		 start_offset2;

	char *subject = ZSTR_VAL(subject_str);
	size_t subject_len = ZSTR_LEN(subject_str);

	ZVAL_UNDEF(&marks);

	/* Overwrite the passed-in value for subpatterns with an empty array. */
	if (subpats != NULL) {
		subpats = zend_try_array_init(subpats);
		if (!subpats) {
			return;
		}
	}

	subpats_order = global ? PREG_PATTERN_ORDER : 0;

	if (use_flags) {
		offset_capture = flags & PREG_OFFSET_CAPTURE;
		unmatched_as_null = flags & PREG_UNMATCHED_AS_NULL;

		/*
		 * subpats_order is pre-set to pattern mode so we change it only if
		 * necessary.
		 */
		if (flags & 0xff) {
			subpats_order = flags & 0xff;
		}
		if ((global && (subpats_order < PREG_PATTERN_ORDER || subpats_order > PREG_SET_ORDER)) ||
			(!global && subpats_order != 0)) {
			php_error_docref(NULL, E_WARNING, "Invalid flags specified");
			return;
		}
	} else {
		offset_capture = 0;
		unmatched_as_null = 0;
	}

	/* Negative offset counts from the end of the string. */
	if (start_offset < 0) {
		if ((PCRE2_SIZE)-start_offset <= subject_len) {
			start_offset2 = subject_len + start_offset;
		} else {
			start_offset2 = 0;
		}
	} else {
		start_offset2 = (PCRE2_SIZE)start_offset;
	}

	if (start_offset2 > subject_len) {
		pcre_handle_exec_error(PCRE2_ERROR_BADOFFSET);
		RETURN_FALSE;
	}

	/* Calculate the size of the offsets array, and allocate memory for it. */
	num_subpats = pce->capture_count + 1;

	/*
	 * Build a mapping from subpattern numbers to their names. We will
	 * allocate the table only if there are any named subpatterns.
	 */
	subpat_names = NULL;
	if (subpats && pce->name_count > 0) {
		subpat_names = make_subpats_table(num_subpats, pce);
		if (!subpat_names) {
			RETURN_FALSE;
		}
	}

	/* Allocate match sets array and initialize the values. */
	if (global && subpats && subpats_order == PREG_PATTERN_ORDER) {
		match_sets = (zval *)safe_emalloc(num_subpats, sizeof(zval), 0);
		for (i=0; i<num_subpats; i++) {
			array_init(&match_sets[i]);
		}
	}

	matched = 0;
	PCRE_G(error_code) = PHP_PCRE_NO_ERROR;

	if (!mdata_used && num_subpats <= PHP_PCRE_PREALLOC_MDATA_SIZE) {
		match_data = mdata;
	} else {
		match_data = pcre2_match_data_create_from_pattern(pce->re, gctx);
		if (!match_data) {
			PCRE_G(error_code) = PHP_PCRE_INTERNAL_ERROR;
			if (subpat_names) {
				free_subpats_table(subpat_names, num_subpats);
			}
			if (match_sets) {
				efree(match_sets);
			}
			RETURN_FALSE;
		}
	}

	options = (pce->compile_options & PCRE2_UTF) && !(GC_FLAGS(subject_str) & IS_STR_VALID_UTF8)
		? 0 : PCRE2_NO_UTF_CHECK;

	/* Execute the regular expression. */
#ifdef HAVE_PCRE_JIT_SUPPORT
	if ((pce->preg_options & PREG_JIT) && options) {
		count = pcre2_jit_match(pce->re, (PCRE2_SPTR)subject, subject_len, start_offset2,
				PCRE2_NO_UTF_CHECK, match_data, mctx);
	} else
#endif
	count = pcre2_match(pce->re, (PCRE2_SPTR)subject, subject_len, start_offset2,
			options, match_data, mctx);

	while (1) {
		/* If something has matched */
		if (count >= 0) {
			/* Check for too many substrings condition. */
			if (UNEXPECTED(count == 0)) {
				php_error_docref(NULL, E_NOTICE, "Matched, but too many substrings");
				count = num_subpats;
			}

matched:
			matched++;

			offsets = pcre2_get_ovector_pointer(match_data);

			/* If subpatterns array has been passed, fill it in with values. */
			if (subpats != NULL) {
				/* Try to get the list of substrings and display a warning if failed. */
				if (offsets[1] < offsets[0]) {
					if (subpat_names) {
						free_subpats_table(subpat_names, num_subpats);
					}
					if (match_sets) efree(match_sets);
					php_error_docref(NULL, E_WARNING, "Get subpatterns list failed");
					RETURN_FALSE;
				}

				if (global) {	/* global pattern matching */
					if (subpats && subpats_order == PREG_PATTERN_ORDER) {
						/* For each subpattern, insert it into the appropriate array. */
						if (offset_capture) {
							for (i = 0; i < count; i++) {
								add_offset_pair(
									&match_sets[i], subject, offsets[2*i], offsets[2*i+1],
									NULL, unmatched_as_null);
							}
						} else {
							for (i = 0; i < count; i++) {
								zval val;
								populate_match_value(
									&val, subject, offsets[2*i], offsets[2*i+1], unmatched_as_null);
								zend_hash_next_index_insert_new(Z_ARRVAL(match_sets[i]), &val);
							}
						}
						mark = pcre2_get_mark(match_data);
						/* Add MARK, if available */
						if (mark) {
							if (Z_TYPE(marks) == IS_UNDEF) {
								array_init(&marks);
							}
							add_index_string(&marks, matched - 1, (char *) mark);
						}
						/*
						 * If the number of captured subpatterns on this run is
						 * less than the total possible number, pad the result
						 * arrays with NULLs or empty strings.
						 */
						if (count < num_subpats) {
							for (; i < num_subpats; i++) {
								if (offset_capture) {
									add_offset_pair(
										&match_sets[i], NULL, PCRE2_UNSET, PCRE2_UNSET,
										NULL, unmatched_as_null);
								} else if (unmatched_as_null) {
									add_next_index_null(&match_sets[i]);
								} else {
									add_next_index_str(&match_sets[i], ZSTR_EMPTY_ALLOC());
								}
							}
						}
					} else {
						/* Allocate and populate the result set array */
						array_init_size(&result_set, count + (mark ? 1 : 0));
						mark = pcre2_get_mark(match_data);
						populate_subpat_array(
							&result_set, subject, offsets, subpat_names,
							num_subpats, count, mark, flags);
						/* And add it to the output array */
						zend_hash_next_index_insert(Z_ARRVAL_P(subpats), &result_set);
					}
				} else {			/* single pattern matching */
					/* For each subpattern, insert it into the subpatterns array. */
					mark = pcre2_get_mark(match_data);
					populate_subpat_array(
						subpats, subject, offsets, subpat_names, num_subpats, count, mark, flags);
					break;
				}
			}

			/* Advance to the next piece. */
			start_offset2 = offsets[1];

			/* If we have matched an empty string, mimic what Perl's /g options does.
			   This turns out to be rather cunning. First we set PCRE2_NOTEMPTY_ATSTART and try
			   the match again at the same point. If this fails (picked up above) we
			   advance to the next character. */
			if (start_offset2 == offsets[0]) {
				count = pcre2_match(pce->re, (PCRE2_SPTR)subject, subject_len, start_offset2,
					PCRE2_NO_UTF_CHECK | PCRE2_NOTEMPTY_ATSTART | PCRE2_ANCHORED, match_data, mctx);
				if (count >= 0) {
					goto matched;
				} else if (count == PCRE2_ERROR_NOMATCH) {
					/* If we previously set PCRE2_NOTEMPTY_ATSTART after a null match,
					   this is not necessarily the end. We need to advance
					   the start offset, and continue. Fudge the offset values
					   to achieve this, unless we're already at the end of the string. */
					if (start_offset2 < subject_len) {
						size_t unit_len = calculate_unit_length(pce, subject + start_offset2);

						start_offset2 += unit_len;
					} else {
						break;
					}
				} else {
					goto error;
				}
			}
		} else if (count == PCRE2_ERROR_NOMATCH) {
			break;
		} else {
error:
			pcre_handle_exec_error(count);
			break;
		}

		if (!global) {
			break;
		}

		/* Execute the regular expression. */
#ifdef HAVE_PCRE_JIT_SUPPORT
		if ((pce->preg_options & PREG_JIT)) {
			if (PCRE2_UNSET == start_offset2 || start_offset2 > subject_len) {
				pcre_handle_exec_error(PCRE2_ERROR_BADOFFSET);
				break;
			}
			count = pcre2_jit_match(pce->re, (PCRE2_SPTR)subject, subject_len, start_offset2,
					PCRE2_NO_UTF_CHECK, match_data, mctx);
		} else
#endif
		count = pcre2_match(pce->re, (PCRE2_SPTR)subject, subject_len, start_offset2,
				PCRE2_NO_UTF_CHECK, match_data, mctx);
	}
	if (match_data != mdata) {
		pcre2_match_data_free(match_data);
	}

	/* Add the match sets to the output array and clean up */
	if (global && subpats && subpats_order == PREG_PATTERN_ORDER) {
		if (subpat_names) {
			for (i = 0; i < num_subpats; i++) {
				if (subpat_names[i]) {
					zend_hash_update(Z_ARRVAL_P(subpats), subpat_names[i], &match_sets[i]);
					Z_ADDREF(match_sets[i]);
				}
				zend_hash_next_index_insert(Z_ARRVAL_P(subpats), &match_sets[i]);
			}
		} else {
			for (i = 0; i < num_subpats; i++) {
				zend_hash_next_index_insert(Z_ARRVAL_P(subpats), &match_sets[i]);
			}
		}
		efree(match_sets);

		if (Z_TYPE(marks) != IS_UNDEF) {
			add_assoc_zval(subpats, "MARK", &marks);
		}
	}

	if (subpat_names) {
		free_subpats_table(subpat_names, num_subpats);
	}

	if (PCRE_G(error_code) == PHP_PCRE_NO_ERROR) {
		/* If there was no error and we're in /u mode, remember that the string is valid UTF-8. */
		if ((pce->compile_options & PCRE2_UTF) && !ZSTR_IS_INTERNED(subject_str)) {
			GC_ADD_FLAGS(subject_str, IS_STR_VALID_UTF8);
		}

		RETVAL_LONG(matched);
	} else {
		RETVAL_FALSE;
	}
}
/* }}} */

/* {{{ proto int preg_match(string pattern, string subject [, array &subpatterns [, int flags [, int offset]]])
   Perform a Perl-style regular expression match */
static PHP_FUNCTION(preg_match)
{
	php_do_pcre_match(INTERNAL_FUNCTION_PARAM_PASSTHRU, 0);
}
/* }}} */

/* {{{ proto int preg_match_all(string pattern, string subject [, array &subpatterns [, int flags [, int offset]]])
   Perform a Perl-style global regular expression match */
static PHP_FUNCTION(preg_match_all)
{
	php_do_pcre_match(INTERNAL_FUNCTION_PARAM_PASSTHRU, 1);
}
/* }}} */

/* {{{ preg_get_backref
 */
static int preg_get_backref(char **str, int *backref)
{
	register char in_brace = 0;
	register char *walk = *str;

	if (walk[1] == 0)
		return 0;

	if (*walk == '$' && walk[1] == '{') {
		in_brace = 1;
		walk++;
	}
	walk++;

	if (*walk >= '0' && *walk <= '9') {
		*backref = *walk - '0';
		walk++;
	} else
		return 0;

	if (*walk && *walk >= '0' && *walk <= '9') {
		*backref = *backref * 10 + *walk - '0';
		walk++;
	}

	if (in_brace) {
		if (*walk != '}')
			return 0;
		else
			walk++;
	}

	*str = walk;
	return 1;
}
/* }}} */

/* {{{ preg_do_repl_func
 */
static zend_string *preg_do_repl_func(zend_fcall_info *fci, zend_fcall_info_cache *fcc, char *subject, PCRE2_SIZE *offsets, zend_string **subpat_names, uint32_t num_subpats, int count, const PCRE2_SPTR mark, zend_long flags)
{
	zend_string *result_str;
	zval		 retval;			/* Function return value */
	zval	     arg;				/* Argument to pass to function */

	array_init_size(&arg, count + (mark ? 1 : 0));
	populate_subpat_array(&arg, subject, offsets, subpat_names, num_subpats, count, mark, flags);

	fci->retval = &retval;
	fci->param_count = 1;
	fci->params = &arg;
	fci->no_separation = 0;

	if (zend_call_function(fci, fcc) == SUCCESS && Z_TYPE(retval) != IS_UNDEF) {
		if (EXPECTED(Z_TYPE(retval) == IS_STRING)) {
			result_str = Z_STR(retval);
		} else {
			result_str = zval_get_string_func(&retval);
			zval_ptr_dtor(&retval);
		}
	} else {
		if (!EG(exception)) {
			php_error_docref(NULL, E_WARNING, "Unable to call custom replacement function");
		}

		result_str = zend_string_init(&subject[offsets[0]], offsets[1] - offsets[0], 0);
	}

	zval_ptr_dtor(&arg);

	return result_str;
}
/* }}} */

/* {{{ php_pcre_replace
 */
PHPAPI zend_string *php_pcre_replace(zend_string *regex,
							  zend_string *subject_str,
							  char *subject, size_t subject_len,
							  zend_string *replace_str,
							  size_t limit, size_t *replace_count)
{
	pcre_cache_entry	*pce;			    /* Compiled regular expression */
	zend_string	 		*result;			/* Function result */

	/* Abort on pending exception, e.g. thrown from __toString(). */
	if (UNEXPECTED(EG(exception))) {
		return NULL;
	}

	/* Compile regex or get it from cache. */
	if ((pce = pcre_get_compiled_regex_cache(regex)) == NULL) {
		return NULL;
	}
	pce->refcount++;
	result = php_pcre_replace_impl(pce, subject_str, subject, subject_len, replace_str,
		limit, replace_count);
	pce->refcount--;

	return result;
}
/* }}} */

/* {{{ php_pcre_replace_impl() */
PHPAPI zend_string *php_pcre_replace_impl(pcre_cache_entry *pce, zend_string *subject_str, char *subject, size_t subject_len, zend_string *replace_str, size_t limit, size_t *replace_count)
{
	uint32_t		 options;			/* Execution options */
	int				 count;				/* Count of matched subpatterns */
	PCRE2_SIZE		*offsets;			/* Array of subpattern offsets */
	uint32_t		 num_subpats;		/* Number of captured subpatterns */
	size_t			 new_len;			/* Length of needed storage */
	size_t			 alloc_len;			/* Actual allocated length */
	size_t			 match_len;			/* Length of the current match */
	int				 backref;			/* Backreference number */
	PCRE2_SIZE		 start_offset;		/* Where the new search starts */
	char			*walkbuf,			/* Location of current replacement in the result */
					*walk,				/* Used to walk the replacement string */
					*match,				/* The current match */
					*piece,				/* The current piece of subject */
					*replace_end,		/* End of replacement string */
					 walk_last;			/* Last walked character */
	size_t			result_len; 		/* Length of result */
	zend_string		*result;			/* Result of replacement */
	pcre2_match_data *match_data;

	/* Calculate the size of the offsets array, and allocate memory for it. */
	num_subpats = pce->capture_count + 1;
	alloc_len = 0;
	result = NULL;

	/* Initialize */
	match = NULL;
	start_offset = 0;
	result_len = 0;
	PCRE_G(error_code) = PHP_PCRE_NO_ERROR;

	if (!mdata_used && num_subpats <= PHP_PCRE_PREALLOC_MDATA_SIZE) {
		match_data = mdata;
	} else {
		match_data = pcre2_match_data_create_from_pattern(pce->re, gctx);
		if (!match_data) {
			PCRE_G(error_code) = PHP_PCRE_INTERNAL_ERROR;
			return NULL;
		}
	}

	options = (pce->compile_options & PCRE2_UTF) ? 0 : PCRE2_NO_UTF_CHECK;

	/* Execute the regular expression. */
#ifdef HAVE_PCRE_JIT_SUPPORT
	if ((pce->preg_options & PREG_JIT) && options) {
		count = pcre2_jit_match(pce->re, (PCRE2_SPTR)subject, subject_len, start_offset,
				PCRE2_NO_UTF_CHECK, match_data, mctx);
	} else
#endif
	count = pcre2_match(pce->re, (PCRE2_SPTR)subject, subject_len, start_offset,
			options, match_data, mctx);

	while (1) {
		piece = subject + start_offset;

		if (count >= 0 && limit > 0) {
			zend_bool simple_string;

			/* Check for too many substrings condition. */
			if (UNEXPECTED(count == 0)) {
				php_error_docref(NULL,E_NOTICE, "Matched, but too many substrings");
				count = num_subpats;
			}

matched:
			offsets = pcre2_get_ovector_pointer(match_data);

			if (UNEXPECTED(offsets[1] < offsets[0])) {
				PCRE_G(error_code) = PHP_PCRE_INTERNAL_ERROR;
				if (result) {
					zend_string_release_ex(result, 0);
					result = NULL;
				}
				break;
			}

			if (replace_count) {
				++*replace_count;
			}

			/* Set the match location in subject */
			match = subject + offsets[0];

			new_len = result_len + offsets[0] - start_offset; /* part before the match */

			walk = ZSTR_VAL(replace_str);
			replace_end = walk + ZSTR_LEN(replace_str);
			walk_last = 0;
			simple_string = 1;
			while (walk < replace_end) {
				if ('\\' == *walk || '$' == *walk) {
					simple_string = 0;
					if (walk_last == '\\') {
						walk++;
						walk_last = 0;
						continue;
					}
					if (preg_get_backref(&walk, &backref)) {
						if (backref < count)
							new_len += offsets[(backref<<1)+1] - offsets[backref<<1];
						continue;
					}
				}
				new_len++;
				walk++;
				walk_last = walk[-1];
			}

			if (new_len >= alloc_len) {
				alloc_len = zend_safe_address_guarded(2, new_len, alloc_len);
				if (result == NULL) {
					result = zend_string_alloc(alloc_len, 0);
				} else {
					result = zend_string_extend(result, alloc_len, 0);
				}
			}

			if (match-piece > 0) {
				/* copy the part of the string before the match */
				memcpy(&ZSTR_VAL(result)[result_len], piece, match-piece);
				result_len += (match-piece);
			}

			if (simple_string) {
				/* copy replacement */
				memcpy(&ZSTR_VAL(result)[result_len], ZSTR_VAL(replace_str), ZSTR_LEN(replace_str)+1);
				result_len += ZSTR_LEN(replace_str);
			} else {
				/* copy replacement and backrefs */
				walkbuf = ZSTR_VAL(result) + result_len;

				walk = ZSTR_VAL(replace_str);
				walk_last = 0;
				while (walk < replace_end) {
					if ('\\' == *walk || '$' == *walk) {
						if (walk_last == '\\') {
							*(walkbuf-1) = *walk++;
							walk_last = 0;
							continue;
						}
						if (preg_get_backref(&walk, &backref)) {
							if (backref < count) {
								match_len = offsets[(backref<<1)+1] - offsets[backref<<1];
								memcpy(walkbuf, subject + offsets[backref<<1], match_len);
								walkbuf += match_len;
							}
							continue;
						}
					}
					*walkbuf++ = *walk++;
					walk_last = walk[-1];
				}
				*walkbuf = '\0';
				/* increment the result length by how much we've added to the string */
				result_len += (walkbuf - (ZSTR_VAL(result) + result_len));
			}

			limit--;

			/* Advance to the next piece. */
			start_offset = offsets[1];

			/* If we have matched an empty string, mimic what Perl's /g options does.
			   This turns out to be rather cunning. First we set PCRE2_NOTEMPTY_ATSTART and try
			   the match again at the same point. If this fails (picked up above) we
			   advance to the next character. */
			if (start_offset == offsets[0]) {
				count = pcre2_match(pce->re, (PCRE2_SPTR)subject, subject_len, start_offset,
					PCRE2_NO_UTF_CHECK | PCRE2_NOTEMPTY_ATSTART | PCRE2_ANCHORED, match_data, mctx);

				piece = subject + start_offset;
				if (count >= 0 && limit > 0) {
					goto matched;
				} else if (count == PCRE2_ERROR_NOMATCH || limit == 0) {
					/* If we previously set PCRE2_NOTEMPTY_ATSTART after a null match,
					   this is not necessarily the end. We need to advance
					   the start offset, and continue. Fudge the offset values
					   to achieve this, unless we're already at the end of the string. */
					if (start_offset < subject_len) {
						size_t unit_len = calculate_unit_length(pce, piece);

						start_offset += unit_len;
						memcpy(ZSTR_VAL(result) + result_len, piece, unit_len);
						result_len += unit_len;
					} else {
						goto not_matched;
					}
				} else {
					goto error;
				}
			}

		} else if (count == PCRE2_ERROR_NOMATCH || limit == 0) {
not_matched:
			if (!result && subject_str) {
				result = zend_string_copy(subject_str);
				break;
			}
			new_len = result_len + subject_len - start_offset;
			if (new_len >= alloc_len) {
				alloc_len = new_len; /* now we know exactly how long it is */
				if (NULL != result) {
					result = zend_string_realloc(result, alloc_len, 0);
				} else {
					result = zend_string_alloc(alloc_len, 0);
				}
			}
			/* stick that last bit of string on our output */
			memcpy(ZSTR_VAL(result) + result_len, piece, subject_len - start_offset);
			result_len += subject_len - start_offset;
			ZSTR_VAL(result)[result_len] = '\0';
			ZSTR_LEN(result) = result_len;
			break;
		} else {
error:
			pcre_handle_exec_error(count);
			if (result) {
				zend_string_release_ex(result, 0);
				result = NULL;
			}
			break;
		}

#ifdef HAVE_PCRE_JIT_SUPPORT
		if (pce->preg_options & PREG_JIT) {
			count = pcre2_jit_match(pce->re, (PCRE2_SPTR)subject, subject_len, start_offset,
					PCRE2_NO_UTF_CHECK, match_data, mctx);
		} else
#endif
		count = pcre2_match(pce->re, (PCRE2_SPTR)subject, subject_len, start_offset,
					PCRE2_NO_UTF_CHECK, match_data, mctx);
	}
	if (match_data != mdata) {
		pcre2_match_data_free(match_data);
	}

	return result;
}
/* }}} */

/* {{{ php_pcre_replace_func_impl() */
static zend_string *php_pcre_replace_func_impl(pcre_cache_entry *pce, zend_string *subject_str, char *subject, size_t subject_len, zend_fcall_info *fci, zend_fcall_info_cache *fcc, size_t limit, size_t *replace_count, zend_long flags)
{
	uint32_t		 options;			/* Execution options */
	int				 count;				/* Count of matched subpatterns */
	PCRE2_SIZE		*offsets;			/* Array of subpattern offsets */
	zend_string		**subpat_names;		/* Array for named subpatterns */
	uint32_t		 num_subpats;		/* Number of captured subpatterns */
	size_t			 new_len;			/* Length of needed storage */
	size_t			 alloc_len;			/* Actual allocated length */
	PCRE2_SIZE		 start_offset;		/* Where the new search starts */
	char			*match,				/* The current match */
					*piece;				/* The current piece of subject */
	size_t			result_len; 		/* Length of result */
	zend_string		*result;			/* Result of replacement */
	zend_string     *eval_result;		/* Result of custom function */
	pcre2_match_data *match_data;
	zend_bool old_mdata_used;

	/* Calculate the size of the offsets array, and allocate memory for it. */
	num_subpats = pce->capture_count + 1;

	/*
	 * Build a mapping from subpattern numbers to their names. We will
	 * allocate the table only if there are any named subpatterns.
	 */
	subpat_names = NULL;
	if (UNEXPECTED(pce->name_count > 0)) {
		subpat_names = make_subpats_table(num_subpats, pce);
		if (!subpat_names) {
			return NULL;
		}
	}

	alloc_len = 0;
	result = NULL;

	/* Initialize */
	match = NULL;
	start_offset = 0;
	result_len = 0;
	PCRE_G(error_code) = PHP_PCRE_NO_ERROR;

	old_mdata_used = mdata_used;
	if (!old_mdata_used && num_subpats <= PHP_PCRE_PREALLOC_MDATA_SIZE) {
		mdata_used = 1;
		match_data = mdata;
	} else {
		match_data = pcre2_match_data_create_from_pattern(pce->re, gctx);
		if (!match_data) {
			PCRE_G(error_code) = PHP_PCRE_INTERNAL_ERROR;
			if (subpat_names) {
				free_subpats_table(subpat_names, num_subpats);
			}
			mdata_used = old_mdata_used;
			return NULL;
		}
	}

	options = (pce->compile_options & PCRE2_UTF) ? 0 : PCRE2_NO_UTF_CHECK;

	/* Execute the regular expression. */
#ifdef HAVE_PCRE_JIT_SUPPORT
	if ((pce->preg_options & PREG_JIT) && options) {
		count = pcre2_jit_match(pce->re, (PCRE2_SPTR)subject, subject_len, start_offset,
				PCRE2_NO_UTF_CHECK, match_data, mctx);
	} else
#endif
	count = pcre2_match(pce->re, (PCRE2_SPTR)subject, subject_len, start_offset,
			options, match_data, mctx);

	while (1) {
		piece = subject + start_offset;

		if (count >= 0 && limit) {
			/* Check for too many substrings condition. */
			if (UNEXPECTED(count == 0)) {
				php_error_docref(NULL,E_NOTICE, "Matched, but too many substrings");
				count = num_subpats;
			}

matched:
			offsets = pcre2_get_ovector_pointer(match_data);

			if (UNEXPECTED(offsets[1] < offsets[0])) {
				PCRE_G(error_code) = PHP_PCRE_INTERNAL_ERROR;
				if (result) {
					zend_string_release_ex(result, 0);
					result = NULL;
				}
				break;
			}

			if (replace_count) {
				++*replace_count;
			}

			/* Set the match location in subject */
			match = subject + offsets[0];

			new_len = result_len + offsets[0] - start_offset; /* part before the match */

			/* Use custom function to get replacement string and its length. */
			eval_result = preg_do_repl_func(
				fci, fcc, subject, offsets, subpat_names, num_subpats, count,
				pcre2_get_mark(match_data), flags);

			ZEND_ASSERT(eval_result);
			new_len = zend_safe_address_guarded(1, ZSTR_LEN(eval_result), new_len);
			if (new_len >= alloc_len) {
				alloc_len = zend_safe_address_guarded(2, new_len, alloc_len);
				if (result == NULL) {
					result = zend_string_alloc(alloc_len, 0);
				} else {
					result = zend_string_extend(result, alloc_len, 0);
				}
			}

			if (match-piece > 0) {
				/* copy the part of the string before the match */
				memcpy(ZSTR_VAL(result) + result_len, piece, match-piece);
				result_len += (match-piece);
			}

			/* If using custom function, copy result to the buffer and clean up. */
			memcpy(ZSTR_VAL(result) + result_len, ZSTR_VAL(eval_result), ZSTR_LEN(eval_result));
			result_len += ZSTR_LEN(eval_result);
			zend_string_release_ex(eval_result, 0);

			limit--;

			/* Advance to the next piece. */
			start_offset = offsets[1];

			/* If we have matched an empty string, mimic what Perl's /g options does.
			   This turns out to be rather cunning. First we set PCRE2_NOTEMPTY_ATSTART and try
			   the match again at the same point. If this fails (picked up above) we
			   advance to the next character. */
			if (start_offset == offsets[0]) {
				count = pcre2_match(pce->re, (PCRE2_SPTR)subject, subject_len, start_offset,
					PCRE2_NO_UTF_CHECK | PCRE2_NOTEMPTY_ATSTART | PCRE2_ANCHORED, match_data, mctx);

				piece = subject + start_offset;
				if (count >= 0 && limit) {
					goto matched;
				} else if (count == PCRE2_ERROR_NOMATCH || limit == 0) {
					/* If we previously set PCRE2_NOTEMPTY_ATSTART after a null match,
					   this is not necessarily the end. We need to advance
					   the start offset, and continue. Fudge the offset values
					   to achieve this, unless we're already at the end of the string. */
					if (start_offset < subject_len) {
						size_t unit_len = calculate_unit_length(pce, piece);

						start_offset += unit_len;
						memcpy(ZSTR_VAL(result) + result_len, piece, unit_len);
						result_len += unit_len;
					} else {
						goto not_matched;
					}
				} else {
					goto error;
				}
			}

		} else if (count == PCRE2_ERROR_NOMATCH || limit == 0) {
not_matched:
			if (!result && subject_str) {
				result = zend_string_copy(subject_str);
				break;
			}
			new_len = result_len + subject_len - start_offset;
			if (new_len >= alloc_len) {
				alloc_len = new_len; /* now we know exactly how long it is */
				if (NULL != result) {
					result = zend_string_realloc(result, alloc_len, 0);
				} else {
					result = zend_string_alloc(alloc_len, 0);
				}
			}
			/* stick that last bit of string on our output */
			memcpy(ZSTR_VAL(result) + result_len, piece, subject_len - start_offset);
			result_len += subject_len - start_offset;
			ZSTR_VAL(result)[result_len] = '\0';
			ZSTR_LEN(result) = result_len;
			break;
		} else {
error:
			pcre_handle_exec_error(count);
			if (result) {
				zend_string_release_ex(result, 0);
				result = NULL;
			}
			break;
		}
#ifdef HAVE_PCRE_JIT_SUPPORT
		if ((pce->preg_options & PREG_JIT)) {
			count = pcre2_jit_match(pce->re, (PCRE2_SPTR)subject, subject_len, start_offset,
					PCRE2_NO_UTF_CHECK, match_data, mctx);
		} else
#endif
		count = pcre2_match(pce->re, (PCRE2_SPTR)subject, subject_len, start_offset,
				PCRE2_NO_UTF_CHECK, match_data, mctx);
	}
	if (match_data != mdata) {
		pcre2_match_data_free(match_data);
	}
	mdata_used = old_mdata_used;

	if (UNEXPECTED(subpat_names)) {
		free_subpats_table(subpat_names, num_subpats);
	}

	return result;
}
/* }}} */

/* {{{ php_pcre_replace_func
 */
static zend_always_inline zend_string *php_pcre_replace_func(zend_string *regex,
							  zend_string *subject_str,
							  zend_fcall_info *fci, zend_fcall_info_cache *fcc,
							  size_t limit, size_t *replace_count, zend_long flags)
{
	pcre_cache_entry	*pce;			    /* Compiled regular expression */
	zend_string	 		*result;			/* Function result */

	/* Compile regex or get it from cache. */
	if ((pce = pcre_get_compiled_regex_cache(regex)) == NULL) {
		return NULL;
	}
	pce->refcount++;
	result = php_pcre_replace_func_impl(
		pce, subject_str, ZSTR_VAL(subject_str), ZSTR_LEN(subject_str), fci, fcc,
		limit, replace_count, flags);
	pce->refcount--;

	return result;
}
/* }}} */

/* {{{ php_pcre_replace_array
 */
static zend_string *php_pcre_replace_array(HashTable *regex, zval *replace, zend_string *subject_str, size_t limit, size_t *replace_count)
{
	zval		*regex_entry;
	zend_string *result;
	zend_string *replace_str, *tmp_replace_str;

	if (Z_TYPE_P(replace) == IS_ARRAY) {
		uint32_t replace_idx = 0;
		HashTable *replace_ht = Z_ARRVAL_P(replace);

		/* For each entry in the regex array, get the entry */
		ZEND_HASH_FOREACH_VAL(regex, regex_entry) {
			/* Make sure we're dealing with strings. */
			zend_string *tmp_regex_str;
			zend_string *regex_str = zval_get_tmp_string(regex_entry, &tmp_regex_str);
			zval *zv;

			/* Get current entry */
			while (1) {
				if (replace_idx == replace_ht->nNumUsed) {
					replace_str = ZSTR_EMPTY_ALLOC();
					tmp_replace_str = NULL;
					break;
				}
				zv = &replace_ht->arData[replace_idx].val;
				replace_idx++;
				if (Z_TYPE_P(zv) != IS_UNDEF) {
					replace_str = zval_get_tmp_string(zv, &tmp_replace_str);
					break;
				}
			}

			/* Do the actual replacement and put the result back into subject_str
			   for further replacements. */
			result = php_pcre_replace(regex_str,
									  subject_str,
									  ZSTR_VAL(subject_str),
									  ZSTR_LEN(subject_str),
									  replace_str,
									  limit,
									  replace_count);
			zend_tmp_string_release(tmp_replace_str);
			zend_tmp_string_release(tmp_regex_str);
			zend_string_release_ex(subject_str, 0);
			subject_str = result;
			if (UNEXPECTED(result == NULL)) {
				break;
			}
		} ZEND_HASH_FOREACH_END();

	} else {
		replace_str = Z_STR_P(replace);

		/* For each entry in the regex array, get the entry */
		ZEND_HASH_FOREACH_VAL(regex, regex_entry) {
			/* Make sure we're dealing with strings. */
			zend_string *tmp_regex_str;
			zend_string *regex_str = zval_get_tmp_string(regex_entry, &tmp_regex_str);

			/* Do the actual replacement and put the result back into subject_str
			   for further replacements. */
			result = php_pcre_replace(regex_str,
									  subject_str,
									  ZSTR_VAL(subject_str),
									  ZSTR_LEN(subject_str),
									  replace_str,
									  limit,
									  replace_count);
			zend_tmp_string_release(tmp_regex_str);
			zend_string_release_ex(subject_str, 0);
			subject_str = result;

			if (UNEXPECTED(result == NULL)) {
				break;
			}
		} ZEND_HASH_FOREACH_END();
	}

	return subject_str;
}
/* }}} */

/* {{{ php_replace_in_subject
 */
static zend_always_inline zend_string *php_replace_in_subject(zval *regex, zval *replace, zval *subject, size_t limit, size_t *replace_count)
{
	zend_string *result;
	zend_string *subject_str = zval_get_string(subject);

	if (Z_TYPE_P(regex) != IS_ARRAY) {
		result = php_pcre_replace(Z_STR_P(regex),
								  subject_str,
								  ZSTR_VAL(subject_str),
								  ZSTR_LEN(subject_str),
								  Z_STR_P(replace),
								  limit,
								  replace_count);
		zend_string_release_ex(subject_str, 0);
	} else {
		result = php_pcre_replace_array(Z_ARRVAL_P(regex),
										replace,
										subject_str,
										limit,
										replace_count);
	}
	return result;
}
/* }}} */

/* {{{ php_replace_in_subject_func
 */
static zend_string *php_replace_in_subject_func(zval *regex, zend_fcall_info *fci, zend_fcall_info_cache *fcc, zval *subject, size_t limit, size_t *replace_count, zend_long flags)
{
	zend_string *result;
	zend_string	*subject_str = zval_get_string(subject);

	if (Z_TYPE_P(regex) != IS_ARRAY) {
		result = php_pcre_replace_func(
			Z_STR_P(regex), subject_str, fci, fcc, limit, replace_count, flags);
		zend_string_release_ex(subject_str, 0);
		return result;
	} else {
		zval		*regex_entry;

		/* If regex is an array */

		/* For each entry in the regex array, get the entry */
		ZEND_HASH_FOREACH_VAL(Z_ARRVAL_P(regex), regex_entry) {
			/* Make sure we're dealing with strings. */
			zend_string *tmp_regex_str;
			zend_string *regex_str = zval_get_tmp_string(regex_entry, &tmp_regex_str);

			/* Do the actual replacement and put the result back into subject_str
			   for further replacements. */
			result = php_pcre_replace_func(
				regex_str, subject_str, fci, fcc, limit, replace_count, flags);
			zend_tmp_string_release(tmp_regex_str);
			zend_string_release_ex(subject_str, 0);
			subject_str = result;
			if (UNEXPECTED(result == NULL)) {
				break;
			}
		} ZEND_HASH_FOREACH_END();

		return subject_str;
	}
}
/* }}} */

/* {{{ preg_replace_func_impl
 */
static size_t preg_replace_func_impl(zval *return_value, zval *regex, zend_fcall_info *fci, zend_fcall_info_cache *fcc, zval *subject, zend_long limit_val, zend_long flags)
{
	zend_string	*result;
	size_t replace_count = 0;

	if (Z_TYPE_P(regex) != IS_ARRAY) {
		convert_to_string_ex(regex);
	}

	if (Z_TYPE_P(subject) != IS_ARRAY) {
		result = php_replace_in_subject_func(
			regex, fci, fcc, subject, limit_val, &replace_count, flags);
		if (result != NULL) {
			RETVAL_STR(result);
		} else {
			RETVAL_NULL();
		}
	} else {
		/* if subject is an array */
		zval		*subject_entry, zv;
		zend_string	*string_key;
		zend_ulong	 num_key;

		array_init_size(return_value, zend_hash_num_elements(Z_ARRVAL_P(subject)));

		/* For each subject entry, convert it to string, then perform replacement
		   and add the result to the return_value array. */
		ZEND_HASH_FOREACH_KEY_VAL(Z_ARRVAL_P(subject), num_key, string_key, subject_entry) {
			result = php_replace_in_subject_func(
				regex, fci, fcc, subject_entry, limit_val, &replace_count, flags);
			if (result != NULL) {
				/* Add to return array */
				ZVAL_STR(&zv, result);
				if (string_key) {
					zend_hash_add_new(Z_ARRVAL_P(return_value), string_key, &zv);
				} else {
					zend_hash_index_add_new(Z_ARRVAL_P(return_value), num_key, &zv);
				}
			}
		} ZEND_HASH_FOREACH_END();
	}

	return replace_count;
}
/* }}} */

/* {{{ preg_replace_common
 */
static void preg_replace_common(INTERNAL_FUNCTION_PARAMETERS, int is_filter)
{
	zval *regex, *replace, *subject, *zcount = NULL;
	zend_long limit = -1;
	size_t replace_count = 0;
	zend_string	*result;
	size_t old_replace_count;

	/* Get function parameters and do error-checking. */
	ZEND_PARSE_PARAMETERS_START(3, 5)
		Z_PARAM_ZVAL(regex)
		Z_PARAM_ZVAL(replace)
		Z_PARAM_ZVAL(subject)
		Z_PARAM_OPTIONAL
		Z_PARAM_LONG(limit)
		Z_PARAM_ZVAL(zcount)
	ZEND_PARSE_PARAMETERS_END();

	if (Z_TYPE_P(replace) != IS_ARRAY) {
		convert_to_string_ex(replace);
		if (Z_TYPE_P(regex) != IS_ARRAY) {
			convert_to_string_ex(regex);
		}
	} else {
		if (Z_TYPE_P(regex) != IS_ARRAY) {
			php_error_docref(NULL, E_WARNING, "Parameter mismatch, pattern is a string while replacement is an array");
			RETURN_FALSE;
		}
	}

	if (Z_TYPE_P(subject) != IS_ARRAY) {
		old_replace_count = replace_count;
		result = php_replace_in_subject(regex,
										replace,
										subject,
										limit,
										&replace_count);
		if (result != NULL) {
			if (!is_filter || replace_count > old_replace_count) {
				RETVAL_STR(result);
			} else {
				zend_string_release_ex(result, 0);
				RETVAL_NULL();
			}
		} else {
			RETVAL_NULL();
		}
	} else {
		/* if subject is an array */
		zval		*subject_entry, zv;
		zend_string	*string_key;
		zend_ulong	 num_key;

		array_init_size(return_value, zend_hash_num_elements(Z_ARRVAL_P(subject)));

		/* For each subject entry, convert it to string, then perform replacement
		   and add the result to the return_value array. */
		ZEND_HASH_FOREACH_KEY_VAL(Z_ARRVAL_P(subject), num_key, string_key, subject_entry) {
			old_replace_count = replace_count;
			result = php_replace_in_subject(regex,
											replace,
											subject_entry,
											limit,
											&replace_count);
			if (result != NULL) {
				if (!is_filter || replace_count > old_replace_count) {
					/* Add to return array */
					ZVAL_STR(&zv, result);
					if (string_key) {
						zend_hash_add_new(Z_ARRVAL_P(return_value), string_key, &zv);
					} else {
						zend_hash_index_add_new(Z_ARRVAL_P(return_value), num_key, &zv);
					}
				} else {
					zend_string_release_ex(result, 0);
				}
			}
		} ZEND_HASH_FOREACH_END();
	}

	if (zcount) {
		ZEND_TRY_ASSIGN_REF_LONG(zcount, replace_count);
	}
}
/* }}} */

/* {{{ proto mixed preg_replace(mixed regex, mixed replace, mixed subject [, int limit [, int &count]])
   Perform Perl-style regular expression replacement. */
static PHP_FUNCTION(preg_replace)
{
	preg_replace_common(INTERNAL_FUNCTION_PARAM_PASSTHRU, 0);
}
/* }}} */

/* {{{ proto mixed preg_replace_callback(mixed regex, mixed callback, mixed subject [, int limit [, int &count]])
   Perform Perl-style regular expression replacement using replacement callback. */
static PHP_FUNCTION(preg_replace_callback)
{
	zval *regex, *replace, *subject, *zcount = NULL;
	zend_long limit = -1, flags = 0;
	size_t replace_count;
	zend_fcall_info fci;
	zend_fcall_info_cache fcc;

	/* Get function parameters and do error-checking. */
	ZEND_PARSE_PARAMETERS_START(3, 6)
		Z_PARAM_ZVAL(regex)
		Z_PARAM_ZVAL(replace)
		Z_PARAM_ZVAL(subject)
		Z_PARAM_OPTIONAL
		Z_PARAM_LONG(limit)
		Z_PARAM_ZVAL(zcount)
		Z_PARAM_LONG(flags)
	ZEND_PARSE_PARAMETERS_END();

	if (!zend_is_callable_ex(replace, NULL, 0, NULL, &fcc, NULL)) {
		zend_string	*callback_name = zend_get_callable_name(replace);
		php_error_docref(NULL, E_WARNING, "Requires argument 2, '%s', to be a valid callback", ZSTR_VAL(callback_name));
		zend_string_release_ex(callback_name, 0);
		ZVAL_STR(return_value, zval_get_string(subject));
		return;
	}

	fci.size = sizeof(fci);
	fci.object = NULL;
	ZVAL_COPY_VALUE(&fci.function_name, replace);

	replace_count = preg_replace_func_impl(return_value, regex, &fci, &fcc, subject, limit, flags);
	if (zcount) {
		ZEND_TRY_ASSIGN_REF_LONG(zcount, replace_count);
	}
}
/* }}} */

/* {{{ proto mixed preg_replace_callback_array(array pattern, mixed subject [, int limit [, int &count]])
   Perform Perl-style regular expression replacement using replacement callback. */
static PHP_FUNCTION(preg_replace_callback_array)
{
	zval regex, zv, *replace, *subject, *pattern, *zcount = NULL;
	zend_long limit = -1, flags = 0;
	zend_string *str_idx;
	size_t replace_count = 0;
	zend_fcall_info fci;
	zend_fcall_info_cache fcc;

	/* Get function parameters and do error-checking. */
	ZEND_PARSE_PARAMETERS_START(2, 5)
		Z_PARAM_ARRAY(pattern)
		Z_PARAM_ZVAL(subject)
		Z_PARAM_OPTIONAL
		Z_PARAM_LONG(limit)
		Z_PARAM_ZVAL(zcount)
		Z_PARAM_LONG(flags)
	ZEND_PARSE_PARAMETERS_END();

	fci.size = sizeof(fci);
	fci.object = NULL;

	ZEND_HASH_FOREACH_STR_KEY_VAL(Z_ARRVAL_P(pattern), str_idx, replace) {
		if (str_idx) {
			ZVAL_STR_COPY(&regex, str_idx);
		} else {
			php_error_docref(NULL, E_WARNING, "Delimiter must not be alphanumeric or backslash");
			zval_ptr_dtor(return_value);
			RETURN_NULL();
		}

		if (!zend_is_callable_ex(replace, NULL, 0, NULL, &fcc, NULL)) {
			zend_string *callback_name = zend_get_callable_name(replace);
			php_error_docref(NULL, E_WARNING, "'%s' is not a valid callback", ZSTR_VAL(callback_name));
			zend_string_release_ex(callback_name, 0);
			zval_ptr_dtor(&regex);
			zval_ptr_dtor(return_value);
			ZVAL_COPY(return_value, subject);
			return;
		}

		ZVAL_COPY_VALUE(&fci.function_name, replace);

		replace_count += preg_replace_func_impl(&zv, &regex, &fci, &fcc, subject, limit, flags);
		if (subject != return_value) {
			subject = return_value;
		} else {
			zval_ptr_dtor(return_value);
		}

		zval_ptr_dtor(&regex);

		ZVAL_COPY_VALUE(return_value, &zv);

		if (UNEXPECTED(EG(exception))) {
			zval_ptr_dtor(return_value);
			RETURN_NULL();
		}
	} ZEND_HASH_FOREACH_END();

	if (zcount) {
		ZEND_TRY_ASSIGN_REF_LONG(zcount, replace_count);
	}
}
/* }}} */

/* {{{ proto mixed preg_filter(mixed regex, mixed replace, mixed subject [, int limit [, int &count]])
   Perform Perl-style regular expression replacement and only return matches. */
static PHP_FUNCTION(preg_filter)
{
	preg_replace_common(INTERNAL_FUNCTION_PARAM_PASSTHRU, 1);
}
/* }}} */

/* {{{ proto array preg_split(string pattern, string subject [, int limit [, int flags]])
   Split string into an array using a perl-style regular expression as a delimiter */
static PHP_FUNCTION(preg_split)
{
	zend_string			*regex;			/* Regular expression */
	zend_string			*subject;		/* String to match against */
	zend_long			 limit_val = -1;/* Integer value of limit */
	zend_long			 flags = 0;		/* Match control flags */
	pcre_cache_entry	*pce;			/* Compiled regular expression */

	/* Get function parameters and do error checking */
	ZEND_PARSE_PARAMETERS_START(2, 4)
		Z_PARAM_STR(regex)
		Z_PARAM_STR(subject)
		Z_PARAM_OPTIONAL
		Z_PARAM_LONG(limit_val)
		Z_PARAM_LONG(flags)
	ZEND_PARSE_PARAMETERS_END_EX(RETURN_FALSE);

	/* Compile regex or get it from cache. */
	if ((pce = pcre_get_compiled_regex_cache(regex)) == NULL) {
		RETURN_FALSE;
	}

	pce->refcount++;
	php_pcre_split_impl(pce, subject, return_value, limit_val, flags);
	pce->refcount--;
}
/* }}} */

/* {{{ php_pcre_split
 */
PHPAPI void php_pcre_split_impl(pcre_cache_entry *pce, zend_string *subject_str, zval *return_value,
	zend_long limit_val, zend_long flags)
{
	PCRE2_SIZE		*offsets;			/* Array of subpattern offsets */
	uint32_t		 options;			/* Execution options */
	int				 count;				/* Count of matched subpatterns */
	PCRE2_SIZE		 start_offset;		/* Where the new search starts */
	PCRE2_SIZE		 last_match_offset;	/* Location of last match */
	uint32_t		 no_empty;			/* If NO_EMPTY flag is set */
	uint32_t		 delim_capture; 	/* If delimiters should be captured */
	uint32_t		 offset_capture;	/* If offsets should be captured */
	uint32_t		 num_subpats;		/* Number of captured subpatterns */
	zval			 tmp;
	pcre2_match_data *match_data;
	char *subject = ZSTR_VAL(subject_str);

	no_empty = flags & PREG_SPLIT_NO_EMPTY;
	delim_capture = flags & PREG_SPLIT_DELIM_CAPTURE;
	offset_capture = flags & PREG_SPLIT_OFFSET_CAPTURE;

	/* Initialize return value */
	array_init(return_value);

	/* Calculate the size of the offsets array, and allocate memory for it. */
	num_subpats = pce->capture_count + 1;

	/* Start at the beginning of the string */
	start_offset = 0;
	last_match_offset = 0;
	PCRE_G(error_code) = PHP_PCRE_NO_ERROR;

	if (limit_val == -1) {
		/* pass */
	} else if (limit_val == 0) {
		limit_val = -1;
	} else if (limit_val <= 1) {
		goto last;
	}

	if (!mdata_used && num_subpats <= PHP_PCRE_PREALLOC_MDATA_SIZE) {
		match_data = mdata;
	} else {
		match_data = pcre2_match_data_create_from_pattern(pce->re, gctx);
		if (!match_data) {
			PCRE_G(error_code) = PHP_PCRE_INTERNAL_ERROR;
			zval_ptr_dtor(return_value);
			RETURN_FALSE;
		}
	}

	options = (pce->compile_options & PCRE2_UTF) ? 0 : PCRE2_NO_UTF_CHECK;

#ifdef HAVE_PCRE_JIT_SUPPORT
	if ((pce->preg_options & PREG_JIT) && options) {
		count = pcre2_jit_match(pce->re, (PCRE2_SPTR)subject, ZSTR_LEN(subject_str), start_offset,
				PCRE2_NO_UTF_CHECK, match_data, mctx);
	} else
#endif
	count = pcre2_match(pce->re, (PCRE2_SPTR)subject, ZSTR_LEN(subject_str), start_offset,
			options, match_data, mctx);

	while (1) {
		/* If something matched */
		if (count >= 0) {
			/* Check for too many substrings condition. */
			if (UNEXPECTED(count == 0)) {
				php_error_docref(NULL,E_NOTICE, "Matched, but too many substrings");
				count = num_subpats;
			}

matched:
			offsets = pcre2_get_ovector_pointer(match_data);

			if (UNEXPECTED(offsets[1] < offsets[0])) {
				PCRE_G(error_code) = PHP_PCRE_INTERNAL_ERROR;
				break;
			}

			if (!no_empty || offsets[0] != last_match_offset) {
				if (offset_capture) {
					/* Add (match, offset) pair to the return value */
					add_offset_pair(
						return_value, subject, last_match_offset, offsets[0],
						NULL, 0);
				} else {
					/* Add the piece to the return value */
					populate_match_value_str(&tmp, subject, last_match_offset, offsets[0]);
					zend_hash_next_index_insert_new(Z_ARRVAL_P(return_value), &tmp);
				}

				/* One less left to do */
				if (limit_val != -1)
					limit_val--;
			}

			if (delim_capture) {
				size_t i;
				for (i = 1; i < count; i++) {
					/* If we have matched a delimiter */
					if (!no_empty || offsets[2*i] != offsets[2*i+1]) {
						if (offset_capture) {
							add_offset_pair(
								return_value, subject, offsets[2*i], offsets[2*i+1], NULL, 0);
						} else {
							populate_match_value_str(&tmp, subject, offsets[2*i], offsets[2*i+1]);
							zend_hash_next_index_insert_new(Z_ARRVAL_P(return_value), &tmp);
						}
					}
				}
			}

			/* Advance to the position right after the last full match */
			start_offset = last_match_offset = offsets[1];

			/* If we have matched an empty string, mimic what Perl's /g options does.
			   This turns out to be rather cunning. First we set PCRE2_NOTEMPTY_ATSTART and try
			   the match again at the same point. If this fails (picked up above) we
			   advance to the next character. */
			if (start_offset == offsets[0]) {
				count = pcre2_match(pce->re, (PCRE2_SPTR)subject, ZSTR_LEN(subject_str), start_offset,
					PCRE2_NO_UTF_CHECK | PCRE2_NOTEMPTY_ATSTART | PCRE2_ANCHORED, match_data, mctx);
				if (count >= 0) {
					goto matched;
				} else if (count == PCRE2_ERROR_NOMATCH) {
					/* If we previously set PCRE2_NOTEMPTY_ATSTART after a null match,
					   this is not necessarily the end. We need to advance
					   the start offset, and continue. Fudge the offset values
					   to achieve this, unless we're already at the end of the string. */
					if (start_offset < ZSTR_LEN(subject_str)) {
						start_offset += calculate_unit_length(pce, subject + start_offset);
					} else {
						break;
					}
				} else {
					goto error;
				}
			}

		} else if (count == PCRE2_ERROR_NOMATCH) {
			break;
		} else {
error:
			pcre_handle_exec_error(count);
			break;
		}

		/* Get next piece if no limit or limit not yet reached and something matched*/
		if (limit_val != -1 && limit_val <= 1) {
			break;
		}

#ifdef HAVE_PCRE_JIT_SUPPORT
		if (pce->preg_options & PREG_JIT) {
			count = pcre2_jit_match(pce->re, (PCRE2_SPTR)subject, ZSTR_LEN(subject_str), start_offset,
					PCRE2_NO_UTF_CHECK, match_data, mctx);
		} else
#endif
		count = pcre2_match(pce->re, (PCRE2_SPTR)subject, ZSTR_LEN(subject_str), start_offset,
				PCRE2_NO_UTF_CHECK, match_data, mctx);
	}
	if (match_data != mdata) {
		pcre2_match_data_free(match_data);
	}

	if (PCRE_G(error_code) != PHP_PCRE_NO_ERROR) {
		zval_ptr_dtor(return_value);
		RETURN_FALSE;
	}

last:
	start_offset = last_match_offset; /* the offset might have been incremented, but without further successful matches */

	if (!no_empty || start_offset < ZSTR_LEN(subject_str)) {
		if (offset_capture) {
			/* Add the last (match, offset) pair to the return value */
			add_offset_pair(return_value, subject, start_offset, ZSTR_LEN(subject_str), NULL, 0);
		} else {
			/* Add the last piece to the return value */
			if (start_offset == 0) {
				ZVAL_STR_COPY(&tmp, subject_str);
			} else {
				populate_match_value_str(&tmp, subject, start_offset, ZSTR_LEN(subject_str));
			}
			zend_hash_next_index_insert_new(Z_ARRVAL_P(return_value), &tmp);
		}
	}
}
/* }}} */

/* {{{ proto string preg_quote(string str [, string delim_char])
   Quote regular expression characters plus an optional character */
static PHP_FUNCTION(preg_quote)
{
	zend_string *str;       		/* Input string argument */
	zend_string	*delim = NULL;		/* Additional delimiter argument */
	char		*in_str;			/* Input string */
	char		*in_str_end;    	/* End of the input string */
	zend_string	*out_str;			/* Output string with quoted characters */
	size_t       extra_len;         /* Number of additional characters */
	char 		*p,					/* Iterator for input string */
				*q,					/* Iterator for output string */
				 delim_char = '\0',	/* Delimiter character to be quoted */
				 c;					/* Current character */

	/* Get the arguments and check for errors */
	ZEND_PARSE_PARAMETERS_START(1, 2)
		Z_PARAM_STR(str)
		Z_PARAM_OPTIONAL
		Z_PARAM_STR_EX(delim, 1, 0)
	ZEND_PARSE_PARAMETERS_END();

	/* Nothing to do if we got an empty string */
	if (ZSTR_LEN(str) == 0) {
		RETURN_EMPTY_STRING();
	}

	in_str = ZSTR_VAL(str);
	in_str_end = in_str + ZSTR_LEN(str);

	if (delim) {
		delim_char = ZSTR_VAL(delim)[0];
	}

	/* Go through the string and quote necessary characters */
	extra_len = 0;
	p = in_str;
	do {
		c = *p;
		switch(c) {
			case '.':
			case '\\':
			case '+':
			case '*':
			case '?':
			case '[':
			case '^':
			case ']':
			case '$':
			case '(':
			case ')':
			case '{':
			case '}':
			case '=':
			case '!':
			case '>':
			case '<':
			case '|':
			case ':':
			case '-':
			case '#':
				extra_len++;
				break;

			case '\0':
				extra_len+=3;
				break;

			default:
				if (c == delim_char) {
					extra_len++;
				}
				break;
		}
		p++;
	} while (p != in_str_end);

	if (extra_len == 0) {
		RETURN_STR_COPY(str);
	}

	/* Allocate enough memory so that even if each character
	   is quoted, we won't run out of room */
	out_str = zend_string_safe_alloc(1, ZSTR_LEN(str), extra_len, 0);
	q = ZSTR_VAL(out_str);
	p = in_str;

	do {
		c = *p;
		switch(c) {
			case '.':
			case '\\':
			case '+':
			case '*':
			case '?':
			case '[':
			case '^':
			case ']':
			case '$':
			case '(':
			case ')':
			case '{':
			case '}':
			case '=':
			case '!':
			case '>':
			case '<':
			case '|':
			case ':':
			case '-':
			case '#':
				*q++ = '\\';
				*q++ = c;
				break;

			case '\0':
				*q++ = '\\';
				*q++ = '0';
				*q++ = '0';
				*q++ = '0';
				break;

			default:
				if (c == delim_char) {
					*q++ = '\\';
				}
				*q++ = c;
				break;
		}
		p++;
	} while (p != in_str_end);
	*q = '\0';

	RETURN_NEW_STR(out_str);
}
/* }}} */

/* {{{ proto array preg_grep(string regex, array input [, int flags])
   Searches array and returns entries which match regex */
static PHP_FUNCTION(preg_grep)
{
	zend_string			*regex;			/* Regular expression */
	zval				*input;			/* Input array */
	zend_long			 flags = 0;		/* Match control flags */
	pcre_cache_entry	*pce;			/* Compiled regular expression */

	/* Get arguments and do error checking */
	ZEND_PARSE_PARAMETERS_START(2, 3)
		Z_PARAM_STR(regex)
		Z_PARAM_ARRAY(input)
		Z_PARAM_OPTIONAL
		Z_PARAM_LONG(flags)
	ZEND_PARSE_PARAMETERS_END();

	/* Compile regex or get it from cache. */
	if ((pce = pcre_get_compiled_regex_cache(regex)) == NULL) {
		RETURN_FALSE;
	}

	pce->refcount++;
	php_pcre_grep_impl(pce, input, return_value, flags);
	pce->refcount--;
}
/* }}} */

PHPAPI void  php_pcre_grep_impl(pcre_cache_entry *pce, zval *input, zval *return_value, zend_long flags) /* {{{ */
{
	zval            *entry;             /* An entry in the input array */
	uint32_t		 num_subpats;		/* Number of captured subpatterns */
	int				 count;				/* Count of matched subpatterns */
	uint32_t		 options;			/* Execution options */
	zend_string		*string_key;
	zend_ulong		 num_key;
	zend_bool		 invert;			/* Whether to return non-matching
										   entries */
	pcre2_match_data *match_data;
	invert = flags & PREG_GREP_INVERT ? 1 : 0;

	/* Calculate the size of the offsets array, and allocate memory for it. */
	num_subpats = pce->capture_count + 1;

	/* Initialize return array */
	array_init(return_value);

	PCRE_G(error_code) = PHP_PCRE_NO_ERROR;

	if (!mdata_used && num_subpats <= PHP_PCRE_PREALLOC_MDATA_SIZE) {
		match_data = mdata;
	} else {
		match_data = pcre2_match_data_create_from_pattern(pce->re, gctx);
		if (!match_data) {
			PCRE_G(error_code) = PHP_PCRE_INTERNAL_ERROR;
			return;
		}
	}

	options = (pce->compile_options & PCRE2_UTF) ? 0 : PCRE2_NO_UTF_CHECK;

	/* Go through the input array */
	ZEND_HASH_FOREACH_KEY_VAL(Z_ARRVAL_P(input), num_key, string_key, entry) {
		zend_string *tmp_subject_str;
		zend_string *subject_str = zval_get_tmp_string(entry, &tmp_subject_str);

		/* Perform the match */
#ifdef HAVE_PCRE_JIT_SUPPORT
		if ((pce->preg_options & PREG_JIT) && options) {
			count = pcre2_jit_match(pce->re, (PCRE2_SPTR)ZSTR_VAL(subject_str), ZSTR_LEN(subject_str), 0,
					PCRE2_NO_UTF_CHECK, match_data, mctx);
		} else
#endif
		count = pcre2_match(pce->re, (PCRE2_SPTR)ZSTR_VAL(subject_str), ZSTR_LEN(subject_str), 0,
				options, match_data, mctx);

		/* If the entry fits our requirements */
		if (count >= 0) {
			/* Check for too many substrings condition. */
			if (UNEXPECTED(count == 0)) {
				php_error_docref(NULL, E_NOTICE, "Matched, but too many substrings");
			}
			if (!invert) {
				Z_TRY_ADDREF_P(entry);

				/* Add to return array */
				if (string_key) {
					zend_hash_update(Z_ARRVAL_P(return_value), string_key, entry);
				} else {
					zend_hash_index_update(Z_ARRVAL_P(return_value), num_key, entry);
				}
			}
		} else if (count == PCRE2_ERROR_NOMATCH) {
			if (invert) {
				Z_TRY_ADDREF_P(entry);

				/* Add to return array */
				if (string_key) {
					zend_hash_update(Z_ARRVAL_P(return_value), string_key, entry);
				} else {
					zend_hash_index_update(Z_ARRVAL_P(return_value), num_key, entry);
				}
			}
		} else {
			pcre_handle_exec_error(count);
			zend_tmp_string_release(tmp_subject_str);
			break;
		}

		zend_tmp_string_release(tmp_subject_str);
	} ZEND_HASH_FOREACH_END();
	if (match_data != mdata) {
		pcre2_match_data_free(match_data);
	}
}
/* }}} */

/* {{{ proto int preg_last_error()
   Returns the error code of the last regexp execution. */
static PHP_FUNCTION(preg_last_error)
{
	ZEND_PARSE_PARAMETERS_NONE();

	RETURN_LONG(PCRE_G(error_code));
}
/* }}} */

/* {{{ module definition structures */

/* {{{ arginfo */
ZEND_BEGIN_ARG_INFO_EX(arginfo_preg_match, 0, 0, 2)
    ZEND_ARG_INFO(0, pattern)
    ZEND_ARG_INFO(0, subject)
    ZEND_ARG_INFO(1, subpatterns) /* array */
    ZEND_ARG_INFO(0, flags)
    ZEND_ARG_INFO(0, offset)
ZEND_END_ARG_INFO()

ZEND_BEGIN_ARG_INFO_EX(arginfo_preg_match_all, 0, 0, 2)
    ZEND_ARG_INFO(0, pattern)
    ZEND_ARG_INFO(0, subject)
    ZEND_ARG_INFO(1, subpatterns) /* array */
    ZEND_ARG_INFO(0, flags)
    ZEND_ARG_INFO(0, offset)
ZEND_END_ARG_INFO()

ZEND_BEGIN_ARG_INFO_EX(arginfo_preg_replace, 0, 0, 3)
    ZEND_ARG_INFO(0, regex)
    ZEND_ARG_INFO(0, replace)
    ZEND_ARG_INFO(0, subject)
    ZEND_ARG_INFO(0, limit)
    ZEND_ARG_INFO(1, count)
ZEND_END_ARG_INFO()

ZEND_BEGIN_ARG_INFO_EX(arginfo_preg_replace_callback, 0, 0, 3)
    ZEND_ARG_INFO(0, regex)
    ZEND_ARG_INFO(0, callback)
    ZEND_ARG_INFO(0, subject)
    ZEND_ARG_INFO(0, limit)
    ZEND_ARG_INFO(1, count)
    ZEND_ARG_INFO(0, flags)
ZEND_END_ARG_INFO()

ZEND_BEGIN_ARG_INFO_EX(arginfo_preg_replace_callback_array, 0, 0, 2)
    ZEND_ARG_INFO(0, pattern)
    ZEND_ARG_INFO(0, subject)
    ZEND_ARG_INFO(0, limit)
    ZEND_ARG_INFO(1, count)
    ZEND_ARG_INFO(0, flags)
ZEND_END_ARG_INFO()

ZEND_BEGIN_ARG_INFO_EX(arginfo_preg_split, 0, 0, 2)
    ZEND_ARG_INFO(0, pattern)
    ZEND_ARG_INFO(0, subject)
    ZEND_ARG_INFO(0, limit)
    ZEND_ARG_INFO(0, flags)
ZEND_END_ARG_INFO()

ZEND_BEGIN_ARG_INFO_EX(arginfo_preg_quote, 0, 0, 1)
    ZEND_ARG_INFO(0, str)
    ZEND_ARG_INFO(0, delim_char)
ZEND_END_ARG_INFO()

ZEND_BEGIN_ARG_INFO_EX(arginfo_preg_grep, 0, 0, 2)
    ZEND_ARG_INFO(0, regex)
    ZEND_ARG_INFO(0, input) /* array */
    ZEND_ARG_INFO(0, flags)
ZEND_END_ARG_INFO()

ZEND_BEGIN_ARG_INFO(arginfo_preg_last_error, 0)
ZEND_END_ARG_INFO()
/* }}} */

static const zend_function_entry pcre_functions[] = {
	PHP_FE(preg_match,					arginfo_preg_match)
	PHP_FE(preg_match_all,				arginfo_preg_match_all)
	PHP_FE(preg_replace,				arginfo_preg_replace)
	PHP_FE(preg_replace_callback,		arginfo_preg_replace_callback)
	PHP_FE(preg_replace_callback_array,	arginfo_preg_replace_callback_array)
	PHP_FE(preg_filter,					arginfo_preg_replace)
	PHP_FE(preg_split,					arginfo_preg_split)
	PHP_FE(preg_quote,					arginfo_preg_quote)
	PHP_FE(preg_grep,					arginfo_preg_grep)
	PHP_FE(preg_last_error,				arginfo_preg_last_error)
	PHP_FE_END
};

zend_module_entry pcre_module_entry = {
	STANDARD_MODULE_HEADER,
   "pcre",
	pcre_functions,
	PHP_MINIT(pcre),
	PHP_MSHUTDOWN(pcre),
	PHP_RINIT(pcre),
	PHP_RSHUTDOWN(pcre),
	PHP_MINFO(pcre),
	PHP_PCRE_VERSION,
	PHP_MODULE_GLOBALS(pcre),
	PHP_GINIT(pcre),
	PHP_GSHUTDOWN(pcre),
	NULL,
	STANDARD_MODULE_PROPERTIES_EX
};

#ifdef COMPILE_DL_PCRE
ZEND_GET_MODULE(pcre)
#endif

/* }}} */

PHPAPI pcre2_match_context *php_pcre_mctx(void)
{/*{{{*/
	return mctx;
}/*}}}*/

PHPAPI pcre2_general_context *php_pcre_gctx(void)
{/*{{{*/
	return gctx;
}/*}}}*/

PHPAPI pcre2_compile_context *php_pcre_cctx(void)
{/*{{{*/
	return cctx;
}/*}}}*/

PHPAPI void php_pcre_pce_incref(pcre_cache_entry *pce)
{/*{{{*/
	assert(NULL != pce);
	pce->refcount++;
}/*}}}*/

PHPAPI void php_pcre_pce_decref(pcre_cache_entry *pce)
{/*{{{*/
	assert(NULL != pce);
	assert(0 != pce->refcount);
	pce->refcount--;
}/*}}}*/

PHPAPI pcre2_code *php_pcre_pce_re(pcre_cache_entry *pce)
{/*{{{*/
	assert(NULL != pce);
	return pce->re;
}/*}}}*/<|MERGE_RESOLUTION|>--- conflicted
+++ resolved
@@ -587,12 +587,7 @@
 	zend_string 		*key;
 	pcre_cache_entry *ret;
 
-<<<<<<< HEAD
-	if (BG(locale_string) &&
-=======
-#if HAVE_SETLOCALE
 	if (locale_aware && BG(locale_string) &&
->>>>>>> 736af5f6
 		(ZSTR_LEN(BG(locale_string)) != 1 && ZSTR_VAL(BG(locale_string))[0] != 'C')) {
 		key = zend_string_alloc(ZSTR_LEN(regex) + ZSTR_LEN(BG(locale_string)) + 1, 0);
 		memcpy(ZSTR_VAL(key), ZSTR_VAL(BG(locale_string)), ZSTR_LEN(BG(locale_string)) + 1);
