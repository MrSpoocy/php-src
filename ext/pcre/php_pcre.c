/*
   +----------------------------------------------------------------------+
   | PHP Version 7                                                        |
   +----------------------------------------------------------------------+
   | Copyright (c) 1997-2015 The PHP Group                                |
   +----------------------------------------------------------------------+
   | This source file is subject to version 3.01 of the PHP license,      |
   | that is bundled with this package in the file LICENSE, and is        |
   | available through the world-wide-web at the following url:           |
   | http://www.php.net/license/3_01.txt                                  |
   | If you did not receive a copy of the PHP license and are unable to   |
   | obtain it through the world-wide-web, please send a note to          |
   | license@php.net so we can mail you a copy immediately.               |
   +----------------------------------------------------------------------+
   | Author: Andrei Zmievski <andrei@php.net>                             |
   +----------------------------------------------------------------------+
 */

/* $Id$ */

#include "php.h"
#include "php_ini.h"
#include "php_globals.h"
#include "php_pcre.h"
#include "ext/standard/info.h"
#include "ext/standard/basic_functions.h"
#include "zend_smart_str.h"

#if HAVE_PCRE || HAVE_BUNDLED_PCRE

#include "ext/standard/php_string.h"

#define PREG_PATTERN_ORDER			1
#define PREG_SET_ORDER				2
#define PREG_OFFSET_CAPTURE			(1<<8)

#define	PREG_SPLIT_NO_EMPTY			(1<<0)
#define PREG_SPLIT_DELIM_CAPTURE	(1<<1)
#define PREG_SPLIT_OFFSET_CAPTURE	(1<<2)

#define PREG_REPLACE_EVAL			(1<<0)

#define PREG_GREP_INVERT			(1<<0)

#define PCRE_CACHE_SIZE 4096

enum {
	PHP_PCRE_NO_ERROR = 0,
	PHP_PCRE_INTERNAL_ERROR,
	PHP_PCRE_BACKTRACK_LIMIT_ERROR,
	PHP_PCRE_RECURSION_LIMIT_ERROR,
	PHP_PCRE_BAD_UTF8_ERROR,
	PHP_PCRE_BAD_UTF8_OFFSET_ERROR
};


PHPAPI ZEND_DECLARE_MODULE_GLOBALS(pcre)


static void pcre_handle_exec_error(int pcre_code) /* {{{ */
{
	int preg_code = 0;

	switch (pcre_code) {
		case PCRE_ERROR_MATCHLIMIT:
			preg_code = PHP_PCRE_BACKTRACK_LIMIT_ERROR;
			break;

		case PCRE_ERROR_RECURSIONLIMIT:
			preg_code = PHP_PCRE_RECURSION_LIMIT_ERROR;
			break;

		case PCRE_ERROR_BADUTF8:
			preg_code = PHP_PCRE_BAD_UTF8_ERROR;
			break;

		case PCRE_ERROR_BADUTF8_OFFSET:
			preg_code = PHP_PCRE_BAD_UTF8_OFFSET_ERROR;
			break;

		default:
			preg_code = PHP_PCRE_INTERNAL_ERROR;
			break;
	}

	PCRE_G(error_code) = preg_code;
}
/* }}} */

static void php_free_pcre_cache(zval *data) /* {{{ */
{
	pcre_cache_entry *pce = (pcre_cache_entry *) Z_PTR_P(data);
	if (!pce) return;
	pcre_free(pce->re);
	if (pce->extra) {
		pcre_free_study(pce->extra);
	}
#if HAVE_SETLOCALE
	if ((void*)pce->tables) pefree((void*)pce->tables, 1);
	if (pce->locale) {
		zend_string_release(pce->locale);
	}
#endif
	pefree(pce, 1);
}
/* }}} */

static PHP_GINIT_FUNCTION(pcre) /* {{{ */
{
	zend_hash_init(&pcre_globals->pcre_cache, 0, NULL, php_free_pcre_cache, 1);
	pcre_globals->backtrack_limit = 0;
	pcre_globals->recursion_limit = 0;
	pcre_globals->error_code      = PHP_PCRE_NO_ERROR;
}
/* }}} */

static PHP_GSHUTDOWN_FUNCTION(pcre) /* {{{ */
{
	zend_hash_destroy(&pcre_globals->pcre_cache);
}
/* }}} */

PHP_INI_BEGIN()
	STD_PHP_INI_ENTRY("pcre.backtrack_limit", "1000000", PHP_INI_ALL, OnUpdateLong, backtrack_limit, zend_pcre_globals, pcre_globals)
	STD_PHP_INI_ENTRY("pcre.recursion_limit", "100000",  PHP_INI_ALL, OnUpdateLong, recursion_limit, zend_pcre_globals, pcre_globals)
#ifdef PCRE_STUDY_JIT_COMPILE
	STD_PHP_INI_ENTRY("pcre.jit",             "1",       PHP_INI_ALL, OnUpdateBool, jit,             zend_pcre_globals, pcre_globals)
#endif
PHP_INI_END()


/* {{{ PHP_MINFO_FUNCTION(pcre) */
static PHP_MINFO_FUNCTION(pcre)
{
	int jit_yes = 0;

	php_info_print_table_start();
	php_info_print_table_row(2, "PCRE (Perl Compatible Regular Expressions) Support", "enabled" );
	php_info_print_table_row(2, "PCRE Library Version", pcre_version() );

	if (!pcre_config(PCRE_CONFIG_JIT, &jit_yes)) {
		php_info_print_table_row(2, "PCRE JIT Support", jit_yes ? "enabled" : "disabled");
	} else {
		php_info_print_table_row(2, "PCRE JIT Support", "unknown" );
	}

	php_info_print_table_end();

	DISPLAY_INI_ENTRIES();
}
/* }}} */

/* {{{ PHP_MINIT_FUNCTION(pcre) */
static PHP_MINIT_FUNCTION(pcre)
{
	REGISTER_INI_ENTRIES();

	REGISTER_LONG_CONSTANT("PREG_PATTERN_ORDER", PREG_PATTERN_ORDER, CONST_CS | CONST_PERSISTENT);
	REGISTER_LONG_CONSTANT("PREG_SET_ORDER", PREG_SET_ORDER, CONST_CS | CONST_PERSISTENT);
	REGISTER_LONG_CONSTANT("PREG_OFFSET_CAPTURE", PREG_OFFSET_CAPTURE, CONST_CS | CONST_PERSISTENT);
	REGISTER_LONG_CONSTANT("PREG_SPLIT_NO_EMPTY", PREG_SPLIT_NO_EMPTY, CONST_CS | CONST_PERSISTENT);
	REGISTER_LONG_CONSTANT("PREG_SPLIT_DELIM_CAPTURE", PREG_SPLIT_DELIM_CAPTURE, CONST_CS | CONST_PERSISTENT);
	REGISTER_LONG_CONSTANT("PREG_SPLIT_OFFSET_CAPTURE", PREG_SPLIT_OFFSET_CAPTURE, CONST_CS | CONST_PERSISTENT);
	REGISTER_LONG_CONSTANT("PREG_GREP_INVERT", PREG_GREP_INVERT, CONST_CS | CONST_PERSISTENT);

	REGISTER_LONG_CONSTANT("PREG_NO_ERROR", PHP_PCRE_NO_ERROR, CONST_CS | CONST_PERSISTENT);
	REGISTER_LONG_CONSTANT("PREG_INTERNAL_ERROR", PHP_PCRE_INTERNAL_ERROR, CONST_CS | CONST_PERSISTENT);
	REGISTER_LONG_CONSTANT("PREG_BACKTRACK_LIMIT_ERROR", PHP_PCRE_BACKTRACK_LIMIT_ERROR, CONST_CS | CONST_PERSISTENT);
	REGISTER_LONG_CONSTANT("PREG_RECURSION_LIMIT_ERROR", PHP_PCRE_RECURSION_LIMIT_ERROR, CONST_CS | CONST_PERSISTENT);
	REGISTER_LONG_CONSTANT("PREG_BAD_UTF8_ERROR", PHP_PCRE_BAD_UTF8_ERROR, CONST_CS | CONST_PERSISTENT);
	REGISTER_LONG_CONSTANT("PREG_BAD_UTF8_OFFSET_ERROR", PHP_PCRE_BAD_UTF8_OFFSET_ERROR, CONST_CS | CONST_PERSISTENT);
	REGISTER_STRING_CONSTANT("PCRE_VERSION", (char *)pcre_version(), CONST_CS | CONST_PERSISTENT);

	return SUCCESS;
}
/* }}} */

/* {{{ PHP_MSHUTDOWN_FUNCTION(pcre) */
static PHP_MSHUTDOWN_FUNCTION(pcre)
{
	UNREGISTER_INI_ENTRIES();

	return SUCCESS;
}
/* }}} */

/* {{{ static pcre_clean_cache */
static int pcre_clean_cache(zval *data, void *arg)
{
	pcre_cache_entry *pce = (pcre_cache_entry *) data;
	int *num_clean = (int *)arg;

	if (*num_clean > 0 && !pce->refcount) {
		(*num_clean)--;
		return ZEND_HASH_APPLY_REMOVE;
	} else {
		return ZEND_HASH_APPLY_KEEP;
	}
}
/* }}} */

/* {{{ static make_subpats_table */
static char **make_subpats_table(int num_subpats, pcre_cache_entry *pce)
{
	pcre_extra *extra = pce->extra;
	int name_cnt = pce->name_count, name_size, ni = 0;
	int rc;
	char *name_table;
	unsigned short name_idx;
	char **subpat_names;
	int rc1, rc2;

	rc1 = pcre_fullinfo(pce->re, extra, PCRE_INFO_NAMETABLE, &name_table);
	rc2 = pcre_fullinfo(pce->re, extra, PCRE_INFO_NAMEENTRYSIZE, &name_size);
	rc = rc2 ? rc2 : rc1;
	if (rc < 0) {
		php_error_docref(NULL, E_WARNING, "Internal pcre_fullinfo() error %d", rc);
		return NULL;
	}

	subpat_names = (char **)ecalloc(num_subpats, sizeof(char *));
	while (ni++ < name_cnt) {
		name_idx = 0xff * (unsigned char)name_table[0] + (unsigned char)name_table[1];
		subpat_names[name_idx] = name_table + 2;
		if (is_numeric_string(subpat_names[name_idx], strlen(subpat_names[name_idx]), NULL, NULL, 0) > 0) {
			php_error_docref(NULL, E_WARNING, "Numeric named subpatterns are not allowed");
			efree(subpat_names);
			return NULL;
		}
		name_table += name_size;
	}
	return subpat_names;
}
/* }}} */

/* {{{ pcre_get_compiled_regex_cache
 */
PHPAPI pcre_cache_entry* pcre_get_compiled_regex_cache(zend_string *regex)
{
	pcre				*re = NULL;
	pcre_extra			*extra;
	int					 coptions = 0;
	int					 soptions = 0;
	const char			*error;
	int					 erroffset;
	char				 delimiter;
	char				 start_delimiter;
	char				 end_delimiter;
	char				*p, *pp;
	char				*pattern;
	int					 do_study = 0;
	int					 poptions = 0;
	unsigned const char *tables = NULL;
	pcre_cache_entry	*pce;
	pcre_cache_entry	 new_entry;
	int					 rc;

	/* Try to lookup the cached regex entry, and if successful, just pass
	   back the compiled pattern, otherwise go on and compile it. */
	pce = zend_hash_find_ptr(&PCRE_G(pcre_cache), regex);
	if (pce) {
#if HAVE_SETLOCALE
		if (pce->locale == BG(locale_string) ||
		    (pce->locale && BG(locale_string) &&
		     pce->locale->len == BG(locale_string)->len &&
		     !memcmp(pce->locale->val, BG(locale_string)->val, pce->locale->len)) ||
		    (!pce->locale &&
		     BG(locale_string)->len == 1 &&
		     BG(locale_string)->val[0] == 'C') ||
		    (!BG(locale_string) &&
		     pce->locale->len == 1 &&
		     pce->locale->val[0] == 'C')) {
			return pce;
		}
#else
		return pce;
#endif
	}

	p = regex->val;

	/* Parse through the leading whitespace, and display a warning if we
	   get to the end without encountering a delimiter. */
	while (isspace((int)*(unsigned char *)p)) p++;
	if (*p == 0) {
		php_error_docref(NULL, E_WARNING,
						 p < regex->val + regex->len ? "Null byte in regex" : "Empty regular expression");
		return NULL;
	}

	/* Get the delimiter and display a warning if it is alphanumeric
	   or a backslash. */
	delimiter = *p++;
	if (isalnum((int)*(unsigned char *)&delimiter) || delimiter == '\\') {
		php_error_docref(NULL,E_WARNING, "Delimiter must not be alphanumeric or backslash");
		return NULL;
	}

	start_delimiter = delimiter;
	if ((pp = strchr("([{< )]}> )]}>", delimiter)))
		delimiter = pp[5];
	end_delimiter = delimiter;

	pp = p;

	if (start_delimiter == end_delimiter) {
		/* We need to iterate through the pattern, searching for the ending delimiter,
		   but skipping the backslashed delimiters.  If the ending delimiter is not
		   found, display a warning. */
		while (*pp != 0) {
			if (*pp == '\\' && pp[1] != 0) pp++;
			else if (*pp == delimiter)
				break;
			pp++;
		}
	} else {
		/* We iterate through the pattern, searching for the matching ending
		 * delimiter. For each matching starting delimiter, we increment nesting
		 * level, and decrement it for each matching ending delimiter. If we
		 * reach the end of the pattern without matching, display a warning.
		 */
		int brackets = 1; 	/* brackets nesting level */
		while (*pp != 0) {
			if (*pp == '\\' && pp[1] != 0) pp++;
			else if (*pp == end_delimiter && --brackets <= 0)
				break;
			else if (*pp == start_delimiter)
				brackets++;
			pp++;
		}
	}

	if (*pp == 0) {
		if (pp < regex->val + regex->len) {
			php_error_docref(NULL,E_WARNING, "Null byte in regex");
		} else if (start_delimiter == end_delimiter) {
			php_error_docref(NULL,E_WARNING, "No ending delimiter '%c' found", delimiter);
		} else {
			php_error_docref(NULL,E_WARNING, "No ending matching delimiter '%c' found", delimiter);
		}
		return NULL;
	}

	/* Make a copy of the actual pattern. */
	pattern = estrndup(p, pp-p);

	/* Move on to the options */
	pp++;

	/* Parse through the options, setting appropriate flags.  Display
	   a warning if we encounter an unknown modifier. */
	while (pp < regex->val + regex->len) {
		switch (*pp++) {
			/* Perl compatible options */
			case 'i':	coptions |= PCRE_CASELESS;		break;
			case 'm':	coptions |= PCRE_MULTILINE;		break;
			case 's':	coptions |= PCRE_DOTALL;		break;
			case 'x':	coptions |= PCRE_EXTENDED;		break;

			/* PCRE specific options */
			case 'A':	coptions |= PCRE_ANCHORED;		break;
			case 'D':	coptions |= PCRE_DOLLAR_ENDONLY;break;
			case 'S':	do_study  = 1;					break;
			case 'U':	coptions |= PCRE_UNGREEDY;		break;
			case 'X':	coptions |= PCRE_EXTRA;			break;
			case 'u':	coptions |= PCRE_UTF8;
	/* In  PCRE,  by  default, \d, \D, \s, \S, \w, and \W recognize only ASCII
       characters, even in UTF-8 mode. However, this can be changed by setting
       the PCRE_UCP option. */
#ifdef PCRE_UCP
						coptions |= PCRE_UCP;
#endif
				break;

			/* Custom preg options */
			case 'e':	poptions |= PREG_REPLACE_EVAL;	break;

			case ' ':
			case '\n':
				break;

			default:
				if (pp[-1]) {
					php_error_docref(NULL,E_WARNING, "Unknown modifier '%c'", pp[-1]);
				} else {
					php_error_docref(NULL,E_WARNING, "Null byte in regex");
				}
				efree(pattern);
				return NULL;
		}
	}

#if HAVE_SETLOCALE
	if (BG(locale_string) &&
	    (BG(locale_string)->len != 1 || BG(locale_string)->val[0] != 'C')) {
		tables = pcre_maketables();
	}
#endif

	/* Compile pattern and display a warning if compilation failed. */
	re = pcre_compile(pattern,
					  coptions,
					  &error,
					  &erroffset,
					  tables);

	if (re == NULL) {
		php_error_docref(NULL,E_WARNING, "Compilation failed: %s at offset %d", error, erroffset);
		efree(pattern);
		if (tables) {
			pefree((void*)tables, 1);
		}
		return NULL;
	}

#ifdef PCRE_STUDY_JIT_COMPILE
	if (PCRE_G(jit)) {
		/* Enable PCRE JIT compiler */
		do_study = 1;
		soptions |= PCRE_STUDY_JIT_COMPILE;
	}
#endif

	/* If study option was specified, study the pattern and
	   store the result in extra for passing to pcre_exec. */
	if (do_study) {
		extra = pcre_study(re, soptions, &error);
		if (extra) {
			extra->flags |= PCRE_EXTRA_MATCH_LIMIT | PCRE_EXTRA_MATCH_LIMIT_RECURSION;
			extra->match_limit = (unsigned long)PCRE_G(backtrack_limit);
			extra->match_limit_recursion = (unsigned long)PCRE_G(recursion_limit);
		}
		if (error != NULL) {
			php_error_docref(NULL, E_WARNING, "Error while studying pattern");
		}
	} else {
		extra = NULL;
	}

	efree(pattern);

	/*
	 * If we reached cache limit, clean out the items from the head of the list;
	 * these are supposedly the oldest ones (but not necessarily the least used
	 * ones).
	 */
	if (zend_hash_num_elements(&PCRE_G(pcre_cache)) == PCRE_CACHE_SIZE) {
		int num_clean = PCRE_CACHE_SIZE / 8;
		zend_hash_apply_with_argument(&PCRE_G(pcre_cache), pcre_clean_cache, &num_clean);
	}

	/* Store the compiled pattern and extra info in the cache. */
	new_entry.re = re;
	new_entry.extra = extra;
	new_entry.preg_options = poptions;
	new_entry.compile_options = coptions;
#if HAVE_SETLOCALE
	new_entry.locale = BG(locale_string) ?
		((GC_FLAGS(BG(locale_string)) & IS_STR_PERSISTENT) ?
			zend_string_copy(BG(locale_string)) :
			zend_string_init(BG(locale_string)->val, BG(locale_string)->len, 1)) :
		NULL;
	new_entry.tables = tables;
#endif
	new_entry.refcount = 0;

	rc = pcre_fullinfo(re, extra, PCRE_INFO_CAPTURECOUNT, &new_entry.capture_count);
	if (rc < 0) {
		php_error_docref(NULL, E_WARNING, "Internal pcre_fullinfo() error %d", rc);
		return NULL;
	}

	rc = pcre_fullinfo(re, extra, PCRE_INFO_NAMECOUNT, &new_entry.name_count);
	if (rc < 0) {
		php_error_docref(NULL, E_WARNING, "Internal pcre_fullinfo() error %d", rc);
		return NULL;
	}

	/*
	 * Interned strings are not duplicated when stored in HashTable,
	 * but all the interned strings created during HTTP request are removed
	 * at end of request. However PCRE_G(pcre_cache) must be consistent
	 * on the next request as well. So we disable usage of interned strings
	 * as hash keys especually for this table.
	 * See bug #63180
	 */
	if (!IS_INTERNED(regex) || !(GC_FLAGS(regex) & IS_STR_PERMANENT)) {
		zend_string *str = zend_string_init(regex->val, regex->len, 1);
		GC_REFCOUNT(str) = 0; /* will be incremented by zend_hash_update_mem() */
		str->h = regex->h;
		regex = str;
	}

	pce = zend_hash_update_mem(&PCRE_G(pcre_cache), regex, &new_entry, sizeof(pcre_cache_entry));

	return pce;
}
/* }}} */

/* {{{ pcre_get_compiled_regex
 */
PHPAPI pcre* pcre_get_compiled_regex(zend_string *regex, pcre_extra **extra, int *preg_options)
{
	pcre_cache_entry * pce = pcre_get_compiled_regex_cache(regex);

	if (extra) {
		*extra = pce ? pce->extra : NULL;
	}
	if (preg_options) {
		*preg_options = pce ? pce->preg_options : 0;
	}

	return pce ? pce->re : NULL;
}
/* }}} */

/* {{{ pcre_get_compiled_regex_ex
 */
PHPAPI pcre* pcre_get_compiled_regex_ex(zend_string *regex, pcre_extra **extra, int *preg_options, int *compile_options)
{
	pcre_cache_entry * pce = pcre_get_compiled_regex_cache(regex);

	if (extra) {
		*extra = pce ? pce->extra : NULL;
	}
	if (preg_options) {
		*preg_options = pce ? pce->preg_options : 0;
	}
	if (compile_options) {
		*compile_options = pce ? pce->compile_options : 0;
	}

	return pce ? pce->re : NULL;
}
/* }}} */

/* {{{ add_offset_pair */
static inline void add_offset_pair(zval *result, char *str, int len, int offset, char *name)
{
	zval match_pair, tmp;

	array_init_size(&match_pair, 2);

	/* Add (match, offset) to the return value */
	ZVAL_STRINGL(&tmp, str, len);
	zend_hash_next_index_insert_new(Z_ARRVAL(match_pair), &tmp);
	ZVAL_LONG(&tmp, offset);
	zend_hash_next_index_insert_new(Z_ARRVAL(match_pair), &tmp);

	if (name) {
		Z_ADDREF(match_pair);
		zend_hash_str_update(Z_ARRVAL_P(result), name, strlen(name), &match_pair);
	}
	zend_hash_next_index_insert(Z_ARRVAL_P(result), &match_pair);
}
/* }}} */

static void php_do_pcre_match(INTERNAL_FUNCTION_PARAMETERS, int global) /* {{{ */
{
	/* parameters */
	zend_string		 *regex;			/* Regular expression */
	zend_string		 *subject;			/* String to match against */
	pcre_cache_entry *pce;				/* Compiled regular expression */
	zval			 *subpats = NULL;	/* Array for subpatterns */
	zend_long		  flags = 0;		/* Match control flags */
	zend_long		  start_offset = 0;	/* Where the new search starts */

#ifndef FAST_ZPP
	if (zend_parse_parameters(ZEND_NUM_ARGS(), "SS|z/ll", &regex,
							  &subject, &subpats, &flags, &start_offset) == FAILURE) {
		RETURN_FALSE;
	}
#else
	ZEND_PARSE_PARAMETERS_START(2, 5)
		Z_PARAM_STR(regex)
		Z_PARAM_STR(subject)
		Z_PARAM_OPTIONAL
		Z_PARAM_ZVAL_EX(subpats, 0, 1)
		Z_PARAM_LONG(flags)
		Z_PARAM_LONG(start_offset)
	ZEND_PARSE_PARAMETERS_END_EX(RETURN_FALSE);
#endif

	/* Compile regex or get it from cache. */
	if ((pce = pcre_get_compiled_regex_cache(regex)) == NULL) {
		RETURN_FALSE;
	}

<<<<<<< HEAD
	php_pcre_match_impl(pce, subject->val, (int)subject->len, return_value, subpats,
		global, ZEND_NUM_ARGS() >= 4, flags, start_offset);
=======
	pce->refcount++;
	php_pcre_match_impl(pce, subject, subject_len, return_value, subpats, 
		global, ZEND_NUM_ARGS() >= 4, flags, start_offset TSRMLS_CC);
	pce->refcount--;
>>>>>>> 7953ff4e
}
/* }}} */

/* {{{ php_pcre_match_impl() */
PHPAPI void php_pcre_match_impl(pcre_cache_entry *pce, char *subject, int subject_len, zval *return_value,
	zval *subpats, int global, int use_flags, zend_long flags, zend_long start_offset)
{
	zval			 result_set,		/* Holds a set of subpatterns after
										   a global match */
				    *match_sets = NULL;	/* An array of sets of matches for each
										   subpattern after a global match */
	pcre_extra		*extra = pce->extra;/* Holds results of studying */
	pcre_extra		 extra_data;		/* Used locally for exec options */
	int				 exoptions = 0;		/* Execution options */
	int				 count = 0;			/* Count of matched subpatterns */
	int				*offsets;			/* Array of subpattern offsets */
	int				 num_subpats;		/* Number of captured subpatterns */
	int				 size_offsets;		/* Size of the offsets array */
	int				 matched;			/* Has anything matched */
	int				 g_notempty = 0;	/* If the match should not be empty */
	const char	   **stringlist;		/* Holds list of subpatterns */
	char 		   **subpat_names;		/* Array for named subpatterns */
	int				 i;
	int				 subpats_order;		/* Order of subpattern matches */
	int				 offset_capture;    /* Capture match offsets: yes/no */
	unsigned char   *mark = NULL;       /* Target for MARK name */
	zval            marks;      		/* Array of marks for PREG_PATTERN_ORDER */
	ALLOCA_FLAG(use_heap);

	ZVAL_UNDEF(&marks);

	/* Overwrite the passed-in value for subpatterns with an empty array. */
	if (subpats != NULL) {
		zval_dtor(subpats);
		array_init(subpats);
	}

	subpats_order = global ? PREG_PATTERN_ORDER : 0;

	if (use_flags) {
		offset_capture = flags & PREG_OFFSET_CAPTURE;

		/*
		 * subpats_order is pre-set to pattern mode so we change it only if
		 * necessary.
		 */
		if (flags & 0xff) {
			subpats_order = flags & 0xff;
		}
		if ((global && (subpats_order < PREG_PATTERN_ORDER || subpats_order > PREG_SET_ORDER)) ||
			(!global && subpats_order != 0)) {
			php_error_docref(NULL, E_WARNING, "Invalid flags specified");
			return;
		}
	} else {
		offset_capture = 0;
	}

	/* Negative offset counts from the end of the string. */
	if (start_offset < 0) {
		start_offset = subject_len + start_offset;
		if (start_offset < 0) {
			start_offset = 0;
		}
	}

	if (extra == NULL) {
		extra_data.flags = PCRE_EXTRA_MATCH_LIMIT | PCRE_EXTRA_MATCH_LIMIT_RECURSION;
		extra = &extra_data;
	}
	extra->match_limit = (unsigned long)PCRE_G(backtrack_limit);
	extra->match_limit_recursion = (unsigned long)PCRE_G(recursion_limit);
#ifdef PCRE_EXTRA_MARK
	extra->mark = &mark;
	extra->flags |= PCRE_EXTRA_MARK;
#endif

	/* Calculate the size of the offsets array, and allocate memory for it. */
	num_subpats = pce->capture_count + 1;
	size_offsets = num_subpats * 3;

	/*
	 * Build a mapping from subpattern numbers to their names. We will
	 * allocate the table only if there are any named subpatterns.
	 */
	subpat_names = NULL;
	if (pce->name_count > 0) {
		subpat_names = make_subpats_table(num_subpats, pce);
		if (!subpat_names) {
			RETURN_FALSE;
		}
	}

	if (size_offsets <= 32) {
		offsets = (int *)do_alloca(size_offsets * sizeof(int), use_heap);
	} else {
		offsets = (int *)safe_emalloc(size_offsets, sizeof(int), 0);
	}
	memset(offsets, 0, size_offsets*sizeof(int));
	/* Allocate match sets array and initialize the values. */
	if (global && subpats && subpats_order == PREG_PATTERN_ORDER) {
		match_sets = (zval *)safe_emalloc(num_subpats, sizeof(zval), 0);
		for (i=0; i<num_subpats; i++) {
			array_init(&match_sets[i]);
		}
	}

	matched = 0;
	PCRE_G(error_code) = PHP_PCRE_NO_ERROR;

	do {
		/* Execute the regular expression. */
		count = pcre_exec(pce->re, extra, subject, (int)subject_len, (int)start_offset,
						  exoptions|g_notempty, offsets, size_offsets);

		/* the string was already proved to be valid UTF-8 */
		exoptions |= PCRE_NO_UTF8_CHECK;

		/* Check for too many substrings condition. */
		if (count == 0) {
			php_error_docref(NULL, E_NOTICE, "Matched, but too many substrings");
			count = size_offsets/3;
		}

		/* If something has matched */
		if (count > 0) {
			matched++;

			/* If subpatterns array has been passed, fill it in with values. */
			if (subpats != NULL) {
				/* Try to get the list of substrings and display a warning if failed. */
				if (pcre_get_substring_list(subject, offsets, count, &stringlist) < 0) {
					if (subpat_names) {
						efree(subpat_names);
					}
					if (size_offsets <= 32) {
						free_alloca(offsets, use_heap);
					} else {
						efree(offsets);
					}
					if (match_sets) efree(match_sets);
					php_error_docref(NULL, E_WARNING, "Get subpatterns list failed");
					RETURN_FALSE;
				}

				if (global) {	/* global pattern matching */
					if (subpats && subpats_order == PREG_PATTERN_ORDER) {
						/* For each subpattern, insert it into the appropriate array. */
						if (offset_capture) {
							for (i = 0; i < count; i++) {
								add_offset_pair(&match_sets[i], (char *)stringlist[i],
												offsets[(i<<1)+1] - offsets[i<<1], offsets[i<<1], NULL);
							}
						} else {
							for (i = 0; i < count; i++) {
								add_next_index_stringl(&match_sets[i], (char *)stringlist[i],
													   offsets[(i<<1)+1] - offsets[i<<1]);
							}
						}
						/* Add MARK, if available */
						if (mark) {
							if (Z_TYPE(marks) == IS_UNDEF) {
								array_init(&marks);
							}
							add_index_string(&marks, matched - 1, (char *) mark);
						}
						/*
						 * If the number of captured subpatterns on this run is
						 * less than the total possible number, pad the result
						 * arrays with empty strings.
						 */
						if (count < num_subpats) {
							for (; i < num_subpats; i++) {
								add_next_index_string(&match_sets[i], "");
							}
						}
					} else {
						/* Allocate the result set array */
						array_init_size(&result_set, count + (mark ? 1 : 0));

						/* Add all the subpatterns to it */
						if (subpat_names) {
							if (offset_capture) {
								for (i = 0; i < count; i++) {
									add_offset_pair(&result_set, (char *)stringlist[i],
													offsets[(i<<1)+1] - offsets[i<<1], offsets[i<<1], subpat_names[i]);
								}
							} else {
								for (i = 0; i < count; i++) {
									if (subpat_names[i]) {
										add_assoc_stringl(&result_set, subpat_names[i], (char *)stringlist[i],
															   offsets[(i<<1)+1] - offsets[i<<1]);
									}
									add_next_index_stringl(&result_set, (char *)stringlist[i],
														   offsets[(i<<1)+1] - offsets[i<<1]);
								}
							}
						} else {
							if (offset_capture) {
								for (i = 0; i < count; i++) {
									add_offset_pair(&result_set, (char *)stringlist[i],
													offsets[(i<<1)+1] - offsets[i<<1], offsets[i<<1], NULL);
								}
							} else {
								for (i = 0; i < count; i++) {
									add_next_index_stringl(&result_set, (char *)stringlist[i],
														   offsets[(i<<1)+1] - offsets[i<<1]);
								}
							}
						}
						/* Add MARK, if available */
						if (mark) {
							add_assoc_string_ex(&result_set, "MARK", sizeof("MARK") - 1, (char *)mark);
						}
						/* And add it to the output array */
						zend_hash_next_index_insert(Z_ARRVAL_P(subpats), &result_set);
					}
				} else {			/* single pattern matching */
					/* For each subpattern, insert it into the subpatterns array. */
					if (subpat_names) {
						if (offset_capture) {
							for (i = 0; i < count; i++) {
								add_offset_pair(subpats, (char *)stringlist[i],
												offsets[(i<<1)+1] - offsets[i<<1],
												offsets[i<<1], subpat_names[i]);
							}
						} else {
							for (i = 0; i < count; i++) {
								if (subpat_names[i]) {
									add_assoc_stringl(subpats, subpat_names[i], (char *)stringlist[i],
													  offsets[(i<<1)+1] - offsets[i<<1]);
								}
								add_next_index_stringl(subpats, (char *)stringlist[i],
													   offsets[(i<<1)+1] - offsets[i<<1]);
							}
						}
					} else {
						if (offset_capture) {
							for (i = 0; i < count; i++) {
								add_offset_pair(subpats, (char *)stringlist[i],
												offsets[(i<<1)+1] - offsets[i<<1],
												offsets[i<<1], NULL);
							}
						} else {
							for (i = 0; i < count; i++) {
								add_next_index_stringl(subpats, (char *)stringlist[i],
													   offsets[(i<<1)+1] - offsets[i<<1]);
							}
						}
					}
					/* Add MARK, if available */
					if (mark) {
						add_assoc_string_ex(subpats, "MARK", sizeof("MARK") - 1, (char *)mark);
					}
				}

				pcre_free((void *) stringlist);
			}
		} else if (count == PCRE_ERROR_NOMATCH) {
			/* If we previously set PCRE_NOTEMPTY after a null match,
			   this is not necessarily the end. We need to advance
			   the start offset, and continue. Fudge the offset values
			   to achieve this, unless we're already at the end of the string. */
			if (g_notempty != 0 && start_offset < subject_len) {
				offsets[0] = (int)start_offset;
				offsets[1] = (int)(start_offset + 1);
			} else
				break;
		} else {
			pcre_handle_exec_error(count);
			break;
		}

		/* If we have matched an empty string, mimic what Perl's /g options does.
		   This turns out to be rather cunning. First we set PCRE_NOTEMPTY and try
		   the match again at the same point. If this fails (picked up above) we
		   advance to the next character. */
		g_notempty = (offsets[1] == offsets[0])? PCRE_NOTEMPTY | PCRE_ANCHORED : 0;

		/* Advance to the position right after the last full match */
		start_offset = offsets[1];
	} while (global);

	/* Add the match sets to the output array and clean up */
	if (global && subpats && subpats_order == PREG_PATTERN_ORDER) {
		if (subpat_names) {
			for (i = 0; i < num_subpats; i++) {
				if (subpat_names[i]) {
					zend_hash_str_update(Z_ARRVAL_P(subpats), subpat_names[i],
									 strlen(subpat_names[i]), &match_sets[i]);
					Z_ADDREF(match_sets[i]);
				}
				zend_hash_next_index_insert(Z_ARRVAL_P(subpats), &match_sets[i]);
			}
		} else {
			for (i = 0; i < num_subpats; i++) {
				zend_hash_next_index_insert(Z_ARRVAL_P(subpats), &match_sets[i]);
			}
		}
		efree(match_sets);

		if (Z_TYPE(marks) != IS_UNDEF) {
			add_assoc_zval(subpats, "MARK", &marks);
		}
	}

	if (size_offsets <= 32) {
		free_alloca(offsets, use_heap);
	} else {
		efree(offsets);
	}
	if (subpat_names) {
		efree(subpat_names);
	}

	/* Did we encounter an error? */
	if (PCRE_G(error_code) == PHP_PCRE_NO_ERROR) {
		RETVAL_LONG(matched);
	} else {
		RETVAL_FALSE;
	}
}
/* }}} */

/* {{{ proto int preg_match(string pattern, string subject [, array &subpatterns [, int flags [, int offset]]])
   Perform a Perl-style regular expression match */
static PHP_FUNCTION(preg_match)
{
	php_do_pcre_match(INTERNAL_FUNCTION_PARAM_PASSTHRU, 0);
}
/* }}} */

/* {{{ proto int preg_match_all(string pattern, string subject [, array &subpatterns [, int flags [, int offset]]])
   Perform a Perl-style global regular expression match */
static PHP_FUNCTION(preg_match_all)
{
	php_do_pcre_match(INTERNAL_FUNCTION_PARAM_PASSTHRU, 1);
}
/* }}} */

/* {{{ preg_get_backref
 */
static int preg_get_backref(char **str, int *backref)
{
	register char in_brace = 0;
	register char *walk = *str;

	if (walk[1] == 0)
		return 0;

	if (*walk == '$' && walk[1] == '{') {
		in_brace = 1;
		walk++;
	}
	walk++;

	if (*walk >= '0' && *walk <= '9') {
		*backref = *walk - '0';
		walk++;
	} else
		return 0;

	if (*walk && *walk >= '0' && *walk <= '9') {
		*backref = *backref * 10 + *walk - '0';
		walk++;
	}

	if (in_brace) {
		if (*walk == 0 || *walk != '}')
			return 0;
		else
			walk++;
	}

	*str = walk;
	return 1;
}
/* }}} */

/* {{{ preg_do_repl_func
 */
static zend_string *preg_do_repl_func(zval *function, char *subject, int *offsets, char **subpat_names, int count, unsigned char *mark)
{
	zend_string *result_str;
	zval		 retval;			/* Function return value */
	zval	     args[1];			/* Argument to pass to function */
	int			 i;

	array_init_size(&args[0], count + (mark ? 1 : 0));
	if (subpat_names) {
		for (i = 0; i < count; i++) {
			if (subpat_names[i]) {
				add_assoc_stringl(&args[0], subpat_names[i], &subject[offsets[i<<1]] , offsets[(i<<1)+1] - offsets[i<<1]);
			}
			add_next_index_stringl(&args[0], &subject[offsets[i<<1]], offsets[(i<<1)+1] - offsets[i<<1]);
		}
	} else {
		for (i = 0; i < count; i++) {
			add_next_index_stringl(&args[0], &subject[offsets[i<<1]], offsets[(i<<1)+1] - offsets[i<<1]);
		}
	}
	if (mark) {
		add_assoc_string(&args[0], "MARK", (char *) mark);
	}

	if (call_user_function_ex(EG(function_table), NULL, function, &retval, 1, args, 0, NULL) == SUCCESS && Z_TYPE(retval) != IS_UNDEF) {
		result_str = zval_get_string(&retval);
		zval_ptr_dtor(&retval);
	} else {
		if (!EG(exception)) {
			php_error_docref(NULL, E_WARNING, "Unable to call custom replacement function");
		}

		result_str = zend_string_init(&subject[offsets[0]], offsets[1] - offsets[0], 0);
	}

	zval_ptr_dtor(&args[0]);

	return result_str;
}
/* }}} */

/* {{{ php_pcre_replace
 */
PHPAPI zend_string *php_pcre_replace(zend_string *regex,
							  zend_string *subject_str,
							  char *subject, int subject_len,
							  zval *replace_val, int is_callable_replace,
							  int limit, int *replace_count)
{
	pcre_cache_entry	*pce;			    /* Compiled regular expression */
	char		 		*result;			/* Function result */

	/* Compile regex or get it from cache. */
	if ((pce = pcre_get_compiled_regex_cache(regex)) == NULL) {
		return NULL;
	}
<<<<<<< HEAD

	return php_pcre_replace_impl(pce, subject_str, subject, subject_len, replace_val,
		is_callable_replace, limit, replace_count);
=======
	pce->refcount++;
	result = php_pcre_replace_impl(pce, subject, subject_len, replace_val, 
		is_callable_replace, result_len, limit, replace_count TSRMLS_CC);
	pce->refcount--;

	return result;
>>>>>>> 7953ff4e
}
/* }}} */

/* {{{ php_pcre_replace_impl() */
PHPAPI zend_string *php_pcre_replace_impl(pcre_cache_entry *pce, zend_string *subject_str, char *subject, int subject_len, zval *replace_val, int is_callable_replace, int limit, int *replace_count)
{
	pcre_extra		*extra = pce->extra;/* Holds results of studying */
	pcre_extra		 extra_data;		/* Used locally for exec options */
	int				 exoptions = 0;		/* Execution options */
	int				 count = 0;			/* Count of matched subpatterns */
	int				*offsets;			/* Array of subpattern offsets */
	char 			**subpat_names;		/* Array for named subpatterns */
	int				 num_subpats;		/* Number of captured subpatterns */
	int				 size_offsets;		/* Size of the offsets array */
	int				 new_len;			/* Length of needed storage */
	int				 alloc_len;			/* Actual allocated length */
	int				 match_len;			/* Length of the current match */
	int				 backref;			/* Backreference number */
	int				 start_offset;		/* Where the new search starts */
	int				 g_notempty=0;		/* If the match should not be empty */
	int				 replace_len=0;		/* Length of replacement string */
	char			*replace=NULL,		/* Replacement string */
					*walkbuf,			/* Location of current replacement in the result */
					*walk,				/* Used to walk the replacement string */
					*match,				/* The current match */
					*piece,				/* The current piece of subject */
					*replace_end=NULL,	/* End of replacement string */
					 walk_last;			/* Last walked character */
	int				 result_len; 		/* Length of result */
	unsigned char   *mark = NULL;       /* Target for MARK name */
	zend_string		*result;			/* Result of replacement */
	zend_string     *eval_result=NULL;  /* Result of custom function */

	ALLOCA_FLAG(use_heap);

	if (extra == NULL) {
		extra_data.flags = PCRE_EXTRA_MATCH_LIMIT | PCRE_EXTRA_MATCH_LIMIT_RECURSION;
		extra = &extra_data;
	}

	extra->match_limit = (unsigned long)PCRE_G(backtrack_limit);
	extra->match_limit_recursion = (unsigned long)PCRE_G(recursion_limit);

	if (UNEXPECTED(pce->preg_options & PREG_REPLACE_EVAL)) {
		php_error_docref(NULL, E_WARNING, "The /e modifier is no longer supported, use preg_replace_callback instead");
		return NULL;
	}

	if (!is_callable_replace) {
		replace = Z_STRVAL_P(replace_val);
		replace_len = (int)Z_STRLEN_P(replace_val);
		replace_end = replace + replace_len;
	}

	/* Calculate the size of the offsets array, and allocate memory for it. */
	num_subpats = pce->capture_count + 1;
	size_offsets = num_subpats * 3;
	if (size_offsets <= 32) {
		offsets = (int *)do_alloca(size_offsets * sizeof(int), use_heap);
	} else {
		offsets = (int *)safe_emalloc(size_offsets, sizeof(int), 0);
	}

	/*
	 * Build a mapping from subpattern numbers to their names. We will
	 * allocate the table only if there are any named subpatterns.
	 */
	subpat_names = NULL;
	if (UNEXPECTED(pce->name_count > 0)) {
		subpat_names = make_subpats_table(num_subpats, pce);
		if (!subpat_names) {
			return NULL;
		}
	}

	alloc_len = 0;
	result = NULL;

	/* Initialize */
	match = NULL;
	start_offset = 0;
	result_len = 0;
	PCRE_G(error_code) = PHP_PCRE_NO_ERROR;

	while (1) {
#ifdef PCRE_EXTRA_MARK
		extra->mark = &mark;
		extra->flags |= PCRE_EXTRA_MARK;
#endif
		/* Execute the regular expression. */
		count = pcre_exec(pce->re, extra, subject, subject_len, start_offset,
						  exoptions|g_notempty, offsets, size_offsets);

		/* the string was already proved to be valid UTF-8 */
		exoptions |= PCRE_NO_UTF8_CHECK;

		/* Check for too many substrings condition. */
		if (UNEXPECTED(count == 0)) {
			php_error_docref(NULL,E_NOTICE, "Matched, but too many substrings");
			count = size_offsets / 3;
		}

		piece = subject + start_offset;

		/* if (EXPECTED(count > 0 && (limit == -1 || limit > 0))) */
		if (EXPECTED(count > 0 && limit)) {
			if (UNEXPECTED(replace_count)) {
				++*replace_count;
			}

			/* Set the match location in subject */
			match = subject + offsets[0];

			new_len = result_len + offsets[0] - start_offset; /* part before the match */
			
			/* if (!is_callable_replace) */
			if (EXPECTED(replace)) {
				/* do regular substitution */
				walk = replace;
				walk_last = 0;

				while (walk < replace_end) {
					if ('\\' == *walk || '$' == *walk) {
						if (walk_last == '\\') {
							walk++;
							walk_last = 0;
							continue;
						}
						if (preg_get_backref(&walk, &backref)) {
							if (backref < count)
								new_len += offsets[(backref<<1)+1] - offsets[backref<<1];
							continue;
						}
					}
					new_len++;
					walk++;
					walk_last = walk[-1];
				}

				if (new_len >= alloc_len) {
					alloc_len = alloc_len + 2 * new_len;
					if (result == NULL) {
						result = zend_string_alloc(alloc_len, 0);
					} else {
						result = zend_string_extend(result, alloc_len, 0);
					}
				}

				/* copy the part of the string before the match */
				memcpy(&result->val[result_len], piece, match-piece);
				result_len += (int)(match-piece);

				/* copy replacement and backrefs */
				walkbuf = result->val + result_len;

				walk = replace;
				walk_last = 0;
				while (walk < replace_end) {
					if ('\\' == *walk || '$' == *walk) {
						if (walk_last == '\\') {
							*(walkbuf-1) = *walk++;
							walk_last = 0;
							continue;
						}
						if (preg_get_backref(&walk, &backref)) {
							if (backref < count) {
								match_len = offsets[(backref<<1)+1] - offsets[backref<<1];
								memcpy(walkbuf, subject + offsets[backref<<1], match_len);
								walkbuf += match_len;
							}
							continue;
						}
					}
					*walkbuf++ = *walk++;
					walk_last = walk[-1];
				}
				*walkbuf = '\0';
				/* increment the result length by how much we've added to the string */
				result_len += (int)(walkbuf - (result->val + result_len));
			} else {
				/* Use custom function to get replacement string and its length. */
				eval_result = preg_do_repl_func(replace_val, subject, offsets, subpat_names, count, mark);
				ZEND_ASSERT(eval_result);
				new_len += (int)eval_result->len;
				if (new_len >= alloc_len) {
					alloc_len = alloc_len + 2 * new_len;
					if (result == NULL) {
						result = zend_string_alloc(alloc_len, 0);
					} else {
						result = zend_string_extend(result, alloc_len, 0);
					}
				}
				/* copy the part of the string before the match */
				memcpy(&result->val[result_len], piece, match-piece);
				result_len += (int)(match-piece);

				/* copy replacement and backrefs */
				walkbuf = result->val + result_len;

				/* If using custom function, copy result to the buffer and clean up. */
				memcpy(walkbuf, eval_result->val, eval_result->len);
				result_len += (int)eval_result->len;
				zend_string_release(eval_result);
			}

			if (EXPECTED(limit)) {
				limit--;
			}
		} else if (count == PCRE_ERROR_NOMATCH || UNEXPECTED(limit == 0)) {
			/* If we previously set PCRE_NOTEMPTY after a null match,
			   this is not necessarily the end. We need to advance
			   the start offset, and continue. Fudge the offset values
			   to achieve this, unless we're already at the end of the string. */
			if (g_notempty != 0 && start_offset < subject_len) {
				offsets[0] = start_offset;
				offsets[1] = start_offset + 1;
				memcpy(&result->val[result_len], piece, 1);
				result_len++;
			} else {
				if (!result && subject_str) {
					result = zend_string_copy(subject_str);
					break;
				}
				new_len = result_len + subject_len - start_offset;
				if (new_len > alloc_len) {
					alloc_len = new_len; /* now we know exactly how long it is */
					if (NULL != result) {
						result = zend_string_realloc(result, alloc_len, 0);
					} else {
						result = zend_string_alloc(alloc_len, 0);
					}
				}
				/* stick that last bit of string on our output */
				memcpy(&result->val[result_len], piece, subject_len - start_offset);
				result_len += subject_len - start_offset;
				result->val[result_len] = '\0';
				result->len = result_len;
				break;
			}
		} else {
			pcre_handle_exec_error(count);
			if (result) {
				zend_string_free(result);
				result = NULL;
			}
			break;
		}

		/* If we have matched an empty string, mimic what Perl's /g options does.
		   This turns out to be rather cunning. First we set PCRE_NOTEMPTY and try
		   the match again at the same point. If this fails (picked up above) we
		   advance to the next character. */
		g_notempty = (offsets[1] == offsets[0])? PCRE_NOTEMPTY | PCRE_ANCHORED : 0;

		/* Advance to the next piece. */
		start_offset = offsets[1];
	}

	if (size_offsets <= 32) {
		free_alloca(offsets, use_heap);
	} else {
		efree(offsets);
	}
	if (UNEXPECTED(subpat_names)) {
		efree(subpat_names);
	}

	return result;
}
/* }}} */

/* {{{ php_replace_in_subject
 */
static zend_string *php_replace_in_subject(zval *regex, zval *replace, zval *subject, int limit, int is_callable_replace, int *replace_count)
{
	zval		*regex_entry,
				*replace_entry = NULL,
				*replace_value,
				 empty_replace;
	zend_string *result;
	uint32_t replace_idx;
	zend_string	*subject_str = zval_get_string(subject);

	/* FIXME: This might need to be changed to STR_EMPTY_ALLOC(). Check if this zval could be dtor()'ed somehow */
	ZVAL_EMPTY_STRING(&empty_replace);

	/* If regex is an array */
	if (Z_TYPE_P(regex) == IS_ARRAY) {
		replace_value = replace;
		replace_idx = 0;

		/* For each entry in the regex array, get the entry */
		ZEND_HASH_FOREACH_VAL(Z_ARRVAL_P(regex), regex_entry) {
			/* Make sure we're dealing with strings. */
			zend_string *regex_str = zval_get_string(regex_entry);

			/* If replace is an array and not a callable construct */
			if (Z_TYPE_P(replace) == IS_ARRAY && !is_callable_replace) {
				/* Get current entry */
				replace_entry = NULL;
				while (replace_idx < Z_ARRVAL_P(replace)->nNumUsed) {
					if (Z_TYPE(Z_ARRVAL_P(replace)->arData[replace_idx].val) != IS_UNUSED) {
						replace_entry = &Z_ARRVAL_P(replace)->arData[replace_idx].val;
						break;
					}
					replace_idx++;
				}
				if (replace_entry != NULL) {
					if (!is_callable_replace) {
						convert_to_string_ex(replace_entry);
					}
					replace_value = replace_entry;
					replace_idx++;
				} else {
					/* We've run out of replacement strings, so use an empty one */
					replace_value = &empty_replace;
				}
			}

			/* Do the actual replacement and put the result back into subject_str
			   for further replacements. */
			if ((result = php_pcre_replace(regex_str,
										   subject_str,
										   subject_str->val,
										   (int)subject_str->len,
										   replace_value,
										   is_callable_replace,
										   limit,
										   replace_count)) != NULL) {
				zend_string_release(subject_str);
				subject_str = result;
			} else {
				zend_string_release(subject_str);
				zend_string_release(regex_str);
				return NULL;
			}

			zend_string_release(regex_str);
		} ZEND_HASH_FOREACH_END();

		return subject_str;
	} else {
		result = php_pcre_replace(Z_STR_P(regex),
								  subject_str,
								  subject_str->val,
								  (int)subject_str->len,
								  replace,
								  is_callable_replace,
								  limit,
								  replace_count);
		zend_string_release(subject_str);
		return result;
	}
}
/* }}} */

/* {{{ preg_replace_impl
 */
static int preg_replace_impl(zval *return_value, zval *regex, zval *replace, zval *subject, zend_long limit_val, int is_callable_replace, int is_filter)
{
	zval		*subject_entry;
	zend_string	*result;
	zend_string	*string_key;
	zend_ulong	 num_key;
	int			 replace_count = 0, old_replace_count;

	if (Z_TYPE_P(replace) != IS_ARRAY && (Z_TYPE_P(replace) != IS_OBJECT || !is_callable_replace)) {
		SEPARATE_ZVAL(replace);
		convert_to_string_ex(replace);
	}

	if (Z_TYPE_P(regex) != IS_ARRAY) {
		SEPARATE_ZVAL(regex);
		convert_to_string_ex(regex);
	}

	/* if subject is an array */
	if (Z_TYPE_P(subject) == IS_ARRAY) {
		array_init_size(return_value, zend_hash_num_elements(Z_ARRVAL_P(subject)));

		/* For each subject entry, convert it to string, then perform replacement
		   and add the result to the return_value array. */
		ZEND_HASH_FOREACH_KEY_VAL(Z_ARRVAL_P(subject), num_key, string_key, subject_entry) {
			old_replace_count = replace_count;
			if ((result = php_replace_in_subject(regex, replace, subject_entry, limit_val, is_callable_replace, &replace_count)) != NULL) {
				if (!is_filter || replace_count > old_replace_count) {
					/* Add to return array */
					zval zv;

					ZVAL_STR(&zv, result);
					if (string_key) {
						zend_hash_add_new(Z_ARRVAL_P(return_value), string_key, &zv);
					} else {
						zend_hash_index_add_new(Z_ARRVAL_P(return_value), num_key, &zv);
					}
				} else {
					zend_string_release(result);
				}
			}
		} ZEND_HASH_FOREACH_END();
	} else {	
		/* if subject is not an array */
		old_replace_count = replace_count;
		if ((result = php_replace_in_subject(regex, replace, subject, limit_val, is_callable_replace, &replace_count)) != NULL) {
			if (!is_filter || replace_count > old_replace_count) {
				RETVAL_STR(result);
			} else {
				zend_string_release(result);
			}
		}
	}
	
	return replace_count;
}
/* }}} */

/* {{{ proto mixed preg_replace(mixed regex, mixed replace, mixed subject [, int limit [, int &count]])
   Perform Perl-style regular expression replacement. */
static PHP_FUNCTION(preg_replace)
{
	zval *regex, *replace, *subject, *zcount = NULL;
	zend_long limit = -1;
	int replace_count;

#ifndef FAST_ZPP
	/* Get function parameters and do error-checking. */
	if (zend_parse_parameters(ZEND_NUM_ARGS(), "zzz|lz/", &regex, &replace, &subject, &limit, &zcount) == FAILURE) {
		return;
	}
#else
	ZEND_PARSE_PARAMETERS_START(3, 5)
		Z_PARAM_ZVAL(regex)
		Z_PARAM_ZVAL(replace)
		Z_PARAM_ZVAL(subject)
		Z_PARAM_OPTIONAL
		Z_PARAM_LONG(limit)
		Z_PARAM_ZVAL_EX(zcount, 0, 1)
	ZEND_PARSE_PARAMETERS_END();
#endif

	if (Z_TYPE_P(replace) == IS_ARRAY && Z_TYPE_P(regex) != IS_ARRAY) {
		php_error_docref(NULL, E_WARNING, "Parameter mismatch, pattern is a string while replacement is an array");
		RETURN_FALSE;
	}

	replace_count = preg_replace_impl(return_value, regex, replace, subject, limit, 0, 0);
	if (zcount) {
		zval_dtor(zcount);
		ZVAL_LONG(zcount, replace_count);
	}
}
/* }}} */

/* {{{ proto mixed preg_replace_callback(mixed regex, mixed callback, mixed subject [, int limit [, int &count]])
   Perform Perl-style regular expression replacement using replacement callback. */
static PHP_FUNCTION(preg_replace_callback)
{
	zval *regex, *replace, *subject, *zcount = NULL;
	zend_long limit = -1;
	zend_string	*callback_name;
	int replace_count;

#ifndef FAST_ZPP
	/* Get function parameters and do error-checking. */
	if (zend_parse_parameters(ZEND_NUM_ARGS(), "zzz|lz/", &regex, &replace, &subject, &limit, &zcount) == FAILURE) {
		return;
	}    
#else
	ZEND_PARSE_PARAMETERS_START(3, 5)
		Z_PARAM_ZVAL(regex)
		Z_PARAM_ZVAL(replace)
		Z_PARAM_ZVAL(subject)
		Z_PARAM_OPTIONAL
		Z_PARAM_LONG(limit)
		Z_PARAM_ZVAL_EX(zcount, 0, 1)
	ZEND_PARSE_PARAMETERS_END();
#endif

	if (!zend_is_callable(replace, 0, &callback_name)) {
		php_error_docref(NULL, E_WARNING, "Requires argument 2, '%s', to be a valid callback", callback_name->val);
		zend_string_release(callback_name);
		ZVAL_COPY(return_value, subject);
		return;
	}
	zend_string_release(callback_name);

	replace_count = preg_replace_impl(return_value, regex, replace, subject, limit, 1, 0);
	if (zcount) {
		zval_dtor(zcount);
		ZVAL_LONG(zcount, replace_count);
	}
}
/* }}} */

/* {{{ proto mixed preg_replace_callback_array(array pattern, mixed subject [, int limit [, int &count]])
   Perform Perl-style regular expression replacement using replacement callback. */
static PHP_FUNCTION(preg_replace_callback_array)
{
	zval regex, zv, *replace, *subject, *pattern, *zcount = NULL;
	zend_long limit = -1;
	zend_string *str_idx;
	zend_string *callback_name;
	int replace_count = 0;

#ifndef FAST_ZPP
	/* Get function parameters and do error-checking. */
	if (zend_parse_parameters(ZEND_NUM_ARGS(), "az|lz/", &pattern, &subject, &limit, &zcount) == FAILURE) {
		return;
	}
#else
	ZEND_PARSE_PARAMETERS_START(2, 4)
		Z_PARAM_ARRAY(pattern)
		Z_PARAM_ZVAL(subject)
		Z_PARAM_OPTIONAL
		Z_PARAM_LONG(limit)
		Z_PARAM_ZVAL_EX(zcount, 0, 1)
	ZEND_PARSE_PARAMETERS_END();
#endif
	
	ZVAL_UNDEF(&zv);
	ZEND_HASH_FOREACH_STR_KEY_VAL(Z_ARRVAL_P(pattern), str_idx, replace) {
		if (str_idx) {
			ZVAL_STR_COPY(&regex, str_idx);
		} else {
			php_error_docref(NULL, E_WARNING, "Delimiter must not be alphanumeric or backslash");
			zval_ptr_dtor(return_value);
			RETURN_NULL();
		}		

		if (!zend_is_callable(replace, 0, &callback_name)) {
			php_error_docref(NULL, E_WARNING, "'%s' is not a valid callback", callback_name->val);
			zend_string_release(callback_name);
			zval_ptr_dtor(&regex);
			zval_ptr_dtor(return_value);
			ZVAL_COPY(return_value, subject);
			return;
		}
		zend_string_release(callback_name);

		if (Z_ISNULL_P(return_value)) {
			replace_count += preg_replace_impl(&zv, &regex, replace, subject, limit, 1, 0);
		} else {
			replace_count += preg_replace_impl(&zv, &regex, replace, return_value, limit, 1, 0);
			zval_ptr_dtor(return_value);
		}

		zval_ptr_dtor(&regex);

		if (Z_ISUNDEF(zv)) {
			RETURN_NULL();	
		}

		ZVAL_COPY_VALUE(return_value, &zv);

		if (UNEXPECTED(EG(exception))) {
			zval_ptr_dtor(return_value);
			RETURN_NULL();	
		}
	} ZEND_HASH_FOREACH_END();

	if (zcount) {
		zval_dtor(zcount);
		ZVAL_LONG(zcount, replace_count);
	}
}
/* }}} */

/* {{{ proto mixed preg_filter(mixed regex, mixed replace, mixed subject [, int limit [, int &count]])
   Perform Perl-style regular expression replacement and only return matches. */
static PHP_FUNCTION(preg_filter)
{
	zval *regex, *replace, *subject, *zcount = NULL;
	zend_long limit = -1;
	int replace_count;

#ifndef FAST_ZPP
	/* Get function parameters and do error-checking. */
	if (zend_parse_parameters(ZEND_NUM_ARGS(), "zzz|lz/", &regex, &replace, &subject, &limit, &zcount) == FAILURE) {
		return;
	}    
#else
	ZEND_PARSE_PARAMETERS_START(3, 5)
		Z_PARAM_ZVAL(regex)
		Z_PARAM_ZVAL(replace)
		Z_PARAM_ZVAL(subject)
		Z_PARAM_OPTIONAL
		Z_PARAM_LONG(limit)
		Z_PARAM_ZVAL_EX(zcount, 0, 1)
	ZEND_PARSE_PARAMETERS_END();
#endif

	if (Z_TYPE_P(replace) == IS_ARRAY && Z_TYPE_P(regex) != IS_ARRAY) {
		php_error_docref(NULL, E_WARNING, "Parameter mismatch, pattern is a string while replacement is an array");
		RETURN_FALSE;
	}

	replace_count = preg_replace_impl(return_value, regex, replace, subject, limit, 0, 1);
	if (zcount) {
		zval_dtor(zcount);
		ZVAL_LONG(zcount, replace_count);
	}
}
/* }}} */

/* {{{ proto array preg_split(string pattern, string subject [, int limit [, int flags]])
   Split string into an array using a perl-style regular expression as a delimiter */
static PHP_FUNCTION(preg_split)
{
	zend_string			*regex;			/* Regular expression */
	zend_string			*subject;		/* String to match against */
	zend_long			 limit_val = -1;/* Integer value of limit */
	zend_long			 flags = 0;		/* Match control flags */
	pcre_cache_entry	*pce;			/* Compiled regular expression */

	/* Get function parameters and do error checking */
#ifndef FAST_ZPP
	if (zend_parse_parameters(ZEND_NUM_ARGS(), "SS|ll", &regex,
							  &subject, &limit_val, &flags) == FAILURE) {
		RETURN_FALSE;
	}
#else
	ZEND_PARSE_PARAMETERS_START(2, 4)
		Z_PARAM_STR(regex)
		Z_PARAM_STR(subject)
		Z_PARAM_OPTIONAL
		Z_PARAM_LONG(limit_val)
		Z_PARAM_LONG(flags)
	ZEND_PARSE_PARAMETERS_END_EX(RETURN_FALSE);
#endif

	/* Compile regex or get it from cache. */
	if ((pce = pcre_get_compiled_regex_cache(regex)) == NULL) {
		RETURN_FALSE;
	}

<<<<<<< HEAD
	php_pcre_split_impl(pce, subject->val, (int)subject->len, return_value, (int)limit_val, flags);
=======
	pce->refcount++;
	php_pcre_split_impl(pce, subject, subject_len, return_value, limit_val, flags TSRMLS_CC);
	pce->refcount--;
>>>>>>> 7953ff4e
}
/* }}} */

/* {{{ php_pcre_split
 */
PHPAPI void php_pcre_split_impl(pcre_cache_entry *pce, char *subject, int subject_len, zval *return_value,
	zend_long limit_val, zend_long flags)
{
	pcre_extra		*extra = pce->extra;/* Holds results of studying */
	pcre			*re_bump = NULL;	/* Regex instance for empty matches */
	pcre_extra		*extra_bump = NULL;	/* Almost dummy */
	pcre_extra		 extra_data;		/* Used locally for exec options */
	int				*offsets;			/* Array of subpattern offsets */
	int				 size_offsets;		/* Size of the offsets array */
	int				 exoptions = 0;		/* Execution options */
	int				 count = 0;			/* Count of matched subpatterns */
	int				 start_offset;		/* Where the new search starts */
	int				 next_offset;		/* End of the last delimiter match + 1 */
	int				 g_notempty = 0;	/* If the match should not be empty */
	char			*last_match;		/* Location of last match */
	int				 no_empty;			/* If NO_EMPTY flag is set */
	int				 delim_capture; 	/* If delimiters should be captured */
	int				 offset_capture;	/* If offsets should be captured */
	zval			 tmp;
	ALLOCA_FLAG(use_heap);

	no_empty = flags & PREG_SPLIT_NO_EMPTY;
	delim_capture = flags & PREG_SPLIT_DELIM_CAPTURE;
	offset_capture = flags & PREG_SPLIT_OFFSET_CAPTURE;

	if (limit_val == 0) {
		limit_val = -1;
	}

	if (extra == NULL) {
		extra_data.flags = PCRE_EXTRA_MATCH_LIMIT | PCRE_EXTRA_MATCH_LIMIT_RECURSION;
		extra = &extra_data;
	}
	extra->match_limit = (unsigned long)PCRE_G(backtrack_limit);
	extra->match_limit_recursion = (unsigned long)PCRE_G(recursion_limit);
#ifdef PCRE_EXTRA_MARK
	extra->flags &= ~PCRE_EXTRA_MARK;
#endif

	/* Initialize return value */
	array_init(return_value);

	/* Calculate the size of the offsets array, and allocate memory for it. */
	size_offsets = (pce->capture_count + 1) * 3;
	if (size_offsets <= 32) {
		offsets = (int *)do_alloca(size_offsets * sizeof(int), use_heap);
	} else {
		offsets = (int *)safe_emalloc(size_offsets, sizeof(int), 0);
	}

	/* Start at the beginning of the string */
	start_offset = 0;
	next_offset = 0;
	last_match = subject;
	PCRE_G(error_code) = PHP_PCRE_NO_ERROR;

	/* Get next piece if no limit or limit not yet reached and something matched*/
	while ((limit_val == -1 || limit_val > 1)) {
		count = pcre_exec(pce->re, extra, subject,
						  subject_len, start_offset,
						  exoptions|g_notempty, offsets, size_offsets);

		/* the string was already proved to be valid UTF-8 */
		exoptions |= PCRE_NO_UTF8_CHECK;

		/* Check for too many substrings condition. */
		if (count == 0) {
			php_error_docref(NULL,E_NOTICE, "Matched, but too many substrings");
			count = size_offsets/3;
		}

		/* If something matched */
		if (count > 0) {
			if (!no_empty || &subject[offsets[0]] != last_match) {

				if (offset_capture) {
					/* Add (match, offset) pair to the return value */
					add_offset_pair(return_value, last_match, (int)(&subject[offsets[0]]-last_match), next_offset, NULL);
				} else {
					/* Add the piece to the return value */
					ZVAL_STRINGL(&tmp, last_match, &subject[offsets[0]]-last_match);
					zend_hash_next_index_insert_new(Z_ARRVAL_P(return_value), &tmp);
				}

				/* One less left to do */
				if (limit_val != -1)
					limit_val--;
			}

			last_match = &subject[offsets[1]];
			next_offset = offsets[1];

			if (delim_capture) {
				int i, match_len;
				for (i = 1; i < count; i++) {
					match_len = offsets[(i<<1)+1] - offsets[i<<1];
					/* If we have matched a delimiter */
					if (!no_empty || match_len > 0) {
						if (offset_capture) {
							add_offset_pair(return_value, &subject[offsets[i<<1]], match_len, offsets[i<<1], NULL);
						} else {
							ZVAL_STRINGL(&tmp, &subject[offsets[i<<1]], match_len);
							zend_hash_next_index_insert_new(Z_ARRVAL_P(return_value), &tmp);
						}
					}
				}
			}
		} else if (count == PCRE_ERROR_NOMATCH) {
			/* If we previously set PCRE_NOTEMPTY after a null match,
			   this is not necessarily the end. We need to advance
			   the start offset, and continue. Fudge the offset values
			   to achieve this, unless we're already at the end of the string. */
			if (g_notempty != 0 && start_offset < subject_len) {
				if (pce->compile_options & PCRE_UTF8) {
					if (re_bump == NULL) {
						int dummy;
						zend_string *regex = zend_string_init("/./us", sizeof("/./us")-1, 0);
						re_bump = pcre_get_compiled_regex(regex, &extra_bump, &dummy);
						zend_string_release(regex);
						if (re_bump == NULL) {
							RETURN_FALSE;
						}
					}
					count = pcre_exec(re_bump, extra_bump, subject,
							  subject_len, start_offset,
							  exoptions, offsets, size_offsets);
					if (count < 1) {
						php_error_docref(NULL, E_WARNING, "Unknown error");
						RETURN_FALSE;
					}
				} else {
					offsets[0] = start_offset;
					offsets[1] = start_offset + 1;
				}
			} else
				break;
		} else {
			pcre_handle_exec_error(count);
			break;
		}

		/* If we have matched an empty string, mimic what Perl's /g options does.
		   This turns out to be rather cunning. First we set PCRE_NOTEMPTY and try
		   the match again at the same point. If this fails (picked up above) we
		   advance to the next character. */
		g_notempty = (offsets[1] == offsets[0])? PCRE_NOTEMPTY | PCRE_ANCHORED : 0;

		/* Advance to the position right after the last full match */
		start_offset = offsets[1];
	}


	start_offset = (int)(last_match - subject); /* the offset might have been incremented, but without further successful matches */

	if (!no_empty || start_offset < subject_len)
	{
		if (offset_capture) {
			/* Add the last (match, offset) pair to the return value */
			add_offset_pair(return_value, &subject[start_offset], subject_len - start_offset, start_offset, NULL);
		} else {
			/* Add the last piece to the return value */
			ZVAL_STRINGL(&tmp, last_match, subject + subject_len - last_match);
			zend_hash_next_index_insert_new(Z_ARRVAL_P(return_value), &tmp);
		}
	}


	/* Clean up */
	if (size_offsets <= 32) {
		free_alloca(offsets, use_heap);
	} else {
		efree(offsets);
	}
}
/* }}} */

/* {{{ proto string preg_quote(string str [, string delim_char])
   Quote regular expression characters plus an optional character */
static PHP_FUNCTION(preg_quote)
{
	size_t		 in_str_len;
	char	*in_str;		/* Input string argument */
	char	*in_str_end;    /* End of the input string */
	size_t		 delim_len = 0;
	char	*delim = NULL;	/* Additional delimiter argument */
	zend_string	*out_str;	/* Output string with quoted characters */
	char 	*p,				/* Iterator for input string */
			*q,				/* Iterator for output string */
			 delim_char=0,	/* Delimiter character to be quoted */
			 c;				/* Current character */
	zend_bool quote_delim = 0; /* Whether to quote additional delim char */

	/* Get the arguments and check for errors */
#ifndef FAST_ZPP
	if (zend_parse_parameters(ZEND_NUM_ARGS(), "s|s", &in_str, &in_str_len,
							  &delim, &delim_len) == FAILURE) {
		return;
	}
#else
	ZEND_PARSE_PARAMETERS_START(1, 2)
		Z_PARAM_STRING(in_str, in_str_len)
		Z_PARAM_OPTIONAL
		Z_PARAM_STRING(delim, delim_len)
	ZEND_PARSE_PARAMETERS_END();
#endif

	in_str_end = in_str + in_str_len;

	/* Nothing to do if we got an empty string */
	if (in_str == in_str_end) {
		RETURN_EMPTY_STRING();
	}

	if (delim && *delim) {
		delim_char = delim[0];
		quote_delim = 1;
	}

	/* Allocate enough memory so that even if each character
	   is quoted, we won't run out of room */
	out_str = zend_string_safe_alloc(4, in_str_len, 0, 0);

	/* Go through the string and quote necessary characters */
	for (p = in_str, q = out_str->val; p != in_str_end; p++) {
		c = *p;
		switch(c) {
			case '.':
			case '\\':
			case '+':
			case '*':
			case '?':
			case '[':
			case '^':
			case ']':
			case '$':
			case '(':
			case ')':
			case '{':
			case '}':
			case '=':
			case '!':
			case '>':
			case '<':
			case '|':
			case ':':
			case '-':
				*q++ = '\\';
				*q++ = c;
				break;

			case '\0':
				*q++ = '\\';
				*q++ = '0';
				*q++ = '0';
				*q++ = '0';
				break;

			default:
				if (quote_delim && c == delim_char)
					*q++ = '\\';
				*q++ = c;
				break;
		}
	}
	*q = '\0';

	/* Reallocate string and return it */
	out_str = zend_string_truncate(out_str, q - out_str->val, 0);
	RETURN_NEW_STR(out_str);
}
/* }}} */

/* {{{ proto array preg_grep(string regex, array input [, int flags])
   Searches array and returns entries which match regex */
static PHP_FUNCTION(preg_grep)
{
	zend_string			*regex;			/* Regular expression */
	zval				*input;			/* Input array */
	zend_long			 flags = 0;		/* Match control flags */
	pcre_cache_entry	*pce;			/* Compiled regular expression */

	/* Get arguments and do error checking */
#ifndef FAST_ZPP
	if (zend_parse_parameters(ZEND_NUM_ARGS(), "Sa|l", &regex,
							  &input, &flags) == FAILURE) {
		return;
	}
#else
	ZEND_PARSE_PARAMETERS_START(2, 3)
		Z_PARAM_STR(regex)
		Z_PARAM_ARRAY(input)
		Z_PARAM_OPTIONAL
		Z_PARAM_LONG(flags)
	ZEND_PARSE_PARAMETERS_END();
#endif

	/* Compile regex or get it from cache. */
	if ((pce = pcre_get_compiled_regex_cache(regex)) == NULL) {
		RETURN_FALSE;
	}

<<<<<<< HEAD
	php_pcre_grep_impl(pce, input, return_value, flags);
=======
	pce->refcount++;
	php_pcre_grep_impl(pce, input, return_value, flags TSRMLS_CC);
	pce->refcount--;
>>>>>>> 7953ff4e
}
/* }}} */

PHPAPI void  php_pcre_grep_impl(pcre_cache_entry *pce, zval *input, zval *return_value, zend_long flags) /* {{{ */
{
	zval		    *entry;				/* An entry in the input array */
	pcre_extra		*extra = pce->extra;/* Holds results of studying */
	pcre_extra		 extra_data;		/* Used locally for exec options */
	int				*offsets;			/* Array of subpattern offsets */
	int				 size_offsets;		/* Size of the offsets array */
	int				 count = 0;			/* Count of matched subpatterns */
	zend_string		*string_key;
	zend_ulong		 num_key;
	zend_bool		 invert;			/* Whether to return non-matching
										   entries */
	ALLOCA_FLAG(use_heap);

	invert = flags & PREG_GREP_INVERT ? 1 : 0;

	if (extra == NULL) {
		extra_data.flags = PCRE_EXTRA_MATCH_LIMIT | PCRE_EXTRA_MATCH_LIMIT_RECURSION;
		extra = &extra_data;
	}
	extra->match_limit = (unsigned long)PCRE_G(backtrack_limit);
	extra->match_limit_recursion = (unsigned long)PCRE_G(recursion_limit);
#ifdef PCRE_EXTRA_MARK
	extra->flags &= ~PCRE_EXTRA_MARK;
#endif

	/* Calculate the size of the offsets array, and allocate memory for it. */
	size_offsets = (pce->capture_count + 1) * 3;
	if (size_offsets <= 32) {
		offsets = (int *)do_alloca(size_offsets * sizeof(int), use_heap);
	} else {
		offsets = (int *)safe_emalloc(size_offsets, sizeof(int), 0);
	}

	/* Initialize return array */
	array_init(return_value);

	PCRE_G(error_code) = PHP_PCRE_NO_ERROR;

	/* Go through the input array */
	ZEND_HASH_FOREACH_KEY_VAL(Z_ARRVAL_P(input), num_key, string_key, entry) {
		zend_string *subject_str = zval_get_string(entry);

		/* Perform the match */
		count = pcre_exec(pce->re, extra, subject_str->val,
						  (int)subject_str->len, 0,
						  0, offsets, size_offsets);

		/* Check for too many substrings condition. */
		if (count == 0) {
			php_error_docref(NULL, E_NOTICE, "Matched, but too many substrings");
			count = size_offsets/3;
		} else if (count < 0 && count != PCRE_ERROR_NOMATCH) {
			pcre_handle_exec_error(count);
			zend_string_release(subject_str);
			break;
		}

		/* If the entry fits our requirements */
		if ((count > 0 && !invert) || (count == PCRE_ERROR_NOMATCH && invert)) {
			if (Z_REFCOUNTED_P(entry)) {
			   	Z_ADDREF_P(entry);
			}

			/* Add to return array */
			if (string_key) {
				zend_hash_update(Z_ARRVAL_P(return_value), string_key, entry);
			} else {
				zend_hash_index_update(Z_ARRVAL_P(return_value), num_key, entry);
			}
		}

		zend_string_release(subject_str);
	} ZEND_HASH_FOREACH_END();

	/* Clean up */
	if (size_offsets <= 32) {
		free_alloca(offsets, use_heap);
	} else {
		efree(offsets);
	}
}
/* }}} */

/* {{{ proto int preg_last_error()
   Returns the error code of the last regexp execution. */
static PHP_FUNCTION(preg_last_error)
{
#ifndef FAST_ZPP
	if (zend_parse_parameters(ZEND_NUM_ARGS(), "") == FAILURE) {
		return;
	}
#else
	ZEND_PARSE_PARAMETERS_START(0, 0)
	ZEND_PARSE_PARAMETERS_END();
#endif

	RETURN_LONG(PCRE_G(error_code));
}
/* }}} */

/* {{{ module definition structures */

/* {{{ arginfo */
ZEND_BEGIN_ARG_INFO_EX(arginfo_preg_match, 0, 0, 2)
    ZEND_ARG_INFO(0, pattern)
    ZEND_ARG_INFO(0, subject)
    ZEND_ARG_INFO(1, subpatterns) /* array */
    ZEND_ARG_INFO(0, flags)
    ZEND_ARG_INFO(0, offset)
ZEND_END_ARG_INFO()

ZEND_BEGIN_ARG_INFO_EX(arginfo_preg_match_all, 0, 0, 2)
    ZEND_ARG_INFO(0, pattern)
    ZEND_ARG_INFO(0, subject)
    ZEND_ARG_INFO(1, subpatterns) /* array */
    ZEND_ARG_INFO(0, flags)
    ZEND_ARG_INFO(0, offset)
ZEND_END_ARG_INFO()

ZEND_BEGIN_ARG_INFO_EX(arginfo_preg_replace, 0, 0, 3)
    ZEND_ARG_INFO(0, regex)
    ZEND_ARG_INFO(0, replace)
    ZEND_ARG_INFO(0, subject)
    ZEND_ARG_INFO(0, limit)
    ZEND_ARG_INFO(1, count)
ZEND_END_ARG_INFO()

ZEND_BEGIN_ARG_INFO_EX(arginfo_preg_replace_callback, 0, 0, 3)
    ZEND_ARG_INFO(0, regex)
    ZEND_ARG_INFO(0, callback)
    ZEND_ARG_INFO(0, subject)
    ZEND_ARG_INFO(0, limit)
    ZEND_ARG_INFO(1, count)
ZEND_END_ARG_INFO()

ZEND_BEGIN_ARG_INFO_EX(arginfo_preg_replace_callback_array, 0, 0, 2)
    ZEND_ARG_INFO(0, pattern)
    ZEND_ARG_INFO(0, subject)
    ZEND_ARG_INFO(0, limit)
    ZEND_ARG_INFO(1, count)
ZEND_END_ARG_INFO()

ZEND_BEGIN_ARG_INFO_EX(arginfo_preg_split, 0, 0, 2)
    ZEND_ARG_INFO(0, pattern)
    ZEND_ARG_INFO(0, subject)
    ZEND_ARG_INFO(0, limit)
    ZEND_ARG_INFO(0, flags)
ZEND_END_ARG_INFO()

ZEND_BEGIN_ARG_INFO_EX(arginfo_preg_quote, 0, 0, 1)
    ZEND_ARG_INFO(0, str)
    ZEND_ARG_INFO(0, delim_char)
ZEND_END_ARG_INFO()

ZEND_BEGIN_ARG_INFO_EX(arginfo_preg_grep, 0, 0, 2)
    ZEND_ARG_INFO(0, regex)
    ZEND_ARG_INFO(0, input) /* array */
    ZEND_ARG_INFO(0, flags)
ZEND_END_ARG_INFO()

ZEND_BEGIN_ARG_INFO(arginfo_preg_last_error, 0)
ZEND_END_ARG_INFO()
/* }}} */

static const zend_function_entry pcre_functions[] = {
	PHP_FE(preg_match,					arginfo_preg_match)
	PHP_FE(preg_match_all,				arginfo_preg_match_all)
	PHP_FE(preg_replace,				arginfo_preg_replace)
	PHP_FE(preg_replace_callback,		arginfo_preg_replace_callback)
	PHP_FE(preg_replace_callback_array,	arginfo_preg_replace_callback_array)
	PHP_FE(preg_filter,					arginfo_preg_replace)
	PHP_FE(preg_split,					arginfo_preg_split)
	PHP_FE(preg_quote,					arginfo_preg_quote)
	PHP_FE(preg_grep,					arginfo_preg_grep)
	PHP_FE(preg_last_error,				arginfo_preg_last_error)
	PHP_FE_END
};

zend_module_entry pcre_module_entry = {
	STANDARD_MODULE_HEADER,
   "pcre",
	pcre_functions,
	PHP_MINIT(pcre),
	PHP_MSHUTDOWN(pcre),
	NULL,
	NULL,
	PHP_MINFO(pcre),
	PHP_PCRE_VERSION,
	PHP_MODULE_GLOBALS(pcre),
	PHP_GINIT(pcre),
	PHP_GSHUTDOWN(pcre),
	NULL,
	STANDARD_MODULE_PROPERTIES_EX
};

#ifdef COMPILE_DL_PCRE
ZEND_GET_MODULE(pcre)
#endif

/* }}} */

#endif /* HAVE_PCRE || HAVE_BUNDLED_PCRE */

/*
 * Local variables:
 * tab-width: 4
 * c-basic-offset: 4
 * End:
 * vim600: sw=4 ts=4 fdm=marker
 * vim<600: sw=4 ts=4
 */<|MERGE_RESOLUTION|>--- conflicted
+++ resolved
@@ -187,7 +187,7 @@
 /* {{{ static pcre_clean_cache */
 static int pcre_clean_cache(zval *data, void *arg)
 {
-	pcre_cache_entry *pce = (pcre_cache_entry *) data;
+	pcre_cache_entry *pce = (pcre_cache_entry *) Z_PTR_P(data);
 	int *num_clean = (int *)arg;
 
 	if (*num_clean > 0 && !pce->refcount) {
@@ -586,15 +586,10 @@
 		RETURN_FALSE;
 	}
 
-<<<<<<< HEAD
+	pce->refcount++;
 	php_pcre_match_impl(pce, subject->val, (int)subject->len, return_value, subpats,
 		global, ZEND_NUM_ARGS() >= 4, flags, start_offset);
-=======
-	pce->refcount++;
-	php_pcre_match_impl(pce, subject, subject_len, return_value, subpats, 
-		global, ZEND_NUM_ARGS() >= 4, flags, start_offset TSRMLS_CC);
 	pce->refcount--;
->>>>>>> 7953ff4e
 }
 /* }}} */
 
@@ -1026,24 +1021,18 @@
 							  int limit, int *replace_count)
 {
 	pcre_cache_entry	*pce;			    /* Compiled regular expression */
-	char		 		*result;			/* Function result */
+	zend_string	 		*result;			/* Function result */
 
 	/* Compile regex or get it from cache. */
 	if ((pce = pcre_get_compiled_regex_cache(regex)) == NULL) {
 		return NULL;
 	}
-<<<<<<< HEAD
-
-	return php_pcre_replace_impl(pce, subject_str, subject, subject_len, replace_val,
+	pce->refcount++;
+	result = php_pcre_replace_impl(pce, subject_str, subject, subject_len, replace_val,
 		is_callable_replace, limit, replace_count);
-=======
-	pce->refcount++;
-	result = php_pcre_replace_impl(pce, subject, subject_len, replace_val, 
-		is_callable_replace, result_len, limit, replace_count TSRMLS_CC);
 	pce->refcount--;
 
 	return result;
->>>>>>> 7953ff4e
 }
 /* }}} */
 
@@ -1679,13 +1668,9 @@
 		RETURN_FALSE;
 	}
 
-<<<<<<< HEAD
+	pce->refcount++;
 	php_pcre_split_impl(pce, subject->val, (int)subject->len, return_value, (int)limit_val, flags);
-=======
-	pce->refcount++;
-	php_pcre_split_impl(pce, subject, subject_len, return_value, limit_val, flags TSRMLS_CC);
 	pce->refcount--;
->>>>>>> 7953ff4e
 }
 /* }}} */
 
@@ -1992,13 +1977,9 @@
 		RETURN_FALSE;
 	}
 
-<<<<<<< HEAD
+	pce->refcount++;
 	php_pcre_grep_impl(pce, input, return_value, flags);
-=======
-	pce->refcount++;
-	php_pcre_grep_impl(pce, input, return_value, flags TSRMLS_CC);
 	pce->refcount--;
->>>>>>> 7953ff4e
 }
 /* }}} */
 
