/*
   +----------------------------------------------------------------------+
   | PHP Version 5                                                        |
   +----------------------------------------------------------------------+
   | Copyright (c) 1997-2013 The PHP Group                                |
   +----------------------------------------------------------------------+
   | This source file is subject to version 3.01 of the PHP license,      |
   | that is bundled with this package in the file LICENSE, and is        |
   | available through the world-wide-web at the following url:           |
   | http://www.php.net/license/3_01.txt                                  |
   | If you did not receive a copy of the PHP license and are unable to   |
   | obtain it through the world-wide-web, please send a note to          |
   | license@php.net so we can mail you a copy immediately.               |
   +----------------------------------------------------------------------+
   | Author: Rasmus Lerdorf <rasmus@php.net>                              |
   +----------------------------------------------------------------------+
 */

/* $Id$ */

#include <stdlib.h>
#include <ctype.h>
#include <stdio.h>
#include <time.h>
#include "php.h"
#include "ext/standard/info.h"
#include "ext/standard/php_string.h"
#include "ext/standard/basic_functions.h"
#include "ext/date/php_date.h"

#if HAVE_SYSEXITS_H
#include <sysexits.h>
#endif
#if HAVE_SYS_SYSEXITS_H
#include <sys/sysexits.h>
#endif

#if PHP_SIGCHILD
#if HAVE_SIGNAL_H
#include <signal.h>
#endif
#endif

#include "php_syslog.h"
#include "php_mail.h"
#include "php_ini.h"
#include "php_string.h"
#include "exec.h"

#ifdef PHP_WIN32
#include "win32/sendmail.h"
#endif

#ifdef NETWARE
#define EX_OK           0       /* successful termination */
#define EX_TEMPFAIL     75      /* temp failure; user is invited to retry */
#endif

#define SKIP_LONG_HEADER_SEP(str, pos)																	\
	if (str[pos] == '\r' && str[pos + 1] == '\n' && (str[pos + 2] == ' ' || str[pos + 2] == '\t')) {	\
		pos += 2;																						\
		while (str[pos + 1] == ' ' || str[pos + 1] == '\t') {											\
			pos++;																						\
		}																								\
		continue;																						\
	}																									\

#define MAIL_ASCIIZ_CHECK(str, len)				\
	p = str;									\
	e = p + len;								\
	while ((p = memchr(p, '\0', (e - p)))) {	\
		*p = ' ';								\
	}											\

extern long php_getuid(TSRMLS_D);

/* {{{ proto int ezmlm_hash(string addr)
   Calculate EZMLM list hash value. */
PHP_FUNCTION(ezmlm_hash)
{
	char *str = NULL;
	unsigned int h = 5381;
	int j, str_len;

	if (zend_parse_parameters(ZEND_NUM_ARGS() TSRMLS_CC, "s", &str, &str_len) == FAILURE) {
		return;
	}

	for (j = 0; j < str_len; j++) {
		h = (h + (h << 5)) ^ (unsigned long) (unsigned char) tolower(str[j]);
	}

	h = (h % 53);

	RETURN_LONG((int) h);
}
/* }}} */

/* {{{ proto int mail(string to, string subject, string message [, string additional_headers [, string additional_parameters]])
   Send an email message */
PHP_FUNCTION(mail)
{
	char *to=NULL, *message=NULL, *headers=NULL, *headers_trimmed=NULL;
	char *subject=NULL, *extra_cmd=NULL;
	int to_len, message_len, headers_len = 0;
	int subject_len, extra_cmd_len = 0, i;
	char *force_extra_parameters = INI_STR("mail.force_extra_parameters");
	char *to_r, *subject_r;
	char *p, *e;

	if (zend_parse_parameters(ZEND_NUM_ARGS() TSRMLS_CC, "sss|ss",	&to, &to_len, &subject, &subject_len, &message, &message_len, &headers, &headers_len, &extra_cmd, &extra_cmd_len) == FAILURE) {
		return;
	}

	/* ASCIIZ check */
	MAIL_ASCIIZ_CHECK(to, to_len);
	MAIL_ASCIIZ_CHECK(subject, subject_len);
	MAIL_ASCIIZ_CHECK(message, message_len);
	if (headers) {
		MAIL_ASCIIZ_CHECK(headers, headers_len);
		headers_trimmed = php_trim(headers, headers_len, NULL, 0, NULL, 2 TSRMLS_CC);
	}
	if (extra_cmd) {
		MAIL_ASCIIZ_CHECK(extra_cmd, extra_cmd_len);
	}

	if (to_len > 0) {
		to_r = estrndup(to, to_len);
		for (; to_len; to_len--) {
			if (!isspace((unsigned char) to_r[to_len - 1])) {
				break;
			}
			to_r[to_len - 1] = '\0';
		}
		for (i = 0; to_r[i]; i++) {
			if (iscntrl((unsigned char) to_r[i])) {
				/* According to RFC 822, section 3.1.1 long headers may be separated into
				 * parts using CRLF followed at least one linear-white-space character ('\t' or ' ').
				 * To prevent these separators from being replaced with a space, we use the
				 * SKIP_LONG_HEADER_SEP to skip over them. */
				SKIP_LONG_HEADER_SEP(to_r, i);
				to_r[i] = ' ';
			}
		}
	} else {
		to_r = to;
	}

	if (subject_len > 0) {
		subject_r = estrndup(subject, subject_len);
		for (; subject_len; subject_len--) {
			if (!isspace((unsigned char) subject_r[subject_len - 1])) {
				break;
			}
			subject_r[subject_len - 1] = '\0';
		}
		for (i = 0; subject_r[i]; i++) {
			if (iscntrl((unsigned char) subject_r[i])) {
				SKIP_LONG_HEADER_SEP(subject_r, i);
				subject_r[i] = ' ';
			}
		}
	} else {
		subject_r = subject;
	}

	if (force_extra_parameters) {
		extra_cmd = php_escape_shell_cmd(force_extra_parameters);
	} else if (extra_cmd) {
		extra_cmd = php_escape_shell_cmd(extra_cmd);
	}

	if (php_mail(to_r, subject_r, message, headers_trimmed, extra_cmd TSRMLS_CC)) {
		RETVAL_TRUE;
	} else {
		RETVAL_FALSE;
	}

	if (headers_trimmed) {
		efree(headers_trimmed);
	}

	if (extra_cmd) {
		efree (extra_cmd);
	}
	if (to_r != to) {
		efree(to_r);
	}
	if (subject_r != subject) {
		efree(subject_r);
	}
}
/* }}} */


void php_mail_log_crlf_to_spaces(char *message) {
	/* Find all instances of carriage returns or line feeds and
	 * replace them with spaces. Thus, a log line is always one line
	 * long
	 */
	char *p = message;
	while ((p = strpbrk(p, "\r\n"))) {
		*p = ' ';
	}
}

void php_mail_log_to_syslog(char *message) {
	/* Write 'message' to syslog. */
#ifdef HAVE_SYSLOG_H
	php_syslog(LOG_NOTICE, "%s", message);
#endif
}


void php_mail_log_to_file(char *filename, char *message, size_t message_size TSRMLS_DC) {
	/* Write 'message' to the given file. */
	uint flags = IGNORE_URL_WIN | REPORT_ERRORS | STREAM_DISABLE_OPEN_BASEDIR;
	php_stream *stream = php_stream_open_wrapper(filename, "a", flags, NULL);
	if (stream) {
		php_stream_write(stream, message, message_size);
		php_stream_close(stream);
	}
}


/* {{{ php_mail
 */
PHPAPI int php_mail(char *to, char *subject, char *message, char *headers, char *extra_cmd TSRMLS_DC)
{
#if (defined PHP_WIN32 || defined NETWARE)
	int tsm_err;
	char *tsm_errmsg = NULL;
#endif
	FILE *sendmail;
	int ret;
	char *sendmail_path = INI_STR("sendmail_path");
	char *sendmail_cmd = NULL;
	char *mail_log = INI_STR("mail.log");
	char *hdr = headers;
#if PHP_SIGCHILD
	void (*sig_handler)() = NULL;
#endif

#define MAIL_RET(val) \
	if (hdr != headers) {	\
		efree(hdr);	\
	}	\
	return val;	\

	if (mail_log && *mail_log) {
		char *tmp, *date_str;
		time_t curtime;
<<<<<<< HEAD
=======
		int l;
>>>>>>> 8a481c71

		time(&curtime);
		date_str = php_format_date("d-M-Y H:i:s e", 13, curtime, 1 TSRMLS_CC);

<<<<<<< HEAD
		int l = spprintf(&tmp, 0, "[%s] mail() on [%s:%d]: To: %s -- Headers: %s\n", date_str, zend_get_executed_filename(TSRMLS_C), zend_get_executed_lineno(TSRMLS_C), to, hdr ? hdr : "");
=======
		l = spprintf(&tmp, 0, "[%s] mail() on [%s:%d]: To: %s -- Headers: %s\n", date_str, zend_get_executed_filename(TSRMLS_C), zend_get_executed_lineno(TSRMLS_C), to, hdr ? hdr : "");
>>>>>>> 8a481c71

		efree(date_str);

		if (hdr) {
			php_mail_log_crlf_to_spaces(tmp);
		}

		if (!strcmp(mail_log, "syslog")) {
			/* Drop the final space when logging to syslog. */
			tmp[l - 1] = 0;
			php_mail_log_to_syslog(tmp);
		}
		else {
			/* Convert the final space to a newline when logging to file. */
			tmp[l - 1] = '\n';
			php_mail_log_to_file(mail_log, tmp, l TSRMLS_CC);
		}

		efree(tmp);
	}
	if (PG(mail_x_header)) {
		const char *tmp = zend_get_executed_filename(TSRMLS_C);
		char *f;
		size_t f_len;

		php_basename(tmp, strlen(tmp), NULL, 0,&f, &f_len TSRMLS_CC);

		if (headers != NULL) {
			spprintf(&hdr, 0, "X-PHP-Originating-Script: %ld:%s\n%s", php_getuid(TSRMLS_C), f, headers);
		} else {
			spprintf(&hdr, 0, "X-PHP-Originating-Script: %ld:%s\n", php_getuid(TSRMLS_C), f);
		}
		efree(f);
	}

	if (!sendmail_path) {
#if (defined PHP_WIN32 || defined NETWARE)
		/* handle old style win smtp sending */
		if (TSendMail(INI_STR("SMTP"), &tsm_err, &tsm_errmsg, hdr, subject, to, message, NULL, NULL, NULL TSRMLS_CC) == FAILURE) {
			if (tsm_errmsg) {
				php_error_docref(NULL TSRMLS_CC, E_WARNING, "%s", tsm_errmsg);
				efree(tsm_errmsg);
			} else {
				php_error_docref(NULL TSRMLS_CC, E_WARNING, "%s", GetSMErrorText(tsm_err));
			}
			MAIL_RET(0);
		}
		MAIL_RET(1);
#else
		MAIL_RET(0);
#endif
	}
	if (extra_cmd != NULL) {
		spprintf(&sendmail_cmd, 0, "%s %s", sendmail_path, extra_cmd);
	} else {
		sendmail_cmd = sendmail_path;
	}

#if PHP_SIGCHILD
	/* Set signal handler of SIGCHLD to default to prevent other signal handlers
	 * from being called and reaping the return code when our child exits.
	 * The original handler needs to be restored after pclose() */
	sig_handler = (void *)signal(SIGCHLD, SIG_DFL);
	if (sig_handler == SIG_ERR) {
		sig_handler = NULL;
	}
#endif

#ifdef PHP_WIN32
	sendmail = popen_ex(sendmail_cmd, "wb", NULL, NULL TSRMLS_CC);
#else
	/* Since popen() doesn't indicate if the internal fork() doesn't work
	 * (e.g. the shell can't be executed) we explicitely set it to 0 to be
	 * sure we don't catch any older errno value. */
	errno = 0;
	sendmail = popen(sendmail_cmd, "w");
#endif
	if (extra_cmd != NULL) {
		efree (sendmail_cmd);
	}

	if (sendmail) {
#ifndef PHP_WIN32
		if (EACCES == errno) {
			php_error_docref(NULL TSRMLS_CC, E_WARNING, "Permission denied: unable to execute shell to run mail delivery binary '%s'", sendmail_path);
			pclose(sendmail);
#if PHP_SIGCHILD
			/* Restore handler in case of error on Windows
			   Not sure if this applicable on Win but just in case. */
			if (sig_handler) {
				signal(SIGCHLD, sig_handler);
			}
#endif
			MAIL_RET(0);
		}
#endif
		fprintf(sendmail, "To: %s\n", to);
		fprintf(sendmail, "Subject: %s\n", subject);
		if (hdr != NULL) {
			fprintf(sendmail, "%s\n", hdr);
		}
		fprintf(sendmail, "\n%s\n", message);
		ret = pclose(sendmail);

#if PHP_SIGCHILD
		if (sig_handler) {
			signal(SIGCHLD, sig_handler);
		}
#endif

#ifdef PHP_WIN32
		if (ret == -1)
#else
#if defined(EX_TEMPFAIL)
		if ((ret != EX_OK)&&(ret != EX_TEMPFAIL))
#elif defined(EX_OK)
		if (ret != EX_OK)
#else
		if (ret != 0)
#endif
#endif
		{
			MAIL_RET(0);
		} else {
			MAIL_RET(1);
		}
	} else {
		php_error_docref(NULL TSRMLS_CC, E_WARNING, "Could not execute mail delivery program '%s'", sendmail_path);
#if PHP_SIGCHILD
		if (sig_handler) {
			signal(SIGCHLD, sig_handler);						
		}
#endif
		MAIL_RET(0);
	}

	MAIL_RET(1); /* never reached */
}
/* }}} */

/* {{{ PHP_MINFO_FUNCTION
 */
PHP_MINFO_FUNCTION(mail)
{
	char *sendmail_path = INI_STR("sendmail_path");

#ifdef PHP_WIN32
	if (!sendmail_path) {
		php_info_print_table_row(2, "Internal Sendmail Support for Windows", "enabled");
	} else {
		php_info_print_table_row(2, "Path to sendmail", sendmail_path);
	}
#else
	php_info_print_table_row(2, "Path to sendmail", sendmail_path);
#endif
}
/* }}} */

/*
 * Local variables:
 * tab-width: 4
 * c-basic-offset: 4
 * End:
 * vim600: sw=4 ts=4 fdm=marker
 * vim<600: sw=4 ts=4
 */<|MERGE_RESOLUTION|>--- conflicted
+++ resolved
@@ -250,19 +250,12 @@
 	if (mail_log && *mail_log) {
 		char *tmp, *date_str;
 		time_t curtime;
-<<<<<<< HEAD
-=======
 		int l;
->>>>>>> 8a481c71
 
 		time(&curtime);
 		date_str = php_format_date("d-M-Y H:i:s e", 13, curtime, 1 TSRMLS_CC);
 
-<<<<<<< HEAD
-		int l = spprintf(&tmp, 0, "[%s] mail() on [%s:%d]: To: %s -- Headers: %s\n", date_str, zend_get_executed_filename(TSRMLS_C), zend_get_executed_lineno(TSRMLS_C), to, hdr ? hdr : "");
-=======
 		l = spprintf(&tmp, 0, "[%s] mail() on [%s:%d]: To: %s -- Headers: %s\n", date_str, zend_get_executed_filename(TSRMLS_C), zend_get_executed_lineno(TSRMLS_C), to, hdr ? hdr : "");
->>>>>>> 8a481c71
 
 		efree(date_str);
 
