--- conflicted
+++ resolved
@@ -644,11 +644,7 @@
 	start = cursor;
 
 
-<<<<<<< HEAD
-#line 656 "ext/standard/var_unserializer.c"
-=======
-#line 607 "ext/standard/var_unserializer.c"
->>>>>>> 822c13b9
+#line 648 "ext/standard/var_unserializer.c"
 {
 	YYCTYPE yych;
 	static const unsigned char yybm[] = {
@@ -706,15 +702,9 @@
 yy2:
 	++YYCURSOR;
 yy3:
-<<<<<<< HEAD
-#line 1043 "ext/standard/var_unserializer.re"
+#line 1035 "ext/standard/var_unserializer.re"
 	{ return 0; }
-#line 716 "ext/standard/var_unserializer.c"
-=======
-#line 982 "ext/standard/var_unserializer.re"
-	{ return 0; }
-#line 667 "ext/standard/var_unserializer.c"
->>>>>>> 822c13b9
+#line 708 "ext/standard/var_unserializer.c"
 yy4:
 	yych = *(YYMARKER = ++YYCURSOR);
 	if (yych == ':') goto yy17;
@@ -761,21 +751,13 @@
 	goto yy3;
 yy15:
 	++YYCURSOR;
-<<<<<<< HEAD
-#line 1037 "ext/standard/var_unserializer.re"
-=======
-#line 976 "ext/standard/var_unserializer.re"
->>>>>>> 822c13b9
+#line 1029 "ext/standard/var_unserializer.re"
 	{
 	/* this is the case where we have less data than planned */
 	php_error_docref(NULL, E_NOTICE, "Unexpected end of serialized data");
 	return 0; /* not sure if it should be 0 or 1 here? */
 }
-<<<<<<< HEAD
-#line 769 "ext/standard/var_unserializer.c"
-=======
-#line 720 "ext/standard/var_unserializer.c"
->>>>>>> 822c13b9
+#line 761 "ext/standard/var_unserializer.c"
 yy17:
 	yych = *++YYCURSOR;
 	if (yybm[0+yych] & 128) {
@@ -786,21 +768,13 @@
 	goto yy3;
 yy19:
 	++YYCURSOR;
-<<<<<<< HEAD
-#line 709 "ext/standard/var_unserializer.re"
-=======
-#line 660 "ext/standard/var_unserializer.re"
->>>>>>> 822c13b9
+#line 701 "ext/standard/var_unserializer.re"
 	{
 	*p = YYCURSOR;
 	ZVAL_NULL(rval);
 	return 1;
 }
-<<<<<<< HEAD
-#line 786 "ext/standard/var_unserializer.c"
-=======
-#line 738 "ext/standard/var_unserializer.c"
->>>>>>> 822c13b9
+#line 778 "ext/standard/var_unserializer.c"
 yy21:
 	yych = *++YYCURSOR;
 	if (yych <= '/') goto yy18;
@@ -999,11 +973,7 @@
 	goto yy18;
 yy56:
 	++YYCURSOR;
-<<<<<<< HEAD
-#line 660 "ext/standard/var_unserializer.re"
-=======
-#line 611 "ext/standard/var_unserializer.re"
->>>>>>> 822c13b9
+#line 652 "ext/standard/var_unserializer.re"
 	{
 	zend_long id;
 
@@ -1028,13 +998,8 @@
 
 	return 1;
 }
-<<<<<<< HEAD
-#line 1010 "ext/standard/var_unserializer.c"
+#line 1002 "ext/standard/var_unserializer.c"
 yy58:
-=======
-#line 1013 "ext/standard/var_unserializer.c"
-yy65:
->>>>>>> 822c13b9
 	yych = *++YYCURSOR;
 	if (yych == '"') goto yy77;
 	goto yy18;
@@ -1044,23 +1009,14 @@
 	goto yy18;
 yy60:
 	++YYCURSOR;
-<<<<<<< HEAD
-#line 715 "ext/standard/var_unserializer.re"
-=======
-#line 666 "ext/standard/var_unserializer.re"
->>>>>>> 822c13b9
+#line 707 "ext/standard/var_unserializer.re"
 	{
 	*p = YYCURSOR;
 	ZVAL_BOOL(rval, parse_iv(start + 2));
 	return 1;
 }
-<<<<<<< HEAD
-#line 1027 "ext/standard/var_unserializer.c"
+#line 1019 "ext/standard/var_unserializer.c"
 yy62:
-=======
-#line 1030 "ext/standard/var_unserializer.c"
-yy69:
->>>>>>> 822c13b9
 	++YYCURSOR;
 	if ((YYLIMIT - YYCURSOR) < 3) YYFILL(3);
 	yych = *YYCURSOR;
@@ -1079,11 +1035,7 @@
 	}
 yy64:
 	++YYCURSOR;
-<<<<<<< HEAD
-#line 763 "ext/standard/var_unserializer.re"
-=======
-#line 714 "ext/standard/var_unserializer.re"
->>>>>>> 822c13b9
+#line 755 "ext/standard/var_unserializer.re"
 	{
 #if SIZEOF_ZEND_LONG == 4
 use_double:
@@ -1092,13 +1044,8 @@
 	ZVAL_DOUBLE(rval, zend_strtod((const char *)start + 2, NULL));
 	return 1;
 }
-<<<<<<< HEAD
-#line 1056 "ext/standard/var_unserializer.c"
+#line 1048 "ext/standard/var_unserializer.c"
 yy66:
-=======
-#line 1059 "ext/standard/var_unserializer.c"
-yy73:
->>>>>>> 822c13b9
 	yych = *++YYCURSOR;
 	if (yych <= ',') {
 		if (yych == '+') goto yy81;
@@ -1119,11 +1066,7 @@
 	goto yy18;
 yy69:
 	++YYCURSOR;
-<<<<<<< HEAD
-#line 721 "ext/standard/var_unserializer.re"
-=======
-#line 672 "ext/standard/var_unserializer.re"
->>>>>>> 822c13b9
+#line 713 "ext/standard/var_unserializer.re"
 	{
 #if SIZEOF_ZEND_LONG == 4
 	int digits = YYCURSOR - start - 3;
@@ -1149,23 +1092,14 @@
 	ZVAL_LONG(rval, parse_iv(start + 2));
 	return 1;
 }
-<<<<<<< HEAD
-#line 1104 "ext/standard/var_unserializer.c"
+#line 1096 "ext/standard/var_unserializer.c"
 yy71:
-=======
-#line 1107 "ext/standard/var_unserializer.c"
-yy78:
->>>>>>> 822c13b9
 	yych = *++YYCURSOR;
 	if (yych == '"') goto yy85;
 	goto yy18;
 yy72:
 	++YYCURSOR;
-<<<<<<< HEAD
-#line 685 "ext/standard/var_unserializer.re"
-=======
-#line 636 "ext/standard/var_unserializer.re"
->>>>>>> 822c13b9
+#line 677 "ext/standard/var_unserializer.re"
 	{
 	zend_long id;
 
@@ -1189,23 +1123,14 @@
 
 	return 1;
 }
-<<<<<<< HEAD
-#line 1135 "ext/standard/var_unserializer.c"
+#line 1127 "ext/standard/var_unserializer.c"
 yy74:
-=======
-#line 1138 "ext/standard/var_unserializer.c"
-yy81:
->>>>>>> 822c13b9
 	yych = *++YYCURSOR;
 	if (yych == '"') goto yy87;
 	goto yy18;
 yy75:
 	++YYCURSOR;
-<<<<<<< HEAD
-#line 885 "ext/standard/var_unserializer.re"
-=======
-#line 824 "ext/standard/var_unserializer.re"
->>>>>>> 822c13b9
+#line 877 "ext/standard/var_unserializer.re"
 	{
 	size_t len, len2, len3, maxlen;
 	zend_long elements;
@@ -1357,17 +1282,10 @@
 
 	return object_common2(UNSERIALIZE_PASSTHRU, elements);
 }
-<<<<<<< HEAD
-#line 1294 "ext/standard/var_unserializer.c"
+#line 1286 "ext/standard/var_unserializer.c"
 yy77:
 	++YYCURSOR;
-#line 810 "ext/standard/var_unserializer.re"
-=======
-#line 1297 "ext/standard/var_unserializer.c"
-yy84:
-	++YYCURSOR;
-#line 755 "ext/standard/var_unserializer.re"
->>>>>>> 822c13b9
+#line 802 "ext/standard/var_unserializer.re"
 	{
 	size_t len, maxlen;
 	zend_string *str;
@@ -1401,17 +1319,10 @@
 	ZVAL_STR(rval, str);
 	return 1;
 }
-<<<<<<< HEAD
-#line 1331 "ext/standard/var_unserializer.c"
+#line 1323 "ext/standard/var_unserializer.c"
 yy79:
 	++YYCURSOR;
-#line 844 "ext/standard/var_unserializer.re"
-=======
-#line 1334 "ext/standard/var_unserializer.c"
-yy86:
-	++YYCURSOR;
-#line 789 "ext/standard/var_unserializer.re"
->>>>>>> 822c13b9
+#line 836 "ext/standard/var_unserializer.re"
 	{
 	zend_long elements = parse_iv(start + 2);
 	/* use iv() not uiv() in order to check data range */
@@ -1441,13 +1352,8 @@
 
 	return finish_nested_data(UNSERIALIZE_PASSTHRU);
 }
-<<<<<<< HEAD
-#line 1364 "ext/standard/var_unserializer.c"
+#line 1356 "ext/standard/var_unserializer.c"
 yy81:
-=======
-#line 1361 "ext/standard/var_unserializer.c"
-yy88:
->>>>>>> 822c13b9
 	yych = *++YYCURSOR;
 	if (yych <= '/') goto yy18;
 	if (yych >= ':') goto yy18;
@@ -1465,11 +1371,7 @@
 	goto yy18;
 yy85:
 	++YYCURSOR;
-<<<<<<< HEAD
-#line 874 "ext/standard/var_unserializer.re"
-=======
-#line 813 "ext/standard/var_unserializer.re"
->>>>>>> 822c13b9
+#line 866 "ext/standard/var_unserializer.re"
 	{
 	zend_long elements;
     if (!var_hash) return 0;
@@ -1480,17 +1382,10 @@
 	}
 	return object_common2(UNSERIALIZE_PASSTHRU, elements);
 }
-<<<<<<< HEAD
-#line 1394 "ext/standard/var_unserializer.c"
+#line 1386 "ext/standard/var_unserializer.c"
 yy87:
 	++YYCURSOR;
-#line 772 "ext/standard/var_unserializer.re"
-=======
-#line 1397 "ext/standard/var_unserializer.c"
-yy94:
-	++YYCURSOR;
-#line 723 "ext/standard/var_unserializer.re"
->>>>>>> 822c13b9
+#line 764 "ext/standard/var_unserializer.re"
 	{
 	size_t len, maxlen;
 	char *str;
@@ -1528,22 +1423,10 @@
 	}
 	return 1;
 }
-<<<<<<< HEAD
-#line 1435 "ext/standard/var_unserializer.c"
+#line 1427 "ext/standard/var_unserializer.c"
 yy89:
 	++YYCURSOR;
-#line 747 "ext/standard/var_unserializer.re"
-=======
-#line 1432 "ext/standard/var_unserializer.c"
-yy96:
-	yych = *++YYCURSOR;
-	if (yych <= '/') goto yy18;
-	if (yych <= '9') goto yy89;
-	goto yy18;
-yy97:
-	++YYCURSOR;
-#line 698 "ext/standard/var_unserializer.re"
->>>>>>> 822c13b9
+#line 739 "ext/standard/var_unserializer.re"
 	{
 	*p = YYCURSOR;
 
@@ -1559,15 +1442,9 @@
 
 	return 1;
 }
-<<<<<<< HEAD
-#line 1454 "ext/standard/var_unserializer.c"
-}
-#line 1045 "ext/standard/var_unserializer.re"
-=======
-#line 1456 "ext/standard/var_unserializer.c"
-}
-#line 984 "ext/standard/var_unserializer.re"
->>>>>>> 822c13b9
+#line 1446 "ext/standard/var_unserializer.c"
+}
+#line 1037 "ext/standard/var_unserializer.re"
 
 
 	return 0;
