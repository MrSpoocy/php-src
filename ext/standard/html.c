/*
   +----------------------------------------------------------------------+
   | PHP Version 7                                                        |
   +----------------------------------------------------------------------+
   | Copyright (c) 1997-2016 The PHP Group                                |
   +----------------------------------------------------------------------+
   | This source file is subject to version 3.01 of the PHP license,      |
   | that is bundled with this package in the file LICENSE, and is        |
   | available through the world-wide-web at the following url:           |
   | http://www.php.net/license/3_01.txt                                  |
   | If you did not receive a copy of the PHP license and are unable to   |
   | obtain it through the world-wide-web, please send a note to          |
   | license@php.net so we can mail you a copy immediately.               |
   +----------------------------------------------------------------------+
   | Authors: Rasmus Lerdorf <rasmus@php.net>                             |
   |          Jaakko Hyvätti <jaakko.hyvatti@iki.fi>                      |
   |          Wez Furlong    <wez@thebrainroom.com>                       |
   |          Gustavo Lopes  <cataphract@php.net>                         |
   +----------------------------------------------------------------------+
*/

/* $Id$ */

/*
 * HTML entity resources:
 *
 * http://www.unicode.org/Public/MAPPINGS/OBSOLETE/UNI2SGML.TXT
 *
 * XHTML 1.0 DTD
 * http://www.w3.org/TR/2002/REC-xhtml1-20020801/dtds.html#h-A2
 *
 * From HTML 4.01 strict DTD:
 * http://www.w3.org/TR/html4/HTMLlat1.ent
 * http://www.w3.org/TR/html4/HTMLsymbol.ent
 * http://www.w3.org/TR/html4/HTMLspecial.ent
 *
 * HTML 5:
 * http://dev.w3.org/html5/spec/Overview.html#named-character-references
 */

#include "php.h"
#if PHP_WIN32
#include "config.w32.h"
#else
#include <php_config.h>
#endif
#include "php_standard.h"
#include "php_string.h"
#include "SAPI.h"
#if HAVE_LOCALE_H
#include <locale.h>
#endif
#if HAVE_LANGINFO_H
#include <langinfo.h>
#endif

#include <zend_hash.h>
#include "html_tables.h"

/* Macro for disabling flag of translation of non-basic entities where this isn't supported.
 * Not appropriate for html_entity_decode/htmlspecialchars_decode */
#define LIMIT_ALL(all, doctype, charset) do { \
	(all) = (all) && !CHARSET_PARTIAL_SUPPORT((charset)) && ((doctype) != ENT_HTML_DOC_XML1); \
} while (0)

#define MB_FAILURE(pos, advance) do { \
	*cursor = pos + (advance); \
	*status = FAILURE; \
	return 0; \
} while (0)

#define CHECK_LEN(pos, chars_need) ((str_len - (pos)) >= (chars_need))

/* valid as single byte character or leading byte */
#define utf8_lead(c)  ((c) < 0x80 || ((c) >= 0xC2 && (c) <= 0xF4))
/* whether it's actually valid depends on other stuff;
 * this macro cannot check for non-shortest forms, surrogates or
 * code points above 0x10FFFF */
#define utf8_trail(c) ((c) >= 0x80 && (c) <= 0xBF)

#define gb2312_lead(c) ((c) != 0x8E && (c) != 0x8F && (c) != 0xA0 && (c) != 0xFF)
#define gb2312_trail(c) ((c) >= 0xA1 && (c) <= 0xFE)

#define sjis_lead(c) ((c) != 0x80 && (c) != 0xA0 && (c) < 0xFD)
#define sjis_trail(c) ((c) >= 0x40  && (c) != 0x7F && (c) < 0xFD)

/* {{{ get_default_charset
 */
static char *get_default_charset(void) {
	if (PG(internal_encoding) && PG(internal_encoding)[0]) {
		return PG(internal_encoding);
	} else if (SG(default_charset) && SG(default_charset)[0] ) {
		return SG(default_charset);
	}
	return NULL;
}
/* }}} */

/* {{{ get_next_char
 */
static inline unsigned int get_next_char(
		enum entity_charset charset,
		const unsigned char *str,
		size_t str_len,
		size_t *cursor,
		int *status)
{
	size_t pos = *cursor;
	unsigned int this_char = 0;

	*status = SUCCESS;
	assert(pos <= str_len);

	if (!CHECK_LEN(pos, 1))
		MB_FAILURE(pos, 1);

	switch (charset) {
	case cs_utf_8:
		{
			/* We'll follow strategy 2. from section 3.6.1 of UTR #36:
			 * "In a reported illegal byte sequence, do not include any
			 *  non-initial byte that encodes a valid character or is a leading
			 *  byte for a valid sequence." */
			unsigned char c;
			c = str[pos];
			if (c < 0x80) {
				this_char = c;
				pos++;
			} else if (c < 0xc2) {
				MB_FAILURE(pos, 1);
			} else if (c < 0xe0) {
				if (!CHECK_LEN(pos, 2))
					MB_FAILURE(pos, 1);

				if (!utf8_trail(str[pos + 1])) {
					MB_FAILURE(pos, utf8_lead(str[pos + 1]) ? 1 : 2);
				}
				this_char = ((c & 0x1f) << 6) | (str[pos + 1] & 0x3f);
				if (this_char < 0x80) { /* non-shortest form */
					MB_FAILURE(pos, 2);
				}
				pos += 2;
			} else if (c < 0xf0) {
				size_t avail = str_len - pos;

				if (avail < 3 ||
						!utf8_trail(str[pos + 1]) || !utf8_trail(str[pos + 2])) {
					if (avail < 2 || utf8_lead(str[pos + 1]))
						MB_FAILURE(pos, 1);
					else if (avail < 3 || utf8_lead(str[pos + 2]))
						MB_FAILURE(pos, 2);
					else
						MB_FAILURE(pos, 3);
				}

				this_char = ((c & 0x0f) << 12) | ((str[pos + 1] & 0x3f) << 6) | (str[pos + 2] & 0x3f);
				if (this_char < 0x800) { /* non-shortest form */
					MB_FAILURE(pos, 3);
				} else if (this_char >= 0xd800 && this_char <= 0xdfff) { /* surrogate */
					MB_FAILURE(pos, 3);
				}
				pos += 3;
			} else if (c < 0xf5) {
				size_t avail = str_len - pos;

				if (avail < 4 ||
						!utf8_trail(str[pos + 1]) || !utf8_trail(str[pos + 2]) ||
						!utf8_trail(str[pos + 3])) {
					if (avail < 2 || utf8_lead(str[pos + 1]))
						MB_FAILURE(pos, 1);
					else if (avail < 3 || utf8_lead(str[pos + 2]))
						MB_FAILURE(pos, 2);
					else if (avail < 4 || utf8_lead(str[pos + 3]))
						MB_FAILURE(pos, 3);
					else
						MB_FAILURE(pos, 4);
				}

				this_char = ((c & 0x07) << 18) | ((str[pos + 1] & 0x3f) << 12) | ((str[pos + 2] & 0x3f) << 6) | (str[pos + 3] & 0x3f);
				if (this_char < 0x10000 || this_char > 0x10FFFF) { /* non-shortest form or outside range */
					MB_FAILURE(pos, 4);
				}
				pos += 4;
			} else {
				MB_FAILURE(pos, 1);
			}
		}
		break;

	case cs_big5:
		/* reference http://demo.icu-project.org/icu-bin/convexp?conv=big5 */
		{
			unsigned char c = str[pos];
			if (c >= 0x81 && c <= 0xFE) {
				unsigned char next;
				if (!CHECK_LEN(pos, 2))
					MB_FAILURE(pos, 1);

				next = str[pos + 1];

				if ((next >= 0x40 && next <= 0x7E) ||
						(next >= 0xA1 && next <= 0xFE)) {
					this_char = (c << 8) | next;
				} else {
					MB_FAILURE(pos, 1);
				}
				pos += 2;
			} else {
				this_char = c;
				pos += 1;
			}
		}
		break;

	case cs_big5hkscs:
		{
			unsigned char c = str[pos];
			if (c >= 0x81 && c <= 0xFE) {
				unsigned char next;
				if (!CHECK_LEN(pos, 2))
					MB_FAILURE(pos, 1);

				next = str[pos + 1];

				if ((next >= 0x40 && next <= 0x7E) ||
						(next >= 0xA1 && next <= 0xFE)) {
					this_char = (c << 8) | next;
				} else if (next != 0x80 && next != 0xFF) {
					MB_FAILURE(pos, 1);
				} else {
					MB_FAILURE(pos, 2);
				}
				pos += 2;
			} else {
				this_char = c;
				pos += 1;
			}
		}
		break;

	case cs_gb2312: /* EUC-CN */
		{
			unsigned char c = str[pos];
			if (c >= 0xA1 && c <= 0xFE) {
				unsigned char next;
				if (!CHECK_LEN(pos, 2))
					MB_FAILURE(pos, 1);

				next = str[pos + 1];

				if (gb2312_trail(next)) {
					this_char = (c << 8) | next;
				} else if (gb2312_lead(next)) {
					MB_FAILURE(pos, 1);
				} else {
					MB_FAILURE(pos, 2);
				}
				pos += 2;
			} else if (gb2312_lead(c)) {
				this_char = c;
				pos += 1;
			} else {
				MB_FAILURE(pos, 1);
			}
		}
		break;

	case cs_sjis:
		{
			unsigned char c = str[pos];
			if ((c >= 0x81 && c <= 0x9F) || (c >= 0xE0 && c <= 0xFC)) {
				unsigned char next;
				if (!CHECK_LEN(pos, 2))
					MB_FAILURE(pos, 1);

				next = str[pos + 1];

				if (sjis_trail(next)) {
					this_char = (c << 8) | next;
				} else if (sjis_lead(next)) {
					MB_FAILURE(pos, 1);
				} else {
					MB_FAILURE(pos, 2);
				}
				pos += 2;
			} else if (c < 0x80 || (c >= 0xA1 && c <= 0xDF)) {
				this_char = c;
				pos += 1;
			} else {
				MB_FAILURE(pos, 1);
			}
		}
		break;

	case cs_eucjp:
		{
			unsigned char c = str[pos];

			if (c >= 0xA1 && c <= 0xFE) {
				unsigned next;
				if (!CHECK_LEN(pos, 2))
					MB_FAILURE(pos, 1);
				next = str[pos + 1];

				if (next >= 0xA1 && next <= 0xFE) {
					/* this a jis kanji char */
					this_char = (c << 8) | next;
				} else {
					MB_FAILURE(pos, (next != 0xA0 && next != 0xFF) ? 1 : 2);
				}
				pos += 2;
			} else if (c == 0x8E) {
				unsigned next;
				if (!CHECK_LEN(pos, 2))
					MB_FAILURE(pos, 1);

				next = str[pos + 1];
				if (next >= 0xA1 && next <= 0xDF) {
					/* JIS X 0201 kana */
					this_char = (c << 8) | next;
				} else {
					MB_FAILURE(pos, (next != 0xA0 && next != 0xFF) ? 1 : 2);
				}
				pos += 2;
			} else if (c == 0x8F) {
				size_t avail = str_len - pos;

				if (avail < 3 || !(str[pos + 1] >= 0xA1 && str[pos + 1] <= 0xFE) ||
						!(str[pos + 2] >= 0xA1 && str[pos + 2] <= 0xFE)) {
					if (avail < 2 || (str[pos + 1] != 0xA0 && str[pos + 1] != 0xFF))
						MB_FAILURE(pos, 1);
					else if (avail < 3 || (str[pos + 2] != 0xA0 && str[pos + 2] != 0xFF))
						MB_FAILURE(pos, 2);
					else
						MB_FAILURE(pos, 3);
				} else {
					/* JIS X 0212 hojo-kanji */
					this_char = (c << 16) | (str[pos + 1] << 8) | str[pos + 2];
				}
				pos += 3;
			} else if (c != 0xA0 && c != 0xFF) {
				/* character encoded in 1 code unit */
				this_char = c;
				pos += 1;
			} else {
				MB_FAILURE(pos, 1);
			}
		}
		break;
	default:
		/* single-byte charsets */
		this_char = str[pos++];
		break;
	}

	*cursor = pos;
  	return this_char;
}
/* }}} */

/* {{{ php_next_utf8_char
 * Public interface for get_next_char used with UTF-8 */
 PHPAPI unsigned int php_next_utf8_char(
		const unsigned char *str,
		size_t str_len,
		size_t *cursor,
		int *status)
{
	return get_next_char(cs_utf_8, str, str_len, cursor, status);
}
/* }}} */

/* {{{ entity_charset determine_charset
 * returns the charset identifier based on current locale or a hint.
 * defaults to UTF-8 */
static enum entity_charset determine_charset(char *charset_hint)
{
	size_t i;
	enum entity_charset charset = cs_utf_8;
	size_t len = 0;
	const zend_encoding *zenc;

	/* Default is now UTF-8 */
	if (charset_hint == NULL)
		return cs_utf_8;

	if ((len = strlen(charset_hint)) != 0) {
		goto det_charset;
	}

	zenc = zend_multibyte_get_internal_encoding();
	if (zenc != NULL) {
		charset_hint = (char *)zend_multibyte_get_encoding_name(zenc);
		if (charset_hint != NULL && (len=strlen(charset_hint)) != 0) {
			if ((len == 4) /* sizeof (auto|pass) */ &&
					/* XXX should the "wchar" be ignored as well?? */
					(!memcmp("pass", charset_hint, 4) ||
					 !memcmp("auto", charset_hint, 4))) {
				charset_hint = NULL;
				len = 0;
			} else {
				goto det_charset;
			}
		}
	}

	charset_hint = SG(default_charset);
	if (charset_hint != NULL && (len=strlen(charset_hint)) != 0) {
		goto det_charset;
	}

	/* try to detect the charset for the locale */
#if HAVE_NL_LANGINFO && HAVE_LOCALE_H && defined(CODESET)
	charset_hint = nl_langinfo(CODESET);
	if (charset_hint != NULL && (len=strlen(charset_hint)) != 0) {
		goto det_charset;
	}
#endif

#if HAVE_LOCALE_H
	/* try to figure out the charset from the locale */
	{
		char *localename;
		char *dot, *at;

		/* lang[_territory][.codeset][@modifier] */
		localename = setlocale(LC_CTYPE, NULL);

		dot = strchr(localename, '.');
		if (dot) {
			dot++;
			/* locale specifies a codeset */
			at = strchr(dot, '@');
			if (at)
				len = at - dot;
			else
				len = strlen(dot);
			charset_hint = dot;
		} else {
			/* no explicit name; see if the name itself
			 * is the charset */
			charset_hint = localename;
			len = strlen(charset_hint);
		}
	}
#endif

det_charset:

	if (charset_hint) {
		int found = 0;

		/* now walk the charset map and look for the codeset */
		for (i = 0; i < sizeof(charset_map)/sizeof(charset_map[0]); i++) {
			if (len == charset_map[i].codeset_len &&
			    zend_binary_strcasecmp(charset_hint, len, charset_map[i].codeset, len) == 0) {
				charset = charset_map[i].charset;
				found = 1;
				break;
			}
		}
		if (!found) {
			php_error_docref(NULL, E_WARNING, "charset `%s' not supported, assuming utf-8",
					charset_hint);
		}
	}
	return charset;
}
/* }}} */

/* {{{ php_utf32_utf8 */
static inline size_t php_utf32_utf8(unsigned char *buf, unsigned k)
{
	size_t retval = 0;

	/* assert(0x0 <= k <= 0x10FFFF); */

	if (k < 0x80) {
		buf[0] = k;
		retval = 1;
	} else if (k < 0x800) {
		buf[0] = 0xc0 | (k >> 6);
		buf[1] = 0x80 | (k & 0x3f);
		retval = 2;
	} else if (k < 0x10000) {
		buf[0] = 0xe0 | (k >> 12);
		buf[1] = 0x80 | ((k >> 6) & 0x3f);
		buf[2] = 0x80 | (k & 0x3f);
		retval = 3;
	} else {
		buf[0] = 0xf0 | (k >> 18);
		buf[1] = 0x80 | ((k >> 12) & 0x3f);
		buf[2] = 0x80 | ((k >> 6) & 0x3f);
		buf[3] = 0x80 | (k & 0x3f);
		retval = 4;
	}
	/* UTF-8 has been restricted to max 4 bytes since RFC 3629 */

	return retval;
}
/* }}} */

/* {{{ php_mb2_int_to_char
 * Convert back big endian int representation of sequence of one or two 8-bit code units. */
static inline size_t php_mb2_int_to_char(unsigned char *buf, unsigned k)
{
	assert(k <= 0xFFFFU);
	/* one or two bytes */
	if (k <= 0xFFU) { /* 1 */
		buf[0] = k;
		return 1U;
	} else { /* 2 */
		buf[0] = k >> 8;
		buf[1] = k & 0xFFU;
		return 2U;
	}
}
/* }}} */

/* {{{ php_mb3_int_to_char
 * Convert back big endian int representation of sequence of one to three 8-bit code units.
 * For EUC-JP. */
static inline size_t php_mb3_int_to_char(unsigned char *buf, unsigned k)
{
	assert(k <= 0xFFFFFFU);
	/* one to three bytes */
	if (k <= 0xFFU) { /* 1 */
		buf[0] = k;
		return 1U;
	} else if (k <= 0xFFFFU) { /* 2 */
		buf[0] = k >> 8;
		buf[1] = k & 0xFFU;
		return 2U;
	} else {
		buf[0] = k >> 16;
		buf[1] = (k >> 8) & 0xFFU;
		buf[2] = k & 0xFFU;
		return 3U;
	}
}
/* }}} */


/* {{{ unimap_bsearc_cmp
 * Binary search of unicode code points in unicode <--> charset mapping.
 * Returns the code point in the target charset (whose mapping table was given) or 0 if
 * the unicode code point is not in the table.
 */
static inline unsigned char unimap_bsearch(const uni_to_enc *table, unsigned code_key_a, size_t num)
{
	const uni_to_enc *l = table,
					 *h = &table[num-1],
					 *m;
	unsigned short code_key;

	/* we have no mappings outside the BMP */
	if (code_key_a > 0xFFFFU)
		return 0;

	code_key = (unsigned short) code_key_a;

	while (l <= h) {
		m = l + (h - l) / 2;
		if (code_key < m->un_code_point)
			h = m - 1;
		else if (code_key > m->un_code_point)
			l = m + 1;
		else
			return m->cs_code;
	}
	return 0;
}
/* }}} */

/* {{{ map_from_unicode */
static inline int map_from_unicode(unsigned code, enum entity_charset charset, unsigned *res)
{
	unsigned char found;
	const uni_to_enc *table;
	size_t table_size;

	switch (charset) {
	case cs_8859_1:
		/* identity mapping of code points to unicode */
		if (code > 0xFF) {
			return FAILURE;
		}
		*res = code;
		break;

	case cs_8859_5:
		if (code <= 0xA0 || code == 0xAD /* soft hyphen */) {
			*res = code;
		} else if (code == 0x2116) {
			*res = 0xF0; /* numero sign */
		} else if (code == 0xA7) {
			*res = 0xFD; /* section sign */
		} else if (code >= 0x0401 && code <= 0x044F) {
			if (code == 0x040D || code == 0x0450 || code == 0x045D)
				return FAILURE;
			*res = code - 0x360;
		} else {
			return FAILURE;
		}
		break;

	case cs_8859_15:
		if (code < 0xA4 || (code > 0xBE && code <= 0xFF)) {
			*res = code;
		} else { /* between A4 and 0xBE */
			found = unimap_bsearch(unimap_iso885915,
				code, sizeof(unimap_iso885915) / sizeof(*unimap_iso885915));
			if (found)
				*res = found;
			else
				return FAILURE;
		}
		break;

	case cs_cp1252:
		if (code <= 0x7F || (code >= 0xA0 && code <= 0xFF)) {
			*res = code;
		} else {
			found = unimap_bsearch(unimap_win1252,
				code, sizeof(unimap_win1252) / sizeof(*unimap_win1252));
			if (found)
				*res = found;
			else
				return FAILURE;
		}
		break;

	case cs_macroman:
		if (code == 0x7F)
			return FAILURE;
		table = unimap_macroman;
		table_size = sizeof(unimap_macroman) / sizeof(*unimap_macroman);
		goto table_over_7F;
	case cs_cp1251:
		table = unimap_win1251;
		table_size = sizeof(unimap_win1251) / sizeof(*unimap_win1251);
		goto table_over_7F;
	case cs_koi8r:
		table = unimap_koi8r;
		table_size = sizeof(unimap_koi8r) / sizeof(*unimap_koi8r);
		goto table_over_7F;
	case cs_cp866:
		table = unimap_cp866;
		table_size = sizeof(unimap_cp866) / sizeof(*unimap_cp866);

table_over_7F:
		if (code <= 0x7F) {
			*res = code;
		} else {
			found = unimap_bsearch(table, code, table_size);
			if (found)
				*res = found;
			else
				return FAILURE;
		}
		break;

	/* from here on, only map the possible characters in the ASCII range.
	 * to improve support here, it's a matter of building the unicode mappings.
	 * See <http://www.unicode.org/Public/6.0.0/ucd/Unihan.zip> */
	case cs_sjis:
	case cs_eucjp:
		/* we interpret 0x5C as the Yen symbol. This is not universal.
		 * See <http://www.w3.org/Submission/japanese-xml/#ambiguity_of_yen> */
		if (code >= 0x20 && code <= 0x7D) {
			if (code == 0x5C)
				return FAILURE;
			*res = code;
		} else {
			return FAILURE;
		}
		break;

	case cs_big5:
	case cs_big5hkscs:
	case cs_gb2312:
		if (code >= 0x20 && code <= 0x7D) {
			*res = code;
		} else {
			return FAILURE;
		}
		break;

	default:
		return FAILURE;
	}

	return SUCCESS;
}
/* }}} */

/* {{{ */
static inline void map_to_unicode(unsigned code, const enc_to_uni *table, unsigned *res)
{
	/* only single byte encodings are currently supported; assumed code <= 0xFF */
	*res = table->inner[ENT_ENC_TO_UNI_STAGE1(code)]->uni_cp[ENT_ENC_TO_UNI_STAGE2(code)];
}
/* }}} */

/* {{{ unicode_cp_is_allowed */
static inline int unicode_cp_is_allowed(unsigned uni_cp, int document_type)
{
	/* XML 1.0				HTML 4.01			HTML 5
	 * 0x09..0x0A			0x09..0x0A			0x09..0x0A
	 * 0x0D					0x0D				0x0C..0x0D
	 * 0x0020..0xD7FF		0x20..0x7E			0x20..0x7E
	 *						0x00A0..0xD7FF		0x00A0..0xD7FF
	 * 0xE000..0xFFFD		0xE000..0x10FFFF	0xE000..0xFDCF
	 * 0x010000..0x10FFFF						0xFDF0..0x10FFFF (*)
	 *
	 * (*) exclude code points where ((code & 0xFFFF) >= 0xFFFE)
	 *
	 * References:
	 * XML 1.0:   <http://www.w3.org/TR/REC-xml/#charsets>
	 * HTML 4.01: <http://www.w3.org/TR/1999/PR-html40-19990824/sgml/sgmldecl.html>
	 * HTML 5:    <http://dev.w3.org/html5/spec/Overview.html#preprocessing-the-input-stream>
	 *
	 * Not sure this is the relevant part for HTML 5, though. I opted to
	 * disallow the characters that would result in a parse error when
	 * preprocessing of the input stream. See also section 8.1.3.
	 *
	 * It's unclear if XHTML 1.0 allows C1 characters. I'll opt to apply to
	 * XHTML 1.0 the same rules as for XML 1.0.
	 * See <http://cmsmcq.com/2007/C1.xml>.
	 */

	switch (document_type) {
	case ENT_HTML_DOC_HTML401:
		return (uni_cp >= 0x20 && uni_cp <= 0x7E) ||
			(uni_cp == 0x0A || uni_cp == 0x09 || uni_cp == 0x0D) ||
			(uni_cp >= 0xA0 && uni_cp <= 0xD7FF) ||
			(uni_cp >= 0xE000 && uni_cp <= 0x10FFFF);
	case ENT_HTML_DOC_HTML5:
		return (uni_cp >= 0x20 && uni_cp <= 0x7E) ||
			(uni_cp >= 0x09 && uni_cp <= 0x0D && uni_cp != 0x0B) || /* form feed U+0C allowed */
			(uni_cp >= 0xA0 && uni_cp <= 0xD7FF) ||
			(uni_cp >= 0xE000 && uni_cp <= 0x10FFFF &&
				((uni_cp & 0xFFFF) < 0xFFFE) && /* last two of each plane (nonchars) disallowed */
				(uni_cp < 0xFDD0 || uni_cp > 0xFDEF)); /* U+FDD0-U+FDEF (nonchars) disallowed */
	case ENT_HTML_DOC_XHTML:
	case ENT_HTML_DOC_XML1:
		return (uni_cp >= 0x20 && uni_cp <= 0xD7FF) ||
			(uni_cp == 0x0A || uni_cp == 0x09 || uni_cp == 0x0D) ||
			(uni_cp >= 0xE000 && uni_cp <= 0x10FFFF && uni_cp != 0xFFFE && uni_cp != 0xFFFF);
	default:
		return 1;
	}
}
/* }}} */

/* {{{ unicode_cp_is_allowed */
static inline int numeric_entity_is_allowed(unsigned uni_cp, int document_type)
{
	/* less restrictive than unicode_cp_is_allowed */
	switch (document_type) {
	case ENT_HTML_DOC_HTML401:
		/* all non-SGML characters (those marked with UNUSED in DESCSET) should be
		 * representable with numeric entities */
		return uni_cp <= 0x10FFFF;
	case ENT_HTML_DOC_HTML5:
		/* 8.1.4. The numeric character reference forms described above are allowed to
		 * reference any Unicode code point other than U+0000, U+000D, permanently
		 * undefined Unicode characters (noncharacters), and control characters other
		 * than space characters (U+0009, U+000A, U+000C and U+000D) */
		/* seems to allow surrogate characters, then */
		return (uni_cp >= 0x20 && uni_cp <= 0x7E) ||
			(uni_cp >= 0x09 && uni_cp <= 0x0C && uni_cp != 0x0B) || /* form feed U+0C allowed, but not U+0D */
			(uni_cp >= 0xA0 && uni_cp <= 0x10FFFF &&
				((uni_cp & 0xFFFF) < 0xFFFE) && /* last two of each plane (nonchars) disallowed */
				(uni_cp < 0xFDD0 || uni_cp > 0xFDEF)); /* U+FDD0-U+FDEF (nonchars) disallowed */
	case ENT_HTML_DOC_XHTML:
	case ENT_HTML_DOC_XML1:
		/* OTOH, XML 1.0 requires "character references to match the production for Char
		 * See <http://www.w3.org/TR/REC-xml/#NT-CharRef> */
		return unicode_cp_is_allowed(uni_cp, document_type);
	default:
		return 1;
	}
}
/* }}} */

/* {{{ process_numeric_entity
 * Auxiliary function to traverse_for_entities.
 * On input, *buf should point to the first character after # and on output, it's the last
 * byte read, no matter if there was success or insuccess.
 */
static inline int process_numeric_entity(const char **buf, unsigned *code_point)
{
	zend_long code_l;
	int hexadecimal = (**buf == 'x' || **buf == 'X'); /* TODO: XML apparently disallows "X" */
	char *endptr;

	if (hexadecimal && (**buf != '\0'))
		(*buf)++;

	/* strtol allows whitespace and other stuff in the beginning
		* we're not interested */
	if ((hexadecimal && !isxdigit(**buf)) ||
			(!hexadecimal && !isdigit(**buf))) {
		return FAILURE;
	}

	code_l = ZEND_STRTOL(*buf, &endptr, hexadecimal ? 16 : 10);
	/* we're guaranteed there were valid digits, so *endptr > buf */
	*buf = endptr;

	if (**buf != ';')
		return FAILURE;

	/* many more are invalid, but that depends on whether it's HTML
	 * (and which version) or XML. */
	if (code_l > Z_L(0x10FFFF))
		return FAILURE;

	if (code_point != NULL)
		*code_point = (unsigned)code_l;

	return SUCCESS;
}
/* }}} */

/* {{{ process_named_entity */
static inline int process_named_entity_html(const char **buf, const char **start, size_t *length)
{
	*start = *buf;

	/* "&" is represented by a 0x26 in all supported encodings. That means
	 * the byte after represents a character or is the leading byte of an
	 * sequence of 8-bit code units. If in the ranges below, it represents
	 * necessarily a alpha character because none of the supported encodings
	 * has an overlap with ASCII in the leading byte (only on the second one) */
	while ((**buf >= 'a' && **buf <= 'z') ||
			(**buf >= 'A' && **buf <= 'Z') ||
			(**buf >= '0' && **buf <= '9')) {
		(*buf)++;
	}

	if (**buf != ';')
		return FAILURE;

	/* cast to size_t OK as the quantity is always non-negative */
	*length = *buf - *start;

	if (*length == 0)
		return FAILURE;

	return SUCCESS;
}
/* }}} */

/* {{{ resolve_named_entity_html */
static inline int resolve_named_entity_html(const char *start, size_t length, const entity_ht *ht, unsigned *uni_cp1, unsigned *uni_cp2)
{
	const entity_cp_map *s;
	zend_ulong hash = zend_inline_hash_func(start, length);

	s = ht->buckets[hash % ht->num_elems];
	while (s->entity) {
		if (s->entity_len == length) {
			if (memcmp(start, s->entity, length) == 0) {
				*uni_cp1 = s->codepoint1;
				*uni_cp2 = s->codepoint2;
				return SUCCESS;
			}
		}
		s++;
	}
	return FAILURE;
}
/* }}} */

static inline size_t write_octet_sequence(unsigned char *buf, enum entity_charset charset, unsigned code) {
	/* code is not necessarily a unicode code point */
	switch (charset) {
	case cs_utf_8:
		return php_utf32_utf8(buf, code);

	case cs_8859_1:
	case cs_cp1252:
	case cs_8859_15:
	case cs_koi8r:
	case cs_cp1251:
	case cs_8859_5:
	case cs_cp866:
	case cs_macroman:
		/* single byte stuff */
		*buf = code;
		return 1;

	case cs_big5:
	case cs_big5hkscs:
	case cs_sjis:
	case cs_gb2312:
		/* we don't have complete unicode mappings for these yet in entity_decode,
		 * and we opt to pass through the octet sequences for these in htmlentities
		 * instead of converting to an int and then converting back. */
#if 0
		return php_mb2_int_to_char(buf, code);
#else
#if ZEND_DEBUG
		assert(code <= 0xFFU);
#endif
		*buf = code;
		return 1;
#endif

	case cs_eucjp:
#if 0 /* idem */
		return php_mb2_int_to_char(buf, code);
#else
#if ZEND_DEBUG
		assert(code <= 0xFFU);
#endif
		*buf = code;
		return 1;
#endif

	default:
		assert(0);
		return 0;
	}
}

/* {{{ traverse_for_entities
 * Auxiliary function to php_unescape_html_entities().
 * - The argument "all" determines if all numeric entities are decode or only those
 *   that correspond to quotes (depending on quote_style).
 */
/* maximum expansion (factor 1.2) for HTML 5 with &nGt; and &nLt; */
/* +2 is 1 because of rest (probably unnecessary), 1 because of terminating 0 */
#define TRAVERSE_FOR_ENTITIES_EXPAND_SIZE(oldlen) ((oldlen) + (oldlen) / 5 + 2)
static void traverse_for_entities(
	const char *old,
	size_t oldlen,
	zend_string *ret, /* should have allocated TRAVERSE_FOR_ENTITIES_EXPAND_SIZE(olden) */
	int all,
	int flags,
	const entity_ht *inv_map,
	enum entity_charset charset)
{
	const char *p,
			   *lim;
	char	   *q;
	int doctype = flags & ENT_HTML_DOC_TYPE_MASK;

	lim = old + oldlen; /* terminator address */
	assert(*lim == '\0');

	for (p = old, q = ZSTR_VAL(ret); p < lim;) {
		unsigned code, code2 = 0;
		const char *next = NULL; /* when set, next > p, otherwise possible inf loop */

		/* Shift JIS, Big5 and HKSCS use multi-byte encodings where an
		 * ASCII range byte can be part of a multi-byte sequence.
		 * However, they start at 0x40, therefore if we find a 0x26 byte,
		 * we're sure it represents the '&' character. */

		/* assumes there are no single-char entities */
		if (p[0] != '&' || (p + 3 >= lim)) {
			*(q++) = *(p++);
			continue;
		}

		/* now p[3] is surely valid and is no terminator */

		/* numerical entity */
		if (p[1] == '#') {
			next = &p[2];
			if (process_numeric_entity(&next, &code) == FAILURE)
				goto invalid_code;

			/* If we're in htmlspecialchars_decode, we're only decoding entities
			 * that represent &, <, >, " and '. Is this one of them? */
			if (!all && (code > 63U ||
					stage3_table_be_apos_00000[code].data.ent.entity == NULL))
				goto invalid_code;

			/* are we allowed to decode this entity in this document type?
			 * HTML 5 is the only that has a character that cannot be used in
			 * a numeric entity but is allowed literally (U+000D). The
			 * unoptimized version would be ... || !numeric_entity_is_allowed(code) */
			if (!unicode_cp_is_allowed(code, doctype) ||
					(doctype == ENT_HTML_DOC_HTML5 && code == 0x0D))
				goto invalid_code;
		} else {
			const char *start;
			size_t ent_len;

			next = &p[1];
			start = next;

			if (process_named_entity_html(&next, &start, &ent_len) == FAILURE)
				goto invalid_code;

			if (resolve_named_entity_html(start, ent_len, inv_map, &code, &code2) == FAILURE) {
				if (doctype == ENT_HTML_DOC_XHTML && ent_len == 4 && start[0] == 'a'
							&& start[1] == 'p' && start[2] == 'o' && start[3] == 's') {
					/* uses html4 inv_map, which doesn't include apos;. This is a
					 * hack to support it */
					code = (unsigned) '\'';
				} else {
					goto invalid_code;
				}
			}
		}

		assert(*next == ';');

		if (((code == '\'' && !(flags & ENT_HTML_QUOTE_SINGLE)) ||
				(code == '"' && !(flags & ENT_HTML_QUOTE_DOUBLE)))
				/* && code2 == '\0' always true for current maps */)
			goto invalid_code;

		/* UTF-8 doesn't need mapping (ISO-8859-1 doesn't either, but
		 * the call is needed to ensure the codepoint <= U+00FF)  */
		if (charset != cs_utf_8) {
			/* replace unicode code point */
			if (map_from_unicode(code, charset, &code) == FAILURE || code2 != 0)
				goto invalid_code; /* not representable in target charset */
		}

		q += write_octet_sequence((unsigned char*)q, charset, code);
		if (code2) {
			q += write_octet_sequence((unsigned char*)q, charset, code2);
		}

		/* jump over the valid entity; may go beyond size of buffer; np */
		p = next + 1;
		continue;

invalid_code:
		for (; p < next; p++) {
			*(q++) = *p;
		}
	}

	*q = '\0';
	ZSTR_LEN(ret) = (size_t)(q - ZSTR_VAL(ret));
}
/* }}} */

/* {{{ unescape_inverse_map */
static const entity_ht *unescape_inverse_map(int all, int flags)
{
	int document_type = flags & ENT_HTML_DOC_TYPE_MASK;

	if (all) {
		switch (document_type) {
		case ENT_HTML_DOC_HTML401:
		case ENT_HTML_DOC_XHTML: /* but watch out for &apos;...*/
			return &ent_ht_html4;
		case ENT_HTML_DOC_HTML5:
			return &ent_ht_html5;
		default:
			return &ent_ht_be_apos;
		}
	} else {
		switch (document_type) {
		case ENT_HTML_DOC_HTML401:
			return &ent_ht_be_noapos;
		default:
			return &ent_ht_be_apos;
		}
	}
}
/* }}} */

/* {{{ determine_entity_table
 * Entity table to use. Note that entity tables are defined in terms of
 * unicode code points */
static entity_table_opt determine_entity_table(int all, int doctype)
{
	entity_table_opt retval = {NULL};

	assert(!(doctype == ENT_HTML_DOC_XML1 && all));

	if (all) {
		retval.ms_table = (doctype == ENT_HTML_DOC_HTML5) ?
			entity_ms_table_html5 : entity_ms_table_html4;
	} else {
		retval.table = (doctype == ENT_HTML_DOC_HTML401) ?
			stage3_table_be_noapos_00000 : stage3_table_be_apos_00000;
	}
	return retval;
}
/* }}} */

/* {{{ php_unescape_html_entities
 * The parameter "all" should be true to decode all possible entities, false to decode
 * only the basic ones, i.e., those in basic_entities_ex + the numeric entities
 * that correspond to quotes.
 */
PHPAPI zend_string *php_unescape_html_entities(unsigned char *old, size_t oldlen, int all, int flags, char *hint_charset)
{
	size_t retlen;
	zend_string *ret;
	enum entity_charset charset;
	const entity_ht *inverse_map = NULL;
	size_t new_size = TRAVERSE_FOR_ENTITIES_EXPAND_SIZE(oldlen);

	if (all) {
		charset = determine_charset(hint_charset);
	} else {
		charset = cs_8859_1; /* charset shouldn't matter, use ISO-8859-1 for performance */
	}

	/* don't use LIMIT_ALL! */

	if (oldlen > new_size) {
		/* overflow, refuse to do anything */
		ret = zend_string_init((char*)old, oldlen, 0);
		retlen = oldlen;
		goto empty_source;
	}
	ret = zend_string_alloc(new_size, 0);
	ZSTR_VAL(ret)[0] = '\0';
	ZSTR_LEN(ret) = oldlen;
	retlen = oldlen;
	if (retlen == 0) {
		goto empty_source;
	}

	inverse_map = unescape_inverse_map(all, flags);

	/* replace numeric entities */
	traverse_for_entities((char*)old, oldlen, ret, all, flags, inverse_map, charset);

empty_source:
	return ret;
}
/* }}} */

PHPAPI zend_string *php_escape_html_entities(unsigned char *old, size_t oldlen, int all, int flags, char *hint_charset)
{
	return php_escape_html_entities_ex(old, oldlen, all, flags, hint_charset, 1);
}

/* {{{ find_entity_for_char */
static inline void find_entity_for_char(
	unsigned int k,
	enum entity_charset charset,
	const entity_stage1_row *table,
	const unsigned char **entity,
	size_t *entity_len,
	unsigned char *old,
	size_t oldlen,
	size_t *cursor)
{
	unsigned stage1_idx = ENT_STAGE1_INDEX(k);
	const entity_stage3_row *c;

	if (stage1_idx > 0x1D) {
		*entity     = NULL;
		*entity_len = 0;
		return;
	}

	c = &table[stage1_idx][ENT_STAGE2_INDEX(k)][ENT_STAGE3_INDEX(k)];

	if (!c->ambiguous) {
		*entity     = (const unsigned char *)c->data.ent.entity;
		*entity_len = c->data.ent.entity_len;
	} else {
		/* peek at next char */
		size_t	 cursor_before	= *cursor;
		int		 status			= SUCCESS;
		unsigned next_char;

		if (!(*cursor < oldlen))
			goto no_suitable_2nd;

		next_char = get_next_char(charset, old, oldlen, cursor, &status);

		if (status == FAILURE)
			goto no_suitable_2nd;

		{
			const entity_multicodepoint_row *s, *e;

			s = &c->data.multicodepoint_table[1];
			e = s - 1 + c->data.multicodepoint_table[0].leading_entry.size;
			/* we could do a binary search but it's not worth it since we have
			 * at most two entries... */
			for ( ; s <= e; s++) {
				if (s->normal_entry.second_cp == next_char) {
					*entity     = (const unsigned char *) s->normal_entry.entity;
					*entity_len = s->normal_entry.entity_len;
					return;
				}
			}
		}
no_suitable_2nd:
		*cursor = cursor_before;
		*entity = (const unsigned char *)
			c->data.multicodepoint_table[0].leading_entry.default_entity;
		*entity_len = c->data.multicodepoint_table[0].leading_entry.default_entity_len;
	}
}
/* }}} */

/* {{{ find_entity_for_char_basic */
static inline void find_entity_for_char_basic(
	unsigned int k,
	const entity_stage3_row *table,
	const unsigned char **entity,
	size_t *entity_len)
{
	if (k >= 64U) {
		*entity     = NULL;
		*entity_len = 0;
		return;
	}

	*entity     = (const unsigned char *) table[k].data.ent.entity;
	*entity_len = table[k].data.ent.entity_len;
}
/* }}} */

/* {{{ php_escape_html_entities
 */
PHPAPI zend_string *php_escape_html_entities_ex(unsigned char *old, size_t oldlen, int all, int flags, char *hint_charset, zend_bool double_encode)
{
	size_t cursor, maxlen, len;
	zend_string *replaced;
	enum entity_charset charset = determine_charset(hint_charset);
	int doctype = flags & ENT_HTML_DOC_TYPE_MASK;
	entity_table_opt entity_table;
	const enc_to_uni *to_uni_table = NULL;
	const entity_ht *inv_map = NULL; /* used for !double_encode */
	/* only used if flags includes ENT_HTML_IGNORE_ERRORS or ENT_HTML_SUBSTITUTE_DISALLOWED_CHARS */
	const unsigned char *replacement = NULL;
	size_t replacement_len = 0;

	if (all) { /* replace with all named entities */
		if (CHARSET_PARTIAL_SUPPORT(charset)) {
			php_error_docref0(NULL, E_STRICT, "Only basic entities "
				"substitution is supported for multi-byte encodings other than UTF-8; "
				"functionality is equivalent to htmlspecialchars");
		}
		LIMIT_ALL(all, doctype, charset);
	}
	entity_table = determine_entity_table(all, doctype);
	if (all && !CHARSET_UNICODE_COMPAT(charset)) {
		to_uni_table = enc_to_uni_index[charset];
	}

	if (!double_encode) {
		/* first arg is 1 because we want to identify valid named entities
		 * even if we are only encoding the basic ones */
		inv_map = unescape_inverse_map(1, flags);
	}

	if (flags & (ENT_HTML_SUBSTITUTE_ERRORS | ENT_HTML_SUBSTITUTE_DISALLOWED_CHARS)) {
		if (charset == cs_utf_8) {
			replacement = (const unsigned char*)"\xEF\xBF\xBD";
			replacement_len = sizeof("\xEF\xBF\xBD") - 1;
		} else {
			replacement = (const unsigned char*)"&#xFFFD;";
			replacement_len = sizeof("&#xFFFD;") - 1;
		}
	}

	/* initial estimate */
	if (oldlen < 64) {
		maxlen = 128;
	} else {
<<<<<<< HEAD
		maxlen = 2 * oldlen;
		if (maxlen < oldlen) {
			zend_throw_error(NULL, "Input string is too long");
			return NULL;
		}
=======
		maxlen = zend_safe_addmult(oldlen, 2, 0, "html_entities");
>>>>>>> 669763d8
	}

	replaced = zend_string_alloc(maxlen, 0);
	len = 0;
	cursor = 0;
	while (cursor < oldlen) {
		const unsigned char *mbsequence = NULL;
		size_t mbseqlen					= 0,
		       cursor_before			= cursor;
		int status						= SUCCESS;
		unsigned int this_char			= get_next_char(charset, old, oldlen, &cursor, &status);

		/* guarantee we have at least 40 bytes to write.
		 * In HTML5, entities may take up to 33 bytes */
		if (len > maxlen - 40) { /* maxlen can never be smaller than 128 */
			replaced = zend_string_safe_realloc(replaced, maxlen, 1, 128, 0);
			maxlen += 128;
		}

		if (status == FAILURE) {
			/* invalid MB sequence */
			if (flags & ENT_HTML_IGNORE_ERRORS) {
				continue;
			} else if (flags & ENT_HTML_SUBSTITUTE_ERRORS) {
				memcpy(&ZSTR_VAL(replaced)[len], replacement, replacement_len);
				len += replacement_len;
				continue;
			} else {
				zend_string_free(replaced);
				return ZSTR_EMPTY_ALLOC();
			}
		} else { /* SUCCESS */
			mbsequence = &old[cursor_before];
			mbseqlen = cursor - cursor_before;
		}

		if (this_char != '&') { /* no entity on this position */
			const unsigned char *rep	= NULL;
			size_t				rep_len	= 0;

			if (((this_char == '\'' && !(flags & ENT_HTML_QUOTE_SINGLE)) ||
					(this_char == '"' && !(flags & ENT_HTML_QUOTE_DOUBLE))))
				goto pass_char_through;

			if (all) { /* false that CHARSET_PARTIAL_SUPPORT(charset) */
				if (to_uni_table != NULL) {
					/* !CHARSET_UNICODE_COMPAT therefore not UTF-8; since UTF-8
					 * is the only multibyte encoding with !CHARSET_PARTIAL_SUPPORT,
					 * we're using a single byte encoding */
					map_to_unicode(this_char, to_uni_table, &this_char);
					if (this_char == 0xFFFF) /* no mapping; pass through */
						goto pass_char_through;
				}
				/* the cursor may advance */
				find_entity_for_char(this_char, charset, entity_table.ms_table, &rep,
					&rep_len, old, oldlen, &cursor);
			} else {
				find_entity_for_char_basic(this_char, entity_table.table, &rep, &rep_len);
			}

			if (rep != NULL) {
				ZSTR_VAL(replaced)[len++] = '&';
				memcpy(&ZSTR_VAL(replaced)[len], rep, rep_len);
				len += rep_len;
				ZSTR_VAL(replaced)[len++] = ';';
			} else {
				/* we did not find an entity for this char.
				 * check for its validity, if its valid pass it unchanged */
				if (flags & ENT_HTML_SUBSTITUTE_DISALLOWED_CHARS) {
					if (CHARSET_UNICODE_COMPAT(charset)) {
						if (!unicode_cp_is_allowed(this_char, doctype)) {
							mbsequence = replacement;
							mbseqlen = replacement_len;
						}
					} else if (to_uni_table) {
						if (!all) /* otherwise we already did this */
							map_to_unicode(this_char, to_uni_table, &this_char);
						if (!unicode_cp_is_allowed(this_char, doctype)) {
							mbsequence = replacement;
							mbseqlen = replacement_len;
						}
					} else {
						/* not a unicode code point, unless, coincidentally, it's in
						 * the 0x20..0x7D range (except 0x5C in sjis). We know nothing
						 * about other code points, because we have no tables. Since
						 * Unicode code points in that range are not disallowed in any
						 * document type, we could do nothing. However, conversion
						 * tables frequently map 0x00-0x1F to the respective C0 code
						 * points. Let's play it safe and admit that's the case */
						if (this_char <= 0x7D &&
								!unicode_cp_is_allowed(this_char, doctype)) {
							mbsequence = replacement;
							mbseqlen = replacement_len;
						}
					}
				}
pass_char_through:
				if (mbseqlen > 1) {
					memcpy(ZSTR_VAL(replaced) + len, mbsequence, mbseqlen);
					len += mbseqlen;
				} else {
					ZSTR_VAL(replaced)[len++] = mbsequence[0];
				}
			}
		} else { /* this_char == '&' */
			if (double_encode) {
encode_amp:
				memcpy(&ZSTR_VAL(replaced)[len], "&amp;", sizeof("&amp;") - 1);
				len += sizeof("&amp;") - 1;
			} else { /* no double encode */
				/* check if entity is valid */
				size_t ent_len; /* not counting & or ; */
				/* peek at next char */
				if (old[cursor] == '#') { /* numeric entity */
					unsigned code_point;
					int valid;
					char *pos = (char*)&old[cursor+1];
					valid = process_numeric_entity((const char **)&pos, &code_point);
					if (valid == FAILURE)
						goto encode_amp;
					if (flags & ENT_HTML_SUBSTITUTE_DISALLOWED_CHARS) {
						if (!numeric_entity_is_allowed(code_point, doctype))
							goto encode_amp;
					}
					ent_len = pos - (char*)&old[cursor];
				} else { /* named entity */
					/* check for vality of named entity */
					const char *start = (const char *) &old[cursor],
							   *next = start;
					unsigned   dummy1, dummy2;

					if (process_named_entity_html(&next, &start, &ent_len) == FAILURE)
						goto encode_amp;
					if (resolve_named_entity_html(start, ent_len, inv_map, &dummy1, &dummy2) == FAILURE) {
						if (!(doctype == ENT_HTML_DOC_XHTML && ent_len == 4 && start[0] == 'a'
									&& start[1] == 'p' && start[2] == 'o' && start[3] == 's')) {
							/* uses html4 inv_map, which doesn't include apos;. This is a
							 * hack to support it */
							goto encode_amp;
						}
					}
				}
				/* checks passed; copy entity to result */
				/* entity size is unbounded, we may need more memory */
				/* at this point maxlen - len >= 40 */
				if (maxlen - len < ent_len + 2 /* & and ; */) {
					/* ent_len < oldlen, which is certainly <= SIZE_MAX/2 */
					replaced = zend_string_safe_realloc(replaced, maxlen, 1, ent_len + 128, 0);
					maxlen += ent_len + 128;
				}
				ZSTR_VAL(replaced)[len++] = '&';
				memcpy(&ZSTR_VAL(replaced)[len], &old[cursor], ent_len);
				len += ent_len;
				ZSTR_VAL(replaced)[len++] = ';';
				cursor += ent_len + 1;
			}
		}
	}
	ZSTR_VAL(replaced)[len] = '\0';
	ZSTR_LEN(replaced) = len;

	return replaced;
}
/* }}} */

/* {{{ php_html_entities
 */
static void php_html_entities(INTERNAL_FUNCTION_PARAMETERS, int all)
{
	zend_string *str, *hint_charset = NULL;
	char *default_charset;
	zend_long flags = ENT_COMPAT;
	zend_string *replaced;
	zend_bool double_encode = 1;

	ZEND_PARSE_PARAMETERS_START(1, 4)
		Z_PARAM_STR(str)
		Z_PARAM_OPTIONAL
		Z_PARAM_LONG(flags)
		Z_PARAM_STR_EX(hint_charset, 1, 0)
		Z_PARAM_BOOL(double_encode);
	ZEND_PARSE_PARAMETERS_END();

	if (!hint_charset) {
		default_charset = get_default_charset();
	}
	replaced = php_escape_html_entities_ex((unsigned char*)ZSTR_VAL(str), ZSTR_LEN(str), all, (int) flags, (hint_charset ? ZSTR_VAL(hint_charset) : default_charset), double_encode);
	RETVAL_STR(replaced);
}
/* }}} */

#define HTML_SPECIALCHARS 	0
#define HTML_ENTITIES	 	1

/* {{{ register_html_constants
 */
void register_html_constants(INIT_FUNC_ARGS)
{
	REGISTER_LONG_CONSTANT("HTML_SPECIALCHARS", HTML_SPECIALCHARS, CONST_PERSISTENT|CONST_CS);
	REGISTER_LONG_CONSTANT("HTML_ENTITIES", HTML_ENTITIES, CONST_PERSISTENT|CONST_CS);
	REGISTER_LONG_CONSTANT("ENT_COMPAT", ENT_COMPAT, CONST_PERSISTENT|CONST_CS);
	REGISTER_LONG_CONSTANT("ENT_QUOTES", ENT_QUOTES, CONST_PERSISTENT|CONST_CS);
	REGISTER_LONG_CONSTANT("ENT_NOQUOTES", ENT_NOQUOTES, CONST_PERSISTENT|CONST_CS);
	REGISTER_LONG_CONSTANT("ENT_IGNORE", ENT_IGNORE, CONST_PERSISTENT|CONST_CS);
	REGISTER_LONG_CONSTANT("ENT_SUBSTITUTE", ENT_SUBSTITUTE, CONST_PERSISTENT|CONST_CS);
	REGISTER_LONG_CONSTANT("ENT_DISALLOWED", ENT_DISALLOWED, CONST_PERSISTENT|CONST_CS);
	REGISTER_LONG_CONSTANT("ENT_HTML401", ENT_HTML401, CONST_PERSISTENT|CONST_CS);
	REGISTER_LONG_CONSTANT("ENT_XML1", ENT_XML1, CONST_PERSISTENT|CONST_CS);
	REGISTER_LONG_CONSTANT("ENT_XHTML", ENT_XHTML, CONST_PERSISTENT|CONST_CS);
	REGISTER_LONG_CONSTANT("ENT_HTML5", ENT_HTML5, CONST_PERSISTENT|CONST_CS);
}
/* }}} */

/* {{{ proto string htmlspecialchars(string string [, int quote_style[, string encoding[, bool double_encode]]])
   Convert special characters to HTML entities */
PHP_FUNCTION(htmlspecialchars)
{
	php_html_entities(INTERNAL_FUNCTION_PARAM_PASSTHRU, 0);
}
/* }}} */

/* {{{ proto string htmlspecialchars_decode(string string [, int quote_style])
   Convert special HTML entities back to characters */
PHP_FUNCTION(htmlspecialchars_decode)
{
	char *str;
	size_t str_len;
	zend_long quote_style = ENT_COMPAT;
	zend_string *replaced;

	if (zend_parse_parameters(ZEND_NUM_ARGS(), "s|l", &str, &str_len, &quote_style) == FAILURE) {
		return;
	}

	replaced = php_unescape_html_entities((unsigned char*)str, str_len, 0 /*!all*/, (int)quote_style, NULL);
	if (replaced) {
		RETURN_STR(replaced);
	}
	RETURN_FALSE;
}
/* }}} */

/* {{{ proto string html_entity_decode(string string [, int quote_style][, string encoding])
   Convert all HTML entities to their applicable characters */
PHP_FUNCTION(html_entity_decode)
{
	zend_string *str, *hint_charset = NULL;
	char *default_charset;
	zend_long quote_style = ENT_COMPAT;
	zend_string *replaced;

	ZEND_PARSE_PARAMETERS_START(1, 3)
		Z_PARAM_STR(str)
		Z_PARAM_OPTIONAL
		Z_PARAM_LONG(quote_style)
		Z_PARAM_STR(hint_charset)
	ZEND_PARSE_PARAMETERS_END();

	if (!hint_charset) {
		default_charset = get_default_charset();
	}
	replaced = php_unescape_html_entities((unsigned char*)ZSTR_VAL(str), ZSTR_LEN(str), 1 /*all*/, (int)quote_style, (hint_charset ? ZSTR_VAL(hint_charset) : default_charset));

	if (replaced) {
		RETURN_STR(replaced);
	}
	RETURN_FALSE;
}
/* }}} */


/* {{{ proto string htmlentities(string string [, int quote_style[, string encoding[, bool double_encode]]])
   Convert all applicable characters to HTML entities */
PHP_FUNCTION(htmlentities)
{
	php_html_entities(INTERNAL_FUNCTION_PARAM_PASSTHRU, 1);
}
/* }}} */

/* {{{ write_s3row_data */
static inline void write_s3row_data(
	const entity_stage3_row *r,
	unsigned orig_cp,
	enum entity_charset charset,
	zval *arr)
{
	char key[9] = ""; /* two unicode code points in UTF-8 */
	char entity[LONGEST_ENTITY_LENGTH + 2] = {'&'};
	size_t written_k1;

	written_k1 = write_octet_sequence((unsigned char*)key, charset, orig_cp);

	if (!r->ambiguous) {
		size_t l = r->data.ent.entity_len;
		memcpy(&entity[1], r->data.ent.entity, l);
		entity[l + 1] = ';';
		add_assoc_stringl_ex(arr, key, written_k1, entity, l + 2);
	} else {
		unsigned i,
			     num_entries;
		const entity_multicodepoint_row *mcpr = r->data.multicodepoint_table;

		if (mcpr[0].leading_entry.default_entity != NULL) {
			size_t l = mcpr[0].leading_entry.default_entity_len;
			memcpy(&entity[1], mcpr[0].leading_entry.default_entity, l);
			entity[l + 1] = ';';
			add_assoc_stringl_ex(arr, key, written_k1, entity, l + 2);
		}
		num_entries = mcpr[0].leading_entry.size;
		for (i = 1; i <= num_entries; i++) {
			size_t   l,
				     written_k2;
			unsigned uni_cp,
					 spe_cp;

			uni_cp = mcpr[i].normal_entry.second_cp;
			l = mcpr[i].normal_entry.entity_len;

			if (!CHARSET_UNICODE_COMPAT(charset)) {
				if (map_from_unicode(uni_cp, charset, &spe_cp) == FAILURE)
					continue; /* non representable in this charset */
			} else {
				spe_cp = uni_cp;
			}

			written_k2 = write_octet_sequence((unsigned char*)&key[written_k1], charset, spe_cp);
			memcpy(&entity[1], mcpr[i].normal_entry.entity, l);
			entity[l + 1] = ';';
			entity[l + 1] = '\0';
			add_assoc_stringl_ex(arr, key, written_k1 + written_k2, entity, l + 1);
		}
	}
}
/* }}} */

/* {{{ proto array get_html_translation_table([int table [, int flags [, string encoding]]])
   Returns the internal translation table used by htmlspecialchars and htmlentities */
PHP_FUNCTION(get_html_translation_table)
{
	zend_long all = HTML_SPECIALCHARS,
		 flags = ENT_COMPAT;
	int doctype;
	entity_table_opt entity_table;
	const enc_to_uni *to_uni_table = NULL;
	char *charset_hint = NULL;
	size_t charset_hint_len;
	enum entity_charset charset;

	/* in this function we have to jump through some loops because we're
	 * getting the translated table from data structures that are optimized for
	 * random access, not traversal */

	if (zend_parse_parameters(ZEND_NUM_ARGS(), "|lls",
			&all, &flags, &charset_hint, &charset_hint_len) == FAILURE) {
		return;
	}

	charset = determine_charset(charset_hint);
	doctype = flags & ENT_HTML_DOC_TYPE_MASK;
	LIMIT_ALL(all, doctype, charset);

	array_init(return_value);

	entity_table = determine_entity_table((int)all, doctype);
	if (all && !CHARSET_UNICODE_COMPAT(charset)) {
		to_uni_table = enc_to_uni_index[charset];
	}

	if (all) { /* HTML_ENTITIES (actually, any non-zero value for 1st param) */
		const entity_stage1_row *ms_table = entity_table.ms_table;

		if (CHARSET_UNICODE_COMPAT(charset)) {
			unsigned i, j, k,
					 max_i, max_j, max_k;
			/* no mapping to unicode required */
			if (CHARSET_SINGLE_BYTE(charset)) { /* ISO-8859-1 */
				max_i = 1; max_j = 4; max_k = 64;
			} else {
				max_i = 0x1E; max_j = 64; max_k = 64;
			}

			for (i = 0; i < max_i; i++) {
				if (ms_table[i] == empty_stage2_table)
					continue;
				for (j = 0; j < max_j; j++) {
					if (ms_table[i][j] == empty_stage3_table)
						continue;
					for (k = 0; k < max_k; k++) {
						const entity_stage3_row *r = &ms_table[i][j][k];
						unsigned code;

						if (r->data.ent.entity == NULL)
							continue;

						code = ENT_CODE_POINT_FROM_STAGES(i, j, k);
						if (((code == '\'' && !(flags & ENT_HTML_QUOTE_SINGLE)) ||
								(code == '"' && !(flags & ENT_HTML_QUOTE_DOUBLE))))
							continue;
						write_s3row_data(r, code, charset, return_value);
					}
				}
			}
		} else {
			/* we have to iterate through the set of code points for this
			 * encoding and map them to unicode code points */
			unsigned i;
			for (i = 0; i <= 0xFF; i++) {
				const entity_stage3_row *r;
				unsigned uni_cp;

				/* can be done before mapping, they're invariant */
				if (((i == '\'' && !(flags & ENT_HTML_QUOTE_SINGLE)) ||
						(i == '"' && !(flags & ENT_HTML_QUOTE_DOUBLE))))
					continue;

				map_to_unicode(i, to_uni_table, &uni_cp);
				r = &ms_table[ENT_STAGE1_INDEX(uni_cp)][ENT_STAGE2_INDEX(uni_cp)][ENT_STAGE3_INDEX(uni_cp)];
				if (r->data.ent.entity == NULL)
					continue;

				write_s3row_data(r, i, charset, return_value);
			}
		}
	} else {
		/* we could use sizeof(stage3_table_be_apos_00000) as well */
		unsigned	  j,
					  numelems = sizeof(stage3_table_be_noapos_00000) /
							sizeof(*stage3_table_be_noapos_00000);

		for (j = 0; j < numelems; j++) {
			const entity_stage3_row *r = &entity_table.table[j];
			if (r->data.ent.entity == NULL)
				continue;

			if (((j == '\'' && !(flags & ENT_HTML_QUOTE_SINGLE)) ||
					(j == '"' && !(flags & ENT_HTML_QUOTE_DOUBLE))))
				continue;

			/* charset is indifferent, used cs_8859_1 for efficiency */
			write_s3row_data(r, j, cs_8859_1, return_value);
		}
	}
}
/* }}} */

/*
 * Local variables:
 * tab-width: 4
 * c-basic-offset: 4
 * End:
 * vim600: sw=4 ts=4 fdm=marker
 * vim<600: sw=4 ts=4
 */<|MERGE_RESOLUTION|>--- conflicted
+++ resolved
@@ -1269,15 +1269,7 @@
 	if (oldlen < 64) {
 		maxlen = 128;
 	} else {
-<<<<<<< HEAD
-		maxlen = 2 * oldlen;
-		if (maxlen < oldlen) {
-			zend_throw_error(NULL, "Input string is too long");
-			return NULL;
-		}
-=======
 		maxlen = zend_safe_addmult(oldlen, 2, 0, "html_entities");
->>>>>>> 669763d8
 	}
 
 	replaced = zend_string_alloc(maxlen, 0);
