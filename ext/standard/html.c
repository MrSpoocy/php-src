/*
   +----------------------------------------------------------------------+
   | PHP Version 5                                                        |
   +----------------------------------------------------------------------+
   | Copyright (c) 1997-2014 The PHP Group                                |
   +----------------------------------------------------------------------+
   | This source file is subject to version 3.01 of the PHP license,      |
   | that is bundled with this package in the file LICENSE, and is        |
   | available through the world-wide-web at the following url:           |
   | http://www.php.net/license/3_01.txt                                  |
   | If you did not receive a copy of the PHP license and are unable to   |
   | obtain it through the world-wide-web, please send a note to          |
   | license@php.net so we can mail you a copy immediately.               |
   +----------------------------------------------------------------------+
   | Authors: Rasmus Lerdorf <rasmus@php.net>                             |
   |          Jaakko Hyvätti <jaakko.hyvatti@iki.fi>                      |
   |          Wez Furlong    <wez@thebrainroom.com>                       |
   |          Gustavo Lopes  <cataphract@php.net>                         |
   +----------------------------------------------------------------------+
*/

/* $Id$ */

/*
 * HTML entity resources:
 *
 * http://www.unicode.org/Public/MAPPINGS/OBSOLETE/UNI2SGML.TXT
 *
 * XHTML 1.0 DTD
 * http://www.w3.org/TR/2002/REC-xhtml1-20020801/dtds.html#h-A2
 *
 * From HTML 4.01 strict DTD:
 * http://www.w3.org/TR/html4/HTMLlat1.ent
 * http://www.w3.org/TR/html4/HTMLsymbol.ent
 * http://www.w3.org/TR/html4/HTMLspecial.ent
 *
 * HTML 5:
 * http://dev.w3.org/html5/spec/Overview.html#named-character-references
 */

#include "php.h"
#if PHP_WIN32
#include "config.w32.h"
#else
#include <php_config.h>
#endif
#include "php_standard.h"
#include "php_string.h"
#include "SAPI.h"
#if HAVE_LOCALE_H
#include <locale.h>
#endif
#if HAVE_LANGINFO_H
#include <langinfo.h>
#endif

#include <zend_hash.h>
#include "html_tables.h"

/* Macro for disabling flag of translation of non-basic entities where this isn't supported.
 * Not appropriate for html_entity_decode/htmlspecialchars_decode */
#define LIMIT_ALL(all, doctype, charset) do { \
	(all) = (all) && !CHARSET_PARTIAL_SUPPORT((charset)) && ((doctype) != ENT_HTML_DOC_XML1); \
} while (0)

#define MB_FAILURE(pos, advance) do { \
	*cursor = pos + (advance); \
	*status = FAILURE; \
	return 0; \
} while (0)

#define CHECK_LEN(pos, chars_need) ((str_len - (pos)) >= (chars_need))

/* valid as single byte character or leading byte */
#define utf8_lead(c)  ((c) < 0x80 || ((c) >= 0xC2 && (c) <= 0xF4))
/* whether it's actually valid depends on other stuff;
 * this macro cannot check for non-shortest forms, surrogates or
 * code points above 0x10FFFF */
#define utf8_trail(c) ((c) >= 0x80 && (c) <= 0xBF)

#define gb2312_lead(c) ((c) != 0x8E && (c) != 0x8F && (c) != 0xA0 && (c) != 0xFF)
#define gb2312_trail(c) ((c) >= 0xA1 && (c) <= 0xFE)

#define sjis_lead(c) ((c) != 0x80 && (c) != 0xA0 && (c) < 0xFD)
#define sjis_trail(c) ((c) >= 0x40  && (c) != 0x7F && (c) < 0xFD)

/* {{{ get_next_char
 */
static inline unsigned int get_next_char(
		enum entity_charset charset,
		const unsigned char *str,
		php_size_t str_len,
		php_size_t *cursor,
		int *status)
{
	php_size_t pos = *cursor;
	unsigned int this_char = 0;

	*status = SUCCESS;
	assert(pos <= str_len);

	if (!CHECK_LEN(pos, 1))
		MB_FAILURE(pos, 1);

	switch (charset) {
	case cs_utf_8:
		{
			/* We'll follow strategy 2. from section 3.6.1 of UTR #36:
			 * "In a reported illegal byte sequence, do not include any
			 *  non-initial byte that encodes a valid character or is a leading
			 *  byte for a valid sequence." */
			unsigned char c;
			c = str[pos];
			if (c < 0x80) {
				this_char = c;
				pos++;
			} else if (c < 0xc2) {
				MB_FAILURE(pos, 1);
			} else if (c < 0xe0) {
				if (!CHECK_LEN(pos, 2))
					MB_FAILURE(pos, 1);

				if (!utf8_trail(str[pos + 1])) {
					MB_FAILURE(pos, utf8_lead(str[pos + 1]) ? 1 : 2);
				}
				this_char = ((c & 0x1f) << 6) | (str[pos + 1] & 0x3f);
				if (this_char < 0x80) { /* non-shortest form */
					MB_FAILURE(pos, 2);
				}
				pos += 2;
			} else if (c < 0xf0) {
				size_t avail = str_len - pos;

				if (avail < 3 ||
						!utf8_trail(str[pos + 1]) || !utf8_trail(str[pos + 2])) {
					if (avail < 2 || utf8_lead(str[pos + 1]))
						MB_FAILURE(pos, 1);
					else if (avail < 3 || utf8_lead(str[pos + 2]))
						MB_FAILURE(pos, 2);
					else
						MB_FAILURE(pos, 3);
				}

				this_char = ((c & 0x0f) << 12) | ((str[pos + 1] & 0x3f) << 6) | (str[pos + 2] & 0x3f);
				if (this_char < 0x800) { /* non-shortest form */
					MB_FAILURE(pos, 3);
				} else if (this_char >= 0xd800 && this_char <= 0xdfff) { /* surrogate */
					MB_FAILURE(pos, 3);
				}
				pos += 3;
			} else if (c < 0xf5) {
				size_t avail = str_len - pos;

				if (avail < 4 ||
						!utf8_trail(str[pos + 1]) || !utf8_trail(str[pos + 2]) ||
						!utf8_trail(str[pos + 3])) {
					if (avail < 2 || utf8_lead(str[pos + 1]))
						MB_FAILURE(pos, 1);
					else if (avail < 3 || utf8_lead(str[pos + 2]))
						MB_FAILURE(pos, 2);
					else if (avail < 4 || utf8_lead(str[pos + 3]))
						MB_FAILURE(pos, 3);
					else
						MB_FAILURE(pos, 4);
				}
				
				this_char = ((c & 0x07) << 18) | ((str[pos + 1] & 0x3f) << 12) | ((str[pos + 2] & 0x3f) << 6) | (str[pos + 3] & 0x3f);
				if (this_char < 0x10000 || this_char > 0x10FFFF) { /* non-shortest form or outside range */
					MB_FAILURE(pos, 4);
				}
				pos += 4;
			} else {
				MB_FAILURE(pos, 1);
			}
		}
		break;

	case cs_big5:
		/* reference http://demo.icu-project.org/icu-bin/convexp?conv=big5 */
		{
			unsigned char c = str[pos];
			if (c >= 0x81 && c <= 0xFE) {
				unsigned char next;
				if (!CHECK_LEN(pos, 2))
					MB_FAILURE(pos, 1);

				next = str[pos + 1];

				if ((next >= 0x40 && next <= 0x7E) ||
						(next >= 0xA1 && next <= 0xFE)) {
					this_char = (c << 8) | next;
				} else {
					MB_FAILURE(pos, 1);
				}
				pos += 2;
			} else {
				this_char = c;
				pos += 1;
			}
		}
		break;

	case cs_big5hkscs:
		{
			unsigned char c = str[pos];
			if (c >= 0x81 && c <= 0xFE) {
				unsigned char next;
				if (!CHECK_LEN(pos, 2))
					MB_FAILURE(pos, 1);

				next = str[pos + 1];

				if ((next >= 0x40 && next <= 0x7E) ||
						(next >= 0xA1 && next <= 0xFE)) {
					this_char = (c << 8) | next;
				} else if (next != 0x80 && next != 0xFF) {
					MB_FAILURE(pos, 1);
				} else {
					MB_FAILURE(pos, 2);
				}
				pos += 2;
			} else {
				this_char = c;
				pos += 1;
			}
		}
		break;

	case cs_gb2312: /* EUC-CN */
		{
			unsigned char c = str[pos];
			if (c >= 0xA1 && c <= 0xFE) {
				unsigned char next;
				if (!CHECK_LEN(pos, 2))
					MB_FAILURE(pos, 1);

				next = str[pos + 1];

				if (gb2312_trail(next)) {
					this_char = (c << 8) | next;
				} else if (gb2312_lead(next)) {
					MB_FAILURE(pos, 1);
				} else {
					MB_FAILURE(pos, 2);
				}
				pos += 2;
			} else if (gb2312_lead(c)) {
				this_char = c;
				pos += 1;
			} else {
				MB_FAILURE(pos, 1);
			}
		}
		break;

	case cs_sjis:
		{
			unsigned char c = str[pos];
			if ((c >= 0x81 && c <= 0x9F) || (c >= 0xE0 && c <= 0xFC)) {
				unsigned char next;
				if (!CHECK_LEN(pos, 2))
					MB_FAILURE(pos, 1);

				next = str[pos + 1];

				if (sjis_trail(next)) {
					this_char = (c << 8) | next;
				} else if (sjis_lead(next)) {
					MB_FAILURE(pos, 1);
				} else {
					MB_FAILURE(pos, 2);
				}
				pos += 2;
			} else if (c < 0x80 || (c >= 0xA1 && c <= 0xDF)) {
				this_char = c;
				pos += 1;
			} else {
				MB_FAILURE(pos, 1);
			}
		}
		break;

	case cs_eucjp:
		{
			unsigned char c = str[pos];

			if (c >= 0xA1 && c <= 0xFE) {
				unsigned next;
				if (!CHECK_LEN(pos, 2))
					MB_FAILURE(pos, 1);
				next = str[pos + 1];

				if (next >= 0xA1 && next <= 0xFE) {
					/* this a jis kanji char */
					this_char = (c << 8) | next;
				} else {
					MB_FAILURE(pos, (next != 0xA0 && next != 0xFF) ? 1 : 2);
				}
				pos += 2;
			} else if (c == 0x8E) {
				unsigned next;
				if (!CHECK_LEN(pos, 2))
					MB_FAILURE(pos, 1);

				next = str[pos + 1];
				if (next >= 0xA1 && next <= 0xDF) {
					/* JIS X 0201 kana */
					this_char = (c << 8) | next;
				} else {
					MB_FAILURE(pos, (next != 0xA0 && next != 0xFF) ? 1 : 2);
				}
				pos += 2;
			} else if (c == 0x8F) {
				size_t avail = str_len - pos;

				if (avail < 3 || !(str[pos + 1] >= 0xA1 && str[pos + 1] <= 0xFE) ||
						!(str[pos + 2] >= 0xA1 && str[pos + 2] <= 0xFE)) {
					if (avail < 2 || (str[pos + 1] != 0xA0 && str[pos + 1] != 0xFF))
						MB_FAILURE(pos, 1);
					else if (avail < 3 || (str[pos + 2] != 0xA0 && str[pos + 2] != 0xFF))
						MB_FAILURE(pos, 2);
					else
						MB_FAILURE(pos, 3);
				} else {
					/* JIS X 0212 hojo-kanji */
					this_char = (c << 16) | (str[pos + 1] << 8) | str[pos + 2];
				}
				pos += 3;
			} else if (c != 0xA0 && c != 0xFF) {
				/* character encoded in 1 code unit */
				this_char = c;
				pos += 1;
			} else {
				MB_FAILURE(pos, 1);
			}
		}
		break;
	default:
		/* single-byte charsets */
		this_char = str[pos++];
		break;
	}

	*cursor = pos;
  	return this_char;
}
/* }}} */

/* {{{ php_next_utf8_char
 * Public interface for get_next_char used with UTF-8 */
 PHPAPI unsigned int php_next_utf8_char(
		const unsigned char *str,
		php_size_t str_len,
		php_size_t *cursor,
		int *status)
{
	return get_next_char(cs_utf_8, str, str_len, cursor, status);
}
/* }}} */

/* {{{ entity_charset determine_charset
 * returns the charset identifier based on current locale or a hint.
 * defaults to UTF-8 */
static enum entity_charset determine_charset(char *charset_hint TSRMLS_DC)
{
	int i;
	enum entity_charset charset = cs_utf_8;
	php_size_t len = 0;
	const zend_encoding *zenc;

	/* Default is now UTF-8 */
	if (charset_hint == NULL)
		return cs_utf_8;

	if ((len = strlen(charset_hint)) != 0) {
		goto det_charset;
	}

	zenc = zend_multibyte_get_internal_encoding(TSRMLS_C);
	if (zenc != NULL) {
		charset_hint = (char *)zend_multibyte_get_encoding_name(zenc);
		if (charset_hint != NULL && (len=strlen(charset_hint)) != 0) {
			if ((len == 4) /* sizeof (none|auto|pass) */ &&
					(!memcmp("pass", charset_hint, 4) ||
					 !memcmp("auto", charset_hint, 4) ||
					 !memcmp("auto", charset_hint, 4))) {
				charset_hint = NULL;
				len = 0;
			} else {
				goto det_charset;
			}
		}
	}

	charset_hint = SG(default_charset);
	if (charset_hint != NULL && (len=strlen(charset_hint)) != 0) {
		goto det_charset;
	}

	/* try to detect the charset for the locale */
#if HAVE_NL_LANGINFO && HAVE_LOCALE_H && defined(CODESET)
	charset_hint = nl_langinfo(CODESET);
	if (charset_hint != NULL && (len=strlen(charset_hint)) != 0) {
		goto det_charset;
	}
#endif

#if HAVE_LOCALE_H
	/* try to figure out the charset from the locale */
	{
		char *localename;
		char *dot, *at;

		/* lang[_territory][.codeset][@modifier] */
		localename = setlocale(LC_CTYPE, NULL);

		dot = strchr(localename, '.');
		if (dot) {
			dot++;
			/* locale specifies a codeset */
			at = strchr(dot, '@');
			if (at)
				len = at - dot;
			else
				len = strlen(dot);
			charset_hint = dot;
		} else {
			/* no explicit name; see if the name itself
			 * is the charset */
			charset_hint = localename;
			len = strlen(charset_hint);
		}
	}
#endif

det_charset:

	if (charset_hint) {
		int found = 0;
		
		/* now walk the charset map and look for the codeset */
		for (i = 0; charset_map[i].codeset; i++) {
			if (len == strlen(charset_map[i].codeset) && strncasecmp(charset_hint, charset_map[i].codeset, len) == 0) {
				charset = charset_map[i].charset;
				found = 1;
				break;
			}
		}
		if (!found) {
			php_error_docref(NULL TSRMLS_CC, E_WARNING, "charset `%s' not supported, assuming utf-8",
					charset_hint);
		}
	}
	return charset;
}
/* }}} */

/* {{{ php_utf32_utf8 */
static inline php_size_t php_utf32_utf8(unsigned char *buf, unsigned k)
{
	php_size_t retval = 0;

	/* assert(0x0 <= k <= 0x10FFFF); */

	if (k < 0x80) {
		buf[0] = k;
		retval = 1;
	} else if (k < 0x800) {
		buf[0] = 0xc0 | (k >> 6);
		buf[1] = 0x80 | (k & 0x3f);
		retval = 2;
	} else if (k < 0x10000) {
		buf[0] = 0xe0 | (k >> 12);
		buf[1] = 0x80 | ((k >> 6) & 0x3f);
		buf[2] = 0x80 | (k & 0x3f);
		retval = 3;
	} else {
		buf[0] = 0xf0 | (k >> 18);
		buf[1] = 0x80 | ((k >> 12) & 0x3f);
		buf[2] = 0x80 | ((k >> 6) & 0x3f);
		buf[3] = 0x80 | (k & 0x3f);
		retval = 4;
	}
	/* UTF-8 has been restricted to max 4 bytes since RFC 3629 */

	return retval;
}
/* }}} */

/* {{{ php_mb2_int_to_char
 * Convert back big endian int representation of sequence of one or two 8-bit code units. */
static inline size_t php_mb2_int_to_char(unsigned char *buf, unsigned k)
{
	assert(k <= 0xFFFFU);
	/* one or two bytes */
	if (k <= 0xFFU) { /* 1 */
		buf[0] = k;
		return 1U;
	} else { /* 2 */
		buf[0] = k >> 8;
		buf[1] = k & 0xFFU;
		return 2U;
	}
}
/* }}} */

/* {{{ php_mb3_int_to_char
 * Convert back big endian int representation of sequence of one to three 8-bit code units.
 * For EUC-JP. */
static inline size_t php_mb3_int_to_char(unsigned char *buf, unsigned k)
{
	assert(k <= 0xFFFFFFU);
	/* one to three bytes */
	if (k <= 0xFFU) { /* 1 */
		buf[0] = k;
		return 1U;
	} else if (k <= 0xFFFFU) { /* 2 */
		buf[0] = k >> 8;
		buf[1] = k & 0xFFU;
		return 2U;
	} else {
		buf[0] = k >> 16;
		buf[1] = (k >> 8) & 0xFFU;
		buf[2] = k & 0xFFU;
		return 3U;
	}
}
/* }}} */


/* {{{ unimap_bsearc_cmp
 * Binary search of unicode code points in unicode <--> charset mapping.
 * Returns the code point in the target charset (whose mapping table was given) or 0 if
 * the unicode code point is not in the table.
 */
static inline unsigned char unimap_bsearch(const uni_to_enc *table, unsigned code_key_a, php_size_t num)
{
	const uni_to_enc *l = table,
					 *h = &table[num-1],
					 *m;
	unsigned short code_key;

	/* we have no mappings outside the BMP */
	if (code_key_a > 0xFFFFU)
		return 0;

	code_key = (unsigned short) code_key_a;
	
	while (l <= h) {
		m = l + (h - l) / 2;
		if (code_key < m->un_code_point)
			h = m - 1;
		else if (code_key > m->un_code_point)
			l = m + 1;
		else
			return m->cs_code;
	}
	return 0;
}
/* }}} */

/* {{{ map_from_unicode */
static inline int map_from_unicode(unsigned code, enum entity_charset charset, unsigned *res)
{
	unsigned char found;
	const uni_to_enc *table;
	size_t table_size;

	switch (charset) {
	case cs_8859_1:
		/* identity mapping of code points to unicode */
		if (code > 0xFF) {
			return FAILURE;
		} 
		*res = code;
		break;

	case cs_8859_5:
		if (code <= 0xA0 || code == 0xAD /* soft hyphen */) {
			*res = code;
		} else if (code == 0x2116) {
			*res = 0xF0; /* numero sign */
		} else if (code == 0xA7) {
			*res = 0xFD; /* section sign */
		} else if (code >= 0x0401 && code <= 0x044F) {
			if (code == 0x040D || code == 0x0450 || code == 0x045D)
				return FAILURE;
			*res = code - 0x360;
		} else {
			return FAILURE;
		}
		break;
		
	case cs_8859_15:
		if (code < 0xA4 || (code > 0xBE && code <= 0xFF)) {
			*res = code;
		} else { /* between A4 and 0xBE */
			found = unimap_bsearch(unimap_iso885915,
				code, sizeof(unimap_iso885915) / sizeof(*unimap_iso885915));
			if (found)
				*res = found;
			else
				return FAILURE;
		}
		break;

	case cs_cp1252:
		if (code <= 0x7F || (code >= 0xA0 && code <= 0xFF)) {
			*res = code;
		} else {
			found = unimap_bsearch(unimap_win1252,
				code, sizeof(unimap_win1252) / sizeof(*unimap_win1252));
			if (found)
				*res = found;
			else
				return FAILURE;
		}
		break;

	case cs_macroman:
		if (code == 0x7F)
			return FAILURE;
		table = unimap_macroman;
		table_size = sizeof(unimap_macroman) / sizeof(*unimap_macroman);
		goto table_over_7F;
	case cs_cp1251:
		table = unimap_win1251;
		table_size = sizeof(unimap_win1251) / sizeof(*unimap_win1251);
		goto table_over_7F;
	case cs_koi8r:
		table = unimap_koi8r;
		table_size = sizeof(unimap_koi8r) / sizeof(*unimap_koi8r);
		goto table_over_7F;
	case cs_cp866:
		table = unimap_cp866;
		table_size = sizeof(unimap_cp866) / sizeof(*unimap_cp866);
		
table_over_7F:
		if (code <= 0x7F) {
			*res = code;
		} else {
			found = unimap_bsearch(table, code, table_size);
			if (found)
				*res = found;
			else
				return FAILURE;
		}
		break;

	/* from here on, only map the possible characters in the ASCII range.
	 * to improve support here, it's a matter of building the unicode mappings.
	 * See <http://www.unicode.org/Public/6.0.0/ucd/Unihan.zip> */
	case cs_sjis:
	case cs_eucjp:
		/* we interpret 0x5C as the Yen symbol. This is not universal.
		 * See <http://www.w3.org/Submission/japanese-xml/#ambiguity_of_yen> */
		if (code >= 0x20 && code <= 0x7D) {
			if (code == 0x5C)
				return FAILURE;
			*res = code;
		} else {
			return FAILURE;
		}
		break;

	case cs_big5:
	case cs_big5hkscs:
	case cs_gb2312:
		if (code >= 0x20 && code <= 0x7D) {
			*res = code;
		} else {
			return FAILURE;
		}
		break;

	default:
		return FAILURE;
	}

	return SUCCESS;
}
/* }}} */

/* {{{ */
static inline void map_to_unicode(unsigned code, const enc_to_uni *table, unsigned *res)
{
	/* only single byte encodings are currently supported; assumed code <= 0xFF */
	*res = table->inner[ENT_ENC_TO_UNI_STAGE1(code)]->uni_cp[ENT_ENC_TO_UNI_STAGE2(code)];
}
/* }}} */

/* {{{ unicode_cp_is_allowed */
static inline int unicode_cp_is_allowed(unsigned uni_cp, int document_type)
{
	/* XML 1.0				HTML 4.01			HTML 5
	 * 0x09..0x0A			0x09..0x0A			0x09..0x0A
	 * 0x0D					0x0D				0x0C..0x0D
	 * 0x0020..0xD7FF		0x20..0x7E			0x20..0x7E
	 *						0x00A0..0xD7FF		0x00A0..0xD7FF
	 * 0xE000..0xFFFD		0xE000..0x10FFFF	0xE000..0xFDCF
	 * 0x010000..0x10FFFF						0xFDF0..0x10FFFF (*)
	 *
	 * (*) exclude code points where ((code & 0xFFFF) >= 0xFFFE)
	 *
	 * References:
	 * XML 1.0:   <http://www.w3.org/TR/REC-xml/#charsets>
	 * HTML 4.01: <http://www.w3.org/TR/1999/PR-html40-19990824/sgml/sgmldecl.html>
	 * HTML 5:    <http://dev.w3.org/html5/spec/Overview.html#preprocessing-the-input-stream>
	 *
	 * Not sure this is the relevant part for HTML 5, though. I opted to
	 * disallow the characters that would result in a parse error when
	 * preprocessing of the input stream. See also section 8.1.3.
	 * 
	 * It's unclear if XHTML 1.0 allows C1 characters. I'll opt to apply to
	 * XHTML 1.0 the same rules as for XML 1.0.
	 * See <http://cmsmcq.com/2007/C1.xml>.
	 */

	switch (document_type) {
	case ENT_HTML_DOC_HTML401:
		return (uni_cp >= 0x20 && uni_cp <= 0x7E) ||
			(uni_cp == 0x0A || uni_cp == 0x09 || uni_cp == 0x0D) ||
			(uni_cp >= 0xA0 && uni_cp <= 0xD7FF) ||
			(uni_cp >= 0xE000 && uni_cp <= 0x10FFFF);
	case ENT_HTML_DOC_HTML5:
		return (uni_cp >= 0x20 && uni_cp <= 0x7E) ||
			(uni_cp >= 0x09 && uni_cp <= 0x0D && uni_cp != 0x0B) || /* form feed U+0C allowed */
			(uni_cp >= 0xA0 && uni_cp <= 0xD7FF) ||
			(uni_cp >= 0xE000 && uni_cp <= 0x10FFFF &&
				((uni_cp & 0xFFFF) < 0xFFFE) && /* last two of each plane (nonchars) disallowed */
				(uni_cp < 0xFDD0 || uni_cp > 0xFDEF)); /* U+FDD0-U+FDEF (nonchars) disallowed */
	case ENT_HTML_DOC_XHTML:
	case ENT_HTML_DOC_XML1:
		return (uni_cp >= 0x20 && uni_cp <= 0xD7FF) ||
			(uni_cp == 0x0A || uni_cp == 0x09 || uni_cp == 0x0D) ||
			(uni_cp >= 0xE000 && uni_cp <= 0x10FFFF && uni_cp != 0xFFFE && uni_cp != 0xFFFF);
	default:
		return 1;
	}
}
/* }}} */

/* {{{ unicode_cp_is_allowed */
static inline int numeric_entity_is_allowed(unsigned uni_cp, int document_type)
{
	/* less restrictive than unicode_cp_is_allowed */
	switch (document_type) {
	case ENT_HTML_DOC_HTML401:
		/* all non-SGML characters (those marked with UNUSED in DESCSET) should be
		 * representable with numeric entities */
		return uni_cp <= 0x10FFFF;
	case ENT_HTML_DOC_HTML5:
		/* 8.1.4. The numeric character reference forms described above are allowed to
		 * reference any Unicode code point other than U+0000, U+000D, permanently
		 * undefined Unicode characters (noncharacters), and control characters other
		 * than space characters (U+0009, U+000A, U+000C and U+000D) */
		/* seems to allow surrogate characters, then */
		return (uni_cp >= 0x20 && uni_cp <= 0x7E) ||
			(uni_cp >= 0x09 && uni_cp <= 0x0C && uni_cp != 0x0B) || /* form feed U+0C allowed, but not U+0D */
			(uni_cp >= 0xA0 && uni_cp <= 0x10FFFF &&
				((uni_cp & 0xFFFF) < 0xFFFE) && /* last two of each plane (nonchars) disallowed */
				(uni_cp < 0xFDD0 || uni_cp > 0xFDEF)); /* U+FDD0-U+FDEF (nonchars) disallowed */
	case ENT_HTML_DOC_XHTML:
	case ENT_HTML_DOC_XML1:
		/* OTOH, XML 1.0 requires "character references to match the production for Char
		 * See <http://www.w3.org/TR/REC-xml/#NT-CharRef> */
		return unicode_cp_is_allowed(uni_cp, document_type);
	default:
		return 1;
	}
}
/* }}} */

/* {{{ process_numeric_entity
 * Auxiliary function to traverse_for_entities.
 * On input, *buf should point to the first character after # and on output, it's the last
 * byte read, no matter if there was success or insuccess. 
 */
static inline int process_numeric_entity(const char **buf, unsigned *code_point)
{
	php_int_t code_l;
	int hexadecimal = (**buf == 'x' || **buf == 'X'); /* TODO: XML apparently disallows "X" */
	char *endptr;

	if (hexadecimal && (**buf != '\0'))
		(*buf)++;
			
	/* strtol allows whitespace and other stuff in the beginning
		* we're not interested */
	if ((hexadecimal && !isxdigit(**buf)) ||
			(!hexadecimal && !isdigit(**buf))) {
		return FAILURE;
	}

	code_l = ZEND_STRTOI(*buf, &endptr, hexadecimal ? 16 : 10);
	/* we're guaranteed there were valid digits, so *endptr > buf */
	*buf = endptr;

	if (**buf != ';')
		return FAILURE;

	/* many more are invalid, but that depends on whether it's HTML
	 * (and which version) or XML. */
	if (code_l > Z_I(0x10FFFF))
		return FAILURE;

	if (code_point != NULL)
		*code_point = (unsigned)code_l;

	return SUCCESS;
}
/* }}} */

/* {{{ process_named_entity */
static inline int process_named_entity_html(const char **buf, const char **start, php_size_t *length)
{
	*start = *buf;

	/* "&" is represented by a 0x26 in all supported encodings. That means
	 * the byte after represents a character or is the leading byte of an
	 * sequence of 8-bit code units. If in the ranges below, it represents
	 * necessarily a alpha character because none of the supported encodings
	 * has an overlap with ASCII in the leading byte (only on the second one) */
	while ((**buf >= 'a' && **buf <= 'z') ||
			(**buf >= 'A' && **buf <= 'Z') ||
			(**buf >= '0' && **buf <= '9')) {
		(*buf)++;
	}

	if (**buf != ';')
		return FAILURE;

	/* cast to size_t OK as the quantity is always non-negative */
	*length = *buf - *start;

	if (*length == 0)
		return FAILURE;

	return SUCCESS;
}
/* }}} */

/* {{{ resolve_named_entity_html */
static inline int resolve_named_entity_html(const char *start, php_size_t length, const entity_ht *ht, unsigned *uni_cp1, unsigned *uni_cp2)
{
	const entity_cp_map *s;
	zend_uint_t hash = zend_inline_hash_func(start, length);

	s = ht->buckets[hash % ht->num_elems];
	while (s->entity) {
		if (s->entity_len == length) {
			if (memcmp(start, s->entity, length) == 0) {
				*uni_cp1 = s->codepoint1;
				*uni_cp2 = s->codepoint2;
				return SUCCESS;
			}
		}
		s++;
	}
	return FAILURE;
}
/* }}} */

static inline size_t write_octet_sequence(unsigned char *buf, enum entity_charset charset, unsigned code) {
	/* code is not necessarily a unicode code point */
	switch (charset) {
	case cs_utf_8:
		return php_utf32_utf8(buf, code);

	case cs_8859_1:
	case cs_cp1252:
	case cs_8859_15:
	case cs_koi8r:
	case cs_cp1251:
	case cs_8859_5:
	case cs_cp866:
	case cs_macroman:
		/* single byte stuff */
		*buf = code;
		return 1;

	case cs_big5:
	case cs_big5hkscs:
	case cs_sjis:
	case cs_gb2312:
		/* we don't have complete unicode mappings for these yet in entity_decode,
		 * and we opt to pass through the octet sequences for these in htmlentities
		 * instead of converting to an int and then converting back. */
#if 0
		return php_mb2_int_to_char(buf, code);
#else
#ifdef ZEND_DEBUG
		assert(code <= 0xFFU);
#endif
		*buf = code;
		return 1;
#endif

	case cs_eucjp:
#if 0 /* idem */
		return php_mb2_int_to_char(buf, code);
#else
#ifdef ZEND_DEBUG
		assert(code <= 0xFFU);
#endif
		*buf = code;
		return 1;
#endif

	default:
		assert(0);
		return 0;
	}
}

/* {{{ traverse_for_entities
 * Auxiliary function to php_unescape_html_entities().
 * - The argument "all" determines if all numeric entities are decode or only those
 *   that correspond to quotes (depending on quote_style).
 */
/* maximum expansion (factor 1.2) for HTML 5 with &nGt; and &nLt; */
/* +2 is 1 because of rest (probably unnecessary), 1 because of terminating 0 */
#define TRAVERSE_FOR_ENTITIES_EXPAND_SIZE(oldlen) ((oldlen) + (oldlen) / 5 + 2)
static void traverse_for_entities(
	const char *old,
	php_size_t oldlen,
	char *ret, /* should have allocated TRAVERSE_FOR_ENTITIES_EXPAND_SIZE(olden) */
	php_size_t *retlen,
	int all,
	int flags,
	const entity_ht *inv_map,
	enum entity_charset charset)
{
	const char *p,
			   *lim;
	char	   *q;
	int doctype = flags & ENT_HTML_DOC_TYPE_MASK;

	lim = old + oldlen; /* terminator address */
	assert(*lim == '\0');

	for (p = old, q = ret; p < lim;) {
		unsigned code, code2 = 0;
		const char *next = NULL; /* when set, next > p, otherwise possible inf loop */

		/* Shift JIS, Big5 and HKSCS use multi-byte encodings where an
		 * ASCII range byte can be part of a multi-byte sequence.
		 * However, they start at 0x40, therefore if we find a 0x26 byte,
		 * we're sure it represents the '&' character. */

		/* assumes there are no single-char entities */
		if (p[0] != '&' || (p + 3 >= lim)) {
			*(q++) = *(p++);
			continue;
		}

		/* now p[3] is surely valid and is no terminator */

		/* numerical entity */
		if (p[1] == '#') {
			next = &p[2];
			if (process_numeric_entity(&next, &code) == FAILURE)
				goto invalid_code;

			/* If we're in htmlspecialchars_decode, we're only decoding entities
			 * that represent &, <, >, " and '. Is this one of them? */
			if (!all && (code > 63U ||
					stage3_table_be_apos_00000[code].data.ent.entity == NULL))
				goto invalid_code;

			/* are we allowed to decode this entity in this document type?
			 * HTML 5 is the only that has a character that cannot be used in 
			 * a numeric entity but is allowed literally (U+000D). The
			 * unoptimized version would be ... || !numeric_entity_is_allowed(code) */
			if (!unicode_cp_is_allowed(code, doctype) ||
					(doctype == ENT_HTML_DOC_HTML5 && code == 0x0D))
				goto invalid_code;
		} else {
			const char *start;
			php_size_t ent_len;

			next = &p[1];
			start = next;

			if (process_named_entity_html(&next, &start, &ent_len) == FAILURE)
				goto invalid_code;

			if (resolve_named_entity_html(start, ent_len, inv_map, &code, &code2) == FAILURE) {
				if (doctype == ENT_HTML_DOC_XHTML && ent_len == 4 && start[0] == 'a'
							&& start[1] == 'p' && start[2] == 'o' && start[3] == 's') {
					/* uses html4 inv_map, which doesn't include apos;. This is a
					 * hack to support it */
					code = (unsigned) '\'';
				} else {
					goto invalid_code;
				}
			}
		}
		
		assert(*next == ';');
		
		if (((code == '\'' && !(flags & ENT_HTML_QUOTE_SINGLE)) ||
				(code == '"' && !(flags & ENT_HTML_QUOTE_DOUBLE)))
				/* && code2 == '\0' always true for current maps */)
			goto invalid_code;

		/* UTF-8 doesn't need mapping (ISO-8859-1 doesn't either, but
		 * the call is needed to ensure the codepoint <= U+00FF)  */
		if (charset != cs_utf_8) {
			/* replace unicode code point */
			if (map_from_unicode(code, charset, &code) == FAILURE || code2 != 0)
				goto invalid_code; /* not representable in target charset */
		}

		q += write_octet_sequence(q, charset, code);
		if (code2) {
			q += write_octet_sequence(q, charset, code2);
		}

		/* jump over the valid entity; may go beyond size of buffer; np */
		p = next + 1;
		continue;

invalid_code:
		for (; p < next; p++) {
			*(q++) = *p;
		}
	}
	
	*q = '\0';
	*retlen = (size_t)(q - ret);
}
/* }}} */

/* {{{ unescape_inverse_map */
static const entity_ht *unescape_inverse_map(int all, int flags)
{
	int document_type = flags & ENT_HTML_DOC_TYPE_MASK;

	if (all) {
		switch (document_type) {
		case ENT_HTML_DOC_HTML401:
		case ENT_HTML_DOC_XHTML: /* but watch out for &apos;...*/
			return &ent_ht_html4;
		case ENT_HTML_DOC_HTML5:
			return &ent_ht_html5;
		default:
			return &ent_ht_be_apos;
		}
	} else {
		switch (document_type) {
		case ENT_HTML_DOC_HTML401:
			return &ent_ht_be_noapos;
		default:
			return &ent_ht_be_apos;
		}
	}
}
/* }}} */

/* {{{ determine_entity_table
 * Entity table to use. Note that entity tables are defined in terms of
 * unicode code points */
static entity_table_opt determine_entity_table(int all, int doctype)
{
	entity_table_opt retval = {NULL};

	assert(!(doctype == ENT_HTML_DOC_XML1 && all));
	
	if (all) {
		retval.ms_table = (doctype == ENT_HTML_DOC_HTML5) ?
			entity_ms_table_html5 : entity_ms_table_html4;
	} else {
		retval.table = (doctype == ENT_HTML_DOC_HTML401) ?
			stage3_table_be_noapos_00000 : stage3_table_be_apos_00000;
	}
	return retval;
}
/* }}} */

/* {{{ php_unescape_html_entities
 * The parameter "all" should be true to decode all possible entities, false to decode
 * only the basic ones, i.e., those in basic_entities_ex + the numeric entities
 * that correspond to quotes.
 */
PHPAPI char *php_unescape_html_entities(unsigned char *old, php_size_t oldlen, php_size_t *newlen, int all, int flags, char *hint_charset TSRMLS_DC)
{
	php_size_t retlen;
	char *ret;
	enum entity_charset charset;
	const entity_ht *inverse_map = NULL;
	php_size_t new_size = TRAVERSE_FOR_ENTITIES_EXPAND_SIZE(oldlen);

	if (all) {
		charset = determine_charset(hint_charset TSRMLS_CC);
	} else {
		charset = cs_8859_1; /* charset shouldn't matter, use ISO-8859-1 for performance */
	}

	/* don't use LIMIT_ALL! */

	if (oldlen > new_size) {
		/* overflow, refuse to do anything */
		ret = estrndup((char*)old, oldlen);
		retlen = oldlen;
		goto empty_source;
	}
	ret = emalloc(new_size);
	*ret = '\0';
	retlen = oldlen;
	if (retlen == 0) {
		goto empty_source;
	}
	
	inverse_map = unescape_inverse_map(all, flags);
	
	/* replace numeric entities */
	traverse_for_entities(old, oldlen, ret, &retlen, all, flags, inverse_map, charset);

empty_source:	
	*newlen = retlen;
	return ret;
}
/* }}} */

PHPAPI char *php_escape_html_entities(unsigned char *old, php_size_t oldlen, php_size_t *newlen, int all, int flags, char *hint_charset TSRMLS_DC)
{
	return php_escape_html_entities_ex(old, oldlen, newlen, all, flags, hint_charset, 1 TSRMLS_CC);
}

/* {{{ find_entity_for_char */
static inline void find_entity_for_char(
	unsigned int k,
	enum entity_charset charset,
	const entity_stage1_row *table,
	const unsigned char **entity,
	php_size_t *entity_len,
	unsigned char *old,
	php_size_t oldlen,
	php_size_t *cursor)
{
	unsigned stage1_idx = ENT_STAGE1_INDEX(k);
	const entity_stage3_row *c;
	
	if (stage1_idx > 0x1D) {
		*entity     = NULL;
		*entity_len = 0;
		return;
	}

	c = &table[stage1_idx][ENT_STAGE2_INDEX(k)][ENT_STAGE3_INDEX(k)];

	if (!c->ambiguous) {
		*entity     = (const unsigned char *)c->data.ent.entity;
		*entity_len = c->data.ent.entity_len;
	} else {
		/* peek at next char */
		php_size_t	 cursor_before	= *cursor;
		int		 status			= SUCCESS;
		unsigned next_char;

		if (!(*cursor < oldlen))
			goto no_suitable_2nd;

		next_char = get_next_char(charset, old, oldlen, cursor, &status); 

		if (status == FAILURE)
			goto no_suitable_2nd;

		{
			const entity_multicodepoint_row *s, *e;

			s = &c->data.multicodepoint_table[1];
			e = s - 1 + c->data.multicodepoint_table[0].leading_entry.size;
			/* we could do a binary search but it's not worth it since we have
			 * at most two entries... */
			for ( ; s <= e; s++) {
				if (s->normal_entry.second_cp == next_char) {
					*entity     = s->normal_entry.entity;
					*entity_len = s->normal_entry.entity_len;
					return;
				}
			}
		}
no_suitable_2nd:
		*cursor = cursor_before;
		*entity = (const unsigned char *)
			c->data.multicodepoint_table[0].leading_entry.default_entity;
		*entity_len = c->data.multicodepoint_table[0].leading_entry.default_entity_len;
	}	
}
/* }}} */

/* {{{ find_entity_for_char_basic */
static inline void find_entity_for_char_basic(
	unsigned int k,
	const entity_stage3_row *table,
	const unsigned char **entity,
	php_size_t *entity_len)
{
	if (k >= 64U) {
		*entity     = NULL;
		*entity_len = 0;
		return;
	}

	*entity     = table[k].data.ent.entity;
	*entity_len = table[k].data.ent.entity_len;
}
/* }}} */

/* {{{ php_escape_html_entities
 */
PHPAPI char *php_escape_html_entities_ex(unsigned char *old, php_size_t oldlen, php_size_t *newlen, int all, int flags, char *hint_charset, zend_bool double_encode TSRMLS_DC)
{
	php_size_t cursor, maxlen, len;
	char *replaced;
	enum entity_charset charset = determine_charset(hint_charset TSRMLS_CC);
	int doctype = flags & ENT_HTML_DOC_TYPE_MASK;
	entity_table_opt entity_table;
	const enc_to_uni *to_uni_table = NULL;
	const entity_ht *inv_map = NULL; /* used for !double_encode */
	/* only used if flags includes ENT_HTML_IGNORE_ERRORS or ENT_HTML_SUBSTITUTE_DISALLOWED_CHARS */
	const unsigned char *replacement = NULL;
	size_t replacement_len = 0;

	if (all) { /* replace with all named entities */
		if (CHARSET_PARTIAL_SUPPORT(charset)) {
			php_error_docref0(NULL TSRMLS_CC, E_STRICT, "Only basic entities "
				"substitution is supported for multi-byte encodings other than UTF-8; "
				"functionality is equivalent to htmlspecialchars");
		}
		LIMIT_ALL(all, doctype, charset);
	}
	entity_table = determine_entity_table(all, doctype);
	if (all && !CHARSET_UNICODE_COMPAT(charset)) {
		to_uni_table = enc_to_uni_index[charset];
	}

	if (!double_encode) {
		/* first arg is 1 because we want to identify valid named entities
		 * even if we are only encoding the basic ones */
		inv_map = unescape_inverse_map(1, flags);
	}

	if (flags & (ENT_HTML_SUBSTITUTE_ERRORS | ENT_HTML_SUBSTITUTE_DISALLOWED_CHARS)) {
		if (charset == cs_utf_8) {
			replacement = (const unsigned char*)"\xEF\xBF\xBD";
			replacement_len = sizeof("\xEF\xBF\xBD") - 1;
		} else {
			replacement = (const unsigned char*)"&#xFFFD;";
			replacement_len = sizeof("&#xFFFD;") - 1;
		}
	}

	/* initial estimate */
	if (oldlen < 64) {
		maxlen = 128;	
	} else {
		maxlen = 2 * oldlen;
		if (maxlen < oldlen) {
			zend_error_noreturn(E_ERROR, "Input string is too long");
			return NULL;
		}
	}

	replaced = emalloc(maxlen + 1); /* adding 1 is safe: maxlen is even */
	len = 0;
	cursor = 0;
	while (cursor < oldlen) {
		const unsigned char *mbsequence = NULL;
		php_size_t mbseqlen					= 0,
		       cursor_before			= cursor;
		int status						= SUCCESS;
		unsigned int this_char			= get_next_char(charset, old, oldlen, &cursor, &status);

		/* guarantee we have at least 40 bytes to write.
		 * In HTML5, entities may take up to 33 bytes */
		if (len > maxlen - 40) { /* maxlen can never be smaller than 128 */
			replaced = safe_erealloc(replaced, maxlen , 1, 128 + 1);
			maxlen += 128;
		}

		if (status == FAILURE) {
			/* invalid MB sequence */
			if (flags & ENT_HTML_IGNORE_ERRORS) {
				continue;
			} else if (flags & ENT_HTML_SUBSTITUTE_ERRORS) {
				memcpy(&replaced[len], replacement, replacement_len);
				len += replacement_len;
				continue;
			} else {
				efree(replaced);
				*newlen = 0;
				return STR_EMPTY_ALLOC();
			}
		} else { /* SUCCESS */
			mbsequence = &old[cursor_before];
			mbseqlen = cursor - cursor_before;
		}

		if (this_char != '&') { /* no entity on this position */
			const unsigned char *rep	= NULL;
			size_t				rep_len	= 0;

			if (((this_char == '\'' && !(flags & ENT_HTML_QUOTE_SINGLE)) ||
					(this_char == '"' && !(flags & ENT_HTML_QUOTE_DOUBLE))))
				goto pass_char_through;

			if (all) { /* false that CHARSET_PARTIAL_SUPPORT(charset) */
				if (to_uni_table != NULL) {
					/* !CHARSET_UNICODE_COMPAT therefore not UTF-8; since UTF-8
					 * is the only multibyte encoding with !CHARSET_PARTIAL_SUPPORT,
					 * we're using a single byte encoding */
					map_to_unicode(this_char, to_uni_table, &this_char);
					if (this_char == 0xFFFF) /* no mapping; pass through */
						goto pass_char_through;
				}
				/* the cursor may advance */
				find_entity_for_char(this_char, charset, entity_table.ms_table, &rep,
					&rep_len, old, oldlen, &cursor);
			} else {
				find_entity_for_char_basic(this_char, entity_table.table, &rep, &rep_len);
			}

			if (rep != NULL) {
				replaced[len++] = '&';
				memcpy(&replaced[len], rep, rep_len);
				len += rep_len;
				replaced[len++] = ';';
			} else {
				/* we did not find an entity for this char.
				 * check for its validity, if its valid pass it unchanged */
				if (flags & ENT_HTML_SUBSTITUTE_DISALLOWED_CHARS) {
					if (CHARSET_UNICODE_COMPAT(charset)) {
						if (!unicode_cp_is_allowed(this_char, doctype)) {
							mbsequence = replacement;
							mbseqlen = replacement_len;
						}
					} else if (to_uni_table) {
						if (!all) /* otherwise we already did this */
							map_to_unicode(this_char, to_uni_table, &this_char);
						if (!unicode_cp_is_allowed(this_char, doctype)) {
							mbsequence = replacement;
							mbseqlen = replacement_len;
						}
					} else {
						/* not a unicode code point, unless, coincidentally, it's in
						 * the 0x20..0x7D range (except 0x5C in sjis). We know nothing
						 * about other code points, because we have no tables. Since
						 * Unicode code points in that range are not disallowed in any
						 * document type, we could do nothing. However, conversion
						 * tables frequently map 0x00-0x1F to the respective C0 code
						 * points. Let's play it safe and admit that's the case */
						if (this_char <= 0x7D &&
								!unicode_cp_is_allowed(this_char, doctype)) {
							mbsequence = replacement;
							mbseqlen = replacement_len;
						}
					}
				}
pass_char_through:
				if (mbseqlen > 1) {
					memcpy(replaced + len, mbsequence, mbseqlen);
					len += mbseqlen;
				} else {
					replaced[len++] = mbsequence[0];
				}
			}
		} else { /* this_char == '&' */
			if (double_encode) {
encode_amp:
				memcpy(&replaced[len], "&amp;", sizeof("&amp;") - 1);
				len += sizeof("&amp;") - 1;
			} else { /* no double encode */
				/* check if entity is valid */
				php_size_t ent_len; /* not counting & or ; */
				/* peek at next char */
				if (old[cursor] == '#') { /* numeric entity */
					unsigned code_point;
					int valid;
					char *pos = (char*)&old[cursor+1];
					valid = process_numeric_entity((const char **)&pos, &code_point);
					if (valid == FAILURE)
						goto encode_amp;
					if (flags & ENT_HTML_SUBSTITUTE_DISALLOWED_CHARS) {
						if (!numeric_entity_is_allowed(code_point, doctype))
							goto encode_amp;
					}
					ent_len = pos - (char*)&old[cursor];
				} else { /* named entity */
					/* check for vality of named entity */
					const char *start = &old[cursor],
							   *next = start;
					unsigned   dummy1, dummy2;

					if (process_named_entity_html(&next, &start, &ent_len) == FAILURE)
						goto encode_amp;
					if (resolve_named_entity_html(start, ent_len, inv_map, &dummy1, &dummy2) == FAILURE) {
						if (!(doctype == ENT_HTML_DOC_XHTML && ent_len == 4 && start[0] == 'a'
									&& start[1] == 'p' && start[2] == 'o' && start[3] == 's')) {
							/* uses html4 inv_map, which doesn't include apos;. This is a
							 * hack to support it */
							goto encode_amp;
						}
					}
				}
				/* checks passed; copy entity to result */
				/* entity size is unbounded, we may need more memory */
				/* at this point maxlen - len >= 40 */
				if (maxlen - len < ent_len + 2 /* & and ; */) {
					/* ent_len < oldlen, which is certainly <= SIZE_MAX/2 */
					replaced = safe_erealloc(replaced, maxlen, 1, ent_len + 128 + 1);
					maxlen += ent_len + 128;
				}
				replaced[len++] = '&';
				memcpy(&replaced[len], &old[cursor], ent_len);
				len += ent_len;
				replaced[len++] = ';';
				cursor += ent_len + 1;
			}
		}
	}
	replaced[len] = '\0';
	*newlen = len;

	return replaced;
}
/* }}} */

/* {{{ php_html_entities
 */
static void php_html_entities(INTERNAL_FUNCTION_PARAMETERS, int all)
{
<<<<<<< HEAD
	char *str, *hint_charset = NULL;
	php_size_t str_len, hint_charset_len = 0;
=======
	char *str, *hint_charset = PHP_DEFAULT_CHARSET;
	int str_len, hint_charset_len = sizeof(PHP_DEFAULT_CHARSET)-1;
>>>>>>> 9a5cb51e
	size_t new_len;
	php_int_t flags = ENT_COMPAT;
	char *replaced;
	zend_bool double_encode = 1;

	if (zend_parse_parameters(ZEND_NUM_ARGS() TSRMLS_CC, "S|iS!b", &str, &str_len, &flags, &hint_charset, &hint_charset_len, &double_encode) == FAILURE) {
		return;
	}

	replaced = php_escape_html_entities_ex(str, str_len, &new_len, all, (int) flags, hint_charset, double_encode TSRMLS_CC);
	RETVAL_STRINGL(replaced, (int)new_len, 0);
}
/* }}} */

#define HTML_SPECIALCHARS 	0
#define HTML_ENTITIES	 	1

/* {{{ register_html_constants
 */
void register_html_constants(INIT_FUNC_ARGS)
{
	REGISTER_INT_CONSTANT("HTML_SPECIALCHARS", HTML_SPECIALCHARS, CONST_PERSISTENT|CONST_CS);
	REGISTER_INT_CONSTANT("HTML_ENTITIES", HTML_ENTITIES, CONST_PERSISTENT|CONST_CS);
	REGISTER_INT_CONSTANT("ENT_COMPAT", ENT_COMPAT, CONST_PERSISTENT|CONST_CS);
	REGISTER_INT_CONSTANT("ENT_QUOTES", ENT_QUOTES, CONST_PERSISTENT|CONST_CS);
	REGISTER_INT_CONSTANT("ENT_NOQUOTES", ENT_NOQUOTES, CONST_PERSISTENT|CONST_CS);
	REGISTER_INT_CONSTANT("ENT_IGNORE", ENT_IGNORE, CONST_PERSISTENT|CONST_CS);
	REGISTER_INT_CONSTANT("ENT_SUBSTITUTE", ENT_SUBSTITUTE, CONST_PERSISTENT|CONST_CS);
	REGISTER_INT_CONSTANT("ENT_DISALLOWED", ENT_DISALLOWED, CONST_PERSISTENT|CONST_CS);
	REGISTER_INT_CONSTANT("ENT_HTML401", ENT_HTML401, CONST_PERSISTENT|CONST_CS);
	REGISTER_INT_CONSTANT("ENT_XML1", ENT_XML1, CONST_PERSISTENT|CONST_CS);
	REGISTER_INT_CONSTANT("ENT_XHTML", ENT_XHTML, CONST_PERSISTENT|CONST_CS);
	REGISTER_INT_CONSTANT("ENT_HTML5", ENT_HTML5, CONST_PERSISTENT|CONST_CS);
}
/* }}} */

/* {{{ proto string htmlspecialchars(string string [, int quote_style[, string charset[, bool double_encode]]])
   Convert special characters to HTML entities */
PHP_FUNCTION(htmlspecialchars)
{
	php_html_entities(INTERNAL_FUNCTION_PARAM_PASSTHRU, 0);
}
/* }}} */

/* {{{ proto string htmlspecialchars_decode(string string [, int quote_style])
   Convert special HTML entities back to characters */
PHP_FUNCTION(htmlspecialchars_decode)
{
	char *str;
	php_size_t str_len;
	php_size_t new_len = 0;
	php_int_t quote_style = ENT_COMPAT;
	char *replaced;

	if (zend_parse_parameters(ZEND_NUM_ARGS() TSRMLS_CC, "S|i", &str, &str_len, &quote_style) == FAILURE) {
		return;
	}

	replaced = php_unescape_html_entities(str, str_len, &new_len, 0 /*!all*/, quote_style, NULL TSRMLS_CC);
	if (replaced) {
		RETURN_STRINGL(replaced, new_len, 0);
	}
	RETURN_FALSE;
}
/* }}} */

/* {{{ proto string html_entity_decode(string string [, int quote_style][, string charset])
   Convert all HTML entities to their applicable characters */
PHP_FUNCTION(html_entity_decode)
{
<<<<<<< HEAD
	char *str, *hint_charset = NULL;
	php_size_t str_len, hint_charset_len = 0;
	php_size_t new_len = 0;
	php_int_t quote_style = ENT_COMPAT;
=======
	char *str, *hint_charset = PHP_DEFAULT_CHARSET;
	int str_len, hint_charset_len = sizeof(PHP_DEFAULT_CHARSET)-1;
	size_t new_len = 0;
	long quote_style = ENT_COMPAT;
>>>>>>> 9a5cb51e
	char *replaced;

	if (zend_parse_parameters(ZEND_NUM_ARGS() TSRMLS_CC, "S|iS", &str, &str_len,
							  &quote_style, &hint_charset, &hint_charset_len) == FAILURE) {
		return;
	}

	replaced = php_unescape_html_entities(str, str_len, &new_len, 1 /*all*/, quote_style, hint_charset TSRMLS_CC);
	if (replaced) {
		RETURN_STRINGL(replaced, new_len, 0);
	}
	RETURN_FALSE;
}
/* }}} */


/* {{{ proto string htmlentities(string string [, int quote_style[, string charset[, bool double_encode]]])
   Convert all applicable characters to HTML entities */
PHP_FUNCTION(htmlentities)
{
	php_html_entities(INTERNAL_FUNCTION_PARAM_PASSTHRU, 1);
}
/* }}} */

/* {{{ write_s3row_data */
static inline void write_s3row_data(
	const entity_stage3_row *r,
	unsigned orig_cp,
	enum entity_charset charset,
	zval *arr)
{
	char key[9] = ""; /* two unicode code points in UTF-8 */
	char entity[LONGEST_ENTITY_LENGTH + 2] = {'&'};
	php_size_t written_k1;

	written_k1 = write_octet_sequence(key, charset, orig_cp);

	if (!r->ambiguous) {
		php_size_t l = r->data.ent.entity_len;
		memcpy(&entity[1], r->data.ent.entity, l);
		entity[l + 1] = ';';
		add_assoc_stringl_ex(arr, key, written_k1 + 1, entity, l + 2, 1);
	} else {
		unsigned i,
			     num_entries;
		const entity_multicodepoint_row *mcpr = r->data.multicodepoint_table;

		if (mcpr[0].leading_entry.default_entity != NULL) {
			size_t l = mcpr[0].leading_entry.default_entity_len;
			memcpy(&entity[1], mcpr[0].leading_entry.default_entity, l);
			entity[l + 1] = ';';
			add_assoc_stringl_ex(arr, key, written_k1 + 1, entity, l + 2, 1);
		}
		num_entries = mcpr[0].leading_entry.size;
		for (i = 1; i <= num_entries; i++) {
			php_size_t   l,
				     written_k2;
			unsigned uni_cp,
					 spe_cp;

			uni_cp = mcpr[i].normal_entry.second_cp;
			l = mcpr[i].normal_entry.entity_len;

			if (!CHARSET_UNICODE_COMPAT(charset)) {
				if (map_from_unicode(uni_cp, charset, &spe_cp) == FAILURE)
					continue; /* non representable in this charset */
			} else {
				spe_cp = uni_cp;
			}
			
			written_k2 = write_octet_sequence(&key[written_k1], charset, spe_cp);
			memcpy(&entity[1], mcpr[i].normal_entry.entity, l);
			entity[l + 1] = ';';
			entity[l + 1] = '\0';
			add_assoc_stringl_ex(arr, key, written_k1 + written_k2 + 1, entity, l + 1, 1);
		}
	}
}
/* }}} */

/* {{{ proto array get_html_translation_table([int table [, int flags [, string charset_hint]]])
   Returns the internal translation table used by htmlspecialchars and htmlentities */
PHP_FUNCTION(get_html_translation_table)
{
	php_int_t all = HTML_SPECIALCHARS,
		 flags = ENT_COMPAT;
	int doctype;
	entity_table_opt entity_table;
	const enc_to_uni *to_uni_table = NULL;
	char *charset_hint = NULL;
	php_size_t charset_hint_len;
	enum entity_charset charset;

	/* in this function we have to jump through some loops because we're
	 * getting the translated table from data structures that are optimized for
	 * random access, not traversal */

	if (zend_parse_parameters(ZEND_NUM_ARGS() TSRMLS_CC, "|iiS",
			&all, &flags, &charset_hint, &charset_hint_len) == FAILURE) {
		return;
	}

	charset = determine_charset(charset_hint TSRMLS_CC);
	doctype = flags & ENT_HTML_DOC_TYPE_MASK;
	LIMIT_ALL(all, doctype, charset);

	array_init(return_value);
	
	entity_table = determine_entity_table(all, doctype);
	if (all && !CHARSET_UNICODE_COMPAT(charset)) {
		to_uni_table = enc_to_uni_index[charset];
	}

	if (all) { /* HTML_ENTITIES (actually, any non-zero value for 1st param) */
		const entity_stage1_row *ms_table = entity_table.ms_table;

		if (CHARSET_UNICODE_COMPAT(charset)) {
			unsigned i, j, k,
					 max_i, max_j, max_k;
			/* no mapping to unicode required */
			if (CHARSET_SINGLE_BYTE(charset)) { /* ISO-8859-1 */
				max_i = 1; max_j = 4; max_k = 64;
			} else {
				max_i = 0x1E; max_j = 64; max_k = 64;
			}

			for (i = 0; i < max_i; i++) {
				if (ms_table[i] == empty_stage2_table)
					continue;
				for (j = 0; j < max_j; j++) {
					if (ms_table[i][j] == empty_stage3_table)
						continue;
					for (k = 0; k < max_k; k++) {
						const entity_stage3_row *r = &ms_table[i][j][k];
						unsigned code;

						if (r->data.ent.entity == NULL)
							continue;

						code = ENT_CODE_POINT_FROM_STAGES(i, j, k);
						if (((code == '\'' && !(flags & ENT_HTML_QUOTE_SINGLE)) ||
								(code == '"' && !(flags & ENT_HTML_QUOTE_DOUBLE))))
							continue;
						write_s3row_data(r, code, charset, return_value);
					}
				}
			}
		} else {
			/* we have to iterate through the set of code points for this
			 * encoding and map them to unicode code points */
			unsigned i;
			for (i = 0; i <= 0xFF; i++) {
				const entity_stage3_row *r;
				unsigned uni_cp;

				/* can be done before mapping, they're invariant */
				if (((i == '\'' && !(flags & ENT_HTML_QUOTE_SINGLE)) ||
						(i == '"' && !(flags & ENT_HTML_QUOTE_DOUBLE))))
					continue;

				map_to_unicode(i, to_uni_table, &uni_cp);
				r = &ms_table[ENT_STAGE1_INDEX(uni_cp)][ENT_STAGE2_INDEX(uni_cp)][ENT_STAGE3_INDEX(uni_cp)];
				if (r->data.ent.entity == NULL)
					continue;

				write_s3row_data(r, i, charset, return_value);
			}
		}
	} else {
		/* we could use sizeof(stage3_table_be_apos_00000) as well */
		unsigned	  j,
					  numelems = sizeof(stage3_table_be_noapos_00000) /
							sizeof(*stage3_table_be_noapos_00000);

		for (j = 0; j < numelems; j++) {
			const entity_stage3_row *r = &entity_table.table[j];
			if (r->data.ent.entity == NULL)
				continue;

			if (((j == '\'' && !(flags & ENT_HTML_QUOTE_SINGLE)) ||
					(j == '"' && !(flags & ENT_HTML_QUOTE_DOUBLE))))
				continue;

			/* charset is indifferent, used cs_8859_1 for efficiency */
			write_s3row_data(r, j, cs_8859_1, return_value);
		}
	}
}
/* }}} */

/*
 * Local variables:
 * tab-width: 4
 * c-basic-offset: 4
 * End:
 * vim600: sw=4 ts=4 fdm=marker
 * vim<600: sw=4 ts=4
 */<|MERGE_RESOLUTION|>--- conflicted
+++ resolved
@@ -1432,13 +1432,8 @@
  */
 static void php_html_entities(INTERNAL_FUNCTION_PARAMETERS, int all)
 {
-<<<<<<< HEAD
-	char *str, *hint_charset = NULL;
-	php_size_t str_len, hint_charset_len = 0;
-=======
 	char *str, *hint_charset = PHP_DEFAULT_CHARSET;
-	int str_len, hint_charset_len = sizeof(PHP_DEFAULT_CHARSET)-1;
->>>>>>> 9a5cb51e
+	php_size_t str_len, hint_charset_len = sizeof(PHP_DEFAULT_CHARSET)-1;
 	size_t new_len;
 	php_int_t flags = ENT_COMPAT;
 	char *replaced;
@@ -1509,17 +1504,10 @@
    Convert all HTML entities to their applicable characters */
 PHP_FUNCTION(html_entity_decode)
 {
-<<<<<<< HEAD
-	char *str, *hint_charset = NULL;
-	php_size_t str_len, hint_charset_len = 0;
+	char *str, *hint_charset = PHP_DEFAULT_CHARSET;
+	php_size_t str_len, hint_charset_len = sizeof(PHP_DEFAULT_CHARSET)-1;
 	php_size_t new_len = 0;
 	php_int_t quote_style = ENT_COMPAT;
-=======
-	char *str, *hint_charset = PHP_DEFAULT_CHARSET;
-	int str_len, hint_charset_len = sizeof(PHP_DEFAULT_CHARSET)-1;
-	size_t new_len = 0;
-	long quote_style = ENT_COMPAT;
->>>>>>> 9a5cb51e
 	char *replaced;
 
 	if (zend_parse_parameters(ZEND_NUM_ARGS() TSRMLS_CC, "S|iS", &str, &str_len,
