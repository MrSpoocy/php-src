/*
   +----------------------------------------------------------------------+
   | PHP Version 5                                                        |
   +----------------------------------------------------------------------+
   | Copyright (c) 1997-2014 The PHP Group                                |
   +----------------------------------------------------------------------+
   | This source file is subject to version 3.01 of the PHP license,      |
   | that is bundled with this package in the file LICENSE, and is        |
   | available through the world-wide-web at the following url:           |
   | http://www.php.net/license/3_01.txt                                  |
   | If you did not receive a copy of the PHP license and are unable to   |
   | obtain it through the world-wide-web, please send a note to          |
   | license@php.net so we can mail you a copy immediately.               |
   +----------------------------------------------------------------------+
   | Authors: Rasmus Lerdorf <rasmus@php.net>                             |
   |          Jaakko Hyvätti <jaakko.hyvatti@iki.fi>                      |
   |          Wez Furlong    <wez@thebrainroom.com>                       |
   |          Gustavo Lopes  <cataphract@php.net>                         |
   +----------------------------------------------------------------------+
*/

/* $Id$ */

/*
 * HTML entity resources:
 *
 * http://www.unicode.org/Public/MAPPINGS/OBSOLETE/UNI2SGML.TXT
 *
 * XHTML 1.0 DTD
 * http://www.w3.org/TR/2002/REC-xhtml1-20020801/dtds.html#h-A2
 *
 * From HTML 4.01 strict DTD:
 * http://www.w3.org/TR/html4/HTMLlat1.ent
 * http://www.w3.org/TR/html4/HTMLsymbol.ent
 * http://www.w3.org/TR/html4/HTMLspecial.ent
 *
 * HTML 5:
 * http://dev.w3.org/html5/spec/Overview.html#named-character-references
 */

#include "php.h"
#if PHP_WIN32
#include "config.w32.h"
#else
#include <php_config.h>
#endif
#include "php_standard.h"
#include "php_string.h"
#include "SAPI.h"
#if HAVE_LOCALE_H
#include <locale.h>
#endif
#if HAVE_LANGINFO_H
#include <langinfo.h>
#endif

#include <zend_hash.h>
#include "html_tables.h"

/* Macro for disabling flag of translation of non-basic entities where this isn't supported.
 * Not appropriate for html_entity_decode/htmlspecialchars_decode */
#define LIMIT_ALL(all, doctype, charset) do { \
	(all) = (all) && !CHARSET_PARTIAL_SUPPORT((charset)) && ((doctype) != ENT_HTML_DOC_XML1); \
} while (0)

#define MB_FAILURE(pos, advance) do { \
	*cursor = pos + (advance); \
	*status = FAILURE; \
	return 0; \
} while (0)

#define CHECK_LEN(pos, chars_need) ((str_len - (pos)) >= (chars_need))

/* valid as single byte character or leading byte */
#define utf8_lead(c)  ((c) < 0x80 || ((c) >= 0xC2 && (c) <= 0xF4))
/* whether it's actually valid depends on other stuff;
 * this macro cannot check for non-shortest forms, surrogates or
 * code points above 0x10FFFF */
#define utf8_trail(c) ((c) >= 0x80 && (c) <= 0xBF)

#define gb2312_lead(c) ((c) != 0x8E && (c) != 0x8F && (c) != 0xA0 && (c) != 0xFF)
#define gb2312_trail(c) ((c) >= 0xA1 && (c) <= 0xFE)

#define sjis_lead(c) ((c) != 0x80 && (c) != 0xA0 && (c) < 0xFD)
#define sjis_trail(c) ((c) >= 0x40  && (c) != 0x7F && (c) < 0xFD)

/* {{{ get_default_charset
 */
static char *get_default_charset(TSRMLS_D) {
	if (PG(internal_encoding) && PG(internal_encoding)[0]) {
		return PG(internal_encoding);
	} else if (SG(default_charset) && SG(default_charset)[0] ) {
		return SG(default_charset);
	}
	return NULL;
}
/* }}} */

/* {{{ get_next_char
 */
static inline unsigned int get_next_char(
		enum entity_charset charset,
		const unsigned char *str,
		php_size_t str_len,
		php_size_t *cursor,
		int *status)
{
	php_size_t pos = *cursor;
	unsigned int this_char = 0;

	*status = SUCCESS;
	assert(pos <= str_len);

	if (!CHECK_LEN(pos, 1))
		MB_FAILURE(pos, 1);

	switch (charset) {
	case cs_utf_8:
		{
			/* We'll follow strategy 2. from section 3.6.1 of UTR #36:
			 * "In a reported illegal byte sequence, do not include any
			 *  non-initial byte that encodes a valid character or is a leading
			 *  byte for a valid sequence." */
			unsigned char c;
			c = str[pos];
			if (c < 0x80) {
				this_char = c;
				pos++;
			} else if (c < 0xc2) {
				MB_FAILURE(pos, 1);
			} else if (c < 0xe0) {
				if (!CHECK_LEN(pos, 2))
					MB_FAILURE(pos, 1);

				if (!utf8_trail(str[pos + 1])) {
					MB_FAILURE(pos, utf8_lead(str[pos + 1]) ? 1 : 2);
				}
				this_char = ((c & 0x1f) << 6) | (str[pos + 1] & 0x3f);
				if (this_char < 0x80) { /* non-shortest form */
					MB_FAILURE(pos, 2);
				}
				pos += 2;
			} else if (c < 0xf0) {
				size_t avail = str_len - pos;

				if (avail < 3 ||
						!utf8_trail(str[pos + 1]) || !utf8_trail(str[pos + 2])) {
					if (avail < 2 || utf8_lead(str[pos + 1]))
						MB_FAILURE(pos, 1);
					else if (avail < 3 || utf8_lead(str[pos + 2]))
						MB_FAILURE(pos, 2);
					else
						MB_FAILURE(pos, 3);
				}

				this_char = ((c & 0x0f) << 12) | ((str[pos + 1] & 0x3f) << 6) | (str[pos + 2] & 0x3f);
				if (this_char < 0x800) { /* non-shortest form */
					MB_FAILURE(pos, 3);
				} else if (this_char >= 0xd800 && this_char <= 0xdfff) { /* surrogate */
					MB_FAILURE(pos, 3);
				}
				pos += 3;
			} else if (c < 0xf5) {
				size_t avail = str_len - pos;

				if (avail < 4 ||
						!utf8_trail(str[pos + 1]) || !utf8_trail(str[pos + 2]) ||
						!utf8_trail(str[pos + 3])) {
					if (avail < 2 || utf8_lead(str[pos + 1]))
						MB_FAILURE(pos, 1);
					else if (avail < 3 || utf8_lead(str[pos + 2]))
						MB_FAILURE(pos, 2);
					else if (avail < 4 || utf8_lead(str[pos + 3]))
						MB_FAILURE(pos, 3);
					else
						MB_FAILURE(pos, 4);
				}
				
				this_char = ((c & 0x07) << 18) | ((str[pos + 1] & 0x3f) << 12) | ((str[pos + 2] & 0x3f) << 6) | (str[pos + 3] & 0x3f);
				if (this_char < 0x10000 || this_char > 0x10FFFF) { /* non-shortest form or outside range */
					MB_FAILURE(pos, 4);
				}
				pos += 4;
			} else {
				MB_FAILURE(pos, 1);
			}
		}
		break;

	case cs_big5:
		/* reference http://demo.icu-project.org/icu-bin/convexp?conv=big5 */
		{
			unsigned char c = str[pos];
			if (c >= 0x81 && c <= 0xFE) {
				unsigned char next;
				if (!CHECK_LEN(pos, 2))
					MB_FAILURE(pos, 1);

				next = str[pos + 1];

				if ((next >= 0x40 && next <= 0x7E) ||
						(next >= 0xA1 && next <= 0xFE)) {
					this_char = (c << 8) | next;
				} else {
					MB_FAILURE(pos, 1);
				}
				pos += 2;
			} else {
				this_char = c;
				pos += 1;
			}
		}
		break;

	case cs_big5hkscs:
		{
			unsigned char c = str[pos];
			if (c >= 0x81 && c <= 0xFE) {
				unsigned char next;
				if (!CHECK_LEN(pos, 2))
					MB_FAILURE(pos, 1);

				next = str[pos + 1];

				if ((next >= 0x40 && next <= 0x7E) ||
						(next >= 0xA1 && next <= 0xFE)) {
					this_char = (c << 8) | next;
				} else if (next != 0x80 && next != 0xFF) {
					MB_FAILURE(pos, 1);
				} else {
					MB_FAILURE(pos, 2);
				}
				pos += 2;
			} else {
				this_char = c;
				pos += 1;
			}
		}
		break;

	case cs_gb2312: /* EUC-CN */
		{
			unsigned char c = str[pos];
			if (c >= 0xA1 && c <= 0xFE) {
				unsigned char next;
				if (!CHECK_LEN(pos, 2))
					MB_FAILURE(pos, 1);

				next = str[pos + 1];

				if (gb2312_trail(next)) {
					this_char = (c << 8) | next;
				} else if (gb2312_lead(next)) {
					MB_FAILURE(pos, 1);
				} else {
					MB_FAILURE(pos, 2);
				}
				pos += 2;
			} else if (gb2312_lead(c)) {
				this_char = c;
				pos += 1;
			} else {
				MB_FAILURE(pos, 1);
			}
		}
		break;

	case cs_sjis:
		{
			unsigned char c = str[pos];
			if ((c >= 0x81 && c <= 0x9F) || (c >= 0xE0 && c <= 0xFC)) {
				unsigned char next;
				if (!CHECK_LEN(pos, 2))
					MB_FAILURE(pos, 1);

				next = str[pos + 1];

				if (sjis_trail(next)) {
					this_char = (c << 8) | next;
				} else if (sjis_lead(next)) {
					MB_FAILURE(pos, 1);
				} else {
					MB_FAILURE(pos, 2);
				}
				pos += 2;
			} else if (c < 0x80 || (c >= 0xA1 && c <= 0xDF)) {
				this_char = c;
				pos += 1;
			} else {
				MB_FAILURE(pos, 1);
			}
		}
		break;

	case cs_eucjp:
		{
			unsigned char c = str[pos];

			if (c >= 0xA1 && c <= 0xFE) {
				unsigned next;
				if (!CHECK_LEN(pos, 2))
					MB_FAILURE(pos, 1);
				next = str[pos + 1];

				if (next >= 0xA1 && next <= 0xFE) {
					/* this a jis kanji char */
					this_char = (c << 8) | next;
				} else {
					MB_FAILURE(pos, (next != 0xA0 && next != 0xFF) ? 1 : 2);
				}
				pos += 2;
			} else if (c == 0x8E) {
				unsigned next;
				if (!CHECK_LEN(pos, 2))
					MB_FAILURE(pos, 1);

				next = str[pos + 1];
				if (next >= 0xA1 && next <= 0xDF) {
					/* JIS X 0201 kana */
					this_char = (c << 8) | next;
				} else {
					MB_FAILURE(pos, (next != 0xA0 && next != 0xFF) ? 1 : 2);
				}
				pos += 2;
			} else if (c == 0x8F) {
				size_t avail = str_len - pos;

				if (avail < 3 || !(str[pos + 1] >= 0xA1 && str[pos + 1] <= 0xFE) ||
						!(str[pos + 2] >= 0xA1 && str[pos + 2] <= 0xFE)) {
					if (avail < 2 || (str[pos + 1] != 0xA0 && str[pos + 1] != 0xFF))
						MB_FAILURE(pos, 1);
					else if (avail < 3 || (str[pos + 2] != 0xA0 && str[pos + 2] != 0xFF))
						MB_FAILURE(pos, 2);
					else
						MB_FAILURE(pos, 3);
				} else {
					/* JIS X 0212 hojo-kanji */
					this_char = (c << 16) | (str[pos + 1] << 8) | str[pos + 2];
				}
				pos += 3;
			} else if (c != 0xA0 && c != 0xFF) {
				/* character encoded in 1 code unit */
				this_char = c;
				pos += 1;
			} else {
				MB_FAILURE(pos, 1);
			}
		}
		break;
	default:
		/* single-byte charsets */
		this_char = str[pos++];
		break;
	}

	*cursor = pos;
  	return this_char;
}
/* }}} */

/* {{{ php_next_utf8_char
 * Public interface for get_next_char used with UTF-8 */
 PHPAPI unsigned int php_next_utf8_char(
		const unsigned char *str,
		php_size_t str_len,
		php_size_t *cursor,
		int *status)
{
	return get_next_char(cs_utf_8, str, str_len, cursor, status);
}
/* }}} */

/* {{{ entity_charset determine_charset
 * returns the charset identifier based on current locale or a hint.
 * defaults to UTF-8 */
static enum entity_charset determine_charset(char *charset_hint TSRMLS_DC)
{
	int i;
	enum entity_charset charset = cs_utf_8;
	php_size_t len = 0;
	const zend_encoding *zenc;

	/* Default is now UTF-8 */
	if (charset_hint == NULL)
		return cs_utf_8;

	if ((len = strlen(charset_hint)) != 0) {
		goto det_charset;
	}

	zenc = zend_multibyte_get_internal_encoding(TSRMLS_C);
	if (zenc != NULL) {
		charset_hint = (char *)zend_multibyte_get_encoding_name(zenc);
		if (charset_hint != NULL && (len=strlen(charset_hint)) != 0) {
			if ((len == 4) /* sizeof (none|auto|pass) */ &&
					(!memcmp("pass", charset_hint, 4) ||
					 !memcmp("auto", charset_hint, 4) ||
					 !memcmp("auto", charset_hint, 4))) {
				charset_hint = NULL;
				len = 0;
			} else {
				goto det_charset;
			}
		}
	}

	charset_hint = SG(default_charset);
	if (charset_hint != NULL && (len=strlen(charset_hint)) != 0) {
		goto det_charset;
	}

	/* try to detect the charset for the locale */
#if HAVE_NL_LANGINFO && HAVE_LOCALE_H && defined(CODESET)
	charset_hint = nl_langinfo(CODESET);
	if (charset_hint != NULL && (len=strlen(charset_hint)) != 0) {
		goto det_charset;
	}
#endif

#if HAVE_LOCALE_H
	/* try to figure out the charset from the locale */
	{
		char *localename;
		char *dot, *at;

		/* lang[_territory][.codeset][@modifier] */
		localename = setlocale(LC_CTYPE, NULL);

		dot = strchr(localename, '.');
		if (dot) {
			dot++;
			/* locale specifies a codeset */
			at = strchr(dot, '@');
			if (at)
				len = at - dot;
			else
				len = strlen(dot);
			charset_hint = dot;
		} else {
			/* no explicit name; see if the name itself
			 * is the charset */
			charset_hint = localename;
			len = strlen(charset_hint);
		}
	}
#endif

det_charset:

	if (charset_hint) {
		int found = 0;
		
		/* now walk the charset map and look for the codeset */
		for (i = 0; charset_map[i].codeset; i++) {
			if (len == strlen(charset_map[i].codeset) && strncasecmp(charset_hint, charset_map[i].codeset, len) == 0) {
				charset = charset_map[i].charset;
				found = 1;
				break;
			}
		}
		if (!found) {
			php_error_docref(NULL TSRMLS_CC, E_WARNING, "charset `%s' not supported, assuming utf-8",
					charset_hint);
		}
	}
	return charset;
}
/* }}} */

/* {{{ php_utf32_utf8 */
static inline php_size_t php_utf32_utf8(unsigned char *buf, unsigned k)
{
	php_size_t retval = 0;

	/* assert(0x0 <= k <= 0x10FFFF); */

	if (k < 0x80) {
		buf[0] = k;
		retval = 1;
	} else if (k < 0x800) {
		buf[0] = 0xc0 | (k >> 6);
		buf[1] = 0x80 | (k & 0x3f);
		retval = 2;
	} else if (k < 0x10000) {
		buf[0] = 0xe0 | (k >> 12);
		buf[1] = 0x80 | ((k >> 6) & 0x3f);
		buf[2] = 0x80 | (k & 0x3f);
		retval = 3;
	} else {
		buf[0] = 0xf0 | (k >> 18);
		buf[1] = 0x80 | ((k >> 12) & 0x3f);
		buf[2] = 0x80 | ((k >> 6) & 0x3f);
		buf[3] = 0x80 | (k & 0x3f);
		retval = 4;
	}
	/* UTF-8 has been restricted to max 4 bytes since RFC 3629 */

	return retval;
}
/* }}} */

/* {{{ php_mb2_int_to_char
 * Convert back big endian int representation of sequence of one or two 8-bit code units. */
static inline size_t php_mb2_int_to_char(unsigned char *buf, unsigned k)
{
	assert(k <= 0xFFFFU);
	/* one or two bytes */
	if (k <= 0xFFU) { /* 1 */
		buf[0] = k;
		return 1U;
	} else { /* 2 */
		buf[0] = k >> 8;
		buf[1] = k & 0xFFU;
		return 2U;
	}
}
/* }}} */

/* {{{ php_mb3_int_to_char
 * Convert back big endian int representation of sequence of one to three 8-bit code units.
 * For EUC-JP. */
static inline size_t php_mb3_int_to_char(unsigned char *buf, unsigned k)
{
	assert(k <= 0xFFFFFFU);
	/* one to three bytes */
	if (k <= 0xFFU) { /* 1 */
		buf[0] = k;
		return 1U;
	} else if (k <= 0xFFFFU) { /* 2 */
		buf[0] = k >> 8;
		buf[1] = k & 0xFFU;
		return 2U;
	} else {
		buf[0] = k >> 16;
		buf[1] = (k >> 8) & 0xFFU;
		buf[2] = k & 0xFFU;
		return 3U;
	}
}
/* }}} */


/* {{{ unimap_bsearc_cmp
 * Binary search of unicode code points in unicode <--> charset mapping.
 * Returns the code point in the target charset (whose mapping table was given) or 0 if
 * the unicode code point is not in the table.
 */
static inline unsigned char unimap_bsearch(const uni_to_enc *table, unsigned code_key_a, php_size_t num)
{
	const uni_to_enc *l = table,
					 *h = &table[num-1],
					 *m;
	unsigned short code_key;

	/* we have no mappings outside the BMP */
	if (code_key_a > 0xFFFFU)
		return 0;

	code_key = (unsigned short) code_key_a;
	
	while (l <= h) {
		m = l + (h - l) / 2;
		if (code_key < m->un_code_point)
			h = m - 1;
		else if (code_key > m->un_code_point)
			l = m + 1;
		else
			return m->cs_code;
	}
	return 0;
}
/* }}} */

/* {{{ map_from_unicode */
static inline int map_from_unicode(unsigned code, enum entity_charset charset, unsigned *res)
{
	unsigned char found;
	const uni_to_enc *table;
	size_t table_size;

	switch (charset) {
	case cs_8859_1:
		/* identity mapping of code points to unicode */
		if (code > 0xFF) {
			return FAILURE;
		} 
		*res = code;
		break;

	case cs_8859_5:
		if (code <= 0xA0 || code == 0xAD /* soft hyphen */) {
			*res = code;
		} else if (code == 0x2116) {
			*res = 0xF0; /* numero sign */
		} else if (code == 0xA7) {
			*res = 0xFD; /* section sign */
		} else if (code >= 0x0401 && code <= 0x044F) {
			if (code == 0x040D || code == 0x0450 || code == 0x045D)
				return FAILURE;
			*res = code - 0x360;
		} else {
			return FAILURE;
		}
		break;
		
	case cs_8859_15:
		if (code < 0xA4 || (code > 0xBE && code <= 0xFF)) {
			*res = code;
		} else { /* between A4 and 0xBE */
			found = unimap_bsearch(unimap_iso885915,
				code, sizeof(unimap_iso885915) / sizeof(*unimap_iso885915));
			if (found)
				*res = found;
			else
				return FAILURE;
		}
		break;

	case cs_cp1252:
		if (code <= 0x7F || (code >= 0xA0 && code <= 0xFF)) {
			*res = code;
		} else {
			found = unimap_bsearch(unimap_win1252,
				code, sizeof(unimap_win1252) / sizeof(*unimap_win1252));
			if (found)
				*res = found;
			else
				return FAILURE;
		}
		break;

	case cs_macroman:
		if (code == 0x7F)
			return FAILURE;
		table = unimap_macroman;
		table_size = sizeof(unimap_macroman) / sizeof(*unimap_macroman);
		goto table_over_7F;
	case cs_cp1251:
		table = unimap_win1251;
		table_size = sizeof(unimap_win1251) / sizeof(*unimap_win1251);
		goto table_over_7F;
	case cs_koi8r:
		table = unimap_koi8r;
		table_size = sizeof(unimap_koi8r) / sizeof(*unimap_koi8r);
		goto table_over_7F;
	case cs_cp866:
		table = unimap_cp866;
		table_size = sizeof(unimap_cp866) / sizeof(*unimap_cp866);
		
table_over_7F:
		if (code <= 0x7F) {
			*res = code;
		} else {
			found = unimap_bsearch(table, code, table_size);
			if (found)
				*res = found;
			else
				return FAILURE;
		}
		break;

	/* from here on, only map the possible characters in the ASCII range.
	 * to improve support here, it's a matter of building the unicode mappings.
	 * See <http://www.unicode.org/Public/6.0.0/ucd/Unihan.zip> */
	case cs_sjis:
	case cs_eucjp:
		/* we interpret 0x5C as the Yen symbol. This is not universal.
		 * See <http://www.w3.org/Submission/japanese-xml/#ambiguity_of_yen> */
		if (code >= 0x20 && code <= 0x7D) {
			if (code == 0x5C)
				return FAILURE;
			*res = code;
		} else {
			return FAILURE;
		}
		break;

	case cs_big5:
	case cs_big5hkscs:
	case cs_gb2312:
		if (code >= 0x20 && code <= 0x7D) {
			*res = code;
		} else {
			return FAILURE;
		}
		break;

	default:
		return FAILURE;
	}

	return SUCCESS;
}
/* }}} */

/* {{{ */
static inline void map_to_unicode(unsigned code, const enc_to_uni *table, unsigned *res)
{
	/* only single byte encodings are currently supported; assumed code <= 0xFF */
	*res = table->inner[ENT_ENC_TO_UNI_STAGE1(code)]->uni_cp[ENT_ENC_TO_UNI_STAGE2(code)];
}
/* }}} */

/* {{{ unicode_cp_is_allowed */
static inline int unicode_cp_is_allowed(unsigned uni_cp, int document_type)
{
	/* XML 1.0				HTML 4.01			HTML 5
	 * 0x09..0x0A			0x09..0x0A			0x09..0x0A
	 * 0x0D					0x0D				0x0C..0x0D
	 * 0x0020..0xD7FF		0x20..0x7E			0x20..0x7E
	 *						0x00A0..0xD7FF		0x00A0..0xD7FF
	 * 0xE000..0xFFFD		0xE000..0x10FFFF	0xE000..0xFDCF
	 * 0x010000..0x10FFFF						0xFDF0..0x10FFFF (*)
	 *
	 * (*) exclude code points where ((code & 0xFFFF) >= 0xFFFE)
	 *
	 * References:
	 * XML 1.0:   <http://www.w3.org/TR/REC-xml/#charsets>
	 * HTML 4.01: <http://www.w3.org/TR/1999/PR-html40-19990824/sgml/sgmldecl.html>
	 * HTML 5:    <http://dev.w3.org/html5/spec/Overview.html#preprocessing-the-input-stream>
	 *
	 * Not sure this is the relevant part for HTML 5, though. I opted to
	 * disallow the characters that would result in a parse error when
	 * preprocessing of the input stream. See also section 8.1.3.
	 * 
	 * It's unclear if XHTML 1.0 allows C1 characters. I'll opt to apply to
	 * XHTML 1.0 the same rules as for XML 1.0.
	 * See <http://cmsmcq.com/2007/C1.xml>.
	 */

	switch (document_type) {
	case ENT_HTML_DOC_HTML401:
		return (uni_cp >= 0x20 && uni_cp <= 0x7E) ||
			(uni_cp == 0x0A || uni_cp == 0x09 || uni_cp == 0x0D) ||
			(uni_cp >= 0xA0 && uni_cp <= 0xD7FF) ||
			(uni_cp >= 0xE000 && uni_cp <= 0x10FFFF);
	case ENT_HTML_DOC_HTML5:
		return (uni_cp >= 0x20 && uni_cp <= 0x7E) ||
			(uni_cp >= 0x09 && uni_cp <= 0x0D && uni_cp != 0x0B) || /* form feed U+0C allowed */
			(uni_cp >= 0xA0 && uni_cp <= 0xD7FF) ||
			(uni_cp >= 0xE000 && uni_cp <= 0x10FFFF &&
				((uni_cp & 0xFFFF) < 0xFFFE) && /* last two of each plane (nonchars) disallowed */
				(uni_cp < 0xFDD0 || uni_cp > 0xFDEF)); /* U+FDD0-U+FDEF (nonchars) disallowed */
	case ENT_HTML_DOC_XHTML:
	case ENT_HTML_DOC_XML1:
		return (uni_cp >= 0x20 && uni_cp <= 0xD7FF) ||
			(uni_cp == 0x0A || uni_cp == 0x09 || uni_cp == 0x0D) ||
			(uni_cp >= 0xE000 && uni_cp <= 0x10FFFF && uni_cp != 0xFFFE && uni_cp != 0xFFFF);
	default:
		return 1;
	}
}
/* }}} */

/* {{{ unicode_cp_is_allowed */
static inline int numeric_entity_is_allowed(unsigned uni_cp, int document_type)
{
	/* less restrictive than unicode_cp_is_allowed */
	switch (document_type) {
	case ENT_HTML_DOC_HTML401:
		/* all non-SGML characters (those marked with UNUSED in DESCSET) should be
		 * representable with numeric entities */
		return uni_cp <= 0x10FFFF;
	case ENT_HTML_DOC_HTML5:
		/* 8.1.4. The numeric character reference forms described above are allowed to
		 * reference any Unicode code point other than U+0000, U+000D, permanently
		 * undefined Unicode characters (noncharacters), and control characters other
		 * than space characters (U+0009, U+000A, U+000C and U+000D) */
		/* seems to allow surrogate characters, then */
		return (uni_cp >= 0x20 && uni_cp <= 0x7E) ||
			(uni_cp >= 0x09 && uni_cp <= 0x0C && uni_cp != 0x0B) || /* form feed U+0C allowed, but not U+0D */
			(uni_cp >= 0xA0 && uni_cp <= 0x10FFFF &&
				((uni_cp & 0xFFFF) < 0xFFFE) && /* last two of each plane (nonchars) disallowed */
				(uni_cp < 0xFDD0 || uni_cp > 0xFDEF)); /* U+FDD0-U+FDEF (nonchars) disallowed */
	case ENT_HTML_DOC_XHTML:
	case ENT_HTML_DOC_XML1:
		/* OTOH, XML 1.0 requires "character references to match the production for Char
		 * See <http://www.w3.org/TR/REC-xml/#NT-CharRef> */
		return unicode_cp_is_allowed(uni_cp, document_type);
	default:
		return 1;
	}
}
/* }}} */

/* {{{ process_numeric_entity
 * Auxiliary function to traverse_for_entities.
 * On input, *buf should point to the first character after # and on output, it's the last
 * byte read, no matter if there was success or insuccess. 
 */
static inline int process_numeric_entity(const char **buf, unsigned *code_point)
{
	php_int_t code_l;
	int hexadecimal = (**buf == 'x' || **buf == 'X'); /* TODO: XML apparently disallows "X" */
	char *endptr;

	if (hexadecimal && (**buf != '\0'))
		(*buf)++;
			
	/* strtol allows whitespace and other stuff in the beginning
		* we're not interested */
	if ((hexadecimal && !isxdigit(**buf)) ||
			(!hexadecimal && !isdigit(**buf))) {
		return FAILURE;
	}

	code_l = ZEND_STRTOI(*buf, &endptr, hexadecimal ? 16 : 10);
	/* we're guaranteed there were valid digits, so *endptr > buf */
	*buf = endptr;

	if (**buf != ';')
		return FAILURE;

	/* many more are invalid, but that depends on whether it's HTML
	 * (and which version) or XML. */
	if (code_l > Z_I(0x10FFFF))
		return FAILURE;

	if (code_point != NULL)
		*code_point = (unsigned)code_l;

	return SUCCESS;
}
/* }}} */

/* {{{ process_named_entity */
static inline int process_named_entity_html(const char **buf, const char **start, php_size_t *length)
{
	*start = *buf;

	/* "&" is represented by a 0x26 in all supported encodings. That means
	 * the byte after represents a character or is the leading byte of an
	 * sequence of 8-bit code units. If in the ranges below, it represents
	 * necessarily a alpha character because none of the supported encodings
	 * has an overlap with ASCII in the leading byte (only on the second one) */
	while ((**buf >= 'a' && **buf <= 'z') ||
			(**buf >= 'A' && **buf <= 'Z') ||
			(**buf >= '0' && **buf <= '9')) {
		(*buf)++;
	}

	if (**buf != ';')
		return FAILURE;

	/* cast to size_t OK as the quantity is always non-negative */
	*length = *buf - *start;

	if (*length == 0)
		return FAILURE;

	return SUCCESS;
}
/* }}} */

/* {{{ resolve_named_entity_html */
static inline int resolve_named_entity_html(const char *start, php_size_t length, const entity_ht *ht, unsigned *uni_cp1, unsigned *uni_cp2)
{
	const entity_cp_map *s;
	zend_uint_t hash = zend_inline_hash_func(start, length);

	s = ht->buckets[hash % ht->num_elems];
	while (s->entity) {
		if (s->entity_len == length) {
			if (memcmp(start, s->entity, length) == 0) {
				*uni_cp1 = s->codepoint1;
				*uni_cp2 = s->codepoint2;
				return SUCCESS;
			}
		}
		s++;
	}
	return FAILURE;
}
/* }}} */

static inline size_t write_octet_sequence(unsigned char *buf, enum entity_charset charset, unsigned code) {
	/* code is not necessarily a unicode code point */
	switch (charset) {
	case cs_utf_8:
		return php_utf32_utf8(buf, code);

	case cs_8859_1:
	case cs_cp1252:
	case cs_8859_15:
	case cs_koi8r:
	case cs_cp1251:
	case cs_8859_5:
	case cs_cp866:
	case cs_macroman:
		/* single byte stuff */
		*buf = code;
		return 1;

	case cs_big5:
	case cs_big5hkscs:
	case cs_sjis:
	case cs_gb2312:
		/* we don't have complete unicode mappings for these yet in entity_decode,
		 * and we opt to pass through the octet sequences for these in htmlentities
		 * instead of converting to an int and then converting back. */
#if 0
		return php_mb2_int_to_char(buf, code);
#else
#ifdef ZEND_DEBUG
		assert(code <= 0xFFU);
#endif
		*buf = code;
		return 1;
#endif

	case cs_eucjp:
#if 0 /* idem */
		return php_mb2_int_to_char(buf, code);
#else
#ifdef ZEND_DEBUG
		assert(code <= 0xFFU);
#endif
		*buf = code;
		return 1;
#endif

	default:
		assert(0);
		return 0;
	}
}

/* {{{ traverse_for_entities
 * Auxiliary function to php_unescape_html_entities().
 * - The argument "all" determines if all numeric entities are decode or only those
 *   that correspond to quotes (depending on quote_style).
 */
/* maximum expansion (factor 1.2) for HTML 5 with &nGt; and &nLt; */
/* +2 is 1 because of rest (probably unnecessary), 1 because of terminating 0 */
#define TRAVERSE_FOR_ENTITIES_EXPAND_SIZE(oldlen) ((oldlen) + (oldlen) / 5 + 2)
static void traverse_for_entities(
	const char *old,
	php_size_t oldlen,
	char *ret, /* should have allocated TRAVERSE_FOR_ENTITIES_EXPAND_SIZE(olden) */
	php_size_t *retlen,
	int all,
	int flags,
	const entity_ht *inv_map,
	enum entity_charset charset)
{
	const char *p,
			   *lim;
	char	   *q;
	int doctype = flags & ENT_HTML_DOC_TYPE_MASK;

	lim = old + oldlen; /* terminator address */
	assert(*lim == '\0');

	for (p = old, q = ret; p < lim;) {
		unsigned code, code2 = 0;
		const char *next = NULL; /* when set, next > p, otherwise possible inf loop */

		/* Shift JIS, Big5 and HKSCS use multi-byte encodings where an
		 * ASCII range byte can be part of a multi-byte sequence.
		 * However, they start at 0x40, therefore if we find a 0x26 byte,
		 * we're sure it represents the '&' character. */

		/* assumes there are no single-char entities */
		if (p[0] != '&' || (p + 3 >= lim)) {
			*(q++) = *(p++);
			continue;
		}

		/* now p[3] is surely valid and is no terminator */

		/* numerical entity */
		if (p[1] == '#') {
			next = &p[2];
			if (process_numeric_entity(&next, &code) == FAILURE)
				goto invalid_code;

			/* If we're in htmlspecialchars_decode, we're only decoding entities
			 * that represent &, <, >, " and '. Is this one of them? */
			if (!all && (code > 63U ||
					stage3_table_be_apos_00000[code].data.ent.entity == NULL))
				goto invalid_code;

			/* are we allowed to decode this entity in this document type?
			 * HTML 5 is the only that has a character that cannot be used in 
			 * a numeric entity but is allowed literally (U+000D). The
			 * unoptimized version would be ... || !numeric_entity_is_allowed(code) */
			if (!unicode_cp_is_allowed(code, doctype) ||
					(doctype == ENT_HTML_DOC_HTML5 && code == 0x0D))
				goto invalid_code;
		} else {
			const char *start;
			php_size_t ent_len;

			next = &p[1];
			start = next;

			if (process_named_entity_html(&next, &start, &ent_len) == FAILURE)
				goto invalid_code;

			if (resolve_named_entity_html(start, ent_len, inv_map, &code, &code2) == FAILURE) {
				if (doctype == ENT_HTML_DOC_XHTML && ent_len == 4 && start[0] == 'a'
							&& start[1] == 'p' && start[2] == 'o' && start[3] == 's') {
					/* uses html4 inv_map, which doesn't include apos;. This is a
					 * hack to support it */
					code = (unsigned) '\'';
				} else {
					goto invalid_code;
				}
			}
		}
		
		assert(*next == ';');
		
		if (((code == '\'' && !(flags & ENT_HTML_QUOTE_SINGLE)) ||
				(code == '"' && !(flags & ENT_HTML_QUOTE_DOUBLE)))
				/* && code2 == '\0' always true for current maps */)
			goto invalid_code;

		/* UTF-8 doesn't need mapping (ISO-8859-1 doesn't either, but
		 * the call is needed to ensure the codepoint <= U+00FF)  */
		if (charset != cs_utf_8) {
			/* replace unicode code point */
			if (map_from_unicode(code, charset, &code) == FAILURE || code2 != 0)
				goto invalid_code; /* not representable in target charset */
		}

		q += write_octet_sequence(q, charset, code);
		if (code2) {
			q += write_octet_sequence(q, charset, code2);
		}

		/* jump over the valid entity; may go beyond size of buffer; np */
		p = next + 1;
		continue;

invalid_code:
		for (; p < next; p++) {
			*(q++) = *p;
		}
	}
	
	*q = '\0';
	*retlen = (size_t)(q - ret);
}
/* }}} */

/* {{{ unescape_inverse_map */
static const entity_ht *unescape_inverse_map(int all, int flags)
{
	int document_type = flags & ENT_HTML_DOC_TYPE_MASK;

	if (all) {
		switch (document_type) {
		case ENT_HTML_DOC_HTML401:
		case ENT_HTML_DOC_XHTML: /* but watch out for &apos;...*/
			return &ent_ht_html4;
		case ENT_HTML_DOC_HTML5:
			return &ent_ht_html5;
		default:
			return &ent_ht_be_apos;
		}
	} else {
		switch (document_type) {
		case ENT_HTML_DOC_HTML401:
			return &ent_ht_be_noapos;
		default:
			return &ent_ht_be_apos;
		}
	}
}
/* }}} */

/* {{{ determine_entity_table
 * Entity table to use. Note that entity tables are defined in terms of
 * unicode code points */
static entity_table_opt determine_entity_table(int all, int doctype)
{
	entity_table_opt retval = {NULL};

	assert(!(doctype == ENT_HTML_DOC_XML1 && all));
	
	if (all) {
		retval.ms_table = (doctype == ENT_HTML_DOC_HTML5) ?
			entity_ms_table_html5 : entity_ms_table_html4;
	} else {
		retval.table = (doctype == ENT_HTML_DOC_HTML401) ?
			stage3_table_be_noapos_00000 : stage3_table_be_apos_00000;
	}
	return retval;
}
/* }}} */

/* {{{ php_unescape_html_entities
 * The parameter "all" should be true to decode all possible entities, false to decode
 * only the basic ones, i.e., those in basic_entities_ex + the numeric entities
 * that correspond to quotes.
 */
PHPAPI char *php_unescape_html_entities(unsigned char *old, php_size_t oldlen, php_size_t *newlen, int all, int flags, char *hint_charset TSRMLS_DC)
{
	php_size_t retlen;
	char *ret;
	enum entity_charset charset;
	const entity_ht *inverse_map = NULL;
	php_size_t new_size = TRAVERSE_FOR_ENTITIES_EXPAND_SIZE(oldlen);

	if (all) {
		charset = determine_charset(hint_charset TSRMLS_CC);
	} else {
		charset = cs_8859_1; /* charset shouldn't matter, use ISO-8859-1 for performance */
	}

	/* don't use LIMIT_ALL! */

	if (oldlen > new_size) {
		/* overflow, refuse to do anything */
		ret = estrndup((char*)old, oldlen);
		retlen = oldlen;
		goto empty_source;
	}
	ret = emalloc(new_size);
	*ret = '\0';
	retlen = oldlen;
	if (retlen == 0) {
		goto empty_source;
	}
	
	inverse_map = unescape_inverse_map(all, flags);
	
	/* replace numeric entities */
	traverse_for_entities(old, oldlen, ret, &retlen, all, flags, inverse_map, charset);

empty_source:	
	*newlen = retlen;
	return ret;
}
/* }}} */

PHPAPI char *php_escape_html_entities(unsigned char *old, php_size_t oldlen, php_size_t *newlen, int all, int flags, char *hint_charset TSRMLS_DC)
{
	return php_escape_html_entities_ex(old, oldlen, newlen, all, flags, hint_charset, 1 TSRMLS_CC);
}

/* {{{ find_entity_for_char */
static inline void find_entity_for_char(
	unsigned int k,
	enum entity_charset charset,
	const entity_stage1_row *table,
	const unsigned char **entity,
	php_size_t *entity_len,
	unsigned char *old,
	php_size_t oldlen,
	php_size_t *cursor)
{
	unsigned stage1_idx = ENT_STAGE1_INDEX(k);
	const entity_stage3_row *c;
	
	if (stage1_idx > 0x1D) {
		*entity     = NULL;
		*entity_len = 0;
		return;
	}

	c = &table[stage1_idx][ENT_STAGE2_INDEX(k)][ENT_STAGE3_INDEX(k)];

	if (!c->ambiguous) {
		*entity     = (const unsigned char *)c->data.ent.entity;
		*entity_len = c->data.ent.entity_len;
	} else {
		/* peek at next char */
		php_size_t	 cursor_before	= *cursor;
		int		 status			= SUCCESS;
		unsigned next_char;

		if (!(*cursor < oldlen))
			goto no_suitable_2nd;

		next_char = get_next_char(charset, old, oldlen, cursor, &status); 

		if (status == FAILURE)
			goto no_suitable_2nd;

		{
			const entity_multicodepoint_row *s, *e;

			s = &c->data.multicodepoint_table[1];
			e = s - 1 + c->data.multicodepoint_table[0].leading_entry.size;
			/* we could do a binary search but it's not worth it since we have
			 * at most two entries... */
			for ( ; s <= e; s++) {
				if (s->normal_entry.second_cp == next_char) {
					*entity     = s->normal_entry.entity;
					*entity_len = s->normal_entry.entity_len;
					return;
				}
			}
		}
no_suitable_2nd:
		*cursor = cursor_before;
		*entity = (const unsigned char *)
			c->data.multicodepoint_table[0].leading_entry.default_entity;
		*entity_len = c->data.multicodepoint_table[0].leading_entry.default_entity_len;
	}	
}
/* }}} */

/* {{{ find_entity_for_char_basic */
static inline void find_entity_for_char_basic(
	unsigned int k,
	const entity_stage3_row *table,
	const unsigned char **entity,
	php_size_t *entity_len)
{
	if (k >= 64U) {
		*entity     = NULL;
		*entity_len = 0;
		return;
	}

	*entity     = table[k].data.ent.entity;
	*entity_len = table[k].data.ent.entity_len;
}
/* }}} */

/* {{{ php_escape_html_entities
 */
PHPAPI char *php_escape_html_entities_ex(unsigned char *old, php_size_t oldlen, php_size_t *newlen, int all, int flags, char *hint_charset, zend_bool double_encode TSRMLS_DC)
{
	php_size_t cursor, maxlen, len;
	char *replaced;
	enum entity_charset charset = determine_charset(hint_charset TSRMLS_CC);
	int doctype = flags & ENT_HTML_DOC_TYPE_MASK;
	entity_table_opt entity_table;
	const enc_to_uni *to_uni_table = NULL;
	const entity_ht *inv_map = NULL; /* used for !double_encode */
	/* only used if flags includes ENT_HTML_IGNORE_ERRORS or ENT_HTML_SUBSTITUTE_DISALLOWED_CHARS */
	const unsigned char *replacement = NULL;
	size_t replacement_len = 0;

	if (all) { /* replace with all named entities */
		if (CHARSET_PARTIAL_SUPPORT(charset)) {
			php_error_docref0(NULL TSRMLS_CC, E_STRICT, "Only basic entities "
				"substitution is supported for multi-byte encodings other than UTF-8; "
				"functionality is equivalent to htmlspecialchars");
		}
		LIMIT_ALL(all, doctype, charset);
	}
	entity_table = determine_entity_table(all, doctype);
	if (all && !CHARSET_UNICODE_COMPAT(charset)) {
		to_uni_table = enc_to_uni_index[charset];
	}

	if (!double_encode) {
		/* first arg is 1 because we want to identify valid named entities
		 * even if we are only encoding the basic ones */
		inv_map = unescape_inverse_map(1, flags);
	}

	if (flags & (ENT_HTML_SUBSTITUTE_ERRORS | ENT_HTML_SUBSTITUTE_DISALLOWED_CHARS)) {
		if (charset == cs_utf_8) {
			replacement = (const unsigned char*)"\xEF\xBF\xBD";
			replacement_len = sizeof("\xEF\xBF\xBD") - 1;
		} else {
			replacement = (const unsigned char*)"&#xFFFD;";
			replacement_len = sizeof("&#xFFFD;") - 1;
		}
	}

	/* initial estimate */
	if (oldlen < 64) {
		maxlen = 128;	
	} else {
		maxlen = 2 * oldlen;
		if (maxlen < oldlen) {
			zend_error_noreturn(E_ERROR, "Input string is too long");
			return NULL;
		}
	}

	replaced = emalloc(maxlen + 1); /* adding 1 is safe: maxlen is even */
	len = 0;
	cursor = 0;
	while (cursor < oldlen) {
		const unsigned char *mbsequence = NULL;
		php_size_t mbseqlen					= 0,
		       cursor_before			= cursor;
		int status						= SUCCESS;
		unsigned int this_char			= get_next_char(charset, old, oldlen, &cursor, &status);

		/* guarantee we have at least 40 bytes to write.
		 * In HTML5, entities may take up to 33 bytes */
		if (len > maxlen - 40) { /* maxlen can never be smaller than 128 */
			replaced = safe_erealloc(replaced, maxlen , 1, 128 + 1);
			maxlen += 128;
		}

		if (status == FAILURE) {
			/* invalid MB sequence */
			if (flags & ENT_HTML_IGNORE_ERRORS) {
				continue;
			} else if (flags & ENT_HTML_SUBSTITUTE_ERRORS) {
				memcpy(&replaced[len], replacement, replacement_len);
				len += replacement_len;
				continue;
			} else {
				efree(replaced);
				*newlen = 0;
				return STR_EMPTY_ALLOC();
			}
		} else { /* SUCCESS */
			mbsequence = &old[cursor_before];
			mbseqlen = cursor - cursor_before;
		}

		if (this_char != '&') { /* no entity on this position */
			const unsigned char *rep	= NULL;
			size_t				rep_len	= 0;

			if (((this_char == '\'' && !(flags & ENT_HTML_QUOTE_SINGLE)) ||
					(this_char == '"' && !(flags & ENT_HTML_QUOTE_DOUBLE))))
				goto pass_char_through;

			if (all) { /* false that CHARSET_PARTIAL_SUPPORT(charset) */
				if (to_uni_table != NULL) {
					/* !CHARSET_UNICODE_COMPAT therefore not UTF-8; since UTF-8
					 * is the only multibyte encoding with !CHARSET_PARTIAL_SUPPORT,
					 * we're using a single byte encoding */
					map_to_unicode(this_char, to_uni_table, &this_char);
					if (this_char == 0xFFFF) /* no mapping; pass through */
						goto pass_char_through;
				}
				/* the cursor may advance */
				find_entity_for_char(this_char, charset, entity_table.ms_table, &rep,
					&rep_len, old, oldlen, &cursor);
			} else {
				find_entity_for_char_basic(this_char, entity_table.table, &rep, &rep_len);
			}

			if (rep != NULL) {
				replaced[len++] = '&';
				memcpy(&replaced[len], rep, rep_len);
				len += rep_len;
				replaced[len++] = ';';
			} else {
				/* we did not find an entity for this char.
				 * check for its validity, if its valid pass it unchanged */
				if (flags & ENT_HTML_SUBSTITUTE_DISALLOWED_CHARS) {
					if (CHARSET_UNICODE_COMPAT(charset)) {
						if (!unicode_cp_is_allowed(this_char, doctype)) {
							mbsequence = replacement;
							mbseqlen = replacement_len;
						}
					} else if (to_uni_table) {
						if (!all) /* otherwise we already did this */
							map_to_unicode(this_char, to_uni_table, &this_char);
						if (!unicode_cp_is_allowed(this_char, doctype)) {
							mbsequence = replacement;
							mbseqlen = replacement_len;
						}
					} else {
						/* not a unicode code point, unless, coincidentally, it's in
						 * the 0x20..0x7D range (except 0x5C in sjis). We know nothing
						 * about other code points, because we have no tables. Since
						 * Unicode code points in that range are not disallowed in any
						 * document type, we could do nothing. However, conversion
						 * tables frequently map 0x00-0x1F to the respective C0 code
						 * points. Let's play it safe and admit that's the case */
						if (this_char <= 0x7D &&
								!unicode_cp_is_allowed(this_char, doctype)) {
							mbsequence = replacement;
							mbseqlen = replacement_len;
						}
					}
				}
pass_char_through:
				if (mbseqlen > 1) {
					memcpy(replaced + len, mbsequence, mbseqlen);
					len += mbseqlen;
				} else {
					replaced[len++] = mbsequence[0];
				}
			}
		} else { /* this_char == '&' */
			if (double_encode) {
encode_amp:
				memcpy(&replaced[len], "&amp;", sizeof("&amp;") - 1);
				len += sizeof("&amp;") - 1;
			} else { /* no double encode */
				/* check if entity is valid */
				php_size_t ent_len; /* not counting & or ; */
				/* peek at next char */
				if (old[cursor] == '#') { /* numeric entity */
					unsigned code_point;
					int valid;
					char *pos = (char*)&old[cursor+1];
					valid = process_numeric_entity((const char **)&pos, &code_point);
					if (valid == FAILURE)
						goto encode_amp;
					if (flags & ENT_HTML_SUBSTITUTE_DISALLOWED_CHARS) {
						if (!numeric_entity_is_allowed(code_point, doctype))
							goto encode_amp;
					}
					ent_len = pos - (char*)&old[cursor];
				} else { /* named entity */
					/* check for vality of named entity */
					const char *start = &old[cursor],
							   *next = start;
					unsigned   dummy1, dummy2;

					if (process_named_entity_html(&next, &start, &ent_len) == FAILURE)
						goto encode_amp;
					if (resolve_named_entity_html(start, ent_len, inv_map, &dummy1, &dummy2) == FAILURE) {
						if (!(doctype == ENT_HTML_DOC_XHTML && ent_len == 4 && start[0] == 'a'
									&& start[1] == 'p' && start[2] == 'o' && start[3] == 's')) {
							/* uses html4 inv_map, which doesn't include apos;. This is a
							 * hack to support it */
							goto encode_amp;
						}
					}
				}
				/* checks passed; copy entity to result */
				/* entity size is unbounded, we may need more memory */
				/* at this point maxlen - len >= 40 */
				if (maxlen - len < ent_len + 2 /* & and ; */) {
					/* ent_len < oldlen, which is certainly <= SIZE_MAX/2 */
					replaced = safe_erealloc(replaced, maxlen, 1, ent_len + 128 + 1);
					maxlen += ent_len + 128;
				}
				replaced[len++] = '&';
				memcpy(&replaced[len], &old[cursor], ent_len);
				len += ent_len;
				replaced[len++] = ';';
				cursor += ent_len + 1;
			}
		}
	}
	replaced[len] = '\0';
	*newlen = len;

	return replaced;
}
/* }}} */

/* {{{ php_html_entities
 */
static void php_html_entities(INTERNAL_FUNCTION_PARAMETERS, int all)
{
<<<<<<< HEAD
	char *str, *hint_charset = "";
	php_size_t str_len, hint_charset_len = 0;
=======
	char *str, *hint_charset = NULL;
	int str_len, hint_charset_len = 0;
>>>>>>> 5f54cecd
	size_t new_len;
	php_int_t flags = ENT_COMPAT;
	char *replaced;
	zend_bool double_encode = 1;

	if (zend_parse_parameters(ZEND_NUM_ARGS() TSRMLS_CC, "S|iS!b", &str, &str_len, &flags, &hint_charset, &hint_charset_len, &double_encode) == FAILURE) {
		return;
	}

	if (!hint_charset) {
		hint_charset = get_default_charset(TSRMLS_C);
	}
	replaced = php_escape_html_entities_ex(str, str_len, &new_len, all, (int) flags, hint_charset, double_encode TSRMLS_CC);

	RETVAL_STRINGL(replaced, (int)new_len, 0);
}
/* }}} */

#define HTML_SPECIALCHARS 	0
#define HTML_ENTITIES	 	1

/* {{{ register_html_constants
 */
void register_html_constants(INIT_FUNC_ARGS)
{
	REGISTER_INT_CONSTANT("HTML_SPECIALCHARS", HTML_SPECIALCHARS, CONST_PERSISTENT|CONST_CS);
	REGISTER_INT_CONSTANT("HTML_ENTITIES", HTML_ENTITIES, CONST_PERSISTENT|CONST_CS);
	REGISTER_INT_CONSTANT("ENT_COMPAT", ENT_COMPAT, CONST_PERSISTENT|CONST_CS);
	REGISTER_INT_CONSTANT("ENT_QUOTES", ENT_QUOTES, CONST_PERSISTENT|CONST_CS);
	REGISTER_INT_CONSTANT("ENT_NOQUOTES", ENT_NOQUOTES, CONST_PERSISTENT|CONST_CS);
	REGISTER_INT_CONSTANT("ENT_IGNORE", ENT_IGNORE, CONST_PERSISTENT|CONST_CS);
	REGISTER_INT_CONSTANT("ENT_SUBSTITUTE", ENT_SUBSTITUTE, CONST_PERSISTENT|CONST_CS);
	REGISTER_INT_CONSTANT("ENT_DISALLOWED", ENT_DISALLOWED, CONST_PERSISTENT|CONST_CS);
	REGISTER_INT_CONSTANT("ENT_HTML401", ENT_HTML401, CONST_PERSISTENT|CONST_CS);
	REGISTER_INT_CONSTANT("ENT_XML1", ENT_XML1, CONST_PERSISTENT|CONST_CS);
	REGISTER_INT_CONSTANT("ENT_XHTML", ENT_XHTML, CONST_PERSISTENT|CONST_CS);
	REGISTER_INT_CONSTANT("ENT_HTML5", ENT_HTML5, CONST_PERSISTENT|CONST_CS);
}
/* }}} */

/* {{{ proto string htmlspecialchars(string string [, int quote_style[, string charset[, bool double_encode]]])
   Convert special characters to HTML entities */
PHP_FUNCTION(htmlspecialchars)
{
	php_html_entities(INTERNAL_FUNCTION_PARAM_PASSTHRU, 0);
}
/* }}} */

/* {{{ proto string htmlspecialchars_decode(string string [, int quote_style])
   Convert special HTML entities back to characters */
PHP_FUNCTION(htmlspecialchars_decode)
{
	char *str;
	php_size_t str_len;
	php_size_t new_len = 0;
	php_int_t quote_style = ENT_COMPAT;
	char *replaced;

	if (zend_parse_parameters(ZEND_NUM_ARGS() TSRMLS_CC, "S|i", &str, &str_len, &quote_style) == FAILURE) {
		return;
	}

	replaced = php_unescape_html_entities(str, str_len, &new_len, 0 /*!all*/, quote_style, NULL TSRMLS_CC);
	if (replaced) {
		RETURN_STRINGL(replaced, new_len, 0);
	}
	RETURN_FALSE;
}
/* }}} */

/* {{{ proto string html_entity_decode(string string [, int quote_style][, string charset])
   Convert all HTML entities to their applicable characters */
PHP_FUNCTION(html_entity_decode)
{
<<<<<<< HEAD
	char *str, *hint_charset = "";
	php_size_t str_len, hint_charset_len = 0;
=======
	char *str, *hint_charset = NULL;
	int str_len, hint_charset_len;
>>>>>>> 5f54cecd
	size_t new_len = 0;
	php_int_t quote_style = ENT_COMPAT;
	char *replaced;

	if (zend_parse_parameters(ZEND_NUM_ARGS() TSRMLS_CC, "S|iS", &str, &str_len,
							  &quote_style, &hint_charset, &hint_charset_len) == FAILURE) {
		return;
	}

	if (!hint_charset) {
		hint_charset = get_default_charset(TSRMLS_C);
	}
	replaced = php_unescape_html_entities(str, str_len, &new_len, 1 /*all*/, quote_style, hint_charset TSRMLS_CC);

	if (replaced) {
		RETURN_STRINGL(replaced, new_len, 0);
	}
	RETURN_FALSE;
}
/* }}} */


/* {{{ proto string htmlentities(string string [, int quote_style[, string charset[, bool double_encode]]])
   Convert all applicable characters to HTML entities */
PHP_FUNCTION(htmlentities)
{
	php_html_entities(INTERNAL_FUNCTION_PARAM_PASSTHRU, 1);
}
/* }}} */

/* {{{ write_s3row_data */
static inline void write_s3row_data(
	const entity_stage3_row *r,
	unsigned orig_cp,
	enum entity_charset charset,
	zval *arr)
{
	char key[9] = ""; /* two unicode code points in UTF-8 */
	char entity[LONGEST_ENTITY_LENGTH + 2] = {'&'};
	php_size_t written_k1;

	written_k1 = write_octet_sequence(key, charset, orig_cp);

	if (!r->ambiguous) {
		php_size_t l = r->data.ent.entity_len;
		memcpy(&entity[1], r->data.ent.entity, l);
		entity[l + 1] = ';';
		add_assoc_stringl_ex(arr, key, written_k1 + 1, entity, l + 2, 1);
	} else {
		unsigned i,
			     num_entries;
		const entity_multicodepoint_row *mcpr = r->data.multicodepoint_table;

		if (mcpr[0].leading_entry.default_entity != NULL) {
			size_t l = mcpr[0].leading_entry.default_entity_len;
			memcpy(&entity[1], mcpr[0].leading_entry.default_entity, l);
			entity[l + 1] = ';';
			add_assoc_stringl_ex(arr, key, written_k1 + 1, entity, l + 2, 1);
		}
		num_entries = mcpr[0].leading_entry.size;
		for (i = 1; i <= num_entries; i++) {
			php_size_t   l,
				     written_k2;
			unsigned uni_cp,
					 spe_cp;

			uni_cp = mcpr[i].normal_entry.second_cp;
			l = mcpr[i].normal_entry.entity_len;

			if (!CHARSET_UNICODE_COMPAT(charset)) {
				if (map_from_unicode(uni_cp, charset, &spe_cp) == FAILURE)
					continue; /* non representable in this charset */
			} else {
				spe_cp = uni_cp;
			}
			
			written_k2 = write_octet_sequence(&key[written_k1], charset, spe_cp);
			memcpy(&entity[1], mcpr[i].normal_entry.entity, l);
			entity[l + 1] = ';';
			entity[l + 1] = '\0';
			add_assoc_stringl_ex(arr, key, written_k1 + written_k2 + 1, entity, l + 1, 1);
		}
	}
}
/* }}} */

/* {{{ proto array get_html_translation_table([int table [, int flags [, string charset_hint]]])
   Returns the internal translation table used by htmlspecialchars and htmlentities */
PHP_FUNCTION(get_html_translation_table)
{
	php_int_t all = HTML_SPECIALCHARS,
		 flags = ENT_COMPAT;
	int doctype;
	entity_table_opt entity_table;
	const enc_to_uni *to_uni_table = NULL;
	char *charset_hint = NULL;
	php_size_t charset_hint_len;
	enum entity_charset charset;

	/* in this function we have to jump through some loops because we're
	 * getting the translated table from data structures that are optimized for
	 * random access, not traversal */

	if (zend_parse_parameters(ZEND_NUM_ARGS() TSRMLS_CC, "|iiS",
			&all, &flags, &charset_hint, &charset_hint_len) == FAILURE) {
		return;
	}

	charset = determine_charset(charset_hint TSRMLS_CC);
	doctype = flags & ENT_HTML_DOC_TYPE_MASK;
	LIMIT_ALL(all, doctype, charset);

	array_init(return_value);
	
	entity_table = determine_entity_table(all, doctype);
	if (all && !CHARSET_UNICODE_COMPAT(charset)) {
		to_uni_table = enc_to_uni_index[charset];
	}

	if (all) { /* HTML_ENTITIES (actually, any non-zero value for 1st param) */
		const entity_stage1_row *ms_table = entity_table.ms_table;

		if (CHARSET_UNICODE_COMPAT(charset)) {
			unsigned i, j, k,
					 max_i, max_j, max_k;
			/* no mapping to unicode required */
			if (CHARSET_SINGLE_BYTE(charset)) { /* ISO-8859-1 */
				max_i = 1; max_j = 4; max_k = 64;
			} else {
				max_i = 0x1E; max_j = 64; max_k = 64;
			}

			for (i = 0; i < max_i; i++) {
				if (ms_table[i] == empty_stage2_table)
					continue;
				for (j = 0; j < max_j; j++) {
					if (ms_table[i][j] == empty_stage3_table)
						continue;
					for (k = 0; k < max_k; k++) {
						const entity_stage3_row *r = &ms_table[i][j][k];
						unsigned code;

						if (r->data.ent.entity == NULL)
							continue;

						code = ENT_CODE_POINT_FROM_STAGES(i, j, k);
						if (((code == '\'' && !(flags & ENT_HTML_QUOTE_SINGLE)) ||
								(code == '"' && !(flags & ENT_HTML_QUOTE_DOUBLE))))
							continue;
						write_s3row_data(r, code, charset, return_value);
					}
				}
			}
		} else {
			/* we have to iterate through the set of code points for this
			 * encoding and map them to unicode code points */
			unsigned i;
			for (i = 0; i <= 0xFF; i++) {
				const entity_stage3_row *r;
				unsigned uni_cp;

				/* can be done before mapping, they're invariant */
				if (((i == '\'' && !(flags & ENT_HTML_QUOTE_SINGLE)) ||
						(i == '"' && !(flags & ENT_HTML_QUOTE_DOUBLE))))
					continue;

				map_to_unicode(i, to_uni_table, &uni_cp);
				r = &ms_table[ENT_STAGE1_INDEX(uni_cp)][ENT_STAGE2_INDEX(uni_cp)][ENT_STAGE3_INDEX(uni_cp)];
				if (r->data.ent.entity == NULL)
					continue;

				write_s3row_data(r, i, charset, return_value);
			}
		}
	} else {
		/* we could use sizeof(stage3_table_be_apos_00000) as well */
		unsigned	  j,
					  numelems = sizeof(stage3_table_be_noapos_00000) /
							sizeof(*stage3_table_be_noapos_00000);

		for (j = 0; j < numelems; j++) {
			const entity_stage3_row *r = &entity_table.table[j];
			if (r->data.ent.entity == NULL)
				continue;

			if (((j == '\'' && !(flags & ENT_HTML_QUOTE_SINGLE)) ||
					(j == '"' && !(flags & ENT_HTML_QUOTE_DOUBLE))))
				continue;

			/* charset is indifferent, used cs_8859_1 for efficiency */
			write_s3row_data(r, j, cs_8859_1, return_value);
		}
	}
}
/* }}} */

/*
 * Local variables:
 * tab-width: 4
 * c-basic-offset: 4
 * End:
 * vim600: sw=4 ts=4 fdm=marker
 * vim<600: sw=4 ts=4
 */<|MERGE_RESOLUTION|>--- conflicted
+++ resolved
@@ -1444,13 +1444,8 @@
  */
 static void php_html_entities(INTERNAL_FUNCTION_PARAMETERS, int all)
 {
-<<<<<<< HEAD
-	char *str, *hint_charset = "";
+	char *str, *hint_charset = NULL;
 	php_size_t str_len, hint_charset_len = 0;
-=======
-	char *str, *hint_charset = NULL;
-	int str_len, hint_charset_len = 0;
->>>>>>> 5f54cecd
 	size_t new_len;
 	php_int_t flags = ENT_COMPAT;
 	char *replaced;
@@ -1525,13 +1520,8 @@
    Convert all HTML entities to their applicable characters */
 PHP_FUNCTION(html_entity_decode)
 {
-<<<<<<< HEAD
-	char *str, *hint_charset = "";
-	php_size_t str_len, hint_charset_len = 0;
-=======
 	char *str, *hint_charset = NULL;
-	int str_len, hint_charset_len;
->>>>>>> 5f54cecd
+	php_size_t str_len, hint_charset_len;
 	size_t new_len = 0;
 	php_int_t quote_style = ENT_COMPAT;
 	char *replaced;
