--- conflicted
+++ resolved
@@ -9,12 +9,7 @@
 
 ?>
 --EXPECTF--
-<<<<<<< HEAD
-Notice: Undefined property: Exception::$previous in %s on line %d
 Exception in %s:%d
-=======
-exception 'Exception' in %s:%d
->>>>>>> 7903276f
 Stack trace:
 #0 {main}
 
