--TEST--
Test fwrite() function : error conditions
--FILE--
<?php
/*
 Prototype: int fwrite ( resource $handle,string string, [, int $length] );
 Description: fwrite() writes the contents of string to the file stream pointed to by handle.
              If the length arquement is given,writing will stop after length bytes have been
              written or the end of string reached, whichever comes first.
              fwrite() returns the number of bytes written or FALSE on error
*/

// include the file.inc for Function: function delete_file($filename)
include ("file.inc");

echo "*** Testing fwrite() : error conditions ***\n";

<<<<<<< HEAD
$filename = dirname(__FILE__)."/fwrite_error.tmp";
=======
$filename = __DIR__."/fwrite_error.tmp";

echo "-- Testing fwrite() with less than expected number of arguments --\n";
// zero argument
var_dump( fwrite() );
// less than expected, 1 arg
>>>>>>> 26dfce7f
$file_handle  = fopen ( $filename, "w");
$data = "data";

// invalid length argument
echo "-- Testing fwrite() with invalid length arguments --\n";
$len = 0;
var_dump( fwrite($file_handle, $data, $len) );
$len = -10;
var_dump( fwrite($file_handle, $data, $len) );

// fwrite() on a file handle which is already closed
echo "-- Testing fwrite() with closed/unset file handle --\n";
fclose($file_handle);
var_dump(fwrite($file_handle,"data"));

echo "Done\n";
?>
--CLEAN--
<?php
$filename = __DIR__."/fwrite_error.tmp";
unlink( $filename );
?>
--EXPECTF--
*** Testing fwrite() : error conditions ***
-- Testing fwrite() with invalid length arguments --
int(0)
int(0)
-- Testing fwrite() with closed/unset file handle --

Warning: fwrite(): supplied resource is not a valid stream resource in %s on line %d
bool(false)
Done<|MERGE_RESOLUTION|>--- conflicted
+++ resolved
@@ -15,16 +15,7 @@
 
 echo "*** Testing fwrite() : error conditions ***\n";
 
-<<<<<<< HEAD
-$filename = dirname(__FILE__)."/fwrite_error.tmp";
-=======
 $filename = __DIR__."/fwrite_error.tmp";
-
-echo "-- Testing fwrite() with less than expected number of arguments --\n";
-// zero argument
-var_dump( fwrite() );
-// less than expected, 1 arg
->>>>>>> 26dfce7f
 $file_handle  = fopen ( $filename, "w");
 $data = "data";
 
