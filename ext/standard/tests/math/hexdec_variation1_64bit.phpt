--- conflicted
+++ resolved
@@ -87,7 +87,7 @@
 fclose($fp);
 ?>
 ===Done===
---EXPECT--
+--EXPECTF--
 *** Testing hexdec() : usage variations ***
 
 -- Iteration 1 --
@@ -158,15 +158,7 @@
 int(0)
 
 -- Iteration 20 --
-<<<<<<< HEAD
 hexdec() expects parameter 1 to be string, array given
-=======
-
-Notice: Array to string conversion in %s on line %d
-
-Deprecated: Invalid characters passed for attempted conversion, these have been ignored in %s on line %d
-int(170)
->>>>>>> d90cdbd9
 
 -- Iteration 21 --
 
@@ -190,11 +182,5 @@
 int(0)
 
 -- Iteration 26 --
-<<<<<<< HEAD
 hexdec() expects parameter 1 to be string, resource given
-=======
-
-Deprecated: Invalid characters passed for attempted conversion, these have been ignored in %s on line %d
-int(970453)
->>>>>>> d90cdbd9
 ===Done===