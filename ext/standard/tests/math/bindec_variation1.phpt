--TEST--
Test bindec() function : usage variations - different data types as $binary_string arg
--SKIPIF--
<?php
if (PHP_INT_SIZE != 4) die("skip this test is for 32bit platform only");
?>
--FILE--
<?php
/* Prototype  : number bindec  ( string $binary_string  )
 * Description: Returns the decimal equivalent of the binary number represented by the binary_string  argument.
 * Source code: ext/standard/math.c
 */

echo "*** Testing bindec() : usage variations ***\n";
//get an unset variable
$unset_var = 10;
unset ($unset_var);

// heredoc string
$heredoc = <<<EOT
abc
xyz
EOT;

// get a resource variable
$fp = fopen(__FILE__, "r");

$inputs = array(
       // int data
/*1*/  0,
       1,
       12345,
       -2345,

       // float data
/*5*/  10.5,
       -10.5,
       12.3456789000e10,
       12.3456789000E-10,
       .5,

       // null data
/*10*/ NULL,
       null,

       // boolean data
/*12*/ true,
       false,
       TRUE,
       FALSE,

       // empty data
/*16*/ "",
       '',
       array(),

       // string data
/*19*/ "abcxyz",
       'abcxyz',
       $heredoc,

       // undefined data
/*22*/ @$undefined_var,

       // unset data
/*23*/ @$unset_var,

       // resource variable
/*24*/ $fp
);

// loop through each element of $inputs to check the behaviour of bindec()
$iterator = 1;
foreach($inputs as $input) {
	echo "\n-- Iteration $iterator --\n";
	try {
		var_dump(bindec($input));
	} catch (TypeError $e) {
		echo $e->getMessage(), "\n";
	}
	$iterator++;
};
fclose($fp);
?>
===Done===
--EXPECTF--
*** Testing bindec() : usage variations ***

-- Iteration 1 --
int(0)

-- Iteration 2 --
int(1)

-- Iteration 3 --

Deprecated: Invalid characters passed for attempted conversion, these have been ignored in %s on line %d
int(1)

-- Iteration 4 --

Deprecated: Invalid characters passed for attempted conversion, these have been ignored in %s on line %d
int(0)

-- Iteration 5 --

Deprecated: Invalid characters passed for attempted conversion, these have been ignored in %s on line %d
int(2)

-- Iteration 6 --

Deprecated: Invalid characters passed for attempted conversion, these have been ignored in %s on line %d
int(2)

-- Iteration 7 --

Deprecated: Invalid characters passed for attempted conversion, these have been ignored in %s on line %d
int(8)

-- Iteration 8 --

Deprecated: Invalid characters passed for attempted conversion, these have been ignored in %s on line %d
int(1)

-- Iteration 9 --

Deprecated: Invalid characters passed for attempted conversion, these have been ignored in %s on line %d
int(0)

-- Iteration 10 --
int(0)

-- Iteration 11 --
int(0)

-- Iteration 12 --
int(1)

-- Iteration 13 --
int(0)

-- Iteration 14 --
int(1)

-- Iteration 15 --
int(0)

-- Iteration 16 --
int(0)

-- Iteration 17 --
int(0)

-- Iteration 18 --
<<<<<<< HEAD
bindec() expects parameter 1 to be string, array given
=======

Notice: Array to string conversion in %s on line %d

Deprecated: Invalid characters passed for attempted conversion, these have been ignored in %s on line %d
int(0)
>>>>>>> d90cdbd9

-- Iteration 19 --

Deprecated: Invalid characters passed for attempted conversion, these have been ignored in %s on line %d
int(0)

-- Iteration 20 --

Deprecated: Invalid characters passed for attempted conversion, these have been ignored in %s on line %d
int(0)

-- Iteration 21 --

Deprecated: Invalid characters passed for attempted conversion, these have been ignored in %s on line %d
int(0)

-- Iteration 22 --
int(0)

-- Iteration 23 --
int(0)

-- Iteration 24 --
<<<<<<< HEAD
bindec() expects parameter 1 to be string, resource given
=======

Deprecated: Invalid characters passed for attempted conversion, these have been ignored in %s on line %d
int(0)
>>>>>>> d90cdbd9
===Done===<|MERGE_RESOLUTION|>--- conflicted
+++ resolved
@@ -152,15 +152,7 @@
 int(0)
 
 -- Iteration 18 --
-<<<<<<< HEAD
 bindec() expects parameter 1 to be string, array given
-=======
-
-Notice: Array to string conversion in %s on line %d
-
-Deprecated: Invalid characters passed for attempted conversion, these have been ignored in %s on line %d
-int(0)
->>>>>>> d90cdbd9
 
 -- Iteration 19 --
 
@@ -184,11 +176,5 @@
 int(0)
 
 -- Iteration 24 --
-<<<<<<< HEAD
 bindec() expects parameter 1 to be string, resource given
-=======
-
-Deprecated: Invalid characters passed for attempted conversion, these have been ignored in %s on line %d
-int(0)
->>>>>>> d90cdbd9
 ===Done===