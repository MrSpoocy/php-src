--- conflicted
+++ resolved
@@ -110,11 +110,7 @@
 	char *libpath;
 	zend_module_entry *module_entry;
 	zend_module_entry *(*get_module)(void);
-<<<<<<< HEAD
-	int error_type, slash_suffix;
-=======
 	int error_type, slash_suffix = 0;
->>>>>>> 92ceb64f
 	char *extension_dir;
 	char *err1, *err2;
 
