--- conflicted
+++ resolved
@@ -103,11 +103,7 @@
 PHP_FUNCTION(array_chunk);
 PHP_FUNCTION(array_combine);
 
-<<<<<<< HEAD
-PHPAPI HashTable* php_splice(HashTable *, php_int_t, php_int_t, zval ***, php_int_t, HashTable **);
-=======
-PHPAPI void php_splice(HashTable *ht, zend_uint offset, zend_uint length, zval ***list, zend_uint list_count, HashTable *removed TSRMLS_DC);
->>>>>>> 3204ad58
+PHPAPI void php_splice(HashTable *ht, php_uint_t offset, php_size_t length, zval ***list, php_size_t list_count, HashTable *removed TSRMLS_DC);
 PHPAPI int php_array_merge(HashTable *dest, HashTable *src, int recursive TSRMLS_DC);
 PHPAPI int php_array_replace_recursive(HashTable *dest, HashTable *src TSRMLS_DC);
 PHPAPI int php_multisort_compare(const void *a, const void *b TSRMLS_DC);
