/*
   +----------------------------------------------------------------------+
   | PHP Version 7                                                        |
   +----------------------------------------------------------------------+
   | Copyright (c) 1997-2016 The PHP Group                                |
   +----------------------------------------------------------------------+
   | This source file is subject to version 3.01 of the PHP license,      |
   | that is bundled with this package in the file LICENSE, and is        |
   | available through the world-wide-web at the following url:           |
   | http://www.php.net/license/3_01.txt                                  |
   | If you did not receive a copy of the PHP license and are unable to   |
   | obtain it through the world-wide-web, please send a note to          |
   | license@php.net so we can mail you a copy immediately.               |
   +----------------------------------------------------------------------+
   | Author: Chris Schneider <cschneid@relog.ch>                          |
   +----------------------------------------------------------------------+
 */
/* $Id$ */

#include "php.h"

#include <stdio.h>
#include <stdlib.h>
#include <errno.h>
#include <sys/types.h>
#include <sys/stat.h>
#include <fcntl.h>
#ifdef PHP_WIN32
#define O_RDONLY _O_RDONLY
#include "win32/param.h"
#else
#include <sys/param.h>
#endif
#include "ext/standard/head.h"
#include "php_string.h"
#include "pack.h"
#if HAVE_PWD_H
#ifdef PHP_WIN32
#include "win32/pwd.h"
#else
#include <pwd.h>
#endif
#endif
#include "fsock.h"
#if HAVE_NETINET_IN_H
#include <netinet/in.h>
#endif

#define INC_OUTPUTPOS(a,b) \
	if ((a) < 0 || ((INT_MAX - outputpos)/((int)b)) < (a)) { \
		efree(formatcodes);	\
		efree(formatargs);	\
		php_error_docref(NULL, E_WARNING, "Type %c: integer overflow in format string", code); \
		RETURN_FALSE; \
	} \
	outputpos += (a)*(b);

/* Whether machine is little endian */
char machine_little_endian;

/* Mapping of byte from char (8bit) to long for machine endian */
static int byte_map[1];

/* Mappings of bytes from int (machine dependent) to int for machine endian */
static int int_map[sizeof(int)];

/* Mappings of bytes from shorts (16bit) for all endian environments */
static int machine_endian_short_map[2];
static int big_endian_short_map[2];
static int little_endian_short_map[2];

/* Mappings of bytes from longs (32bit) for all endian environments */
static int machine_endian_long_map[4];
static int big_endian_long_map[4];
static int little_endian_long_map[4];

#if SIZEOF_ZEND_LONG > 4
/* Mappings of bytes from quads (64bit) for all endian environments */
static int machine_endian_longlong_map[8];
static int big_endian_longlong_map[8];
static int little_endian_longlong_map[8];
#endif

/* {{{ php_pack
 */
static void php_pack(zval *val, size_t size, int *map, char *output)
{
	size_t i;
	char *v;

	convert_to_long_ex(val);
	v = (char *) &Z_LVAL_P(val);

	for (i = 0; i < size; i++) {
		*output++ = v[map[i]];
	}
}
/* }}} */

/* {{{ php_pack_reverse_int32
 */
<<<<<<< HEAD
inline uint32_t php_pack_reverse_int32(uint32_t arg)
=======
static inline uint32_t php_pack_reverse_int32(uint32_t arg)
>>>>>>> 661fad7b
{
    uint32_t result;
    result = ((arg & 0xFF) << 24) | ((arg & 0xFF00) << 8) | ((arg >> 8) & 0xFF00) | ((arg >> 24) & 0xFF);

	return result;
}
/* }}} */

/* {{{ php_pack
 */
<<<<<<< HEAD
inline uint64_t php_pack_reverse_int64(uint64_t arg)
=======
static inline uint64_t php_pack_reverse_int64(uint64_t arg)
>>>>>>> 661fad7b
{
	union Swap64 {
		uint64_t i;
		uint32_t ul[2];
	} tmp, result;
	tmp.i = arg;
	result.ul[0] = php_pack_reverse_int32(tmp.ul[1]);
	result.ul[1] = php_pack_reverse_int32(tmp.ul[0]);

	return result.i;
}
/* }}} */

/* {{{ php_pack_copy_float
 */
static void php_pack_copy_float(int is_little_endian, void * dst, float f)
{
	union Copy32 {
		float f;
		uint32_t i;
	} m;
	m.f = f;

#ifdef WORDS_BIGENDIAN
	if (is_little_endian) {
		m.i = php_pack_reverse_int32(m.i);
	}
#else /* WORDS_BIGENDIAN */
	if (!is_little_endian) {
		m.i = php_pack_reverse_int32(m.i);
	}
#endif /* WORDS_BIGENDIAN */

	memcpy(dst, &m.f, sizeof(float));
}
/* }}} */

/* {{{ php_pack_copy_double
 */
static void php_pack_copy_double(int is_little_endian, void * dst, double d)
{
	union Copy64 {
		double d;
		uint64_t i;
	} m;
	m.d = d;

#ifdef WORDS_BIGENDIAN
	if (is_little_endian) {
		m.i = php_pack_reverse_int64(m.i);
	}
#else /* WORDS_BIGENDIAN */
	if (!is_little_endian) {
		m.i = php_pack_reverse_int64(m.i);
	}
#endif /* WORDS_BIGENDIAN */

	memcpy(dst, &m.d, sizeof(double));
}
/* }}} */

/* {{{ php_pack_parse_float
 */
static float php_pack_parse_float(int is_little_endian, void * src)
{
	union Copy32 {
		float f;
		uint32_t i;
	} m;
	memcpy(&m.i, src, sizeof(float));

#ifdef WORDS_BIGENDIAN
	if (is_little_endian) {
		m.i = php_pack_reverse_int32(m.i);
	}
#else /* WORDS_BIGENDIAN */
	if (!is_little_endian) {
		m.i = php_pack_reverse_int32(m.i);
	}
#endif /* WORDS_BIGENDIAN */

	return m.f;
}
/* }}} */

/* {{{ php_pack_parse_double
 */
static double php_pack_parse_double(int is_little_endian, void * src)
{
	union Copy64 {
		double d;
		uint64_t i;
	} m;
	memcpy(&m.i, src, sizeof(double));

#ifdef WORDS_BIGENDIAN
	if (is_little_endian) {
		m.i = php_pack_reverse_int64(m.i);
	}
#else /* WORDS_BIGENDIAN */
	if (!is_little_endian) {
		m.i = php_pack_reverse_int64(m.i);
	}
#endif /* WORDS_BIGENDIAN */

	return m.d;
}
/* }}} */

/* pack() idea stolen from Perl (implemented formats behave the same as there except J and P)
 * Implemented formats are Z, A, a, h, H, c, C, s, S, i, I, l, L, n, N, q, Q, J, P, f, d, x, X, @.
 * Added g, G for little endian float and big endian float, added e, E for little endian double and big endian double.
 */
/* {{{ proto string pack(string format, mixed arg1 [, mixed arg2 [, mixed ...]])
   Takes one or more arguments and packs them into a binary string according to the format argument */
PHP_FUNCTION(pack)
{
	zval *argv = NULL;
	int num_args = 0;
	size_t i;
	int currentarg;
	char *format;
	size_t formatlen;
	char *formatcodes;
	int *formatargs;
	size_t formatcount = 0;
	int outputpos = 0, outputsize = 0;
	zend_string *output;

	ZEND_PARSE_PARAMETERS_START(1, -1)
		Z_PARAM_STRING(format, formatlen)
		Z_PARAM_VARIADIC('*', argv, num_args)
	ZEND_PARSE_PARAMETERS_END();

	/* We have a maximum of <formatlen> format codes to deal with */
	formatcodes = safe_emalloc(formatlen, sizeof(*formatcodes), 0);
	formatargs = safe_emalloc(formatlen, sizeof(*formatargs), 0);
	currentarg = 0;

	/* Preprocess format into formatcodes and formatargs */
	for (i = 0; i < formatlen; formatcount++) {
		char code = format[i++];
		int arg = 1;

		/* Handle format arguments if any */
		if (i < formatlen) {
			char c = format[i];

			if (c == '*') {
				arg = -1;
				i++;
			}
			else if (c >= '0' && c <= '9') {
				arg = atoi(&format[i]);

				while (format[i] >= '0' && format[i] <= '9' && i < formatlen) {
					i++;
				}
			}
		}

		/* Handle special arg '*' for all codes and check argv overflows */
		switch ((int) code) {
			/* Never uses any args */
			case 'x':
			case 'X':
			case '@':
				if (arg < 0) {
					php_error_docref(NULL, E_WARNING, "Type %c: '*' ignored", code);
					arg = 1;
				}
				break;

			/* Always uses one arg */
			case 'a':
			case 'A':
			case 'Z':
			case 'h':
			case 'H':
				if (currentarg >= num_args) {
					efree(formatcodes);
					efree(formatargs);
					php_error_docref(NULL, E_WARNING, "Type %c: not enough arguments", code);
					RETURN_FALSE;
				}

				if (arg < 0) {
					convert_to_string(&argv[currentarg]);
					arg = Z_STRLEN(argv[currentarg]);
					if (code == 'Z') {
						/* add one because Z is always NUL-terminated:
						 * pack("Z*", "aa") === "aa\0"
						 * pack("Z2", "aa") === "a\0" */
						arg++;
					}
				}

				currentarg++;
				break;

			/* Use as many args as specified */
			case 'q':
			case 'Q':
			case 'J':
			case 'P':
#if SIZEOF_ZEND_LONG < 8
					efree(formatcodes);
					efree(formatargs);
					php_error_docref(NULL, E_WARNING, "64-bit format codes are not available for 32-bit versions of PHP");
					RETURN_FALSE;
#endif
			case 'c':
			case 'C':
			case 's':
			case 'S':
			case 'i':
			case 'I':
			case 'l':
			case 'L':
			case 'n':
			case 'N':
			case 'v':
			case 'V':
			case 'f': /* float */
			case 'g': /* little endian float */
			case 'G': /* big endian float */
			case 'd': /* double */
			case 'e': /* little endian double */
			case 'E': /* big endian double */
				if (arg < 0) {
					arg = num_args - currentarg;
				}

				currentarg += arg;

				if (currentarg > num_args) {
					efree(formatcodes);
					efree(formatargs);
					php_error_docref(NULL, E_WARNING, "Type %c: too few arguments", code);
					RETURN_FALSE;
				}
				break;

			default:
				efree(formatcodes);
				efree(formatargs);
				php_error_docref(NULL, E_WARNING, "Type %c: unknown format code", code);
				RETURN_FALSE;
		}

		formatcodes[formatcount] = code;
		formatargs[formatcount] = arg;
	}

	if (currentarg < num_args) {
		php_error_docref(NULL, E_WARNING, "%d arguments unused", (num_args - currentarg));
	}

	/* Calculate output length and upper bound while processing*/
	for (i = 0; i < formatcount; i++) {
	    int code = (int) formatcodes[i];
		int arg = formatargs[i];

		switch ((int) code) {
			case 'h':
			case 'H':
				INC_OUTPUTPOS((arg + (arg % 2)) / 2,1)	/* 4 bit per arg */
				break;

			case 'a':
			case 'A':
			case 'Z':
			case 'c':
			case 'C':
			case 'x':
				INC_OUTPUTPOS(arg,1)		/* 8 bit per arg */
				break;

			case 's':
			case 'S':
			case 'n':
			case 'v':
				INC_OUTPUTPOS(arg,2)		/* 16 bit per arg */
				break;

			case 'i':
			case 'I':
				INC_OUTPUTPOS(arg,sizeof(int))
				break;

			case 'l':
			case 'L':
			case 'N':
			case 'V':
				INC_OUTPUTPOS(arg,4)		/* 32 bit per arg */
				break;

#if SIZEOF_ZEND_LONG > 4
			case 'q':
			case 'Q':
			case 'J':
			case 'P':
				INC_OUTPUTPOS(arg,8)		/* 32 bit per arg */
				break;
#endif

			case 'f': /* float */
			case 'g': /* little endian float */
			case 'G': /* big endian float */
				INC_OUTPUTPOS(arg,sizeof(float))
				break;

			case 'd': /* double */
			case 'e': /* little endian double */
			case 'E': /* big endian double */
				INC_OUTPUTPOS(arg,sizeof(double))
				break;

			case 'X':
				outputpos -= arg;

				if (outputpos < 0) {
					php_error_docref(NULL, E_WARNING, "Type %c: outside of string", code);
					outputpos = 0;
				}
				break;

			case '@':
				outputpos = arg;
				break;
		}

		if (outputsize < outputpos) {
			outputsize = outputpos;
		}
	}

	output = zend_string_alloc(outputsize, 0);
	outputpos = 0;
	currentarg = 0;

	/* Do actual packing */
	for (i = 0; i < formatcount; i++) {
	    int code = (int) formatcodes[i];
		int arg = formatargs[i];

		switch ((int) code) {
			case 'a':
			case 'A':
			case 'Z': {
				size_t arg_cp = (code != 'Z') ? arg : MAX(0, arg - 1);

				zend_string *str = zval_get_string(&argv[currentarg++]);

				memset(&ZSTR_VAL(output)[outputpos], (code == 'a' || code == 'Z') ? '\0' : ' ', arg);
				memcpy(&ZSTR_VAL(output)[outputpos], ZSTR_VAL(str),
					   (ZSTR_LEN(str) < arg_cp) ? ZSTR_LEN(str) : arg_cp);

				outputpos += arg;
				zend_string_release(str);
				break;
			}

			case 'h':
			case 'H': {
				int nibbleshift = (code == 'h') ? 0 : 4;
				int first = 1;

				zend_string *str = zval_get_string(&argv[currentarg++]);
				char *v = ZSTR_VAL(str);

				outputpos--;
				if ((size_t)arg > ZSTR_LEN(str)) {
					php_error_docref(NULL, E_WARNING, "Type %c: not enough characters in string", code);
					arg = ZSTR_LEN(str);
				}

				while (arg-- > 0) {
					char n = *v++;

					if (n >= '0' && n <= '9') {
						n -= '0';
					} else if (n >= 'A' && n <= 'F') {
						n -= ('A' - 10);
					} else if (n >= 'a' && n <= 'f') {
						n -= ('a' - 10);
					} else {
						php_error_docref(NULL, E_WARNING, "Type %c: illegal hex digit %c", code, n);
						n = 0;
					}

					if (first--) {
						ZSTR_VAL(output)[++outputpos] = 0;
					} else {
					  first = 1;
					}

					ZSTR_VAL(output)[outputpos] |= (n << nibbleshift);
					nibbleshift = (nibbleshift + 4) & 7;
				}

				outputpos++;
				zend_string_release(str);
				break;
			}

			case 'c':
			case 'C':
				while (arg-- > 0) {
					php_pack(&argv[currentarg++], 1, byte_map, &ZSTR_VAL(output)[outputpos]);
					outputpos++;
				}
				break;

			case 's':
			case 'S':
			case 'n':
			case 'v': {
				int *map = machine_endian_short_map;

				if (code == 'n') {
					map = big_endian_short_map;
				} else if (code == 'v') {
					map = little_endian_short_map;
				}

				while (arg-- > 0) {
					php_pack(&argv[currentarg++], 2, map, &ZSTR_VAL(output)[outputpos]);
					outputpos += 2;
				}
				break;
			}

			case 'i':
			case 'I':
				while (arg-- > 0) {
					php_pack(&argv[currentarg++], sizeof(int), int_map, &ZSTR_VAL(output)[outputpos]);
					outputpos += sizeof(int);
				}
				break;

			case 'l':
			case 'L':
			case 'N':
			case 'V': {
				int *map = machine_endian_long_map;

				if (code == 'N') {
					map = big_endian_long_map;
				} else if (code == 'V') {
					map = little_endian_long_map;
				}

				while (arg-- > 0) {
					php_pack(&argv[currentarg++], 4, map, &ZSTR_VAL(output)[outputpos]);
					outputpos += 4;
				}
				break;
			}

#if SIZEOF_ZEND_LONG > 4
			case 'q':
			case 'Q':
			case 'J':
			case 'P': {
				int *map = machine_endian_longlong_map;

				if (code == 'J') {
					map = big_endian_longlong_map;
				} else if (code == 'P') {
					map = little_endian_longlong_map;
				}

				while (arg-- > 0) {
					php_pack(&argv[currentarg++], 8, map, &ZSTR_VAL(output)[outputpos]);
					outputpos += 8;
				}
				break;
			}
#endif

			case 'f': {
				while (arg-- > 0) {
					float v = (float) zval_get_double(&argv[currentarg++]);
					memcpy(&ZSTR_VAL(output)[outputpos], &v, sizeof(v));
					outputpos += sizeof(v);
				}
				break;
			}
			
			case 'g': {
				/* pack little endian float */
				while (arg-- > 0) {
					float v = (float) zval_get_double(&argv[currentarg++]);
					php_pack_copy_float(1, &ZSTR_VAL(output)[outputpos], v);
					outputpos += sizeof(v);
				}
				
				break;
			}
			case 'G': {
				/* pack big endian float */
				while (arg-- > 0) {
					float v = (float) zval_get_double(&argv[currentarg++]);
					php_pack_copy_float(0, &ZSTR_VAL(output)[outputpos], v);
					outputpos += sizeof(v);
				}
				break;
			}

			case 'd': {
				while (arg-- > 0) {
					double v = (double) zval_get_double(&argv[currentarg++]);
					memcpy(&ZSTR_VAL(output)[outputpos], &v, sizeof(v));
					outputpos += sizeof(v);
				}
				break;
			}
			
			case 'e': {
				/* pack little endian double */
				while (arg-- > 0) {
					double v = (double) zval_get_double(&argv[currentarg++]);
					php_pack_copy_double(1, &ZSTR_VAL(output)[outputpos], v);
					outputpos += sizeof(v);
				}
				break;
			}
			
			case 'E': {
				/* pack big endian double */
				while (arg-- > 0) {
					double v = (double) zval_get_double(&argv[currentarg++]);
					php_pack_copy_double(0, &ZSTR_VAL(output)[outputpos], v);
					outputpos += sizeof(v);
				}
				break;
			}

			case 'x':
				memset(&ZSTR_VAL(output)[outputpos], '\0', arg);
				outputpos += arg;
				break;

			case 'X':
				outputpos -= arg;

				if (outputpos < 0) {
					outputpos = 0;
				}
				break;

			case '@':
				if (arg > outputpos) {
					memset(&ZSTR_VAL(output)[outputpos], '\0', arg - outputpos);
				}
				outputpos = arg;
				break;
		}
	}

	efree(formatcodes);
	efree(formatargs);
	ZSTR_VAL(output)[outputpos] = '\0';
	ZSTR_LEN(output) = outputpos;
	RETURN_NEW_STR(output);
}
/* }}} */

/* {{{ php_unpack
 */
static zend_long php_unpack(char *data, size_t size, int issigned, int *map)
{
	zend_long result;
	char *cresult = (char *) &result;
	size_t i;

	result = issigned ? -1 : 0;

	for (i = 0; i < size; i++) {
		cresult[map[i]] = *data++;
	}

	return result;
}
/* }}} */

/* unpack() is based on Perl's unpack(), but is modified a bit from there.
 * Rather than depending on error-prone ordered lists or syntactically
 * unpleasant pass-by-reference, we return an object with named parameters
 * (like *_fetch_object()). Syntax is "f[repeat]name/...", where "f" is the
 * formatter char (like pack()), "[repeat]" is the optional repeater argument,
 * and "name" is the name of the variable to use.
 * Example: "c2chars/nints" will return an object with fields
 * chars1, chars2, and ints.
 * Numeric pack types will return numbers, a and A will return strings,
 * f and d will return doubles.
 * Implemented formats are Z, A, a, h, H, c, C, s, S, i, I, l, L, n, N, q, Q, J, P, f, d, x, X, @.
 * Added g, G for little endian float and big endian float, added e, E for little endian double and big endian double.
 */
/* {{{ proto array unpack(string format, string input)
   Unpack binary string into named array elements according to format argument */
PHP_FUNCTION(unpack)
{
	char *format, *input;
	zend_string *formatarg, *inputarg;
	zend_long formatlen, inputpos, inputlen;
	int i;
	zend_long offset = 0;

	ZEND_PARSE_PARAMETERS_START(2, 3)
		Z_PARAM_STR(formatarg)
		Z_PARAM_STR(inputarg)
		Z_PARAM_OPTIONAL
		Z_PARAM_LONG(offset)
	ZEND_PARSE_PARAMETERS_END();

	format = ZSTR_VAL(formatarg);
	formatlen = ZSTR_LEN(formatarg);
	input = ZSTR_VAL(inputarg);
	inputlen = ZSTR_LEN(inputarg);
	inputpos = 0;


	if (offset < 0 || offset > inputlen) {
		php_error_docref(NULL, E_WARNING, "Offset " ZEND_LONG_FMT " is out of input range" , offset);
		RETURN_FALSE;
	}
	input += offset;
	inputlen -= offset;

	array_init(return_value);

	while (formatlen-- > 0) {
		char type = *(format++);
		char c;
		int arg = 1, argb;
		char *name;
		int namelen;
		int size=0;

		/* Handle format arguments if any */
		if (formatlen > 0) {
			c = *format;

			if (c >= '0' && c <= '9') {
				arg = atoi(format);

				while (formatlen > 0 && *format >= '0' && *format <= '9') {
					format++;
					formatlen--;
				}
			} else if (c == '*') {
				arg = -1;
				format++;
				formatlen--;
			}
		}

		/* Get of new value in array */
		name = format;
		argb = arg;

		while (formatlen > 0 && *format != '/') {
			formatlen--;
			format++;
		}

		namelen = format - name;

		if (namelen > 200)
			namelen = 200;

		switch ((int) type) {
			/* Never use any input */
			case 'X':
				size = -1;
				break;

			case '@':
				size = 0;
				break;

			case 'a':
			case 'A':
			case 'Z':
				size = arg;
				arg = 1;
				break;

			case 'h':
			case 'H':
				size = (arg > 0) ? (arg + (arg % 2)) / 2 : arg;
				arg = 1;
				break;

			/* Use 1 byte of input */
			case 'c':
			case 'C':
			case 'x':
				size = 1;
				break;

			/* Use 2 bytes of input */
			case 's':
			case 'S':
			case 'n':
			case 'v':
				size = 2;
				break;

			/* Use sizeof(int) bytes of input */
			case 'i':
			case 'I':
				size = sizeof(int);
				break;

			/* Use 4 bytes of input */
			case 'l':
			case 'L':
			case 'N':
			case 'V':
				size = 4;
				break;

			/* Use 8 bytes of input */
			case 'q':
			case 'Q':
			case 'J':
			case 'P':
#if SIZEOF_ZEND_LONG > 4
				size = 8;
				break;
#else
				php_error_docref(NULL, E_WARNING, "64-bit format codes are not available for 32-bit versions of PHP");
				zval_dtor(return_value);
				RETURN_FALSE;
#endif

			/* Use sizeof(float) bytes of input */
			case 'f':
			case 'g':
			case 'G':
				size = sizeof(float);
				break;

			/* Use sizeof(double) bytes of input */
			case 'd':
			case 'e':
			case 'E':
				size = sizeof(double);
				break;

			default:
				php_error_docref(NULL, E_WARNING, "Invalid format type %c", type);
				zval_dtor(return_value);
				RETURN_FALSE;
				break;
		}

		if (size != 0 && size != -1 && size < 0) {
			php_error_docref(NULL, E_WARNING, "Type %c: integer overflow", type);
			zval_dtor(return_value);
			RETURN_FALSE;
		}

		/* Do actual unpacking */
		for (i = 0; i != arg; i++ ) {
			/* Space for name + number, safe as namelen is ensured <= 200 */
			char n[256];

			if (arg != 1 || namelen == 0) {
				/* Need to add element number to name */
				snprintf(n, sizeof(n), "%.*s%d", namelen, name, i + 1);
			} else {
				/* Truncate name to next format code or end of string */
				snprintf(n, sizeof(n), "%.*s", namelen, name);
			}

			if (size != 0 && size != -1 && INT_MAX - size + 1 < inputpos) {
				php_error_docref(NULL, E_WARNING, "Type %c: integer overflow", type);
				zval_dtor(return_value);
				RETURN_FALSE;
			}

			if ((inputpos + size) <= inputlen) {
				switch ((int) type) {
					case 'a': {
						/* a will not strip any trailing whitespace or null padding */
						zend_long len = inputlen - inputpos;	/* Remaining string */

						/* If size was given take minimum of len and size */
						if ((size >= 0) && (len > size)) {
							len = size;
						}

						size = len;

						add_assoc_stringl(return_value, n, &input[inputpos], len);
						break;
					}
					case 'A': {
						/* A will strip any trailing whitespace */
						char padn = '\0'; char pads = ' '; char padt = '\t'; char padc = '\r'; char padl = '\n';
						zend_long len = inputlen - inputpos;	/* Remaining string */

						/* If size was given take minimum of len and size */
						if ((size >= 0) && (len > size)) {
							len = size;
						}

						size = len;

						/* Remove trailing white space and nulls chars from unpacked data */
						while (--len >= 0) {
							if (input[inputpos + len] != padn
								&& input[inputpos + len] != pads
								&& input[inputpos + len] != padt
								&& input[inputpos + len] != padc
								&& input[inputpos + len] != padl
							)
								break;
						}

						add_assoc_stringl(return_value, n, &input[inputpos], len + 1);
						break;
					}
					/* New option added for Z to remain in-line with the Perl implementation */
					case 'Z': {
						/* Z will strip everything after the first null character */
						char pad = '\0';
						zend_long s,
							 len = inputlen - inputpos;	/* Remaining string */

						/* If size was given take minimum of len and size */
						if ((size >= 0) && (len > size)) {
							len = size;
						}

						size = len;

						/* Remove everything after the first null */
						for (s=0 ; s < len ; s++) {
							if (input[inputpos + s] == pad)
								break;
						}
						len = s;

						add_assoc_stringl(return_value, n, &input[inputpos], len);
						break;
					}


					case 'h':
					case 'H': {
						zend_long len = (inputlen - inputpos) * 2;	/* Remaining */
						int nibbleshift = (type == 'h') ? 0 : 4;
						int first = 1;
						char *buf;
						zend_long ipos, opos;

						/* If size was given take minimum of len and size */
						if (size >= 0 && len > (size * 2)) {
							len = size * 2;
						}

						if (len > 0 && argb > 0) {
							len -= argb % 2;
						}

						buf = emalloc(len + 1);

						for (ipos = opos = 0; opos < len; opos++) {
							char cc = (input[inputpos + ipos] >> nibbleshift) & 0xf;

							if (cc < 10) {
								cc += '0';
							} else {
								cc += 'a' - 10;
							}

							buf[opos] = cc;
							nibbleshift = (nibbleshift + 4) & 7;

							if (first-- == 0) {
								ipos++;
								first = 1;
							}
						}

						buf[len] = '\0';
						add_assoc_stringl(return_value, n, buf, len);
						efree(buf);
						break;
					}

					case 'c':
					case 'C': {
						int issigned = (type == 'c') ? (input[inputpos] & 0x80) : 0;
						zend_long v = php_unpack(&input[inputpos], 1, issigned, byte_map);
						add_assoc_long(return_value, n, v);
						break;
					}

					case 's':
					case 'S':
					case 'n':
					case 'v': {
						zend_long v;
						int issigned = 0;
						int *map = machine_endian_short_map;

						if (type == 's') {
							issigned = input[inputpos + (machine_little_endian ? 1 : 0)] & 0x80;
						} else if (type == 'n') {
							map = big_endian_short_map;
						} else if (type == 'v') {
							map = little_endian_short_map;
						}

						v = php_unpack(&input[inputpos], 2, issigned, map);
						add_assoc_long(return_value, n, v);
						break;
					}

					case 'i':
					case 'I': {
						zend_long v;
						int issigned = 0;

						if (type == 'i') {
							issigned = input[inputpos + (machine_little_endian ? (sizeof(int) - 1) : 0)] & 0x80;
						}

						v = php_unpack(&input[inputpos], sizeof(int), issigned, int_map);
						add_assoc_long(return_value, n, v);
						break;
					}

					case 'l':
					case 'L':
					case 'N':
					case 'V': {
						int issigned = 0;
						int *map = machine_endian_long_map;
						zend_long v = 0;

						if (type == 'l' || type == 'L') {
							issigned = input[inputpos + (machine_little_endian ? 3 : 0)] & 0x80;
						} else if (type == 'N') {
							issigned = input[inputpos] & 0x80;
							map = big_endian_long_map;
						} else if (type == 'V') {
							issigned = input[inputpos + 3] & 0x80;
							map = little_endian_long_map;
						}

						if (SIZEOF_ZEND_LONG > 4 && issigned) {
							v = ~INT_MAX;
						}

						v |= php_unpack(&input[inputpos], 4, issigned, map);
						if (SIZEOF_ZEND_LONG > 4) {
 							if (type == 'l') {
								v = (signed int) v;
							} else {
								v = (unsigned int) v;
							}
						}
						add_assoc_long(return_value, n, v);
						break;
					}

#if SIZEOF_ZEND_LONG > 4
					case 'q':
					case 'Q':
					case 'J':
					case 'P': {
						int issigned = 0;
						int *map = machine_endian_longlong_map;
						zend_long v = 0;

						if (type == 'q' || type == 'Q') {
							issigned = input[inputpos + (machine_little_endian ? 7 : 0)] & 0x80;
						} else if (type == 'J') {
							issigned = input[inputpos] & 0x80;
							map = big_endian_longlong_map;
						} else if (type == 'P') {
							issigned = input[inputpos + 7] & 0x80;
							map = little_endian_longlong_map;
						}

						v = php_unpack(&input[inputpos], 8, issigned, map);

						if (type == 'q') {
							v = (zend_long) v;
						} else {
							v = (zend_ulong) v;
						}

						add_assoc_long(return_value, n, v);
						break;
					}
#endif

					case 'f': /* float */ 
					case 'g': /* little endian float*/
					case 'G': /* big endian float*/
					{
						float v;

						if (type == 'g') {
							v = php_pack_parse_float(1, &input[inputpos]);
						} else if (type == 'G') {
							v = php_pack_parse_float(0, &input[inputpos]);
						} else {
							memcpy(&v, &input[inputpos], sizeof(float));
						}
						
						add_assoc_double(return_value, n, (double)v);
						break;
					}
					

					case 'd': /* double */
					case 'e': /* little endian float */
					case 'E': /* big endian float */ 
					{
						double v;
						if (type == 'e') {
							v = php_pack_parse_double(1, &input[inputpos]);
						} else if (type == 'E') {
							v = php_pack_parse_double(0, &input[inputpos]);
						} else {
							memcpy(&v, &input[inputpos], sizeof(double));
						}
						add_assoc_double(return_value, n, v);
						break;
					}

					case 'x':
						/* Do nothing with input, just skip it */
						break;

					case 'X':
						if (inputpos < size) {
							inputpos = -size;
							i = arg - 1;		/* Break out of for loop */

							if (arg >= 0) {
								php_error_docref(NULL, E_WARNING, "Type %c: outside of string", type);
							}
						}
						break;

					case '@':
						if (arg <= inputlen) {
							inputpos = arg;
						} else {
							php_error_docref(NULL, E_WARNING, "Type %c: outside of string", type);
						}

						i = arg - 1;	/* Done, break out of for loop */
						break;
				}

				inputpos += size;
				if (inputpos < 0) {
					if (size != -1) { /* only print warning if not working with * */
						php_error_docref(NULL, E_WARNING, "Type %c: outside of string", type);
					}
					inputpos = 0;
				}
			} else if (arg < 0) {
				/* Reached end of input for '*' repeater */
				break;
			} else {
				php_error_docref(NULL, E_WARNING, "Type %c: not enough input, need %d, have " ZEND_LONG_FMT, type, size, inputlen - inputpos);
				zval_dtor(return_value);
				RETURN_FALSE;
			}
		}

		if (formatlen > 0) {
			formatlen--;	/* Skip '/' separator, does no harm if inputlen == 0 */
			format++;
		}
	}
}
/* }}} */

/* {{{ PHP_MINIT_FUNCTION
 */
PHP_MINIT_FUNCTION(pack)
{
	int machine_endian_check = 1;
	int i;

	machine_little_endian = ((char *)&machine_endian_check)[0];

	if (machine_little_endian) {
		/* Where to get lo to hi bytes from */
		byte_map[0] = 0;

		for (i = 0; i < (int)sizeof(int); i++) {
			int_map[i] = i;
		}

		machine_endian_short_map[0] = 0;
		machine_endian_short_map[1] = 1;
		big_endian_short_map[0] = 1;
		big_endian_short_map[1] = 0;
		little_endian_short_map[0] = 0;
		little_endian_short_map[1] = 1;

		machine_endian_long_map[0] = 0;
		machine_endian_long_map[1] = 1;
		machine_endian_long_map[2] = 2;
		machine_endian_long_map[3] = 3;
		big_endian_long_map[0] = 3;
		big_endian_long_map[1] = 2;
		big_endian_long_map[2] = 1;
		big_endian_long_map[3] = 0;
		little_endian_long_map[0] = 0;
		little_endian_long_map[1] = 1;
		little_endian_long_map[2] = 2;
		little_endian_long_map[3] = 3;

#if SIZEOF_ZEND_LONG > 4
		machine_endian_longlong_map[0] = 0;
		machine_endian_longlong_map[1] = 1;
		machine_endian_longlong_map[2] = 2;
		machine_endian_longlong_map[3] = 3;
		machine_endian_longlong_map[4] = 4;
		machine_endian_longlong_map[5] = 5;
		machine_endian_longlong_map[6] = 6;
		machine_endian_longlong_map[7] = 7;
		big_endian_longlong_map[0] = 7;
		big_endian_longlong_map[1] = 6;
		big_endian_longlong_map[2] = 5;
		big_endian_longlong_map[3] = 4;
		big_endian_longlong_map[4] = 3;
		big_endian_longlong_map[5] = 2;
		big_endian_longlong_map[6] = 1;
		big_endian_longlong_map[7] = 0;
		little_endian_longlong_map[0] = 0;
		little_endian_longlong_map[1] = 1;
		little_endian_longlong_map[2] = 2;
		little_endian_longlong_map[3] = 3;
		little_endian_longlong_map[4] = 4;
		little_endian_longlong_map[5] = 5;
		little_endian_longlong_map[6] = 6;
		little_endian_longlong_map[7] = 7;
#endif
	}
	else {
		zval val;
		int size = sizeof(Z_LVAL(val));
		Z_LVAL(val)=0; /*silence a warning*/

		/* Where to get hi to lo bytes from */
		byte_map[0] = size - 1;

		for (i = 0; i < (int)sizeof(int); i++) {
			int_map[i] = size - (sizeof(int) - i);
		}

		machine_endian_short_map[0] = size - 2;
		machine_endian_short_map[1] = size - 1;
		big_endian_short_map[0] = size - 2;
		big_endian_short_map[1] = size - 1;
		little_endian_short_map[0] = size - 1;
		little_endian_short_map[1] = size - 2;

		machine_endian_long_map[0] = size - 4;
		machine_endian_long_map[1] = size - 3;
		machine_endian_long_map[2] = size - 2;
		machine_endian_long_map[3] = size - 1;
		big_endian_long_map[0] = size - 4;
		big_endian_long_map[1] = size - 3;
		big_endian_long_map[2] = size - 2;
		big_endian_long_map[3] = size - 1;
		little_endian_long_map[0] = size - 1;
		little_endian_long_map[1] = size - 2;
		little_endian_long_map[2] = size - 3;
		little_endian_long_map[3] = size - 4;

#if SIZEOF_ZEND_LONG > 4
		machine_endian_longlong_map[0] = size - 8;
		machine_endian_longlong_map[1] = size - 7;
		machine_endian_longlong_map[2] = size - 6;
		machine_endian_longlong_map[3] = size - 5;
		machine_endian_longlong_map[4] = size - 4;
		machine_endian_longlong_map[5] = size - 3;
		machine_endian_longlong_map[6] = size - 2;
		machine_endian_longlong_map[7] = size - 1;
		big_endian_longlong_map[0] = size - 8;
		big_endian_longlong_map[1] = size - 7;
		big_endian_longlong_map[2] = size - 6;
		big_endian_longlong_map[3] = size - 5;
		big_endian_longlong_map[4] = size - 4;
		big_endian_longlong_map[5] = size - 3;
		big_endian_longlong_map[6] = size - 2;
		big_endian_longlong_map[7] = size - 1;
		little_endian_longlong_map[0] = size - 1;
		little_endian_longlong_map[1] = size - 2;
		little_endian_longlong_map[2] = size - 3;
		little_endian_longlong_map[3] = size - 4;
		little_endian_longlong_map[4] = size - 5;
		little_endian_longlong_map[5] = size - 6;
		little_endian_longlong_map[6] = size - 7;
		little_endian_longlong_map[7] = size - 8;
#endif
	}

	return SUCCESS;
}
/* }}} */

/*
 * Local variables:
 * tab-width: 4
 * c-basic-offset: 4
 * End:
 * vim600: noet sw=4 ts=4 fdm=marker
 * vim<600: noet sw=4 ts=4
 */<|MERGE_RESOLUTION|>--- conflicted
+++ resolved
@@ -99,11 +99,7 @@
 
 /* {{{ php_pack_reverse_int32
  */
-<<<<<<< HEAD
-inline uint32_t php_pack_reverse_int32(uint32_t arg)
-=======
 static inline uint32_t php_pack_reverse_int32(uint32_t arg)
->>>>>>> 661fad7b
 {
     uint32_t result;
     result = ((arg & 0xFF) << 24) | ((arg & 0xFF00) << 8) | ((arg >> 8) & 0xFF00) | ((arg >> 24) & 0xFF);
@@ -114,11 +110,7 @@
 
 /* {{{ php_pack
  */
-<<<<<<< HEAD
-inline uint64_t php_pack_reverse_int64(uint64_t arg)
-=======
 static inline uint64_t php_pack_reverse_int64(uint64_t arg)
->>>>>>> 661fad7b
 {
 	union Swap64 {
 		uint64_t i;
