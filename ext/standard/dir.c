--- conflicted
+++ resolved
@@ -491,15 +491,8 @@
 	/* now catch the FreeBSD style of "no matches" */
 	if (!globbuf.gl_pathc || !globbuf.gl_pathv) {
 no_results:
-<<<<<<< HEAD
 		if (PG(open_basedir) && *PG(open_basedir)) {
-			struct stat s;
-
-			if (0 != VCWD_STAT(pattern, &s) || S_IFDIR != (s.st_mode & S_IFMT)) {
-=======
-		if (PG(safe_mode) || (PG(open_basedir) && *PG(open_basedir))) {
 			if (php_check_open_basedir_ex(pattern, 0 TSRMLS_CC)) {
->>>>>>> 50ceeb9f
 				RETURN_FALSE;
 			}
 		}
