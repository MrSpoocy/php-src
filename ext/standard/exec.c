--- conflicted
+++ resolved
@@ -116,13 +116,8 @@
 			} else if (type == 2) {
 				/* strip trailing whitespaces */
 				l = bufl;
-<<<<<<< HEAD
-				while (l >= 1 && l-- && isspace(((unsigned char *)buf)[l]));
+				while (l-- > 0 && isspace(((unsigned char *)buf)[l]));
 				if (l != (bufl - 1)) {
-=======
-				while (--l >= 0 && isspace(((unsigned char *)buf)[l]));
-				if (l != (int)(bufl - 1)) {
->>>>>>> 94957a70
 					bufl = l + 1;
 					buf[bufl] = '\0';
 				}
@@ -134,13 +129,8 @@
 			/* strip trailing whitespaces if we have not done so already */
 			if ((type == 2 && buf != b) || type != 2) {
 				l = bufl;
-<<<<<<< HEAD
-				while (l >= 1 && l-- && isspace(((unsigned char *)buf)[l]));
+				while (l-- > 0 && isspace(((unsigned char *)buf)[l]));
 				if (l != (bufl - 1)) {
-=======
-				while (--l >= 0 && isspace(((unsigned char *)buf)[l]));
-				if (l != (int)(bufl - 1)) {
->>>>>>> 94957a70
 					bufl = l + 1;
 					buf[bufl] = '\0';
 				}
