--- conflicted
+++ resolved
@@ -269,25 +269,6 @@
 		RETURN_LONG(oldint);
 		break;
 
-<<<<<<< HEAD
-=======
-	case ASSERT_QUIET_EVAL:
-		oldint = ASSERTG(quiet_eval);
-		if (ac == 2) {
-			zend_string *value_str = zval_try_get_string(value);
-			if (UNEXPECTED(!value_str)) {
-				return;
-			}
-
-			key = zend_string_init("assert.quiet_eval", sizeof("assert.quiet_eval")-1, 0);
-			zend_alter_ini_entry_ex(key, value_str, PHP_INI_USER, PHP_INI_STAGE_RUNTIME, 0);
-			zend_string_release_ex(key, 0);
-			zend_string_release_ex(value_str, 0);
-		}
-		RETURN_LONG(oldint);
-		break;
-
->>>>>>> 457392fa
 	case ASSERT_WARNING:
 		oldint = ASSERTG(warning);
 		if (ac == 2) {
