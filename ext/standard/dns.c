--- conflicted
+++ resolved
@@ -223,13 +223,8 @@
 
 	if(hostname_len > MAXFQDNLEN) {
 		/* name too long, protect from CVE-2015-0235 */
-<<<<<<< HEAD
 		php_error_docref(NULL, E_WARNING, "Host name is too long, the limit is %d characters", MAXFQDNLEN);
 		RETURN_STRINGL(hostname, hostname_len);
-=======
-		php_error_docref(NULL TSRMLS_CC, E_WARNING, "Host name is too long, the limit is %d characters", MAXFQDNLEN);
-		RETURN_STRINGL(hostname, hostname_len, 1);
->>>>>>> 55d5811f
 	}
 
 	RETURN_STR(php_gethostbyname(hostname));
