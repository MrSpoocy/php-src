--- conflicted
+++ resolved
@@ -608,13 +608,8 @@
  */
 PHPAPI zend_string *php_raw_url_encode(char const *s, size_t len)
 {
-<<<<<<< HEAD
-	register int x, y;
+	register size_t x, y;
 	zend_string *str;
-=======
-	register size_t x, y;
-	unsigned char *str;
->>>>>>> 9c19a08b
 
 	str = zend_string_alloc(3 * len, 0);
 	for (x = 0, y = 0; len--; x++, y++) {
