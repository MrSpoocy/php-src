--- conflicted
+++ resolved
@@ -1744,7 +1744,6 @@
 				continue;
 			}
 			if (zend_string_equals_literal(var_name, "this")) {
-<<<<<<< HEAD
 				zend_throw_error(NULL, "Cannot re-assign $this");
 				return -1;
 			}
@@ -1752,13 +1751,6 @@
 				Z_ADDREF_P(entry);
 			} else {
 				ZVAL_MAKE_REF_EX(entry, 2);
-=======
-				if (!exception_thrown) {
-					exception_thrown = 1;
-					zend_throw_error(NULL, "Cannot re-assign $this");
-				}
-				continue;
->>>>>>> 83cdb89f
 			}
 			zval_ptr_dtor(orig_var);
 			ZVAL_REF(orig_var, Z_REF_P(entry));
@@ -1795,16 +1787,8 @@
 				continue;
 			}
 			if (zend_string_equals_literal(var_name, "this")) {
-<<<<<<< HEAD
 				zend_throw_error(NULL, "Cannot re-assign $this");
 				return -1;
-=======
-				if (!exception_thrown) {
-					exception_thrown = 1;
-					zend_throw_error(NULL, "Cannot re-assign $this");
-				}
-				continue;
->>>>>>> 83cdb89f
 			}
 			ZVAL_DEREF(orig_var);
 			ZVAL_DEREF(entry);
@@ -1833,16 +1817,8 @@
 			continue;
 		}
 		if (zend_string_equals_literal(var_name, "this")) {
-<<<<<<< HEAD
 			zend_throw_error(NULL, "Cannot re-assign $this");
 			return -1;
-=======
-			if (!exception_thrown) {
-				exception_thrown = 1;
-				zend_throw_error(NULL, "Cannot re-assign $this");
-			}
-			continue;
->>>>>>> 83cdb89f
 		}
 		orig_var = zend_hash_find_ex(symbol_table, var_name, 1);
 		if (orig_var) {
@@ -1888,16 +1864,8 @@
 			continue;
 		}
 		if (zend_string_equals_literal(var_name, "this")) {
-<<<<<<< HEAD
 			zend_throw_error(NULL, "Cannot re-assign $this");
 			return -1;
-=======
-			if (!exception_thrown) {
-				exception_thrown = 1;
-				zend_throw_error(NULL, "Cannot re-assign $this");
-			}
-			continue;
->>>>>>> 83cdb89f
 		}
 		orig_var = zend_hash_find_ex(symbol_table, var_name, 1);
 		if (orig_var) {
@@ -1952,15 +1920,8 @@
 			php_prefix_varname(&final_name, prefix, ZSTR_VAL(var_name), ZSTR_LEN(var_name), 1);
 			if (php_valid_var_name(Z_STRVAL(final_name), Z_STRLEN(final_name))) {
 				if (zend_string_equals_literal(Z_STR(final_name), "this")) {
-<<<<<<< HEAD
 					zend_throw_error(NULL, "Cannot re-assign $this");
 					return -1;
-=======
-					if (!exception_thrown) {
-						exception_thrown = 1;
-						zend_throw_error(NULL, "Cannot re-assign $this");
-					}
->>>>>>> 83cdb89f
 				} else {
 					if (Z_ISREF_P(entry)) {
 						Z_ADDREF_P(entry);
@@ -2010,15 +1971,8 @@
 			php_prefix_varname(&final_name, prefix, ZSTR_VAL(var_name), ZSTR_LEN(var_name), 1);
 			if (php_valid_var_name(Z_STRVAL(final_name), Z_STRLEN(final_name))) {
 				if (zend_string_equals_literal(Z_STR(final_name), "this")) {
-<<<<<<< HEAD
 					zend_throw_error(NULL, "Cannot re-assign $this");
 					return -1;
-=======
-					if (!exception_thrown) {
-						exception_thrown = 1;
-						zend_throw_error(NULL, "Cannot re-assign $this");
-					}
->>>>>>> 83cdb89f
 				} else {
 					ZVAL_DEREF(entry);
 					Z_TRY_ADDREF_P(entry);
@@ -2075,15 +2029,8 @@
 			php_prefix_varname(&final_name, prefix, ZSTR_VAL(var_name), ZSTR_LEN(var_name), 1);
 			if (php_valid_var_name(Z_STRVAL(final_name), Z_STRLEN(final_name))) {
 				if (zend_string_equals_literal(Z_STR(final_name), "this")) {
-<<<<<<< HEAD
 					zend_throw_error(NULL, "Cannot re-assign $this");
 					return -1;
-=======
-					if (!exception_thrown) {
-						exception_thrown = 1;
-						zend_throw_error(NULL, "Cannot re-assign $this");
-					}
->>>>>>> 83cdb89f
 				} else {
 					if (Z_ISREF_P(entry)) {
 						Z_ADDREF_P(entry);
@@ -2108,17 +2055,12 @@
 				continue;
 			}
 			if (zend_string_equals_literal(var_name, "this")) {
-<<<<<<< HEAD
-				zend_throw_error(NULL, "Cannot re-assign $this");
-				return -1;
+				goto prefix;
 			}
 			if (Z_ISREF_P(entry)) {
 				Z_ADDREF_P(entry);
 			} else {
 				ZVAL_MAKE_REF_EX(entry, 2);
-=======
-				goto prefix;
->>>>>>> 83cdb89f
 			}
 			zend_hash_add_new(symbol_table, var_name, entry);
 			count++;
@@ -2156,15 +2098,8 @@
 			php_prefix_varname(&final_name, prefix, ZSTR_VAL(var_name), ZSTR_LEN(var_name), 1);
 			if (php_valid_var_name(Z_STRVAL(final_name), Z_STRLEN(final_name))) {
 				if (zend_string_equals_literal(Z_STR(final_name), "this")) {
-<<<<<<< HEAD
 					zend_throw_error(NULL, "Cannot re-assign $this");
 					return -1;
-=======
-					if (!exception_thrown) {
-						exception_thrown = 1;
-						zend_throw_error(NULL, "Cannot re-assign $this");
-					}
->>>>>>> 83cdb89f
 				} else {
 					ZVAL_DEREF(entry);
 					Z_TRY_ADDREF_P(entry);
@@ -2187,12 +2122,7 @@
 				continue;
 			}
 			if (zend_string_equals_literal(var_name, "this")) {
-<<<<<<< HEAD
-				zend_throw_error(NULL, "Cannot re-assign $this");
-				return -1;
-=======
 				goto prefix;
->>>>>>> 83cdb89f
 			}
 			ZVAL_DEREF(entry);
 			Z_TRY_ADDREF_P(entry);
@@ -2225,15 +2155,8 @@
 		}
 		if (php_valid_var_name(Z_STRVAL(final_name), Z_STRLEN(final_name))) {
 			if (zend_string_equals_literal(Z_STR(final_name), "this")) {
-<<<<<<< HEAD
 				zend_throw_error(NULL, "Cannot re-assign $this");
 				return -1;
-=======
-				if (!exception_thrown) {
-					exception_thrown = 1;
-					zend_throw_error(NULL, "Cannot re-assign $this");
-				}
->>>>>>> 83cdb89f
 			} else {
 				if (Z_ISREF_P(entry)) {
 					Z_ADDREF_P(entry);
@@ -2279,15 +2202,8 @@
 		}
 		if (php_valid_var_name(Z_STRVAL(final_name), Z_STRLEN(final_name))) {
 			if (zend_string_equals_literal(Z_STR(final_name), "this")) {
-<<<<<<< HEAD
 				zend_throw_error(NULL, "Cannot re-assign $this");
 				return -1;
-=======
-				if (!exception_thrown) {
-					exception_thrown = 1;
-					zend_throw_error(NULL, "Cannot re-assign $this");
-				}
->>>>>>> 83cdb89f
 			} else {
 				ZVAL_DEREF(entry);
 				Z_TRY_ADDREF_P(entry);
@@ -2340,15 +2256,8 @@
 			}
 		}
 		if (zend_string_equals_literal(Z_STR(final_name), "this")) {
-<<<<<<< HEAD
 			zend_throw_error(NULL, "Cannot re-assign $this");
 			return -1;
-=======
-			if (!exception_thrown) {
-				exception_thrown = 1;
-				zend_throw_error(NULL, "Cannot re-assign $this");
-			}
->>>>>>> 83cdb89f
 		} else {
 			if (Z_ISREF_P(entry)) {
 				Z_ADDREF_P(entry);
@@ -2402,15 +2311,8 @@
 			}
 		}
 		if (zend_string_equals_literal(Z_STR(final_name), "this")) {
-<<<<<<< HEAD
 			zend_throw_error(NULL, "Cannot re-assign $this");
 			return -1;
-=======
-			if (!exception_thrown) {
-				exception_thrown = 1;
-				zend_throw_error(NULL, "Cannot re-assign $this");
-			}
->>>>>>> 83cdb89f
 		} else {
 			ZVAL_DEREF(entry);
 			Z_TRY_ADDREF_P(entry);
@@ -2447,12 +2349,7 @@
 			continue;
 		}
 		if (zend_string_equals_literal(var_name, "this")) {
-<<<<<<< HEAD
-			zend_throw_error(NULL, "Cannot re-assign $this");
-			return -1;
-=======
 			continue;
->>>>>>> 83cdb89f
 		}
 		orig_var = zend_hash_find_ex(symbol_table, var_name, 1);
 		if (orig_var) {
@@ -2497,12 +2394,7 @@
 			continue;
 		}
 		if (zend_string_equals_literal(var_name, "this")) {
-<<<<<<< HEAD
-			zend_throw_error(NULL, "Cannot re-assign $this");
-			return -1;
-=======
 			continue;
->>>>>>> 83cdb89f
 		}
 		orig_var = zend_hash_find_ex(symbol_table, var_name, 1);
 		if (orig_var) {
