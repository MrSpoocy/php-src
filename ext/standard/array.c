--- conflicted
+++ resolved
@@ -2937,11 +2937,7 @@
 			goto err;
 		}
 
-<<<<<<< HEAD
 		lstep = (zend_ulong)step;
-=======
-		lstep = step;
->>>>>>> 951e29f6
 		if (step <= 0) {
 			err = 1;
 			goto err;
