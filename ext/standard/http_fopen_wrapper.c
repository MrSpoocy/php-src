--- conflicted
+++ resolved
@@ -120,13 +120,8 @@
 	char *scratch = NULL;
 	char *tmp = NULL;
 	char *ua_str = NULL;
-<<<<<<< HEAD
-	zval **ua_zval = NULL, **tmpzval = NULL;
+	zval **ua_zval = NULL, **tmpzval = NULL, *ssl_proxy_peer_name = NULL;
 	php_size_t scratch_len = 0;
-=======
-	zval **ua_zval = NULL, **tmpzval = NULL, *ssl_proxy_peer_name = NULL;
-	int scratch_len = 0;
->>>>>>> b131b03d
 	int body = 0;
 	char location[HTTP_HEADER_BLOCK_SIZE];
 	zval *response_header = NULL;
