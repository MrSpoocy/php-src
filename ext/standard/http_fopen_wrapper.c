/*
   +----------------------------------------------------------------------+
   | PHP Version 7                                                        |
   +----------------------------------------------------------------------+
   | Copyright (c) 1997-2017 The PHP Group                                |
   +----------------------------------------------------------------------+
   | This source file is subject to version 3.01 of the PHP license,      |
   | that is bundled with this package in the file LICENSE, and is        |
   | available through the world-wide-web at the following url:           |
   | http://www.php.net/license/3_01.txt                                  |
   | If you did not receive a copy of the PHP license and are unable to   |
   | obtain it through the world-wide-web, please send a note to          |
   | license@php.net so we can mail you a copy immediately.               |
   +----------------------------------------------------------------------+
   | Authors: Rasmus Lerdorf <rasmus@php.net>                             |
   |          Jim Winstead <jimw@php.net>                                 |
   |          Hartmut Holzgraefe <hholzgra@php.net>                       |
   |          Wez Furlong <wez@thebrainroom.com>                          |
   |          Sara Golemon <pollita@php.net>                              |
   +----------------------------------------------------------------------+
 */
/* $Id$ */

#include "php.h"
#include "php_globals.h"
#include "php_streams.h"
#include "php_network.h"
#include "php_ini.h"
#include "ext/standard/basic_functions.h"
#include "zend_smart_str.h"

#include <stdio.h>
#include <stdlib.h>
#include <errno.h>
#include <sys/types.h>
#include <sys/stat.h>
#include <fcntl.h>

#ifdef PHP_WIN32
#define O_RDONLY _O_RDONLY
#include "win32/param.h"
#else
#include <sys/param.h>
#endif

#include "php_standard.h"

#include <sys/types.h>
#if HAVE_SYS_SOCKET_H
#include <sys/socket.h>
#endif

#ifdef PHP_WIN32
#include <winsock2.h>
#elif defined(NETWARE) && defined(USE_WINSOCK)
#include <novsock2.h>
#else
#include <netinet/in.h>
#include <netdb.h>
#if HAVE_ARPA_INET_H
#include <arpa/inet.h>
#endif
#endif

#if defined(PHP_WIN32) || defined(__riscos__) || defined(NETWARE)
#undef AF_UNIX
#endif

#if defined(AF_UNIX)
#include <sys/un.h>
#endif

#include "php_fopen_wrappers.h"

#define HTTP_HEADER_BLOCK_SIZE		1024
#define PHP_URL_REDIRECT_MAX		20
#define HTTP_HEADER_USER_AGENT		1
#define HTTP_HEADER_HOST			2
#define HTTP_HEADER_AUTH			4
#define HTTP_HEADER_FROM			8
#define HTTP_HEADER_CONTENT_LENGTH	16
#define HTTP_HEADER_TYPE			32
#define HTTP_HEADER_CONNECTION		64

#define HTTP_WRAPPER_HEADER_INIT    1
#define HTTP_WRAPPER_REDIRECTED     2

static inline void strip_header(char *header_bag, char *lc_header_bag,
		const char *lc_header_name)
{
	char *lc_header_start = strstr(lc_header_bag, lc_header_name);
	char *header_start = header_bag + (lc_header_start - lc_header_bag);

	if (lc_header_start
	&& (lc_header_start == lc_header_bag || *(lc_header_start-1) == '\n')
	) {
		char *lc_eol = strchr(lc_header_start, '\n');
		char *eol = header_start + (lc_eol - lc_header_start);

		if (lc_eol) {
			size_t eollen = strlen(lc_eol);

			memmove(lc_header_start, lc_eol+1, eollen);
			memmove(header_start, eol+1, eollen);
		} else {
			*lc_header_start = '\0';
			*header_start = '\0';
		}
	}
}

php_stream *php_stream_url_wrap_http_ex(php_stream_wrapper *wrapper,
		const char *path, const char *mode, int options, zend_string **opened_path,
		php_stream_context *context, int redirect_max, int flags STREAMS_DC) /* {{{ */
{
	php_stream *stream = NULL;
	php_url *resource = NULL;
	int use_ssl;
	int use_proxy = 0;
	zend_string *tmp = NULL;
	char *ua_str = NULL;
	zval *ua_zval = NULL, *tmpzval = NULL, ssl_proxy_peer_name;
<<<<<<< HEAD
	int body = 0;
=======
	size_t scratch_len = 0;
>>>>>>> ec1b7b93
	char location[HTTP_HEADER_BLOCK_SIZE];
	zval response_header;
	int reqok = 0;
	char *http_header_line = NULL;
	char tmp_line[128];
	size_t chunk_size = 0, file_size = 0;
	int eol_detect = 0;
	char *transport_string;
	zend_string *errstr = NULL;
	size_t transport_len;
	int have_header = 0;
	zend_bool request_fulluri = 0, ignore_errors = 0;
	struct timeval timeout;
	char *user_headers = NULL;
	int header_init = ((flags & HTTP_WRAPPER_HEADER_INIT) != 0);
	int redirected = ((flags & HTTP_WRAPPER_REDIRECTED) != 0);
	zend_bool follow_location = 1;
	php_stream_filter *transfer_encoding = NULL;
	int response_code;
	zend_array *symbol_table;
	smart_str req_buf = {0};
	zend_bool custom_request_method;

	ZVAL_UNDEF(&response_header);
	tmp_line[0] = '\0';

	if (redirect_max < 1) {
		php_stream_wrapper_log_error(wrapper, options, "Redirection limit reached, aborting");
		return NULL;
	}

	resource = php_url_parse(path);
	if (resource == NULL) {
		return NULL;
	}

	if (strncasecmp(resource->scheme, "http", sizeof("http")) && strncasecmp(resource->scheme, "https", sizeof("https"))) {
		if (!context ||
			(tmpzval = php_stream_context_get_option(context, wrapper->wops->label, "proxy")) == NULL ||
			Z_TYPE_P(tmpzval) != IS_STRING ||
			Z_STRLEN_P(tmpzval) <= 0) {
			php_url_free(resource);
			return php_stream_open_wrapper_ex(path, mode, REPORT_ERRORS, NULL, context);
		}
		/* Called from a non-http wrapper with http proxying requested (i.e. ftp) */
		request_fulluri = 1;
		use_ssl = 0;
		use_proxy = 1;

		transport_len = Z_STRLEN_P(tmpzval);
		transport_string = estrndup(Z_STRVAL_P(tmpzval), Z_STRLEN_P(tmpzval));
	} else {
		/* Normal http request (possibly with proxy) */

		if (strpbrk(mode, "awx+")) {
			php_stream_wrapper_log_error(wrapper, options, "HTTP wrapper does not support writeable connections");
			php_url_free(resource);
			return NULL;
		}

		use_ssl = resource->scheme && (strlen(resource->scheme) > 4) && resource->scheme[4] == 's';
		/* choose default ports */
		if (use_ssl && resource->port == 0)
			resource->port = 443;
		else if (resource->port == 0)
			resource->port = 80;

		if (context &&
			(tmpzval = php_stream_context_get_option(context, wrapper->wops->label, "proxy")) != NULL &&
			Z_TYPE_P(tmpzval) == IS_STRING &&
			Z_STRLEN_P(tmpzval) > 0) {
			use_proxy = 1;
			transport_len = Z_STRLEN_P(tmpzval);
			transport_string = estrndup(Z_STRVAL_P(tmpzval), Z_STRLEN_P(tmpzval));
		} else {
			transport_len = spprintf(&transport_string, 0, "%s://%s:%d", use_ssl ? "ssl" : "tcp", resource->host, resource->port);
		}
	}

	if (context && (tmpzval = php_stream_context_get_option(context, wrapper->wops->label, "timeout")) != NULL) {
		double d = zval_get_double(tmpzval);
#ifndef PHP_WIN32
		timeout.tv_sec = (time_t) d;
		timeout.tv_usec = (size_t) ((d - timeout.tv_sec) * 1000000);
#else
		timeout.tv_sec = (long) d;
		timeout.tv_usec = (long) ((d - timeout.tv_sec) * 1000000);
#endif
	} else {
#ifndef PHP_WIN32
		timeout.tv_sec = FG(default_socket_timeout);
#else
		timeout.tv_sec = (long)FG(default_socket_timeout);
#endif
		timeout.tv_usec = 0;
	}

	stream = php_stream_xport_create(transport_string, transport_len, options,
			STREAM_XPORT_CLIENT | STREAM_XPORT_CONNECT,
			NULL, &timeout, context, &errstr, NULL);

	if (stream) {
		php_stream_set_option(stream, PHP_STREAM_OPTION_READ_TIMEOUT, 0, &timeout);
	}

	if (errstr) {
		php_stream_wrapper_log_error(wrapper, options, "%s", ZSTR_VAL(errstr));
		zend_string_release(errstr);
		errstr = NULL;
	}

	efree(transport_string);

	if (stream && use_proxy && use_ssl) {
		smart_str header = {0};

		/* Set peer_name or name verification will try to use the proxy server name */
		if (!context || (tmpzval = php_stream_context_get_option(context, "ssl", "peer_name")) == NULL) {
			ZVAL_STRING(&ssl_proxy_peer_name, resource->host);
			php_stream_context_set_option(PHP_STREAM_CONTEXT(stream), "ssl", "peer_name", &ssl_proxy_peer_name);
			zval_ptr_dtor(&ssl_proxy_peer_name);
		}

		smart_str_appendl(&header, "CONNECT ", sizeof("CONNECT ")-1);
		smart_str_appends(&header, resource->host);
		smart_str_appendc(&header, ':');
		smart_str_append_unsigned(&header, resource->port);
		smart_str_appendl(&header, " HTTP/1.0\r\n", sizeof(" HTTP/1.0\r\n")-1);

	    /* check if we have Proxy-Authorization header */
		if (context && (tmpzval = php_stream_context_get_option(context, "http", "header")) != NULL) {
			char *s, *p;

			if (Z_TYPE_P(tmpzval) == IS_ARRAY) {
				zval *tmpheader = NULL;

				ZEND_HASH_FOREACH_VAL(Z_ARRVAL_P(tmpzval), tmpheader) {
					if (Z_TYPE_P(tmpheader) == IS_STRING) {
						s = Z_STRVAL_P(tmpheader);
						do {
							while (*s == ' ' || *s == '\t') s++;
							p = s;
							while (*p != 0 && *p != ':' && *p != '\r' && *p !='\n') p++;
							if (*p == ':') {
								p++;
								if (p - s == sizeof("Proxy-Authorization:") - 1 &&
								    zend_binary_strcasecmp(s, sizeof("Proxy-Authorization:") - 1,
								        "Proxy-Authorization:", sizeof("Proxy-Authorization:") - 1) == 0) {
									while (*p != 0 && *p != '\r' && *p !='\n') p++;
									smart_str_appendl(&header, s, p - s);
									smart_str_appendl(&header, "\r\n", sizeof("\r\n")-1);
									goto finish;
								} else {
									while (*p != 0 && *p != '\r' && *p !='\n') p++;
								}
							}
							s = p;
							while (*s == '\r' || *s == '\n') s++;
						} while (*s != 0);
					}
				} ZEND_HASH_FOREACH_END();
			} else if (Z_TYPE_P(tmpzval) == IS_STRING && Z_STRLEN_P(tmpzval)) {
				s = Z_STRVAL_P(tmpzval);
				do {
					while (*s == ' ' || *s == '\t') s++;
					p = s;
					while (*p != 0 && *p != ':' && *p != '\r' && *p !='\n') p++;
					if (*p == ':') {
						p++;
						if (p - s == sizeof("Proxy-Authorization:") - 1 &&
						    zend_binary_strcasecmp(s, sizeof("Proxy-Authorization:") - 1,
						        "Proxy-Authorization:", sizeof("Proxy-Authorization:") - 1) == 0) {
							while (*p != 0 && *p != '\r' && *p !='\n') p++;
							smart_str_appendl(&header, s, p - s);
							smart_str_appendl(&header, "\r\n", sizeof("\r\n")-1);
							goto finish;
						} else {
							while (*p != 0 && *p != '\r' && *p !='\n') p++;
						}
					}
					s = p;
					while (*s == '\r' || *s == '\n') s++;
				} while (*s != 0);
			}
		}
finish:
		smart_str_appendl(&header, "\r\n", sizeof("\r\n")-1);

		if (php_stream_write(stream, ZSTR_VAL(header.s), ZSTR_LEN(header.s)) != ZSTR_LEN(header.s)) {
			php_stream_wrapper_log_error(wrapper, options, "Cannot connect to HTTPS server through proxy");
			php_stream_close(stream);
			stream = NULL;
		}
 	 	smart_str_free(&header);

 	 	if (stream) {
 	 		char header_line[HTTP_HEADER_BLOCK_SIZE];

			/* get response header */
			while (php_stream_gets(stream, header_line, HTTP_HEADER_BLOCK_SIZE-1) != NULL) {
				if (header_line[0] == '\n' ||
				    header_line[0] == '\r' ||
				    header_line[0] == '\0') {
				  break;
				}
			}
		}

		/* enable SSL transport layer */
		if (stream) {
			if (php_stream_xport_crypto_setup(stream, STREAM_CRYPTO_METHOD_SSLv23_CLIENT, NULL) < 0 ||
			    php_stream_xport_crypto_enable(stream, 1) < 0) {
				php_stream_wrapper_log_error(wrapper, options, "Cannot connect to HTTPS server through proxy");
				php_stream_close(stream);
				stream = NULL;
			}
		}
	}

	if (stream == NULL)
		goto out;

	/* avoid buffering issues while reading header */
	if (options & STREAM_WILL_CAST)
		chunk_size = php_stream_set_chunk_size(stream, 1);

	/* avoid problems with auto-detecting when reading the headers -> the headers
	 * are always in canonical \r\n format */
	eol_detect = stream->flags & (PHP_STREAM_FLAG_DETECT_EOL | PHP_STREAM_FLAG_EOL_MAC);
	stream->flags &= ~(PHP_STREAM_FLAG_DETECT_EOL | PHP_STREAM_FLAG_EOL_MAC);

	php_stream_context_set(stream, context);

	php_stream_notify_info(context, PHP_STREAM_NOTIFY_CONNECT, NULL, 0);

	if (header_init && context && (tmpzval = php_stream_context_get_option(context, "http", "max_redirects")) != NULL) {
		redirect_max = (int)zval_get_long(tmpzval);
	}

	custom_request_method = 0;
	if (context && (tmpzval = php_stream_context_get_option(context, "http", "method")) != NULL) {
		if (Z_TYPE_P(tmpzval) == IS_STRING && Z_STRLEN_P(tmpzval) > 0) {
			/* As per the RFC, automatically redirected requests MUST NOT use other methods than
			 * GET and HEAD unless it can be confirmed by the user */
			if (!redirected
				|| (Z_STRLEN_P(tmpzval) == 3 && memcmp("GET", Z_STRVAL_P(tmpzval), 3) == 0)
				|| (Z_STRLEN_P(tmpzval) == 4 && memcmp("HEAD",Z_STRVAL_P(tmpzval), 4) == 0)
			) {
				custom_request_method = 1;
				smart_str_append(&req_buf, Z_STR_P(tmpzval));
				smart_str_appendc(&req_buf, ' ');
			}
		}
	}

	if (!custom_request_method) {
		smart_str_appends(&req_buf, "GET ");
	}

	/* Should we send the entire path in the request line, default to no. */
	if (!request_fulluri && context &&
		(tmpzval = php_stream_context_get_option(context, "http", "request_fulluri")) != NULL) {
		request_fulluri = zend_is_true(tmpzval);
	}

	if (request_fulluri) {
		/* Ask for everything */
		smart_str_appends(&req_buf, path);
	} else {
		/* Send the traditional /path/to/file?query_string */

		/* file */
		if (resource->path && *resource->path) {
			smart_str_appends(&req_buf, resource->path);
		} else {
			smart_str_appendc(&req_buf, '/');
		}

		/* query string */
		if (resource->query) {
			smart_str_appendc(&req_buf, '?');
			smart_str_appends(&req_buf, resource->query);
		}
	}

	/* protocol version we are speaking */
	if (context && (tmpzval = php_stream_context_get_option(context, "http", "protocol_version")) != NULL) {
		char *protocol_version;
		spprintf(&protocol_version, 0, "%.1F", zval_get_double(tmpzval));

		smart_str_appends(&req_buf, " HTTP/");
		smart_str_appends(&req_buf, protocol_version);
		smart_str_appends(&req_buf, "\r\n");
		efree(protocol_version);
	} else {
		smart_str_appends(&req_buf, " HTTP/1.0\r\n");
	}

	if (context && (tmpzval = php_stream_context_get_option(context, "http", "header")) != NULL) {
		tmp = NULL;

		if (Z_TYPE_P(tmpzval) == IS_ARRAY) {
			zval *tmpheader = NULL;
			smart_str tmpstr = {0};

			ZEND_HASH_FOREACH_VAL(Z_ARRVAL_P(tmpzval), tmpheader) {
				if (Z_TYPE_P(tmpheader) == IS_STRING) {
					smart_str_append(&tmpstr, Z_STR_P(tmpheader));
					smart_str_appendl(&tmpstr, "\r\n", sizeof("\r\n") - 1);
				}
			} ZEND_HASH_FOREACH_END();
			smart_str_0(&tmpstr);
			/* Remove newlines and spaces from start and end. there's at least one extra \r\n at the end that needs to go. */
			if (tmpstr.s) {
				tmp = php_trim(tmpstr.s, NULL, 0, 3);
				smart_str_free(&tmpstr);
			}
		} else if (Z_TYPE_P(tmpzval) == IS_STRING && Z_STRLEN_P(tmpzval)) {
			/* Remove newlines and spaces from start and end php_trim will estrndup() */
			tmp = php_trim(Z_STR_P(tmpzval), NULL, 0, 3);
		}
		if (tmp && ZSTR_LEN(tmp)) {
			char *s;
			char *t;

			user_headers = estrndup(ZSTR_VAL(tmp), ZSTR_LEN(tmp));

			if (ZSTR_IS_INTERNED(tmp)) {
				tmp = zend_string_init(ZSTR_VAL(tmp), ZSTR_LEN(tmp), 0);
			} else if (GC_REFCOUNT(tmp) > 1) {
				GC_REFCOUNT(tmp)--;
				tmp = zend_string_init(ZSTR_VAL(tmp), ZSTR_LEN(tmp), 0);
			}

			/* Make lowercase for easy comparison against 'standard' headers */
			php_strtolower(ZSTR_VAL(tmp), ZSTR_LEN(tmp));
			t = ZSTR_VAL(tmp);

			if (!header_init) {
				/* strip POST headers on redirect */
				strip_header(user_headers, t, "content-length:");
				strip_header(user_headers, t, "content-type:");
			}

			if ((s = strstr(t, "user-agent:")) &&
			    (s == t || *(s-1) == '\r' || *(s-1) == '\n' ||
			                 *(s-1) == '\t' || *(s-1) == ' ')) {
				 have_header |= HTTP_HEADER_USER_AGENT;
			}
			if ((s = strstr(t, "host:")) &&
			    (s == t || *(s-1) == '\r' || *(s-1) == '\n' ||
			                 *(s-1) == '\t' || *(s-1) == ' ')) {
				 have_header |= HTTP_HEADER_HOST;
			}
			if ((s = strstr(t, "from:")) &&
			    (s == t || *(s-1) == '\r' || *(s-1) == '\n' ||
			                 *(s-1) == '\t' || *(s-1) == ' ')) {
				 have_header |= HTTP_HEADER_FROM;
				}
			if ((s = strstr(t, "authorization:")) &&
			    (s == t || *(s-1) == '\r' || *(s-1) == '\n' ||
			                 *(s-1) == '\t' || *(s-1) == ' ')) {
				 have_header |= HTTP_HEADER_AUTH;
			}
			if ((s = strstr(t, "content-length:")) &&
			    (s == t || *(s-1) == '\r' || *(s-1) == '\n' ||
			                 *(s-1) == '\t' || *(s-1) == ' ')) {
				 have_header |= HTTP_HEADER_CONTENT_LENGTH;
			}
			if ((s = strstr(t, "content-type:")) &&
			    (s == t || *(s-1) == '\r' || *(s-1) == '\n' ||
			                 *(s-1) == '\t' || *(s-1) == ' ')) {
				 have_header |= HTTP_HEADER_TYPE;
			}
			if ((s = strstr(t, "connection:")) &&
			    (s == t || *(s-1) == '\r' || *(s-1) == '\n' ||
			                 *(s-1) == '\t' || *(s-1) == ' ')) {
				 have_header |= HTTP_HEADER_CONNECTION;
			}
			/* remove Proxy-Authorization header */
			if (use_proxy && use_ssl && (s = strstr(t, "proxy-authorization:")) &&
			    (s == t || *(s-1) == '\r' || *(s-1) == '\n' ||
			                 *(s-1) == '\t' || *(s-1) == ' ')) {
				char *p = s + sizeof("proxy-authorization:") - 1;

				while (s > t && (*(s-1) == ' ' || *(s-1) == '\t')) s--;
				while (*p != 0 && *p != '\r' && *p != '\n') p++;
				while (*p == '\r' || *p == '\n') p++;
				if (*p == 0) {
					if (s == t) {
						efree(user_headers);
						user_headers = NULL;
					} else {
						while (s > t && (*(s-1) == '\r' || *(s-1) == '\n')) s--;
						user_headers[s - t] = 0;
					}
				} else {
					memmove(user_headers + (s - t), user_headers + (p - t), strlen(p) + 1);
				}
			}

		}
		if (tmp) {
			zend_string_release(tmp);
		}
	}

	/* auth header if it was specified */
	if (((have_header & HTTP_HEADER_AUTH) == 0) && resource->user) {
		/* make scratch large enough to hold the whole URL (over-estimate) */
		size_t scratch_len = strlen(path) + 1;
		char *scratch = emalloc(scratch_len);
		zend_string *stmp;

		/* decode the strings first */
		php_url_decode(resource->user, strlen(resource->user));

		strcpy(scratch, resource->user);
		strcat(scratch, ":");

		/* Note: password is optional! */
		if (resource->pass) {
			php_url_decode(resource->pass, strlen(resource->pass));
			strcat(scratch, resource->pass);
		}

		stmp = php_base64_encode((unsigned char*)scratch, strlen(scratch));

		smart_str_appends(&req_buf, "Authorization: Basic ");
		smart_str_appends(&req_buf, ZSTR_VAL(stmp));
		smart_str_appends(&req_buf, "\r\n");

		php_stream_notify_info(context, PHP_STREAM_NOTIFY_AUTH_REQUIRED, NULL, 0);

		zend_string_free(stmp);
		efree(scratch);
	}

	/* if the user has configured who they are, send a From: line */
	if (!(have_header & HTTP_HEADER_FROM) && FG(from_address)) {
		smart_str_appends(&req_buf, "From: ");
		smart_str_appends(&req_buf, FG(from_address));
		smart_str_appends(&req_buf, "\r\n");
	}

	/* Send Host: header so name-based virtual hosts work */
	if ((have_header & HTTP_HEADER_HOST) == 0) {
		smart_str_appends(&req_buf, "Host: ");
		smart_str_appends(&req_buf, resource->host);
		if ((use_ssl && resource->port != 443 && resource->port != 0) ||
			(!use_ssl && resource->port != 80 && resource->port != 0)) {
			smart_str_appendc(&req_buf, ':');
			smart_str_append_unsigned(&req_buf, resource->port);
		}
		smart_str_appends(&req_buf, "\r\n");
	}

	/* Send a Connection: close header to avoid hanging when the server
	 * interprets the RFC literally and establishes a keep-alive connection,
	 * unless the user specifically requests something else by specifying a
	 * Connection header in the context options. Send that header even for
	 * HTTP/1.0 to avoid issues when the server respond with a HTTP/1.1
	 * keep-alive response, which is the preferred response type. */
	if ((have_header & HTTP_HEADER_CONNECTION) == 0) {
		smart_str_appends(&req_buf, "Connection: close\r\n");
	}

	if (context &&
	    (ua_zval = php_stream_context_get_option(context, "http", "user_agent")) != NULL &&
		Z_TYPE_P(ua_zval) == IS_STRING) {
		ua_str = Z_STRVAL_P(ua_zval);
	} else if (FG(user_agent)) {
		ua_str = FG(user_agent);
	}

	if (((have_header & HTTP_HEADER_USER_AGENT) == 0) && ua_str) {
#define _UA_HEADER "User-Agent: %s\r\n"
		char *ua;
		size_t ua_len;

		ua_len = sizeof(_UA_HEADER) + strlen(ua_str);

		/* ensure the header is only sent if user_agent is not blank */
		if (ua_len > sizeof(_UA_HEADER)) {
			ua = emalloc(ua_len + 1);
			if ((ua_len = slprintf(ua, ua_len, _UA_HEADER, ua_str)) > 0) {
				ua[ua_len] = 0;
				smart_str_appendl(&req_buf, ua, ua_len);
			} else {
				php_error_docref(NULL, E_WARNING, "Cannot construct User-agent header");
			}
			efree(ua);
		}
	}

	if (user_headers) {
		/* A bit weird, but some servers require that Content-Length be sent prior to Content-Type for POST
		 * see bug #44603 for details. Since Content-Type maybe part of user's headers we need to do this check first.
		 */
		if (
				header_init &&
				context &&
				!(have_header & HTTP_HEADER_CONTENT_LENGTH) &&
				(tmpzval = php_stream_context_get_option(context, "http", "content")) != NULL &&
				Z_TYPE_P(tmpzval) == IS_STRING && Z_STRLEN_P(tmpzval) > 0
		) {
			smart_str_appends(&req_buf, "Content-Length: ");
			smart_str_append_unsigned(&req_buf, Z_STRLEN_P(tmpzval));
			smart_str_appends(&req_buf, "\r\n");
			have_header |= HTTP_HEADER_CONTENT_LENGTH;
		}

		smart_str_appends(&req_buf, user_headers);
		smart_str_appends(&req_buf, "\r\n");
		efree(user_headers);
	}

	/* Request content, such as for POST requests */
	if (header_init && context &&
		(tmpzval = php_stream_context_get_option(context, "http", "content")) != NULL &&
		Z_TYPE_P(tmpzval) == IS_STRING && Z_STRLEN_P(tmpzval) > 0) {
		if (!(have_header & HTTP_HEADER_CONTENT_LENGTH)) {
			smart_str_appends(&req_buf, "Content-Length: ");
			smart_str_append_unsigned(&req_buf, Z_STRLEN_P(tmpzval));
			smart_str_appends(&req_buf, "\r\n");
		}
		if (!(have_header & HTTP_HEADER_TYPE)) {
			smart_str_appends(&req_buf, "Content-Type: application/x-www-form-urlencoded\r\n");
			php_error_docref(NULL, E_NOTICE, "Content-type not specified assuming application/x-www-form-urlencoded");
		}
		smart_str_appends(&req_buf, "\r\n");
		smart_str_appendl(&req_buf, Z_STRVAL_P(tmpzval), Z_STRLEN_P(tmpzval));
	} else {
		smart_str_appends(&req_buf, "\r\n");
	}

	/* send it */
	php_stream_write(stream, ZSTR_VAL(req_buf.s), ZSTR_LEN(req_buf.s));

	location[0] = '\0';

	symbol_table = zend_rebuild_symbol_table();

	if (header_init) {
		zval ztmp;
		array_init(&ztmp);
		zend_set_local_var_str("http_response_header", sizeof("http_response_header")-1, &ztmp, 0);
	}

	{
		zval *response_header_ptr = zend_hash_str_find_ind(symbol_table, "http_response_header", sizeof("http_response_header")-1);
		if (!response_header_ptr || Z_TYPE_P(response_header_ptr) != IS_ARRAY) {
			ZVAL_UNDEF(&response_header);
			goto out;
		} else {
			ZVAL_COPY(&response_header, response_header_ptr);
		}
	}

	if (!php_stream_eof(stream)) {
		size_t tmp_line_len;
		/* get response header */

		if (php_stream_get_line(stream, tmp_line, sizeof(tmp_line) - 1, &tmp_line_len) != NULL) {
			zval http_response;

			if (tmp_line_len > 9) {
				response_code = atoi(tmp_line + 9);
			} else {
				response_code = 0;
			}
			if (context && NULL != (tmpzval = php_stream_context_get_option(context, "http", "ignore_errors"))) {
				ignore_errors = zend_is_true(tmpzval);
			}
			/* when we request only the header, don't fail even on error codes */
			if ((options & STREAM_ONLY_GET_HEADERS) || ignore_errors) {
				reqok = 1;
			}

			/* status codes of 1xx are "informational", and will be followed by a real response
			 * e.g "100 Continue". RFC 7231 states that unexpected 1xx status MUST be parsed,
			 * and MAY be ignored. As such, we need to skip ahead to the "real" status*/
			if (response_code >= 100 && response_code < 200) {
				/* consume lines until we find a line starting 'HTTP/1' */
				while (
					!php_stream_eof(stream)
					&& php_stream_get_line(stream, tmp_line, sizeof(tmp_line) - 1, &tmp_line_len) != NULL
					&& ( tmp_line_len < sizeof("HTTP/1") - 1 || strncasecmp(tmp_line, "HTTP/1", sizeof("HTTP/1") - 1) )
				);

				if (tmp_line_len > 9) {
					response_code = atoi(tmp_line + 9);
				} else {
					response_code = 0;
				}
			}
			/* all status codes in the 2xx range are defined by the specification as successful;
			 * all status codes in the 3xx range are for redirection, and so also should never
			 * fail */
			if (response_code >= 200 && response_code < 400) {
				reqok = 1;
			} else {
				switch(response_code) {
					case 403:
						php_stream_notify_error(context, PHP_STREAM_NOTIFY_AUTH_RESULT,
								tmp_line, response_code);
						break;
					default:
						/* safety net in the event tmp_line == NULL */
						if (!tmp_line_len) {
							tmp_line[0] = '\0';
						}
						php_stream_notify_error(context, PHP_STREAM_NOTIFY_FAILURE,
								tmp_line, response_code);
				}
			}
			if (tmp_line[tmp_line_len - 1] == '\n') {
				--tmp_line_len;
				if (tmp_line[tmp_line_len - 1] == '\r') {
					--tmp_line_len;
				}
			}
			ZVAL_STRINGL(&http_response, tmp_line, tmp_line_len);
			zend_hash_next_index_insert(Z_ARRVAL(response_header), &http_response);
		}
	} else {
		php_stream_wrapper_log_error(wrapper, options, "HTTP request failed, unexpected end of socket!");
		goto out;
	}

	/* read past HTTP headers */

	http_header_line = emalloc(HTTP_HEADER_BLOCK_SIZE);

	while (!php_stream_eof(stream)) {
		size_t http_header_line_length;
		
		if (php_stream_get_line(stream, http_header_line, HTTP_HEADER_BLOCK_SIZE, &http_header_line_length) && *http_header_line != '\n' && *http_header_line != '\r') {
			char *e = http_header_line + http_header_line_length - 1;
			char *http_header_value;
			if (*e != '\n') {
				do { /* partial header */
					if (php_stream_get_line(stream, http_header_line, HTTP_HEADER_BLOCK_SIZE, &http_header_line_length) == NULL) {
						php_stream_wrapper_log_error(wrapper, options, "Failed to read HTTP headers");
						goto out;
					}
					e = http_header_line + http_header_line_length - 1;
				} while (*e != '\n');
				continue;
			}
			while (e >= http_header_line && (*e == '\n' || *e == '\r')) {
				e--;
			}

			/* The primary definition of an HTTP header in RFC 7230 states:
			 * > Each header field consists of a case-insensitive field name followed
			 * > by a colon (":"), optional leading whitespace, the field value, and
			 * > optional trailing whitespace. */

			/* Strip trailing whitespace */
			while (e >= http_header_line && (*e == ' ' || *e == '\t')) {
				e--;
			}

			/* Terminate header line */
			e++;
			*e = '\0';
			http_header_line_length = e - http_header_line;

			http_header_value = memchr(http_header_line, ':', http_header_line_length);
			if (http_header_value) {
				http_header_value++; /* Skip ':' */

				/* Strip leading whitespace */
				while (http_header_value < e
						&& (*http_header_value == ' ' || *http_header_value == '\t')) {
					http_header_value++;
				}
			}

			if (!strncasecmp(http_header_line, "Location:", sizeof("Location:")-1)) {
				if (context && (tmpzval = php_stream_context_get_option(context, "http", "follow_location")) != NULL) {
					follow_location = zval_is_true(tmpzval);
				} else if (!((response_code >= 300 && response_code < 304)
						|| 307 == response_code || 308 == response_code)) {
					/* we shouldn't redirect automatically
					if follow_location isn't set and response_code not in (300, 301, 302, 303 and 307)
					see http://www.w3.org/Protocols/rfc2616/rfc2616-sec10.html#sec10.3.1
					RFC 7238 defines 308: http://tools.ietf.org/html/rfc7238 */
					follow_location = 0;
				}
				strlcpy(location, http_header_value, sizeof(location));
			} else if (!strncasecmp(http_header_line, "Content-Type:", sizeof("Content-Type:")-1)) {
				php_stream_notify_info(context, PHP_STREAM_NOTIFY_MIME_TYPE_IS, http_header_value, 0);
			} else if (!strncasecmp(http_header_line, "Content-Length:", sizeof("Content-Length")-1)) {
				file_size = atoi(http_header_value);
				php_stream_notify_file_size(context, file_size, http_header_line, 0);
			} else if (
				!strncasecmp(http_header_line, "Transfer-Encoding:", sizeof("Transfer-Encoding")-1)
				&& !strncasecmp(http_header_value, "Chunked", sizeof("Chunked")-1)
			) {

				/* create filter to decode response body */
				if (!(options & STREAM_ONLY_GET_HEADERS)) {
					zend_long decode = 1;

					if (context && (tmpzval = php_stream_context_get_option(context, "http", "auto_decode")) != NULL) {
						decode = zend_is_true(tmpzval);
					}
					if (decode) {
						transfer_encoding = php_stream_filter_create("dechunk", NULL, php_stream_is_persistent(stream));
						if (transfer_encoding) {
							/* don't store transfer-encodeing header */
							continue;
						}
					}
				}
			}

			{
				zval http_header;
				ZVAL_STRINGL(&http_header, http_header_line, http_header_line_length);
				zend_hash_next_index_insert(Z_ARRVAL(response_header), &http_header);
			}
		} else {
			break;
		}
	}

	if (!reqok || (location[0] != '\0' && follow_location)) {
		if (!follow_location || (((options & STREAM_ONLY_GET_HEADERS) || ignore_errors) && redirect_max <= 1)) {
			goto out;
		}

		if (location[0] != '\0')
			php_stream_notify_info(context, PHP_STREAM_NOTIFY_REDIRECTED, location, 0);

		php_stream_close(stream);
		stream = NULL;

		if (location[0] != '\0') {

			char new_path[HTTP_HEADER_BLOCK_SIZE];
			char loc_path[HTTP_HEADER_BLOCK_SIZE];

			*new_path='\0';
			if (strlen(location)<8 || (strncasecmp(location, "http://", sizeof("http://")-1) &&
							strncasecmp(location, "https://", sizeof("https://")-1) &&
							strncasecmp(location, "ftp://", sizeof("ftp://")-1) &&
							strncasecmp(location, "ftps://", sizeof("ftps://")-1)))
			{
				if (*location != '/') {
					if (*(location+1) != '\0' && resource->path) {
						char *s = strrchr(resource->path, '/');
						if (!s) {
							s = resource->path;
							if (!s[0]) {
								efree(s);
								s = resource->path = estrdup("/");
							} else {
								*s = '/';
							}
						}
						s[1] = '\0';
						if (resource->path && *(resource->path) == '/' && *(resource->path + 1) == '\0') {
							snprintf(loc_path, sizeof(loc_path) - 1, "%s%s", resource->path, location);
						} else {
							snprintf(loc_path, sizeof(loc_path) - 1, "%s/%s", resource->path, location);
						}
					} else {
						snprintf(loc_path, sizeof(loc_path) - 1, "/%s", location);
					}
				} else {
					strlcpy(loc_path, location, sizeof(loc_path));
				}
				if ((use_ssl && resource->port != 443) || (!use_ssl && resource->port != 80)) {
					snprintf(new_path, sizeof(new_path) - 1, "%s://%s:%d%s", resource->scheme, resource->host, resource->port, loc_path);
				} else {
					snprintf(new_path, sizeof(new_path) - 1, "%s://%s%s", resource->scheme, resource->host, loc_path);
				}
			} else {
				strlcpy(new_path, location, sizeof(new_path));
			}

			php_url_free(resource);
			/* check for invalid redirection URLs */
			if ((resource = php_url_parse(new_path)) == NULL) {
				php_stream_wrapper_log_error(wrapper, options, "Invalid redirect URL! %s", new_path);
				goto out;
			}

#define CHECK_FOR_CNTRL_CHARS(val) { \
	if (val) { \
		unsigned char *s, *e; \
		size_t l; \
		l = php_url_decode(val, strlen(val)); \
		s = (unsigned char*)val; e = s + l; \
		while (s < e) { \
			if (iscntrl(*s)) { \
				php_stream_wrapper_log_error(wrapper, options, "Invalid redirect URL! %s", new_path); \
				goto out; \
			} \
			s++; \
		} \
	} \
}
			/* check for control characters in login, password & path */
			if (strncasecmp(new_path, "http://", sizeof("http://") - 1) || strncasecmp(new_path, "https://", sizeof("https://") - 1)) {
				CHECK_FOR_CNTRL_CHARS(resource->user)
				CHECK_FOR_CNTRL_CHARS(resource->pass)
				CHECK_FOR_CNTRL_CHARS(resource->path)
			}
			stream = php_stream_url_wrap_http_ex(wrapper, new_path, mode, options, opened_path, context, --redirect_max, HTTP_WRAPPER_REDIRECTED STREAMS_CC);
		} else {
			php_stream_wrapper_log_error(wrapper, options, "HTTP request failed! %s", tmp_line);
		}
	}
out:

	smart_str_free(&req_buf);

	if (http_header_line) {
		efree(http_header_line);
	}

	if (resource) {
		php_url_free(resource);
	}

	if (stream) {
		if (header_init) {
			ZVAL_COPY(&stream->wrapperdata, &response_header);
		}
		php_stream_notify_progress_init(context, 0, file_size);

		/* Restore original chunk size now that we're done with headers */
		if (options & STREAM_WILL_CAST)
			php_stream_set_chunk_size(stream, (int)chunk_size);

		/* restore the users auto-detect-line-endings setting */
		stream->flags |= eol_detect;

		/* as far as streams are concerned, we are now at the start of
		 * the stream */
		stream->position = 0;

		/* restore mode */
		strlcpy(stream->mode, mode, sizeof(stream->mode));

		if (transfer_encoding) {
			php_stream_filter_append(&stream->readfilters, transfer_encoding);
		}
	} else {
		if (transfer_encoding) {
			php_stream_filter_free(transfer_encoding);
		}
	}

	zval_ptr_dtor(&response_header);

	return stream;
}
/* }}} */

php_stream *php_stream_url_wrap_http(php_stream_wrapper *wrapper, const char *path, const char *mode, int options, zend_string **opened_path, php_stream_context *context STREAMS_DC) /* {{{ */
{
	return php_stream_url_wrap_http_ex(wrapper, path, mode, options, opened_path, context, PHP_URL_REDIRECT_MAX, HTTP_WRAPPER_HEADER_INIT STREAMS_CC);
}
/* }}} */

static int php_stream_http_stream_stat(php_stream_wrapper *wrapper, php_stream *stream, php_stream_statbuf *ssb) /* {{{ */
{
	/* one day, we could fill in the details based on Date: and Content-Length:
	 * headers.  For now, we return with a failure code to prevent the underlying
	 * file's details from being used instead. */
	return -1;
}
/* }}} */

static php_stream_wrapper_ops http_stream_wops = {
	php_stream_url_wrap_http,
	NULL, /* stream_close */
	php_stream_http_stream_stat,
	NULL, /* stat_url */
	NULL, /* opendir */
	"http",
	NULL, /* unlink */
	NULL, /* rename */
	NULL, /* mkdir */
	NULL, /* rmdir */
	NULL
};

PHPAPI php_stream_wrapper php_stream_http_wrapper = {
	&http_stream_wops,
	NULL,
	1 /* is_url */
};

/*
 * Local variables:
 * tab-width: 4
 * c-basic-offset: 4
 * End:
 * vim600: sw=4 ts=4 fdm=marker
 * vim<600: sw=4 ts=4
 */<|MERGE_RESOLUTION|>--- conflicted
+++ resolved
@@ -120,11 +120,6 @@
 	zend_string *tmp = NULL;
 	char *ua_str = NULL;
 	zval *ua_zval = NULL, *tmpzval = NULL, ssl_proxy_peer_name;
-<<<<<<< HEAD
-	int body = 0;
-=======
-	size_t scratch_len = 0;
->>>>>>> ec1b7b93
 	char location[HTTP_HEADER_BLOCK_SIZE];
 	zval response_header;
 	int reqok = 0;
