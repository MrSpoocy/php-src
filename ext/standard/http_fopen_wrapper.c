--- conflicted
+++ resolved
@@ -120,11 +120,7 @@
 	char *scratch = NULL;
 	char *tmp = NULL;
 	char *ua_str = NULL;
-<<<<<<< HEAD
-	zval *ua_zval = NULL, *tmpzval = NULL;
-=======
-	zval **ua_zval = NULL, **tmpzval = NULL, *ssl_proxy_peer_name = NULL;
->>>>>>> 4bdb0120
+	zval *ua_zval = NULL, *tmpzval = NULL, ssl_proxy_peer_name;
 	int scratch_len = 0;
 	int body = 0;
 	char location[HTTP_HEADER_BLOCK_SIZE];
@@ -229,10 +225,9 @@
 
 	if (stream && use_proxy && use_ssl) {
 		/* Set peer_name or name verification will try to use the proxy server name */
-		if (!context || php_stream_context_get_option(context, "ssl", "peer_name", &tmpzval) == FAILURE) {
-			MAKE_STD_ZVAL(ssl_proxy_peer_name);
-			ZVAL_STRING(ssl_proxy_peer_name, resource->host, 1);
-			php_stream_context_set_option(stream->context, "ssl", "peer_name", ssl_proxy_peer_name);
+		if (!context || (tmpzval = php_stream_context_get_option(context, "ssl", "peer_name")) == NULL) {
+			ZVAL_STRING(&ssl_proxy_peer_name, resource->host);
+			php_stream_context_set_option(stream->context, "ssl", "peer_name", &ssl_proxy_peer_name);
 		}
 
 		smart_str header = {0};
