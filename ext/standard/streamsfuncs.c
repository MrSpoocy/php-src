--- conflicted
+++ resolved
@@ -409,11 +409,7 @@
 	zval		*zsrc;
 	php_int_t		maxlen		= PHP_STREAM_COPY_ALL,
 				desiredpos	= -1L;
-<<<<<<< HEAD
 	php_size_t	len;
-=======
-	long		len;
->>>>>>> 122ee0a1
 	char		*contents	= NULL;
 
 	if (zend_parse_parameters(ZEND_NUM_ARGS() TSRMLS_CC, "r|ii", &zsrc, &maxlen, &desiredpos) == FAILURE) {
