--- conflicted
+++ resolved
@@ -40,15 +40,9 @@
 typedef unsigned __int64 php_timeout_ull;
 #endif
 
-<<<<<<< HEAD
 #define GET_CTX_OPT(stream, wrapper, name, val) (PHP_STREAM_CONTEXT(stream) && NULL != (val = php_stream_context_get_option(PHP_STREAM_CONTEXT(stream), wrapper, name)))
 
 static php_stream_context *decode_context_param(zval *contextresource);
-=======
-#define GET_CTX_OPT(stream, wrapper, name, val) (stream->context && SUCCESS == php_stream_context_get_option(stream->context, wrapper, name, &val))
-
-static php_stream_context *decode_context_param(zval *contextresource TSRMLS_DC);
->>>>>>> 24167095
 
 /* Streams based network functions */
 
@@ -511,20 +505,14 @@
 
 	php_stream_from_zval(stream, zstream);
 
-<<<<<<< HEAD
 	array_init(return_value);
-=======
+
 	if (!php_stream_populate_meta_data(stream, return_value)) {
 		add_assoc_bool(return_value, "timed_out", 0);
 		add_assoc_bool(return_value, "blocked", 1);
 		add_assoc_bool(return_value, "eof", php_stream_eof(stream));
 	}
 
-	if (stream->wrapperdata) {
-		MAKE_STD_ZVAL(newval);
-		MAKE_COPY_ZVAL(&stream->wrapperdata, newval);
->>>>>>> 24167095
-
 	if (!Z_ISUNDEF(stream->wrapperdata)) {
 		Z_ADDREF_P(&stream->wrapperdata);
 		add_assoc_zval(return_value, "wrapper_data", &stream->wrapperdata);
@@ -558,14 +546,6 @@
 		add_assoc_string(return_value, "uri", stream->orig_path);
 	}
 
-<<<<<<< HEAD
-	if (!php_stream_populate_meta_data(stream, return_value)) {
-		add_assoc_bool(return_value, "timed_out", 0);
-		add_assoc_bool(return_value, "blocked", 1);
-		add_assoc_bool(return_value, "eof", php_stream_eof(stream));
-	}
-=======
->>>>>>> 24167095
 }
 /* }}} */
 
@@ -627,13 +607,10 @@
 		return 0;
 	}
 
-<<<<<<< HEAD
 	ZEND_HASH_FOREACH_VAL(Z_ARRVAL_P(stream_array), elem) {
 		/* Temporary int fd is needed for the STREAM data type on windows, passing this_fd directly to php_stream_cast()
 			would eventually bring a wrong result on x64. php_stream_cast() casts to int internally, and this will leave
 			the higher bits of a SOCKET variable uninitialized on systems with little endian. */
-=======
->>>>>>> 24167095
 		php_socket_t this_fd;
 
 		php_stream_from_zval_no_verify(stream, elem);
@@ -669,23 +646,8 @@
 	if (Z_TYPE_P(stream_array) != IS_ARRAY) {
 		return 0;
 	}
-<<<<<<< HEAD
 	ZVAL_NEW_ARR(&new_array);
 	zend_hash_init(Z_ARRVAL(new_array), zend_hash_num_elements(Z_ARRVAL_P(stream_array)), NULL, ZVAL_PTR_DTOR, 0);
-=======
-	ALLOC_HASHTABLE(new_hash);
-	zend_hash_init(new_hash, zend_hash_num_elements(Z_ARRVAL_P(stream_array)), NULL, ZVAL_PTR_DTOR, 0);
-
-	for (zend_hash_internal_pointer_reset(Z_ARRVAL_P(stream_array));
-		 zend_hash_has_more_elements(Z_ARRVAL_P(stream_array)) == SUCCESS;
-		 zend_hash_move_forward(Z_ARRVAL_P(stream_array))) {
-
-		int type;
-		char *key;
-		uint key_len;
-		ulong num_ind;
-		php_socket_t this_fd;
->>>>>>> 24167095
 
 	ZEND_HASH_FOREACH_KEY_VAL(Z_ARRVAL_P(stream_array), num_ind, key, elem) {
 		php_socket_t this_fd;
@@ -1500,19 +1462,11 @@
 		RETURN_FALSE;
 	}
 
-<<<<<<< HEAD
 	php_stream_from_zval(stream, zstream);
 
 	ret = php_stream_set_option(stream, PHP_STREAM_OPTION_SET_CHUNK_SIZE, (int)csize, NULL);
 
 	RETURN_LONG(ret > 0 ? (zend_long)ret : (zend_long)EOF);
-=======
-	php_stream_from_zval(stream, &zstream);
-
-	ret = php_stream_set_option(stream, PHP_STREAM_OPTION_SET_CHUNK_SIZE, (int)csize, NULL);
-
-	RETURN_LONG(ret > 0 ? (long)ret : (long)EOF);
->>>>>>> 24167095
 }
 /* }}} */
 
@@ -1555,12 +1509,8 @@
 	zend_bool enable, cryptokindnull;
 	int ret;
 
-<<<<<<< HEAD
 #ifdef FAST_ZPP
 	if (zend_parse_parameters(ZEND_NUM_ARGS(), "rb|l!r", &zstream, &enable, &cryptokind, &cryptokindnull, &zsessstream) == FAILURE) {
-=======
-	if (zend_parse_parameters(ZEND_NUM_ARGS() TSRMLS_CC, "rb|l!r", &zstream, &enable, &cryptokind, &cryptokindnull, &zsessstream) == FAILURE) {
->>>>>>> 24167095
 		RETURN_FALSE;
 	}
 #else
@@ -1587,21 +1537,6 @@
 			cryptokind = Z_LVAL_P(val);
 		}
 
-<<<<<<< HEAD
-=======
-	if (enable) {
-		if (ZEND_NUM_ARGS() < 3 || cryptokindnull) {
-			zval **val;
-
-			if (!GET_CTX_OPT(stream, "ssl", "crypto_method", val)) {
-				php_error_docref(NULL TSRMLS_CC, E_WARNING, "When enabling encryption you must specify the crypto type");
-				RETURN_FALSE;
-			}
-
-			cryptokind = Z_LVAL_PP(val);
-		}
-
->>>>>>> 24167095
 		if (zsessstream) {
 			php_stream_from_zval(sessstream, zsessstream);
 		}
