--- conflicted
+++ resolved
@@ -50,17 +50,6 @@
 extern PHPAPI php_random_globals random_globals;
 #endif
 
-<<<<<<< HEAD
-#endif
-=======
 END_EXTERN_C()
 
-#endif
-
-/*
- * Local variables:
- * tab-width: 4
- * c-basic-offset: 4
- * End:
- */
->>>>>>> 4a55794b
+#endif