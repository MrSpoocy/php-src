/*
   +----------------------------------------------------------------------+
   | PHP Version 5                                                        |
   +----------------------------------------------------------------------+
   | Copyright (c) 1997-2014 The PHP Group                                |
   +----------------------------------------------------------------------+
   | This source file is subject to version 3.01 of the PHP license,      |
   | that is bundled with this package in the file LICENSE, and is        |
   | available through the world-wide-web at the following url:           |
   | http://www.php.net/license/3_01.txt                                  |
   | If you did not receive a copy of the PHP license and are unable to   |
   | obtain it through the world-wide-web, please send a note to          |
   | license@php.net so we can mail you a copy immediately.               |
   +----------------------------------------------------------------------+
   | Authors: Rasmus Lerdorf <rasmus@php.net>                             |
   |          Zeev Suraski <zeev@zend.com>                                |
   |          Colin Viebrock <colin@viebrock.ca>                          |
   +----------------------------------------------------------------------+
*/

/* $Id$ */

#include "php.h"
#include "php_ini.h"
#include "php_globals.h"
#include "ext/standard/head.h"
#include "ext/standard/html.h"
#include "info.h"
#include "credits.h"
#include "css.h"
#include "SAPI.h"
#include <time.h>
#include "php_main.h"
#include "zend_globals.h"		/* needs ELS */
#include "zend_extensions.h"
#include "zend_highlight.h"
#ifdef HAVE_SYS_UTSNAME_H
#include <sys/utsname.h>
#endif


#ifdef PHP_WIN32
typedef void (WINAPI *PGNSI)(LPSYSTEM_INFO);
typedef BOOL (WINAPI *PGPI)(DWORD, DWORD, DWORD, DWORD, PDWORD);
# include "winver.h"

# if _MSC_VER < 1300
#  define OSVERSIONINFOEX php_win_OSVERSIONINFOEX
# endif
#endif

#define SECTION(name)	if (!sapi_module.phpinfo_as_text) { \
							php_info_print("<h2>" name "</h2>\n"); \
						} else { \
							php_info_print_table_start(); \
							php_info_print_table_header(1, name); \
							php_info_print_table_end(); \
						} \

PHPAPI extern char *php_ini_opened_path;
PHPAPI extern char *php_ini_scanned_path;
PHPAPI extern char *php_ini_scanned_files;

static int php_info_print_html_esc(const char *str, int len) /* {{{ */
{
	int written;
	zend_string *new_str;
	TSRMLS_FETCH();

	new_str = php_escape_html_entities((unsigned char *) str, len, 0, ENT_QUOTES, "utf-8" TSRMLS_CC);
	written = php_output_write(new_str->val, new_str->len TSRMLS_CC);
	STR_FREE(new_str);
	return written;
}
/* }}} */

static int php_info_printf(const char *fmt, ...) /* {{{ */
{
	char *buf;
	int len, written;
	va_list argv;
	TSRMLS_FETCH();

	va_start(argv, fmt);
	len = vspprintf(&buf, 0, fmt, argv);
	va_end(argv);

	written = php_output_write(buf, len TSRMLS_CC);
	efree(buf);
	return written;
}
/* }}} */

static int php_info_print(const char *str) /* {{{ */
{
	TSRMLS_FETCH();
	return php_output_write(str, strlen(str) TSRMLS_CC);
}
/* }}} */

static void php_info_print_stream_hash(const char *name, HashTable *ht TSRMLS_DC) /* {{{ */
{
	zend_string *key;

	if (ht) {
		if (zend_hash_num_elements(ht)) {
			HashPosition pos;

			if (!sapi_module.phpinfo_as_text) {
				php_info_printf("<tr><td class=\"e\">Registered %s</td><td class=\"v\">", name);
			} else {
				php_info_printf("\nRegistered %s => ", name);
			}

			zend_hash_internal_pointer_reset_ex(ht, &pos);
			while (zend_hash_get_current_key_ex(ht, &key, NULL, 0, &pos) == HASH_KEY_IS_STRING)
			{
				if (!sapi_module.phpinfo_as_text) {
					php_info_print_html_esc(key->val, key->len);
				} else {
					php_info_print(key->val);
				}
				zend_hash_move_forward_ex(ht, &pos);
				if (zend_hash_get_current_key_ex(ht, &key, NULL, 0, &pos) == HASH_KEY_IS_STRING) {
					php_info_print(", ");
				} else {
					break;
				}
			}

			if (!sapi_module.phpinfo_as_text) {
				php_info_print("</td></tr>\n");
			}
		} else {
			char reg_name[128];
			snprintf(reg_name, sizeof(reg_name), "Registered %s", name);
			php_info_print_table_row(2, reg_name, "none registered");
		}
	} else {
		php_info_print_table_row(2, name, "disabled");
	}
}
/* }}} */

PHPAPI void php_info_print_module(zend_module_entry *zend_module TSRMLS_DC) /* {{{ */
{
	if (zend_module->info_func || zend_module->version) {
		if (!sapi_module.phpinfo_as_text) {
			php_info_printf("<h2><a name=\"module_%s\">%s</a></h2>\n", zend_module->name, zend_module->name);
		} else {
			php_info_print_table_start();
			php_info_print_table_header(1, zend_module->name);
			php_info_print_table_end();
		}
		if (zend_module->info_func) {
			zend_module->info_func(zend_module TSRMLS_CC);
		} else {
			php_info_print_table_start();
			php_info_print_table_row(2, "Version", zend_module->version);
			php_info_print_table_end();
			DISPLAY_INI_ENTRIES();
		}
	} else {
		if (!sapi_module.phpinfo_as_text) {
			php_info_printf("<tr><td class=\"v\">%s</td></tr>\n", zend_module->name);
		} else {
			php_info_printf("%s\n", zend_module->name);
		}
	}
}
/* }}} */

static int _display_module_info_func(zval *el TSRMLS_DC) /* {{{ */
{
	zend_module_entry *module = (zend_module_entry*)Z_PTR_P(el);
	if (module->info_func || module->version) {
		php_info_print_module(module TSRMLS_CC);
	}
	return ZEND_HASH_APPLY_KEEP;
}
/* }}} */

static int _display_module_info_def(zval *el TSRMLS_DC) /* {{{ */
{
	zend_module_entry *module = (zend_module_entry*)Z_PTR_P(el);
	if (!module->info_func && !module->version) {
		php_info_print_module(module TSRMLS_CC);
	}
	return ZEND_HASH_APPLY_KEEP;
}
/* }}} */

/* {{{ php_print_gpcse_array
 */
static void php_print_gpcse_array(char *name, uint name_length TSRMLS_DC)
{
	zval *data, *tmp, tmp2;
	zend_string *string_key;
	ulong num_key;
	zend_string *key;
	
	key = STR_INIT(name, name_length, 0);
	zend_is_auto_global(key TSRMLS_CC);

	if ((data = zend_hash_find(&EG(symbol_table).ht, key)) != NULL && (Z_TYPE_P(data) == IS_ARRAY)) {
		ZEND_HASH_FOREACH_KEY_VAL(Z_ARRVAL_P(data), num_key, string_key, tmp) {
			if (!sapi_module.phpinfo_as_text) {
				php_info_print("<tr>");
				php_info_print("<td class=\"e\">");
			}

			php_info_print(name);
			php_info_print("[\"");

			if (string_key != NULL) {
				if (!sapi_module.phpinfo_as_text) {
					php_info_print_html_esc(string_key->val, string_key->len);
				} else {
					php_info_print(string_key->val);
				}
			} else {
				php_info_printf("%ld", num_key);
			}
			php_info_print("\"]");
			if (!sapi_module.phpinfo_as_text) {
				php_info_print("</td><td class=\"v\">");
			} else {
				php_info_print(" => ");
			}
			if (Z_TYPE_P(tmp) == IS_ARRAY) {
				if (!sapi_module.phpinfo_as_text) {
					php_info_print("<pre>");
					zend_print_zval_r_ex((zend_write_func_t) php_info_print_html_esc, tmp, 0 TSRMLS_CC);
					php_info_print("</pre>");
				} else {
					zend_print_zval_r(tmp, 0 TSRMLS_CC);
				}
			} else {
				ZVAL_COPY_VALUE(&tmp2, tmp);
				if (Z_TYPE(tmp2) != IS_STRING) {
					tmp = NULL;
					zval_copy_ctor(&tmp2);
					convert_to_string(&tmp2);
				}

				if (!sapi_module.phpinfo_as_text) {
					if (Z_STRLEN(tmp2) == 0) {
						php_info_print("<i>no value</i>");
					} else {
						php_info_print_html_esc(Z_STRVAL(tmp2), Z_STRLEN(tmp2));
					}
				} else {
					php_info_print(Z_STRVAL(tmp2));
				}

				if (!tmp) {
					zval_dtor(&tmp2);
				}
			}
			if (!sapi_module.phpinfo_as_text) {
				php_info_print("</td></tr>\n");
			} else {
				php_info_print("\n");
			}
		} ZEND_HASH_FOREACH_END();
	}
	STR_FREE(key);
}
/* }}} */

/* {{{ php_info_print_style
 */
void php_info_print_style(TSRMLS_D)
{
	php_info_printf("<style type=\"text/css\">\n");
	php_info_print_css(TSRMLS_C);
	php_info_printf("</style>\n");
}
/* }}} */

/* {{{ php_info_html_esc
 */
PHPAPI zend_string *php_info_html_esc(char *string TSRMLS_DC)
{
	return php_escape_html_entities((unsigned char *) string, strlen(string), 0, ENT_QUOTES, NULL TSRMLS_CC);
}
/* }}} */

#ifdef PHP_WIN32
/* {{{  */

char* php_get_windows_name()
{
	OSVERSIONINFOEX osvi;
	SYSTEM_INFO si;
	PGNSI pGNSI;
	PGPI pGPI;
	BOOL bOsVersionInfoEx;
	DWORD dwType;
	char *major = NULL, *sub = NULL, *retval;

	ZeroMemory(&si, sizeof(SYSTEM_INFO));
	ZeroMemory(&osvi, sizeof(OSVERSIONINFOEX));
	osvi.dwOSVersionInfoSize = sizeof(OSVERSIONINFOEX);

	if (!(bOsVersionInfoEx = GetVersionEx ((OSVERSIONINFO *) &osvi))) {
		return NULL;
	}

	pGNSI = (PGNSI) GetProcAddress(GetModuleHandle("kernel32.dll"), "GetNativeSystemInfo");
	if(NULL != pGNSI) {
		pGNSI(&si);
	} else {
		GetSystemInfo(&si);
	}

	if (VER_PLATFORM_WIN32_NT==osvi.dwPlatformId && osvi.dwMajorVersion > 4 ) {
		if (osvi.dwMajorVersion == 6) {
			if( osvi.dwMinorVersion == 0 ) {
				if( osvi.wProductType == VER_NT_WORKSTATION ) {
					major = "Windows Vista";
				} else {
					major = "Windows Server 2008";
				}
			} else
			if ( osvi.dwMinorVersion == 1 ) {
				if( osvi.wProductType == VER_NT_WORKSTATION )  {
					major = "Windows 7";
				} else {
					major = "Windows Server 2008 R2";
				}
			} else if ( osvi.dwMinorVersion == 2 ) {
				if( osvi.wProductType == VER_NT_WORKSTATION )  {
					major = "Windows 8";
				} else {
					major = "Windows Server 2012";
				}
			} else {
				major = "Unknown Windows version";
			}

			pGPI = (PGPI) GetProcAddress(GetModuleHandle("kernel32.dll"), "GetProductInfo");
			pGPI(6, 0, 0, 0, &dwType);

			switch (dwType) {
				case PRODUCT_ULTIMATE:
					sub = "Ultimate Edition";
					break;
				case PRODUCT_HOME_PREMIUM:
					sub = "Home Premium Edition";
					break;
				case PRODUCT_HOME_BASIC:
					sub = "Home Basic Edition";
					break;
				case PRODUCT_ENTERPRISE:
					sub = "Enterprise Edition";
					break;
				case PRODUCT_BUSINESS:
					sub = "Business Edition";
					break;
				case PRODUCT_STARTER:
					sub = "Starter Edition";
					break;
				case PRODUCT_CLUSTER_SERVER:
					sub = "Cluster Server Edition";
					break;
				case PRODUCT_DATACENTER_SERVER:
					sub = "Datacenter Edition";
					break;
				case PRODUCT_DATACENTER_SERVER_CORE:
					sub = "Datacenter Edition (core installation)";
					break;
				case PRODUCT_ENTERPRISE_SERVER:
					sub = "Enterprise Edition";
					break;
				case PRODUCT_ENTERPRISE_SERVER_CORE:
					sub = "Enterprise Edition (core installation)";
					break;
				case PRODUCT_ENTERPRISE_SERVER_IA64:
					sub = "Enterprise Edition for Itanium-based Systems";
					break;
				case PRODUCT_SMALLBUSINESS_SERVER:
					sub = "Small Business Server";
					break;
				case PRODUCT_SMALLBUSINESS_SERVER_PREMIUM:
					sub = "Small Business Server Premium Edition";
					break;
				case PRODUCT_STANDARD_SERVER:
					sub = "Standard Edition";
					break;
				case PRODUCT_STANDARD_SERVER_CORE:
					sub = "Standard Edition (core installation)";
					break;
				case PRODUCT_WEB_SERVER:
					sub = "Web Server Edition";
					break;
			}
		}

		if ( osvi.dwMajorVersion == 5 && osvi.dwMinorVersion == 2 ) {
			if (GetSystemMetrics(SM_SERVERR2))
				major = "Windows Server 2003 R2";
			else if (osvi.wSuiteMask==VER_SUITE_STORAGE_SERVER)
				major = "Windows Storage Server 2003";
			else if (osvi.wSuiteMask==VER_SUITE_WH_SERVER)
				major = "Windows Home Server";
			else if (osvi.wProductType == VER_NT_WORKSTATION &&
				si.wProcessorArchitecture==PROCESSOR_ARCHITECTURE_AMD64) {
				major = "Windows XP Professional x64 Edition";
			} else {
				major = "Windows Server 2003";
			}

			/* Test for the server type. */
			if ( osvi.wProductType != VER_NT_WORKSTATION ) {
				if ( si.wProcessorArchitecture==PROCESSOR_ARCHITECTURE_IA64 ) {
					if( osvi.wSuiteMask & VER_SUITE_DATACENTER )
						sub = "Datacenter Edition for Itanium-based Systems";
					else if( osvi.wSuiteMask & VER_SUITE_ENTERPRISE )
						sub = "Enterprise Edition for Itanium-based Systems";
				}

				else if ( si.wProcessorArchitecture==PROCESSOR_ARCHITECTURE_AMD64 ) {
					if( osvi.wSuiteMask & VER_SUITE_DATACENTER )
						sub = "Datacenter x64 Edition";
					else if( osvi.wSuiteMask & VER_SUITE_ENTERPRISE )
						sub = "Enterprise x64 Edition";
					else sub = "Standard x64 Edition";
				} else {
					if ( osvi.wSuiteMask & VER_SUITE_COMPUTE_SERVER )
						sub = "Compute Cluster Edition";
					else if( osvi.wSuiteMask & VER_SUITE_DATACENTER )
						sub = "Datacenter Edition";
					else if( osvi.wSuiteMask & VER_SUITE_ENTERPRISE )
						sub = "Enterprise Edition";
					else if ( osvi.wSuiteMask & VER_SUITE_BLADE )
						sub = "Web Edition";
					else sub = "Standard Edition";
				}
			}
		}

		if ( osvi.dwMajorVersion == 5 && osvi.dwMinorVersion == 1 )	{
			major = "Windows XP";
			if( osvi.wSuiteMask & VER_SUITE_PERSONAL ) {
				sub = "Home Edition";
			} else if (GetSystemMetrics(SM_MEDIACENTER)) {
				sub = "Media Center Edition";
			} else if (GetSystemMetrics(SM_STARTER)) {
				sub = "Starter Edition";
			} else if (GetSystemMetrics(SM_TABLETPC)) {
				sub = "Tablet PC Edition";
			} else {
				sub = "Professional";
			}
		}

		if ( osvi.dwMajorVersion == 5 && osvi.dwMinorVersion == 0 ) {
			major = "Windows 2000";

			if (osvi.wProductType == VER_NT_WORKSTATION ) {
				sub = "Professional";
			} else {
				if( osvi.wSuiteMask & VER_SUITE_DATACENTER )
					sub = "Datacenter Server";
				else if( osvi.wSuiteMask & VER_SUITE_ENTERPRISE )
					sub = "Advanced Server";
				else sub = "Server";
			}
		}
	} else {
		return NULL;
	}

	spprintf(&retval, 0, "%s%s%s%s%s", major, sub?" ":"", sub?sub:"", osvi.szCSDVersion[0] != '\0'?" ":"", osvi.szCSDVersion);
	return retval;
}
/* }}}  */

/* {{{  */
void php_get_windows_cpu(char *buf, int bufsize)
{
	SYSTEM_INFO SysInfo;
	GetSystemInfo(&SysInfo);
	switch (SysInfo.wProcessorArchitecture) {
		case PROCESSOR_ARCHITECTURE_INTEL :
			snprintf(buf, bufsize, "i%d", SysInfo.dwProcessorType);
			break;
		case PROCESSOR_ARCHITECTURE_MIPS :
			snprintf(buf, bufsize, "MIPS R%d000", SysInfo.wProcessorLevel);
			break;
		case PROCESSOR_ARCHITECTURE_ALPHA :
			snprintf(buf, bufsize, "Alpha %d", SysInfo.wProcessorLevel);
			break;
		case PROCESSOR_ARCHITECTURE_PPC :
			snprintf(buf, bufsize, "PPC 6%02d", SysInfo.wProcessorLevel);
			break;
		case PROCESSOR_ARCHITECTURE_IA64 :
			snprintf(buf, bufsize,  "IA64");
			break;
#if defined(PROCESSOR_ARCHITECTURE_IA32_ON_WIN64)
		case PROCESSOR_ARCHITECTURE_IA32_ON_WIN64 :
			snprintf(buf, bufsize, "IA32");
			break;
#endif
#if defined(PROCESSOR_ARCHITECTURE_AMD64)
		case PROCESSOR_ARCHITECTURE_AMD64 :
			snprintf(buf, bufsize, "AMD64");
			break;
#endif
		case PROCESSOR_ARCHITECTURE_UNKNOWN :
		default:
			snprintf(buf, bufsize, "Unknown");
			break;
	}
}
/* }}}  */
#endif

/* {{{ php_get_uname
 */
PHPAPI zend_string *php_get_uname(char mode)
{
	char *php_uname;
	char tmp_uname[256];
#ifdef PHP_WIN32
	DWORD dwBuild=0;
	DWORD dwVersion = GetVersion();
	DWORD dwWindowsMajorVersion =  (DWORD)(LOBYTE(LOWORD(dwVersion)));
	DWORD dwWindowsMinorVersion =  (DWORD)(HIBYTE(LOWORD(dwVersion)));
	DWORD dwSize = MAX_COMPUTERNAME_LENGTH + 1;
	char ComputerName[MAX_COMPUTERNAME_LENGTH + 1];

	GetComputerName(ComputerName, &dwSize);

	if (mode == 's') {
		php_uname = "Windows NT";
	} else if (mode == 'r') {
		snprintf(tmp_uname, sizeof(tmp_uname), "%d.%d", dwWindowsMajorVersion, dwWindowsMinorVersion);
		php_uname = tmp_uname;
	} else if (mode == 'n') {
		php_uname = ComputerName;
	} else if (mode == 'v') {
		char *winver = php_get_windows_name();
		dwBuild = (DWORD)(HIWORD(dwVersion));
		if(winver == NULL) {
			snprintf(tmp_uname, sizeof(tmp_uname), "build %d", dwBuild);
		} else {
			snprintf(tmp_uname, sizeof(tmp_uname), "build %d (%s)", dwBuild, winver);
		}
		php_uname = tmp_uname;
		if(winver) {
			efree(winver);
		}
	} else if (mode == 'm') {
		php_get_windows_cpu(tmp_uname, sizeof(tmp_uname));
		php_uname = tmp_uname;
	} else { /* assume mode == 'a' */
		char *winver = php_get_windows_name();
		char wincpu[20];

		php_get_windows_cpu(wincpu, sizeof(wincpu));
		dwBuild = (DWORD)(HIWORD(dwVersion));
		snprintf(tmp_uname, sizeof(tmp_uname), "%s %s %d.%d build %d (%s) %s",
				 "Windows NT", ComputerName,
				 dwWindowsMajorVersion, dwWindowsMinorVersion, dwBuild, winver?winver:"unknown", wincpu);
		if(winver) {
			efree(winver);
		}
		php_uname = tmp_uname;
	}
#else
#ifdef HAVE_SYS_UTSNAME_H
	struct utsname buf;
	if (uname((struct utsname *)&buf) == -1) {
		php_uname = PHP_UNAME;
	} else {
#ifdef NETWARE
		if (mode == 's') {
			php_uname = buf.sysname;
		} else if (mode == 'r') {
			snprintf(tmp_uname, sizeof(tmp_uname), "%d.%d.%d",
					 buf.netware_major, buf.netware_minor, buf.netware_revision);
			php_uname = tmp_uname;
		} else if (mode == 'n') {
			php_uname = buf.servername;
		} else if (mode == 'v') {
			snprintf(tmp_uname, sizeof(tmp_uname), "libc-%d.%d.%d #%d",
					 buf.libmajor, buf.libminor, buf.librevision, buf.libthreshold);
			php_uname = tmp_uname;
		} else if (mode == 'm') {
			php_uname = buf.machine;
		} else { /* assume mode == 'a' */
			snprintf(tmp_uname, sizeof(tmp_uname), "%s %s %d.%d.%d libc-%d.%d.%d #%d %s",
					 buf.sysname, buf.servername,
					 buf.netware_major, buf.netware_minor, buf.netware_revision,
					 buf.libmajor, buf.libminor, buf.librevision, buf.libthreshold,
					 buf.machine);
			php_uname = tmp_uname;
		}
#else
		if (mode == 's') {
			php_uname = buf.sysname;
		} else if (mode == 'r') {
			php_uname = buf.release;
		} else if (mode == 'n') {
			php_uname = buf.nodename;
		} else if (mode == 'v') {
			php_uname = buf.version;
		} else if (mode == 'm') {
			php_uname = buf.machine;
		} else { /* assume mode == 'a' */
			snprintf(tmp_uname, sizeof(tmp_uname), "%s %s %s %s %s",
					 buf.sysname, buf.nodename, buf.release, buf.version,
					 buf.machine);
			php_uname = tmp_uname;
		}
#endif /* NETWARE */
	}
#else
	php_uname = PHP_UNAME;
#endif
#endif
	return STR_INIT(php_uname, strlen(php_uname), 0);
}
/* }}} */

/* {{{ php_print_info_htmlhead
 */
PHPAPI void php_print_info_htmlhead(TSRMLS_D)
{
	php_info_print("<!DOCTYPE html PUBLIC \"-//W3C//DTD XHTML 1.0 Transitional//EN\" \"DTD/xhtml1-transitional.dtd\">\n");
	php_info_print("<html xmlns=\"http://www.w3.org/1999/xhtml\">");
	php_info_print("<head>\n");
	php_info_print_style(TSRMLS_C);
	php_info_print("<title>phpinfo()</title>");
	php_info_print("<meta name=\"ROBOTS\" content=\"NOINDEX,NOFOLLOW,NOARCHIVE\" />");
	php_info_print("</head>\n");
	php_info_print("<body><div class=\"center\">\n");
}
/* }}} */

/* {{{ module_name_cmp */
static int module_name_cmp(const void *a, const void *b TSRMLS_DC)
{
	Bucket *f = (Bucket *) a;
	Bucket *s = (Bucket *) b;

	return strcasecmp(((zend_module_entry *)Z_PTR(f->val))->name,
				  ((zend_module_entry *)Z_PTR(s->val))->name);
}
/* }}} */

/* {{{ php_print_info
 */
PHPAPI void php_print_info(int flag TSRMLS_DC)
{
	char **env, *tmp1, *tmp2;
	zend_string *php_uname;

	if (!sapi_module.phpinfo_as_text) {
		php_print_info_htmlhead(TSRMLS_C);
	} else {
		php_info_print("phpinfo()\n");
	}

	if (flag & PHP_INFO_GENERAL) {
		char *zend_version = get_zend_version();
		char temp_api[10];

		php_uname = php_get_uname('a');

		if (!sapi_module.phpinfo_as_text) {
			php_info_print_box_start(1);
		}

		if (!sapi_module.phpinfo_as_text) {
	        time_t the_time;
	        struct tm *ta, tmbuf;

	        the_time = time(NULL);
	        ta = php_localtime_r(&the_time, &tmbuf);

            php_info_print("<a href=\"http://www.php.net/\"><img border=\"0\" src=\"");
	        if (ta && (ta->tm_mon==3) && (ta->tm_mday==1)) {
		        php_info_print(PHP_EGG_LOGO_DATA_URI "\" alt=\"PHP logo\" /></a>");
	        } else {
		        php_info_print(PHP_LOGO_DATA_URI "\" alt=\"PHP logo\" /></a>");
			}
		}

		if (!sapi_module.phpinfo_as_text) {
			php_info_printf("<h1 class=\"p\">PHP Version %s</h1>\n", PHP_VERSION);
		} else {
			php_info_print_table_row(2, "PHP Version", PHP_VERSION);
		}
		php_info_print_box_end();
		php_info_print_table_start();
		php_info_print_table_row(2, "System", php_uname->val);
		php_info_print_table_row(2, "Build Date", __DATE__ " " __TIME__);
#ifdef COMPILER
		php_info_print_table_row(2, "Compiler", COMPILER);
#endif
#ifdef ARCHITECTURE
		php_info_print_table_row(2, "Architecture", ARCHITECTURE);
#endif
#ifdef CONFIGURE_COMMAND
		php_info_print_table_row(2, "Configure Command", CONFIGURE_COMMAND );
#endif

		if (sapi_module.pretty_name) {
			php_info_print_table_row(2, "Server API", sapi_module.pretty_name );
		}

#ifdef VIRTUAL_DIR
		php_info_print_table_row(2, "Virtual Directory Support", "enabled" );
#else
		php_info_print_table_row(2, "Virtual Directory Support", "disabled" );
#endif

		php_info_print_table_row(2, "Configuration File (php.ini) Path", PHP_CONFIG_FILE_PATH);
		php_info_print_table_row(2, "Loaded Configuration File", php_ini_opened_path ? php_ini_opened_path : "(none)");
		php_info_print_table_row(2, "Scan this dir for additional .ini files", php_ini_scanned_path ? php_ini_scanned_path : "(none)");
		php_info_print_table_row(2, "Additional .ini files parsed", php_ini_scanned_files ? php_ini_scanned_files : "(none)");

		snprintf(temp_api, sizeof(temp_api), "%d", PHP_API_VERSION);
		php_info_print_table_row(2, "PHP API", temp_api);

		snprintf(temp_api, sizeof(temp_api), "%d", ZEND_MODULE_API_NO);
		php_info_print_table_row(2, "PHP Extension", temp_api);

		snprintf(temp_api, sizeof(temp_api), "%d", ZEND_EXTENSION_API_NO);
		php_info_print_table_row(2, "Zend Extension", temp_api);

		php_info_print_table_row(2, "Zend Extension Build", ZEND_EXTENSION_BUILD_ID);
		php_info_print_table_row(2, "PHP Extension Build", ZEND_MODULE_BUILD_ID);

#if ZEND_DEBUG
		php_info_print_table_row(2, "Debug Build", "yes" );
#else
		php_info_print_table_row(2, "Debug Build", "no" );
#endif

#ifdef ZTS
		php_info_print_table_row(2, "Thread Safety", "enabled" );
#else
		php_info_print_table_row(2, "Thread Safety", "disabled" );
#endif

#ifdef ZEND_SIGNALS
		php_info_print_table_row(2, "Zend Signal Handling", "enabled" );
#else
		php_info_print_table_row(2, "Zend Signal Handling", "disabled" );
#endif

		php_info_print_table_row(2, "Zend Memory Manager", is_zend_mm(TSRMLS_C) ? "enabled" : "disabled" );

		{
			const zend_multibyte_functions *functions = zend_multibyte_get_functions(TSRMLS_C);
			char *descr;
			if (functions) {
				spprintf(&descr, 0, "provided by %s", functions->provider_name);
			} else {
				descr = estrdup("disabled");
			}
            php_info_print_table_row(2, "Zend Multibyte Support", descr);
			efree(descr);
		}

#if HAVE_IPV6
		php_info_print_table_row(2, "IPv6 Support", "enabled" );
#else
		php_info_print_table_row(2, "IPv6 Support", "disabled" );
#endif

#if HAVE_DTRACE
		php_info_print_table_row(2, "DTrace Support", "enabled" );
#else
		php_info_print_table_row(2, "DTrace Support", "disabled" );
#endif

		php_info_print_stream_hash("PHP Streams",  php_stream_get_url_stream_wrappers_hash() TSRMLS_CC);
		php_info_print_stream_hash("Stream Socket Transports", php_stream_xport_get_hash() TSRMLS_CC);
		php_info_print_stream_hash("Stream Filters", php_get_stream_filters_hash() TSRMLS_CC);

		php_info_print_table_end();

		/* Zend Engine */
		php_info_print_box_start(0);
		if (!sapi_module.phpinfo_as_text) {
			php_info_print("<a href=\"http://www.zend.com/\"><img border=\"0\" src=\"");
			php_info_print(ZEND_LOGO_DATA_URI "\" alt=\"Zend logo\" /></a>\n");
		}
		php_info_print("This program makes use of the Zend Scripting Language Engine:");
		php_info_print(!sapi_module.phpinfo_as_text?"<br />":"\n");
		if (sapi_module.phpinfo_as_text) {
			php_info_print(zend_version);
		} else {
			zend_html_puts(zend_version, strlen(zend_version) TSRMLS_CC);
		}
		php_info_print_box_end();
		STR_FREE(php_uname);
	}

	zend_ini_sort_entries(TSRMLS_C);

	if (flag & PHP_INFO_CONFIGURATION) {
		php_info_print_hr();
		if (!sapi_module.phpinfo_as_text) {
			php_info_print("<h1>Configuration</h1>\n");
		} else {
			SECTION("Configuration");
		}
		if (!(flag & PHP_INFO_MODULES)) {
			SECTION("PHP Core");
			display_ini_entries(NULL);
		}
	}

	if (flag & PHP_INFO_MODULES) {
		HashTable sorted_registry;

		zend_hash_init(&sorted_registry, zend_hash_num_elements(&module_registry), NULL, NULL, 1);
//???		zend_hash_copy(&sorted_registry, &module_registry, NULL, &tmp, sizeof(zend_module_entry));
		zend_hash_copy(&sorted_registry, &module_registry, NULL);
		zend_hash_sort(&sorted_registry, zend_qsort, module_name_cmp, 0 TSRMLS_CC);

		zend_hash_apply(&sorted_registry, _display_module_info_func TSRMLS_CC);

		SECTION("Additional Modules");
		php_info_print_table_start();
		php_info_print_table_header(1, "Module Name");
		zend_hash_apply(&sorted_registry, _display_module_info_def TSRMLS_CC);
		php_info_print_table_end();

		zend_hash_destroy(&sorted_registry);
	}

	if (flag & PHP_INFO_ENVIRONMENT) {
		SECTION("Environment");
		php_info_print_table_start();
		php_info_print_table_header(2, "Variable", "Value");
		for (env=environ; env!=NULL && *env !=NULL; env++) {
			tmp1 = estrdup(*env);
			if (!(tmp2=strchr(tmp1,'='))) { /* malformed entry? */
				efree(tmp1);
				continue;
			}
			*tmp2 = 0;
			tmp2++;
			php_info_print_table_row(2, tmp1, tmp2);
			efree(tmp1);
		}
		php_info_print_table_end();
	}

	if (flag & PHP_INFO_VARIABLES) {
		zval *data;

		SECTION("PHP Variables");

		php_info_print_table_start();
		php_info_print_table_header(2, "Variable", "Value");
<<<<<<< HEAD
		if ((data = zend_hash_str_find(&EG(symbol_table).ht, "PHP_SELF", sizeof("PHP_SELF")-1)) != NULL) {
			php_info_print_table_row(2, "PHP_SELF", Z_STRVAL_P(data));
		}
		if ((data = zend_hash_str_find(&EG(symbol_table).ht, "PHP_AUTH_TYPE", sizeof("PHP_AUTH_TYPE")-1)) != NULL) {
			php_info_print_table_row(2, "PHP_AUTH_TYPE", Z_STRVAL_P(data));
		}
		if ((data = zend_hash_str_find(&EG(symbol_table).ht, "PHP_AUTH_USER", sizeof("PHP_AUTH_USER")-1)) != NULL) {
			php_info_print_table_row(2, "PHP_AUTH_USER", Z_STRVAL_P(data));
		}
		if ((data = zend_hash_str_find(&EG(symbol_table).ht, "PHP_AUTH_PW", sizeof("PHP_AUTH_PW")-1)) != NULL) {
			php_info_print_table_row(2, "PHP_AUTH_PW", Z_STRVAL_P(data));
=======
		if (zend_hash_find(&EG(symbol_table), "PHP_SELF", sizeof("PHP_SELF"), (void **) &data) != FAILURE && Z_TYPE_PP(data) == IS_STRING) {
			php_info_print_table_row(2, "PHP_SELF", Z_STRVAL_PP(data));
		}
		if (zend_hash_find(&EG(symbol_table), "PHP_AUTH_TYPE", sizeof("PHP_AUTH_TYPE"), (void **) &data) != FAILURE && Z_TYPE_PP(data) == IS_STRING) {
			php_info_print_table_row(2, "PHP_AUTH_TYPE", Z_STRVAL_PP(data));
		}
		if (zend_hash_find(&EG(symbol_table), "PHP_AUTH_USER", sizeof("PHP_AUTH_USER"), (void **) &data) != FAILURE && Z_TYPE_PP(data) == IS_STRING) {
			php_info_print_table_row(2, "PHP_AUTH_USER", Z_STRVAL_PP(data));
		}
		if (zend_hash_find(&EG(symbol_table), "PHP_AUTH_PW", sizeof("PHP_AUTH_PW"), (void **) &data) != FAILURE && Z_TYPE_PP(data) == IS_STRING) {
			php_info_print_table_row(2, "PHP_AUTH_PW", Z_STRVAL_PP(data));
>>>>>>> 2d26a7cf
		}
		php_print_gpcse_array(ZEND_STRL("_REQUEST") TSRMLS_CC);
		php_print_gpcse_array(ZEND_STRL("_GET") TSRMLS_CC);
		php_print_gpcse_array(ZEND_STRL("_POST") TSRMLS_CC);
		php_print_gpcse_array(ZEND_STRL("_FILES") TSRMLS_CC);
		php_print_gpcse_array(ZEND_STRL("_COOKIE") TSRMLS_CC);
		php_print_gpcse_array(ZEND_STRL("_SERVER") TSRMLS_CC);
		php_print_gpcse_array(ZEND_STRL("_ENV") TSRMLS_CC);
		php_info_print_table_end();
	}


	if ((flag & PHP_INFO_CREDITS) && !sapi_module.phpinfo_as_text) {
		php_info_print_hr();
		php_print_credits(PHP_CREDITS_ALL & ~PHP_CREDITS_FULLPAGE TSRMLS_CC);
	}

	if (flag & PHP_INFO_LICENSE) {
		if (!sapi_module.phpinfo_as_text) {
			SECTION("PHP License");
			php_info_print_box_start(0);
			php_info_print("<p>\n");
			php_info_print("This program is free software; you can redistribute it and/or modify ");
			php_info_print("it under the terms of the PHP License as published by the PHP Group ");
			php_info_print("and included in the distribution in the file:  LICENSE\n");
			php_info_print("</p>\n");
			php_info_print("<p>");
			php_info_print("This program is distributed in the hope that it will be useful, ");
			php_info_print("but WITHOUT ANY WARRANTY; without even the implied warranty of ");
			php_info_print("MERCHANTABILITY or FITNESS FOR A PARTICULAR PURPOSE.\n");
			php_info_print("</p>\n");
			php_info_print("<p>");
			php_info_print("If you did not receive a copy of the PHP license, or have any questions about ");
			php_info_print("PHP licensing, please contact license@php.net.\n");
			php_info_print("</p>\n");
			php_info_print_box_end();
		} else {
			php_info_print("\nPHP License\n");
			php_info_print("This program is free software; you can redistribute it and/or modify\n");
			php_info_print("it under the terms of the PHP License as published by the PHP Group\n");
			php_info_print("and included in the distribution in the file:  LICENSE\n");
			php_info_print("\n");
			php_info_print("This program is distributed in the hope that it will be useful,\n");
			php_info_print("but WITHOUT ANY WARRANTY; without even the implied warranty of\n");
			php_info_print("MERCHANTABILITY or FITNESS FOR A PARTICULAR PURPOSE.\n");
			php_info_print("\n");
			php_info_print("If you did not receive a copy of the PHP license, or have any\n");
			php_info_print("questions about PHP licensing, please contact license@php.net.\n");
		}
	}

	if (!sapi_module.phpinfo_as_text) {
		php_info_print("</div></body></html>");
	}
}
/* }}} */

PHPAPI void php_info_print_table_start(void) /* {{{ */
{
	if (!sapi_module.phpinfo_as_text) {
		php_info_print("<table>\n");
	} else {
		php_info_print("\n");
	}
}
/* }}} */

PHPAPI void php_info_print_table_end(void) /* {{{ */
{
	if (!sapi_module.phpinfo_as_text) {
		php_info_print("</table>\n");
	}

}
/* }}} */

PHPAPI void php_info_print_box_start(int flag) /* {{{ */
{
	php_info_print_table_start();
	if (flag) {
		if (!sapi_module.phpinfo_as_text) {
			php_info_print("<tr class=\"h\"><td>\n");
		}
	} else {
		if (!sapi_module.phpinfo_as_text) {
			php_info_print("<tr class=\"v\"><td>\n");
		} else {
			php_info_print("\n");
		}
	}
}
/* }}} */

PHPAPI void php_info_print_box_end(void) /* {{{ */
{
	if (!sapi_module.phpinfo_as_text) {
		php_info_print("</td></tr>\n");
	}
	php_info_print_table_end();
}
/* }}} */

PHPAPI void php_info_print_hr(void) /* {{{ */
{
	if (!sapi_module.phpinfo_as_text) {
		php_info_print("<hr />\n");
	} else {
		php_info_print("\n\n _______________________________________________________________________\n\n");
	}
}
/* }}} */

PHPAPI void php_info_print_table_colspan_header(int num_cols, char *header) /* {{{ */
{
	int spaces;

	if (!sapi_module.phpinfo_as_text) {
		php_info_printf("<tr class=\"h\"><th colspan=\"%d\">%s</th></tr>\n", num_cols, header );
	} else {
		spaces = (74 - strlen(header));
		php_info_printf("%*s%s%*s\n", (int)(spaces/2), " ", header, (int)(spaces/2), " ");
	}
}
/* }}} */

/* {{{ php_info_print_table_header
 */
PHPAPI void php_info_print_table_header(int num_cols, ...)
{
	int i;
	va_list row_elements;
	char *row_element;

	va_start(row_elements, num_cols);
	if (!sapi_module.phpinfo_as_text) {
		php_info_print("<tr class=\"h\">");
	}
	for (i=0; i<num_cols; i++) {
		row_element = va_arg(row_elements, char *);
		if (!row_element || !*row_element) {
			row_element = " ";
		}
		if (!sapi_module.phpinfo_as_text) {
			php_info_print("<th>");
			php_info_print(row_element);
			php_info_print("</th>");
		} else {
			php_info_print(row_element);
			if (i < num_cols-1) {
				php_info_print(" => ");
			} else {
				php_info_print("\n");
			}
		}
	}
	if (!sapi_module.phpinfo_as_text) {
		php_info_print("</tr>\n");
	}

	va_end(row_elements);
}
/* }}} */

/* {{{ php_info_print_table_row_internal
 */
static void php_info_print_table_row_internal(int num_cols,
		const char *value_class, va_list row_elements)
{
	int i;
	char *row_element;

	if (!sapi_module.phpinfo_as_text) {
		php_info_print("<tr>");
	}
	for (i=0; i<num_cols; i++) {
		if (!sapi_module.phpinfo_as_text) {
			php_info_printf("<td class=\"%s\">",
			   (i==0 ? "e" : value_class )
			);
		}
		row_element = va_arg(row_elements, char *);
		if (!row_element || !*row_element) {
			if (!sapi_module.phpinfo_as_text) {
				php_info_print( "<i>no value</i>" );
			} else {
				php_info_print( " " );
			}
		} else {
			if (!sapi_module.phpinfo_as_text) {
				php_info_print_html_esc(row_element, strlen(row_element));
			} else {
				php_info_print(row_element);
				if (i < num_cols-1) {
					php_info_print(" => ");
				}
			}
		}
		if (!sapi_module.phpinfo_as_text) {
			php_info_print(" </td>");
		} else if (i == (num_cols - 1)) {
			php_info_print("\n");
		}
	}
	if (!sapi_module.phpinfo_as_text) {
		php_info_print("</tr>\n");
	}
}
/* }}} */

/* {{{ php_info_print_table_row
 */
PHPAPI void php_info_print_table_row(int num_cols, ...)
{
	va_list row_elements;

	va_start(row_elements, num_cols);
	php_info_print_table_row_internal(num_cols, "v", row_elements);
	va_end(row_elements);
}
/* }}} */

/* {{{ php_info_print_table_row_ex
 */
PHPAPI void php_info_print_table_row_ex(int num_cols, const char *value_class,
		...)
{
	va_list row_elements;

	va_start(row_elements, value_class);
	php_info_print_table_row_internal(num_cols, value_class, row_elements);
	va_end(row_elements);
}
/* }}} */

/* {{{ register_phpinfo_constants
 */
void register_phpinfo_constants(INIT_FUNC_ARGS)
{
	REGISTER_LONG_CONSTANT("INFO_GENERAL", PHP_INFO_GENERAL, CONST_PERSISTENT|CONST_CS);
	REGISTER_LONG_CONSTANT("INFO_CREDITS", PHP_INFO_CREDITS, CONST_PERSISTENT|CONST_CS);
	REGISTER_LONG_CONSTANT("INFO_CONFIGURATION", PHP_INFO_CONFIGURATION, CONST_PERSISTENT|CONST_CS);
	REGISTER_LONG_CONSTANT("INFO_MODULES", PHP_INFO_MODULES, CONST_PERSISTENT|CONST_CS);
	REGISTER_LONG_CONSTANT("INFO_ENVIRONMENT", PHP_INFO_ENVIRONMENT, CONST_PERSISTENT|CONST_CS);
	REGISTER_LONG_CONSTANT("INFO_VARIABLES", PHP_INFO_VARIABLES, CONST_PERSISTENT|CONST_CS);
	REGISTER_LONG_CONSTANT("INFO_LICENSE", PHP_INFO_LICENSE, CONST_PERSISTENT|CONST_CS);
	REGISTER_LONG_CONSTANT("INFO_ALL", PHP_INFO_ALL, CONST_PERSISTENT|CONST_CS);
	REGISTER_LONG_CONSTANT("CREDITS_GROUP",	PHP_CREDITS_GROUP, CONST_PERSISTENT|CONST_CS);
	REGISTER_LONG_CONSTANT("CREDITS_GENERAL",	PHP_CREDITS_GENERAL, CONST_PERSISTENT|CONST_CS);
	REGISTER_LONG_CONSTANT("CREDITS_SAPI",	PHP_CREDITS_SAPI, CONST_PERSISTENT|CONST_CS);
	REGISTER_LONG_CONSTANT("CREDITS_MODULES",	PHP_CREDITS_MODULES, CONST_PERSISTENT|CONST_CS);
	REGISTER_LONG_CONSTANT("CREDITS_DOCS",	PHP_CREDITS_DOCS, CONST_PERSISTENT|CONST_CS);
	REGISTER_LONG_CONSTANT("CREDITS_FULLPAGE",	PHP_CREDITS_FULLPAGE, CONST_PERSISTENT|CONST_CS);
	REGISTER_LONG_CONSTANT("CREDITS_QA",	PHP_CREDITS_QA, CONST_PERSISTENT|CONST_CS);
	REGISTER_LONG_CONSTANT("CREDITS_ALL",	PHP_CREDITS_ALL, CONST_PERSISTENT|CONST_CS);
}
/* }}} */

/* {{{ proto void phpinfo([int what])
   Output a page of useful information about PHP and the current request */
PHP_FUNCTION(phpinfo)
{
	long flag = PHP_INFO_ALL;

	if (zend_parse_parameters(ZEND_NUM_ARGS() TSRMLS_CC, "|l", &flag) == FAILURE) {
		return;
	}

	/* Andale!  Andale!  Yee-Hah! */
	php_output_start_default(TSRMLS_C);
	php_print_info(flag TSRMLS_CC);
	php_output_end(TSRMLS_C);

	RETURN_TRUE;
}

/* }}} */

/* {{{ proto string phpversion([string extension])
   Return the current PHP version */
PHP_FUNCTION(phpversion)
{
	char *ext_name = NULL;
	int ext_name_len = 0;

	if (zend_parse_parameters(ZEND_NUM_ARGS() TSRMLS_CC, "|s", &ext_name, &ext_name_len) == FAILURE) {
		return;
	}

	if (!ext_name) {
		RETURN_STRING(PHP_VERSION);
	} else {
		const char *version;
		version = zend_get_module_version(ext_name);
		if (version == NULL) {
			RETURN_FALSE;
		}
		RETURN_STRING(version);
	}
}
/* }}} */

/* {{{ proto void phpcredits([int flag])
   Prints the list of people who've contributed to the PHP project */
PHP_FUNCTION(phpcredits)
{
	long flag = PHP_CREDITS_ALL;

	if (zend_parse_parameters(ZEND_NUM_ARGS() TSRMLS_CC, "|l", &flag) == FAILURE) {
		return;
	}

	php_print_credits(flag TSRMLS_CC);
	RETURN_TRUE;
}
/* }}} */

/* {{{ proto string php_sapi_name(void)
   Return the current SAPI module name */
PHP_FUNCTION(php_sapi_name)
{
	if (zend_parse_parameters_none() == FAILURE) {
		return;
	}

	if (sapi_module.name) {
		RETURN_STRING(sapi_module.name);
	} else {
		RETURN_FALSE;
	}
}

/* }}} */

/* {{{ proto string php_uname(void)
   Return information about the system PHP was built on */
PHP_FUNCTION(php_uname)
{
	char *mode = "a";
	int modelen = sizeof("a")-1;

	if (zend_parse_parameters(ZEND_NUM_ARGS() TSRMLS_CC, "|s", &mode, &modelen) == FAILURE) {
		return;
	}
	RETURN_STR(php_get_uname(*mode));
}

/* }}} */

/* {{{ proto string php_ini_scanned_files(void)
   Return comma-separated string of .ini files parsed from the additional ini dir */
PHP_FUNCTION(php_ini_scanned_files)
{
	if (zend_parse_parameters_none() == FAILURE) {
		return;
	}

	if (strlen(PHP_CONFIG_FILE_SCAN_DIR) && php_ini_scanned_files) {
		RETURN_STRING(php_ini_scanned_files);
	} else {
		RETURN_FALSE;
	}
}
/* }}} */

/* {{{ proto string php_ini_loaded_file(void)
   Return the actual loaded ini filename */
PHP_FUNCTION(php_ini_loaded_file)
{
	if (zend_parse_parameters_none() == FAILURE) {
		return;
	}

	if (php_ini_opened_path) {
		RETURN_STRING(php_ini_opened_path);
	} else {
		RETURN_FALSE;
	}
}
/* }}} */

/*
 * Local variables:
 * tab-width: 4
 * c-basic-offset: 4
 * End:
 * vim600: sw=4 ts=4 fdm=marker
 * vim<600: sw=4 ts=4
 */<|MERGE_RESOLUTION|>--- conflicted
+++ resolved
@@ -861,31 +861,17 @@
 
 		php_info_print_table_start();
 		php_info_print_table_header(2, "Variable", "Value");
-<<<<<<< HEAD
-		if ((data = zend_hash_str_find(&EG(symbol_table).ht, "PHP_SELF", sizeof("PHP_SELF")-1)) != NULL) {
+		if ((data = zend_hash_str_find(&EG(symbol_table).ht, "PHP_SELF", sizeof("PHP_SELF")-1)) != NULL && Z_TYPE_P(data) == IS_STRING) {
 			php_info_print_table_row(2, "PHP_SELF", Z_STRVAL_P(data));
 		}
-		if ((data = zend_hash_str_find(&EG(symbol_table).ht, "PHP_AUTH_TYPE", sizeof("PHP_AUTH_TYPE")-1)) != NULL) {
+		if ((data = zend_hash_str_find(&EG(symbol_table).ht, "PHP_AUTH_TYPE", sizeof("PHP_AUTH_TYPE")-1)) != NULL && Z_TYPE_P(data) == IS_STRING) {
 			php_info_print_table_row(2, "PHP_AUTH_TYPE", Z_STRVAL_P(data));
 		}
-		if ((data = zend_hash_str_find(&EG(symbol_table).ht, "PHP_AUTH_USER", sizeof("PHP_AUTH_USER")-1)) != NULL) {
+		if ((data = zend_hash_str_find(&EG(symbol_table).ht, "PHP_AUTH_USER", sizeof("PHP_AUTH_USER")-1)) != NULL && Z_TYPE_P(data) == IS_STRING) {
 			php_info_print_table_row(2, "PHP_AUTH_USER", Z_STRVAL_P(data));
 		}
-		if ((data = zend_hash_str_find(&EG(symbol_table).ht, "PHP_AUTH_PW", sizeof("PHP_AUTH_PW")-1)) != NULL) {
+		if ((data = zend_hash_str_find(&EG(symbol_table).ht, "PHP_AUTH_PW", sizeof("PHP_AUTH_PW")-1)) != NULL && Z_TYPE_P(data) == IS_STRING) {
 			php_info_print_table_row(2, "PHP_AUTH_PW", Z_STRVAL_P(data));
-=======
-		if (zend_hash_find(&EG(symbol_table), "PHP_SELF", sizeof("PHP_SELF"), (void **) &data) != FAILURE && Z_TYPE_PP(data) == IS_STRING) {
-			php_info_print_table_row(2, "PHP_SELF", Z_STRVAL_PP(data));
-		}
-		if (zend_hash_find(&EG(symbol_table), "PHP_AUTH_TYPE", sizeof("PHP_AUTH_TYPE"), (void **) &data) != FAILURE && Z_TYPE_PP(data) == IS_STRING) {
-			php_info_print_table_row(2, "PHP_AUTH_TYPE", Z_STRVAL_PP(data));
-		}
-		if (zend_hash_find(&EG(symbol_table), "PHP_AUTH_USER", sizeof("PHP_AUTH_USER"), (void **) &data) != FAILURE && Z_TYPE_PP(data) == IS_STRING) {
-			php_info_print_table_row(2, "PHP_AUTH_USER", Z_STRVAL_PP(data));
-		}
-		if (zend_hash_find(&EG(symbol_table), "PHP_AUTH_PW", sizeof("PHP_AUTH_PW"), (void **) &data) != FAILURE && Z_TYPE_PP(data) == IS_STRING) {
-			php_info_print_table_row(2, "PHP_AUTH_PW", Z_STRVAL_PP(data));
->>>>>>> 2d26a7cf
 		}
 		php_print_gpcse_array(ZEND_STRL("_REQUEST") TSRMLS_CC);
 		php_print_gpcse_array(ZEND_STRL("_GET") TSRMLS_CC);
