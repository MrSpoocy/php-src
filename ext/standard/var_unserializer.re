/*
  +----------------------------------------------------------------------+
  | PHP Version 5                                                        |
  +----------------------------------------------------------------------+
  | Copyright (c) 1997-2015 The PHP Group                                |
  +----------------------------------------------------------------------+
  | This source file is subject to version 3.01 of the PHP license,      |
  | that is bundled with this package in the file LICENSE, and is        |
  | available through the world-wide-web at the following url:           |
  | http://www.php.net/license/3_01.txt                                  |
  | If you did not receive a copy of the PHP license and are unable to   |
  | obtain it through the world-wide-web, please send a note to          |
  | license@php.net so we can mail you a copy immediately.               |
  +----------------------------------------------------------------------+
  | Author: Sascha Schumann <sascha@schumann.cx>                         |
  +----------------------------------------------------------------------+
*/

/* $Id$ */

#include "php.h"
#include "ext/standard/php_var.h"
#include "php_incomplete_class.h"

/* {{{ reference-handling for unserializer: var_* */
#define VAR_ENTRIES_MAX 1024
#define VAR_ENTRIES_DBG 0

typedef struct {
	zval *data[VAR_ENTRIES_MAX];
	long used_slots;
	void *next;
} var_entries;

static inline void var_push(php_unserialize_data_t *var_hashx, zval **rval)
{
	var_entries *var_hash = (*var_hashx)->last;
#if VAR_ENTRIES_DBG
	fprintf(stderr, "var_push(%ld): %d\n", var_hash?var_hash->used_slots:-1L, Z_TYPE_PP(rval));
#endif

	if (!var_hash || var_hash->used_slots == VAR_ENTRIES_MAX) {
		var_hash = emalloc(sizeof(var_entries));
		var_hash->used_slots = 0;
		var_hash->next = 0;

		if (!(*var_hashx)->first) {
			(*var_hashx)->first = var_hash;
		} else {
			((var_entries *) (*var_hashx)->last)->next = var_hash;
		}

		(*var_hashx)->last = var_hash;
	}

	var_hash->data[var_hash->used_slots++] = *rval;
}

PHPAPI void var_push_dtor(php_unserialize_data_t *var_hashx, zval **rval)
{
	var_entries *var_hash;

	if (!var_hashx || !*var_hashx) {
		return;
	}

	var_hash = (*var_hashx)->last_dtor;
#if VAR_ENTRIES_DBG
	fprintf(stderr, "var_push_dtor(%p, %ld): %d\n", *rval, var_hash?var_hash->used_slots:-1L, Z_TYPE_PP(rval));
#endif

	if (!var_hash || var_hash->used_slots == VAR_ENTRIES_MAX) {
		var_hash = emalloc(sizeof(var_entries));
		var_hash->used_slots = 0;
		var_hash->next = 0;

		if (!(*var_hashx)->first_dtor) {
			(*var_hashx)->first_dtor = var_hash;
		} else {
			((var_entries *) (*var_hashx)->last_dtor)->next = var_hash;
		}

		(*var_hashx)->last_dtor = var_hash;
	}

	Z_ADDREF_PP(rval);
	var_hash->data[var_hash->used_slots++] = *rval;
}

PHPAPI void var_push_dtor_no_addref(php_unserialize_data_t *var_hashx, zval **rval)
{
	var_entries *var_hash;

    if (!var_hashx || !*var_hashx) {
        return;
    }

    var_hash = (*var_hashx)->last_dtor;
#if VAR_ENTRIES_DBG
	fprintf(stderr, "var_push_dtor_no_addref(%p, %ld): %d (%d)\n", *rval, var_hash?var_hash->used_slots:-1L, Z_TYPE_PP(rval), Z_REFCOUNT_PP(rval));
#endif

	if (!var_hash || var_hash->used_slots == VAR_ENTRIES_MAX) {
		var_hash = emalloc(sizeof(var_entries));
		var_hash->used_slots = 0;
		var_hash->next = 0;

		if (!(*var_hashx)->first_dtor) {
			(*var_hashx)->first_dtor = var_hash;
		} else {
			((var_entries *) (*var_hashx)->last_dtor)->next = var_hash;
		}

		(*var_hashx)->last_dtor = var_hash;
	}

	var_hash->data[var_hash->used_slots++] = *rval;
}

PHPAPI void var_replace(php_unserialize_data_t *var_hashx, zval *ozval, zval **nzval)
{
	long i;
	var_entries *var_hash = (*var_hashx)->first;
#if VAR_ENTRIES_DBG
	fprintf(stderr, "var_replace(%ld): %d\n", var_hash?var_hash->used_slots:-1L, Z_TYPE_PP(nzval));
#endif

	while (var_hash) {
		for (i = 0; i < var_hash->used_slots; i++) {
			if (var_hash->data[i] == ozval) {
				var_hash->data[i] = *nzval;
				/* do not break here */
			}
		}
		var_hash = var_hash->next;
	}
}

static int var_access(php_unserialize_data_t *var_hashx, long id, zval ***store)
{
	var_entries *var_hash = (*var_hashx)->first;
#if VAR_ENTRIES_DBG
	fprintf(stderr, "var_access(%ld): %ld\n", var_hash?var_hash->used_slots:-1L, id);
#endif

	while (id >= VAR_ENTRIES_MAX && var_hash && var_hash->used_slots == VAR_ENTRIES_MAX) {
		var_hash = var_hash->next;
		id -= VAR_ENTRIES_MAX;
	}

	if (!var_hash) return !SUCCESS;

	if (id < 0 || id >= var_hash->used_slots) return !SUCCESS;

	*store = &var_hash->data[id];

	return SUCCESS;
}

PHPAPI void var_destroy(php_unserialize_data_t *var_hashx)
{
	void *next;
	long i;
	var_entries *var_hash = (*var_hashx)->first;
#if VAR_ENTRIES_DBG
	fprintf(stderr, "var_destroy(%ld)\n", var_hash?var_hash->used_slots:-1L);
#endif

	while (var_hash) {
		next = var_hash->next;
		efree(var_hash);
		var_hash = next;
	}

	var_hash = (*var_hashx)->first_dtor;

	while (var_hash) {
		for (i = 0; i < var_hash->used_slots; i++) {
#if VAR_ENTRIES_DBG
    fprintf(stderr, "var_destroy dtor(%p, %ld)\n", var_hash->data[i], Z_REFCOUNT_P(var_hash->data[i]));
#endif
			zval_ptr_dtor(&var_hash->data[i]);
		}
		next = var_hash->next;
		efree(var_hash);
		var_hash = next;
	}
}

/* }}} */

static char *unserialize_str(const unsigned char **p, size_t *len, size_t maxlen)
{
	size_t i, j;
	char *str = safe_emalloc(*len, 1, 1);
	unsigned char *end = *(unsigned char **)p+maxlen;

	if (end < *p) {
		efree(str);
		return NULL;
	}

	for (i = 0; i < *len; i++) {
		if (*p >= end) {
			efree(str);
			return NULL;
		}
		if (**p != '\\') {
			str[i] = (char)**p;
		} else {
			unsigned char ch = 0;

			for (j = 0; j < 2; j++) {
				(*p)++;
				if (**p >= '0' && **p <= '9') {
					ch = (ch << 4) + (**p -'0');
				} else if (**p >= 'a' && **p <= 'f') {
					ch = (ch << 4) + (**p -'a'+10);
				} else if (**p >= 'A' && **p <= 'F') {
					ch = (ch << 4) + (**p -'A'+10);
				} else {
					efree(str);
					return NULL;
				}
			}
			str[i] = (char)ch;
		}
		(*p)++;
	}
	str[i] = 0;
	*len = i;
	return str;
}

#define YYFILL(n) do { } while (0)
#define YYCTYPE unsigned char
#define YYCURSOR cursor
#define YYLIMIT limit
#define YYMARKER marker


/*!re2c
uiv = [+]? [0-9]+;
iv = [+-]? [0-9]+;
nv = [+-]? ([0-9]* "." [0-9]+|[0-9]+ "." [0-9]*);
nvexp = (iv | nv) [eE] [+-]? iv;
any = [\000-\377];
object = [OC];
*/



static inline long parse_iv2(const unsigned char *p, const unsigned char **q)
{
	char cursor;
	long result = 0;
	int neg = 0;

	switch (*p) {
		case '-':
			neg++;
			/* fall-through */
		case '+':
			p++;
	}

	while (1) {
		cursor = (char)*p;
		if (cursor >= '0' && cursor <= '9') {
			result = result * 10 + (size_t)(cursor - (unsigned char)'0');
		} else {
			break;
		}
		p++;
	}
	if (q) *q = p;
	if (neg) return -result;
	return result;
}

static inline long parse_iv(const unsigned char *p)
{
	return parse_iv2(p, NULL);
}

/* no need to check for length - re2c already did */
static inline size_t parse_uiv(const unsigned char *p)
{
	unsigned char cursor;
	size_t result = 0;

	if (*p == '+') {
		p++;
	}

	while (1) {
		cursor = *p;
		if (cursor >= '0' && cursor <= '9') {
			result = result * 10 + (size_t)(cursor - (unsigned char)'0');
		} else {
			break;
		}
		p++;
	}
	return result;
}

#define UNSERIALIZE_PARAMETER zval **rval, const unsigned char **p, const unsigned char *max, php_unserialize_data_t *var_hash TSRMLS_DC
#define UNSERIALIZE_PASSTHRU rval, p, max, var_hash TSRMLS_CC

static inline int process_nested_data(UNSERIALIZE_PARAMETER, HashTable *ht, long elements, int objprops)
{
	while (elements-- > 0) {
		zval *key, *data, **old_data;

		ALLOC_INIT_ZVAL(key);

		if (!php_var_unserialize(&key, p, max, NULL TSRMLS_CC)) {
            var_push_dtor_no_addref(var_hash, &key);
			return 0;
		}

		if (Z_TYPE_P(key) != IS_LONG && Z_TYPE_P(key) != IS_STRING) {
            var_push_dtor_no_addref(var_hash, &key);
			return 0;
		}

		ALLOC_INIT_ZVAL(data);

		if (!php_var_unserialize(&data, p, max, var_hash TSRMLS_CC)) {
            var_push_dtor_no_addref(var_hash, &key);
            var_push_dtor_no_addref(var_hash, &data);
			return 0;
		}

		if (!objprops) {
			switch (Z_TYPE_P(key)) {
			case IS_LONG:
				if (zend_hash_index_find(ht, Z_LVAL_P(key), (void **)&old_data)==SUCCESS) {
					var_push_dtor(var_hash, old_data);
				}
				zend_hash_index_update(ht, Z_LVAL_P(key), &data, sizeof(data), NULL);
				break;
			case IS_STRING:
				if (zend_symtable_find(ht, Z_STRVAL_P(key), Z_STRLEN_P(key) + 1, (void **)&old_data)==SUCCESS) {
					var_push_dtor(var_hash, old_data);
				}
				zend_symtable_update(ht, Z_STRVAL_P(key), Z_STRLEN_P(key) + 1, &data, sizeof(data), NULL);
				break;
			}
		} else {
			/* object properties should include no integers */
			convert_to_string(key);
			if (zend_hash_find(ht, Z_STRVAL_P(key), Z_STRLEN_P(key) + 1, (void **)&old_data)==SUCCESS) {
				var_push_dtor(var_hash, old_data);
			}
			zend_hash_update(ht, Z_STRVAL_P(key), Z_STRLEN_P(key) + 1, &data,
					sizeof data, NULL);
		}
		var_push_dtor(var_hash, &data);
        var_push_dtor_no_addref(var_hash, &key);

		if (elements && *(*p-1) != ';' && *(*p-1) != '}') {
			(*p)--;
			return 0;
		}
	}

	return 1;
}

static inline int finish_nested_data(UNSERIALIZE_PARAMETER)
{
	if (*((*p)++) == '}')
		return 1;

#if SOMETHING_NEW_MIGHT_LEAD_TO_CRASH_ENABLE_IF_YOU_ARE_BRAVE
	zval_ptr_dtor(rval);
#endif
	return 0;
}

static inline int object_custom(UNSERIALIZE_PARAMETER, zend_class_entry *ce)
{
	long datalen;

	datalen = parse_iv2((*p) + 2, p);

	(*p) += 2;

	if (datalen < 0 || (max - (*p)) <= datalen) {
		zend_error(E_WARNING, "Insufficient data for unserializing - %ld required, %ld present", datalen, (long)(max - (*p)));
		return 0;
	}

	if (ce->unserialize == NULL) {
		zend_error(E_WARNING, "Class %s has no unserializer", ce->name);
		object_init_ex(*rval, ce);
	} else if (ce->unserialize(rval, ce, (const unsigned char*)*p, datalen, (zend_unserialize_data *)var_hash TSRMLS_CC) != SUCCESS) {
		return 0;
	}

	(*p) += datalen;

	return finish_nested_data(UNSERIALIZE_PASSTHRU);
}

static inline long object_common1(UNSERIALIZE_PARAMETER, zend_class_entry *ce)
{
	long elements;

	elements = parse_iv2((*p) + 2, p);

	(*p) += 2;
<<<<<<< HEAD
	
	if (ce->serialize == NULL) {
=======

	/* The internal class check here is a BC fix only, userspace classes implementing the
	Serializable interface have eventually an inconsistent behavior at this place when
	unserialized from a manipulated string. Additionaly the interal classes can possibly
	crash PHP so they're still disabled here. */
	if (ce->serialize == NULL || ce->unserialize == zend_user_unserialize || (ZEND_INTERNAL_CLASS != ce->type && ce->create_object == NULL)) {
>>>>>>> 31b634bf
		object_init_ex(*rval, ce);
	} else {
		/* If this class implements Serializable, it should not land here but in object_custom(). The passed string
		obviously doesn't descend from the regular serializer. */
		zend_error(E_WARNING, "Erroneous data format for unserializing '%s'", ce->name);
		return 0;
	}

	return elements;
}

#ifdef PHP_WIN32
# pragma optimize("", off)
#endif
static inline int object_common2(UNSERIALIZE_PARAMETER, long elements)
{
	zval *retval_ptr = NULL;
	zval fname;

	if (Z_TYPE_PP(rval) != IS_OBJECT) {
		return 0;
	}

	if (!process_nested_data(UNSERIALIZE_PASSTHRU, Z_OBJPROP_PP(rval), elements, 1)) {
		return 0;
	}

	if (Z_OBJCE_PP(rval) != PHP_IC_ENTRY &&
		zend_hash_exists(&Z_OBJCE_PP(rval)->function_table, "__wakeup", sizeof("__wakeup"))) {
		INIT_PZVAL(&fname);
		ZVAL_STRINGL(&fname, "__wakeup", sizeof("__wakeup") - 1, 0);
		BG(serialize_lock)++;
		call_user_function_ex(CG(function_table), rval, &fname, &retval_ptr, 0, 0, 1, NULL TSRMLS_CC);
		BG(serialize_lock)--;
	}

	if (retval_ptr) {
		zval_ptr_dtor(&retval_ptr);
	}

	if (EG(exception)) {
		return 0;
	}

	return finish_nested_data(UNSERIALIZE_PASSTHRU);

}
#ifdef PHP_WIN32
# pragma optimize("", on)
#endif

PHPAPI int php_var_unserialize(UNSERIALIZE_PARAMETER)
{
	const unsigned char *cursor, *limit, *marker, *start;
	zval **rval_ref;

	limit = max;
	cursor = *p;

	if (YYCURSOR >= YYLIMIT) {
		return 0;
	}

	if (var_hash && cursor[0] != 'R') {
		var_push(var_hash, rval);
	}

	start = cursor;



/*!re2c

"R:" iv ";"		{
	long id;

 	*p = YYCURSOR;
	if (!var_hash) return 0;

	id = parse_iv(start + 2) - 1;
	if (id == -1 || var_access(var_hash, id, &rval_ref) != SUCCESS) {
		return 0;
	}

	if (*rval != NULL) {
		var_push_dtor_no_addref(var_hash, rval);
	}
	*rval = *rval_ref;
	Z_ADDREF_PP(rval);
	Z_SET_ISREF_PP(rval);

	return 1;
}

"r:" iv ";"		{
	long id;

 	*p = YYCURSOR;
	if (!var_hash) return 0;

	id = parse_iv(start + 2) - 1;
	if (id == -1 || var_access(var_hash, id, &rval_ref) != SUCCESS) {
		return 0;
	}

	if (*rval == *rval_ref) return 0;

	if (*rval != NULL) {
		var_push_dtor_no_addref(var_hash, rval);
	}
	*rval = *rval_ref;
	Z_ADDREF_PP(rval);
	Z_UNSET_ISREF_PP(rval);

	return 1;
}

"N;"	{
	*p = YYCURSOR;
	INIT_PZVAL(*rval);
	ZVAL_NULL(*rval);
	return 1;
}

"b:" [01] ";"	{
	*p = YYCURSOR;
	INIT_PZVAL(*rval);
	ZVAL_BOOL(*rval, parse_iv(start + 2));
	return 1;
}

"i:" iv ";"	{
#if SIZEOF_LONG == 4
	int digits = YYCURSOR - start - 3;

	if (start[2] == '-' || start[2] == '+') {
		digits--;
	}

	/* Use double for large long values that were serialized on a 64-bit system */
	if (digits >= MAX_LENGTH_OF_LONG - 1) {
		if (digits == MAX_LENGTH_OF_LONG - 1) {
			int cmp = strncmp(YYCURSOR - MAX_LENGTH_OF_LONG, long_min_digits, MAX_LENGTH_OF_LONG - 1);

			if (!(cmp < 0 || (cmp == 0 && start[2] == '-'))) {
				goto use_double;
			}
		} else {
			goto use_double;
		}
	}
#endif
	*p = YYCURSOR;
	INIT_PZVAL(*rval);
	ZVAL_LONG(*rval, parse_iv(start + 2));
	return 1;
}

"d:" ("NAN" | "-"? "INF") ";"	{
	*p = YYCURSOR;
	INIT_PZVAL(*rval);

	if (!strncmp(start + 2, "NAN", 3)) {
		ZVAL_DOUBLE(*rval, php_get_nan());
	} else if (!strncmp(start + 2, "INF", 3)) {
		ZVAL_DOUBLE(*rval, php_get_inf());
	} else if (!strncmp(start + 2, "-INF", 4)) {
		ZVAL_DOUBLE(*rval, -php_get_inf());
	}

	return 1;
}

"d:" (iv | nv | nvexp) ";"	{
#if SIZEOF_LONG == 4
use_double:
#endif
	*p = YYCURSOR;
	INIT_PZVAL(*rval);
	ZVAL_DOUBLE(*rval, zend_strtod((const char *)start + 2, NULL));
	return 1;
}

"s:" uiv ":" ["] 	{
	size_t len, maxlen;
	char *str;

	len = parse_uiv(start + 2);
	maxlen = max - YYCURSOR;
	if (maxlen < len) {
		*p = start + 2;
		return 0;
	}

	str = (char*)YYCURSOR;

	YYCURSOR += len;

	if (*(YYCURSOR) != '"') {
		*p = YYCURSOR;
		return 0;
	}

	YYCURSOR += 2;
	*p = YYCURSOR;

	INIT_PZVAL(*rval);
	ZVAL_STRINGL(*rval, str, len, 1);
	return 1;
}

"S:" uiv ":" ["] 	{
	size_t len, maxlen;
	char *str;

	len = parse_uiv(start + 2);
	maxlen = max - YYCURSOR;
	if (maxlen < len) {
		*p = start + 2;
		return 0;
	}

	if ((str = unserialize_str(&YYCURSOR, &len, maxlen)) == NULL) {
		return 0;
	}

	if (*(YYCURSOR) != '"') {
		efree(str);
		*p = YYCURSOR;
		return 0;
	}

	YYCURSOR += 2;
	*p = YYCURSOR;

	INIT_PZVAL(*rval);
	ZVAL_STRINGL(*rval, str, len, 0);
	return 1;
}

"a:" uiv ":" "{" {
	long elements = parse_iv(start + 2);
	/* use iv() not uiv() in order to check data range */
	*p = YYCURSOR;
    if (!var_hash) return 0;

	if (elements < 0) {
		return 0;
	}

	INIT_PZVAL(*rval);

	array_init_size(*rval, elements);

	if (!process_nested_data(UNSERIALIZE_PASSTHRU, Z_ARRVAL_PP(rval), elements, 0)) {
		return 0;
	}

	return finish_nested_data(UNSERIALIZE_PASSTHRU);
}

"o:" iv ":" ["] {
    if (!var_hash) return 0;

	INIT_PZVAL(*rval);

	return object_common2(UNSERIALIZE_PASSTHRU,
			object_common1(UNSERIALIZE_PASSTHRU, ZEND_STANDARD_CLASS_DEF_PTR));
}

object ":" uiv ":" ["]	{
	size_t len, len2, len3, maxlen;
	long elements;
	char *class_name;
	zend_class_entry *ce;
	zend_class_entry **pce;
	int incomplete_class = 0;

	int custom_object = 0;

	zval *user_func;
	zval *retval_ptr;
	zval **args[1];
	zval *arg_func_name;

    if (!var_hash) return 0;
	if (*start == 'C') {
		custom_object = 1;
	}

	INIT_PZVAL(*rval);
	len2 = len = parse_uiv(start + 2);
	maxlen = max - YYCURSOR;
	if (maxlen < len || len == 0) {
		*p = start + 2;
		return 0;
	}

	class_name = (char*)YYCURSOR;

	YYCURSOR += len;

	if (*(YYCURSOR) != '"') {
		*p = YYCURSOR;
		return 0;
	}
	if (*(YYCURSOR+1) != ':') {
		*p = YYCURSOR+1;
		return 0;
	}

	len3 = strspn(class_name, "0123456789_abcdefghijklmnopqrstuvwxyzABCDEFGHIJKLMNOPQRSTUVWXYZ\177\200\201\202\203\204\205\206\207\210\211\212\213\214\215\216\217\220\221\222\223\224\225\226\227\230\231\232\233\234\235\236\237\240\241\242\243\244\245\246\247\250\251\252\253\254\255\256\257\260\261\262\263\264\265\266\267\270\271\272\273\274\275\276\277\300\301\302\303\304\305\306\307\310\311\312\313\314\315\316\317\320\321\322\323\324\325\326\327\330\331\332\333\334\335\336\337\340\341\342\343\344\345\346\347\350\351\352\353\354\355\356\357\360\361\362\363\364\365\366\367\370\371\372\373\374\375\376\377\\");
	if (len3 != len)
	{
		*p = YYCURSOR + len3 - len;
		return 0;
	}

	class_name = estrndup(class_name, len);

	do {
		/* Try to find class directly */
		BG(serialize_lock)++;
		if (zend_lookup_class(class_name, len2, &pce TSRMLS_CC) == SUCCESS) {
			BG(serialize_lock)--;
			if (EG(exception)) {
				efree(class_name);
				return 0;
			}
			ce = *pce;
			break;
		}
		BG(serialize_lock)--;

		if (EG(exception)) {
			efree(class_name);
			return 0;
		}

		/* Check for unserialize callback */
		if ((PG(unserialize_callback_func) == NULL) || (PG(unserialize_callback_func)[0] == '\0')) {
			incomplete_class = 1;
			ce = PHP_IC_ENTRY;
			break;
		}

		/* Call unserialize callback */
		MAKE_STD_ZVAL(user_func);
		ZVAL_STRING(user_func, PG(unserialize_callback_func), 1);
		args[0] = &arg_func_name;
		MAKE_STD_ZVAL(arg_func_name);
		ZVAL_STRING(arg_func_name, class_name, 1);
		BG(serialize_lock)++;
		if (call_user_function_ex(CG(function_table), NULL, user_func, &retval_ptr, 1, args, 0, NULL TSRMLS_CC) != SUCCESS) {
			BG(serialize_lock)--;
			if (EG(exception)) {
				efree(class_name);
				zval_ptr_dtor(&user_func);
				zval_ptr_dtor(&arg_func_name);
				return 0;
			}
			php_error_docref(NULL TSRMLS_CC, E_WARNING, "defined (%s) but not found", user_func->value.str.val);
			incomplete_class = 1;
			ce = PHP_IC_ENTRY;
			zval_ptr_dtor(&user_func);
			zval_ptr_dtor(&arg_func_name);
			break;
		}
		BG(serialize_lock)--;
		if (retval_ptr) {
			zval_ptr_dtor(&retval_ptr);
		}
		if (EG(exception)) {
			efree(class_name);
			zval_ptr_dtor(&user_func);
			zval_ptr_dtor(&arg_func_name);
			return 0;
		}

		/* The callback function may have defined the class */
		if (zend_lookup_class(class_name, len2, &pce TSRMLS_CC) == SUCCESS) {
			ce = *pce;
		} else {
			php_error_docref(NULL TSRMLS_CC, E_WARNING, "Function %s() hasn't defined the class it was called for", user_func->value.str.val);
			incomplete_class = 1;
			ce = PHP_IC_ENTRY;
		}

		zval_ptr_dtor(&user_func);
		zval_ptr_dtor(&arg_func_name);
		break;
	} while (1);

	*p = YYCURSOR;

	if (custom_object) {
		int ret;

		ret = object_custom(UNSERIALIZE_PASSTHRU, ce);

		if (ret && incomplete_class) {
			php_store_class_name(*rval, class_name, len2);
		}
		efree(class_name);
		return ret;
	}

	elements = object_common1(UNSERIALIZE_PASSTHRU, ce);

	if (incomplete_class) {
		php_store_class_name(*rval, class_name, len2);
	}
	efree(class_name);

	return object_common2(UNSERIALIZE_PASSTHRU, elements);
}

"}" {
	/* this is the case where we have less data than planned */
	php_error_docref(NULL TSRMLS_CC, E_NOTICE, "Unexpected end of serialized data");
	return 0; /* not sure if it should be 0 or 1 here? */
}

any	{ return 0; }

*/

	return 0;
}<|MERGE_RESOLUTION|>--- conflicted
+++ resolved
@@ -412,17 +412,8 @@
 	elements = parse_iv2((*p) + 2, p);
 
 	(*p) += 2;
-<<<<<<< HEAD
 	
 	if (ce->serialize == NULL) {
-=======
-
-	/* The internal class check here is a BC fix only, userspace classes implementing the
-	Serializable interface have eventually an inconsistent behavior at this place when
-	unserialized from a manipulated string. Additionaly the interal classes can possibly
-	crash PHP so they're still disabled here. */
-	if (ce->serialize == NULL || ce->unserialize == zend_user_unserialize || (ZEND_INTERNAL_CLASS != ce->type && ce->create_object == NULL)) {
->>>>>>> 31b634bf
 		object_init_ex(*rval, ce);
 	} else {
 		/* If this class implements Serializable, it should not land here but in object_custom(). The passed string
