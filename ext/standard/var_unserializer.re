/*
  +----------------------------------------------------------------------+
  | PHP Version 7                                                        |
  +----------------------------------------------------------------------+
  | Copyright (c) 1997-2016 The PHP Group                                |
  +----------------------------------------------------------------------+
  | This source file is subject to version 3.01 of the PHP license,      |
  | that is bundled with this package in the file LICENSE, and is        |
  | available through the world-wide-web at the following url:           |
  | http://www.php.net/license/3_01.txt                                  |
  | If you did not receive a copy of the PHP license and are unable to   |
  | obtain it through the world-wide-web, please send a note to          |
  | license@php.net so we can mail you a copy immediately.               |
  +----------------------------------------------------------------------+
  | Author: Sascha Schumann <sascha@schumann.cx>                         |
  +----------------------------------------------------------------------+
*/

/* $Id$ */

#include "php.h"
#include "ext/standard/php_var.h"
#include "php_incomplete_class.h"

/* {{{ reference-handling for unserializer: var_* */
#define VAR_ENTRIES_MAX 1024
#define VAR_ENTRIES_DBG 0

typedef struct {
	zval *data[VAR_ENTRIES_MAX];
	zend_long used_slots;
	void *next;
} var_entries;

typedef struct {
	zval data[VAR_ENTRIES_MAX];
	zend_long used_slots;
	void *next;
} var_dtor_entries;

static inline void var_push(php_unserialize_data_t *var_hashx, zval *rval)
{
	var_entries *var_hash = (*var_hashx)->last;
#if VAR_ENTRIES_DBG
	fprintf(stderr, "var_push(%ld): %d\n", var_hash?var_hash->used_slots:-1L, Z_TYPE_PP(rval));
#endif

	if (!var_hash || var_hash->used_slots == VAR_ENTRIES_MAX) {
		var_hash = emalloc(sizeof(var_entries));
		var_hash->used_slots = 0;
		var_hash->next = 0;

		if (!(*var_hashx)->first) {
			(*var_hashx)->first = var_hash;
		} else {
			((var_entries *) (*var_hashx)->last)->next = var_hash;
		}

		(*var_hashx)->last = var_hash;
	}

	var_hash->data[var_hash->used_slots++] = rval;
}

PHPAPI void var_push_dtor(php_unserialize_data_t *var_hashx, zval *rval)
{
	zval *tmp_var = var_tmp_var(var_hashx);
    if (!tmp_var) {
        return;
    }
	ZVAL_COPY(tmp_var, rval);
}

PHPAPI zval *var_tmp_var(php_unserialize_data_t *var_hashx)
{
    var_dtor_entries *var_hash;

    if (!var_hashx || !*var_hashx) {
        return NULL;
    }

    var_hash = (*var_hashx)->last_dtor;
    if (!var_hash || var_hash->used_slots == VAR_ENTRIES_MAX) {
        var_hash = emalloc(sizeof(var_dtor_entries));
        var_hash->used_slots = 0;
        var_hash->next = 0;

        if (!(*var_hashx)->first_dtor) {
            (*var_hashx)->first_dtor = var_hash;
        } else {
            ((var_dtor_entries *) (*var_hashx)->last_dtor)->next = var_hash;
        }

        (*var_hashx)->last_dtor = var_hash;
    }
    ZVAL_UNDEF(&var_hash->data[var_hash->used_slots]);
    return &var_hash->data[var_hash->used_slots++];
}

PHPAPI void var_replace(php_unserialize_data_t *var_hashx, zval *ozval, zval *nzval)
{
	zend_long i;
	var_entries *var_hash = (*var_hashx)->first;
#if VAR_ENTRIES_DBG
	fprintf(stderr, "var_replace(%ld): %d\n", var_hash?var_hash->used_slots:-1L, Z_TYPE_PP(nzval));
#endif

	while (var_hash) {
		for (i = 0; i < var_hash->used_slots; i++) {
			if (var_hash->data[i] == ozval) {
				var_hash->data[i] = nzval;
				/* do not break here */
			}
		}
		var_hash = var_hash->next;
	}
}

static zval *var_access(php_unserialize_data_t *var_hashx, zend_long id)
{
	var_entries *var_hash = (*var_hashx)->first;
#if VAR_ENTRIES_DBG
	fprintf(stderr, "var_access(%ld): %ld\n", var_hash?var_hash->used_slots:-1L, id);
#endif

	while (id >= VAR_ENTRIES_MAX && var_hash && var_hash->used_slots == VAR_ENTRIES_MAX) {
		var_hash = var_hash->next;
		id -= VAR_ENTRIES_MAX;
	}

	if (!var_hash) return NULL;

	if (id < 0 || id >= var_hash->used_slots) return NULL;

	return var_hash->data[id];
}

PHPAPI void var_destroy(php_unserialize_data_t *var_hashx)
{
	void *next;
	zend_long i;
	var_entries *var_hash = (*var_hashx)->first;
	var_dtor_entries *var_dtor_hash = (*var_hashx)->first_dtor;
#if VAR_ENTRIES_DBG
	fprintf(stderr, "var_destroy(%ld)\n", var_hash?var_hash->used_slots:-1L);
#endif

	while (var_hash) {
		next = var_hash->next;
		efree_size(var_hash, sizeof(var_entries));
		var_hash = next;
	}

	while (var_dtor_hash) {
		for (i = 0; i < var_dtor_hash->used_slots; i++) {
#if VAR_ENTRIES_DBG
			fprintf(stderr, "var_destroy dtor(%p, %ld)\n", var_dtor_hash->data[i], Z_REFCOUNT_P(var_dtor_hash->data[i]));
#endif
			zval_ptr_dtor(&var_dtor_hash->data[i]);
		}
		next = var_dtor_hash->next;
		efree_size(var_dtor_hash, sizeof(var_dtor_entries));
		var_dtor_hash = next;
	}
}

/* }}} */

static zend_string *unserialize_str(const unsigned char **p, size_t len, size_t maxlen)
{
	size_t i, j;
	zend_string *str = zend_string_alloc(len, 0);
	unsigned char *end = *(unsigned char **)p+maxlen;

	if (end < *p) {
		zend_string_free(str);
		return NULL;
	}

	for (i = 0; i < len; i++) {
		if (*p >= end) {
			zend_string_free(str);
			return NULL;
		}
		if (**p != '\\') {
			ZSTR_VAL(str)[i] = (char)**p;
		} else {
			unsigned char ch = 0;

			for (j = 0; j < 2; j++) {
				(*p)++;
				if (**p >= '0' && **p <= '9') {
					ch = (ch << 4) + (**p -'0');
				} else if (**p >= 'a' && **p <= 'f') {
					ch = (ch << 4) + (**p -'a'+10);
				} else if (**p >= 'A' && **p <= 'F') {
					ch = (ch << 4) + (**p -'A'+10);
				} else {
					zend_string_free(str);
					return NULL;
				}
			}
			ZSTR_VAL(str)[i] = (char)ch;
		}
		(*p)++;
	}
	ZSTR_VAL(str)[i] = 0;
	ZSTR_LEN(str) = i;
	return str;
}

static inline int unserialize_allowed_class(zend_string *class_name, HashTable *classes)
{
	zend_string *lcname;
	int res;
	ALLOCA_FLAG(use_heap)

	if(classes == NULL) {
		return 1;
	}
	if(!zend_hash_num_elements(classes)) {
		return 0;
	}

	ZSTR_ALLOCA_ALLOC(lcname, ZSTR_LEN(class_name), use_heap);
	zend_str_tolower_copy(ZSTR_VAL(lcname), ZSTR_VAL(class_name), ZSTR_LEN(class_name));
	res = zend_hash_exists(classes, lcname);
	ZSTR_ALLOCA_FREE(lcname, use_heap);
	return res;
}

#define YYFILL(n) do { } while (0)
#define YYCTYPE unsigned char
#define YYCURSOR cursor
#define YYLIMIT limit
#define YYMARKER marker


/*!re2c
uiv = [+]? [0-9]+;
iv = [+-]? [0-9]+;
nv = [+-]? ([0-9]* "." [0-9]+|[0-9]+ "." [0-9]*);
nvexp = (iv | nv) [eE] [+-]? iv;
any = [\000-\377];
object = [OC];
*/



static inline zend_long parse_iv2(const unsigned char *p, const unsigned char **q)
{
	char cursor;
	zend_long result = 0;
	int neg = 0;

	switch (*p) {
		case '-':
			neg++;
			/* fall-through */
		case '+':
			p++;
	}

	while (1) {
		cursor = (char)*p;
		if (cursor >= '0' && cursor <= '9') {
			result = result * 10 + (size_t)(cursor - (unsigned char)'0');
		} else {
			break;
		}
		p++;
	}
	if (q) *q = p;
	if (neg) return -result;
	return result;
}

static inline zend_long parse_iv(const unsigned char *p)
{
	return parse_iv2(p, NULL);
}

/* no need to check for length - re2c already did */
static inline size_t parse_uiv(const unsigned char *p)
{
	unsigned char cursor;
	size_t result = 0;

	if (*p == '+') {
		p++;
	}

	while (1) {
		cursor = *p;
		if (cursor >= '0' && cursor <= '9') {
			result = result * 10 + (size_t)(cursor - (unsigned char)'0');
		} else {
			break;
		}
		p++;
	}
	return result;
}

#define UNSERIALIZE_PARAMETER zval *rval, const unsigned char **p, const unsigned char *max, php_unserialize_data_t *var_hash, HashTable *classes
#define UNSERIALIZE_PASSTHRU rval, p, max, var_hash, classes

static zend_always_inline int process_nested_data(UNSERIALIZE_PARAMETER, HashTable *ht, zend_long elements, int objprops)
{
	while (elements-- > 0) {
		zval key, *data, d, *old_data;
		zend_ulong idx;
<<<<<<< HEAD

		ZVAL_UNDEF(&key);

		if (!php_var_unserialize_ex(&key, p, max, NULL, classes)) {
			zval_dtor(&key);
			return 0;
		}

=======

		ZVAL_UNDEF(&key);

		if (!php_var_unserialize_ex(&key, p, max, NULL, classes)) {
			zval_dtor(&key);
			return 0;
		}

>>>>>>> 0fca0d9f
		data = NULL;
		ZVAL_UNDEF(&d);

		if (!objprops) {
			if (Z_TYPE(key) == IS_LONG) {
				idx = Z_LVAL(key);
numeric_key:
				if (UNEXPECTED((old_data = zend_hash_index_find(ht, idx)) != NULL)) {
					//??? update hash
					var_push_dtor(var_hash, old_data);
					data = zend_hash_index_update(ht, idx, &d);
				} else {
					data = zend_hash_index_add_new(ht, idx, &d);
				}
			} else if (Z_TYPE(key) == IS_STRING) {
				if (UNEXPECTED(ZEND_HANDLE_NUMERIC(Z_STR(key), idx))) {
					goto numeric_key;
				}
				if (UNEXPECTED((old_data = zend_hash_find(ht, Z_STR(key))) != NULL)) {
					//??? update hash
					var_push_dtor(var_hash, old_data);
					data = zend_hash_update(ht, Z_STR(key), &d);
				} else {
					data = zend_hash_add_new(ht, Z_STR(key), &d);
				}
			} else {
				zval_dtor(&key);
				return 0;
			}
		} else {
			if (EXPECTED(Z_TYPE(key) == IS_STRING)) {
string_key:
				if ((old_data = zend_hash_find(ht, Z_STR(key))) != NULL) {
					if (Z_TYPE_P(old_data) == IS_INDIRECT) {
						old_data = Z_INDIRECT_P(old_data);
					}
					var_push_dtor(var_hash, old_data);
					data = zend_hash_update_ind(ht, Z_STR(key), &d);
				} else {
					data = zend_hash_add_new(ht, Z_STR(key), &d);
				}
			} else if (Z_TYPE(key) == IS_LONG) {
				/* object properties should include no integers */
				convert_to_string(&key);
				goto string_key;
			} else {
				zval_dtor(&key);
				return 0;
			}
		}

		if (!php_var_unserialize_ex(data, p, max, var_hash, classes)) {
			zval_dtor(&key);
			return 0;
		}

		if (UNEXPECTED(Z_ISUNDEF_P(data))) {
			if (Z_TYPE(key) == IS_LONG) {
				zend_hash_index_del(ht, Z_LVAL(key));
			} else {
				zend_hash_del_ind(ht, Z_STR(key));
			}
		} else {
			var_push_dtor(var_hash, data);
		}

		zval_dtor(&key);

		if (elements && *(*p-1) != ';' && *(*p-1) != '}') {
			(*p)--;
			return 0;
		}
	}

	return 1;
}

static inline int finish_nested_data(UNSERIALIZE_PARAMETER)
{
	if (*((*p)++) == '}')
		return 1;

#if SOMETHING_NEW_MIGHT_LEAD_TO_CRASH_ENABLE_IF_YOU_ARE_BRAVE
	zval_ptr_dtor(rval);
#endif
	return 0;
}

static inline int object_custom(UNSERIALIZE_PARAMETER, zend_class_entry *ce)
{
	zend_long datalen;

	datalen = parse_iv2((*p) + 2, p);

	(*p) += 2;

	if (datalen < 0 || (max - (*p)) <= datalen) {
		zend_error(E_WARNING, "Insufficient data for unserializing - %pd required, %pd present", datalen, (zend_long)(max - (*p)));
		return 0;
	}

	if (ce->unserialize == NULL) {
		zend_error(E_WARNING, "Class %s has no unserializer", ZSTR_VAL(ce->name));
		object_init_ex(rval, ce);
	} else if (ce->unserialize(rval, ce, (const unsigned char*)*p, datalen, (zend_unserialize_data *)var_hash) != SUCCESS) {
		return 0;
	}

	(*p) += datalen;

	return finish_nested_data(UNSERIALIZE_PASSTHRU);
}

static inline zend_long object_common1(UNSERIALIZE_PARAMETER, zend_class_entry *ce)
{
	zend_long elements;

	elements = parse_iv2((*p) + 2, p);

	(*p) += 2;

	if (ce->serialize == NULL) {
		object_init_ex(rval, ce);
	} else {
		/* If this class implements Serializable, it should not land here but in object_custom(). The passed string
		obviously doesn't descend from the regular serializer. */
		zend_error(E_WARNING, "Erroneous data format for unserializing '%s'", ZSTR_VAL(ce->name));
		return 0;
	}

	return elements;
}

#ifdef PHP_WIN32
# pragma optimize("", off)
#endif
static inline int object_common2(UNSERIALIZE_PARAMETER, zend_long elements)
{
	zval retval;
	zval fname;
	HashTable *ht;

	if (Z_TYPE_P(rval) != IS_OBJECT) {
		return 0;
	}

	ht = Z_OBJPROP_P(rval);
	zend_hash_extend(ht, zend_hash_num_elements(ht) + elements, (ht->u.flags & HASH_FLAG_PACKED));
	if (!process_nested_data(UNSERIALIZE_PASSTHRU, ht, elements, 1)) {
		return 0;
	}

	ZVAL_DEREF(rval);
	if (Z_OBJCE_P(rval) != PHP_IC_ENTRY &&
		zend_hash_str_exists(&Z_OBJCE_P(rval)->function_table, "__wakeup", sizeof("__wakeup")-1)) {
		ZVAL_STRINGL(&fname, "__wakeup", sizeof("__wakeup") - 1);
		BG(serialize_lock)++;
		call_user_function_ex(CG(function_table), rval, &fname, &retval, 0, 0, 1, NULL);
		BG(serialize_lock)--;
		zval_dtor(&fname);
		zval_dtor(&retval);
	}

	if (EG(exception)) {
		return 0;
	}

	return finish_nested_data(UNSERIALIZE_PASSTHRU);

}
#ifdef PHP_WIN32
# pragma optimize("", on)
#endif

PHPAPI int php_var_unserialize(zval *rval, const unsigned char **p, const unsigned char *max, php_unserialize_data_t *var_hash)
{
	HashTable *classes = NULL;
	return php_var_unserialize_ex(UNSERIALIZE_PASSTHRU);
}


PHPAPI int php_var_unserialize_ex(UNSERIALIZE_PARAMETER)
{
	const unsigned char *cursor, *limit, *marker, *start;
	zval *rval_ref;

	limit = max;
	cursor = *p;

	if (YYCURSOR >= YYLIMIT) {
		return 0;
	}

	if (var_hash && (*p)[0] != 'R') {
		var_push(var_hash, rval);
	}

	start = cursor;

/*!re2c

"R:" iv ";"		{
	zend_long id;

 	*p = YYCURSOR;
	if (!var_hash) return 0;

	id = parse_iv(start + 2) - 1;
	if (id == -1 || (rval_ref = var_access(var_hash, id)) == NULL) {
		return 0;
	}

	zval_ptr_dtor(rval);
	if (Z_ISUNDEF_P(rval_ref) || (Z_ISREF_P(rval_ref) && Z_ISUNDEF_P(Z_REFVAL_P(rval_ref)))) {
		ZVAL_UNDEF(rval);
		return 1;
	}
	if (Z_ISREF_P(rval_ref)) {
		ZVAL_COPY(rval, rval_ref);
	} else {
		ZVAL_NEW_REF(rval_ref, rval_ref);
		ZVAL_COPY(rval, rval_ref);
	}

	return 1;
}

"r:" iv ";"		{
	zend_long id;

 	*p = YYCURSOR;
	if (!var_hash) return 0;

	id = parse_iv(start + 2) - 1;
	if (id == -1 || (rval_ref = var_access(var_hash, id)) == NULL) {
		return 0;
	}

<<<<<<< HEAD
=======
	if (rval_ref == rval) {
		return 0;
	}

>>>>>>> 0fca0d9f
	if (Z_ISUNDEF_P(rval_ref) || (Z_ISREF_P(rval_ref) && Z_ISUNDEF_P(Z_REFVAL_P(rval_ref)))) {
		ZVAL_UNDEF(rval);
		return 1;
	}

	ZVAL_COPY(rval, rval_ref);

	return 1;
}

"N;"	{
	*p = YYCURSOR;
	ZVAL_NULL(rval);
	return 1;
}

"b:" [01] ";"	{
	*p = YYCURSOR;
	ZVAL_BOOL(rval, parse_iv(start + 2));
	return 1;
}

"i:" iv ";"	{
#if SIZEOF_ZEND_LONG == 4
	int digits = YYCURSOR - start - 3;

	if (start[2] == '-' || start[2] == '+') {
		digits--;
	}

	/* Use double for large zend_long values that were serialized on a 64-bit system */
	if (digits >= MAX_LENGTH_OF_LONG - 1) {
		if (digits == MAX_LENGTH_OF_LONG - 1) {
			int cmp = strncmp((char*)YYCURSOR - MAX_LENGTH_OF_LONG, long_min_digits, MAX_LENGTH_OF_LONG - 1);

			if (!(cmp < 0 || (cmp == 0 && start[2] == '-'))) {
				goto use_double;
			}
		} else {
			goto use_double;
		}
	}
#endif
	*p = YYCURSOR;
	ZVAL_LONG(rval, parse_iv(start + 2));
	return 1;
}

"d:" ("NAN" | "-"? "INF") ";"	{
	*p = YYCURSOR;

	if (!strncmp((char*)start + 2, "NAN", 3)) {
		ZVAL_DOUBLE(rval, php_get_nan());
	} else if (!strncmp((char*)start + 2, "INF", 3)) {
		ZVAL_DOUBLE(rval, php_get_inf());
	} else if (!strncmp((char*)start + 2, "-INF", 4)) {
		ZVAL_DOUBLE(rval, -php_get_inf());
	} else {
		ZVAL_NULL(rval);
	}

	return 1;
}

"d:" (iv | nv | nvexp) ";"	{
#if SIZEOF_ZEND_LONG == 4
use_double:
#endif
	*p = YYCURSOR;
	ZVAL_DOUBLE(rval, zend_strtod((const char *)start + 2, NULL));
	return 1;
}

"s:" uiv ":" ["] 	{
	size_t len, maxlen;
	char *str;

	len = parse_uiv(start + 2);
	maxlen = max - YYCURSOR;
	if (maxlen < len) {
		*p = start + 2;
		return 0;
	}

	str = (char*)YYCURSOR;

	YYCURSOR += len;

	if (*(YYCURSOR) != '"') {
		*p = YYCURSOR;
		return 0;
	}

	YYCURSOR += 2;
	*p = YYCURSOR;

	ZVAL_STRINGL(rval, str, len);
	return 1;
}

"S:" uiv ":" ["] 	{
	size_t len, maxlen;
	zend_string *str;

	len = parse_uiv(start + 2);
	maxlen = max - YYCURSOR;
	if (maxlen < len) {
		*p = start + 2;
		return 0;
	}

	if ((str = unserialize_str(&YYCURSOR, len, maxlen)) == NULL) {
		return 0;
	}

	if (*(YYCURSOR) != '"') {
		zend_string_free(str);
		*p = YYCURSOR;
		return 0;
	}

	YYCURSOR += 2;
	*p = YYCURSOR;

	ZVAL_STR(rval, str);
	return 1;
}

"a:" uiv ":" "{" {
	zend_long elements = parse_iv(start + 2);
	/* use iv() not uiv() in order to check data range */
	*p = YYCURSOR;
    if (!var_hash) return 0;

	if (elements < 0) {
		return 0;
	}

	array_init_size(rval, elements);
//??? we can't convert from packed to hash during unserialization, because
//??? reference to some zvals might be keept in var_hash (to support references)
	if (elements) {
		zend_hash_real_init(Z_ARRVAL_P(rval), 0);
	}

	if (!process_nested_data(UNSERIALIZE_PASSTHRU, Z_ARRVAL_P(rval), elements, 0)) {
		return 0;
	}

	return finish_nested_data(UNSERIALIZE_PASSTHRU);
}

"o:" iv ":" ["] {
    if (!var_hash) return 0;

	return object_common2(UNSERIALIZE_PASSTHRU,
			object_common1(UNSERIALIZE_PASSTHRU, ZEND_STANDARD_CLASS_DEF_PTR));
}

object ":" uiv ":" ["]	{
	size_t len, len2, len3, maxlen;
	zend_long elements;
	char *str;
	zend_string *class_name;
	zend_class_entry *ce;
	int incomplete_class = 0;

	int custom_object = 0;

	zval user_func;
	zval retval;
	zval args[1];

    if (!var_hash) return 0;
	if (*start == 'C') {
		custom_object = 1;
	}

	len2 = len = parse_uiv(start + 2);
	maxlen = max - YYCURSOR;
	if (maxlen < len || len == 0) {
		*p = start + 2;
		return 0;
	}

	str = (char*)YYCURSOR;

	YYCURSOR += len;

	if (*(YYCURSOR) != '"') {
		*p = YYCURSOR;
		return 0;
	}
	if (*(YYCURSOR+1) != ':') {
		*p = YYCURSOR+1;
		return 0;
	}

	len3 = strspn(str, "0123456789_abcdefghijklmnopqrstuvwxyzABCDEFGHIJKLMNOPQRSTUVWXYZ\177\200\201\202\203\204\205\206\207\210\211\212\213\214\215\216\217\220\221\222\223\224\225\226\227\230\231\232\233\234\235\236\237\240\241\242\243\244\245\246\247\250\251\252\253\254\255\256\257\260\261\262\263\264\265\266\267\270\271\272\273\274\275\276\277\300\301\302\303\304\305\306\307\310\311\312\313\314\315\316\317\320\321\322\323\324\325\326\327\330\331\332\333\334\335\336\337\340\341\342\343\344\345\346\347\350\351\352\353\354\355\356\357\360\361\362\363\364\365\366\367\370\371\372\373\374\375\376\377\\");
	if (len3 != len)
	{
		*p = YYCURSOR + len3 - len;
		return 0;
	}

	class_name = zend_string_init(str, len, 0);

	do {
		if(!unserialize_allowed_class(class_name, classes)) {
			incomplete_class = 1;
			ce = PHP_IC_ENTRY;
			break;
		}

		/* Try to find class directly */
		BG(serialize_lock)++;
		ce = zend_lookup_class(class_name);
		if (ce) {
			BG(serialize_lock)--;
			if (EG(exception)) {
				zend_string_release(class_name);
				return 0;
			}
			break;
		}
		BG(serialize_lock)--;

		if (EG(exception)) {
			zend_string_release(class_name);
			return 0;
		}

		/* Check for unserialize callback */
		if ((PG(unserialize_callback_func) == NULL) || (PG(unserialize_callback_func)[0] == '\0')) {
			incomplete_class = 1;
			ce = PHP_IC_ENTRY;
			break;
		}

		/* Call unserialize callback */
		ZVAL_STRING(&user_func, PG(unserialize_callback_func));

		ZVAL_STR_COPY(&args[0], class_name);
		BG(serialize_lock)++;
		if (call_user_function_ex(CG(function_table), NULL, &user_func, &retval, 1, args, 0, NULL) != SUCCESS) {
			BG(serialize_lock)--;
			if (EG(exception)) {
				zend_string_release(class_name);
				zval_ptr_dtor(&user_func);
				zval_ptr_dtor(&args[0]);
				return 0;
			}
			php_error_docref(NULL, E_WARNING, "defined (%s) but not found", Z_STRVAL(user_func));
			incomplete_class = 1;
			ce = PHP_IC_ENTRY;
			zval_ptr_dtor(&user_func);
			zval_ptr_dtor(&args[0]);
			break;
		}
		BG(serialize_lock)--;
		zval_ptr_dtor(&retval);
		if (EG(exception)) {
			zend_string_release(class_name);
			zval_ptr_dtor(&user_func);
			zval_ptr_dtor(&args[0]);
			return 0;
		}

		/* The callback function may have defined the class */
		if ((ce = zend_lookup_class(class_name)) == NULL) {
			php_error_docref(NULL, E_WARNING, "Function %s() hasn't defined the class it was called for", Z_STRVAL(user_func));
			incomplete_class = 1;
			ce = PHP_IC_ENTRY;
		}

		zval_ptr_dtor(&user_func);
		zval_ptr_dtor(&args[0]);
		break;
	} while (1);

	*p = YYCURSOR;

	if (custom_object) {
		int ret;

		ret = object_custom(UNSERIALIZE_PASSTHRU, ce);

		if (ret && incomplete_class) {
			php_store_class_name(rval, ZSTR_VAL(class_name), len2);
		}
		zend_string_release(class_name);
		return ret;
	}

	elements = object_common1(UNSERIALIZE_PASSTHRU, ce);

	if (incomplete_class) {
		php_store_class_name(rval, ZSTR_VAL(class_name), len2);
	}
	zend_string_release(class_name);

	return object_common2(UNSERIALIZE_PASSTHRU, elements);
}

"}" {
	/* this is the case where we have less data than planned */
	php_error_docref(NULL, E_NOTICE, "Unexpected end of serialized data");
	return 0; /* not sure if it should be 0 or 1 here? */
}

any	{ return 0; }

*/

	return 0;
}<|MERGE_RESOLUTION|>--- conflicted
+++ resolved
@@ -310,7 +310,6 @@
 	while (elements-- > 0) {
 		zval key, *data, d, *old_data;
 		zend_ulong idx;
-<<<<<<< HEAD
 
 		ZVAL_UNDEF(&key);
 
@@ -319,16 +318,6 @@
 			return 0;
 		}
 
-=======
-
-		ZVAL_UNDEF(&key);
-
-		if (!php_var_unserialize_ex(&key, p, max, NULL, classes)) {
-			zval_dtor(&key);
-			return 0;
-		}
-
->>>>>>> 0fca0d9f
 		data = NULL;
 		ZVAL_UNDEF(&d);
 
@@ -567,13 +556,10 @@
 		return 0;
 	}
 
-<<<<<<< HEAD
-=======
 	if (rval_ref == rval) {
 		return 0;
 	}
 
->>>>>>> 0fca0d9f
 	if (Z_ISUNDEF_P(rval_ref) || (Z_ISREF_P(rval_ref) && Z_ISUNDEF_P(Z_REFVAL_P(rval_ref)))) {
 		ZVAL_UNDEF(rval);
 		return 1;
