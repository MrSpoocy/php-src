--- conflicted
+++ resolved
@@ -326,14 +326,8 @@
 		ALLOC_INIT_ZVAL(data);
 
 		if (!php_var_unserialize(&data, p, max, var_hash TSRMLS_CC)) {
-<<<<<<< HEAD
-			zval_dtor(key);
-			FREE_ZVAL(key);
-			zval_ptr_dtor(&data);
-=======
             var_push_dtor_no_addref(var_hash, &key);
             var_push_dtor_no_addref(var_hash, &data);
->>>>>>> df4bf28f
 			return 0;
 		}
 
