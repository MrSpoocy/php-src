/*
  +----------------------------------------------------------------------+
  | PHP Version 7                                                        |
  +----------------------------------------------------------------------+
  | Copyright (c) 1997-2014 The PHP Group                                |
  +----------------------------------------------------------------------+
  | This source file is subject to version 3.01 of the PHP license,      |
  | that is bundled with this package in the file LICENSE, and is        |
  | available through the world-wide-web at the following url:           |
  | http://www.php.net/license/3_01.txt                                  |
  | If you did not receive a copy of the PHP license and are unable to   |
  | obtain it through the world-wide-web, please send a note to          |
  | license@php.net so we can mail you a copy immediately.               |
  +----------------------------------------------------------------------+
  | Author: Sascha Schumann <sascha@schumann.cx>                         |
  +----------------------------------------------------------------------+
*/

/* $Id$ */

#include "php.h"
#include "ext/standard/php_var.h"
#include "php_incomplete_class.h"

/* {{{ reference-handling for unserializer: var_* */
#define VAR_ENTRIES_MAX 1024
#define VAR_ENTRIES_DBG 0

typedef struct {
	zval *data[VAR_ENTRIES_MAX];
	zend_long used_slots;
	void *next;
} var_entries;

typedef struct {
	zval data[VAR_ENTRIES_MAX];
	zend_long used_slots;
	void *next;
} var_dtor_entries;

static inline void var_push(php_unserialize_data_t *var_hashx, zval *rval)
{
	var_entries *var_hash = (*var_hashx)->last;
#if VAR_ENTRIES_DBG
	fprintf(stderr, "var_push(%ld): %d\n", var_hash?var_hash->used_slots:-1L, Z_TYPE_PP(rval));
#endif

	if (!var_hash || var_hash->used_slots == VAR_ENTRIES_MAX) {
		var_hash = emalloc(sizeof(var_entries));
		var_hash->used_slots = 0;
		var_hash->next = 0;

		if (!(*var_hashx)->first) {
			(*var_hashx)->first = var_hash;
		} else {
			((var_entries *) (*var_hashx)->last)->next = var_hash;
		}

		(*var_hashx)->last = var_hash;
	}

	var_hash->data[var_hash->used_slots++] = rval;
}

PHPAPI void var_push_dtor(php_unserialize_data_t *var_hashx, zval *rval)
{
	var_dtor_entries *var_hash;

	if (!var_hashx || !*var_hashx) {
		return;
	}

	var_hash = (*var_hashx)->last_dtor;
#if VAR_ENTRIES_DBG
	fprintf(stderr, "var_push_dtor(%ld): %d\n", var_hash?var_hash->used_slots:-1L, Z_TYPE_PP(rval));
#endif

	if (!var_hash || var_hash->used_slots == VAR_ENTRIES_MAX) {
		var_hash = emalloc(sizeof(var_dtor_entries));
		var_hash->used_slots = 0;
		var_hash->next = 0;

		if (!(*var_hashx)->first_dtor) {
			(*var_hashx)->first_dtor = var_hash;
		} else {
			((var_entries *) (*var_hashx)->last_dtor)->next = var_hash;
		}

		(*var_hashx)->last_dtor = var_hash;
	}

	ZVAL_COPY(&var_hash->data[var_hash->used_slots], rval);
	var_hash->used_slots++;
}

//???
#if 0
PHPAPI void var_push_dtor_no_addref(php_unserialize_data_t *var_hashx, zval *rval)
{
	var_dtor_entries *var_hash = (*var_hashx)->last_dtor;
#if VAR_ENTRIES_DBG
	fprintf(stderr, "var_push_dtor_no_addref(%ld): %d (%d)\n", var_hash?var_hash->used_slots:-1L, Z_TYPE_PP(rval), Z_REFCOUNT_PP(rval));
#endif

	if (!var_hash || var_hash->used_slots == VAR_ENTRIES_MAX) {
		var_hash = emalloc(sizeof(var_dtor_entries));
		var_hash->used_slots = 0;
		var_hash->next = 0;

		if (!(*var_hashx)->first_dtor) {
			(*var_hashx)->first_dtor = var_hash;
		} else {
			((var_entries *) (*var_hashx)->last_dtor)->next = var_hash;
		}

		(*var_hashx)->last_dtor = var_hash;
	}

	ZVAL_COPY_VALUE(&var_hash->data[var_hash->used_slots], rval);
	var_hash->used_slots++;
}
#endif

PHPAPI void var_replace(php_unserialize_data_t *var_hashx, zval *ozval, zval *nzval)
{
	zend_long i;
	var_entries *var_hash = (*var_hashx)->first;
#if VAR_ENTRIES_DBG
	fprintf(stderr, "var_replace(%ld): %d\n", var_hash?var_hash->used_slots:-1L, Z_TYPE_PP(nzval));
#endif
	
	while (var_hash) {
		for (i = 0; i < var_hash->used_slots; i++) {
			if (var_hash->data[i] == ozval) {
				var_hash->data[i] = nzval;
				/* do not break here */
			}
		}
		var_hash = var_hash->next;
	}
}

static zval *var_access(php_unserialize_data_t *var_hashx, zend_long id)
{
	var_entries *var_hash = (*var_hashx)->first;
#if VAR_ENTRIES_DBG
	fprintf(stderr, "var_access(%ld): %ld\n", var_hash?var_hash->used_slots:-1L, id);
#endif
		
	while (id >= VAR_ENTRIES_MAX && var_hash && var_hash->used_slots == VAR_ENTRIES_MAX) {
		var_hash = var_hash->next;
		id -= VAR_ENTRIES_MAX;
	}

	if (!var_hash) return NULL;

	if (id < 0 || id >= var_hash->used_slots) return NULL;

	return var_hash->data[id];
}

PHPAPI void var_destroy(php_unserialize_data_t *var_hashx)
{
	void *next;
	zend_long i;
	var_entries *var_hash = (*var_hashx)->first;
	var_dtor_entries *var_dtor_hash = (*var_hashx)->first_dtor;
#if VAR_ENTRIES_DBG
	fprintf(stderr, "var_destroy(%ld)\n", var_hash?var_hash->used_slots:-1L);
#endif
	
	while (var_hash) {
		next = var_hash->next;
		efree(var_hash);
		var_hash = next;
	}

	while (var_dtor_hash) {
		for (i = 0; i < var_dtor_hash->used_slots; i++) {
			zval_ptr_dtor(&var_dtor_hash->data[i]);
		}
		next = var_dtor_hash->next;
		efree(var_dtor_hash);
		var_dtor_hash = next;
	}
}

/* }}} */

static zend_string *unserialize_str(const unsigned char **p, size_t len, size_t maxlen)
{
	size_t i, j;
	zend_string *str = zend_string_alloc(len, 0);
	unsigned char *end = *(unsigned char **)p+maxlen;

	if (end < *p) {
		zend_string_free(str);
		return NULL;
	}

	for (i = 0; i < len; i++) {
		if (*p >= end) {
			zend_string_free(str);
			return NULL;
		}
		if (**p != '\\') {
			str->val[i] = (char)**p;
		} else {
			unsigned char ch = 0;

			for (j = 0; j < 2; j++) {
				(*p)++;
				if (**p >= '0' && **p <= '9') {
					ch = (ch << 4) + (**p -'0');
				} else if (**p >= 'a' && **p <= 'f') {
					ch = (ch << 4) + (**p -'a'+10);
				} else if (**p >= 'A' && **p <= 'F') {
					ch = (ch << 4) + (**p -'A'+10);
				} else {
					zend_string_free(str);
					return NULL;
				}
			}
			str->val[i] = (char)ch;
		}
		(*p)++;
	}
	str->val[i] = 0;
	str->len = i;
	return str;
}

static inline int unserialize_allowed_class(zend_string *class_name, HashTable *classes)
{
	zend_string *lcname;
	int res;
	ALLOCA_FLAG(use_heap)

	if(classes == NULL) {
		return 1;
	}
	if(!zend_hash_num_elements(classes)) {
		return 0;
	}

	STR_ALLOCA_ALLOC(lcname, class_name->len, use_heap);
	zend_str_tolower_copy(lcname->val, class_name->val, class_name->len);
	res = zend_hash_exists(classes, lcname);
	STR_ALLOCA_FREE(lcname, use_heap);
	return res;
}

#define YYFILL(n) do { } while (0)
#define YYCTYPE unsigned char
#define YYCURSOR cursor
#define YYLIMIT limit
#define YYMARKER marker


/*!re2c
uiv = [+]? [0-9]+;
iv = [+-]? [0-9]+;
nv = [+-]? ([0-9]* "." [0-9]+|[0-9]+ "." [0-9]*);
nvexp = (iv | nv) [eE] [+-]? iv;
any = [\000-\377];
object = [OC];
*/



static inline zend_long parse_iv2(const unsigned char *p, const unsigned char **q)
{
	char cursor;
	zend_long result = 0;
	int neg = 0;

	switch (*p) {
		case '-':
			neg++;
			/* fall-through */
		case '+':
			p++;
	}
	
	while (1) {
		cursor = (char)*p;
		if (cursor >= '0' && cursor <= '9') {
			result = result * 10 + (size_t)(cursor - (unsigned char)'0');
		} else {
			break;
		}
		p++;
	}
	if (q) *q = p;
	if (neg) return -result;
	return result;
}

static inline zend_long parse_iv(const unsigned char *p)
{
	return parse_iv2(p, NULL);
}

/* no need to check for length - re2c already did */
static inline size_t parse_uiv(const unsigned char *p)
{
	unsigned char cursor;
	size_t result = 0;

	if (*p == '+') {
		p++;
	}
	
	while (1) {
		cursor = *p;
		if (cursor >= '0' && cursor <= '9') {
			result = result * 10 + (size_t)(cursor - (unsigned char)'0');
		} else {
			break;
		}
		p++;
	}
	return result;
}

#define UNSERIALIZE_PARAMETER zval *rval, const unsigned char **p, const unsigned char *max, php_unserialize_data_t *var_hash, HashTable *classes TSRMLS_DC
#define UNSERIALIZE_PASSTHRU rval, p, max, var_hash, classes TSRMLS_CC

static inline int process_nested_data(UNSERIALIZE_PARAMETER, HashTable *ht, zend_long elements, int objprops)
{
	while (elements-- > 0) {
		zval key, *data, d, *old_data;

		ZVAL_UNDEF(&key);

		if (!php_var_unserialize_ex(&key, p, max, NULL, classes TSRMLS_CC)) {
			zval_dtor(&key);
			return 0;
		}

		if (Z_TYPE(key) != IS_LONG && Z_TYPE(key) != IS_STRING) {
			zval_dtor(&key);
			return 0;
		}

		data = NULL;
		ZVAL_UNDEF(&d);

		if (!objprops) {
			switch (Z_TYPE(key)) {
			case IS_LONG:
				if ((old_data = zend_hash_index_find(ht, Z_LVAL(key))) != NULL) {
					//??? update hash
					var_push_dtor(var_hash, old_data);
				}
				data = zend_hash_index_update(ht, Z_LVAL(key), &d);
				break;
			case IS_STRING:
				if ((old_data = zend_symtable_find(ht, Z_STR(key))) != NULL) {
					//??? update hash
					var_push_dtor(var_hash, old_data);
				}
				data = zend_symtable_update(ht, Z_STR(key), &d);
				break;
			}
		} else {
			/* object properties should include no integers */
<<<<<<< HEAD
			convert_to_string(&key);
//???
#if 1
			data = zend_hash_update_ind(ht, Z_STR(key), &d);
#else
			if ((data = zend_hash_find(ht, Z_STR(key))) != NULL) {
				if (Z_TYPE_P(data) == IS_INDIRECT) {
					data = Z_INDIRECT_P(data);
				}
				zval_ptr_dtor(data);
//???				var_push_dtor(var_hash, data);
				ZVAL_UNDEF(data);
			} else {
				data = zend_hash_update(ht, Z_STR(key), &d);
			}
#endif
=======
			convert_to_string(key);
			if (zend_symtable_find(ht, Z_STRVAL_P(key), Z_STRLEN_P(key) + 1, (void **)&old_data)==SUCCESS) {
				var_push_dtor(var_hash, old_data);
			}
			zend_hash_update(ht, Z_STRVAL_P(key), Z_STRLEN_P(key) + 1, &data,
					sizeof data, NULL);
>>>>>>> 681a1afd
		}
		
		zval_dtor(&key);

		if (!php_var_unserialize_ex(data, p, max, var_hash, classes TSRMLS_CC)) {
			return 0;
		}

		if (elements && *(*p-1) != ';' && *(*p-1) != '}') {
			(*p)--;
			return 0;
		}
	}

	return 1;
}

static inline int finish_nested_data(UNSERIALIZE_PARAMETER)
{
	if (*((*p)++) == '}')
		return 1;

#if SOMETHING_NEW_MIGHT_LEAD_TO_CRASH_ENABLE_IF_YOU_ARE_BRAVE
	zval_ptr_dtor(rval);
#endif
	return 0;
}

static inline int object_custom(UNSERIALIZE_PARAMETER, zend_class_entry *ce)
{
	zend_long datalen;

	datalen = parse_iv2((*p) + 2, p);

	(*p) += 2;

	if (datalen < 0 || (max - (*p)) <= datalen) {
		zend_error(E_WARNING, "Insufficient data for unserializing - %pd required, %pd present", datalen, (zend_long)(max - (*p)));
		return 0;
	}

	if (ce->unserialize == NULL) {
		zend_error(E_WARNING, "Class %s has no unserializer", ce->name->val);
		object_init_ex(rval, ce);
	} else if (ce->unserialize(rval, ce, (const unsigned char*)*p, datalen, (zend_unserialize_data *)var_hash TSRMLS_CC) != SUCCESS) {
		return 0;
	}

	(*p) += datalen;

	return finish_nested_data(UNSERIALIZE_PASSTHRU);
}

static inline zend_long object_common1(UNSERIALIZE_PARAMETER, zend_class_entry *ce)
{
	zend_long elements;
	
	elements = parse_iv2((*p) + 2, p);

	(*p) += 2;
	
	if (ce->serialize == NULL) {
		object_init_ex(rval, ce);
	} else {
		/* If this class implements Serializable, it should not land here but in object_custom(). The passed string
		obviously doesn't descend from the regular serializer. */
		zend_error(E_WARNING, "Erroneous data format for unserializing '%s'", ce->name->val);
		return 0;
	}

	return elements;
}

#ifdef PHP_WIN32
# pragma optimize("", off)
#endif
static inline int object_common2(UNSERIALIZE_PARAMETER, zend_long elements)
{
	zval retval;
	zval fname;

	if (Z_TYPE_P(rval) != IS_OBJECT) {
		return 0;
	}

	//??? TODO: resize before
	if (!process_nested_data(UNSERIALIZE_PASSTHRU, Z_OBJPROP_P(rval), elements, 1)) {
		return 0;
	}

	ZVAL_DEREF(rval);
	if (Z_OBJCE_P(rval) != PHP_IC_ENTRY &&
		zend_hash_str_exists(&Z_OBJCE_P(rval)->function_table, "__wakeup", sizeof("__wakeup")-1)) {
		ZVAL_STRINGL(&fname, "__wakeup", sizeof("__wakeup") - 1);
		BG(serialize_lock)++;
		call_user_function_ex(CG(function_table), rval, &fname, &retval, 0, 0, 1, NULL TSRMLS_CC);
		BG(serialize_lock)--;
		zval_dtor(&fname);
		zval_dtor(&retval);
	}

	if (EG(exception)) {
		return 0;
	}

	return finish_nested_data(UNSERIALIZE_PASSTHRU);

}
#ifdef PHP_WIN32
# pragma optimize("", on)
#endif

PHPAPI int php_var_unserialize(zval *rval, const unsigned char **p, const unsigned char *max, php_unserialize_data_t *var_hash TSRMLS_DC)
{
	HashTable *classes = NULL;
	return php_var_unserialize_ex(UNSERIALIZE_PASSTHRU);
}


PHPAPI int php_var_unserialize_ex(UNSERIALIZE_PARAMETER)
{
	const unsigned char *cursor, *limit, *marker, *start;
	zval *rval_ref;

	limit = max;
	cursor = *p;
	
	if (YYCURSOR >= YYLIMIT) {
		return 0;
	}
	
	if (var_hash && (*p)[0] != 'R') {
		var_push(var_hash, rval);
	}

	start = cursor;

/*!re2c

"R:" iv ";"		{
	zend_long id;

 	*p = YYCURSOR;
	if (!var_hash) return 0;

	id = parse_iv(start + 2) - 1;
	if (id == -1 || (rval_ref = var_access(var_hash, id)) == NULL) {
		return 0;
	}

	zval_ptr_dtor(rval);
	if (Z_ISREF_P(rval_ref)) {
		ZVAL_COPY(rval, rval_ref);
	} else {
		ZVAL_NEW_REF(rval_ref, rval_ref);
		ZVAL_COPY(rval, rval_ref);
	}
	
	return 1;
}

"r:" iv ";"		{
	zend_long id;

 	*p = YYCURSOR;
	if (!var_hash) return 0;

	id = parse_iv(start + 2) - 1;
	if (id == -1 || (rval_ref = var_access(var_hash, id)) == NULL) {
		return 0;
	}

//???
//???	if (rval == rval_ref) return 0;

//???	if (!ZVAL_IS_UNDEF(rval)) {
//???		var_push_dtor_no_addref(var_hash, rval);
//???	}
	ZVAL_COPY(rval, rval_ref);
//???	Z_UNSET_ISREF_PP(rval);
	
	return 1;
}

"N;"	{
	*p = YYCURSOR;
	ZVAL_NULL(rval);
	return 1;
}

"b:" [01] ";"	{
	*p = YYCURSOR;
	ZVAL_BOOL(rval, parse_iv(start + 2));
	return 1;
}

"i:" iv ";"	{
#if SIZEOF_ZEND_LONG == 4
	int digits = YYCURSOR - start - 3;

	if (start[2] == '-' || start[2] == '+') {
		digits--;
	}

	/* Use double for large zend_long values that were serialized on a 64-bit system */
	if (digits >= MAX_LENGTH_OF_LONG - 1) {
		if (digits == MAX_LENGTH_OF_LONG - 1) {
			int cmp = strncmp((char*)YYCURSOR - MAX_LENGTH_OF_LONG, long_min_digits, MAX_LENGTH_OF_LONG - 1);

			if (!(cmp < 0 || (cmp == 0 && start[2] == '-'))) {
				goto use_double;
			}
		} else {
			goto use_double;
		}
	}
#endif
	*p = YYCURSOR;
	ZVAL_LONG(rval, parse_iv(start + 2));
	return 1;
}

"d:" ("NAN" | "-"? "INF") ";"	{
	*p = YYCURSOR;

	if (!strncmp((char*)start + 2, "NAN", 3)) {
		ZVAL_DOUBLE(rval, php_get_nan());
	} else if (!strncmp((char*)start + 2, "INF", 3)) {
		ZVAL_DOUBLE(rval, php_get_inf());
	} else if (!strncmp((char*)start + 2, "-INF", 4)) {
		ZVAL_DOUBLE(rval, -php_get_inf());
	} else {
		ZVAL_NULL(rval);
	}

	return 1;
}

"d:" (iv | nv | nvexp) ";"	{
#if SIZEOF_ZEND_LONG == 4
use_double:
#endif
	*p = YYCURSOR;
	ZVAL_DOUBLE(rval, zend_strtod((const char *)start + 2, NULL));
	return 1;
}

"s:" uiv ":" ["] 	{
	size_t len, maxlen;
	char *str;

	len = parse_uiv(start + 2);
	maxlen = max - YYCURSOR;
	if (maxlen < len) {
		*p = start + 2;
		return 0;
	}

	str = (char*)YYCURSOR;

	YYCURSOR += len;

	if (*(YYCURSOR) != '"') {
		*p = YYCURSOR;
		return 0;
	}

	YYCURSOR += 2;
	*p = YYCURSOR;

	ZVAL_STRINGL(rval, str, len);
	return 1;
}

"S:" uiv ":" ["] 	{
	size_t len, maxlen;
	zend_string *str;

	len = parse_uiv(start + 2);
	maxlen = max - YYCURSOR;
	if (maxlen < len) {
		*p = start + 2;
		return 0;
	}

	if ((str = unserialize_str(&YYCURSOR, len, maxlen)) == NULL) {
		return 0;
	}

	if (*(YYCURSOR) != '"') {
		zend_string_free(str);
		*p = YYCURSOR;
		return 0;
	}

	YYCURSOR += 2;
	*p = YYCURSOR;

	ZVAL_STR(rval, str);
	return 1;
}

"a:" uiv ":" "{" {
	zend_long elements = parse_iv(start + 2);
	/* use iv() not uiv() in order to check data range */
	*p = YYCURSOR;

	if (elements < 0) {
		return 0;
	}

	array_init_size(rval, elements);
//??? we can't convert from packed to hash during unserialization, because
//??? reference to some zvals might be keept in var_hash (to support references)
	zend_hash_real_init(Z_ARRVAL_P(rval), 0);

	if (!process_nested_data(UNSERIALIZE_PASSTHRU, Z_ARRVAL_P(rval), elements, 0)) {
		return 0;
	}

	return finish_nested_data(UNSERIALIZE_PASSTHRU);
}

"o:" iv ":" ["] {

//???	INIT_PZVAL(rval);
	
	return object_common2(UNSERIALIZE_PASSTHRU,
			object_common1(UNSERIALIZE_PASSTHRU, ZEND_STANDARD_CLASS_DEF_PTR));
}

object ":" uiv ":" ["]	{
	size_t len, len2, len3, maxlen;
	zend_long elements;
	char *str;
	zend_string *class_name;
	zend_class_entry *ce;
	int incomplete_class = 0;

	int custom_object = 0;

	zval user_func;
	zval retval;
	zval args[1];

	if (*start == 'C') {
		custom_object = 1;
	}
	
//???	INIT_PZVAL(rval);
	len2 = len = parse_uiv(start + 2);
	maxlen = max - YYCURSOR;
	if (maxlen < len || len == 0) {
		*p = start + 2;
		return 0;
	}

	str = (char*)YYCURSOR;

	YYCURSOR += len;

	if (*(YYCURSOR) != '"') {
		*p = YYCURSOR;
		return 0;
	}
	if (*(YYCURSOR+1) != ':') {
		*p = YYCURSOR+1;
		return 0;
	}

	len3 = strspn(str, "0123456789_abcdefghijklmnopqrstuvwxyzABCDEFGHIJKLMNOPQRSTUVWXYZ\177\200\201\202\203\204\205\206\207\210\211\212\213\214\215\216\217\220\221\222\223\224\225\226\227\230\231\232\233\234\235\236\237\240\241\242\243\244\245\246\247\250\251\252\253\254\255\256\257\260\261\262\263\264\265\266\267\270\271\272\273\274\275\276\277\300\301\302\303\304\305\306\307\310\311\312\313\314\315\316\317\320\321\322\323\324\325\326\327\330\331\332\333\334\335\336\337\340\341\342\343\344\345\346\347\350\351\352\353\354\355\356\357\360\361\362\363\364\365\366\367\370\371\372\373\374\375\376\377\\");
	if (len3 != len)
	{
		*p = YYCURSOR + len3 - len;
		return 0;
	}

	class_name = zend_string_init(str, len, 0);

	do {
		if(!unserialize_allowed_class(class_name, classes)) {
			incomplete_class = 1;
			ce = PHP_IC_ENTRY;
			break;
		}

		/* Try to find class directly */
		BG(serialize_lock)++;
		ce = zend_lookup_class(class_name TSRMLS_CC);
		if (ce) {
			BG(serialize_lock)--;
			if (EG(exception)) {
				zend_string_release(class_name);
				return 0;
			}
			break;
		}
		BG(serialize_lock)--;

		if (EG(exception)) {
			zend_string_release(class_name);
			return 0;
		}
		
		/* Check for unserialize callback */
		if ((PG(unserialize_callback_func) == NULL) || (PG(unserialize_callback_func)[0] == '\0')) {
			incomplete_class = 1;
			ce = PHP_IC_ENTRY;
			break;
		}
		
		/* Call unserialize callback */
		ZVAL_STRING(&user_func, PG(unserialize_callback_func));
		
		ZVAL_STR_COPY(&args[0], class_name);
		BG(serialize_lock)++;
		if (call_user_function_ex(CG(function_table), NULL, &user_func, &retval, 1, args, 0, NULL TSRMLS_CC) != SUCCESS) {
			BG(serialize_lock)--;
			if (EG(exception)) {
				zend_string_release(class_name);
				zval_ptr_dtor(&user_func);
				zval_ptr_dtor(&args[0]);
				return 0;
			}
			php_error_docref(NULL TSRMLS_CC, E_WARNING, "defined (%s) but not found", Z_STRVAL(user_func));
			incomplete_class = 1;
			ce = PHP_IC_ENTRY;
			zval_ptr_dtor(&user_func);
			zval_ptr_dtor(&args[0]);
			break;
		}
		BG(serialize_lock)--;
		zval_ptr_dtor(&retval);
		if (EG(exception)) {
			zend_string_release(class_name);
			zval_ptr_dtor(&user_func);
			zval_ptr_dtor(&args[0]);
			return 0;
		}
		
		/* The callback function may have defined the class */
		if ((ce = zend_lookup_class(class_name TSRMLS_CC)) == NULL) {
			php_error_docref(NULL TSRMLS_CC, E_WARNING, "Function %s() hasn't defined the class it was called for", Z_STRVAL(user_func));
			incomplete_class = 1;
			ce = PHP_IC_ENTRY;
		}

		zval_ptr_dtor(&user_func);
		zval_ptr_dtor(&args[0]);
		break;
	} while (1);

	*p = YYCURSOR;

	if (custom_object) {
		int ret;

		ret = object_custom(UNSERIALIZE_PASSTHRU, ce);

		if (ret && incomplete_class) {
			php_store_class_name(rval, class_name->val, len2);
		}
		zend_string_release(class_name);
		return ret;
	}
	
	elements = object_common1(UNSERIALIZE_PASSTHRU, ce);

	if (incomplete_class) {
		php_store_class_name(rval, class_name->val, len2);
	}
	zend_string_release(class_name);

	return object_common2(UNSERIALIZE_PASSTHRU, elements);
}

"}" {
	/* this is the case where we have less data than planned */
	php_error_docref(NULL TSRMLS_CC, E_NOTICE, "Unexpected end of serialized data");
	return 0; /* not sure if it should be 0 or 1 here? */
}

any	{ return 0; }

*/

	return 0;
}<|MERGE_RESOLUTION|>--- conflicted
+++ resolved
@@ -365,31 +365,16 @@
 			}
 		} else {
 			/* object properties should include no integers */
-<<<<<<< HEAD
 			convert_to_string(&key);
-//???
-#if 1
-			data = zend_hash_update_ind(ht, Z_STR(key), &d);
-#else
-			if ((data = zend_hash_find(ht, Z_STR(key))) != NULL) {
-				if (Z_TYPE_P(data) == IS_INDIRECT) {
-					data = Z_INDIRECT_P(data);
+			if ((old_data = zend_hash_find(ht, Z_STR(key))) != NULL) {
+				if (Z_TYPE_P(old_data) == IS_INDIRECT) {
+					old_data = Z_INDIRECT_P(old_data);
 				}
-				zval_ptr_dtor(data);
-//???				var_push_dtor(var_hash, data);
-				ZVAL_UNDEF(data);
-			} else {
-				data = zend_hash_update(ht, Z_STR(key), &d);
-			}
-#endif
-=======
-			convert_to_string(key);
-			if (zend_symtable_find(ht, Z_STRVAL_P(key), Z_STRLEN_P(key) + 1, (void **)&old_data)==SUCCESS) {
+				zval_ptr_dtor(old_data);
 				var_push_dtor(var_hash, old_data);
-			}
-			zend_hash_update(ht, Z_STRVAL_P(key), Z_STRLEN_P(key) + 1, &data,
-					sizeof data, NULL);
->>>>>>> 681a1afd
+				ZVAL_UNDEF(old_data);
+			} 
+			data = zend_hash_update(ht, Z_STR(key), &d);
 		}
 		
 		zval_dtor(&key);
