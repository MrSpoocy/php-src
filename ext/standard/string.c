--- conflicted
+++ resolved
@@ -2381,15 +2381,11 @@
 		}
 	}
 
-<<<<<<< HEAD
-	if ((f + l) > (zend_long)ZSTR_LEN(str)) {
-=======
 	if (f > (zend_long)ZSTR_LEN(str)) {
 		RETURN_FALSE;
 	}
 
 	if ((size_t)l > ZSTR_LEN(str) - (size_t)f) {
->>>>>>> d1d002fc
 		l = ZSTR_LEN(str) - f;
 	}
 
