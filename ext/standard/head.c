/*
   +----------------------------------------------------------------------+
   | PHP Version 5                                                        |
   +----------------------------------------------------------------------+
   | Copyright (c) 1997-2014 The PHP Group                                |
   +----------------------------------------------------------------------+
   | This source file is subject to version 3.01 of the PHP license,      |
   | that is bundled with this package in the file LICENSE, and is        |
   | available through the world-wide-web at the following url:           |
   | http://www.php.net/license/3_01.txt                                  |
   | If you did not receive a copy of the PHP license and are unable to   |
   | obtain it through the world-wide-web, please send a note to          |
   | license@php.net so we can mail you a copy immediately.               |
   +----------------------------------------------------------------------+
   | Author: Rasmus Lerdorf <rasmus@lerdorf.on.ca>                        |
   +----------------------------------------------------------------------+
 */
/* $Id$ */

#include <stdio.h>
#include "php.h"
#include "ext/standard/php_standard.h"
#include "ext/date/php_date.h"
#include "SAPI.h"
#include "php_main.h"
#include "head.h"
#ifdef TM_IN_SYS_TIME
#include <sys/time.h>
#else
#include <time.h>
#endif

#include "php_globals.h"


/* Implementation of the language Header() function */
/* {{{ proto void header(string header [, bool replace, [int http_response_code]])
   Sends a raw HTTP header */
PHP_FUNCTION(header)
{
	zend_bool rep = 1;
	sapi_header_line ctr = {0};

	if (zend_parse_parameters(ZEND_NUM_ARGS() TSRMLS_CC, "S|bi", &ctr.line,
				&ctr.line_len, &rep, &ctr.response_code) == FAILURE)
		return;

	sapi_header_op(rep ? SAPI_HEADER_REPLACE:SAPI_HEADER_ADD, &ctr TSRMLS_CC);
}
/* }}} */

/* {{{ proto void header_remove([string name])
   Removes an HTTP header previously set using header() */
PHP_FUNCTION(header_remove)
{
	sapi_header_line ctr = {0};

	if (zend_parse_parameters(ZEND_NUM_ARGS() TSRMLS_CC, "|S", &ctr.line,
	                          &ctr.line_len) == FAILURE)
		return;

	sapi_header_op(ZEND_NUM_ARGS() == 0 ? SAPI_HEADER_DELETE_ALL : SAPI_HEADER_DELETE, &ctr TSRMLS_CC);
}
/* }}} */

PHPAPI int php_header(TSRMLS_D)
{
	if (sapi_send_headers(TSRMLS_C)==FAILURE || SG(request_info).headers_only) {
		return 0; /* don't allow output */
	} else {
		return 1; /* allow output */
	}
}


PHPAPI int php_setcookie(char *name, php_size_t name_len, char *value, php_size_t value_len, time_t expires, char *path, php_size_t path_len, char *domain, php_size_t domain_len, int secure, int url_encode, int httponly TSRMLS_DC)
{
	char *cookie, *encoded_value = NULL;
	php_size_t len=sizeof("Set-Cookie: ");
	char *dt;
	sapi_header_line ctr = {0};
	int result;

	if (name && strpbrk(name, "=,; \t\r\n\013\014") != NULL) {   /* man isspace for \013 and \014 */
		zend_error( E_WARNING, "Cookie names cannot contain any of the following '=,; \\t\\r\\n\\013\\014'" );
		return FAILURE;
	}

	if (!url_encode && value && strpbrk(value, ",; \t\r\n\013\014") != NULL) { /* man isspace for \013 and \014 */
		zend_error( E_WARNING, "Cookie values cannot contain any of the following ',; \\t\\r\\n\\013\\014'" );
		return FAILURE;
	}

	len += name_len;
	if (value && url_encode) {
		php_size_t encoded_value_len;

		encoded_value = php_url_encode(value, value_len, &encoded_value_len);
		len += encoded_value_len;
	} else if ( value ) {
		encoded_value = estrdup(value);
		len += value_len;
	}
	if (path) {
		len += path_len;
	}
	if (domain) {
		len += domain_len;
	}

	cookie = emalloc(len + 100);

	if (value && value_len == 0) {
		/*
		 * MSIE doesn't delete a cookie when you set it to a null value
		 * so in order to force cookies to be deleted, even on MSIE, we
		 * pick an expiry date in the past
		 */
		dt = php_format_date("D, d-M-Y H:i:s T", sizeof("D, d-M-Y H:i:s T")-1, 1, 0 TSRMLS_CC);
		snprintf(cookie, len + 100, "Set-Cookie: %s=deleted; expires=%s; Max-Age=0", name, dt);
		efree(dt);
	} else {
		snprintf(cookie, len + 100, "Set-Cookie: %s=%s", name, value ? encoded_value : "");
		if (expires > 0) {
			const char *p;
			char tsdelta[13];
			strlcat(cookie, COOKIE_EXPIRES, len + 100);
			dt = php_format_date("D, d-M-Y H:i:s T", sizeof("D, d-M-Y H:i:s T")-1, expires, 0 TSRMLS_CC);
			/* check to make sure that the year does not exceed 4 digits in length */
			p = zend_memrchr(dt, '-', strlen(dt));
			if (!p || *(p + 5) != ' ') {
				efree(dt);
				efree(cookie);
				efree(encoded_value);
				zend_error(E_WARNING, "Expiry date cannot have a year greater than 9999");
				return FAILURE;
			}
			strlcat(cookie, dt, len + 100);
			efree(dt);

<<<<<<< HEAD
			snprintf(tsdelta, sizeof(tsdelta), "%pd", (php_int_t) difftime(expires, time(NULL)));
			strlcat(cookie, "; Max-Age=", len + 100);
=======
			snprintf(tsdelta, sizeof(tsdelta), "%li", (long) difftime(expires, time(NULL)));
			strlcat(cookie, COOKIE_MAX_AGE, len + 100);
>>>>>>> 088eedfa
			strlcat(cookie, tsdelta, len + 100);
		}
	}

	if (encoded_value) {
		efree(encoded_value);
	}

	if (path && path_len > 0) {
		strlcat(cookie, COOKIE_PATH, len + 100);
		strlcat(cookie, path, len + 100);
	}
	if (domain && domain_len > 0) {
		strlcat(cookie, COOKIE_DOMAIN, len + 100);
		strlcat(cookie, domain, len + 100);
	}
	if (secure) {
		strlcat(cookie, COOKIE_SECURE, len + 100);
	}
	if (httponly) {
		strlcat(cookie, COOKIE_HTTPONLY, len + 100);
	}

	ctr.line = cookie;
	ctr.line_len = strlen(cookie);

	result = sapi_header_op(SAPI_HEADER_ADD, &ctr TSRMLS_CC);
	efree(cookie);
	return result;
}


/* php_set_cookie(name, value, expires, path, domain, secure) */
/* {{{ proto bool setcookie(string name [, string value [, int expires [, string path [, string domain [, bool secure[, bool httponly]]]]]])
   Send a cookie */
PHP_FUNCTION(setcookie)
{
	char *name, *value = NULL, *path = NULL, *domain = NULL;
	php_int_t expires = 0;
	zend_bool secure = 0, httponly = 0;
	php_size_t name_len, value_len = 0, path_len = 0, domain_len = 0;

	if (zend_parse_parameters(ZEND_NUM_ARGS() TSRMLS_CC, "S|SiSSbb", &name,
							  &name_len, &value, &value_len, &expires, &path,
							  &path_len, &domain, &domain_len, &secure, &httponly) == FAILURE) {
		return;
	}

	if (php_setcookie(name, name_len, value, value_len, expires, path, path_len, domain, domain_len, secure, 1, httponly TSRMLS_CC) == SUCCESS) {
		RETVAL_TRUE;
	} else {
		RETVAL_FALSE;
	}
}
/* }}} */

/* {{{ proto bool setrawcookie(string name [, string value [, int expires [, string path [, string domain [, bool secure[, bool httponly]]]]]])
   Send a cookie with no url encoding of the value */
PHP_FUNCTION(setrawcookie)
{
	char *name, *value = NULL, *path = NULL, *domain = NULL;
	php_int_t expires = 0;
	zend_bool secure = 0, httponly = 0;
	php_size_t name_len, value_len = 0, path_len = 0, domain_len = 0;

	if (zend_parse_parameters(ZEND_NUM_ARGS() TSRMLS_CC, "S|SiSSbb", &name,
							  &name_len, &value, &value_len, &expires, &path,
							  &path_len, &domain, &domain_len, &secure, &httponly) == FAILURE) {
		return;
	}

	if (php_setcookie(name, name_len, value, value_len, expires, path, path_len, domain, domain_len, secure, 0, httponly TSRMLS_CC) == SUCCESS) {
		RETVAL_TRUE;
	} else {
		RETVAL_FALSE;
	}
}
/* }}} */


/* {{{ proto bool headers_sent([string &$file [, int &$line]])
   Returns true if headers have already been sent, false otherwise */
PHP_FUNCTION(headers_sent)
{
	zval *arg1 = NULL, *arg2 = NULL;
	const char *file="";
	int line=0;

	if (zend_parse_parameters(ZEND_NUM_ARGS() TSRMLS_CC, "|zz", &arg1, &arg2) == FAILURE)
		return;

	if (SG(headers_sent)) {
		line = php_output_get_start_lineno(TSRMLS_C);
		file = php_output_get_start_filename(TSRMLS_C);
	}

	switch(ZEND_NUM_ARGS()) {
	case 2:
		zval_dtor(arg2);
		ZVAL_INT(arg2, line);
	case 1:
		zval_dtor(arg1);
		if (file) {
			ZVAL_STRING(arg1, file, 1);
		} else {
			ZVAL_STRING(arg1, "", 1);
		}
		break;
	}

	if (SG(headers_sent)) {
		RETURN_TRUE;
	} else {
		RETURN_FALSE;
	}
}
/* }}} */

/* {{{ php_head_apply_header_list_to_hash
   Turn an llist of sapi_header_struct headers into a numerically indexed zval hash */
static void php_head_apply_header_list_to_hash(void *data, void *arg TSRMLS_DC)
{
	sapi_header_struct *sapi_header = (sapi_header_struct *)data;

	if (arg && sapi_header) {
		add_next_index_string((zval *)arg, (char *)(sapi_header->header), 1);
	}
}

/* {{{ proto array headers_list(void)
   Return list of headers to be sent / already sent */
PHP_FUNCTION(headers_list)
{
	if (zend_parse_parameters_none() == FAILURE) {
		return;
	}

	if (!&SG(sapi_headers).headers) {
		RETURN_FALSE;
	}
	array_init(return_value);
	zend_llist_apply_with_argument(&SG(sapi_headers).headers, php_head_apply_header_list_to_hash, return_value TSRMLS_CC);
}
/* }}} */

/* {{{ proto long http_response_code([int response_code])
   Sets a response code, or returns the current HTTP response code */
PHP_FUNCTION(http_response_code)
{
	php_int_t response_code = 0;

	if (zend_parse_parameters(ZEND_NUM_ARGS() TSRMLS_CC, "|i", &response_code) == FAILURE) {
		return;
	}

	if (response_code)
	{
		php_int_t old_response_code;

		old_response_code = SG(sapi_headers).http_response_code;
		SG(sapi_headers).http_response_code = response_code;

		if (old_response_code) {
			RETURN_INT(old_response_code);
		}

		RETURN_TRUE;
	}

	if (!SG(sapi_headers).http_response_code) {
		RETURN_FALSE;
	}

	RETURN_INT(SG(sapi_headers).http_response_code);
}
/* }}} */

/*
 * Local variables:
 * tab-width: 4
 * c-basic-offset: 4
 * vim600: sw=4 ts=4 fdm=marker
 * vim<600: sw=4 ts=4 * End:
 */<|MERGE_RESOLUTION|>--- conflicted
+++ resolved
@@ -138,13 +138,8 @@
 			strlcat(cookie, dt, len + 100);
 			efree(dt);
 
-<<<<<<< HEAD
 			snprintf(tsdelta, sizeof(tsdelta), "%pd", (php_int_t) difftime(expires, time(NULL)));
-			strlcat(cookie, "; Max-Age=", len + 100);
-=======
-			snprintf(tsdelta, sizeof(tsdelta), "%li", (long) difftime(expires, time(NULL)));
 			strlcat(cookie, COOKIE_MAX_AGE, len + 100);
->>>>>>> 088eedfa
 			strlcat(cookie, tsdelta, len + 100);
 		}
 	}
