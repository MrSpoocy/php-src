--- conflicted
+++ resolved
@@ -853,14 +853,8 @@
 	int cutlim;
 	int invalidchars = 0;
 
-<<<<<<< HEAD
 	s = ZSTR_VAL(str);
-=======
-	if (Z_TYPE_P(arg) != IS_STRING || base < 2 || base > 36) {
-		return FAILURE;
-	}
-	s = Z_STRVAL_P(arg);
-	e = s + Z_STRLEN_P(arg);
+	e = s + ZSTR_LEN(str);
 
 	/* Skip leading whitespace */
 	while (s < e && isspace(*s)) s++;
@@ -872,16 +866,11 @@
 		if (base == 8 && s[0] == '0' && (s[1] == 'o' || s[1] == 'O')) s += 2;
 		if (base == 2 && s[0] == '0' && (s[1] == 'b' || s[1] == 'B')) s += 2;
 	}
->>>>>>> d90cdbd9
 
 	cutoff = ZEND_LONG_MAX / base;
 	cutlim = ZEND_LONG_MAX % base;
 
-<<<<<<< HEAD
-	for (i = ZSTR_LEN(str); i > 0; i--) {
-=======
 	while (s < e) {
->>>>>>> d90cdbd9
 		c = *s++;
 
 		/* might not work for EBCDIC */
