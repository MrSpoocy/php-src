--- conflicted
+++ resolved
@@ -380,26 +380,22 @@
 
 /* {{{ php_next_marker
  * get next marker byte from file */
-<<<<<<< HEAD
-static unsigned int php_next_marker(php_stream * stream, int last_marker, int comment_correction, int ff_read)
-=======
-static unsigned int php_next_marker(php_stream * stream, int last_marker, int ff_read TSRMLS_DC)
->>>>>>> 82df4e26
+static unsigned int php_next_marker(php_stream * stream, int last_marker, int ff_read)
 {
 	int a=0, marker;
 
 	/* get marker byte, swallowing possible padding                           */
 	if (!ff_read) {
-        size_t extraneous = 0;
+		size_t extraneous = 0;
 
 		while ((marker = php_stream_getc(stream)) != 0xff) {
 			if (marker == EOF) {
 				return M_EOI;/* we hit EOF */
-			}
+	}
 			extraneous++;
-		}
+	}
 		if (extraneous) {
-			php_error_docref(NULL TSRMLS_CC, E_WARNING, "corrupt JPEG data: %zu extraneous bytes before marker", extraneous);
+			php_error_docref(NULL, E_WARNING, "corrupt JPEG data: %zu extraneous bytes before marker", extraneous);
 		}
 	}
 	a = 1;
@@ -476,11 +472,7 @@
 	unsigned short length, ff_read=1;
 
 	for (;;) {
-<<<<<<< HEAD
-		marker = php_next_marker(stream, marker, 1, ff_read);
-=======
-		marker = php_next_marker(stream, marker, ff_read TSRMLS_CC);
->>>>>>> 82df4e26
+		marker = php_next_marker(stream, marker, ff_read);
 		ff_read = 0;
 		switch (marker) {
 			case M_SOF0:
