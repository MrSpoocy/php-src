/*
   +----------------------------------------------------------------------+
   | PHP Version 7                                                        |
   +----------------------------------------------------------------------+
   | Copyright (c) 1997-2017 The PHP Group                                |
   +----------------------------------------------------------------------+
   | This source file is subject to version 3.01 of the PHP license,      |
   | that is bundled with this package in the file LICENSE, and is        |
   | available through the world-wide-web at the following url:           |
   | http://www.php.net/license/3_01.txt                                  |
   | If you did not receive a copy of the PHP license and are unable to   |
   | obtain it through the world-wide-web, please send a note to          |
   | license@php.net so we can mail you a copy immediately.               |
   +----------------------------------------------------------------------+
   | Authors: Amitay Isaacs  <amitay@w-o-i.com>                           |
   |          Eric Warnke    <ericw@albany.edu>                           |
   |          Rasmus Lerdorf <rasmus@php.net>                             |
   |          Gerrit Thomson <334647@swin.edu.au>                         |
   |          Jani Taskinen  <sniper@iki.fi>                              |
   |          Stig Venaas    <venaas@uninett.no>                          |
   |          Doug Goldstein <cardoe@cardoe.com>                          |
   | PHP 4.0 updates:  Zeev Suraski <zeev@zend.com>                       |
   +----------------------------------------------------------------------+
 */

/* $Id$ */
#define IS_EXT_MODULE

#ifdef HAVE_CONFIG_H
#include "config.h"
#endif

/* Additional headers for NetWare */
#if defined(NETWARE) && (NEW_LIBC)
#include <sys/select.h>
#include <sys/timeval.h>
#endif

#include "php.h"
#include "php_ini.h"

#include <stddef.h>

#include "ext/standard/dl.h"
#include "php_ldap.h"

#ifdef PHP_WIN32
#include <string.h>
#include "config.w32.h"
#if HAVE_NSLDAP
#include <winsock2.h>
#endif
#define strdup _strdup
#undef WINDOWS
#undef strcasecmp
#undef strncasecmp
#define WINSOCK 1
#define __STDC__ 1
#endif

#include "ext/standard/php_string.h"
#include "ext/standard/info.h"

#ifdef HAVE_LDAP_SASL_H
#include <sasl.h>
#elif defined(HAVE_LDAP_SASL_SASL_H)
#include <sasl/sasl.h>
#endif

#define PHP_LDAP_ESCAPE_FILTER 0x01
#define PHP_LDAP_ESCAPE_DN     0x02

#if defined(LDAP_CONTROL_PAGEDRESULTS) && !defined(HAVE_LDAP_CONTROL_FIND)
LDAPControl *ldap_control_find( const char *oid, LDAPControl **ctrls, LDAPControl ***nextctrlp)
{
	assert(nextctrlp == NULL);
	return ldap_find_control(oid, ctrls);
}
#endif

#if !defined(LDAP_API_FEATURE_X_OPENLDAP)
void ldap_memvfree(void **v)
{
	ldap_value_free((char **)v);
}
#endif

typedef struct {
	LDAP *link;
#if defined(LDAP_API_FEATURE_X_OPENLDAP) && defined(HAVE_3ARG_SETREBINDPROC)
	zval rebindproc;
#endif
} ldap_linkdata;

typedef struct {
	LDAPMessage *data;
	BerElement  *ber;
	zval         res;
} ldap_resultentry;

ZEND_DECLARE_MODULE_GLOBALS(ldap)
static PHP_GINIT_FUNCTION(ldap);

static int le_link, le_result, le_result_entry;

#ifdef COMPILE_DL_LDAP
ZEND_GET_MODULE(ldap)
#endif

static void _close_ldap_link(zend_resource *rsrc) /* {{{ */
{
	ldap_linkdata *ld = (ldap_linkdata *)rsrc->ptr;

	ldap_unbind_ext(ld->link, NULL, NULL);
#if defined(LDAP_API_FEATURE_X_OPENLDAP) && defined(HAVE_3ARG_SETREBINDPROC)
	zval_ptr_dtor(&ld->rebindproc);
#endif

	efree(ld);
	LDAPG(num_links)--;
}
/* }}} */

static void _free_ldap_result(zend_resource *rsrc) /* {{{ */
{
	LDAPMessage *result = (LDAPMessage *)rsrc->ptr;
	ldap_msgfree(result);
}
/* }}} */

static void _free_ldap_result_entry(zend_resource *rsrc) /* {{{ */
{
	ldap_resultentry *entry = (ldap_resultentry *)rsrc->ptr;

	if (entry->ber != NULL) {
		ber_free(entry->ber, 0);
		entry->ber = NULL;
	}
	zval_ptr_dtor(&entry->res);
	efree(entry);
}
/* }}} */

/* {{{ PHP_INI_BEGIN
 */
PHP_INI_BEGIN()
	STD_PHP_INI_ENTRY_EX("ldap.max_links", "-1", PHP_INI_SYSTEM, OnUpdateLong, max_links, zend_ldap_globals, ldap_globals, display_link_numbers)
PHP_INI_END()
/* }}} */

/* {{{ PHP_GINIT_FUNCTION
 */
static PHP_GINIT_FUNCTION(ldap)
{
	ldap_globals->num_links = 0;
}
/* }}} */

/* {{{ PHP_MINIT_FUNCTION
 */
PHP_MINIT_FUNCTION(ldap)
{
	REGISTER_INI_ENTRIES();

	/* Constants to be used with deref-parameter in php_ldap_do_search() */
	REGISTER_LONG_CONSTANT("LDAP_DEREF_NEVER", LDAP_DEREF_NEVER, CONST_PERSISTENT | CONST_CS);
	REGISTER_LONG_CONSTANT("LDAP_DEREF_SEARCHING", LDAP_DEREF_SEARCHING, CONST_PERSISTENT | CONST_CS);
	REGISTER_LONG_CONSTANT("LDAP_DEREF_FINDING", LDAP_DEREF_FINDING, CONST_PERSISTENT | CONST_CS);
	REGISTER_LONG_CONSTANT("LDAP_DEREF_ALWAYS", LDAP_DEREF_ALWAYS, CONST_PERSISTENT | CONST_CS);

	/* Constants to be used with ldap_modify_batch() */
	REGISTER_LONG_CONSTANT("LDAP_MODIFY_BATCH_ADD", LDAP_MODIFY_BATCH_ADD, CONST_PERSISTENT | CONST_CS);
	REGISTER_LONG_CONSTANT("LDAP_MODIFY_BATCH_REMOVE", LDAP_MODIFY_BATCH_REMOVE, CONST_PERSISTENT | CONST_CS);
	REGISTER_LONG_CONSTANT("LDAP_MODIFY_BATCH_REMOVE_ALL", LDAP_MODIFY_BATCH_REMOVE_ALL, CONST_PERSISTENT | CONST_CS);
	REGISTER_LONG_CONSTANT("LDAP_MODIFY_BATCH_REPLACE", LDAP_MODIFY_BATCH_REPLACE, CONST_PERSISTENT | CONST_CS);
	REGISTER_STRING_CONSTANT("LDAP_MODIFY_BATCH_ATTRIB", LDAP_MODIFY_BATCH_ATTRIB, CONST_PERSISTENT | CONST_CS);
	REGISTER_STRING_CONSTANT("LDAP_MODIFY_BATCH_MODTYPE", LDAP_MODIFY_BATCH_MODTYPE, CONST_PERSISTENT | CONST_CS);
	REGISTER_STRING_CONSTANT("LDAP_MODIFY_BATCH_VALUES", LDAP_MODIFY_BATCH_VALUES, CONST_PERSISTENT | CONST_CS);

#if (LDAP_API_VERSION > 2000) || HAVE_NSLDAP || HAVE_ORALDAP
	/* LDAP options */
	REGISTER_LONG_CONSTANT("LDAP_OPT_DEREF", LDAP_OPT_DEREF, CONST_PERSISTENT | CONST_CS);
	REGISTER_LONG_CONSTANT("LDAP_OPT_SIZELIMIT", LDAP_OPT_SIZELIMIT, CONST_PERSISTENT | CONST_CS);
	REGISTER_LONG_CONSTANT("LDAP_OPT_TIMELIMIT", LDAP_OPT_TIMELIMIT, CONST_PERSISTENT | CONST_CS);
#ifdef LDAP_OPT_NETWORK_TIMEOUT
	REGISTER_LONG_CONSTANT("LDAP_OPT_NETWORK_TIMEOUT", LDAP_OPT_NETWORK_TIMEOUT, CONST_PERSISTENT | CONST_CS);
#elif defined (LDAP_X_OPT_CONNECT_TIMEOUT)
	REGISTER_LONG_CONSTANT("LDAP_OPT_NETWORK_TIMEOUT", LDAP_X_OPT_CONNECT_TIMEOUT, CONST_PERSISTENT | CONST_CS);
#endif
#ifdef LDAP_OPT_TIMEOUT
	REGISTER_LONG_CONSTANT("LDAP_OPT_TIMEOUT", LDAP_OPT_TIMEOUT, CONST_PERSISTENT | CONST_CS);
#endif
	REGISTER_LONG_CONSTANT("LDAP_OPT_PROTOCOL_VERSION", LDAP_OPT_PROTOCOL_VERSION, CONST_PERSISTENT | CONST_CS);
	REGISTER_LONG_CONSTANT("LDAP_OPT_ERROR_NUMBER", LDAP_OPT_ERROR_NUMBER, CONST_PERSISTENT | CONST_CS);
	REGISTER_LONG_CONSTANT("LDAP_OPT_REFERRALS", LDAP_OPT_REFERRALS, CONST_PERSISTENT | CONST_CS);
#ifdef LDAP_OPT_RESTART
	REGISTER_LONG_CONSTANT("LDAP_OPT_RESTART", LDAP_OPT_RESTART, CONST_PERSISTENT | CONST_CS);
#endif
#ifdef LDAP_OPT_HOST_NAME
	REGISTER_LONG_CONSTANT("LDAP_OPT_HOST_NAME", LDAP_OPT_HOST_NAME, CONST_PERSISTENT | CONST_CS);
#endif
	REGISTER_LONG_CONSTANT("LDAP_OPT_ERROR_STRING", LDAP_OPT_ERROR_STRING, CONST_PERSISTENT | CONST_CS);
#ifdef LDAP_OPT_MATCHED_DN
	REGISTER_LONG_CONSTANT("LDAP_OPT_MATCHED_DN", LDAP_OPT_MATCHED_DN, CONST_PERSISTENT | CONST_CS);
#endif
	REGISTER_LONG_CONSTANT("LDAP_OPT_SERVER_CONTROLS", LDAP_OPT_SERVER_CONTROLS, CONST_PERSISTENT | CONST_CS);
	REGISTER_LONG_CONSTANT("LDAP_OPT_CLIENT_CONTROLS", LDAP_OPT_CLIENT_CONTROLS, CONST_PERSISTENT | CONST_CS);
#endif
#ifdef LDAP_OPT_DEBUG_LEVEL
	REGISTER_LONG_CONSTANT("LDAP_OPT_DEBUG_LEVEL", LDAP_OPT_DEBUG_LEVEL, CONST_PERSISTENT | CONST_CS);
#endif

#ifdef LDAP_OPT_DIAGNOSTIC_MESSAGE
	REGISTER_LONG_CONSTANT("LDAP_OPT_DIAGNOSTIC_MESSAGE", LDAP_OPT_DIAGNOSTIC_MESSAGE, CONST_PERSISTENT | CONST_CS);
#endif

#ifdef HAVE_LDAP_SASL
	REGISTER_LONG_CONSTANT("LDAP_OPT_X_SASL_MECH", LDAP_OPT_X_SASL_MECH, CONST_PERSISTENT | CONST_CS);
	REGISTER_LONG_CONSTANT("LDAP_OPT_X_SASL_REALM", LDAP_OPT_X_SASL_REALM, CONST_PERSISTENT | CONST_CS);
	REGISTER_LONG_CONSTANT("LDAP_OPT_X_SASL_AUTHCID", LDAP_OPT_X_SASL_AUTHCID, CONST_PERSISTENT | CONST_CS);
	REGISTER_LONG_CONSTANT("LDAP_OPT_X_SASL_AUTHZID", LDAP_OPT_X_SASL_AUTHZID, CONST_PERSISTENT | CONST_CS);
#endif
#ifdef LDAP_OPT_X_SASL_NOCANON
	REGISTER_LONG_CONSTANT("LDAP_OPT_X_SASL_NOCANON", LDAP_OPT_X_SASL_NOCANON, CONST_PERSISTENT | CONST_CS);
#endif
#ifdef LDAP_OPT_X_SASL_USERNAME
	REGISTER_LONG_CONSTANT("LDAP_OPT_X_SASL_USERNAME", LDAP_OPT_X_SASL_USERNAME, CONST_PERSISTENT | CONST_CS);
#endif

#ifdef ORALDAP
	REGISTER_LONG_CONSTANT("GSLC_SSL_NO_AUTH", GSLC_SSL_NO_AUTH, CONST_PERSISTENT | CONST_CS);
	REGISTER_LONG_CONSTANT("GSLC_SSL_ONEWAY_AUTH", GSLC_SSL_ONEWAY_AUTH, CONST_PERSISTENT | CONST_CS);
	REGISTER_LONG_CONSTANT("GSLC_SSL_TWOWAY_AUTH", GSLC_SSL_TWOWAY_AUTH, CONST_PERSISTENT | CONST_CS);
#endif

#if (LDAP_API_VERSION > 2000)
	REGISTER_LONG_CONSTANT("LDAP_OPT_X_TLS_REQUIRE_CERT", LDAP_OPT_X_TLS_REQUIRE_CERT, CONST_PERSISTENT | CONST_CS);

	REGISTER_LONG_CONSTANT("LDAP_OPT_X_TLS_NEVER", LDAP_OPT_X_TLS_NEVER, CONST_PERSISTENT | CONST_CS);
	REGISTER_LONG_CONSTANT("LDAP_OPT_X_TLS_HARD", LDAP_OPT_X_TLS_HARD, CONST_PERSISTENT | CONST_CS);
	REGISTER_LONG_CONSTANT("LDAP_OPT_X_TLS_DEMAND", LDAP_OPT_X_TLS_DEMAND, CONST_PERSISTENT | CONST_CS);
	REGISTER_LONG_CONSTANT("LDAP_OPT_X_TLS_ALLOW", LDAP_OPT_X_TLS_ALLOW, CONST_PERSISTENT | CONST_CS);
	REGISTER_LONG_CONSTANT("LDAP_OPT_X_TLS_TRY", LDAP_OPT_X_TLS_TRY, CONST_PERSISTENT | CONST_CS);

	REGISTER_LONG_CONSTANT("LDAP_OPT_X_TLS_CACERTDIR", LDAP_OPT_X_TLS_CACERTDIR, CONST_PERSISTENT | CONST_CS);
	REGISTER_LONG_CONSTANT("LDAP_OPT_X_TLS_CACERTFILE", LDAP_OPT_X_TLS_CACERTFILE, CONST_PERSISTENT | CONST_CS);
	REGISTER_LONG_CONSTANT("LDAP_OPT_X_TLS_CERTFILE", LDAP_OPT_X_TLS_CERTFILE, CONST_PERSISTENT | CONST_CS);
	REGISTER_LONG_CONSTANT("LDAP_OPT_X_TLS_CIPHER_SUITE", LDAP_OPT_X_TLS_CIPHER_SUITE, CONST_PERSISTENT | CONST_CS);
	REGISTER_LONG_CONSTANT("LDAP_OPT_X_TLS_KEYFILE", LDAP_OPT_X_TLS_KEYFILE, CONST_PERSISTENT | CONST_CS);
	REGISTER_LONG_CONSTANT("LDAP_OPT_X_TLS_RANDOM_FILE", LDAP_OPT_X_TLS_RANDOM_FILE, CONST_PERSISTENT | CONST_CS);
#endif

#ifdef LDAP_OPT_X_TLS_CRLCHECK
	REGISTER_LONG_CONSTANT("LDAP_OPT_X_TLS_CRLCHECK", LDAP_OPT_X_TLS_CRLCHECK, CONST_PERSISTENT | CONST_CS);

	REGISTER_LONG_CONSTANT("LDAP_OPT_X_TLS_CRL_NONE", LDAP_OPT_X_TLS_CRL_NONE, CONST_PERSISTENT | CONST_CS);
	REGISTER_LONG_CONSTANT("LDAP_OPT_X_TLS_CRL_PEER", LDAP_OPT_X_TLS_CRL_PEER, CONST_PERSISTENT | CONST_CS);
	REGISTER_LONG_CONSTANT("LDAP_OPT_X_TLS_CRL_ALL", LDAP_OPT_X_TLS_CRL_ALL, CONST_PERSISTENT | CONST_CS);
#endif

#ifdef LDAP_OPT_X_TLS_DHFILE
	REGISTER_LONG_CONSTANT("LDAP_OPT_X_TLS_DHFILE", LDAP_OPT_X_TLS_DHFILE, CONST_PERSISTENT | CONST_CS);
#endif

#ifdef LDAP_OPT_X_TLS_CRLFILE
	REGISTER_LONG_CONSTANT("LDAP_OPT_X_TLS_CRLFILE", LDAP_OPT_X_TLS_CRLFILE, CONST_PERSISTENT | CONST_CS);
#endif

#ifdef LDAP_OPT_X_TLS_PROTOCOL_MIN
	REGISTER_LONG_CONSTANT("LDAP_OPT_X_TLS_PROTOCOL_MIN", LDAP_OPT_X_TLS_PROTOCOL_MIN, CONST_PERSISTENT | CONST_CS);

	REGISTER_LONG_CONSTANT("LDAP_OPT_X_TLS_PROTOCOL_SSL2", LDAP_OPT_X_TLS_PROTOCOL_SSL2, CONST_PERSISTENT | CONST_CS);
	REGISTER_LONG_CONSTANT("LDAP_OPT_X_TLS_PROTOCOL_SSL3", LDAP_OPT_X_TLS_PROTOCOL_SSL3, CONST_PERSISTENT | CONST_CS);
	REGISTER_LONG_CONSTANT("LDAP_OPT_X_TLS_PROTOCOL_TLS1_0", LDAP_OPT_X_TLS_PROTOCOL_TLS1_0, CONST_PERSISTENT | CONST_CS);
	REGISTER_LONG_CONSTANT("LDAP_OPT_X_TLS_PROTOCOL_TLS1_1", LDAP_OPT_X_TLS_PROTOCOL_TLS1_1, CONST_PERSISTENT | CONST_CS);
	REGISTER_LONG_CONSTANT("LDAP_OPT_X_TLS_PROTOCOL_TLS1_2", LDAP_OPT_X_TLS_PROTOCOL_TLS1_2, CONST_PERSISTENT | CONST_CS);
#endif

#ifdef LDAP_OPT_X_TLS_PACKAGE
	REGISTER_LONG_CONSTANT("LDAP_OPT_X_TLS_PACKAGE", LDAP_OPT_X_TLS_PACKAGE, CONST_PERSISTENT | CONST_CS);
#endif

#ifdef LDAP_OPT_X_KEEPALIVE_IDLE
	REGISTER_LONG_CONSTANT("LDAP_OPT_X_KEEPALIVE_IDLE", LDAP_OPT_X_KEEPALIVE_IDLE, CONST_PERSISTENT | CONST_CS);
	REGISTER_LONG_CONSTANT("LDAP_OPT_X_KEEPALIVE_PROBES", LDAP_OPT_X_KEEPALIVE_PROBES, CONST_PERSISTENT | CONST_CS);
	REGISTER_LONG_CONSTANT("LDAP_OPT_X_KEEPALIVE_INTERVAL", LDAP_OPT_X_KEEPALIVE_INTERVAL, CONST_PERSISTENT | CONST_CS);
#endif

	REGISTER_LONG_CONSTANT("LDAP_ESCAPE_FILTER", PHP_LDAP_ESCAPE_FILTER, CONST_PERSISTENT | CONST_CS);
	REGISTER_LONG_CONSTANT("LDAP_ESCAPE_DN", PHP_LDAP_ESCAPE_DN, CONST_PERSISTENT | CONST_CS);

	le_link = zend_register_list_destructors_ex(_close_ldap_link, NULL, "ldap link", module_number);
	le_result = zend_register_list_destructors_ex(_free_ldap_result, NULL, "ldap result", module_number);
	le_result_entry = zend_register_list_destructors_ex(_free_ldap_result_entry, NULL, "ldap result entry", module_number);

	ldap_module_entry.type = type;

	return SUCCESS;
}
/* }}} */

/* {{{ PHP_MSHUTDOWN_FUNCTION
 */
PHP_MSHUTDOWN_FUNCTION(ldap)
{
	UNREGISTER_INI_ENTRIES();
	return SUCCESS;
}
/* }}} */

/* {{{ PHP_MINFO_FUNCTION
 */
PHP_MINFO_FUNCTION(ldap)
{
	char tmp[32];
#if HAVE_NSLDAP
	LDAPVersion ver;
	double SDKVersion;
#endif

	php_info_print_table_start();
	php_info_print_table_row(2, "LDAP Support", "enabled");
	php_info_print_table_row(2, "RCS Version", "$Id$");

	if (LDAPG(max_links) == -1) {
		snprintf(tmp, 31, ZEND_LONG_FMT "/unlimited", LDAPG(num_links));
	} else {
		snprintf(tmp, 31, ZEND_LONG_FMT "/" ZEND_LONG_FMT, LDAPG(num_links), LDAPG(max_links));
	}
	php_info_print_table_row(2, "Total Links", tmp);

#ifdef LDAP_API_VERSION
	snprintf(tmp, 31, "%d", LDAP_API_VERSION);
	php_info_print_table_row(2, "API Version", tmp);
#endif

#ifdef LDAP_VENDOR_NAME
	php_info_print_table_row(2, "Vendor Name", LDAP_VENDOR_NAME);
#endif

#ifdef LDAP_VENDOR_VERSION
	snprintf(tmp, 31, "%d", LDAP_VENDOR_VERSION);
	php_info_print_table_row(2, "Vendor Version", tmp);
#endif

#if HAVE_NSLDAP
	SDKVersion = ldap_version(&ver);
	snprintf(tmp, 31, "%F", SDKVersion/100.0);
	php_info_print_table_row(2, "SDK Version", tmp);

	snprintf(tmp, 31, "%F", ver.protocol_version/100.0);
	php_info_print_table_row(2, "Highest LDAP Protocol Supported", tmp);

	snprintf(tmp, 31, "%F", ver.SSL_version/100.0);
	php_info_print_table_row(2, "SSL Level Supported", tmp);

	if (ver.security_level != LDAP_SECURITY_NONE) {
		snprintf(tmp, 31, "%d", ver.security_level);
	} else {
		strcpy(tmp, "SSL not enabled");
	}
	php_info_print_table_row(2, "Level of Encryption", tmp);
#endif

#ifdef HAVE_LDAP_SASL
	php_info_print_table_row(2, "SASL Support", "Enabled");
#endif

	php_info_print_table_end();
	DISPLAY_INI_ENTRIES();
}
/* }}} */

/* {{{ proto resource ldap_connect([string host [, int port [, string wallet [, string wallet_passwd [, int authmode]]]]])
   Connect to an LDAP server */
PHP_FUNCTION(ldap_connect)
{
	char *host = NULL;
	size_t hostlen = 0;
	zend_long port = LDAP_PORT;
#ifdef HAVE_ORALDAP
	char *wallet = NULL, *walletpasswd = NULL;
	size_t walletlen = 0, walletpasswdlen = 0;
	zend_long authmode = GSLC_SSL_NO_AUTH;
	int ssl=0;
#endif
	ldap_linkdata *ld;
	LDAP *ldap = NULL;

#ifdef HAVE_ORALDAP
	if (ZEND_NUM_ARGS() == 3 || ZEND_NUM_ARGS() == 4) {
		WRONG_PARAM_COUNT;
	}

	if (zend_parse_parameters(ZEND_NUM_ARGS(), "|slssl", &host, &hostlen, &port, &wallet, &walletlen, &walletpasswd, &walletpasswdlen, &authmode) != SUCCESS) {
		RETURN_FALSE;
	}

	if (ZEND_NUM_ARGS() == 5) {
		ssl = 1;
	}
#else
	if (zend_parse_parameters(ZEND_NUM_ARGS(), "|sl", &host, &hostlen, &port) != SUCCESS) {
		RETURN_FALSE;
	}
#endif

	if (LDAPG(max_links) != -1 && LDAPG(num_links) >= LDAPG(max_links)) {
		php_error_docref(NULL, E_WARNING, "Too many open links (" ZEND_LONG_FMT ")", LDAPG(num_links));
		RETURN_FALSE;
	}

	ld = ecalloc(1, sizeof(ldap_linkdata));

	{
		int rc = LDAP_SUCCESS;
		char	*url = host;
		if (url && !ldap_is_ldap_url(url)) {
			int	urllen = hostlen + sizeof( "ldap://:65535" );

			if (port <= 0 || port > 65535) {
				efree(ld);
				php_error_docref(NULL, E_WARNING, "invalid port number: " ZEND_LONG_FMT, port);
				RETURN_FALSE;
			}

			url = emalloc(urllen);
<<<<<<< HEAD
			snprintf( url, urllen, "ldap://%s:" ZEND_LONG_FMT, host ? host : "", port );
=======
			snprintf( url, urllen, "ldap://%s:%ld", host, port );
>>>>>>> dc7e5369
		}

#ifdef LDAP_API_FEATURE_X_OPENLDAP
		/* ldap_init() is deprecated, use ldap_initialize() instead.
		 */
		rc = ldap_initialize(&ldap, url);
#else /* ! LDAP_API_FEATURE_X_OPENLDAP */
		/* ldap_init does not support URLs.
		 * We must try the original host and port information.
		 */
		ldap = ldap_init(host, port);
		if (ldap == NULL) {
			efree(ld);
			php_error_docref(NULL, E_WARNING, "Could not create session handle");
			RETURN_FALSE;
		}
#endif /* ! LDAP_API_FEATURE_X_OPENLDAP */
		if (url != host) {
			efree(url);
		}
		if (rc != LDAP_SUCCESS) {
			efree(ld);
			php_error_docref(NULL, E_WARNING, "Could not create session handle: %s", ldap_err2string(rc));
			RETURN_FALSE;
		}
	}

	if (ldap == NULL) {
		efree(ld);
		RETURN_FALSE;
	} else {
#ifdef HAVE_ORALDAP
		if (ssl) {
			if (ldap_init_SSL(&ldap->ld_sb, wallet, walletpasswd, authmode)) {
				efree(ld);
				php_error_docref(NULL, E_WARNING, "SSL init failed");
				RETURN_FALSE;
			}
		}
#endif
		LDAPG(num_links)++;
		ld->link = ldap;
		RETURN_RES(zend_register_resource(ld, le_link));
	}

}
/* }}} */

/* {{{ _get_lderrno
 */
static int _get_lderrno(LDAP *ldap)
{
#if !HAVE_NSLDAP
#if LDAP_API_VERSION > 2000 || HAVE_ORALDAP
	int lderr;

	/* New versions of OpenLDAP do it this way */
	ldap_get_option(ldap, LDAP_OPT_ERROR_NUMBER, &lderr);
	return lderr;
#else
	return ldap->ld_errno;
#endif
#else
	return ldap_get_lderrno(ldap, NULL, NULL);
#endif
}
/* }}} */

/* {{{ _set_lderrno
 */
static void _set_lderrno(LDAP *ldap, int lderr)
{
#if !HAVE_NSLDAP
#if LDAP_API_VERSION > 2000 || HAVE_ORALDAP
	/* New versions of OpenLDAP do it this way */
	ldap_set_option(ldap, LDAP_OPT_ERROR_NUMBER, &lderr);
#else
	ldap->ld_errno = lderr;
#endif
#else
	ldap_set_lderrno(ldap, lderr, NULL, NULL);
#endif
}
/* }}} */

/* {{{ proto bool ldap_bind(resource link [, string dn [, string password]])
   Bind to LDAP directory */
PHP_FUNCTION(ldap_bind)
{
	zval *link;
	char *ldap_bind_dn = NULL, *ldap_bind_pw = NULL;
	size_t ldap_bind_dnlen, ldap_bind_pwlen;
	ldap_linkdata *ld;
	int rc;

	if (zend_parse_parameters(ZEND_NUM_ARGS(), "r|ss", &link, &ldap_bind_dn, &ldap_bind_dnlen, &ldap_bind_pw, &ldap_bind_pwlen) != SUCCESS) {
		RETURN_FALSE;
	}

	if ((ld = (ldap_linkdata *)zend_fetch_resource(Z_RES_P(link), "ldap link", le_link)) == NULL) {
		RETURN_FALSE;
	}

	if (ldap_bind_dn != NULL && memchr(ldap_bind_dn, '\0', ldap_bind_dnlen) != NULL) {
		_set_lderrno(ld->link, LDAP_INVALID_CREDENTIALS);
		php_error_docref(NULL, E_WARNING, "DN contains a null byte");
		RETURN_FALSE;
	}

	if (ldap_bind_pw != NULL && memchr(ldap_bind_pw, '\0', ldap_bind_pwlen) != NULL) {
		_set_lderrno(ld->link, LDAP_INVALID_CREDENTIALS);
		php_error_docref(NULL, E_WARNING, "Password contains a null byte");
		RETURN_FALSE;
	}

	{
#ifdef LDAP_API_FEATURE_X_OPENLDAP
		/* ldap_simple_bind_s() is deprecated, use ldap_sasl_bind_s() instead.
		 */
		struct berval   cred;

		cred.bv_val = ldap_bind_pw;
		cred.bv_len = ldap_bind_pw ? ldap_bind_pwlen : 0;
		rc = ldap_sasl_bind_s(ld->link, ldap_bind_dn, LDAP_SASL_SIMPLE, &cred,
				NULL, NULL,     /* no controls right now */
				NULL);	  /* we don't care about the server's credentials */
#else /* ! LDAP_API_FEATURE_X_OPENLDAP */
		rc = ldap_simple_bind_s(ld->link, ldap_bind_dn, ldap_bind_pw);
#endif /* ! LDAP_API_FEATURE_X_OPENLDAP */
	}
	if ( rc != LDAP_SUCCESS) {
		php_error_docref(NULL, E_WARNING, "Unable to bind to server: %s", ldap_err2string(rc));
		RETURN_FALSE;
	} else {
		RETURN_TRUE;
	}
}
/* }}} */

#ifdef HAVE_LDAP_SASL
typedef struct {
	char *mech;
	char *realm;
	char *authcid;
	char *passwd;
	char *authzid;
} php_ldap_bictx;

/* {{{ _php_sasl_setdefs
 */
static php_ldap_bictx *_php_sasl_setdefs(LDAP *ld, char *sasl_mech, char *sasl_realm, char *sasl_authc_id, char *passwd, char *sasl_authz_id)
{
	php_ldap_bictx *ctx;

	ctx = ber_memalloc(sizeof(php_ldap_bictx));
	ctx->mech    = (sasl_mech) ? ber_strdup(sasl_mech) : NULL;
	ctx->realm   = (sasl_realm) ? ber_strdup(sasl_realm) : NULL;
	ctx->authcid = (sasl_authc_id) ? ber_strdup(sasl_authc_id) : NULL;
	ctx->passwd  = (passwd) ? ber_strdup(passwd) : NULL;
	ctx->authzid = (sasl_authz_id) ? ber_strdup(sasl_authz_id) : NULL;

	if (ctx->mech == NULL) {
		ldap_get_option(ld, LDAP_OPT_X_SASL_MECH, &ctx->mech);
	}
	if (ctx->realm == NULL) {
		ldap_get_option(ld, LDAP_OPT_X_SASL_REALM, &ctx->realm);
	}
	if (ctx->authcid == NULL) {
		ldap_get_option(ld, LDAP_OPT_X_SASL_AUTHCID, &ctx->authcid);
	}
	if (ctx->authzid == NULL) {
		ldap_get_option(ld, LDAP_OPT_X_SASL_AUTHZID, &ctx->authzid);
	}

	return ctx;
}
/* }}} */

/* {{{ _php_sasl_freedefs
 */
static void _php_sasl_freedefs(php_ldap_bictx *ctx)
{
	if (ctx->mech) ber_memfree(ctx->mech);
	if (ctx->realm) ber_memfree(ctx->realm);
	if (ctx->authcid) ber_memfree(ctx->authcid);
	if (ctx->passwd) ber_memfree(ctx->passwd);
	if (ctx->authzid) ber_memfree(ctx->authzid);
	ber_memfree(ctx);
}
/* }}} */

/* {{{ _php_sasl_interact
   Internal interact function for SASL */
static int _php_sasl_interact(LDAP *ld, unsigned flags, void *defaults, void *in)
{
	sasl_interact_t *interact = in;
	const char *p;
	php_ldap_bictx *ctx = defaults;

	for (;interact->id != SASL_CB_LIST_END;interact++) {
		p = NULL;
		switch(interact->id) {
			case SASL_CB_GETREALM:
				p = ctx->realm;
				break;
			case SASL_CB_AUTHNAME:
				p = ctx->authcid;
				break;
			case SASL_CB_USER:
				p = ctx->authzid;
				break;
			case SASL_CB_PASS:
				p = ctx->passwd;
				break;
		}
		if (p) {
			interact->result = p;
			interact->len = strlen(interact->result);
		}
	}
	return LDAP_SUCCESS;
}
/* }}} */

/* {{{ proto bool ldap_sasl_bind(resource link [, string binddn [, string password [, string sasl_mech [, string sasl_realm [, string sasl_authc_id [, string sasl_authz_id [, string props]]]]]]])
   Bind to LDAP directory using SASL */
PHP_FUNCTION(ldap_sasl_bind)
{
	zval *link;
	ldap_linkdata *ld;
	char *binddn = NULL;
	char *passwd = NULL;
	char *sasl_mech = NULL;
	char *sasl_realm = NULL;
	char *sasl_authz_id = NULL;
	char *sasl_authc_id = NULL;
	char *props = NULL;
	size_t rc, dn_len, passwd_len, mech_len, realm_len, authc_id_len, authz_id_len, props_len;
	php_ldap_bictx *ctx;

	if (zend_parse_parameters(ZEND_NUM_ARGS(), "r|sssssss", &link, &binddn, &dn_len, &passwd, &passwd_len, &sasl_mech, &mech_len, &sasl_realm, &realm_len, &sasl_authc_id, &authc_id_len, &sasl_authz_id, &authz_id_len, &props, &props_len) != SUCCESS) {
		RETURN_FALSE;
	}

	if ((ld = (ldap_linkdata *)zend_fetch_resource(Z_RES_P(link), "ldap link", le_link)) == NULL) {
		RETURN_FALSE;
	}

	ctx = _php_sasl_setdefs(ld->link, sasl_mech, sasl_realm, sasl_authc_id, passwd, sasl_authz_id);

	if (props) {
		ldap_set_option(ld->link, LDAP_OPT_X_SASL_SECPROPS, props);
	}

	rc = ldap_sasl_interactive_bind_s(ld->link, binddn, ctx->mech, NULL, NULL, LDAP_SASL_QUIET, _php_sasl_interact, ctx);
	if (rc != LDAP_SUCCESS) {
		php_error_docref(NULL, E_WARNING, "Unable to bind to server: %s", ldap_err2string(rc));
		RETVAL_FALSE;
	} else {
		RETVAL_TRUE;
	}
	_php_sasl_freedefs(ctx);
}
/* }}} */
#endif /* HAVE_LDAP_SASL */

/* {{{ proto bool ldap_unbind(resource link)
   Unbind from LDAP directory */
PHP_FUNCTION(ldap_unbind)
{
	zval *link;
	ldap_linkdata *ld;

	if (zend_parse_parameters(ZEND_NUM_ARGS(), "r", &link) != SUCCESS) {
		RETURN_FALSE;
	}

	if ((ld = (ldap_linkdata *)zend_fetch_resource(Z_RES_P(link), "ldap link", le_link)) == NULL) {
		RETURN_FALSE;
	}

	zend_list_close(Z_RES_P(link));
	RETURN_TRUE;
}
/* }}} */

/* {{{ php_set_opts
 */
static void php_set_opts(LDAP *ldap, int sizelimit, int timelimit, int deref, int *old_sizelimit, int *old_timelimit, int *old_deref)
{
	/* sizelimit */
	if (sizelimit > -1) {
#if (LDAP_API_VERSION >= 2004) || HAVE_NSLDAP || HAVE_ORALDAP
		ldap_get_option(ldap, LDAP_OPT_SIZELIMIT, old_sizelimit);
		ldap_set_option(ldap, LDAP_OPT_SIZELIMIT, &sizelimit);
#else
		*old_sizelimit = ldap->ld_sizelimit;
		ldap->ld_sizelimit = sizelimit;
#endif
	}

	/* timelimit */
	if (timelimit > -1) {
#if (LDAP_API_VERSION >= 2004) || HAVE_NSLDAP || HAVE_ORALDAP
		ldap_get_option(ldap, LDAP_OPT_TIMELIMIT, old_timelimit);
		ldap_set_option(ldap, LDAP_OPT_TIMELIMIT, &timelimit);
#else
		*old_timelimit = ldap->ld_timelimit;
		ldap->ld_timelimit = timelimit;
#endif
	}

	/* deref */
	if (deref > -1) {
#if (LDAP_API_VERSION >= 2004) || HAVE_NSLDAP || HAVE_ORALDAP
		ldap_get_option(ldap, LDAP_OPT_DEREF, old_deref);
		ldap_set_option(ldap, LDAP_OPT_DEREF, &deref);
#else
		*old_deref = ldap->ld_deref;
		ldap->ld_deref = deref;
#endif
	}
}
/* }}} */

/* {{{ php_ldap_do_search
 */
static void php_ldap_do_search(INTERNAL_FUNCTION_PARAMETERS, int scope)
{
	zval *link, *base_dn, *filter, *attrs = NULL, *attr;
	zend_long attrsonly, sizelimit, timelimit, deref;
	char *ldap_base_dn = NULL, *ldap_filter = NULL, **ldap_attrs = NULL;
	ldap_linkdata *ld = NULL;
	LDAPMessage *ldap_res;
	int ldap_attrsonly = 0, ldap_sizelimit = -1, ldap_timelimit = -1, ldap_deref = -1;
	int old_ldap_sizelimit = -1, old_ldap_timelimit = -1, old_ldap_deref = -1;
	int num_attribs = 0, ret = 1, i, errno, argcount = ZEND_NUM_ARGS();

	if (zend_parse_parameters(argcount, "zzz|allll", &link, &base_dn, &filter, &attrs, &attrsonly,
		&sizelimit, &timelimit, &deref) == FAILURE) {
		return;
	}

	/* Reverse -> fall through */
	switch (argcount) {
		case 8:
			ldap_deref = deref;
		case 7:
			ldap_timelimit = timelimit;
		case 6:
			ldap_sizelimit = sizelimit;
		case 5:
			ldap_attrsonly = attrsonly;
		case 4:
			num_attribs = zend_hash_num_elements(Z_ARRVAL_P(attrs));
			ldap_attrs = safe_emalloc((num_attribs+1), sizeof(char *), 0);

			for (i = 0; i<num_attribs; i++) {
				if ((attr = zend_hash_index_find(Z_ARRVAL_P(attrs), i)) == NULL) {
					php_error_docref(NULL, E_WARNING, "Array initialization wrong");
					ret = 0;
					goto cleanup;
				}

				convert_to_string_ex(attr);
				ldap_attrs[i] = Z_STRVAL_P(attr);
			}
			ldap_attrs[num_attribs] = NULL;
		default:
			break;
	}

	/* parallel search? */
	if (Z_TYPE_P(link) == IS_ARRAY) {
		int i, nlinks, nbases, nfilters, *rcs;
		ldap_linkdata **lds;
		zval *entry, resource;

		nlinks = zend_hash_num_elements(Z_ARRVAL_P(link));
		if (nlinks == 0) {
			php_error_docref(NULL, E_WARNING, "No links in link array");
			ret = 0;
			goto cleanup;
		}

		if (Z_TYPE_P(base_dn) == IS_ARRAY) {
			nbases = zend_hash_num_elements(Z_ARRVAL_P(base_dn));
			if (nbases != nlinks) {
				php_error_docref(NULL, E_WARNING, "Base must either be a string, or an array with the same number of elements as the links array");
				ret = 0;
				goto cleanup;
			}
			zend_hash_internal_pointer_reset(Z_ARRVAL_P(base_dn));
		} else {
			nbases = 0; /* this means string, not array */
			/* If anything else than string is passed, ldap_base_dn = NULL */
			if (Z_TYPE_P(base_dn) == IS_STRING) {
				ldap_base_dn = Z_STRVAL_P(base_dn);
			} else {
				ldap_base_dn = NULL;
			}
		}

		if (Z_TYPE_P(filter) == IS_ARRAY) {
			nfilters = zend_hash_num_elements(Z_ARRVAL_P(filter));
			if (nfilters != nlinks) {
				php_error_docref(NULL, E_WARNING, "Filter must either be a string, or an array with the same number of elements as the links array");
				ret = 0;
				goto cleanup;
			}
			zend_hash_internal_pointer_reset(Z_ARRVAL_P(filter));
		} else {
			nfilters = 0; /* this means string, not array */
			convert_to_string_ex(filter);
			ldap_filter = Z_STRVAL_P(filter);
		}

		lds = safe_emalloc(nlinks, sizeof(ldap_linkdata), 0);
		rcs = safe_emalloc(nlinks, sizeof(*rcs), 0);

		zend_hash_internal_pointer_reset(Z_ARRVAL_P(link));
		for (i=0; i<nlinks; i++) {
			entry = zend_hash_get_current_data(Z_ARRVAL_P(link));

			ld = (ldap_linkdata *) zend_fetch_resource_ex(entry, "ldap link", le_link);
			if (ld == NULL) {
				ret = 0;
				goto cleanup_parallel;
			}
			if (nbases != 0) { /* base_dn an array? */
				entry = zend_hash_get_current_data(Z_ARRVAL_P(base_dn));
				zend_hash_move_forward(Z_ARRVAL_P(base_dn));

				/* If anything else than string is passed, ldap_base_dn = NULL */
				if (Z_TYPE_P(entry) == IS_STRING) {
					ldap_base_dn = Z_STRVAL_P(entry);
				} else {
					ldap_base_dn = NULL;
				}
			}
			if (nfilters != 0) { /* filter an array? */
				entry = zend_hash_get_current_data(Z_ARRVAL_P(filter));
				zend_hash_move_forward(Z_ARRVAL_P(filter));
				convert_to_string_ex(entry);
				ldap_filter = Z_STRVAL_P(entry);
			}

			php_set_opts(ld->link, ldap_sizelimit, ldap_timelimit, ldap_deref, &old_ldap_sizelimit, &old_ldap_timelimit, &old_ldap_deref);

			/* Run the actual search */
			ldap_search_ext(ld->link, ldap_base_dn, scope, ldap_filter, ldap_attrs, ldap_attrsonly, NULL, NULL, NULL, ldap_sizelimit, &rcs[i]);
			lds[i] = ld;
			zend_hash_move_forward(Z_ARRVAL_P(link));
		}

		array_init(return_value);

		/* Collect results from the searches */
		for (i=0; i<nlinks; i++) {
			if (rcs[i] != -1) {
				rcs[i] = ldap_result(lds[i]->link, LDAP_RES_ANY, 1 /* LDAP_MSG_ALL */, NULL, &ldap_res);
			}
			if (rcs[i] != -1) {
				ZVAL_RES(&resource, zend_register_resource(ldap_res, le_result));
				add_next_index_zval(return_value, &resource);
			} else {
				add_next_index_bool(return_value, 0);
			}
		}

cleanup_parallel:
		efree(lds);
		efree(rcs);
	} else {
		convert_to_string_ex(filter);
		ldap_filter = Z_STRVAL_P(filter);

		/* If anything else than string is passed, ldap_base_dn = NULL */
		if (Z_TYPE_P(base_dn) == IS_STRING) {
			ldap_base_dn = Z_STRVAL_P(base_dn);
		}

		ld = (ldap_linkdata *) zend_fetch_resource_ex(link, "ldap link", le_link);
		if (ld == NULL) {
			ret = 0;
			goto cleanup;
		}

		php_set_opts(ld->link, ldap_sizelimit, ldap_timelimit, ldap_deref, &old_ldap_sizelimit, &old_ldap_timelimit, &old_ldap_deref);

		/* Run the actual search */
		errno = ldap_search_ext_s(ld->link, ldap_base_dn, scope, ldap_filter, ldap_attrs, ldap_attrsonly, NULL, NULL, NULL, ldap_sizelimit, &ldap_res);

		if (errno != LDAP_SUCCESS
			&& errno != LDAP_SIZELIMIT_EXCEEDED
#ifdef LDAP_ADMINLIMIT_EXCEEDED
			&& errno != LDAP_ADMINLIMIT_EXCEEDED
#endif
#ifdef LDAP_REFERRAL
			&& errno != LDAP_REFERRAL
#endif
		) {
			php_error_docref(NULL, E_WARNING, "Search: %s", ldap_err2string(errno));
			ret = 0;
		} else {
			if (errno == LDAP_SIZELIMIT_EXCEEDED) {
				php_error_docref(NULL, E_WARNING, "Partial search results returned: Sizelimit exceeded");
			}
#ifdef LDAP_ADMINLIMIT_EXCEEDED
			else if (errno == LDAP_ADMINLIMIT_EXCEEDED) {
				php_error_docref(NULL, E_WARNING, "Partial search results returned: Adminlimit exceeded");
			}
#endif

			RETVAL_RES(zend_register_resource(ldap_res, le_result));
		}
	}

cleanup:
	if (ld) {
		/* Restoring previous options */
		php_set_opts(ld->link, old_ldap_sizelimit, old_ldap_timelimit, old_ldap_deref, &ldap_sizelimit, &ldap_timelimit, &ldap_deref);
	}
	if (ldap_attrs != NULL) {
		efree(ldap_attrs);
	}
	if (!ret) {
		RETVAL_BOOL(ret);
	}
}
/* }}} */

/* {{{ proto resource ldap_read(resource|array link, string base_dn, string filter [, array attrs [, int attrsonly [, int sizelimit [, int timelimit [, int deref]]]]])
   Read an entry */
PHP_FUNCTION(ldap_read)
{
	php_ldap_do_search(INTERNAL_FUNCTION_PARAM_PASSTHRU, LDAP_SCOPE_BASE);
}
/* }}} */

/* {{{ proto resource ldap_list(resource|array link, string base_dn, string filter [, array attrs [, int attrsonly [, int sizelimit [, int timelimit [, int deref]]]]])
   Single-level search */
PHP_FUNCTION(ldap_list)
{
	php_ldap_do_search(INTERNAL_FUNCTION_PARAM_PASSTHRU, LDAP_SCOPE_ONELEVEL);
}
/* }}} */

/* {{{ proto resource ldap_search(resource|array link, string base_dn, string filter [, array attrs [, int attrsonly [, int sizelimit [, int timelimit [, int deref]]]]])
   Search LDAP tree under base_dn */
PHP_FUNCTION(ldap_search)
{
	php_ldap_do_search(INTERNAL_FUNCTION_PARAM_PASSTHRU, LDAP_SCOPE_SUBTREE);
}
/* }}} */

/* {{{ proto bool ldap_free_result(resource result)
   Free result memory */
PHP_FUNCTION(ldap_free_result)
{
	zval *result;
	LDAPMessage *ldap_result;

	if (zend_parse_parameters(ZEND_NUM_ARGS(), "r", &result) != SUCCESS) {
		return;
	}

	if ((ldap_result = (LDAPMessage *)zend_fetch_resource(Z_RES_P(result), "ldap result", le_result)) == NULL) {
		RETURN_FALSE;
	}

	zend_list_close(Z_RES_P(result));  /* Delete list entry */
	RETVAL_TRUE;
}
/* }}} */

/* {{{ proto int ldap_count_entries(resource link, resource result)
   Count the number of entries in a search result */
PHP_FUNCTION(ldap_count_entries)
{
	zval *link, *result;
	ldap_linkdata *ld;
	LDAPMessage *ldap_result;

	if (zend_parse_parameters(ZEND_NUM_ARGS(), "rr", &link, &result) != SUCCESS) {
		return;
	}

	if ((ld = (ldap_linkdata *)zend_fetch_resource(Z_RES_P(link), "ldap link", le_link)) == NULL) {
		RETURN_FALSE;
	}

	if ((ldap_result = (LDAPMessage *)zend_fetch_resource(Z_RES_P(result), "ldap result", le_result)) == NULL) {
		RETURN_FALSE;
	}

	RETURN_LONG(ldap_count_entries(ld->link, ldap_result));
}
/* }}} */

/* {{{ proto resource ldap_first_entry(resource link, resource result)
   Return first result id */
PHP_FUNCTION(ldap_first_entry)
{
	zval *link, *result;
	ldap_linkdata *ld;
	ldap_resultentry *resultentry;
	LDAPMessage *ldap_result, *entry;

	if (zend_parse_parameters(ZEND_NUM_ARGS(), "rr", &link, &result) != SUCCESS) {
		return;
	}

	if ((ld = (ldap_linkdata *)zend_fetch_resource(Z_RES_P(link), "ldap link", le_link)) == NULL) {
		RETURN_FALSE;
	}

	if ((ldap_result = (LDAPMessage *)zend_fetch_resource(Z_RES_P(result), "ldap result", le_result)) == NULL) {
		RETURN_FALSE;
	}

	if ((entry = ldap_first_entry(ld->link, ldap_result)) == NULL) {
		RETVAL_FALSE;
	} else {
		resultentry = emalloc(sizeof(ldap_resultentry));
		RETVAL_RES(zend_register_resource(resultentry, le_result_entry));
		ZVAL_COPY(&resultentry->res, result);
		resultentry->data = entry;
		resultentry->ber = NULL;
	}
}
/* }}} */

/* {{{ proto resource ldap_next_entry(resource link, resource result_entry)
   Get next result entry */
PHP_FUNCTION(ldap_next_entry)
{
	zval *link, *result_entry;
	ldap_linkdata *ld;
	ldap_resultentry *resultentry, *resultentry_next;
	LDAPMessage *entry_next;

	if (zend_parse_parameters(ZEND_NUM_ARGS(), "rr", &link, &result_entry) != SUCCESS) {
		return;
	}

	if ((ld = (ldap_linkdata *)zend_fetch_resource(Z_RES_P(link), "ldap link", le_link)) == NULL) {
		RETURN_FALSE;
	}
	if ((resultentry = (ldap_resultentry *)zend_fetch_resource(Z_RES_P(result_entry), "ldap result entry", le_result_entry)) == NULL) {
		RETURN_FALSE;
	}

	if ((entry_next = ldap_next_entry(ld->link, resultentry->data)) == NULL) {
		RETVAL_FALSE;
	} else {
		resultentry_next = emalloc(sizeof(ldap_resultentry));
		RETVAL_RES(zend_register_resource(resultentry_next, le_result_entry));
		ZVAL_COPY(&resultentry_next->res, &resultentry->res);
		resultentry_next->data = entry_next;
		resultentry_next->ber = NULL;
	}
}
/* }}} */

/* {{{ proto array ldap_get_entries(resource link, resource result)
   Get all result entries */
PHP_FUNCTION(ldap_get_entries)
{
	zval *link, *result;
	LDAPMessage *ldap_result, *ldap_result_entry;
	zval tmp1, tmp2;
	ldap_linkdata *ld;
	LDAP *ldap;
	int num_entries, num_attrib, num_values, i;
	BerElement *ber;
	char *attribute;
	size_t attr_len;
	struct berval **ldap_value;
	char *dn;

	if (zend_parse_parameters(ZEND_NUM_ARGS(), "rr", &link, &result) != SUCCESS) {
		return;
	}

	if ((ld = (ldap_linkdata *)zend_fetch_resource(Z_RES_P(link), "ldap link", le_link)) == NULL) {
		RETURN_FALSE;
	}
	if ((ldap_result = (LDAPMessage *)zend_fetch_resource(Z_RES_P(result), "ldap result", le_result)) == NULL) {
		RETURN_FALSE;
	}

	ldap = ld->link;
	num_entries = ldap_count_entries(ldap, ldap_result);

	array_init(return_value);
	add_assoc_long(return_value, "count", num_entries);

	if (num_entries == 0) {
		return;
	}

	ldap_result_entry = ldap_first_entry(ldap, ldap_result);
	if (ldap_result_entry == NULL) {
		zval_dtor(return_value);
		RETURN_FALSE;
	}

	num_entries = 0;
	while (ldap_result_entry != NULL) {
		array_init(&tmp1);

		num_attrib = 0;
		attribute = ldap_first_attribute(ldap, ldap_result_entry, &ber);

		while (attribute != NULL) {
			ldap_value = ldap_get_values_len(ldap, ldap_result_entry, attribute);
			num_values = ldap_count_values_len(ldap_value);

			array_init(&tmp2);
			add_assoc_long(&tmp2, "count", num_values);
			for (i = 0; i < num_values; i++) {
				add_index_stringl(&tmp2, i, ldap_value[i]->bv_val, ldap_value[i]->bv_len);
			}
			ldap_value_free_len(ldap_value);

			attr_len = strlen(attribute);
			zend_hash_str_update(Z_ARRVAL(tmp1), php_strtolower(attribute, attr_len), attr_len, &tmp2);
			add_index_string(&tmp1, num_attrib, attribute);

			num_attrib++;
#if (LDAP_API_VERSION > 2000) || HAVE_NSLDAP || HAVE_ORALDAP || WINDOWS
			ldap_memfree(attribute);
#endif
			attribute = ldap_next_attribute(ldap, ldap_result_entry, ber);
		}
#if (LDAP_API_VERSION > 2000) || HAVE_NSLDAP || HAVE_ORALDAP || WINDOWS
		if (ber != NULL) {
			ber_free(ber, 0);
		}
#endif

		add_assoc_long(&tmp1, "count", num_attrib);
		dn = ldap_get_dn(ldap, ldap_result_entry);
		add_assoc_string(&tmp1, "dn", dn);
#if (LDAP_API_VERSION > 2000) || HAVE_NSLDAP || HAVE_ORALDAP || WINDOWS
		ldap_memfree(dn);
#else
		free(dn);
#endif

		zend_hash_index_update(Z_ARRVAL_P(return_value), num_entries, &tmp1);

		num_entries++;
		ldap_result_entry = ldap_next_entry(ldap, ldap_result_entry);
	}

	add_assoc_long(return_value, "count", num_entries);

}
/* }}} */

/* {{{ proto string ldap_first_attribute(resource link, resource result_entry)
   Return first attribute */
PHP_FUNCTION(ldap_first_attribute)
{
	zval *link, *result_entry;
	ldap_linkdata *ld;
	ldap_resultentry *resultentry;
	char *attribute;
	zend_long dummy_ber;

	if (zend_parse_parameters(ZEND_NUM_ARGS(), "rr|l", &link, &result_entry, &dummy_ber) != SUCCESS) {
		return;
	}

	if ((ld = (ldap_linkdata *)zend_fetch_resource(Z_RES_P(link), "ldap link", le_link)) == NULL) {
		RETURN_FALSE;
	}

	if ((resultentry = (ldap_resultentry *)zend_fetch_resource(Z_RES_P(result_entry), "ldap result entry", le_result_entry)) == NULL) {
		RETURN_FALSE;
	}

	if ((attribute = ldap_first_attribute(ld->link, resultentry->data, &resultentry->ber)) == NULL) {
		RETURN_FALSE;
	} else {
		RETVAL_STRING(attribute);
#if (LDAP_API_VERSION > 2000) || HAVE_NSLDAP || HAVE_ORALDAP || WINDOWS
		ldap_memfree(attribute);
#endif
	}
}
/* }}} */

/* {{{ proto string ldap_next_attribute(resource link, resource result_entry)
   Get the next attribute in result */
PHP_FUNCTION(ldap_next_attribute)
{
	zval *link, *result_entry;
	ldap_linkdata *ld;
	ldap_resultentry *resultentry;
	char *attribute;
	zend_long dummy_ber;

	if (zend_parse_parameters(ZEND_NUM_ARGS(), "rr|l", &link, &result_entry, &dummy_ber) != SUCCESS) {
		return;
	}

	if ((ld = (ldap_linkdata *)zend_fetch_resource(Z_RES_P(link), "ldap link", le_link)) == NULL) {
		RETURN_FALSE;
	}

	if ((resultentry = (ldap_resultentry *)zend_fetch_resource(Z_RES_P(result_entry), "ldap result entry", le_result_entry)) == NULL) {
		RETURN_FALSE;
	}

	if (resultentry->ber == NULL) {
		php_error_docref(NULL, E_WARNING, "called before calling ldap_first_attribute() or no attributes found in result entry");
		RETURN_FALSE;
	}

	if ((attribute = ldap_next_attribute(ld->link, resultentry->data, resultentry->ber)) == NULL) {
#if (LDAP_API_VERSION > 2000) || HAVE_NSLDAP || HAVE_ORALDAP || WINDOWS
		if (resultentry->ber != NULL) {
			ber_free(resultentry->ber, 0);
			resultentry->ber = NULL;
		}
#endif
		RETURN_FALSE;
	} else {
		RETVAL_STRING(attribute);
#if (LDAP_API_VERSION > 2000) || HAVE_NSLDAP || HAVE_ORALDAP || WINDOWS
		ldap_memfree(attribute);
#endif
	}
}
/* }}} */

/* {{{ proto array ldap_get_attributes(resource link, resource result_entry)
   Get attributes from a search result entry */
PHP_FUNCTION(ldap_get_attributes)
{
	zval *link, *result_entry;
	zval tmp;
	ldap_linkdata *ld;
	ldap_resultentry *resultentry;
	char *attribute;
	struct berval **ldap_value;
	int i, num_values, num_attrib;
	BerElement *ber;

	if (zend_parse_parameters(ZEND_NUM_ARGS(), "rr", &link, &result_entry) != SUCCESS) {
		return;
	}

	if ((ld = (ldap_linkdata *)zend_fetch_resource(Z_RES_P(link), "ldap link", le_link)) == NULL) {
		RETURN_FALSE;
	}

	if ((resultentry = (ldap_resultentry *)zend_fetch_resource(Z_RES_P(result_entry), "ldap result entry", le_result_entry)) == NULL) {
		RETURN_FALSE;
	}

	array_init(return_value);
	num_attrib = 0;

	attribute = ldap_first_attribute(ld->link, resultentry->data, &ber);
	while (attribute != NULL) {
		ldap_value = ldap_get_values_len(ld->link, resultentry->data, attribute);
		num_values = ldap_count_values_len(ldap_value);

		array_init(&tmp);
		add_assoc_long(&tmp, "count", num_values);
		for (i = 0; i < num_values; i++) {
			add_index_stringl(&tmp, i, ldap_value[i]->bv_val, ldap_value[i]->bv_len);
		}
		ldap_value_free_len(ldap_value);

		zend_hash_str_update(Z_ARRVAL_P(return_value), attribute, strlen(attribute), &tmp);
		add_index_string(return_value, num_attrib, attribute);

		num_attrib++;
#if (LDAP_API_VERSION > 2000) || HAVE_NSLDAP || HAVE_ORALDAP || WINDOWS
		ldap_memfree(attribute);
#endif
		attribute = ldap_next_attribute(ld->link, resultentry->data, ber);
	}
#if (LDAP_API_VERSION > 2000) || HAVE_NSLDAP || HAVE_ORALDAP || WINDOWS
	if (ber != NULL) {
		ber_free(ber, 0);
	}
#endif

	add_assoc_long(return_value, "count", num_attrib);
}
/* }}} */

/* {{{ proto array ldap_get_values_len(resource link, resource result_entry, string attribute)
   Get all values with lengths from a result entry */
PHP_FUNCTION(ldap_get_values_len)
{
	zval *link, *result_entry;
	ldap_linkdata *ld;
	ldap_resultentry *resultentry;
	char *attr;
	struct berval **ldap_value_len;
	int i, num_values;
	size_t attr_len;

	if (zend_parse_parameters(ZEND_NUM_ARGS(), "rrs", &link, &result_entry, &attr, &attr_len) != SUCCESS) {
		return;
	}

	if ((ld = (ldap_linkdata *)zend_fetch_resource(Z_RES_P(link), "ldap link", le_link)) == NULL) {
		RETURN_FALSE;
	}

	if ((resultentry = (ldap_resultentry *)zend_fetch_resource(Z_RES_P(result_entry), "ldap result entry", le_result_entry)) == NULL) {
		RETURN_FALSE;
	}

	if ((ldap_value_len = ldap_get_values_len(ld->link, resultentry->data, attr)) == NULL) {
		php_error_docref(NULL, E_WARNING, "Cannot get the value(s) of attribute %s", ldap_err2string(_get_lderrno(ld->link)));
		RETURN_FALSE;
	}

	num_values = ldap_count_values_len(ldap_value_len);
	array_init(return_value);

	for (i=0; i<num_values; i++) {
		add_next_index_stringl(return_value, ldap_value_len[i]->bv_val, ldap_value_len[i]->bv_len);
	}

	add_assoc_long(return_value, "count", num_values);
	ldap_value_free_len(ldap_value_len);

}
/* }}} */

/* {{{ proto string ldap_get_dn(resource link, resource result_entry)
   Get the DN of a result entry */
PHP_FUNCTION(ldap_get_dn)
{
	zval *link, *result_entry;
	ldap_linkdata *ld;
	ldap_resultentry *resultentry;
	char *text;

	if (zend_parse_parameters(ZEND_NUM_ARGS(), "rr", &link, &result_entry) != SUCCESS) {
		return;
	}

	if ((ld = (ldap_linkdata *)zend_fetch_resource(Z_RES_P(link), "ldap link", le_link)) == NULL) {
		RETURN_FALSE;
	}

	if ((resultentry = (ldap_resultentry *)zend_fetch_resource(Z_RES_P(result_entry), "ldap result entry", le_result_entry)) == NULL) {
		RETURN_FALSE;
	}

	text = ldap_get_dn(ld->link, resultentry->data);
	if (text != NULL) {
		RETVAL_STRING(text);
#if (LDAP_API_VERSION > 2000) || HAVE_NSLDAP || HAVE_ORALDAP || WINDOWS
		ldap_memfree(text);
#else
		free(text);
#endif
	} else {
		RETURN_FALSE;
	}
}
/* }}} */

/* {{{ proto array ldap_explode_dn(string dn, int with_attrib)
   Splits DN into its component parts */
PHP_FUNCTION(ldap_explode_dn)
{
	zend_long with_attrib;
	char *dn, **ldap_value;
	int i, count;
	size_t dn_len;

	if (zend_parse_parameters(ZEND_NUM_ARGS(), "sl", &dn, &dn_len, &with_attrib) != SUCCESS) {
		return;
	}

	if (!(ldap_value = ldap_explode_dn(dn, with_attrib))) {
		/* Invalid parameters were passed to ldap_explode_dn */
		RETURN_FALSE;
	}

	i=0;
	while (ldap_value[i] != NULL) i++;
	count = i;

	array_init(return_value);

	add_assoc_long(return_value, "count", count);
	for (i = 0; i<count; i++) {
		add_index_string(return_value, i, ldap_value[i]);
	}

	ldap_memvfree((void **)ldap_value);
}
/* }}} */

/* {{{ proto string ldap_dn2ufn(string dn)
   Convert DN to User Friendly Naming format */
PHP_FUNCTION(ldap_dn2ufn)
{
	char *dn, *ufn;
	size_t dn_len;

	if (zend_parse_parameters(ZEND_NUM_ARGS(), "s", &dn, &dn_len) != SUCCESS) {
		return;
	}

	ufn = ldap_dn2ufn(dn);

	if (ufn != NULL) {
		RETVAL_STRING(ufn);
#if (LDAP_API_VERSION > 2000) || HAVE_NSLDAP || HAVE_ORALDAP || WINDOWS
		ldap_memfree(ufn);
#endif
	} else {
		RETURN_FALSE;
	}
}
/* }}} */


/* added to fix use of ldap_modify_add for doing an ldap_add, gerrit thomson. */
#define PHP_LD_FULL_ADD 0xff
/* {{{ php_ldap_do_modify
 */
static void php_ldap_do_modify(INTERNAL_FUNCTION_PARAMETERS, int oper)
{
	zval *link, *entry, *value, *ivalue;
	ldap_linkdata *ld;
	char *dn;
	LDAPMod **ldap_mods;
	int i, j, num_attribs, num_values;
	size_t dn_len;
	int *num_berval;
	zend_string *attribute;
	zend_ulong index;
	int is_full_add=0; /* flag for full add operation so ldap_mod_add can be put back into oper, gerrit THomson */

	if (zend_parse_parameters(ZEND_NUM_ARGS(), "rsa/", &link, &dn, &dn_len, &entry) != SUCCESS) {
		return;
	}

	if ((ld = (ldap_linkdata *)zend_fetch_resource(Z_RES_P(link), "ldap link", le_link)) == NULL) {
		RETURN_FALSE;
	}

	num_attribs = zend_hash_num_elements(Z_ARRVAL_P(entry));
	ldap_mods = safe_emalloc((num_attribs+1), sizeof(LDAPMod *), 0);
	num_berval = safe_emalloc(num_attribs, sizeof(int), 0);
	zend_hash_internal_pointer_reset(Z_ARRVAL_P(entry));

	/* added by gerrit thomson to fix ldap_add using ldap_mod_add */
	if (oper == PHP_LD_FULL_ADD) {
		oper = LDAP_MOD_ADD;
		is_full_add = 1;
	}
	/* end additional , gerrit thomson */

	for (i = 0; i < num_attribs; i++) {
		ldap_mods[i] = emalloc(sizeof(LDAPMod));
		ldap_mods[i]->mod_op = oper | LDAP_MOD_BVALUES;
		ldap_mods[i]->mod_type = NULL;

		if (zend_hash_get_current_key(Z_ARRVAL_P(entry), &attribute, &index) == HASH_KEY_IS_STRING) {
			ldap_mods[i]->mod_type = estrndup(ZSTR_VAL(attribute), ZSTR_LEN(attribute));
		} else {
			php_error_docref(NULL, E_WARNING, "Unknown attribute in the data");
			/* Free allocated memory */
			while (i >= 0) {
				if (ldap_mods[i]->mod_type) {
					efree(ldap_mods[i]->mod_type);
				}
				efree(ldap_mods[i]);
				i--;
			}
			efree(num_berval);
			efree(ldap_mods);
			RETURN_FALSE;
		}

		value = zend_hash_get_current_data(Z_ARRVAL_P(entry));

		ZVAL_DEREF(value);
		if (Z_TYPE_P(value) != IS_ARRAY) {
			num_values = 1;
		} else {
			SEPARATE_ARRAY(value);
			num_values = zend_hash_num_elements(Z_ARRVAL_P(value));
		}

		num_berval[i] = num_values;
		ldap_mods[i]->mod_bvalues = safe_emalloc((num_values + 1), sizeof(struct berval *), 0);

/* allow for arrays with one element, no allowance for arrays with none but probably not required, gerrit thomson. */
		if ((num_values == 1) && (Z_TYPE_P(value) != IS_ARRAY)) {
			convert_to_string_ex(value);
			ldap_mods[i]->mod_bvalues[0] = (struct berval *) emalloc (sizeof(struct berval));
			ldap_mods[i]->mod_bvalues[0]->bv_len = Z_STRLEN_P(value);
			ldap_mods[i]->mod_bvalues[0]->bv_val = Z_STRVAL_P(value);
		} else {
			for (j = 0; j < num_values; j++) {
				if ((ivalue = zend_hash_index_find(Z_ARRVAL_P(value), j)) == NULL) {
					php_error_docref(NULL, E_WARNING, "Value array must have consecutive indices 0, 1, ...");
					num_berval[i] = j;
					num_attribs = i + 1;
					RETVAL_FALSE;
					goto errexit;
				}
				convert_to_string_ex(ivalue);
				ldap_mods[i]->mod_bvalues[j] = (struct berval *) emalloc (sizeof(struct berval));
				ldap_mods[i]->mod_bvalues[j]->bv_len = Z_STRLEN_P(ivalue);
				ldap_mods[i]->mod_bvalues[j]->bv_val = Z_STRVAL_P(ivalue);
			}
		}
		ldap_mods[i]->mod_bvalues[num_values] = NULL;
		zend_hash_move_forward(Z_ARRVAL_P(entry));
	}
	ldap_mods[num_attribs] = NULL;

/* check flag to see if do_mod was called to perform full add , gerrit thomson */
	if (is_full_add == 1) {
		if ((i = ldap_add_ext_s(ld->link, dn, ldap_mods, NULL, NULL)) != LDAP_SUCCESS) {
			php_error_docref(NULL, E_WARNING, "Add: %s", ldap_err2string(i));
			RETVAL_FALSE;
		} else RETVAL_TRUE;
	} else {
		if ((i = ldap_modify_ext_s(ld->link, dn, ldap_mods, NULL, NULL)) != LDAP_SUCCESS) {
			php_error_docref(NULL, E_WARNING, "Modify: %s", ldap_err2string(i));
			RETVAL_FALSE;
		} else RETVAL_TRUE;
	}

errexit:
	for (i = 0; i < num_attribs; i++) {
		efree(ldap_mods[i]->mod_type);
		for (j = 0; j < num_berval[i]; j++) {
			efree(ldap_mods[i]->mod_bvalues[j]);
		}
		efree(ldap_mods[i]->mod_bvalues);
		efree(ldap_mods[i]);
	}
	efree(num_berval);
	efree(ldap_mods);

	return;
}
/* }}} */

/* {{{ proto bool ldap_add(resource link, string dn, array entry)
   Add entries to LDAP directory */
PHP_FUNCTION(ldap_add)
{
	/* use a newly define parameter into the do_modify so ldap_mod_add can be used the way it is supposed to be used , Gerrit THomson */
	php_ldap_do_modify(INTERNAL_FUNCTION_PARAM_PASSTHRU, PHP_LD_FULL_ADD);
}
/* }}} */

/* three functions for attribute base modifications, gerrit Thomson */

/* {{{ proto bool ldap_mod_replace(resource link, string dn, array entry)
   Replace attribute values with new ones */
PHP_FUNCTION(ldap_mod_replace)
{
	php_ldap_do_modify(INTERNAL_FUNCTION_PARAM_PASSTHRU, LDAP_MOD_REPLACE);
}
/* }}} */

/* {{{ proto bool ldap_mod_add(resource link, string dn, array entry)
   Add attribute values to current */
PHP_FUNCTION(ldap_mod_add)
{
	php_ldap_do_modify(INTERNAL_FUNCTION_PARAM_PASSTHRU, LDAP_MOD_ADD);
}
/* }}} */

/* {{{ proto bool ldap_mod_del(resource link, string dn, array entry)
   Delete attribute values */
PHP_FUNCTION(ldap_mod_del)
{
	php_ldap_do_modify(INTERNAL_FUNCTION_PARAM_PASSTHRU, LDAP_MOD_DELETE);
}
/* }}} */

/* {{{ proto bool ldap_delete(resource link, string dn)
   Delete an entry from a directory */
PHP_FUNCTION(ldap_delete)
{
	zval *link;
	ldap_linkdata *ld;
	char *dn;
	int rc;
	size_t dn_len;

	if (zend_parse_parameters(ZEND_NUM_ARGS(), "rs", &link, &dn, &dn_len) != SUCCESS) {
		return;
	}

	if ((ld = (ldap_linkdata *)zend_fetch_resource(Z_RES_P(link), "ldap link", le_link)) == NULL) {
		RETURN_FALSE;
	}

	if ((rc = ldap_delete_ext_s(ld->link, dn, NULL, NULL)) != LDAP_SUCCESS) {
		php_error_docref(NULL, E_WARNING, "Delete: %s", ldap_err2string(rc));
		RETURN_FALSE;
	}

	RETURN_TRUE;
}
/* }}} */

/* {{{ _ldap_str_equal_to_const
 */
static int _ldap_str_equal_to_const(const char *str, uint str_len, const char *cstr)
{
	uint i;

	if (strlen(cstr) != str_len)
		return 0;

	for (i = 0; i < str_len; ++i) {
		if (str[i] != cstr[i]) {
			return 0;
		}
	}

	return 1;
}
/* }}} */

/* {{{ _ldap_strlen_max
 */
static int _ldap_strlen_max(const char *str, uint max_len)
{
	uint i;

	for (i = 0; i < max_len; ++i) {
		if (str[i] == '\0') {
			return i;
		}
	}

	return max_len;
}
/* }}} */

/* {{{ _ldap_hash_fetch
 */
static void _ldap_hash_fetch(zval *hashTbl, const char *key, zval **out)
{
	*out = zend_hash_str_find(Z_ARRVAL_P(hashTbl), key, strlen(key));
}
/* }}} */

/* {{{ proto bool ldap_modify_batch(resource link, string dn, array modifs)
   Perform multiple modifications as part of one operation */
PHP_FUNCTION(ldap_modify_batch)
{
	ldap_linkdata *ld;
	zval *link, *mods, *mod, *modinfo, *modval;
	zval *attrib, *modtype, *vals;
	zval *fetched;
	char *dn;
	size_t dn_len;
	int i, j, k;
	int num_mods, num_modprops, num_modvals;
	LDAPMod **ldap_mods;
	uint oper;

	/*
	$mods = array(
		array(
			"attrib" => "unicodePwd",
			"modtype" => LDAP_MODIFY_BATCH_REMOVE,
			"values" => array($oldpw)
		),
		array(
			"attrib" => "unicodePwd",
			"modtype" => LDAP_MODIFY_BATCH_ADD,
			"values" => array($newpw)
		),
		array(
			"attrib" => "userPrincipalName",
			"modtype" => LDAP_MODIFY_BATCH_REPLACE,
			"values" => array("janitor@corp.contoso.com")
		),
		array(
			"attrib" => "userCert",
			"modtype" => LDAP_MODIFY_BATCH_REMOVE_ALL
		)
	);
	*/

	if (zend_parse_parameters(ZEND_NUM_ARGS(), "rsa/", &link, &dn, &dn_len, &mods) != SUCCESS) {
		return;
	}

	if ((ld = (ldap_linkdata *)zend_fetch_resource(Z_RES_P(link), "ldap link", le_link)) == NULL) {
		RETURN_FALSE;
	}

	/* perform validation */
	{
		zend_string *modkey;
		zend_long modtype;

		/* to store the wrongly-typed keys */
		zend_ulong tmpUlong;

		/* make sure the DN contains no NUL bytes */
		if ((size_t)_ldap_strlen_max(dn, dn_len) != dn_len) {
			php_error_docref(NULL, E_WARNING, "DN must not contain NUL bytes");
			RETURN_FALSE;
		}

		/* make sure the top level is a normal array */
		zend_hash_internal_pointer_reset(Z_ARRVAL_P(mods));
		if (zend_hash_get_current_key_type(Z_ARRVAL_P(mods)) != HASH_KEY_IS_LONG) {
			php_error_docref(NULL, E_WARNING, "Modifications array must not be string-indexed");
			RETURN_FALSE;
		}

		num_mods = zend_hash_num_elements(Z_ARRVAL_P(mods));

		for (i = 0; i < num_mods; i++) {
			/* is the numbering consecutive? */
			if ((fetched = zend_hash_index_find(Z_ARRVAL_P(mods), i)) == NULL) {
				php_error_docref(NULL, E_WARNING, "Modifications array must have consecutive indices 0, 1, ...");
				RETURN_FALSE;
			}
			mod = fetched;

			/* is it an array? */
			if (Z_TYPE_P(mod) != IS_ARRAY) {
				php_error_docref(NULL, E_WARNING, "Each entry of modifications array must be an array itself");
				RETURN_FALSE;
			}

			SEPARATE_ARRAY(mod);
			/* for the modification hashtable... */
			zend_hash_internal_pointer_reset(Z_ARRVAL_P(mod));
			num_modprops = zend_hash_num_elements(Z_ARRVAL_P(mod));

			for (j = 0; j < num_modprops; j++) {
				/* are the keys strings? */
				if (zend_hash_get_current_key(Z_ARRVAL_P(mod), &modkey, &tmpUlong) != HASH_KEY_IS_STRING) {
					php_error_docref(NULL, E_WARNING, "Each entry of modifications array must be string-indexed");
					RETURN_FALSE;
				}

				/* is this a valid entry? */
				if (
					!_ldap_str_equal_to_const(ZSTR_VAL(modkey), ZSTR_LEN(modkey), LDAP_MODIFY_BATCH_ATTRIB) &&
					!_ldap_str_equal_to_const(ZSTR_VAL(modkey), ZSTR_LEN(modkey), LDAP_MODIFY_BATCH_MODTYPE) &&
					!_ldap_str_equal_to_const(ZSTR_VAL(modkey), ZSTR_LEN(modkey), LDAP_MODIFY_BATCH_VALUES)
				) {
					php_error_docref(NULL, E_WARNING, "The only allowed keys in entries of the modifications array are '" LDAP_MODIFY_BATCH_ATTRIB "', '" LDAP_MODIFY_BATCH_MODTYPE "' and '" LDAP_MODIFY_BATCH_VALUES "'");
					RETURN_FALSE;
				}

				fetched = zend_hash_get_current_data(Z_ARRVAL_P(mod));
				modinfo = fetched;

				/* does the value type match the key? */
				if (_ldap_str_equal_to_const(ZSTR_VAL(modkey), ZSTR_LEN(modkey), LDAP_MODIFY_BATCH_ATTRIB)) {
					if (Z_TYPE_P(modinfo) != IS_STRING) {
						php_error_docref(NULL, E_WARNING, "A '" LDAP_MODIFY_BATCH_ATTRIB "' value must be a string");
						RETURN_FALSE;
					}

					if (Z_STRLEN_P(modinfo) != (size_t)_ldap_strlen_max(Z_STRVAL_P(modinfo), Z_STRLEN_P(modinfo))) {
						php_error_docref(NULL, E_WARNING, "A '" LDAP_MODIFY_BATCH_ATTRIB "' value must not contain NUL bytes");
						RETURN_FALSE;
					}
				}
				else if (_ldap_str_equal_to_const(ZSTR_VAL(modkey), ZSTR_LEN(modkey), LDAP_MODIFY_BATCH_MODTYPE)) {
					if (Z_TYPE_P(modinfo) != IS_LONG) {
						php_error_docref(NULL, E_WARNING, "A '" LDAP_MODIFY_BATCH_MODTYPE "' value must be a long");
						RETURN_FALSE;
					}

					/* is the value in range? */
					modtype = Z_LVAL_P(modinfo);
					if (
						modtype != LDAP_MODIFY_BATCH_ADD &&
						modtype != LDAP_MODIFY_BATCH_REMOVE &&
						modtype != LDAP_MODIFY_BATCH_REPLACE &&
						modtype != LDAP_MODIFY_BATCH_REMOVE_ALL
					) {
						php_error_docref(NULL, E_WARNING, "The '" LDAP_MODIFY_BATCH_MODTYPE "' value must match one of the LDAP_MODIFY_BATCH_* constants");
						RETURN_FALSE;
					}

					/* if it's REMOVE_ALL, there must not be a values array; otherwise, there must */
					if (modtype == LDAP_MODIFY_BATCH_REMOVE_ALL) {
						if (zend_hash_str_exists(Z_ARRVAL_P(mod), LDAP_MODIFY_BATCH_VALUES, strlen(LDAP_MODIFY_BATCH_VALUES))) {
							php_error_docref(NULL, E_WARNING, "If '" LDAP_MODIFY_BATCH_MODTYPE "' is LDAP_MODIFY_BATCH_REMOVE_ALL, a '" LDAP_MODIFY_BATCH_VALUES "' array must not be provided");
							RETURN_FALSE;
						}
					}
					else {
						if (!zend_hash_str_exists(Z_ARRVAL_P(mod), LDAP_MODIFY_BATCH_VALUES, strlen(LDAP_MODIFY_BATCH_VALUES))) {
							php_error_docref(NULL, E_WARNING, "If '" LDAP_MODIFY_BATCH_MODTYPE "' is not LDAP_MODIFY_BATCH_REMOVE_ALL, a '" LDAP_MODIFY_BATCH_VALUES "' array must be provided");
							RETURN_FALSE;
						}
					}
				}
				else if (_ldap_str_equal_to_const(ZSTR_VAL(modkey), ZSTR_LEN(modkey), LDAP_MODIFY_BATCH_VALUES)) {
					if (Z_TYPE_P(modinfo) != IS_ARRAY) {
						php_error_docref(NULL, E_WARNING, "A '" LDAP_MODIFY_BATCH_VALUES "' value must be an array");
						RETURN_FALSE;
					}

					SEPARATE_ARRAY(modinfo);
					/* is the array not empty? */
					zend_hash_internal_pointer_reset(Z_ARRVAL_P(modinfo));
					num_modvals = zend_hash_num_elements(Z_ARRVAL_P(modinfo));
					if (num_modvals == 0) {
						php_error_docref(NULL, E_WARNING, "A '" LDAP_MODIFY_BATCH_VALUES "' array must have at least one element");
						RETURN_FALSE;
					}

					/* are its keys integers? */
					if (zend_hash_get_current_key_type(Z_ARRVAL_P(modinfo)) != HASH_KEY_IS_LONG) {
						php_error_docref(NULL, E_WARNING, "A '" LDAP_MODIFY_BATCH_VALUES "' array must not be string-indexed");
						RETURN_FALSE;
					}

					/* are the keys consecutive? */
					for (k = 0; k < num_modvals; k++) {
						if ((fetched = zend_hash_index_find(Z_ARRVAL_P(modinfo), k)) == NULL) {
							php_error_docref(NULL, E_WARNING, "A '" LDAP_MODIFY_BATCH_VALUES "' array must have consecutive indices 0, 1, ...");
							RETURN_FALSE;
						}
						modval = fetched;

						/* is the data element a string? */
						if (Z_TYPE_P(modval) != IS_STRING) {
							php_error_docref(NULL, E_WARNING, "Each element of a '" LDAP_MODIFY_BATCH_VALUES "' array must be a string");
							RETURN_FALSE;
						}
					}
				}

				zend_hash_move_forward(Z_ARRVAL_P(mod));
			}
		}
	}
	/* validation was successful */

	/* allocate array of modifications */
	ldap_mods = safe_emalloc((num_mods+1), sizeof(LDAPMod *), 0);

	/* for each modification */
	for (i = 0; i < num_mods; i++) {
		/* allocate the modification struct */
		ldap_mods[i] = safe_emalloc(1, sizeof(LDAPMod), 0);

		/* fetch the relevant data */
		fetched = zend_hash_index_find(Z_ARRVAL_P(mods), i);
		mod = fetched;

		_ldap_hash_fetch(mod, LDAP_MODIFY_BATCH_ATTRIB, &attrib);
		_ldap_hash_fetch(mod, LDAP_MODIFY_BATCH_MODTYPE, &modtype);
		_ldap_hash_fetch(mod, LDAP_MODIFY_BATCH_VALUES, &vals);

		/* map the modification type */
		switch (Z_LVAL_P(modtype)) {
			case LDAP_MODIFY_BATCH_ADD:
				oper = LDAP_MOD_ADD;
				break;
			case LDAP_MODIFY_BATCH_REMOVE:
			case LDAP_MODIFY_BATCH_REMOVE_ALL:
				oper = LDAP_MOD_DELETE;
				break;
			case LDAP_MODIFY_BATCH_REPLACE:
				oper = LDAP_MOD_REPLACE;
				break;
			default:
				zend_throw_error(NULL, "Unknown and uncaught modification type.");
				RETVAL_FALSE;
				efree(ldap_mods[i]);
				num_mods = i;
				goto cleanup;
		}

		/* fill in the basic info */
		ldap_mods[i]->mod_op = oper | LDAP_MOD_BVALUES;
		ldap_mods[i]->mod_type = estrndup(Z_STRVAL_P(attrib), Z_STRLEN_P(attrib));

		if (Z_LVAL_P(modtype) == LDAP_MODIFY_BATCH_REMOVE_ALL) {
			/* no values */
			ldap_mods[i]->mod_bvalues = NULL;
		}
		else {
			/* allocate space for the values as part of this modification */
			num_modvals = zend_hash_num_elements(Z_ARRVAL_P(vals));
			ldap_mods[i]->mod_bvalues = safe_emalloc((num_modvals+1), sizeof(struct berval *), 0);

			/* for each value */
			for (j = 0; j < num_modvals; j++) {
				/* fetch it */
				fetched = zend_hash_index_find(Z_ARRVAL_P(vals), j);
				modval = fetched;

				/* allocate the data struct */
				ldap_mods[i]->mod_bvalues[j] = safe_emalloc(1, sizeof(struct berval), 0);

				/* fill it */
				ldap_mods[i]->mod_bvalues[j]->bv_len = Z_STRLEN_P(modval);
				ldap_mods[i]->mod_bvalues[j]->bv_val = estrndup(Z_STRVAL_P(modval), Z_STRLEN_P(modval));
			}

			/* NULL-terminate values */
			ldap_mods[i]->mod_bvalues[num_modvals] = NULL;
		}
	}

	/* NULL-terminate modifications */
	ldap_mods[num_mods] = NULL;

	/* perform (finally) */
	if ((i = ldap_modify_ext_s(ld->link, dn, ldap_mods, NULL, NULL)) != LDAP_SUCCESS) {
		php_error_docref(NULL, E_WARNING, "Batch Modify: %s", ldap_err2string(i));
		RETVAL_FALSE;
	} else RETVAL_TRUE;

	/* clean up */
	cleanup: {
		for (i = 0; i < num_mods; i++) {
			/* attribute */
			efree(ldap_mods[i]->mod_type);

			if (ldap_mods[i]->mod_bvalues != NULL) {
				/* each BER value */
				for (j = 0; ldap_mods[i]->mod_bvalues[j] != NULL; j++) {
					/* free the data bytes */
					efree(ldap_mods[i]->mod_bvalues[j]->bv_val);

					/* free the bvalue struct */
					efree(ldap_mods[i]->mod_bvalues[j]);
				}

				/* the BER value array */
				efree(ldap_mods[i]->mod_bvalues);
			}

			/* the modification */
			efree(ldap_mods[i]);
		}

		/* the modifications array */
		efree(ldap_mods);
	}
}
/* }}} */

/* {{{ proto int ldap_errno(resource link)
   Get the current ldap error number */
PHP_FUNCTION(ldap_errno)
{
	zval *link;
	ldap_linkdata *ld;

	if (zend_parse_parameters(ZEND_NUM_ARGS(), "r", &link) != SUCCESS) {
		return;
	}

	if ((ld = (ldap_linkdata *)zend_fetch_resource(Z_RES_P(link), "ldap link", le_link)) == NULL) {
		RETURN_FALSE;
	}

	RETURN_LONG(_get_lderrno(ld->link));
}
/* }}} */

/* {{{ proto string ldap_err2str(int errno)
   Convert error number to error string */
PHP_FUNCTION(ldap_err2str)
{
	zend_long perrno;

	if (zend_parse_parameters(ZEND_NUM_ARGS(), "l", &perrno) != SUCCESS) {
		return;
	}

	RETURN_STRING(ldap_err2string(perrno));
}
/* }}} */

/* {{{ proto string ldap_error(resource link)
   Get the current ldap error string */
PHP_FUNCTION(ldap_error)
{
	zval *link;
	ldap_linkdata *ld;
	int ld_errno;

	if (zend_parse_parameters(ZEND_NUM_ARGS(), "r", &link) != SUCCESS) {
		return;
	}

	if ((ld = (ldap_linkdata *)zend_fetch_resource(Z_RES_P(link), "ldap link", le_link)) == NULL) {
		RETURN_FALSE;
	}

	ld_errno = _get_lderrno(ld->link);

	RETURN_STRING(ldap_err2string(ld_errno));
}
/* }}} */

/* {{{ proto bool ldap_compare(resource link, string dn, string attr, string value)
   Determine if an entry has a specific value for one of its attributes */
PHP_FUNCTION(ldap_compare)
{
	zval *link;
	char *dn, *attr, *value;
	size_t dn_len, attr_len, value_len;
	ldap_linkdata *ld;
	int errno;
	struct berval lvalue;

	if (zend_parse_parameters(ZEND_NUM_ARGS(), "rsss", &link, &dn, &dn_len, &attr, &attr_len, &value, &value_len) != SUCCESS) {
		return;
	}

	if ((ld = (ldap_linkdata *)zend_fetch_resource(Z_RES_P(link), "ldap link", le_link)) == NULL) {
		RETURN_FALSE;
	}

	lvalue.bv_val = value;
	lvalue.bv_len = value_len;

	errno = ldap_compare_ext_s(ld->link, dn, attr, &lvalue, NULL, NULL);

	switch (errno) {
		case LDAP_COMPARE_TRUE:
			RETURN_TRUE;
			break;

		case LDAP_COMPARE_FALSE:
			RETURN_FALSE;
			break;
	}

	php_error_docref(NULL, E_WARNING, "Compare: %s", ldap_err2string(errno));
	RETURN_LONG(-1);
}
/* }}} */

/* {{{ proto bool ldap_sort(resource link, resource result, string sortfilter)
   Sort LDAP result entries */
PHP_FUNCTION(ldap_sort)
{
	zval *link, *result;
	ldap_linkdata *ld;
	char *sortfilter;
	size_t sflen;
	zend_resource *le;

	if (zend_parse_parameters(ZEND_NUM_ARGS(), "rrs", &link, &result, &sortfilter, &sflen) != SUCCESS) {
		RETURN_FALSE;
	}

	if ((ld = (ldap_linkdata *)zend_fetch_resource(Z_RES_P(link), "ldap link", le_link)) == NULL) {
		RETURN_FALSE;
	}

	le = Z_RES_P(result);
	if (le->type != le_result) {
		php_error_docref(NULL, E_WARNING, "Supplied resource is not a valid ldap result resource");
		RETURN_FALSE;
	}

	if (ldap_sort_entries(ld->link, (LDAPMessage **) &le->ptr, sflen ? sortfilter : NULL, strcmp) != LDAP_SUCCESS) {
		php_error_docref(NULL, E_WARNING, "%s", ldap_err2string(errno));
		RETURN_FALSE;
	}

	RETURN_TRUE;
}
/* }}} */

#if (LDAP_API_VERSION > 2000) || HAVE_NSLDAP || HAVE_ORALDAP
/* {{{ proto bool ldap_get_option(resource link, int option, mixed retval)
   Get the current value of various session-wide parameters */
PHP_FUNCTION(ldap_get_option)
{
	zval *link, *retval;
	ldap_linkdata *ld;
	zend_long option;

	if (zend_parse_parameters(ZEND_NUM_ARGS(), "rlz/", &link, &option, &retval) != SUCCESS) {
		return;
	}

	if ((ld = (ldap_linkdata *)zend_fetch_resource(Z_RES_P(link), "ldap link", le_link)) == NULL) {
		RETURN_FALSE;
	}

	switch (option) {
	/* options with int value */
	case LDAP_OPT_DEREF:
	case LDAP_OPT_SIZELIMIT:
	case LDAP_OPT_TIMELIMIT:
	case LDAP_OPT_PROTOCOL_VERSION:
	case LDAP_OPT_ERROR_NUMBER:
	case LDAP_OPT_REFERRALS:
#ifdef LDAP_OPT_RESTART
	case LDAP_OPT_RESTART:
#endif
#ifdef LDAP_OPT_X_SASL_NOCANON
	case LDAP_OPT_X_SASL_NOCANON:
#endif
#ifdef LDAP_OPT_X_TLS_REQUIRE_CERT
	case LDAP_OPT_X_TLS_REQUIRE_CERT:
#endif
#ifdef LDAP_OPT_X_TLS_CRLCHECK
	case LDAP_OPT_X_TLS_CRLCHECK:
#endif
#ifdef LDAP_OPT_X_TLS_PROTOCOL_MIN
	case LDAP_OPT_X_TLS_PROTOCOL_MIN:
#endif
#ifdef LDAP_OPT_X_KEEPALIVE_IDLE
	case LDAP_OPT_X_KEEPALIVE_IDLE:
	case LDAP_OPT_X_KEEPALIVE_PROBES:
	case LDAP_OPT_X_KEEPALIVE_INTERVAL:
#endif
		{
			int val;

			if (ldap_get_option(ld->link, option, &val)) {
				RETURN_FALSE;
			}
			zval_ptr_dtor(retval);
			ZVAL_LONG(retval, val);
		} break;
#ifdef LDAP_OPT_NETWORK_TIMEOUT
	case LDAP_OPT_NETWORK_TIMEOUT:
		{
			struct timeval *timeout = NULL;

			if (ldap_get_option(ld->link, LDAP_OPT_NETWORK_TIMEOUT, (void *) &timeout)) {
				if (timeout) {
					ldap_memfree(timeout);
				}
				RETURN_FALSE;
			}
			if (!timeout) {
				RETURN_FALSE;
			}
			zval_ptr_dtor(retval);
			ZVAL_LONG(retval, timeout->tv_sec);
			ldap_memfree(timeout);
		} break;
#elif defined(LDAP_X_OPT_CONNECT_TIMEOUT)
	case LDAP_X_OPT_CONNECT_TIMEOUT:
		{
			int timeout;

			if (ldap_get_option(ld->link, LDAP_X_OPT_CONNECT_TIMEOUT, &timeout)) {
				RETURN_FALSE;
			}
			zval_ptr_dtor(retval);
			ZVAL_LONG(retval, (timeout / 1000));
		} break;
#endif
#ifdef LDAP_OPT_TIMEOUT
	case LDAP_OPT_TIMEOUT:
		{
			struct timeval *timeout = NULL;

			if (ldap_get_option(ld->link, LDAP_OPT_TIMEOUT, (void *) &timeout)) {
				if (timeout) {
					ldap_memfree(timeout);
				}
				RETURN_FALSE;
			}
			if (!timeout) {
				RETURN_FALSE;
			}
			zval_dtor(retval);
			ZVAL_LONG(retval, timeout->tv_sec);
			ldap_memfree(timeout);
		} break;
#endif
	/* options with string value */
	case LDAP_OPT_ERROR_STRING:
#ifdef LDAP_OPT_HOST_NAME
	case LDAP_OPT_HOST_NAME:
#endif
#ifdef HAVE_LDAP_SASL
	case LDAP_OPT_X_SASL_MECH:
	case LDAP_OPT_X_SASL_REALM:
	case LDAP_OPT_X_SASL_AUTHCID:
	case LDAP_OPT_X_SASL_AUTHZID:
#endif
#ifdef LDAP_OPT_X_SASL_USERNAME
	case LDAP_OPT_X_SASL_USERNAME:
#endif
#if (LDAP_API_VERSION > 2000)
	case LDAP_OPT_X_TLS_CACERTDIR:
	case LDAP_OPT_X_TLS_CACERTFILE:
	case LDAP_OPT_X_TLS_CERTFILE:
	case LDAP_OPT_X_TLS_CIPHER_SUITE:
	case LDAP_OPT_X_TLS_KEYFILE:
	case LDAP_OPT_X_TLS_RANDOM_FILE:
#endif
#ifdef LDAP_OPT_X_TLS_PACKAGE
	case LDAP_OPT_X_TLS_PACKAGE:
#endif
#ifdef LDAP_OPT_X_TLS_CRLFILE
	case LDAP_OPT_X_TLS_CRLFILE:
#endif
#ifdef LDAP_OPT_X_TLS_DHFILE
	case LDAP_OPT_X_TLS_DHFILE:
#endif
#ifdef LDAP_OPT_MATCHED_DN
	case LDAP_OPT_MATCHED_DN:
#endif
		{
			char *val = NULL;

			if (ldap_get_option(ld->link, option, &val) || val == NULL || *val == '\0') {
				if (val) {
					ldap_memfree(val);
				}
				RETURN_FALSE;
			}
			zval_ptr_dtor(retval);
			ZVAL_STRING(retval, val);
			ldap_memfree(val);
		} break;
/* options not implemented
	case LDAP_OPT_SERVER_CONTROLS:
	case LDAP_OPT_CLIENT_CONTROLS:
	case LDAP_OPT_API_INFO:
	case LDAP_OPT_API_FEATURE_INFO:
*/
	default:
		RETURN_FALSE;
	}
	RETURN_TRUE;
}
/* }}} */

/* {{{ proto bool ldap_set_option(resource link, int option, mixed newval)
   Set the value of various session-wide parameters */
PHP_FUNCTION(ldap_set_option)
{
	zval *link, *newval;
	ldap_linkdata *ld;
	LDAP *ldap;
	zend_long option;

	if (zend_parse_parameters(ZEND_NUM_ARGS(), "zlz", &link, &option, &newval) != SUCCESS) {
		return;
	}

	if (Z_TYPE_P(link) == IS_NULL) {
		ldap = NULL;
	} else {
		if ((ld = (ldap_linkdata *)zend_fetch_resource_ex(link, "ldap link", le_link)) == NULL) {
			RETURN_FALSE;
		}
		ldap = ld->link;
	}

	switch (option) {
	/* options with int value */
	case LDAP_OPT_DEREF:
	case LDAP_OPT_SIZELIMIT:
	case LDAP_OPT_TIMELIMIT:
	case LDAP_OPT_PROTOCOL_VERSION:
	case LDAP_OPT_ERROR_NUMBER:
#ifdef LDAP_OPT_DEBUG_LEVEL
	case LDAP_OPT_DEBUG_LEVEL:
#endif
#ifdef LDAP_OPT_X_TLS_REQUIRE_CERT
	case LDAP_OPT_X_TLS_REQUIRE_CERT:
#endif
#ifdef LDAP_OPT_X_TLS_CRLCHECK
	case LDAP_OPT_X_TLS_CRLCHECK:
#endif
#ifdef LDAP_OPT_X_TLS_PROTOCOL_MIN
	case LDAP_OPT_X_TLS_PROTOCOL_MIN:
#endif
#ifdef LDAP_OPT_X_KEEPALIVE_IDLE
	case LDAP_OPT_X_KEEPALIVE_IDLE:
	case LDAP_OPT_X_KEEPALIVE_PROBES:
	case LDAP_OPT_X_KEEPALIVE_INTERVAL:
#endif
		{
			int val;

			convert_to_long_ex(newval);
			val = Z_LVAL_P(newval);
			if (ldap_set_option(ldap, option, &val)) {
				RETURN_FALSE;
			}
		} break;
#ifdef LDAP_OPT_NETWORK_TIMEOUT
	case LDAP_OPT_NETWORK_TIMEOUT:
		{
			struct timeval timeout;

			convert_to_long_ex(newval);
			timeout.tv_sec = Z_LVAL_P(newval);
			timeout.tv_usec = 0;
			if (ldap_set_option(ldap, LDAP_OPT_NETWORK_TIMEOUT, (void *) &timeout)) {
				RETURN_FALSE;
			}
		} break;
#elif defined(LDAP_X_OPT_CONNECT_TIMEOUT)
	case LDAP_X_OPT_CONNECT_TIMEOUT:
		{
			int timeout;

			convert_to_long_ex(newval);
			timeout = 1000 * Z_LVAL_P(newval); /* Convert to milliseconds */
			if (ldap_set_option(ldap, LDAP_X_OPT_CONNECT_TIMEOUT, &timeout)) {
				RETURN_FALSE;
			}
		} break;
#endif
#ifdef LDAP_OPT_TIMEOUT
	case LDAP_OPT_TIMEOUT:
		{
			struct timeval timeout;

			convert_to_long_ex(newval);
			timeout.tv_sec = Z_LVAL_P(newval);
			timeout.tv_usec = 0;
			if (ldap_set_option(ldap, LDAP_OPT_TIMEOUT, (void *) &timeout)) {
				RETURN_FALSE;
			}
		} break;
#endif
		/* options with string value */
	case LDAP_OPT_ERROR_STRING:
#ifdef LDAP_OPT_HOST_NAME
	case LDAP_OPT_HOST_NAME:
#endif
#ifdef HAVE_LDAP_SASL
	case LDAP_OPT_X_SASL_MECH:
	case LDAP_OPT_X_SASL_REALM:
	case LDAP_OPT_X_SASL_AUTHCID:
	case LDAP_OPT_X_SASL_AUTHZID:
#endif
#if (LDAP_API_VERSION > 2000)
	case LDAP_OPT_X_TLS_CACERTDIR:
	case LDAP_OPT_X_TLS_CACERTFILE:
	case LDAP_OPT_X_TLS_CERTFILE:
	case LDAP_OPT_X_TLS_CIPHER_SUITE:
	case LDAP_OPT_X_TLS_KEYFILE:
	case LDAP_OPT_X_TLS_RANDOM_FILE:
#endif
#ifdef LDAP_OPT_X_TLS_CRLFILE
	case LDAP_OPT_X_TLS_CRLFILE:
#endif
#ifdef LDAP_OPT_X_TLS_DHFILE
	case LDAP_OPT_X_TLS_DHFILE:
#endif
#ifdef LDAP_OPT_MATCHED_DN
	case LDAP_OPT_MATCHED_DN:
#endif
		{
			char *val;
			convert_to_string_ex(newval);
			val = Z_STRVAL_P(newval);
			if (ldap_set_option(ldap, option, val)) {
				RETURN_FALSE;
			}
		} break;
		/* options with boolean value */
	case LDAP_OPT_REFERRALS:
#ifdef LDAP_OPT_RESTART
	case LDAP_OPT_RESTART:
#endif
#ifdef LDAP_OPT_X_SASL_NOCANON
	case LDAP_OPT_X_SASL_NOCANON:
#endif
		{
			void *val;
			convert_to_boolean_ex(newval);
			val = Z_TYPE_P(newval) == IS_TRUE
				? LDAP_OPT_ON : LDAP_OPT_OFF;
			if (ldap_set_option(ldap, option, val)) {
				RETURN_FALSE;
			}
		} break;
		/* options with control list value */
	case LDAP_OPT_SERVER_CONTROLS:
	case LDAP_OPT_CLIENT_CONTROLS:
		{
			LDAPControl *ctrl, **ctrls, **ctrlp;
			zval *ctrlval, *val;
			int ncontrols;
			char error=0;

			if ((Z_TYPE_P(newval) != IS_ARRAY) || !(ncontrols = zend_hash_num_elements(Z_ARRVAL_P(newval)))) {
				php_error_docref(NULL, E_WARNING, "Expected non-empty array value for this option");
				RETURN_FALSE;
			}
			ctrls = safe_emalloc((1 + ncontrols), sizeof(*ctrls), 0);
			*ctrls = NULL;
			ctrlp = ctrls;
			ZEND_HASH_FOREACH_VAL(Z_ARRVAL_P(newval), ctrlval) {
				if (Z_TYPE_P(ctrlval) != IS_ARRAY) {
					php_error_docref(NULL, E_WARNING, "The array value must contain only arrays, where each array is a control");
					error = 1;
					break;
				}
				if ((val = zend_hash_str_find(Z_ARRVAL_P(ctrlval), "oid", sizeof("oid") - 1)) == NULL) {
					php_error_docref(NULL, E_WARNING, "Control must have an oid key");
					error = 1;
					break;
				}
				ctrl = *ctrlp = emalloc(sizeof(**ctrlp));
				convert_to_string_ex(val);
				ctrl->ldctl_oid = Z_STRVAL_P(val);
				if ((val = zend_hash_str_find(Z_ARRVAL_P(ctrlval), "value", sizeof("value") - 1)) != NULL) {
					convert_to_string_ex(val);
					ctrl->ldctl_value.bv_val = Z_STRVAL_P(val);
					ctrl->ldctl_value.bv_len = Z_STRLEN_P(val);
				} else {
					ctrl->ldctl_value.bv_val = NULL;
					ctrl->ldctl_value.bv_len = 0;
				}
				if ((val = zend_hash_str_find(Z_ARRVAL_P(ctrlval), "iscritical", sizeof("iscritical") - 1)) != NULL) {
					convert_to_boolean_ex(val);
					ctrl->ldctl_iscritical = Z_TYPE_P(val) == IS_TRUE;
				} else {
					ctrl->ldctl_iscritical = 0;
				}

				++ctrlp;
				*ctrlp = NULL;
			} ZEND_HASH_FOREACH_END();
			if (!error) {
				error = ldap_set_option(ldap, option, ctrls);
			}
			ctrlp = ctrls;
			while (*ctrlp) {
				efree(*ctrlp);
				ctrlp++;
			}
			efree(ctrls);
			if (error) {
				RETURN_FALSE;
			}
		} break;
	default:
		RETURN_FALSE;
	}
	RETURN_TRUE;
}
/* }}} */

#ifdef HAVE_LDAP_PARSE_RESULT
/* {{{ proto bool ldap_parse_result(resource link, resource result, int errcode, string matcheddn, string errmsg, array referrals)
   Extract information from result */
PHP_FUNCTION(ldap_parse_result)
{
	zval *link, *result, *errcode, *matcheddn, *errmsg, *referrals;
	ldap_linkdata *ld;
	LDAPMessage *ldap_result;
	char **lreferrals, **refp;
	char *lmatcheddn, *lerrmsg;
	int rc, lerrcode, myargcount = ZEND_NUM_ARGS();

	if (zend_parse_parameters(ZEND_NUM_ARGS(), "rrz/|z/z/z/", &link, &result, &errcode, &matcheddn, &errmsg, &referrals) != SUCCESS) {
		return;
	}

	if ((ld = (ldap_linkdata *)zend_fetch_resource(Z_RES_P(link), "ldap link", le_link)) == NULL) {
		RETURN_FALSE;
	}

	if ((ldap_result = (LDAPMessage *)zend_fetch_resource(Z_RES_P(result), "ldap result", le_result)) == NULL) {
		RETURN_FALSE;
	}

	rc = ldap_parse_result(ld->link, ldap_result, &lerrcode,
				myargcount > 3 ? &lmatcheddn : NULL,
				myargcount > 4 ? &lerrmsg : NULL,
				myargcount > 5 ? &lreferrals : NULL,
				NULL /* &serverctrls */,
				0);
	if (rc != LDAP_SUCCESS) {
		php_error_docref(NULL, E_WARNING, "Unable to parse result: %s", ldap_err2string(rc));
		RETURN_FALSE;
	}

	zval_ptr_dtor(errcode);
	ZVAL_LONG(errcode, lerrcode);

	/* Reverse -> fall through */
	switch (myargcount) {
		case 6:
			zval_ptr_dtor(referrals);
			array_init(referrals);
			if (lreferrals != NULL) {
				refp = lreferrals;
				while (*refp) {
					add_next_index_string(referrals, *refp);
					refp++;
				}
				ldap_memvfree((void**)lreferrals);
			}
		case 5:
			zval_ptr_dtor(errmsg);
			if (lerrmsg == NULL) {
				ZVAL_EMPTY_STRING(errmsg);
			} else {
				ZVAL_STRING(errmsg, lerrmsg);
				ldap_memfree(lerrmsg);
			}
		case 4:
			zval_ptr_dtor(matcheddn);
			if (lmatcheddn == NULL) {
				ZVAL_EMPTY_STRING(matcheddn);
			} else {
				ZVAL_STRING(matcheddn, lmatcheddn);
				ldap_memfree(lmatcheddn);
			}
	}
	RETURN_TRUE;
}
/* }}} */
#endif

/* {{{ proto resource ldap_first_reference(resource link, resource result)
   Return first reference */
PHP_FUNCTION(ldap_first_reference)
{
	zval *link, *result;
	ldap_linkdata *ld;
	ldap_resultentry *resultentry;
	LDAPMessage *ldap_result, *entry;

	if (zend_parse_parameters(ZEND_NUM_ARGS(), "rr", &link, &result) != SUCCESS) {
		return;
	}

	if ((ld = (ldap_linkdata *)zend_fetch_resource(Z_RES_P(link), "ldap link", le_link)) == NULL) {
		RETURN_FALSE;
	}

	if ((ldap_result = (LDAPMessage *)zend_fetch_resource(Z_RES_P(result), "ldap result", le_result)) == NULL) {
		RETURN_FALSE;
	}

	if ((entry = ldap_first_reference(ld->link, ldap_result)) == NULL) {
		RETVAL_FALSE;
	} else {
		resultentry = emalloc(sizeof(ldap_resultentry));
		RETVAL_RES(zend_register_resource(resultentry, le_result_entry));
		ZVAL_COPY(&resultentry->res, result);
		resultentry->data = entry;
		resultentry->ber = NULL;
	}
}
/* }}} */

/* {{{ proto resource ldap_next_reference(resource link, resource reference_entry)
   Get next reference */
PHP_FUNCTION(ldap_next_reference)
{
	zval *link, *result_entry;
	ldap_linkdata *ld;
	ldap_resultentry *resultentry, *resultentry_next;
	LDAPMessage *entry_next;

	if (zend_parse_parameters(ZEND_NUM_ARGS(), "rr", &link, &result_entry) != SUCCESS) {
		return;
	}

	if ((ld = (ldap_linkdata *)zend_fetch_resource(Z_RES_P(link), "ldap link", le_link)) == NULL) {
		RETURN_FALSE;
	}

	if ((resultentry = (ldap_resultentry *)zend_fetch_resource(Z_RES_P(result_entry), "ldap result entry", le_result_entry)) == NULL) {
		RETURN_FALSE;
	}

	if ((entry_next = ldap_next_reference(ld->link, resultentry->data)) == NULL) {
		RETVAL_FALSE;
	} else {
		resultentry_next = emalloc(sizeof(ldap_resultentry));
		RETVAL_RES(zend_register_resource(resultentry_next, le_result_entry));
		ZVAL_COPY(&resultentry_next->res, &resultentry->res);
		resultentry_next->data = entry_next;
		resultentry_next->ber = NULL;
	}
}
/* }}} */

#ifdef HAVE_LDAP_PARSE_REFERENCE
/* {{{ proto bool ldap_parse_reference(resource link, resource reference_entry, array referrals)
   Extract information from reference entry */
PHP_FUNCTION(ldap_parse_reference)
{
	zval *link, *result_entry, *referrals;
	ldap_linkdata *ld;
	ldap_resultentry *resultentry;
	char **lreferrals, **refp;

	if (zend_parse_parameters(ZEND_NUM_ARGS(), "rrz/", &link, &result_entry, &referrals) != SUCCESS) {
		return;
	}

	if ((ld = (ldap_linkdata *)zend_fetch_resource(Z_RES_P(link), "ldap link", le_link)) == NULL) {
		RETURN_FALSE;
	}

	if ((resultentry = (ldap_resultentry *)zend_fetch_resource(Z_RES_P(result_entry), "ldap result entry", le_result_entry)) == NULL) {
		RETURN_FALSE;
	}

	if (ldap_parse_reference(ld->link, resultentry->data, &lreferrals, NULL /* &serverctrls */, 0) != LDAP_SUCCESS) {
		RETURN_FALSE;
	}

	zval_ptr_dtor(referrals);
	array_init(referrals);
	if (lreferrals != NULL) {
		refp = lreferrals;
		while (*refp) {
			add_next_index_string(referrals, *refp);
			refp++;
		}
		ldap_memvfree((void**)lreferrals);
	}
	RETURN_TRUE;
}
/* }}} */
#endif

/* {{{ proto bool ldap_rename(resource link, string dn, string newrdn, string newparent, bool deleteoldrdn)
   Modify the name of an entry */
PHP_FUNCTION(ldap_rename)
{
	zval *link;
	ldap_linkdata *ld;
	int rc;
	char *dn, *newrdn, *newparent;
	size_t dn_len, newrdn_len, newparent_len;
	zend_bool deleteoldrdn;

	if (zend_parse_parameters(ZEND_NUM_ARGS(), "rsssb", &link, &dn, &dn_len, &newrdn, &newrdn_len, &newparent, &newparent_len, &deleteoldrdn) != SUCCESS) {
		return;
	}

	if ((ld = (ldap_linkdata *)zend_fetch_resource(Z_RES_P(link), "ldap link", le_link)) == NULL) {
		RETURN_FALSE;
	}

	if (newparent_len == 0) {
		newparent = NULL;
	}

#if (LDAP_API_VERSION > 2000) || HAVE_NSLDAP || HAVE_ORALDAP
	rc = ldap_rename_s(ld->link, dn, newrdn, newparent, deleteoldrdn, NULL, NULL);
#else
	if (newparent_len != 0) {
		php_error_docref(NULL, E_WARNING, "You are using old LDAP API, newparent must be the empty string, can only modify RDN");
		RETURN_FALSE;
	}
/* could support old APIs but need check for ldap_modrdn2()/ldap_modrdn() */
	rc = ldap_modrdn2_s(ld->link, dn, newrdn, deleteoldrdn);
#endif

	if (rc == LDAP_SUCCESS) {
		RETURN_TRUE;
	}
	RETURN_FALSE;
}
/* }}} */

#ifdef HAVE_LDAP_START_TLS_S
/* {{{ proto bool ldap_start_tls(resource link)
   Start TLS */
PHP_FUNCTION(ldap_start_tls)
{
	zval *link;
	ldap_linkdata *ld;
	int rc, protocol = LDAP_VERSION3;

	if (zend_parse_parameters(ZEND_NUM_ARGS(), "r", &link) != SUCCESS) {
		return;
	}

	if ((ld = (ldap_linkdata *)zend_fetch_resource(Z_RES_P(link), "ldap link", le_link)) == NULL) {
		RETURN_FALSE;
	}

	if (((rc = ldap_set_option(ld->link, LDAP_OPT_PROTOCOL_VERSION, &protocol)) != LDAP_SUCCESS) ||
		((rc = ldap_start_tls_s(ld->link, NULL, NULL)) != LDAP_SUCCESS)
	) {
		php_error_docref(NULL, E_WARNING,"Unable to start TLS: %s", ldap_err2string(rc));
		RETURN_FALSE;
	} else {
		RETURN_TRUE;
	}
}
/* }}} */
#endif
#endif /* (LDAP_API_VERSION > 2000) || HAVE_NSLDAP || HAVE_ORALDAP */

#if defined(LDAP_API_FEATURE_X_OPENLDAP) && defined(HAVE_3ARG_SETREBINDPROC)
/* {{{ _ldap_rebind_proc()
*/
int _ldap_rebind_proc(LDAP *ldap, const char *url, ber_tag_t req, ber_int_t msgid, void *params)
{
	ldap_linkdata *ld;
	int retval;
	zval cb_args[2];
	zval cb_retval;
	zval *cb_link = (zval *) params;

	ld = (ldap_linkdata *) zend_fetch_resource_ex(cb_link, "ldap link", le_link);

	/* link exists and callback set? */
	if (ld == NULL || Z_ISUNDEF(ld->rebindproc)) {
		php_error_docref(NULL, E_WARNING, "Link not found or no callback set");
		return LDAP_OTHER;
	}

	/* callback */
	ZVAL_COPY_VALUE(&cb_args[0], cb_link);
	ZVAL_STRING(&cb_args[1], url);
	if (call_user_function_ex(EG(function_table), NULL, &ld->rebindproc, &cb_retval, 2, cb_args, 0, NULL) == SUCCESS && !Z_ISUNDEF(cb_retval)) {
		convert_to_long_ex(&cb_retval);
		retval = Z_LVAL(cb_retval);
		zval_ptr_dtor(&cb_retval);
	} else {
		php_error_docref(NULL, E_WARNING, "rebind_proc PHP callback failed");
		retval = LDAP_OTHER;
	}
	zval_ptr_dtor(&cb_args[1]);
	return retval;
}
/* }}} */

/* {{{ proto bool ldap_set_rebind_proc(resource link, string callback)
   Set a callback function to do re-binds on referral chasing. */
PHP_FUNCTION(ldap_set_rebind_proc)
{
	zval *link, *callback;
	ldap_linkdata *ld;
	zend_string *callback_name;

	if (zend_parse_parameters(ZEND_NUM_ARGS(), "rz", &link, &callback) != SUCCESS) {
		RETURN_FALSE;
	}

	if ((ld = (ldap_linkdata *)zend_fetch_resource(Z_RES_P(link), "ldap link", le_link)) == NULL) {
		RETURN_FALSE;
	}

	if (Z_TYPE_P(callback) == IS_STRING && Z_STRLEN_P(callback) == 0) {
		/* unregister rebind procedure */
		if (!Z_ISUNDEF(ld->rebindproc)) {
			zval_ptr_dtor(&ld->rebindproc);
			ZVAL_UNDEF(&ld->rebindproc);
			ldap_set_rebind_proc(ld->link, NULL, NULL);
		}
		RETURN_TRUE;
	}

	/* callable? */
	if (!zend_is_callable(callback, 0, &callback_name)) {
		php_error_docref(NULL, E_WARNING, "Two arguments expected for '%s' to be a valid callback", ZSTR_VAL(callback_name));
		zend_string_release(callback_name);
		RETURN_FALSE;
	}
	zend_string_release(callback_name);

	/* register rebind procedure */
	if (Z_ISUNDEF(ld->rebindproc)) {
		ldap_set_rebind_proc(ld->link, _ldap_rebind_proc, (void *) link);
	} else {
		zval_ptr_dtor(&ld->rebindproc);
	}

	ZVAL_COPY(&ld->rebindproc, callback);
	RETURN_TRUE;
}
/* }}} */
#endif

static zend_string* php_ldap_do_escape(const zend_bool *map, const char *value, size_t valuelen, zend_long flags)
{
	char hex[] = "0123456789abcdef";
	size_t i, p = 0;
	size_t len = 0;
	zend_string *ret;

	for (i = 0; i < valuelen; i++) {
		len += (map[(unsigned char) value[i]]) ? 3 : 1;
	}
	/* Per RFC 4514, a leading and trailing space must be escaped */
	if ((flags & PHP_LDAP_ESCAPE_DN) && (value[0] == ' ')) {
		len += 2;
	}
	if ((flags & PHP_LDAP_ESCAPE_DN) && ((valuelen > 1) && (value[valuelen - 1] == ' '))) {
		len += 2;
	}

	ret =  zend_string_alloc(len, 0);

	for (i = 0; i < valuelen; i++) {
		unsigned char v = (unsigned char) value[i];

		if (map[v] || ((flags & PHP_LDAP_ESCAPE_DN) && ((i == 0) || (i + 1 == valuelen)) && (v == ' '))) {
			ZSTR_VAL(ret)[p++] = '\\';
			ZSTR_VAL(ret)[p++] = hex[v >> 4];
			ZSTR_VAL(ret)[p++] = hex[v & 0x0f];
		} else {
			ZSTR_VAL(ret)[p++] = v;
		}
	}

	ZSTR_VAL(ret)[p] = '\0';
	ZSTR_LEN(ret) = p;
	return ret;
}

static void php_ldap_escape_map_set_chars(zend_bool *map, const char *chars, const int charslen, char escape)
{
	int i = 0;
	while (i < charslen) {
		map[(unsigned char) chars[i++]] = escape;
	}
}

PHP_FUNCTION(ldap_escape)
{
	char *value, *ignores;
	size_t valuelen = 0, ignoreslen = 0;
	int i;
	zend_long flags = 0;
	zend_bool map[256] = {0}, havecharlist = 0;

	if (zend_parse_parameters(ZEND_NUM_ARGS(), "s|sl", &value, &valuelen, &ignores, &ignoreslen, &flags) != SUCCESS) {
		return;
	}

	if (!valuelen) {
		RETURN_EMPTY_STRING();
	}

	if (flags & PHP_LDAP_ESCAPE_FILTER) {
		havecharlist = 1;
		php_ldap_escape_map_set_chars(map, "\\*()\0", sizeof("\\*()\0") - 1, 1);
	}

	if (flags & PHP_LDAP_ESCAPE_DN) {
		havecharlist = 1;
		php_ldap_escape_map_set_chars(map, "\\,=+<>;\"#\r", sizeof("\\,=+<>;\"#\r") - 1, 1);
	}

	if (!havecharlist) {
		for (i = 0; i < 256; i++) {
			map[i] = 1;
		}
	}

	if (ignoreslen) {
		php_ldap_escape_map_set_chars(map, ignores, ignoreslen, 0);
	}

	RETURN_NEW_STR(php_ldap_do_escape(map, value, valuelen, flags));
}

#ifdef STR_TRANSLATION
/* {{{ php_ldap_do_translate
 */
static void php_ldap_do_translate(INTERNAL_FUNCTION_PARAMETERS, int way)
{
	char *value;
	size_t value_len;
	int result;

	if (zend_parse_parameters(ZEND_NUM_ARGS(), "s", &value, &value_len) != SUCCESS) {
		return;
	}

	if (value_len == 0) {
		RETURN_FALSE;
	}

	if (way == 1) {
		result = ldap_8859_to_t61(&value, &value_len, 0);
	} else {
		result = ldap_t61_to_8859(&value, &value_len, 0);
	}

	if (result == LDAP_SUCCESS) {
		RETVAL_STRINGL(value, value_len);
		free(value);
	} else {
		php_error_docref(NULL, E_WARNING, "Conversion from iso-8859-1 to t61 failed: %s", ldap_err2string(result));
		RETVAL_FALSE;
	}
}
/* }}} */

/* {{{ proto string ldap_t61_to_8859(string value)
   Translate t61 characters to 8859 characters */
PHP_FUNCTION(ldap_t61_to_8859)
{
	php_ldap_do_translate(INTERNAL_FUNCTION_PARAM_PASSTHRU, 0);
}
/* }}} */

/* {{{ proto string ldap_8859_to_t61(string value)
   Translate 8859 characters to t61 characters */
PHP_FUNCTION(ldap_8859_to_t61)
{
	php_ldap_do_translate(INTERNAL_FUNCTION_PARAM_PASSTHRU, 1);
}
/* }}} */
#endif

#ifdef LDAP_CONTROL_PAGEDRESULTS
/* {{{ proto mixed ldap_control_paged_result(resource link, int pagesize [, bool iscritical [, string cookie]])
   Inject paged results control*/
PHP_FUNCTION(ldap_control_paged_result)
{
	zend_long pagesize;
	zend_bool iscritical;
	zval *link;
	char *cookie = NULL;
	size_t cookie_len = 0;
	struct berval lcookie = { 0, NULL };
	ldap_linkdata *ld;
	LDAP *ldap;
	BerElement *ber = NULL;
	LDAPControl	ctrl, *ctrlsp[2];
	int rc, myargcount = ZEND_NUM_ARGS();

	if (zend_parse_parameters(ZEND_NUM_ARGS(), "rl|bs", &link, &pagesize, &iscritical, &cookie, &cookie_len) != SUCCESS) {
		return;
	}

	if (Z_TYPE_P(link) == IS_NULL) {
		ldap = NULL;
	} else {
		if ((ld = (ldap_linkdata *)zend_fetch_resource_ex(link, "ldap link", le_link)) == NULL) {
			RETURN_FALSE;
		}
		ldap = ld->link;
	}

	ber = ber_alloc_t(LBER_USE_DER);
	if (ber == NULL) {
		php_error_docref(NULL, E_WARNING, "Unable to alloc BER encoding resources for paged results control");
		RETURN_FALSE;
	}

	ctrl.ldctl_iscritical = 0;

	switch (myargcount) {
		case 4:
			lcookie.bv_val = cookie;
			lcookie.bv_len = cookie_len;
			/* fallthru */
		case 3:
			ctrl.ldctl_iscritical = (int)iscritical;
			/* fallthru */
	}

	if (ber_printf(ber, "{iO}", (int)pagesize, &lcookie) == LBER_ERROR) {
		php_error_docref(NULL, E_WARNING, "Unable to BER printf paged results control");
		RETVAL_FALSE;
		goto lcpr_error_out;
	}
	rc = ber_flatten2(ber, &ctrl.ldctl_value, 0);
	if (rc == LBER_ERROR) {
		php_error_docref(NULL, E_WARNING, "Unable to BER encode paged results control");
		RETVAL_FALSE;
		goto lcpr_error_out;
	}

	ctrl.ldctl_oid = LDAP_CONTROL_PAGEDRESULTS;

	if (ldap) {
		/* directly set the option */
		ctrlsp[0] = &ctrl;
		ctrlsp[1] = NULL;

		rc = ldap_set_option(ldap, LDAP_OPT_SERVER_CONTROLS, ctrlsp);
		if (rc != LDAP_SUCCESS) {
			php_error_docref(NULL, E_WARNING, "Unable to set paged results control: %s (%d)", ldap_err2string(rc), rc);
			RETVAL_FALSE;
			goto lcpr_error_out;
		}
		RETVAL_TRUE;
	} else {
		/* return a PHP control object */
		array_init(return_value);

		add_assoc_string(return_value, "oid", ctrl.ldctl_oid);
		if (ctrl.ldctl_value.bv_len) {
			add_assoc_stringl(return_value, "value", ctrl.ldctl_value.bv_val, ctrl.ldctl_value.bv_len);
		}
		if (ctrl.ldctl_iscritical) {
			add_assoc_bool(return_value, "iscritical", ctrl.ldctl_iscritical);
		}
	}

lcpr_error_out:
	if (ber != NULL) {
		ber_free(ber, 1);
	}
	return;
}
/* }}} */

/* {{{ proto bool ldap_control_paged_result_response(resource link, resource result [, string &cookie [, int &estimated]])
   Extract paged results control response */
PHP_FUNCTION(ldap_control_paged_result_response)
{
	zval *link, *result, *cookie, *estimated;
	struct berval lcookie;
	int lestimated;
	ldap_linkdata *ld;
	LDAPMessage *ldap_result;
	LDAPControl **lserverctrls, *lctrl;
	BerElement *ber;
	ber_tag_t tag;
	int rc, lerrcode, myargcount = ZEND_NUM_ARGS();

	if (zend_parse_parameters(ZEND_NUM_ARGS(), "rr|z/z/", &link, &result, &cookie, &estimated) != SUCCESS) {
		return;
	}

	if ((ld = (ldap_linkdata *)zend_fetch_resource(Z_RES_P(link), "ldap link", le_link)) == NULL) {
		RETURN_FALSE;
	}

	if ((ldap_result = (LDAPMessage *)zend_fetch_resource(Z_RES_P(result), "ldap result", le_result)) == NULL) {
		RETURN_FALSE;
	}

	rc = ldap_parse_result(ld->link,
				ldap_result,
				&lerrcode,
				NULL,		/* matcheddn */
				NULL,		/* errmsg */
				NULL,		/* referrals */
				&lserverctrls,
				0);

	if (rc != LDAP_SUCCESS) {
		php_error_docref(NULL, E_WARNING, "Unable to parse result: %s (%d)", ldap_err2string(rc), rc);
		RETURN_FALSE;
	}

	if (lerrcode != LDAP_SUCCESS) {
		php_error_docref(NULL, E_WARNING, "Result is: %s (%d)", ldap_err2string(lerrcode), lerrcode);
		RETURN_FALSE;
	}

	if (lserverctrls == NULL) {
		php_error_docref(NULL, E_WARNING, "No server controls in result");
		RETURN_FALSE;
	}

	lctrl = ldap_control_find(LDAP_CONTROL_PAGEDRESULTS, lserverctrls, NULL);
	if (lctrl == NULL) {
		ldap_controls_free(lserverctrls);
		php_error_docref(NULL, E_WARNING, "No paged results control response in result");
		RETURN_FALSE;
	}

	ber = ber_init(&lctrl->ldctl_value);
	if (ber == NULL) {
		ldap_controls_free(lserverctrls);
		php_error_docref(NULL, E_WARNING, "Unable to alloc BER decoding resources for paged results control response");
		RETURN_FALSE;
	}

	tag = ber_scanf(ber, "{io}", &lestimated, &lcookie);
	(void)ber_free(ber, 1);

	if (tag == LBER_ERROR) {
		ldap_controls_free(lserverctrls);
		php_error_docref(NULL, E_WARNING, "Unable to decode paged results control response");
		RETURN_FALSE;
	}

	if (lestimated < 0) {
		ldap_controls_free(lserverctrls);
		php_error_docref(NULL, E_WARNING, "Invalid paged results control response value");
		RETURN_FALSE;
	}

	ldap_controls_free(lserverctrls);
	if (myargcount == 4) {
		zval_dtor(estimated);
		ZVAL_LONG(estimated, lestimated);
	}

	zval_ptr_dtor(cookie);
 	if (lcookie.bv_len == 0) {
		ZVAL_EMPTY_STRING(cookie);
 	} else {
		ZVAL_STRINGL(cookie, lcookie.bv_val, lcookie.bv_len);
 	}
 	ldap_memfree(lcookie.bv_val);

	RETURN_TRUE;
}
/* }}} */
#endif

/* {{{ arginfo */
ZEND_BEGIN_ARG_INFO_EX(arginfo_ldap_connect, 0, 0, 0)
	ZEND_ARG_INFO(0, hostname)
	ZEND_ARG_INFO(0, port)
#ifdef HAVE_ORALDAP
	ZEND_ARG_INFO(0, wallet)
	ZEND_ARG_INFO(0, wallet_passwd)
	ZEND_ARG_INFO(0, authmode)
#endif
ZEND_END_ARG_INFO()

ZEND_BEGIN_ARG_INFO_EX(arginfo_ldap_resource, 0, 0, 1)
	ZEND_ARG_INFO(0, link_identifier)
ZEND_END_ARG_INFO()

ZEND_BEGIN_ARG_INFO_EX(arginfo_ldap_bind, 0, 0, 1)
	ZEND_ARG_INFO(0, link_identifier)
	ZEND_ARG_INFO(0, bind_rdn)
	ZEND_ARG_INFO(0, bind_password)
ZEND_END_ARG_INFO()

#ifdef HAVE_LDAP_SASL
ZEND_BEGIN_ARG_INFO_EX(arginfo_ldap_sasl_bind, 0, 0, 1)
	ZEND_ARG_INFO(0, link)
	ZEND_ARG_INFO(0, binddn)
	ZEND_ARG_INFO(0, password)
	ZEND_ARG_INFO(0, sasl_mech)
	ZEND_ARG_INFO(0, sasl_realm)
	ZEND_ARG_INFO(0, sasl_authz_id)
	ZEND_ARG_INFO(0, props)
ZEND_END_ARG_INFO()
#endif

ZEND_BEGIN_ARG_INFO_EX(arginfo_ldap_read, 0, 0, 3)
	ZEND_ARG_INFO(0, link_identifier)
	ZEND_ARG_INFO(0, base_dn)
	ZEND_ARG_INFO(0, filter)
	ZEND_ARG_INFO(0, attributes)
	ZEND_ARG_INFO(0, attrsonly)
	ZEND_ARG_INFO(0, sizelimit)
	ZEND_ARG_INFO(0, timelimit)
	ZEND_ARG_INFO(0, deref)
ZEND_END_ARG_INFO()

ZEND_BEGIN_ARG_INFO_EX(arginfo_ldap_list, 0, 0, 3)
	ZEND_ARG_INFO(0, link_identifier)
	ZEND_ARG_INFO(0, base_dn)
	ZEND_ARG_INFO(0, filter)
	ZEND_ARG_INFO(0, attributes)
	ZEND_ARG_INFO(0, attrsonly)
	ZEND_ARG_INFO(0, sizelimit)
	ZEND_ARG_INFO(0, timelimit)
	ZEND_ARG_INFO(0, deref)
ZEND_END_ARG_INFO()

ZEND_BEGIN_ARG_INFO_EX(arginfo_ldap_search, 0, 0, 3)
	ZEND_ARG_INFO(0, link_identifier)
	ZEND_ARG_INFO(0, base_dn)
	ZEND_ARG_INFO(0, filter)
	ZEND_ARG_INFO(0, attributes)
	ZEND_ARG_INFO(0, attrsonly)
	ZEND_ARG_INFO(0, sizelimit)
	ZEND_ARG_INFO(0, timelimit)
	ZEND_ARG_INFO(0, deref)
ZEND_END_ARG_INFO()

ZEND_BEGIN_ARG_INFO_EX(arginfo_ldap_count_entries, 0, 0, 2)
	ZEND_ARG_INFO(0, link_identifier)
	ZEND_ARG_INFO(0, result_identifier)
ZEND_END_ARG_INFO()

ZEND_BEGIN_ARG_INFO_EX(arginfo_ldap_first_entry, 0, 0, 2)
	ZEND_ARG_INFO(0, link_identifier)
	ZEND_ARG_INFO(0, result_identifier)
ZEND_END_ARG_INFO()

ZEND_BEGIN_ARG_INFO_EX(arginfo_ldap_next_entry, 0, 0, 2)
	ZEND_ARG_INFO(0, link_identifier)
	ZEND_ARG_INFO(0, result_identifier)
ZEND_END_ARG_INFO()

ZEND_BEGIN_ARG_INFO_EX(arginfo_ldap_get_entries, 0, 0, 2)
	ZEND_ARG_INFO(0, link_identifier)
	ZEND_ARG_INFO(0, result_identifier)
ZEND_END_ARG_INFO()

ZEND_BEGIN_ARG_INFO_EX(arginfo_ldap_first_attribute, 0, 0, 2)
	ZEND_ARG_INFO(0, link_identifier)
	ZEND_ARG_INFO(0, result_entry_identifier)
ZEND_END_ARG_INFO()

ZEND_BEGIN_ARG_INFO_EX(arginfo_ldap_next_attribute, 0, 0, 2)
	ZEND_ARG_INFO(0, link_identifier)
	ZEND_ARG_INFO(0, result_entry_identifier)
ZEND_END_ARG_INFO()

ZEND_BEGIN_ARG_INFO_EX(arginfo_ldap_get_attributes, 0, 0, 2)
	ZEND_ARG_INFO(0, link_identifier)
	ZEND_ARG_INFO(0, result_entry_identifier)
ZEND_END_ARG_INFO()

ZEND_BEGIN_ARG_INFO_EX(arginfo_ldap_get_values, 0, 0, 3)
	ZEND_ARG_INFO(0, link_identifier)
	ZEND_ARG_INFO(0, result_entry_identifier)
	ZEND_ARG_INFO(0, attribute)
ZEND_END_ARG_INFO()

ZEND_BEGIN_ARG_INFO_EX(arginfo_ldap_get_values_len, 0, 0, 3)
	ZEND_ARG_INFO(0, link_identifier)
	ZEND_ARG_INFO(0, result_entry_identifier)
	ZEND_ARG_INFO(0, attribute)
ZEND_END_ARG_INFO()

ZEND_BEGIN_ARG_INFO_EX(arginfo_ldap_get_dn, 0, 0, 2)
	ZEND_ARG_INFO(0, link_identifier)
	ZEND_ARG_INFO(0, result_entry_identifier)
ZEND_END_ARG_INFO()

ZEND_BEGIN_ARG_INFO_EX(arginfo_ldap_explode_dn, 0, 0, 2)
	ZEND_ARG_INFO(0, dn)
	ZEND_ARG_INFO(0, with_attrib)
ZEND_END_ARG_INFO()

ZEND_BEGIN_ARG_INFO_EX(arginfo_ldap_dn2ufn, 0, 0, 1)
	ZEND_ARG_INFO(0, dn)
ZEND_END_ARG_INFO()

ZEND_BEGIN_ARG_INFO_EX(arginfo_ldap_add, 0, 0, 3)
	ZEND_ARG_INFO(0, link_identifier)
	ZEND_ARG_INFO(0, dn)
	ZEND_ARG_INFO(0, entry)
ZEND_END_ARG_INFO()

ZEND_BEGIN_ARG_INFO_EX(arginfo_ldap_delete, 0, 0, 2)
	ZEND_ARG_INFO(0, link_identifier)
	ZEND_ARG_INFO(0, dn)
ZEND_END_ARG_INFO()

ZEND_BEGIN_ARG_INFO_EX(arginfo_ldap_modify, 0, 0, 3)
	ZEND_ARG_INFO(0, link_identifier)
	ZEND_ARG_INFO(0, dn)
	ZEND_ARG_INFO(0, entry)
ZEND_END_ARG_INFO()

ZEND_BEGIN_ARG_INFO_EX(arginfo_ldap_modify_batch, 0, 0, 3)
	ZEND_ARG_INFO(0, link_identifier)
	ZEND_ARG_INFO(0, dn)
	ZEND_ARG_ARRAY_INFO(0, modifications_info, 0)
ZEND_END_ARG_INFO()

ZEND_BEGIN_ARG_INFO_EX(arginfo_ldap_mod_add, 0, 0, 3)
	ZEND_ARG_INFO(0, link_identifier)
	ZEND_ARG_INFO(0, dn)
	ZEND_ARG_INFO(0, entry)
ZEND_END_ARG_INFO()

ZEND_BEGIN_ARG_INFO_EX(arginfo_ldap_mod_replace, 0, 0, 3)
	ZEND_ARG_INFO(0, link_identifier)
	ZEND_ARG_INFO(0, dn)
	ZEND_ARG_INFO(0, entry)
ZEND_END_ARG_INFO()

ZEND_BEGIN_ARG_INFO_EX(arginfo_ldap_mod_del, 0, 0, 3)
	ZEND_ARG_INFO(0, link_identifier)
	ZEND_ARG_INFO(0, dn)
	ZEND_ARG_INFO(0, entry)
ZEND_END_ARG_INFO()

ZEND_BEGIN_ARG_INFO_EX(arginfo_ldap_err2str, 0, 0, 1)
	ZEND_ARG_INFO(0, errno)
ZEND_END_ARG_INFO()

ZEND_BEGIN_ARG_INFO_EX(arginfo_ldap_compare, 0, 0, 4)
	ZEND_ARG_INFO(0, link_identifier)
	ZEND_ARG_INFO(0, dn)
	ZEND_ARG_INFO(0, attribute)
	ZEND_ARG_INFO(0, value)
ZEND_END_ARG_INFO()

ZEND_BEGIN_ARG_INFO_EX(arginfo_ldap_sort, 0, 0, 3)
	ZEND_ARG_INFO(0, link)
	ZEND_ARG_INFO(0, result)
	ZEND_ARG_INFO(0, sortfilter)
ZEND_END_ARG_INFO()

#ifdef LDAP_CONTROL_PAGEDRESULTS
ZEND_BEGIN_ARG_INFO_EX(arginfo_ldap_control_paged_result, 0, 0, 2)
	ZEND_ARG_INFO(0, link)
	ZEND_ARG_INFO(0, pagesize)
	ZEND_ARG_INFO(0, iscritical)
	ZEND_ARG_INFO(0, cookie)
ZEND_END_ARG_INFO();

ZEND_BEGIN_ARG_INFO_EX(arginfo_ldap_control_paged_result_response, 0, 0, 2)
	ZEND_ARG_INFO(0, link)
	ZEND_ARG_INFO(0, result)
	ZEND_ARG_INFO(1, cookie)
	ZEND_ARG_INFO(1, estimated)
ZEND_END_ARG_INFO();
#endif

#if (LDAP_API_VERSION > 2000) || HAVE_NSLDAP || HAVE_ORALDAP
ZEND_BEGIN_ARG_INFO_EX(arginfo_ldap_rename, 0, 0, 5)
	ZEND_ARG_INFO(0, link_identifier)
	ZEND_ARG_INFO(0, dn)
	ZEND_ARG_INFO(0, newrdn)
	ZEND_ARG_INFO(0, newparent)
	ZEND_ARG_INFO(0, deleteoldrdn)
ZEND_END_ARG_INFO()

ZEND_BEGIN_ARG_INFO_EX(arginfo_ldap_get_option, 0, 0, 3)
	ZEND_ARG_INFO(0, link_identifier)
	ZEND_ARG_INFO(0, option)
	ZEND_ARG_INFO(1, retval)
ZEND_END_ARG_INFO()

ZEND_BEGIN_ARG_INFO_EX(arginfo_ldap_set_option, 0, 0, 3)
	ZEND_ARG_INFO(0, link_identifier)
	ZEND_ARG_INFO(0, option)
	ZEND_ARG_INFO(0, newval)
ZEND_END_ARG_INFO()

ZEND_BEGIN_ARG_INFO_EX(arginfo_ldap_first_reference, 0, 0, 2)
	ZEND_ARG_INFO(0, link)
	ZEND_ARG_INFO(0, result)
ZEND_END_ARG_INFO()

ZEND_BEGIN_ARG_INFO_EX(arginfo_ldap_next_reference, 0, 0, 2)
	ZEND_ARG_INFO(0, link)
	ZEND_ARG_INFO(0, entry)
ZEND_END_ARG_INFO()

#ifdef HAVE_LDAP_PARSE_REFERENCE
ZEND_BEGIN_ARG_INFO_EX(arginfo_ldap_parse_reference, 0, 0, 3)
	ZEND_ARG_INFO(0, link)
	ZEND_ARG_INFO(0, entry)
	ZEND_ARG_INFO(1, referrals)
ZEND_END_ARG_INFO()
#endif


#ifdef HAVE_LDAP_PARSE_RESULT
ZEND_BEGIN_ARG_INFO_EX(arginfo_ldap_parse_result, 0, 0, 3)
	ZEND_ARG_INFO(0, link)
	ZEND_ARG_INFO(0, result)
	ZEND_ARG_INFO(1, errcode)
	ZEND_ARG_INFO(1, matcheddn)
	ZEND_ARG_INFO(1, errmsg)
	ZEND_ARG_INFO(1, referrals)
ZEND_END_ARG_INFO()
#endif
#endif

#if defined(LDAP_API_FEATURE_X_OPENLDAP) && defined(HAVE_3ARG_SETREBINDPROC)
ZEND_BEGIN_ARG_INFO_EX(arginfo_ldap_set_rebind_proc, 0, 0, 2)
	ZEND_ARG_INFO(0, link)
	ZEND_ARG_INFO(0, callback)
ZEND_END_ARG_INFO()
#endif

ZEND_BEGIN_ARG_INFO_EX(arginfo_ldap_escape, 0, 0, 1)
	ZEND_ARG_INFO(0, value)
	ZEND_ARG_INFO(0, ignore)
	ZEND_ARG_INFO(0, flags)
ZEND_END_ARG_INFO()

#ifdef STR_TRANSLATION
ZEND_BEGIN_ARG_INFO_EX(arginfo_ldap_t61_to_8859, 0, 0, 1)
	ZEND_ARG_INFO(0, value)
ZEND_END_ARG_INFO()

ZEND_BEGIN_ARG_INFO_EX(arginfo_ldap_8859_to_t61, 0, 0, 1)
	ZEND_ARG_INFO(0, value)
ZEND_END_ARG_INFO()
#endif
/* }}} */

/*
	This is just a small subset of the functionality provided by the LDAP library. All the
	operations are synchronous. Referrals are not handled automatically.
*/
/* {{{ ldap_functions[]
 */
const zend_function_entry ldap_functions[] = {
	PHP_FE(ldap_connect,								arginfo_ldap_connect)
	PHP_FALIAS(ldap_close,		ldap_unbind,			arginfo_ldap_resource)
	PHP_FE(ldap_bind,									arginfo_ldap_bind)
#ifdef HAVE_LDAP_SASL
	PHP_FE(ldap_sasl_bind,								arginfo_ldap_sasl_bind)
#endif
	PHP_FE(ldap_unbind,									arginfo_ldap_resource)
	PHP_FE(ldap_read,									arginfo_ldap_read)
	PHP_FE(ldap_list,									arginfo_ldap_list)
	PHP_FE(ldap_search,									arginfo_ldap_search)
	PHP_FE(ldap_free_result,							arginfo_ldap_resource)
	PHP_FE(ldap_count_entries,							arginfo_ldap_count_entries)
	PHP_FE(ldap_first_entry,							arginfo_ldap_first_entry)
	PHP_FE(ldap_next_entry,								arginfo_ldap_next_entry)
	PHP_FE(ldap_get_entries,							arginfo_ldap_get_entries)
	PHP_FE(ldap_first_attribute,						arginfo_ldap_first_attribute)
	PHP_FE(ldap_next_attribute,							arginfo_ldap_next_attribute)
	PHP_FE(ldap_get_attributes,							arginfo_ldap_get_attributes)
	PHP_FALIAS(ldap_get_values,	ldap_get_values_len,	arginfo_ldap_get_values)
	PHP_FE(ldap_get_values_len,							arginfo_ldap_get_values_len)
	PHP_FE(ldap_get_dn,									arginfo_ldap_get_dn)
	PHP_FE(ldap_explode_dn,								arginfo_ldap_explode_dn)
	PHP_FE(ldap_dn2ufn,									arginfo_ldap_dn2ufn)
	PHP_FE(ldap_add,									arginfo_ldap_add)
	PHP_FE(ldap_delete,									arginfo_ldap_delete)
	PHP_FE(ldap_modify_batch,							arginfo_ldap_modify_batch)
	PHP_FALIAS(ldap_modify,		ldap_mod_replace,		arginfo_ldap_modify)

/* additional functions for attribute based modifications, Gerrit Thomson */
	PHP_FE(ldap_mod_add,								arginfo_ldap_mod_add)
	PHP_FE(ldap_mod_replace,							arginfo_ldap_mod_replace)
	PHP_FE(ldap_mod_del,								arginfo_ldap_mod_del)
/* end gjt mod */

	PHP_FE(ldap_errno,									arginfo_ldap_resource)
	PHP_FE(ldap_err2str,								arginfo_ldap_err2str)
	PHP_FE(ldap_error,									arginfo_ldap_resource)
	PHP_FE(ldap_compare,								arginfo_ldap_compare)
	PHP_DEP_FE(ldap_sort,									arginfo_ldap_sort)

#if (LDAP_API_VERSION > 2000) || HAVE_NSLDAP || HAVE_ORALDAP
	PHP_FE(ldap_rename,									arginfo_ldap_rename)
	PHP_FE(ldap_get_option,								arginfo_ldap_get_option)
	PHP_FE(ldap_set_option,								arginfo_ldap_set_option)
	PHP_FE(ldap_first_reference,						arginfo_ldap_first_reference)
	PHP_FE(ldap_next_reference,							arginfo_ldap_next_reference)
#ifdef HAVE_LDAP_PARSE_REFERENCE
	PHP_FE(ldap_parse_reference,						arginfo_ldap_parse_reference)
#endif
#ifdef HAVE_LDAP_PARSE_RESULT
	PHP_FE(ldap_parse_result,							arginfo_ldap_parse_result)
#endif
#ifdef HAVE_LDAP_START_TLS_S
	PHP_FE(ldap_start_tls,								arginfo_ldap_resource)
#endif
#endif

#if defined(LDAP_API_FEATURE_X_OPENLDAP) && defined(HAVE_3ARG_SETREBINDPROC)
	PHP_FE(ldap_set_rebind_proc,						arginfo_ldap_set_rebind_proc)
#endif

	PHP_FE(ldap_escape,									arginfo_ldap_escape)

#ifdef STR_TRANSLATION
	PHP_FE(ldap_t61_to_8859,							arginfo_ldap_t61_to_8859)
	PHP_FE(ldap_8859_to_t61,							arginfo_ldap_8859_to_t61)
#endif

#ifdef LDAP_CONTROL_PAGEDRESULTS
	PHP_FE(ldap_control_paged_result,							arginfo_ldap_control_paged_result)
	PHP_FE(ldap_control_paged_result_response,		arginfo_ldap_control_paged_result_response)
#endif
	PHP_FE_END
};
/* }}} */

zend_module_entry ldap_module_entry = { /* {{{ */
	STANDARD_MODULE_HEADER,
	"ldap",
	ldap_functions,
	PHP_MINIT(ldap),
	PHP_MSHUTDOWN(ldap),
	NULL,
	NULL,
	PHP_MINFO(ldap),
	PHP_LDAP_VERSION,
	PHP_MODULE_GLOBALS(ldap),
	PHP_GINIT(ldap),
	NULL,
	NULL,
	STANDARD_MODULE_PROPERTIES_EX
};
/* }}} */

/*
 * Local variables:
 * tab-width: 4
 * c-basic-offset: 4
 * End:
 * vim600: sw=4 ts=4 fdm=marker
 * vim<600: sw=4 ts=4
 */<|MERGE_RESOLUTION|>--- conflicted
+++ resolved
@@ -425,11 +425,7 @@
 			}
 
 			url = emalloc(urllen);
-<<<<<<< HEAD
-			snprintf( url, urllen, "ldap://%s:" ZEND_LONG_FMT, host ? host : "", port );
-=======
-			snprintf( url, urllen, "ldap://%s:%ld", host, port );
->>>>>>> dc7e5369
+			snprintf( url, urllen, "ldap://%s:" ZEND_LONG_FMT, host, port );
 		}
 
 #ifdef LDAP_API_FEATURE_X_OPENLDAP
