/*
   +----------------------------------------------------------------------+
   | PHP Version 7                                                        |
   +----------------------------------------------------------------------+
   | Copyright (c) 1997-2017 The PHP Group                                |
   +----------------------------------------------------------------------+
   | This source file is subject to version 3.01 of the PHP license,      |
   | that is bundled with this package in the file LICENSE, and is        |
   | available through the world-wide-web at the following url:           |
   | http://www.php.net/license/3_01.txt                                  |
   | If you did not receive a copy of the PHP license and are unable to   |
   | obtain it through the world-wide-web, please send a note to          |
   | license@php.net so we can mail you a copy immediately.               |
   +----------------------------------------------------------------------+
   | Authors: Amitay Isaacs  <amitay@w-o-i.com>                           |
   |          Eric Warnke    <ericw@albany.edu>                           |
   |          Rasmus Lerdorf <rasmus@php.net>                             |
   |          Gerrit Thomson <334647@swin.edu.au>                         |
   |          Jani Taskinen  <sniper@iki.fi>                              |
   |          Stig Venaas    <venaas@uninett.no>                          |
   |          Doug Goldstein <cardoe@cardoe.com>                          |
   | PHP 4.0 updates:  Zeev Suraski <zeev@zend.com>                       |
   +----------------------------------------------------------------------+
 */

/* $Id$ */
#define IS_EXT_MODULE

#ifdef HAVE_CONFIG_H
#include "config.h"
#endif

#include "php.h"
#include "php_ini.h"

#include <stddef.h>

#include "ext/standard/dl.h"
#include "php_ldap.h"

#ifdef PHP_WIN32
#include <string.h>
#include "config.w32.h"
#if HAVE_NSLDAP
#include <winsock2.h>
#endif
#define strdup _strdup
#undef WINDOWS
#undef strcasecmp
#undef strncasecmp
#define WINSOCK 1
#define __STDC__ 1
#endif

#include "ext/standard/php_string.h"
#include "ext/standard/info.h"

#ifdef HAVE_LDAP_SASL_H
#include <sasl.h>
#elif defined(HAVE_LDAP_SASL_SASL_H)
#include <sasl/sasl.h>
#endif

#define PHP_LDAP_ESCAPE_FILTER 0x01
#define PHP_LDAP_ESCAPE_DN     0x02

#if defined(LDAP_CONTROL_PAGEDRESULTS) && !defined(HAVE_LDAP_CONTROL_FIND)
LDAPControl *ldap_control_find( const char *oid, LDAPControl **ctrls, LDAPControl ***nextctrlp)
{
	assert(nextctrlp == NULL);
	return ldap_find_control(oid, ctrls);
}
#endif

#if !defined(LDAP_API_FEATURE_X_OPENLDAP)
void ldap_memvfree(void **v)
{
	ldap_value_free((char **)v);
}
#endif

typedef struct {
	LDAP *link;
#if defined(LDAP_API_FEATURE_X_OPENLDAP) && defined(HAVE_3ARG_SETREBINDPROC)
	zval rebindproc;
#endif
} ldap_linkdata;

typedef struct {
	LDAPMessage *data;
	BerElement  *ber;
	zval         res;
} ldap_resultentry;

ZEND_DECLARE_MODULE_GLOBALS(ldap)
static PHP_GINIT_FUNCTION(ldap);

static int le_link, le_result, le_result_entry;

#ifdef COMPILE_DL_LDAP
ZEND_GET_MODULE(ldap)
#endif

static void _close_ldap_link(zend_resource *rsrc) /* {{{ */
{
	ldap_linkdata *ld = (ldap_linkdata *)rsrc->ptr;

	ldap_unbind_ext(ld->link, NULL, NULL);
#if defined(LDAP_API_FEATURE_X_OPENLDAP) && defined(HAVE_3ARG_SETREBINDPROC)
	zval_ptr_dtor(&ld->rebindproc);
#endif

	efree(ld);
	LDAPG(num_links)--;
}
/* }}} */

static void _free_ldap_result(zend_resource *rsrc) /* {{{ */
{
	LDAPMessage *result = (LDAPMessage *)rsrc->ptr;
	ldap_msgfree(result);
}
/* }}} */

static void _free_ldap_result_entry(zend_resource *rsrc) /* {{{ */
{
	ldap_resultentry *entry = (ldap_resultentry *)rsrc->ptr;

	if (entry->ber != NULL) {
		ber_free(entry->ber, 0);
		entry->ber = NULL;
	}
	zval_ptr_dtor(&entry->res);
	efree(entry);
}
/* }}} */

/* {{{ PHP_INI_BEGIN
 */
PHP_INI_BEGIN()
	STD_PHP_INI_ENTRY_EX("ldap.max_links", "-1", PHP_INI_SYSTEM, OnUpdateLong, max_links, zend_ldap_globals, ldap_globals, display_link_numbers)
PHP_INI_END()
/* }}} */

/* {{{ PHP_GINIT_FUNCTION
 */
static PHP_GINIT_FUNCTION(ldap)
{
	ldap_globals->num_links = 0;
}
/* }}} */

/* {{{ PHP_MINIT_FUNCTION
 */
PHP_MINIT_FUNCTION(ldap)
{
	REGISTER_INI_ENTRIES();

	/* Constants to be used with deref-parameter in php_ldap_do_search() */
	REGISTER_LONG_CONSTANT("LDAP_DEREF_NEVER", LDAP_DEREF_NEVER, CONST_PERSISTENT | CONST_CS);
	REGISTER_LONG_CONSTANT("LDAP_DEREF_SEARCHING", LDAP_DEREF_SEARCHING, CONST_PERSISTENT | CONST_CS);
	REGISTER_LONG_CONSTANT("LDAP_DEREF_FINDING", LDAP_DEREF_FINDING, CONST_PERSISTENT | CONST_CS);
	REGISTER_LONG_CONSTANT("LDAP_DEREF_ALWAYS", LDAP_DEREF_ALWAYS, CONST_PERSISTENT | CONST_CS);

	/* Constants to be used with ldap_modify_batch() */
	REGISTER_LONG_CONSTANT("LDAP_MODIFY_BATCH_ADD", LDAP_MODIFY_BATCH_ADD, CONST_PERSISTENT | CONST_CS);
	REGISTER_LONG_CONSTANT("LDAP_MODIFY_BATCH_REMOVE", LDAP_MODIFY_BATCH_REMOVE, CONST_PERSISTENT | CONST_CS);
	REGISTER_LONG_CONSTANT("LDAP_MODIFY_BATCH_REMOVE_ALL", LDAP_MODIFY_BATCH_REMOVE_ALL, CONST_PERSISTENT | CONST_CS);
	REGISTER_LONG_CONSTANT("LDAP_MODIFY_BATCH_REPLACE", LDAP_MODIFY_BATCH_REPLACE, CONST_PERSISTENT | CONST_CS);
	REGISTER_STRING_CONSTANT("LDAP_MODIFY_BATCH_ATTRIB", LDAP_MODIFY_BATCH_ATTRIB, CONST_PERSISTENT | CONST_CS);
	REGISTER_STRING_CONSTANT("LDAP_MODIFY_BATCH_MODTYPE", LDAP_MODIFY_BATCH_MODTYPE, CONST_PERSISTENT | CONST_CS);
	REGISTER_STRING_CONSTANT("LDAP_MODIFY_BATCH_VALUES", LDAP_MODIFY_BATCH_VALUES, CONST_PERSISTENT | CONST_CS);

#if (LDAP_API_VERSION > 2000) || HAVE_NSLDAP || HAVE_ORALDAP
	/* LDAP options */
	REGISTER_LONG_CONSTANT("LDAP_OPT_DEREF", LDAP_OPT_DEREF, CONST_PERSISTENT | CONST_CS);
	REGISTER_LONG_CONSTANT("LDAP_OPT_SIZELIMIT", LDAP_OPT_SIZELIMIT, CONST_PERSISTENT | CONST_CS);
	REGISTER_LONG_CONSTANT("LDAP_OPT_TIMELIMIT", LDAP_OPT_TIMELIMIT, CONST_PERSISTENT | CONST_CS);
#ifdef LDAP_OPT_NETWORK_TIMEOUT
	REGISTER_LONG_CONSTANT("LDAP_OPT_NETWORK_TIMEOUT", LDAP_OPT_NETWORK_TIMEOUT, CONST_PERSISTENT | CONST_CS);
#elif defined (LDAP_X_OPT_CONNECT_TIMEOUT)
	REGISTER_LONG_CONSTANT("LDAP_OPT_NETWORK_TIMEOUT", LDAP_X_OPT_CONNECT_TIMEOUT, CONST_PERSISTENT | CONST_CS);
#endif
#ifdef LDAP_OPT_TIMEOUT
	REGISTER_LONG_CONSTANT("LDAP_OPT_TIMEOUT", LDAP_OPT_TIMEOUT, CONST_PERSISTENT | CONST_CS);
#endif
	REGISTER_LONG_CONSTANT("LDAP_OPT_PROTOCOL_VERSION", LDAP_OPT_PROTOCOL_VERSION, CONST_PERSISTENT | CONST_CS);
	REGISTER_LONG_CONSTANT("LDAP_OPT_ERROR_NUMBER", LDAP_OPT_ERROR_NUMBER, CONST_PERSISTENT | CONST_CS);
	REGISTER_LONG_CONSTANT("LDAP_OPT_REFERRALS", LDAP_OPT_REFERRALS, CONST_PERSISTENT | CONST_CS);
#ifdef LDAP_OPT_RESTART
	REGISTER_LONG_CONSTANT("LDAP_OPT_RESTART", LDAP_OPT_RESTART, CONST_PERSISTENT | CONST_CS);
#endif
#ifdef LDAP_OPT_HOST_NAME
	REGISTER_LONG_CONSTANT("LDAP_OPT_HOST_NAME", LDAP_OPT_HOST_NAME, CONST_PERSISTENT | CONST_CS);
#endif
	REGISTER_LONG_CONSTANT("LDAP_OPT_ERROR_STRING", LDAP_OPT_ERROR_STRING, CONST_PERSISTENT | CONST_CS);
#ifdef LDAP_OPT_MATCHED_DN
	REGISTER_LONG_CONSTANT("LDAP_OPT_MATCHED_DN", LDAP_OPT_MATCHED_DN, CONST_PERSISTENT | CONST_CS);
#endif
	REGISTER_LONG_CONSTANT("LDAP_OPT_SERVER_CONTROLS", LDAP_OPT_SERVER_CONTROLS, CONST_PERSISTENT | CONST_CS);
	REGISTER_LONG_CONSTANT("LDAP_OPT_CLIENT_CONTROLS", LDAP_OPT_CLIENT_CONTROLS, CONST_PERSISTENT | CONST_CS);
#endif
#ifdef LDAP_OPT_DEBUG_LEVEL
	REGISTER_LONG_CONSTANT("LDAP_OPT_DEBUG_LEVEL", LDAP_OPT_DEBUG_LEVEL, CONST_PERSISTENT | CONST_CS);
#endif

#ifdef LDAP_OPT_DIAGNOSTIC_MESSAGE
	REGISTER_LONG_CONSTANT("LDAP_OPT_DIAGNOSTIC_MESSAGE", LDAP_OPT_DIAGNOSTIC_MESSAGE, CONST_PERSISTENT | CONST_CS);
#endif

#ifdef HAVE_LDAP_SASL
	REGISTER_LONG_CONSTANT("LDAP_OPT_X_SASL_MECH", LDAP_OPT_X_SASL_MECH, CONST_PERSISTENT | CONST_CS);
	REGISTER_LONG_CONSTANT("LDAP_OPT_X_SASL_REALM", LDAP_OPT_X_SASL_REALM, CONST_PERSISTENT | CONST_CS);
	REGISTER_LONG_CONSTANT("LDAP_OPT_X_SASL_AUTHCID", LDAP_OPT_X_SASL_AUTHCID, CONST_PERSISTENT | CONST_CS);
	REGISTER_LONG_CONSTANT("LDAP_OPT_X_SASL_AUTHZID", LDAP_OPT_X_SASL_AUTHZID, CONST_PERSISTENT | CONST_CS);
#endif
#ifdef LDAP_OPT_X_SASL_NOCANON
	REGISTER_LONG_CONSTANT("LDAP_OPT_X_SASL_NOCANON", LDAP_OPT_X_SASL_NOCANON, CONST_PERSISTENT | CONST_CS);
#endif
#ifdef LDAP_OPT_X_SASL_USERNAME
	REGISTER_LONG_CONSTANT("LDAP_OPT_X_SASL_USERNAME", LDAP_OPT_X_SASL_USERNAME, CONST_PERSISTENT | CONST_CS);
#endif

#ifdef ORALDAP
	REGISTER_LONG_CONSTANT("GSLC_SSL_NO_AUTH", GSLC_SSL_NO_AUTH, CONST_PERSISTENT | CONST_CS);
	REGISTER_LONG_CONSTANT("GSLC_SSL_ONEWAY_AUTH", GSLC_SSL_ONEWAY_AUTH, CONST_PERSISTENT | CONST_CS);
	REGISTER_LONG_CONSTANT("GSLC_SSL_TWOWAY_AUTH", GSLC_SSL_TWOWAY_AUTH, CONST_PERSISTENT | CONST_CS);
#endif

#if (LDAP_API_VERSION > 2000)
	REGISTER_LONG_CONSTANT("LDAP_OPT_X_TLS_REQUIRE_CERT", LDAP_OPT_X_TLS_REQUIRE_CERT, CONST_PERSISTENT | CONST_CS);

	REGISTER_LONG_CONSTANT("LDAP_OPT_X_TLS_NEVER", LDAP_OPT_X_TLS_NEVER, CONST_PERSISTENT | CONST_CS);
	REGISTER_LONG_CONSTANT("LDAP_OPT_X_TLS_HARD", LDAP_OPT_X_TLS_HARD, CONST_PERSISTENT | CONST_CS);
	REGISTER_LONG_CONSTANT("LDAP_OPT_X_TLS_DEMAND", LDAP_OPT_X_TLS_DEMAND, CONST_PERSISTENT | CONST_CS);
	REGISTER_LONG_CONSTANT("LDAP_OPT_X_TLS_ALLOW", LDAP_OPT_X_TLS_ALLOW, CONST_PERSISTENT | CONST_CS);
	REGISTER_LONG_CONSTANT("LDAP_OPT_X_TLS_TRY", LDAP_OPT_X_TLS_TRY, CONST_PERSISTENT | CONST_CS);

	REGISTER_LONG_CONSTANT("LDAP_OPT_X_TLS_CACERTDIR", LDAP_OPT_X_TLS_CACERTDIR, CONST_PERSISTENT | CONST_CS);
	REGISTER_LONG_CONSTANT("LDAP_OPT_X_TLS_CACERTFILE", LDAP_OPT_X_TLS_CACERTFILE, CONST_PERSISTENT | CONST_CS);
	REGISTER_LONG_CONSTANT("LDAP_OPT_X_TLS_CERTFILE", LDAP_OPT_X_TLS_CERTFILE, CONST_PERSISTENT | CONST_CS);
	REGISTER_LONG_CONSTANT("LDAP_OPT_X_TLS_CIPHER_SUITE", LDAP_OPT_X_TLS_CIPHER_SUITE, CONST_PERSISTENT | CONST_CS);
	REGISTER_LONG_CONSTANT("LDAP_OPT_X_TLS_KEYFILE", LDAP_OPT_X_TLS_KEYFILE, CONST_PERSISTENT | CONST_CS);
	REGISTER_LONG_CONSTANT("LDAP_OPT_X_TLS_RANDOM_FILE", LDAP_OPT_X_TLS_RANDOM_FILE, CONST_PERSISTENT | CONST_CS);
#endif

#ifdef LDAP_OPT_X_TLS_CRLCHECK
	REGISTER_LONG_CONSTANT("LDAP_OPT_X_TLS_CRLCHECK", LDAP_OPT_X_TLS_CRLCHECK, CONST_PERSISTENT | CONST_CS);

	REGISTER_LONG_CONSTANT("LDAP_OPT_X_TLS_CRL_NONE", LDAP_OPT_X_TLS_CRL_NONE, CONST_PERSISTENT | CONST_CS);
	REGISTER_LONG_CONSTANT("LDAP_OPT_X_TLS_CRL_PEER", LDAP_OPT_X_TLS_CRL_PEER, CONST_PERSISTENT | CONST_CS);
	REGISTER_LONG_CONSTANT("LDAP_OPT_X_TLS_CRL_ALL", LDAP_OPT_X_TLS_CRL_ALL, CONST_PERSISTENT | CONST_CS);
#endif

#ifdef LDAP_OPT_X_TLS_DHFILE
	REGISTER_LONG_CONSTANT("LDAP_OPT_X_TLS_DHFILE", LDAP_OPT_X_TLS_DHFILE, CONST_PERSISTENT | CONST_CS);
#endif

#ifdef LDAP_OPT_X_TLS_CRLFILE
	REGISTER_LONG_CONSTANT("LDAP_OPT_X_TLS_CRLFILE", LDAP_OPT_X_TLS_CRLFILE, CONST_PERSISTENT | CONST_CS);
#endif

#ifdef LDAP_OPT_X_TLS_PROTOCOL_MIN
	REGISTER_LONG_CONSTANT("LDAP_OPT_X_TLS_PROTOCOL_MIN", LDAP_OPT_X_TLS_PROTOCOL_MIN, CONST_PERSISTENT | CONST_CS);

	REGISTER_LONG_CONSTANT("LDAP_OPT_X_TLS_PROTOCOL_SSL2", LDAP_OPT_X_TLS_PROTOCOL_SSL2, CONST_PERSISTENT | CONST_CS);
	REGISTER_LONG_CONSTANT("LDAP_OPT_X_TLS_PROTOCOL_SSL3", LDAP_OPT_X_TLS_PROTOCOL_SSL3, CONST_PERSISTENT | CONST_CS);
	REGISTER_LONG_CONSTANT("LDAP_OPT_X_TLS_PROTOCOL_TLS1_0", LDAP_OPT_X_TLS_PROTOCOL_TLS1_0, CONST_PERSISTENT | CONST_CS);
	REGISTER_LONG_CONSTANT("LDAP_OPT_X_TLS_PROTOCOL_TLS1_1", LDAP_OPT_X_TLS_PROTOCOL_TLS1_1, CONST_PERSISTENT | CONST_CS);
	REGISTER_LONG_CONSTANT("LDAP_OPT_X_TLS_PROTOCOL_TLS1_2", LDAP_OPT_X_TLS_PROTOCOL_TLS1_2, CONST_PERSISTENT | CONST_CS);
#endif

#ifdef LDAP_OPT_X_TLS_PACKAGE
	REGISTER_LONG_CONSTANT("LDAP_OPT_X_TLS_PACKAGE", LDAP_OPT_X_TLS_PACKAGE, CONST_PERSISTENT | CONST_CS);
#endif

#ifdef LDAP_OPT_X_KEEPALIVE_IDLE
	REGISTER_LONG_CONSTANT("LDAP_OPT_X_KEEPALIVE_IDLE", LDAP_OPT_X_KEEPALIVE_IDLE, CONST_PERSISTENT | CONST_CS);
	REGISTER_LONG_CONSTANT("LDAP_OPT_X_KEEPALIVE_PROBES", LDAP_OPT_X_KEEPALIVE_PROBES, CONST_PERSISTENT | CONST_CS);
	REGISTER_LONG_CONSTANT("LDAP_OPT_X_KEEPALIVE_INTERVAL", LDAP_OPT_X_KEEPALIVE_INTERVAL, CONST_PERSISTENT | CONST_CS);
#endif

	REGISTER_LONG_CONSTANT("LDAP_ESCAPE_FILTER", PHP_LDAP_ESCAPE_FILTER, CONST_PERSISTENT | CONST_CS);
	REGISTER_LONG_CONSTANT("LDAP_ESCAPE_DN", PHP_LDAP_ESCAPE_DN, CONST_PERSISTENT | CONST_CS);

#ifdef HAVE_LDAP_EXTENDED_OPERATION_S
	REGISTER_STRING_CONSTANT("LDAP_EXOP_START_TLS", LDAP_EXOP_START_TLS, CONST_PERSISTENT | CONST_CS);
	REGISTER_STRING_CONSTANT("LDAP_EXOP_MODIFY_PASSWD", LDAP_EXOP_MODIFY_PASSWD, CONST_PERSISTENT | CONST_CS);
	REGISTER_STRING_CONSTANT("LDAP_EXOP_REFRESH", LDAP_EXOP_REFRESH, CONST_PERSISTENT | CONST_CS);
	REGISTER_STRING_CONSTANT("LDAP_EXOP_WHO_AM_I", LDAP_EXOP_WHO_AM_I, CONST_PERSISTENT | CONST_CS);
	REGISTER_STRING_CONSTANT("LDAP_EXOP_TURN", LDAP_EXOP_TURN, CONST_PERSISTENT | CONST_CS);
#endif

/* LDAP Controls */
/*	standard track controls */
#ifdef LDAP_CONTROL_MANAGEDSAIT
	/* RFC 3296 */
	REGISTER_STRING_CONSTANT("LDAP_CONTROL_MANAGEDSAIT", LDAP_CONTROL_MANAGEDSAIT, CONST_PERSISTENT | CONST_CS);
#endif
#ifdef LDAP_CONTROL_PROXY_AUTHZ
	/* RFC 4370 */
	REGISTER_STRING_CONSTANT("LDAP_CONTROL_PROXY_AUTHZ", LDAP_CONTROL_PROXY_AUTHZ, CONST_PERSISTENT | CONST_CS);
#endif
#ifdef LDAP_CONTROL_SUBENTRIES
	/* RFC 3672 */
	REGISTER_STRING_CONSTANT("LDAP_CONTROL_SUBENTRIES", LDAP_CONTROL_SUBENTRIES, CONST_PERSISTENT | CONST_CS);
#endif
#ifdef LDAP_CONTROL_VALUESRETURNFILTER
	/* RFC 3876 */
	REGISTER_STRING_CONSTANT("LDAP_CONTROL_VALUESRETURNFILTER", LDAP_CONTROL_VALUESRETURNFILTER, CONST_PERSISTENT | CONST_CS);
#endif
#ifdef LDAP_CONTROL_ASSERT
	/* RFC 4528 */
	REGISTER_STRING_CONSTANT("LDAP_CONTROL_ASSERT", LDAP_CONTROL_ASSERT, CONST_PERSISTENT | CONST_CS);
	/* RFC 4527 */
	REGISTER_STRING_CONSTANT("LDAP_CONTROL_PRE_READ", LDAP_CONTROL_PRE_READ, CONST_PERSISTENT | CONST_CS);
	REGISTER_STRING_CONSTANT("LDAP_CONTROL_POST_READ", LDAP_CONTROL_POST_READ, CONST_PERSISTENT | CONST_CS);
#endif
#ifdef LDAP_CONTROL_SORTREQUEST
	/* RFC 2891 */
	REGISTER_STRING_CONSTANT("LDAP_CONTROL_SORTREQUEST", LDAP_CONTROL_SORTREQUEST, CONST_PERSISTENT | CONST_CS);
	REGISTER_STRING_CONSTANT("LDAP_CONTROL_SORTRESPONSE", LDAP_CONTROL_SORTRESPONSE, CONST_PERSISTENT | CONST_CS);
#endif
/*	non-standard track controls */
#ifdef LDAP_CONTROL_PAGEDRESULTS
	/* RFC 2696 */
	REGISTER_STRING_CONSTANT("LDAP_CONTROL_PAGEDRESULTS", LDAP_CONTROL_PAGEDRESULTS, CONST_PERSISTENT | CONST_CS);
#endif
#ifdef LDAP_CONTROL_AUTHZID_REQUEST
	/* RFC 3829 */
	REGISTER_STRING_CONSTANT("LDAP_CONTROL_AUTHZID_REQUEST", LDAP_CONTROL_AUTHZID_REQUEST, CONST_PERSISTENT | CONST_CS);
	REGISTER_STRING_CONSTANT("LDAP_CONTROL_AUTHZID_RESPONSE", LDAP_CONTROL_AUTHZID_RESPONSE, CONST_PERSISTENT | CONST_CS);
#endif
#ifdef LDAP_CONTROL_SYNC
	/* LDAP Content Synchronization Operation -- RFC 4533 */
	REGISTER_STRING_CONSTANT("LDAP_CONTROL_SYNC", LDAP_CONTROL_SYNC, CONST_PERSISTENT | CONST_CS);
	REGISTER_STRING_CONSTANT("LDAP_CONTROL_SYNC_STATE", LDAP_CONTROL_SYNC_STATE, CONST_PERSISTENT | CONST_CS);
	REGISTER_STRING_CONSTANT("LDAP_CONTROL_SYNC_DONE", LDAP_CONTROL_SYNC_DONE, CONST_PERSISTENT | CONST_CS);
#endif
#ifdef LDAP_CONTROL_DONTUSECOPY
	/* LDAP Don't Use Copy Control (RFC 6171) */
	REGISTER_STRING_CONSTANT("LDAP_CONTROL_DONTUSECOPY", LDAP_CONTROL_DONTUSECOPY, CONST_PERSISTENT | CONST_CS);
#endif
#ifdef LDAP_CONTROL_PASSWORDPOLICYREQUEST
	/* Password policy Controls */
	REGISTER_STRING_CONSTANT("LDAP_CONTROL_PASSWORDPOLICYREQUEST", LDAP_CONTROL_PASSWORDPOLICYREQUEST, CONST_PERSISTENT | CONST_CS);
	REGISTER_STRING_CONSTANT("LDAP_CONTROL_PASSWORDPOLICYRESPONSE", LDAP_CONTROL_PASSWORDPOLICYRESPONSE, CONST_PERSISTENT | CONST_CS);
#endif
#ifdef LDAP_CONTROL_X_INCREMENTAL_VALUES
	/* MS Active Directory controls */
	REGISTER_STRING_CONSTANT("LDAP_CONTROL_X_INCREMENTAL_VALUES", LDAP_CONTROL_X_INCREMENTAL_VALUES, CONST_PERSISTENT | CONST_CS);
	REGISTER_STRING_CONSTANT("LDAP_CONTROL_X_DOMAIN_SCOPE", LDAP_CONTROL_X_DOMAIN_SCOPE, CONST_PERSISTENT | CONST_CS);
	REGISTER_STRING_CONSTANT("LDAP_CONTROL_X_PERMISSIVE_MODIFY", LDAP_CONTROL_X_PERMISSIVE_MODIFY, CONST_PERSISTENT | CONST_CS);
	REGISTER_STRING_CONSTANT("LDAP_CONTROL_X_SEARCH_OPTIONS", LDAP_CONTROL_X_SEARCH_OPTIONS, CONST_PERSISTENT | CONST_CS);
	REGISTER_STRING_CONSTANT("LDAP_CONTROL_X_TREE_DELETE", LDAP_CONTROL_X_TREE_DELETE, CONST_PERSISTENT | CONST_CS);
	REGISTER_STRING_CONSTANT("LDAP_CONTROL_X_EXTENDED_DN", LDAP_CONTROL_X_EXTENDED_DN, CONST_PERSISTENT | CONST_CS);
#endif
#ifdef LDAP_CONTROL_X_INCREMENTAL_VALUES
	/* LDAP VLV */
	REGISTER_STRING_CONSTANT("LDAP_CONTROL_VLVREQUEST", LDAP_CONTROL_VLVREQUEST, CONST_PERSISTENT | CONST_CS);
	REGISTER_STRING_CONSTANT("LDAP_CONTROL_VLVRESPONSE", LDAP_CONTROL_VLVRESPONSE, CONST_PERSISTENT | CONST_CS);
#endif

	le_link = zend_register_list_destructors_ex(_close_ldap_link, NULL, "ldap link", module_number);
	le_result = zend_register_list_destructors_ex(_free_ldap_result, NULL, "ldap result", module_number);
	le_result_entry = zend_register_list_destructors_ex(_free_ldap_result_entry, NULL, "ldap result entry", module_number);

	ldap_module_entry.type = type;

	return SUCCESS;
}
/* }}} */

/* {{{ PHP_MSHUTDOWN_FUNCTION
 */
PHP_MSHUTDOWN_FUNCTION(ldap)
{
	UNREGISTER_INI_ENTRIES();
	return SUCCESS;
}
/* }}} */

/* {{{ PHP_MINFO_FUNCTION
 */
PHP_MINFO_FUNCTION(ldap)
{
	char tmp[32];
#if HAVE_NSLDAP
	LDAPVersion ver;
	double SDKVersion;
#endif

	php_info_print_table_start();
	php_info_print_table_row(2, "LDAP Support", "enabled");
	php_info_print_table_row(2, "RCS Version", "$Id$");

	if (LDAPG(max_links) == -1) {
		snprintf(tmp, 31, ZEND_LONG_FMT "/unlimited", LDAPG(num_links));
	} else {
		snprintf(tmp, 31, ZEND_LONG_FMT "/" ZEND_LONG_FMT, LDAPG(num_links), LDAPG(max_links));
	}
	php_info_print_table_row(2, "Total Links", tmp);

#ifdef LDAP_API_VERSION
	snprintf(tmp, 31, "%d", LDAP_API_VERSION);
	php_info_print_table_row(2, "API Version", tmp);
#endif

#ifdef LDAP_VENDOR_NAME
	php_info_print_table_row(2, "Vendor Name", LDAP_VENDOR_NAME);
#endif

#ifdef LDAP_VENDOR_VERSION
	snprintf(tmp, 31, "%d", LDAP_VENDOR_VERSION);
	php_info_print_table_row(2, "Vendor Version", tmp);
#endif

#if HAVE_NSLDAP
	SDKVersion = ldap_version(&ver);
	snprintf(tmp, 31, "%F", SDKVersion/100.0);
	php_info_print_table_row(2, "SDK Version", tmp);

	snprintf(tmp, 31, "%F", ver.protocol_version/100.0);
	php_info_print_table_row(2, "Highest LDAP Protocol Supported", tmp);

	snprintf(tmp, 31, "%F", ver.SSL_version/100.0);
	php_info_print_table_row(2, "SSL Level Supported", tmp);

	if (ver.security_level != LDAP_SECURITY_NONE) {
		snprintf(tmp, 31, "%d", ver.security_level);
	} else {
		strcpy(tmp, "SSL not enabled");
	}
	php_info_print_table_row(2, "Level of Encryption", tmp);
#endif

#ifdef HAVE_LDAP_SASL
	php_info_print_table_row(2, "SASL Support", "Enabled");
#endif

	php_info_print_table_end();
	DISPLAY_INI_ENTRIES();
}
/* }}} */

/* {{{ proto resource ldap_connect([string host [, int port [, string wallet [, string wallet_passwd [, int authmode]]]]])
   Connect to an LDAP server */
PHP_FUNCTION(ldap_connect)
{
	char *host = NULL;
	size_t hostlen = 0;
	zend_long port = LDAP_PORT;
#ifdef HAVE_ORALDAP
	char *wallet = NULL, *walletpasswd = NULL;
	size_t walletlen = 0, walletpasswdlen = 0;
	zend_long authmode = GSLC_SSL_NO_AUTH;
	int ssl=0;
#endif
	ldap_linkdata *ld;
	LDAP *ldap = NULL;

#ifdef HAVE_ORALDAP
	if (ZEND_NUM_ARGS() == 3 || ZEND_NUM_ARGS() == 4) {
		WRONG_PARAM_COUNT;
	}

	if (zend_parse_parameters(ZEND_NUM_ARGS(), "|slssl", &host, &hostlen, &port, &wallet, &walletlen, &walletpasswd, &walletpasswdlen, &authmode) != SUCCESS) {
		RETURN_FALSE;
	}

	if (ZEND_NUM_ARGS() == 5) {
		ssl = 1;
	}
#else
	if (zend_parse_parameters(ZEND_NUM_ARGS(), "|sl", &host, &hostlen, &port) != SUCCESS) {
		RETURN_FALSE;
	}
#endif

	if (LDAPG(max_links) != -1 && LDAPG(num_links) >= LDAPG(max_links)) {
		php_error_docref(NULL, E_WARNING, "Too many open links (" ZEND_LONG_FMT ")", LDAPG(num_links));
		RETURN_FALSE;
	}

	ld = ecalloc(1, sizeof(ldap_linkdata));

	{
		int rc = LDAP_SUCCESS;
		char	*url = host;
		if (url && !ldap_is_ldap_url(url)) {
			size_t urllen = hostlen + sizeof( "ldap://:65535" );

			if (port <= 0 || port > 65535) {
				efree(ld);
				php_error_docref(NULL, E_WARNING, "invalid port number: " ZEND_LONG_FMT, port);
				RETURN_FALSE;
			}

			url = emalloc(urllen);
			snprintf( url, urllen, "ldap://%s:" ZEND_LONG_FMT, host, port );
		}

#ifdef LDAP_API_FEATURE_X_OPENLDAP
		/* ldap_init() is deprecated, use ldap_initialize() instead.
		 */
		rc = ldap_initialize(&ldap, url);
#else /* ! LDAP_API_FEATURE_X_OPENLDAP */
		/* ldap_init does not support URLs.
		 * We must try the original host and port information.
		 */
		ldap = ldap_init(host, port);
		if (ldap == NULL) {
			efree(ld);
			php_error_docref(NULL, E_WARNING, "Could not create session handle");
			RETURN_FALSE;
		}
#endif /* ! LDAP_API_FEATURE_X_OPENLDAP */
		if (url != host) {
			efree(url);
		}
		if (rc != LDAP_SUCCESS) {
			efree(ld);
			php_error_docref(NULL, E_WARNING, "Could not create session handle: %s", ldap_err2string(rc));
			RETURN_FALSE;
		}
	}

	if (ldap == NULL) {
		efree(ld);
		RETURN_FALSE;
	} else {
#ifdef HAVE_ORALDAP
		if (ssl) {
			if (ldap_init_SSL(&ldap->ld_sb, wallet, walletpasswd, authmode)) {
				efree(ld);
				php_error_docref(NULL, E_WARNING, "SSL init failed");
				RETURN_FALSE;
			}
		}
#endif
		LDAPG(num_links)++;
		ld->link = ldap;
		RETURN_RES(zend_register_resource(ld, le_link));
	}

}
/* }}} */

/* {{{ _get_lderrno
 */
static int _get_lderrno(LDAP *ldap)
{
#if !HAVE_NSLDAP
#if LDAP_API_VERSION > 2000 || HAVE_ORALDAP
	int lderr;

	/* New versions of OpenLDAP do it this way */
	ldap_get_option(ldap, LDAP_OPT_ERROR_NUMBER, &lderr);
	return lderr;
#else
	return ldap->ld_errno;
#endif
#else
	return ldap_get_lderrno(ldap, NULL, NULL);
#endif
}
/* }}} */

/* {{{ _set_lderrno
 */
static void _set_lderrno(LDAP *ldap, int lderr)
{
#if !HAVE_NSLDAP
#if LDAP_API_VERSION > 2000 || HAVE_ORALDAP
	/* New versions of OpenLDAP do it this way */
	ldap_set_option(ldap, LDAP_OPT_ERROR_NUMBER, &lderr);
#else
	ldap->ld_errno = lderr;
#endif
#else
	ldap_set_lderrno(ldap, lderr, NULL, NULL);
#endif
}
/* }}} */

/* {{{ proto bool ldap_bind(resource link [, string dn [, string password]])
   Bind to LDAP directory */
PHP_FUNCTION(ldap_bind)
{
	zval *link;
	char *ldap_bind_dn = NULL, *ldap_bind_pw = NULL;
	size_t ldap_bind_dnlen, ldap_bind_pwlen;
	ldap_linkdata *ld;
	int rc;

	if (zend_parse_parameters(ZEND_NUM_ARGS(), "r|ss", &link, &ldap_bind_dn, &ldap_bind_dnlen, &ldap_bind_pw, &ldap_bind_pwlen) != SUCCESS) {
		RETURN_FALSE;
	}

	if ((ld = (ldap_linkdata *)zend_fetch_resource(Z_RES_P(link), "ldap link", le_link)) == NULL) {
		RETURN_FALSE;
	}

	if (ldap_bind_dn != NULL && memchr(ldap_bind_dn, '\0', ldap_bind_dnlen) != NULL) {
		_set_lderrno(ld->link, LDAP_INVALID_CREDENTIALS);
		php_error_docref(NULL, E_WARNING, "DN contains a null byte");
		RETURN_FALSE;
	}

	if (ldap_bind_pw != NULL && memchr(ldap_bind_pw, '\0', ldap_bind_pwlen) != NULL) {
		_set_lderrno(ld->link, LDAP_INVALID_CREDENTIALS);
		php_error_docref(NULL, E_WARNING, "Password contains a null byte");
		RETURN_FALSE;
	}

	{
#ifdef LDAP_API_FEATURE_X_OPENLDAP
		/* ldap_simple_bind_s() is deprecated, use ldap_sasl_bind_s() instead.
		 */
		struct berval   cred;

		cred.bv_val = ldap_bind_pw;
		cred.bv_len = ldap_bind_pw ? ldap_bind_pwlen : 0;
		rc = ldap_sasl_bind_s(ld->link, ldap_bind_dn, LDAP_SASL_SIMPLE, &cred,
				NULL, NULL,     /* no controls right now */
				NULL);	  /* we don't care about the server's credentials */
#else /* ! LDAP_API_FEATURE_X_OPENLDAP */
		rc = ldap_simple_bind_s(ld->link, ldap_bind_dn, ldap_bind_pw);
#endif /* ! LDAP_API_FEATURE_X_OPENLDAP */
	}
	if ( rc != LDAP_SUCCESS) {
		php_error_docref(NULL, E_WARNING, "Unable to bind to server: %s", ldap_err2string(rc));
		RETURN_FALSE;
	} else {
		RETURN_TRUE;
	}
}
/* }}} */

#ifdef HAVE_LDAP_SASL
typedef struct {
	char *mech;
	char *realm;
	char *authcid;
	char *passwd;
	char *authzid;
} php_ldap_bictx;

/* {{{ _php_sasl_setdefs
 */
static php_ldap_bictx *_php_sasl_setdefs(LDAP *ld, char *sasl_mech, char *sasl_realm, char *sasl_authc_id, char *passwd, char *sasl_authz_id)
{
	php_ldap_bictx *ctx;

	ctx = ber_memalloc(sizeof(php_ldap_bictx));
	ctx->mech    = (sasl_mech) ? ber_strdup(sasl_mech) : NULL;
	ctx->realm   = (sasl_realm) ? ber_strdup(sasl_realm) : NULL;
	ctx->authcid = (sasl_authc_id) ? ber_strdup(sasl_authc_id) : NULL;
	ctx->passwd  = (passwd) ? ber_strdup(passwd) : NULL;
	ctx->authzid = (sasl_authz_id) ? ber_strdup(sasl_authz_id) : NULL;

	if (ctx->mech == NULL) {
		ldap_get_option(ld, LDAP_OPT_X_SASL_MECH, &ctx->mech);
	}
	if (ctx->realm == NULL) {
		ldap_get_option(ld, LDAP_OPT_X_SASL_REALM, &ctx->realm);
	}
	if (ctx->authcid == NULL) {
		ldap_get_option(ld, LDAP_OPT_X_SASL_AUTHCID, &ctx->authcid);
	}
	if (ctx->authzid == NULL) {
		ldap_get_option(ld, LDAP_OPT_X_SASL_AUTHZID, &ctx->authzid);
	}

	return ctx;
}
/* }}} */

/* {{{ _php_sasl_freedefs
 */
static void _php_sasl_freedefs(php_ldap_bictx *ctx)
{
	if (ctx->mech) ber_memfree(ctx->mech);
	if (ctx->realm) ber_memfree(ctx->realm);
	if (ctx->authcid) ber_memfree(ctx->authcid);
	if (ctx->passwd) ber_memfree(ctx->passwd);
	if (ctx->authzid) ber_memfree(ctx->authzid);
	ber_memfree(ctx);
}
/* }}} */

/* {{{ _php_sasl_interact
   Internal interact function for SASL */
static int _php_sasl_interact(LDAP *ld, unsigned flags, void *defaults, void *in)
{
	sasl_interact_t *interact = in;
	const char *p;
	php_ldap_bictx *ctx = defaults;

	for (;interact->id != SASL_CB_LIST_END;interact++) {
		p = NULL;
		switch(interact->id) {
			case SASL_CB_GETREALM:
				p = ctx->realm;
				break;
			case SASL_CB_AUTHNAME:
				p = ctx->authcid;
				break;
			case SASL_CB_USER:
				p = ctx->authzid;
				break;
			case SASL_CB_PASS:
				p = ctx->passwd;
				break;
		}
		if (p) {
			interact->result = p;
			interact->len = strlen(interact->result);
		}
	}
	return LDAP_SUCCESS;
}
/* }}} */

/* {{{ proto bool ldap_sasl_bind(resource link [, string binddn [, string password [, string sasl_mech [, string sasl_realm [, string sasl_authc_id [, string sasl_authz_id [, string props]]]]]]])
   Bind to LDAP directory using SASL */
PHP_FUNCTION(ldap_sasl_bind)
{
	zval *link;
	ldap_linkdata *ld;
	char *binddn = NULL;
	char *passwd = NULL;
	char *sasl_mech = NULL;
	char *sasl_realm = NULL;
	char *sasl_authz_id = NULL;
	char *sasl_authc_id = NULL;
	char *props = NULL;
	size_t rc, dn_len, passwd_len, mech_len, realm_len, authc_id_len, authz_id_len, props_len;
	php_ldap_bictx *ctx;

	if (zend_parse_parameters(ZEND_NUM_ARGS(), "r|sssssss", &link, &binddn, &dn_len, &passwd, &passwd_len, &sasl_mech, &mech_len, &sasl_realm, &realm_len, &sasl_authc_id, &authc_id_len, &sasl_authz_id, &authz_id_len, &props, &props_len) != SUCCESS) {
		RETURN_FALSE;
	}

	if ((ld = (ldap_linkdata *)zend_fetch_resource(Z_RES_P(link), "ldap link", le_link)) == NULL) {
		RETURN_FALSE;
	}

	ctx = _php_sasl_setdefs(ld->link, sasl_mech, sasl_realm, sasl_authc_id, passwd, sasl_authz_id);

	if (props) {
		ldap_set_option(ld->link, LDAP_OPT_X_SASL_SECPROPS, props);
	}

	rc = ldap_sasl_interactive_bind_s(ld->link, binddn, ctx->mech, NULL, NULL, LDAP_SASL_QUIET, _php_sasl_interact, ctx);
	if (rc != LDAP_SUCCESS) {
		php_error_docref(NULL, E_WARNING, "Unable to bind to server: %s", ldap_err2string(rc));
		RETVAL_FALSE;
	} else {
		RETVAL_TRUE;
	}
	_php_sasl_freedefs(ctx);
}
/* }}} */
#endif /* HAVE_LDAP_SASL */

/* {{{ proto bool ldap_unbind(resource link)
   Unbind from LDAP directory */
PHP_FUNCTION(ldap_unbind)
{
	zval *link;
	ldap_linkdata *ld;

	if (zend_parse_parameters(ZEND_NUM_ARGS(), "r", &link) != SUCCESS) {
		RETURN_FALSE;
	}

	if ((ld = (ldap_linkdata *)zend_fetch_resource(Z_RES_P(link), "ldap link", le_link)) == NULL) {
		RETURN_FALSE;
	}

	zend_list_close(Z_RES_P(link));
	RETURN_TRUE;
}
/* }}} */

/* {{{ php_set_opts
 */
static void php_set_opts(LDAP *ldap, int sizelimit, int timelimit, int deref, int *old_sizelimit, int *old_timelimit, int *old_deref)
{
	/* sizelimit */
	if (sizelimit > -1) {
#if (LDAP_API_VERSION >= 2004) || HAVE_NSLDAP || HAVE_ORALDAP
		ldap_get_option(ldap, LDAP_OPT_SIZELIMIT, old_sizelimit);
		ldap_set_option(ldap, LDAP_OPT_SIZELIMIT, &sizelimit);
#else
		*old_sizelimit = ldap->ld_sizelimit;
		ldap->ld_sizelimit = sizelimit;
#endif
	}

	/* timelimit */
	if (timelimit > -1) {
#if (LDAP_API_VERSION >= 2004) || HAVE_NSLDAP || HAVE_ORALDAP
		ldap_get_option(ldap, LDAP_OPT_TIMELIMIT, old_timelimit);
		ldap_set_option(ldap, LDAP_OPT_TIMELIMIT, &timelimit);
#else
		*old_timelimit = ldap->ld_timelimit;
		ldap->ld_timelimit = timelimit;
#endif
	}

	/* deref */
	if (deref > -1) {
#if (LDAP_API_VERSION >= 2004) || HAVE_NSLDAP || HAVE_ORALDAP
		ldap_get_option(ldap, LDAP_OPT_DEREF, old_deref);
		ldap_set_option(ldap, LDAP_OPT_DEREF, &deref);
#else
		*old_deref = ldap->ld_deref;
		ldap->ld_deref = deref;
#endif
	}
}
/* }}} */

/* {{{ php_ldap_do_search
 */
static void php_ldap_do_search(INTERNAL_FUNCTION_PARAMETERS, int scope)
{
	zval *link, *base_dn, *filter, *attrs = NULL, *attr;
	zend_long attrsonly, sizelimit, timelimit, deref;
	char *ldap_base_dn = NULL, *ldap_filter = NULL, **ldap_attrs = NULL;
	ldap_linkdata *ld = NULL;
	LDAPMessage *ldap_res;
	int ldap_attrsonly = 0, ldap_sizelimit = -1, ldap_timelimit = -1, ldap_deref = -1;
	int old_ldap_sizelimit = -1, old_ldap_timelimit = -1, old_ldap_deref = -1;
	int num_attribs = 0, ret = 1, i, errno, argcount = ZEND_NUM_ARGS();

	if (zend_parse_parameters(argcount, "zzz|allll", &link, &base_dn, &filter, &attrs, &attrsonly,
		&sizelimit, &timelimit, &deref) == FAILURE) {
		return;
	}

	/* Reverse -> fall through */
	switch (argcount) {
		case 8:
			ldap_deref = deref;
		case 7:
			ldap_timelimit = timelimit;
		case 6:
			ldap_sizelimit = sizelimit;
		case 5:
			ldap_attrsonly = attrsonly;
		case 4:
			num_attribs = zend_hash_num_elements(Z_ARRVAL_P(attrs));
			ldap_attrs = safe_emalloc((num_attribs+1), sizeof(char *), 0);

			for (i = 0; i<num_attribs; i++) {
				if ((attr = zend_hash_index_find(Z_ARRVAL_P(attrs), i)) == NULL) {
					php_error_docref(NULL, E_WARNING, "Array initialization wrong");
					ret = 0;
					goto cleanup;
				}

				convert_to_string_ex(attr);
				ldap_attrs[i] = Z_STRVAL_P(attr);
			}
			ldap_attrs[num_attribs] = NULL;
		default:
			break;
	}

	/* parallel search? */
	if (Z_TYPE_P(link) == IS_ARRAY) {
		int i, nlinks, nbases, nfilters, *rcs;
		ldap_linkdata **lds;
		zval *entry, resource;

		nlinks = zend_hash_num_elements(Z_ARRVAL_P(link));
		if (nlinks == 0) {
			php_error_docref(NULL, E_WARNING, "No links in link array");
			ret = 0;
			goto cleanup;
		}

		if (Z_TYPE_P(base_dn) == IS_ARRAY) {
			nbases = zend_hash_num_elements(Z_ARRVAL_P(base_dn));
			if (nbases != nlinks) {
				php_error_docref(NULL, E_WARNING, "Base must either be a string, or an array with the same number of elements as the links array");
				ret = 0;
				goto cleanup;
			}
			zend_hash_internal_pointer_reset(Z_ARRVAL_P(base_dn));
		} else {
			nbases = 0; /* this means string, not array */
			/* If anything else than string is passed, ldap_base_dn = NULL */
			if (Z_TYPE_P(base_dn) == IS_STRING) {
				ldap_base_dn = Z_STRVAL_P(base_dn);
			} else {
				ldap_base_dn = NULL;
			}
		}

		if (Z_TYPE_P(filter) == IS_ARRAY) {
			nfilters = zend_hash_num_elements(Z_ARRVAL_P(filter));
			if (nfilters != nlinks) {
				php_error_docref(NULL, E_WARNING, "Filter must either be a string, or an array with the same number of elements as the links array");
				ret = 0;
				goto cleanup;
			}
			zend_hash_internal_pointer_reset(Z_ARRVAL_P(filter));
		} else {
			nfilters = 0; /* this means string, not array */
			convert_to_string_ex(filter);
			ldap_filter = Z_STRVAL_P(filter);
		}

		lds = safe_emalloc(nlinks, sizeof(ldap_linkdata), 0);
		rcs = safe_emalloc(nlinks, sizeof(*rcs), 0);

		zend_hash_internal_pointer_reset(Z_ARRVAL_P(link));
		for (i=0; i<nlinks; i++) {
			entry = zend_hash_get_current_data(Z_ARRVAL_P(link));

			ld = (ldap_linkdata *) zend_fetch_resource_ex(entry, "ldap link", le_link);
			if (ld == NULL) {
				ret = 0;
				goto cleanup_parallel;
			}
			if (nbases != 0) { /* base_dn an array? */
				entry = zend_hash_get_current_data(Z_ARRVAL_P(base_dn));
				zend_hash_move_forward(Z_ARRVAL_P(base_dn));

				/* If anything else than string is passed, ldap_base_dn = NULL */
				if (Z_TYPE_P(entry) == IS_STRING) {
					ldap_base_dn = Z_STRVAL_P(entry);
				} else {
					ldap_base_dn = NULL;
				}
			}
			if (nfilters != 0) { /* filter an array? */
				entry = zend_hash_get_current_data(Z_ARRVAL_P(filter));
				zend_hash_move_forward(Z_ARRVAL_P(filter));
				convert_to_string_ex(entry);
				ldap_filter = Z_STRVAL_P(entry);
			}

			php_set_opts(ld->link, ldap_sizelimit, ldap_timelimit, ldap_deref, &old_ldap_sizelimit, &old_ldap_timelimit, &old_ldap_deref);

			/* Run the actual search */
			ldap_search_ext(ld->link, ldap_base_dn, scope, ldap_filter, ldap_attrs, ldap_attrsonly, NULL, NULL, NULL, ldap_sizelimit, &rcs[i]);
			lds[i] = ld;
			zend_hash_move_forward(Z_ARRVAL_P(link));
		}

		array_init(return_value);

		/* Collect results from the searches */
		for (i=0; i<nlinks; i++) {
			if (rcs[i] != -1) {
				rcs[i] = ldap_result(lds[i]->link, LDAP_RES_ANY, 1 /* LDAP_MSG_ALL */, NULL, &ldap_res);
			}
			if (rcs[i] != -1) {
				ZVAL_RES(&resource, zend_register_resource(ldap_res, le_result));
				add_next_index_zval(return_value, &resource);
			} else {
				add_next_index_bool(return_value, 0);
			}
		}

cleanup_parallel:
		efree(lds);
		efree(rcs);
	} else {
		convert_to_string_ex(filter);
		ldap_filter = Z_STRVAL_P(filter);

		/* If anything else than string is passed, ldap_base_dn = NULL */
		if (Z_TYPE_P(base_dn) == IS_STRING) {
			ldap_base_dn = Z_STRVAL_P(base_dn);
		}

		ld = (ldap_linkdata *) zend_fetch_resource_ex(link, "ldap link", le_link);
		if (ld == NULL) {
			ret = 0;
			goto cleanup;
		}

		php_set_opts(ld->link, ldap_sizelimit, ldap_timelimit, ldap_deref, &old_ldap_sizelimit, &old_ldap_timelimit, &old_ldap_deref);

		/* Run the actual search */
		errno = ldap_search_ext_s(ld->link, ldap_base_dn, scope, ldap_filter, ldap_attrs, ldap_attrsonly, NULL, NULL, NULL, ldap_sizelimit, &ldap_res);

		if (errno != LDAP_SUCCESS
			&& errno != LDAP_SIZELIMIT_EXCEEDED
#ifdef LDAP_ADMINLIMIT_EXCEEDED
			&& errno != LDAP_ADMINLIMIT_EXCEEDED
#endif
#ifdef LDAP_REFERRAL
			&& errno != LDAP_REFERRAL
#endif
		) {
			php_error_docref(NULL, E_WARNING, "Search: %s", ldap_err2string(errno));
			ret = 0;
		} else {
			if (errno == LDAP_SIZELIMIT_EXCEEDED) {
				php_error_docref(NULL, E_WARNING, "Partial search results returned: Sizelimit exceeded");
			}
#ifdef LDAP_ADMINLIMIT_EXCEEDED
			else if (errno == LDAP_ADMINLIMIT_EXCEEDED) {
				php_error_docref(NULL, E_WARNING, "Partial search results returned: Adminlimit exceeded");
			}
#endif

			RETVAL_RES(zend_register_resource(ldap_res, le_result));
		}
	}

cleanup:
	if (ld) {
		/* Restoring previous options */
		php_set_opts(ld->link, old_ldap_sizelimit, old_ldap_timelimit, old_ldap_deref, &ldap_sizelimit, &ldap_timelimit, &ldap_deref);
	}
	if (ldap_attrs != NULL) {
		efree(ldap_attrs);
	}
	if (!ret) {
		RETVAL_BOOL(ret);
	}
}
/* }}} */

/* {{{ proto resource ldap_read(resource|array link, string base_dn, string filter [, array attrs [, int attrsonly [, int sizelimit [, int timelimit [, int deref]]]]])
   Read an entry */
PHP_FUNCTION(ldap_read)
{
	php_ldap_do_search(INTERNAL_FUNCTION_PARAM_PASSTHRU, LDAP_SCOPE_BASE);
}
/* }}} */

/* {{{ proto resource ldap_list(resource|array link, string base_dn, string filter [, array attrs [, int attrsonly [, int sizelimit [, int timelimit [, int deref]]]]])
   Single-level search */
PHP_FUNCTION(ldap_list)
{
	php_ldap_do_search(INTERNAL_FUNCTION_PARAM_PASSTHRU, LDAP_SCOPE_ONELEVEL);
}
/* }}} */

/* {{{ proto resource ldap_search(resource|array link, string base_dn, string filter [, array attrs [, int attrsonly [, int sizelimit [, int timelimit [, int deref]]]]])
   Search LDAP tree under base_dn */
PHP_FUNCTION(ldap_search)
{
	php_ldap_do_search(INTERNAL_FUNCTION_PARAM_PASSTHRU, LDAP_SCOPE_SUBTREE);
}
/* }}} */

/* {{{ proto bool ldap_free_result(resource result)
   Free result memory */
PHP_FUNCTION(ldap_free_result)
{
	zval *result;
	LDAPMessage *ldap_result;

	if (zend_parse_parameters(ZEND_NUM_ARGS(), "r", &result) != SUCCESS) {
		return;
	}

	if ((ldap_result = (LDAPMessage *)zend_fetch_resource(Z_RES_P(result), "ldap result", le_result)) == NULL) {
		RETURN_FALSE;
	}

	zend_list_close(Z_RES_P(result));  /* Delete list entry */
	RETVAL_TRUE;
}
/* }}} */

/* {{{ proto int ldap_count_entries(resource link, resource result)
   Count the number of entries in a search result */
PHP_FUNCTION(ldap_count_entries)
{
	zval *link, *result;
	ldap_linkdata *ld;
	LDAPMessage *ldap_result;

	if (zend_parse_parameters(ZEND_NUM_ARGS(), "rr", &link, &result) != SUCCESS) {
		return;
	}

	if ((ld = (ldap_linkdata *)zend_fetch_resource(Z_RES_P(link), "ldap link", le_link)) == NULL) {
		RETURN_FALSE;
	}

	if ((ldap_result = (LDAPMessage *)zend_fetch_resource(Z_RES_P(result), "ldap result", le_result)) == NULL) {
		RETURN_FALSE;
	}

	RETURN_LONG(ldap_count_entries(ld->link, ldap_result));
}
/* }}} */

/* {{{ proto resource ldap_first_entry(resource link, resource result)
   Return first result id */
PHP_FUNCTION(ldap_first_entry)
{
	zval *link, *result;
	ldap_linkdata *ld;
	ldap_resultentry *resultentry;
	LDAPMessage *ldap_result, *entry;

	if (zend_parse_parameters(ZEND_NUM_ARGS(), "rr", &link, &result) != SUCCESS) {
		return;
	}

	if ((ld = (ldap_linkdata *)zend_fetch_resource(Z_RES_P(link), "ldap link", le_link)) == NULL) {
		RETURN_FALSE;
	}

	if ((ldap_result = (LDAPMessage *)zend_fetch_resource(Z_RES_P(result), "ldap result", le_result)) == NULL) {
		RETURN_FALSE;
	}

	if ((entry = ldap_first_entry(ld->link, ldap_result)) == NULL) {
		RETVAL_FALSE;
	} else {
		resultentry = emalloc(sizeof(ldap_resultentry));
		RETVAL_RES(zend_register_resource(resultentry, le_result_entry));
		ZVAL_COPY(&resultentry->res, result);
		resultentry->data = entry;
		resultentry->ber = NULL;
	}
}
/* }}} */

/* {{{ proto resource ldap_next_entry(resource link, resource result_entry)
   Get next result entry */
PHP_FUNCTION(ldap_next_entry)
{
	zval *link, *result_entry;
	ldap_linkdata *ld;
	ldap_resultentry *resultentry, *resultentry_next;
	LDAPMessage *entry_next;

	if (zend_parse_parameters(ZEND_NUM_ARGS(), "rr", &link, &result_entry) != SUCCESS) {
		return;
	}

	if ((ld = (ldap_linkdata *)zend_fetch_resource(Z_RES_P(link), "ldap link", le_link)) == NULL) {
		RETURN_FALSE;
	}
	if ((resultentry = (ldap_resultentry *)zend_fetch_resource(Z_RES_P(result_entry), "ldap result entry", le_result_entry)) == NULL) {
		RETURN_FALSE;
	}

	if ((entry_next = ldap_next_entry(ld->link, resultentry->data)) == NULL) {
		RETVAL_FALSE;
	} else {
		resultentry_next = emalloc(sizeof(ldap_resultentry));
		RETVAL_RES(zend_register_resource(resultentry_next, le_result_entry));
		ZVAL_COPY(&resultentry_next->res, &resultentry->res);
		resultentry_next->data = entry_next;
		resultentry_next->ber = NULL;
	}
}
/* }}} */

/* {{{ proto array ldap_get_entries(resource link, resource result)
   Get all result entries */
PHP_FUNCTION(ldap_get_entries)
{
	zval *link, *result;
	LDAPMessage *ldap_result, *ldap_result_entry;
	zval tmp1, tmp2;
	ldap_linkdata *ld;
	LDAP *ldap;
	int num_entries, num_attrib, num_values, i;
	BerElement *ber;
	char *attribute;
	size_t attr_len;
	struct berval **ldap_value;
	char *dn;

	if (zend_parse_parameters(ZEND_NUM_ARGS(), "rr", &link, &result) != SUCCESS) {
		return;
	}

	if ((ld = (ldap_linkdata *)zend_fetch_resource(Z_RES_P(link), "ldap link", le_link)) == NULL) {
		RETURN_FALSE;
	}
	if ((ldap_result = (LDAPMessage *)zend_fetch_resource(Z_RES_P(result), "ldap result", le_result)) == NULL) {
		RETURN_FALSE;
	}

	ldap = ld->link;
	num_entries = ldap_count_entries(ldap, ldap_result);

	array_init(return_value);
	add_assoc_long(return_value, "count", num_entries);

	if (num_entries == 0) {
		return;
	}

	ldap_result_entry = ldap_first_entry(ldap, ldap_result);
	if (ldap_result_entry == NULL) {
		zval_dtor(return_value);
		RETURN_FALSE;
	}

	num_entries = 0;
	while (ldap_result_entry != NULL) {
		array_init(&tmp1);

		num_attrib = 0;
		attribute = ldap_first_attribute(ldap, ldap_result_entry, &ber);

		while (attribute != NULL) {
			ldap_value = ldap_get_values_len(ldap, ldap_result_entry, attribute);
			num_values = ldap_count_values_len(ldap_value);

			array_init(&tmp2);
			add_assoc_long(&tmp2, "count", num_values);
			for (i = 0; i < num_values; i++) {
				add_index_stringl(&tmp2, i, ldap_value[i]->bv_val, ldap_value[i]->bv_len);
			}
			ldap_value_free_len(ldap_value);

			attr_len = strlen(attribute);
			zend_hash_str_update(Z_ARRVAL(tmp1), php_strtolower(attribute, attr_len), attr_len, &tmp2);
			add_index_string(&tmp1, num_attrib, attribute);

			num_attrib++;
#if (LDAP_API_VERSION > 2000) || HAVE_NSLDAP || HAVE_ORALDAP || WINDOWS
			ldap_memfree(attribute);
#endif
			attribute = ldap_next_attribute(ldap, ldap_result_entry, ber);
		}
#if (LDAP_API_VERSION > 2000) || HAVE_NSLDAP || HAVE_ORALDAP || WINDOWS
		if (ber != NULL) {
			ber_free(ber, 0);
		}
#endif

		add_assoc_long(&tmp1, "count", num_attrib);
		dn = ldap_get_dn(ldap, ldap_result_entry);
		add_assoc_string(&tmp1, "dn", dn);
#if (LDAP_API_VERSION > 2000) || HAVE_NSLDAP || HAVE_ORALDAP || WINDOWS
		ldap_memfree(dn);
#else
		free(dn);
#endif

		zend_hash_index_update(Z_ARRVAL_P(return_value), num_entries, &tmp1);

		num_entries++;
		ldap_result_entry = ldap_next_entry(ldap, ldap_result_entry);
	}

	add_assoc_long(return_value, "count", num_entries);

}
/* }}} */

/* {{{ proto string ldap_first_attribute(resource link, resource result_entry)
   Return first attribute */
PHP_FUNCTION(ldap_first_attribute)
{
	zval *link, *result_entry;
	ldap_linkdata *ld;
	ldap_resultentry *resultentry;
	char *attribute;
	zend_long dummy_ber;

	if (zend_parse_parameters(ZEND_NUM_ARGS(), "rr|l", &link, &result_entry, &dummy_ber) != SUCCESS) {
		return;
	}

	if ((ld = (ldap_linkdata *)zend_fetch_resource(Z_RES_P(link), "ldap link", le_link)) == NULL) {
		RETURN_FALSE;
	}

	if ((resultentry = (ldap_resultentry *)zend_fetch_resource(Z_RES_P(result_entry), "ldap result entry", le_result_entry)) == NULL) {
		RETURN_FALSE;
	}

	if ((attribute = ldap_first_attribute(ld->link, resultentry->data, &resultentry->ber)) == NULL) {
		RETURN_FALSE;
	} else {
		RETVAL_STRING(attribute);
#if (LDAP_API_VERSION > 2000) || HAVE_NSLDAP || HAVE_ORALDAP || WINDOWS
		ldap_memfree(attribute);
#endif
	}
}
/* }}} */

/* {{{ proto string ldap_next_attribute(resource link, resource result_entry)
   Get the next attribute in result */
PHP_FUNCTION(ldap_next_attribute)
{
	zval *link, *result_entry;
	ldap_linkdata *ld;
	ldap_resultentry *resultentry;
	char *attribute;
	zend_long dummy_ber;

	if (zend_parse_parameters(ZEND_NUM_ARGS(), "rr|l", &link, &result_entry, &dummy_ber) != SUCCESS) {
		return;
	}

	if ((ld = (ldap_linkdata *)zend_fetch_resource(Z_RES_P(link), "ldap link", le_link)) == NULL) {
		RETURN_FALSE;
	}

	if ((resultentry = (ldap_resultentry *)zend_fetch_resource(Z_RES_P(result_entry), "ldap result entry", le_result_entry)) == NULL) {
		RETURN_FALSE;
	}

	if (resultentry->ber == NULL) {
		php_error_docref(NULL, E_WARNING, "called before calling ldap_first_attribute() or no attributes found in result entry");
		RETURN_FALSE;
	}

	if ((attribute = ldap_next_attribute(ld->link, resultentry->data, resultentry->ber)) == NULL) {
#if (LDAP_API_VERSION > 2000) || HAVE_NSLDAP || HAVE_ORALDAP || WINDOWS
		if (resultentry->ber != NULL) {
			ber_free(resultentry->ber, 0);
			resultentry->ber = NULL;
		}
#endif
		RETURN_FALSE;
	} else {
		RETVAL_STRING(attribute);
#if (LDAP_API_VERSION > 2000) || HAVE_NSLDAP || HAVE_ORALDAP || WINDOWS
		ldap_memfree(attribute);
#endif
	}
}
/* }}} */

/* {{{ proto array ldap_get_attributes(resource link, resource result_entry)
   Get attributes from a search result entry */
PHP_FUNCTION(ldap_get_attributes)
{
	zval *link, *result_entry;
	zval tmp;
	ldap_linkdata *ld;
	ldap_resultentry *resultentry;
	char *attribute;
	struct berval **ldap_value;
	int i, num_values, num_attrib;
	BerElement *ber;

	if (zend_parse_parameters(ZEND_NUM_ARGS(), "rr", &link, &result_entry) != SUCCESS) {
		return;
	}

	if ((ld = (ldap_linkdata *)zend_fetch_resource(Z_RES_P(link), "ldap link", le_link)) == NULL) {
		RETURN_FALSE;
	}

	if ((resultentry = (ldap_resultentry *)zend_fetch_resource(Z_RES_P(result_entry), "ldap result entry", le_result_entry)) == NULL) {
		RETURN_FALSE;
	}

	array_init(return_value);
	num_attrib = 0;

	attribute = ldap_first_attribute(ld->link, resultentry->data, &ber);
	while (attribute != NULL) {
		ldap_value = ldap_get_values_len(ld->link, resultentry->data, attribute);
		num_values = ldap_count_values_len(ldap_value);

		array_init(&tmp);
		add_assoc_long(&tmp, "count", num_values);
		for (i = 0; i < num_values; i++) {
			add_index_stringl(&tmp, i, ldap_value[i]->bv_val, ldap_value[i]->bv_len);
		}
		ldap_value_free_len(ldap_value);

		zend_hash_str_update(Z_ARRVAL_P(return_value), attribute, strlen(attribute), &tmp);
		add_index_string(return_value, num_attrib, attribute);

		num_attrib++;
#if (LDAP_API_VERSION > 2000) || HAVE_NSLDAP || HAVE_ORALDAP || WINDOWS
		ldap_memfree(attribute);
#endif
		attribute = ldap_next_attribute(ld->link, resultentry->data, ber);
	}
#if (LDAP_API_VERSION > 2000) || HAVE_NSLDAP || HAVE_ORALDAP || WINDOWS
	if (ber != NULL) {
		ber_free(ber, 0);
	}
#endif

	add_assoc_long(return_value, "count", num_attrib);
}
/* }}} */

/* {{{ proto array ldap_get_values_len(resource link, resource result_entry, string attribute)
   Get all values with lengths from a result entry */
PHP_FUNCTION(ldap_get_values_len)
{
	zval *link, *result_entry;
	ldap_linkdata *ld;
	ldap_resultentry *resultentry;
	char *attr;
	struct berval **ldap_value_len;
	int i, num_values;
	size_t attr_len;

	if (zend_parse_parameters(ZEND_NUM_ARGS(), "rrs", &link, &result_entry, &attr, &attr_len) != SUCCESS) {
		return;
	}

	if ((ld = (ldap_linkdata *)zend_fetch_resource(Z_RES_P(link), "ldap link", le_link)) == NULL) {
		RETURN_FALSE;
	}

	if ((resultentry = (ldap_resultentry *)zend_fetch_resource(Z_RES_P(result_entry), "ldap result entry", le_result_entry)) == NULL) {
		RETURN_FALSE;
	}

	if ((ldap_value_len = ldap_get_values_len(ld->link, resultentry->data, attr)) == NULL) {
		php_error_docref(NULL, E_WARNING, "Cannot get the value(s) of attribute %s", ldap_err2string(_get_lderrno(ld->link)));
		RETURN_FALSE;
	}

	num_values = ldap_count_values_len(ldap_value_len);
	array_init(return_value);

	for (i=0; i<num_values; i++) {
		add_next_index_stringl(return_value, ldap_value_len[i]->bv_val, ldap_value_len[i]->bv_len);
	}

	add_assoc_long(return_value, "count", num_values);
	ldap_value_free_len(ldap_value_len);

}
/* }}} */

/* {{{ proto string ldap_get_dn(resource link, resource result_entry)
   Get the DN of a result entry */
PHP_FUNCTION(ldap_get_dn)
{
	zval *link, *result_entry;
	ldap_linkdata *ld;
	ldap_resultentry *resultentry;
	char *text;

	if (zend_parse_parameters(ZEND_NUM_ARGS(), "rr", &link, &result_entry) != SUCCESS) {
		return;
	}

	if ((ld = (ldap_linkdata *)zend_fetch_resource(Z_RES_P(link), "ldap link", le_link)) == NULL) {
		RETURN_FALSE;
	}

	if ((resultentry = (ldap_resultentry *)zend_fetch_resource(Z_RES_P(result_entry), "ldap result entry", le_result_entry)) == NULL) {
		RETURN_FALSE;
	}

	text = ldap_get_dn(ld->link, resultentry->data);
	if (text != NULL) {
		RETVAL_STRING(text);
#if (LDAP_API_VERSION > 2000) || HAVE_NSLDAP || HAVE_ORALDAP || WINDOWS
		ldap_memfree(text);
#else
		free(text);
#endif
	} else {
		RETURN_FALSE;
	}
}
/* }}} */

/* {{{ proto array ldap_explode_dn(string dn, int with_attrib)
   Splits DN into its component parts */
PHP_FUNCTION(ldap_explode_dn)
{
	zend_long with_attrib;
	char *dn, **ldap_value;
	int i, count;
	size_t dn_len;

	if (zend_parse_parameters(ZEND_NUM_ARGS(), "sl", &dn, &dn_len, &with_attrib) != SUCCESS) {
		return;
	}

	if (!(ldap_value = ldap_explode_dn(dn, with_attrib))) {
		/* Invalid parameters were passed to ldap_explode_dn */
		RETURN_FALSE;
	}

	i=0;
	while (ldap_value[i] != NULL) i++;
	count = i;

	array_init(return_value);

	add_assoc_long(return_value, "count", count);
	for (i = 0; i<count; i++) {
		add_index_string(return_value, i, ldap_value[i]);
	}

	ldap_memvfree((void **)ldap_value);
}
/* }}} */

/* {{{ proto string ldap_dn2ufn(string dn)
   Convert DN to User Friendly Naming format */
PHP_FUNCTION(ldap_dn2ufn)
{
	char *dn, *ufn;
	size_t dn_len;

	if (zend_parse_parameters(ZEND_NUM_ARGS(), "s", &dn, &dn_len) != SUCCESS) {
		return;
	}

	ufn = ldap_dn2ufn(dn);

	if (ufn != NULL) {
		RETVAL_STRING(ufn);
#if (LDAP_API_VERSION > 2000) || HAVE_NSLDAP || HAVE_ORALDAP || WINDOWS
		ldap_memfree(ufn);
#endif
	} else {
		RETURN_FALSE;
	}
}
/* }}} */


/* added to fix use of ldap_modify_add for doing an ldap_add, gerrit thomson. */
#define PHP_LD_FULL_ADD 0xff
/* {{{ php_ldap_do_modify
 */
static void php_ldap_do_modify(INTERNAL_FUNCTION_PARAMETERS, int oper)
{
	zval *link, *entry, *value, *ivalue;
	ldap_linkdata *ld;
	char *dn;
	LDAPMod **ldap_mods;
	int i, j, num_attribs, num_values;
	size_t dn_len;
	int *num_berval;
	zend_string *attribute;
	zend_ulong index;
	int is_full_add=0; /* flag for full add operation so ldap_mod_add can be put back into oper, gerrit THomson */

	if (zend_parse_parameters(ZEND_NUM_ARGS(), "rsa/", &link, &dn, &dn_len, &entry) != SUCCESS) {
		return;
	}

	if ((ld = (ldap_linkdata *)zend_fetch_resource(Z_RES_P(link), "ldap link", le_link)) == NULL) {
		RETURN_FALSE;
	}

	num_attribs = zend_hash_num_elements(Z_ARRVAL_P(entry));
	ldap_mods = safe_emalloc((num_attribs+1), sizeof(LDAPMod *), 0);
	num_berval = safe_emalloc(num_attribs, sizeof(int), 0);
	zend_hash_internal_pointer_reset(Z_ARRVAL_P(entry));

	/* added by gerrit thomson to fix ldap_add using ldap_mod_add */
	if (oper == PHP_LD_FULL_ADD) {
		oper = LDAP_MOD_ADD;
		is_full_add = 1;
	}
	/* end additional , gerrit thomson */

	for (i = 0; i < num_attribs; i++) {
		ldap_mods[i] = emalloc(sizeof(LDAPMod));
		ldap_mods[i]->mod_op = oper | LDAP_MOD_BVALUES;
		ldap_mods[i]->mod_type = NULL;

		if (zend_hash_get_current_key(Z_ARRVAL_P(entry), &attribute, &index) == HASH_KEY_IS_STRING) {
			ldap_mods[i]->mod_type = estrndup(ZSTR_VAL(attribute), ZSTR_LEN(attribute));
		} else {
			php_error_docref(NULL, E_WARNING, "Unknown attribute in the data");
			/* Free allocated memory */
			while (i >= 0) {
				if (ldap_mods[i]->mod_type) {
					efree(ldap_mods[i]->mod_type);
				}
				efree(ldap_mods[i]);
				i--;
			}
			efree(num_berval);
			efree(ldap_mods);
			RETURN_FALSE;
		}

		value = zend_hash_get_current_data(Z_ARRVAL_P(entry));

		ZVAL_DEREF(value);
		if (Z_TYPE_P(value) != IS_ARRAY) {
			num_values = 1;
		} else {
			SEPARATE_ARRAY(value);
			num_values = zend_hash_num_elements(Z_ARRVAL_P(value));
		}

		num_berval[i] = num_values;
		ldap_mods[i]->mod_bvalues = safe_emalloc((num_values + 1), sizeof(struct berval *), 0);

/* allow for arrays with one element, no allowance for arrays with none but probably not required, gerrit thomson. */
		if ((num_values == 1) && (Z_TYPE_P(value) != IS_ARRAY)) {
			convert_to_string_ex(value);
			ldap_mods[i]->mod_bvalues[0] = (struct berval *) emalloc (sizeof(struct berval));
			ldap_mods[i]->mod_bvalues[0]->bv_len = Z_STRLEN_P(value);
			ldap_mods[i]->mod_bvalues[0]->bv_val = Z_STRVAL_P(value);
		} else {
			for (j = 0; j < num_values; j++) {
				if ((ivalue = zend_hash_index_find(Z_ARRVAL_P(value), j)) == NULL) {
					php_error_docref(NULL, E_WARNING, "Value array must have consecutive indices 0, 1, ...");
					num_berval[i] = j;
					num_attribs = i + 1;
					RETVAL_FALSE;
					goto errexit;
				}
				convert_to_string_ex(ivalue);
				ldap_mods[i]->mod_bvalues[j] = (struct berval *) emalloc (sizeof(struct berval));
				ldap_mods[i]->mod_bvalues[j]->bv_len = Z_STRLEN_P(ivalue);
				ldap_mods[i]->mod_bvalues[j]->bv_val = Z_STRVAL_P(ivalue);
			}
		}
		ldap_mods[i]->mod_bvalues[num_values] = NULL;
		zend_hash_move_forward(Z_ARRVAL_P(entry));
	}
	ldap_mods[num_attribs] = NULL;

/* check flag to see if do_mod was called to perform full add , gerrit thomson */
	if (is_full_add == 1) {
		if ((i = ldap_add_ext_s(ld->link, dn, ldap_mods, NULL, NULL)) != LDAP_SUCCESS) {
			php_error_docref(NULL, E_WARNING, "Add: %s", ldap_err2string(i));
			RETVAL_FALSE;
		} else RETVAL_TRUE;
	} else {
		if ((i = ldap_modify_ext_s(ld->link, dn, ldap_mods, NULL, NULL)) != LDAP_SUCCESS) {
			php_error_docref(NULL, E_WARNING, "Modify: %s", ldap_err2string(i));
			RETVAL_FALSE;
		} else RETVAL_TRUE;
	}

errexit:
	for (i = 0; i < num_attribs; i++) {
		efree(ldap_mods[i]->mod_type);
		for (j = 0; j < num_berval[i]; j++) {
			efree(ldap_mods[i]->mod_bvalues[j]);
		}
		efree(ldap_mods[i]->mod_bvalues);
		efree(ldap_mods[i]);
	}
	efree(num_berval);
	efree(ldap_mods);

	return;
}
/* }}} */

/* {{{ proto bool ldap_add(resource link, string dn, array entry)
   Add entries to LDAP directory */
PHP_FUNCTION(ldap_add)
{
	/* use a newly define parameter into the do_modify so ldap_mod_add can be used the way it is supposed to be used , Gerrit THomson */
	php_ldap_do_modify(INTERNAL_FUNCTION_PARAM_PASSTHRU, PHP_LD_FULL_ADD);
}
/* }}} */

/* three functions for attribute base modifications, gerrit Thomson */

/* {{{ proto bool ldap_mod_replace(resource link, string dn, array entry)
   Replace attribute values with new ones */
PHP_FUNCTION(ldap_mod_replace)
{
	php_ldap_do_modify(INTERNAL_FUNCTION_PARAM_PASSTHRU, LDAP_MOD_REPLACE);
}
/* }}} */

/* {{{ proto bool ldap_mod_add(resource link, string dn, array entry)
   Add attribute values to current */
PHP_FUNCTION(ldap_mod_add)
{
	php_ldap_do_modify(INTERNAL_FUNCTION_PARAM_PASSTHRU, LDAP_MOD_ADD);
}
/* }}} */

/* {{{ proto bool ldap_mod_del(resource link, string dn, array entry)
   Delete attribute values */
PHP_FUNCTION(ldap_mod_del)
{
	php_ldap_do_modify(INTERNAL_FUNCTION_PARAM_PASSTHRU, LDAP_MOD_DELETE);
}
/* }}} */

/* {{{ proto bool ldap_delete(resource link, string dn)
   Delete an entry from a directory */
PHP_FUNCTION(ldap_delete)
{
	zval *link;
	ldap_linkdata *ld;
	char *dn;
	int rc;
	size_t dn_len;

	if (zend_parse_parameters(ZEND_NUM_ARGS(), "rs", &link, &dn, &dn_len) != SUCCESS) {
		return;
	}

	if ((ld = (ldap_linkdata *)zend_fetch_resource(Z_RES_P(link), "ldap link", le_link)) == NULL) {
		RETURN_FALSE;
	}

	if ((rc = ldap_delete_ext_s(ld->link, dn, NULL, NULL)) != LDAP_SUCCESS) {
		php_error_docref(NULL, E_WARNING, "Delete: %s", ldap_err2string(rc));
		RETURN_FALSE;
	}

	RETURN_TRUE;
}
/* }}} */

/* {{{ _ldap_str_equal_to_const
 */
static size_t _ldap_str_equal_to_const(const char *str, size_t str_len, const char *cstr)
{
	size_t i;

	if (strlen(cstr) != str_len)
		return 0;

	for (i = 0; i < str_len; ++i) {
		if (str[i] != cstr[i]) {
			return 0;
		}
	}

	return 1;
}
/* }}} */

/* {{{ _ldap_strlen_max
 */
static size_t _ldap_strlen_max(const char *str, size_t max_len)
{
	size_t i;

	for (i = 0; i < max_len; ++i) {
		if (str[i] == '\0') {
			return i;
		}
	}

	return max_len;
}
/* }}} */

/* {{{ _ldap_hash_fetch
 */
static void _ldap_hash_fetch(zval *hashTbl, const char *key, zval **out)
{
	*out = zend_hash_str_find(Z_ARRVAL_P(hashTbl), key, strlen(key));
}
/* }}} */

/* {{{ proto bool ldap_modify_batch(resource link, string dn, array modifs)
   Perform multiple modifications as part of one operation */
PHP_FUNCTION(ldap_modify_batch)
{
	ldap_linkdata *ld;
	zval *link, *mods, *mod, *modinfo, *modval;
	zval *attrib, *modtype, *vals;
	zval *fetched;
	char *dn;
	size_t dn_len;
	int i, j, k;
	int num_mods, num_modprops, num_modvals;
	LDAPMod **ldap_mods;
	uint32_t oper;

	/*
	$mods = array(
		array(
			"attrib" => "unicodePwd",
			"modtype" => LDAP_MODIFY_BATCH_REMOVE,
			"values" => array($oldpw)
		),
		array(
			"attrib" => "unicodePwd",
			"modtype" => LDAP_MODIFY_BATCH_ADD,
			"values" => array($newpw)
		),
		array(
			"attrib" => "userPrincipalName",
			"modtype" => LDAP_MODIFY_BATCH_REPLACE,
			"values" => array("janitor@corp.contoso.com")
		),
		array(
			"attrib" => "userCert",
			"modtype" => LDAP_MODIFY_BATCH_REMOVE_ALL
		)
	);
	*/

	if (zend_parse_parameters(ZEND_NUM_ARGS(), "rsa/", &link, &dn, &dn_len, &mods) != SUCCESS) {
		return;
	}

	if ((ld = (ldap_linkdata *)zend_fetch_resource(Z_RES_P(link), "ldap link", le_link)) == NULL) {
		RETURN_FALSE;
	}

	/* perform validation */
	{
		zend_string *modkey;
		zend_long modtype;

		/* to store the wrongly-typed keys */
		zend_ulong tmpUlong;

		/* make sure the DN contains no NUL bytes */
		if (_ldap_strlen_max(dn, dn_len) != dn_len) {
			php_error_docref(NULL, E_WARNING, "DN must not contain NUL bytes");
			RETURN_FALSE;
		}

		/* make sure the top level is a normal array */
		zend_hash_internal_pointer_reset(Z_ARRVAL_P(mods));
		if (zend_hash_get_current_key_type(Z_ARRVAL_P(mods)) != HASH_KEY_IS_LONG) {
			php_error_docref(NULL, E_WARNING, "Modifications array must not be string-indexed");
			RETURN_FALSE;
		}

		num_mods = zend_hash_num_elements(Z_ARRVAL_P(mods));

		for (i = 0; i < num_mods; i++) {
			/* is the numbering consecutive? */
			if ((fetched = zend_hash_index_find(Z_ARRVAL_P(mods), i)) == NULL) {
				php_error_docref(NULL, E_WARNING, "Modifications array must have consecutive indices 0, 1, ...");
				RETURN_FALSE;
			}
			mod = fetched;

			/* is it an array? */
			if (Z_TYPE_P(mod) != IS_ARRAY) {
				php_error_docref(NULL, E_WARNING, "Each entry of modifications array must be an array itself");
				RETURN_FALSE;
			}

			SEPARATE_ARRAY(mod);
			/* for the modification hashtable... */
			zend_hash_internal_pointer_reset(Z_ARRVAL_P(mod));
			num_modprops = zend_hash_num_elements(Z_ARRVAL_P(mod));

			for (j = 0; j < num_modprops; j++) {
				/* are the keys strings? */
				if (zend_hash_get_current_key(Z_ARRVAL_P(mod), &modkey, &tmpUlong) != HASH_KEY_IS_STRING) {
					php_error_docref(NULL, E_WARNING, "Each entry of modifications array must be string-indexed");
					RETURN_FALSE;
				}

				/* is this a valid entry? */
				if (
					!_ldap_str_equal_to_const(ZSTR_VAL(modkey), ZSTR_LEN(modkey), LDAP_MODIFY_BATCH_ATTRIB) &&
					!_ldap_str_equal_to_const(ZSTR_VAL(modkey), ZSTR_LEN(modkey), LDAP_MODIFY_BATCH_MODTYPE) &&
					!_ldap_str_equal_to_const(ZSTR_VAL(modkey), ZSTR_LEN(modkey), LDAP_MODIFY_BATCH_VALUES)
				) {
					php_error_docref(NULL, E_WARNING, "The only allowed keys in entries of the modifications array are '" LDAP_MODIFY_BATCH_ATTRIB "', '" LDAP_MODIFY_BATCH_MODTYPE "' and '" LDAP_MODIFY_BATCH_VALUES "'");
					RETURN_FALSE;
				}

				fetched = zend_hash_get_current_data(Z_ARRVAL_P(mod));
				modinfo = fetched;

				/* does the value type match the key? */
				if (_ldap_str_equal_to_const(ZSTR_VAL(modkey), ZSTR_LEN(modkey), LDAP_MODIFY_BATCH_ATTRIB)) {
					if (Z_TYPE_P(modinfo) != IS_STRING) {
						php_error_docref(NULL, E_WARNING, "A '" LDAP_MODIFY_BATCH_ATTRIB "' value must be a string");
						RETURN_FALSE;
					}

					if (Z_STRLEN_P(modinfo) != _ldap_strlen_max(Z_STRVAL_P(modinfo), Z_STRLEN_P(modinfo))) {
						php_error_docref(NULL, E_WARNING, "A '" LDAP_MODIFY_BATCH_ATTRIB "' value must not contain NUL bytes");
						RETURN_FALSE;
					}
				}
				else if (_ldap_str_equal_to_const(ZSTR_VAL(modkey), ZSTR_LEN(modkey), LDAP_MODIFY_BATCH_MODTYPE)) {
					if (Z_TYPE_P(modinfo) != IS_LONG) {
						php_error_docref(NULL, E_WARNING, "A '" LDAP_MODIFY_BATCH_MODTYPE "' value must be a long");
						RETURN_FALSE;
					}

					/* is the value in range? */
					modtype = Z_LVAL_P(modinfo);
					if (
						modtype != LDAP_MODIFY_BATCH_ADD &&
						modtype != LDAP_MODIFY_BATCH_REMOVE &&
						modtype != LDAP_MODIFY_BATCH_REPLACE &&
						modtype != LDAP_MODIFY_BATCH_REMOVE_ALL
					) {
						php_error_docref(NULL, E_WARNING, "The '" LDAP_MODIFY_BATCH_MODTYPE "' value must match one of the LDAP_MODIFY_BATCH_* constants");
						RETURN_FALSE;
					}

					/* if it's REMOVE_ALL, there must not be a values array; otherwise, there must */
					if (modtype == LDAP_MODIFY_BATCH_REMOVE_ALL) {
						if (zend_hash_str_exists(Z_ARRVAL_P(mod), LDAP_MODIFY_BATCH_VALUES, strlen(LDAP_MODIFY_BATCH_VALUES))) {
							php_error_docref(NULL, E_WARNING, "If '" LDAP_MODIFY_BATCH_MODTYPE "' is LDAP_MODIFY_BATCH_REMOVE_ALL, a '" LDAP_MODIFY_BATCH_VALUES "' array must not be provided");
							RETURN_FALSE;
						}
					}
					else {
						if (!zend_hash_str_exists(Z_ARRVAL_P(mod), LDAP_MODIFY_BATCH_VALUES, strlen(LDAP_MODIFY_BATCH_VALUES))) {
							php_error_docref(NULL, E_WARNING, "If '" LDAP_MODIFY_BATCH_MODTYPE "' is not LDAP_MODIFY_BATCH_REMOVE_ALL, a '" LDAP_MODIFY_BATCH_VALUES "' array must be provided");
							RETURN_FALSE;
						}
					}
				}
				else if (_ldap_str_equal_to_const(ZSTR_VAL(modkey), ZSTR_LEN(modkey), LDAP_MODIFY_BATCH_VALUES)) {
					if (Z_TYPE_P(modinfo) != IS_ARRAY) {
						php_error_docref(NULL, E_WARNING, "A '" LDAP_MODIFY_BATCH_VALUES "' value must be an array");
						RETURN_FALSE;
					}

					SEPARATE_ARRAY(modinfo);
					/* is the array not empty? */
					zend_hash_internal_pointer_reset(Z_ARRVAL_P(modinfo));
					num_modvals = zend_hash_num_elements(Z_ARRVAL_P(modinfo));
					if (num_modvals == 0) {
						php_error_docref(NULL, E_WARNING, "A '" LDAP_MODIFY_BATCH_VALUES "' array must have at least one element");
						RETURN_FALSE;
					}

					/* are its keys integers? */
					if (zend_hash_get_current_key_type(Z_ARRVAL_P(modinfo)) != HASH_KEY_IS_LONG) {
						php_error_docref(NULL, E_WARNING, "A '" LDAP_MODIFY_BATCH_VALUES "' array must not be string-indexed");
						RETURN_FALSE;
					}

					/* are the keys consecutive? */
					for (k = 0; k < num_modvals; k++) {
						if ((fetched = zend_hash_index_find(Z_ARRVAL_P(modinfo), k)) == NULL) {
							php_error_docref(NULL, E_WARNING, "A '" LDAP_MODIFY_BATCH_VALUES "' array must have consecutive indices 0, 1, ...");
							RETURN_FALSE;
						}
						modval = fetched;

						/* is the data element a string? */
						if (Z_TYPE_P(modval) != IS_STRING) {
							php_error_docref(NULL, E_WARNING, "Each element of a '" LDAP_MODIFY_BATCH_VALUES "' array must be a string");
							RETURN_FALSE;
						}
					}
				}

				zend_hash_move_forward(Z_ARRVAL_P(mod));
			}
		}
	}
	/* validation was successful */

	/* allocate array of modifications */
	ldap_mods = safe_emalloc((num_mods+1), sizeof(LDAPMod *), 0);

	/* for each modification */
	for (i = 0; i < num_mods; i++) {
		/* allocate the modification struct */
		ldap_mods[i] = safe_emalloc(1, sizeof(LDAPMod), 0);

		/* fetch the relevant data */
		fetched = zend_hash_index_find(Z_ARRVAL_P(mods), i);
		mod = fetched;

		_ldap_hash_fetch(mod, LDAP_MODIFY_BATCH_ATTRIB, &attrib);
		_ldap_hash_fetch(mod, LDAP_MODIFY_BATCH_MODTYPE, &modtype);
		_ldap_hash_fetch(mod, LDAP_MODIFY_BATCH_VALUES, &vals);

		/* map the modification type */
		switch (Z_LVAL_P(modtype)) {
			case LDAP_MODIFY_BATCH_ADD:
				oper = LDAP_MOD_ADD;
				break;
			case LDAP_MODIFY_BATCH_REMOVE:
			case LDAP_MODIFY_BATCH_REMOVE_ALL:
				oper = LDAP_MOD_DELETE;
				break;
			case LDAP_MODIFY_BATCH_REPLACE:
				oper = LDAP_MOD_REPLACE;
				break;
			default:
				zend_throw_error(NULL, "Unknown and uncaught modification type.");
				RETVAL_FALSE;
				efree(ldap_mods[i]);
				num_mods = i;
				goto cleanup;
		}

		/* fill in the basic info */
		ldap_mods[i]->mod_op = oper | LDAP_MOD_BVALUES;
		ldap_mods[i]->mod_type = estrndup(Z_STRVAL_P(attrib), Z_STRLEN_P(attrib));

		if (Z_LVAL_P(modtype) == LDAP_MODIFY_BATCH_REMOVE_ALL) {
			/* no values */
			ldap_mods[i]->mod_bvalues = NULL;
		}
		else {
			/* allocate space for the values as part of this modification */
			num_modvals = zend_hash_num_elements(Z_ARRVAL_P(vals));
			ldap_mods[i]->mod_bvalues = safe_emalloc((num_modvals+1), sizeof(struct berval *), 0);

			/* for each value */
			for (j = 0; j < num_modvals; j++) {
				/* fetch it */
				fetched = zend_hash_index_find(Z_ARRVAL_P(vals), j);
				modval = fetched;

				/* allocate the data struct */
				ldap_mods[i]->mod_bvalues[j] = safe_emalloc(1, sizeof(struct berval), 0);

				/* fill it */
				ldap_mods[i]->mod_bvalues[j]->bv_len = Z_STRLEN_P(modval);
				ldap_mods[i]->mod_bvalues[j]->bv_val = estrndup(Z_STRVAL_P(modval), Z_STRLEN_P(modval));
			}

			/* NULL-terminate values */
			ldap_mods[i]->mod_bvalues[num_modvals] = NULL;
		}
	}

	/* NULL-terminate modifications */
	ldap_mods[num_mods] = NULL;

	/* perform (finally) */
	if ((i = ldap_modify_ext_s(ld->link, dn, ldap_mods, NULL, NULL)) != LDAP_SUCCESS) {
		php_error_docref(NULL, E_WARNING, "Batch Modify: %s", ldap_err2string(i));
		RETVAL_FALSE;
	} else RETVAL_TRUE;

	/* clean up */
	cleanup: {
		for (i = 0; i < num_mods; i++) {
			/* attribute */
			efree(ldap_mods[i]->mod_type);

			if (ldap_mods[i]->mod_bvalues != NULL) {
				/* each BER value */
				for (j = 0; ldap_mods[i]->mod_bvalues[j] != NULL; j++) {
					/* free the data bytes */
					efree(ldap_mods[i]->mod_bvalues[j]->bv_val);

					/* free the bvalue struct */
					efree(ldap_mods[i]->mod_bvalues[j]);
				}

				/* the BER value array */
				efree(ldap_mods[i]->mod_bvalues);
			}

			/* the modification */
			efree(ldap_mods[i]);
		}

		/* the modifications array */
		efree(ldap_mods);
	}
}
/* }}} */

/* {{{ proto int ldap_errno(resource link)
   Get the current ldap error number */
PHP_FUNCTION(ldap_errno)
{
	zval *link;
	ldap_linkdata *ld;

	if (zend_parse_parameters(ZEND_NUM_ARGS(), "r", &link) != SUCCESS) {
		return;
	}

	if ((ld = (ldap_linkdata *)zend_fetch_resource(Z_RES_P(link), "ldap link", le_link)) == NULL) {
		RETURN_FALSE;
	}

	RETURN_LONG(_get_lderrno(ld->link));
}
/* }}} */

/* {{{ proto string ldap_err2str(int errno)
   Convert error number to error string */
PHP_FUNCTION(ldap_err2str)
{
	zend_long perrno;

	if (zend_parse_parameters(ZEND_NUM_ARGS(), "l", &perrno) != SUCCESS) {
		return;
	}

	RETURN_STRING(ldap_err2string(perrno));
}
/* }}} */

/* {{{ proto string ldap_error(resource link)
   Get the current ldap error string */
PHP_FUNCTION(ldap_error)
{
	zval *link;
	ldap_linkdata *ld;
	int ld_errno;

	if (zend_parse_parameters(ZEND_NUM_ARGS(), "r", &link) != SUCCESS) {
		return;
	}

	if ((ld = (ldap_linkdata *)zend_fetch_resource(Z_RES_P(link), "ldap link", le_link)) == NULL) {
		RETURN_FALSE;
	}

	ld_errno = _get_lderrno(ld->link);

	RETURN_STRING(ldap_err2string(ld_errno));
}
/* }}} */

/* {{{ proto bool ldap_compare(resource link, string dn, string attr, string value)
   Determine if an entry has a specific value for one of its attributes */
PHP_FUNCTION(ldap_compare)
{
	zval *link;
	char *dn, *attr, *value;
	size_t dn_len, attr_len, value_len;
	ldap_linkdata *ld;
	int errno;
	struct berval lvalue;

	if (zend_parse_parameters(ZEND_NUM_ARGS(), "rsss", &link, &dn, &dn_len, &attr, &attr_len, &value, &value_len) != SUCCESS) {
		return;
	}

	if ((ld = (ldap_linkdata *)zend_fetch_resource(Z_RES_P(link), "ldap link", le_link)) == NULL) {
		RETURN_FALSE;
	}

	lvalue.bv_val = value;
	lvalue.bv_len = value_len;

	errno = ldap_compare_ext_s(ld->link, dn, attr, &lvalue, NULL, NULL);

	switch (errno) {
		case LDAP_COMPARE_TRUE:
			RETURN_TRUE;
			break;

		case LDAP_COMPARE_FALSE:
			RETURN_FALSE;
			break;
	}

	php_error_docref(NULL, E_WARNING, "Compare: %s", ldap_err2string(errno));
	RETURN_LONG(-1);
}
/* }}} */

/* {{{ proto bool ldap_sort(resource link, resource result, string sortfilter)
   Sort LDAP result entries */
PHP_FUNCTION(ldap_sort)
{
	zval *link, *result;
	ldap_linkdata *ld;
	char *sortfilter;
	size_t sflen;
	zend_resource *le;

	if (zend_parse_parameters(ZEND_NUM_ARGS(), "rrs", &link, &result, &sortfilter, &sflen) != SUCCESS) {
		RETURN_FALSE;
	}

	if ((ld = (ldap_linkdata *)zend_fetch_resource(Z_RES_P(link), "ldap link", le_link)) == NULL) {
		RETURN_FALSE;
	}

	le = Z_RES_P(result);
	if (le->type != le_result) {
		php_error_docref(NULL, E_WARNING, "Supplied resource is not a valid ldap result resource");
		RETURN_FALSE;
	}

	if (ldap_sort_entries(ld->link, (LDAPMessage **) &le->ptr, sflen ? sortfilter : NULL, strcmp) != LDAP_SUCCESS) {
		php_error_docref(NULL, E_WARNING, "%s", ldap_err2string(errno));
		RETURN_FALSE;
	}

	RETURN_TRUE;
}
/* }}} */

#if (LDAP_API_VERSION > 2000) || HAVE_NSLDAP || HAVE_ORALDAP
/* {{{ proto bool ldap_get_option(resource link, int option, mixed retval)
   Get the current value of various session-wide parameters */
PHP_FUNCTION(ldap_get_option)
{
	zval *link, *retval;
	ldap_linkdata *ld;
	zend_long option;

	if (zend_parse_parameters(ZEND_NUM_ARGS(), "rlz/", &link, &option, &retval) != SUCCESS) {
		return;
	}

	if ((ld = (ldap_linkdata *)zend_fetch_resource(Z_RES_P(link), "ldap link", le_link)) == NULL) {
		RETURN_FALSE;
	}

	switch (option) {
	/* options with int value */
	case LDAP_OPT_DEREF:
	case LDAP_OPT_SIZELIMIT:
	case LDAP_OPT_TIMELIMIT:
	case LDAP_OPT_PROTOCOL_VERSION:
	case LDAP_OPT_ERROR_NUMBER:
	case LDAP_OPT_REFERRALS:
#ifdef LDAP_OPT_RESTART
	case LDAP_OPT_RESTART:
#endif
#ifdef LDAP_OPT_X_SASL_NOCANON
	case LDAP_OPT_X_SASL_NOCANON:
#endif
#ifdef LDAP_OPT_X_TLS_REQUIRE_CERT
	case LDAP_OPT_X_TLS_REQUIRE_CERT:
#endif
#ifdef LDAP_OPT_X_TLS_CRLCHECK
	case LDAP_OPT_X_TLS_CRLCHECK:
#endif
#ifdef LDAP_OPT_X_TLS_PROTOCOL_MIN
	case LDAP_OPT_X_TLS_PROTOCOL_MIN:
#endif
#ifdef LDAP_OPT_X_KEEPALIVE_IDLE
	case LDAP_OPT_X_KEEPALIVE_IDLE:
	case LDAP_OPT_X_KEEPALIVE_PROBES:
	case LDAP_OPT_X_KEEPALIVE_INTERVAL:
#endif
		{
			int val;

			if (ldap_get_option(ld->link, option, &val)) {
				RETURN_FALSE;
			}
			zval_ptr_dtor(retval);
			ZVAL_LONG(retval, val);
		} break;
#ifdef LDAP_OPT_NETWORK_TIMEOUT
	case LDAP_OPT_NETWORK_TIMEOUT:
		{
			struct timeval *timeout = NULL;

			if (ldap_get_option(ld->link, LDAP_OPT_NETWORK_TIMEOUT, (void *) &timeout)) {
				if (timeout) {
					ldap_memfree(timeout);
				}
				RETURN_FALSE;
			}
			if (!timeout) {
				RETURN_FALSE;
			}
			zval_ptr_dtor(retval);
			ZVAL_LONG(retval, timeout->tv_sec);
			ldap_memfree(timeout);
		} break;
#elif defined(LDAP_X_OPT_CONNECT_TIMEOUT)
	case LDAP_X_OPT_CONNECT_TIMEOUT:
		{
			int timeout;

			if (ldap_get_option(ld->link, LDAP_X_OPT_CONNECT_TIMEOUT, &timeout)) {
				RETURN_FALSE;
			}
			zval_ptr_dtor(retval);
			ZVAL_LONG(retval, (timeout / 1000));
		} break;
#endif
#ifdef LDAP_OPT_TIMEOUT
	case LDAP_OPT_TIMEOUT:
		{
			struct timeval *timeout = NULL;

			if (ldap_get_option(ld->link, LDAP_OPT_TIMEOUT, (void *) &timeout)) {
				if (timeout) {
					ldap_memfree(timeout);
				}
				RETURN_FALSE;
			}
			if (!timeout) {
				RETURN_FALSE;
			}
			zval_dtor(retval);
			ZVAL_LONG(retval, timeout->tv_sec);
			ldap_memfree(timeout);
		} break;
#endif
	/* options with string value */
	case LDAP_OPT_ERROR_STRING:
#ifdef LDAP_OPT_HOST_NAME
	case LDAP_OPT_HOST_NAME:
#endif
#ifdef HAVE_LDAP_SASL
	case LDAP_OPT_X_SASL_MECH:
	case LDAP_OPT_X_SASL_REALM:
	case LDAP_OPT_X_SASL_AUTHCID:
	case LDAP_OPT_X_SASL_AUTHZID:
#endif
#ifdef LDAP_OPT_X_SASL_USERNAME
	case LDAP_OPT_X_SASL_USERNAME:
#endif
#if (LDAP_API_VERSION > 2000)
	case LDAP_OPT_X_TLS_CACERTDIR:
	case LDAP_OPT_X_TLS_CACERTFILE:
	case LDAP_OPT_X_TLS_CERTFILE:
	case LDAP_OPT_X_TLS_CIPHER_SUITE:
	case LDAP_OPT_X_TLS_KEYFILE:
	case LDAP_OPT_X_TLS_RANDOM_FILE:
#endif
#ifdef LDAP_OPT_X_TLS_PACKAGE
	case LDAP_OPT_X_TLS_PACKAGE:
#endif
#ifdef LDAP_OPT_X_TLS_CRLFILE
	case LDAP_OPT_X_TLS_CRLFILE:
#endif
#ifdef LDAP_OPT_X_TLS_DHFILE
	case LDAP_OPT_X_TLS_DHFILE:
#endif
#ifdef LDAP_OPT_MATCHED_DN
	case LDAP_OPT_MATCHED_DN:
#endif
		{
			char *val = NULL;

			if (ldap_get_option(ld->link, option, &val) || val == NULL || *val == '\0') {
				if (val) {
					ldap_memfree(val);
				}
				RETURN_FALSE;
			}
			zval_ptr_dtor(retval);
			ZVAL_STRING(retval, val);
			ldap_memfree(val);
		} break;
	case LDAP_OPT_SERVER_CONTROLS:
	case LDAP_OPT_CLIENT_CONTROLS:
		{
			zval tmp1;
			int num_entries;
			LDAPControl **ctrls = NULL, **ctrlp;

			if (ldap_get_option(ld->link, option, &ctrls) || ctrls == NULL) {
				if (ctrls) {
					ldap_memfree(ctrls);
				}
				RETURN_FALSE;
			}

			zval_ptr_dtor(retval);
			array_init(retval);
			num_entries = 0;
			ctrlp = ctrls;
			while (*ctrlp != NULL)
			{
				array_init(&tmp1);
				add_assoc_string(&tmp1, "oid", (*ctrlp)->ldctl_oid);
				add_assoc_bool(&tmp1, "iscritical", ((*ctrlp)->ldctl_iscritical != 0));
				if ((*ctrlp)->ldctl_value.bv_len) {
					add_assoc_stringl(&tmp1, "value", (*ctrlp)->ldctl_value.bv_val, (*ctrlp)->ldctl_value.bv_len);
				}
				zend_hash_index_update(Z_ARRVAL_P(retval), num_entries, &tmp1);
				num_entries++;
				ctrlp++;
			}
			ldap_controls_free(ctrls);
		} break;
/* options not implemented
	case LDAP_OPT_API_INFO:
	case LDAP_OPT_API_FEATURE_INFO:
*/
	default:
		RETURN_FALSE;
	}
	RETURN_TRUE;
}
/* }}} */

/* {{{ proto bool ldap_set_option(resource link, int option, mixed newval)
   Set the value of various session-wide parameters */
PHP_FUNCTION(ldap_set_option)
{
	zval *link, *newval;
	ldap_linkdata *ld;
	LDAP *ldap;
	zend_long option;

	if (zend_parse_parameters(ZEND_NUM_ARGS(), "zlz", &link, &option, &newval) != SUCCESS) {
		return;
	}

	if (Z_TYPE_P(link) == IS_NULL) {
		ldap = NULL;
	} else {
		if ((ld = (ldap_linkdata *)zend_fetch_resource_ex(link, "ldap link", le_link)) == NULL) {
			RETURN_FALSE;
		}
		ldap = ld->link;
	}

	switch (option) {
	/* options with int value */
	case LDAP_OPT_DEREF:
	case LDAP_OPT_SIZELIMIT:
	case LDAP_OPT_TIMELIMIT:
	case LDAP_OPT_PROTOCOL_VERSION:
	case LDAP_OPT_ERROR_NUMBER:
#ifdef LDAP_OPT_DEBUG_LEVEL
	case LDAP_OPT_DEBUG_LEVEL:
#endif
#ifdef LDAP_OPT_X_TLS_REQUIRE_CERT
	case LDAP_OPT_X_TLS_REQUIRE_CERT:
#endif
#ifdef LDAP_OPT_X_TLS_CRLCHECK
	case LDAP_OPT_X_TLS_CRLCHECK:
#endif
#ifdef LDAP_OPT_X_TLS_PROTOCOL_MIN
	case LDAP_OPT_X_TLS_PROTOCOL_MIN:
#endif
#ifdef LDAP_OPT_X_KEEPALIVE_IDLE
	case LDAP_OPT_X_KEEPALIVE_IDLE:
	case LDAP_OPT_X_KEEPALIVE_PROBES:
	case LDAP_OPT_X_KEEPALIVE_INTERVAL:
#endif
		{
			int val;

			convert_to_long_ex(newval);
			if (ZEND_LONG_EXCEEDS_INT(Z_LVAL_P(newval))) {
				php_error_docref(NULL, E_WARNING, "Option value is too big");
				RETURN_FALSE;
			}
			val = (int)Z_LVAL_P(newval);
			if (ldap_set_option(ldap, option, &val)) {
				RETURN_FALSE;
			}
		} break;
#ifdef LDAP_OPT_NETWORK_TIMEOUT
	case LDAP_OPT_NETWORK_TIMEOUT:
		{
			struct timeval timeout;

			convert_to_long_ex(newval);
			timeout.tv_sec = Z_LVAL_P(newval);
			timeout.tv_usec = 0;
			if (ldap_set_option(ldap, LDAP_OPT_NETWORK_TIMEOUT, (void *) &timeout)) {
				RETURN_FALSE;
			}
		} break;
#elif defined(LDAP_X_OPT_CONNECT_TIMEOUT)
	case LDAP_X_OPT_CONNECT_TIMEOUT:
		{
			int timeout;

			convert_to_long_ex(newval);
			timeout = 1000 * Z_LVAL_P(newval); /* Convert to milliseconds */
			if (ldap_set_option(ldap, LDAP_X_OPT_CONNECT_TIMEOUT, &timeout)) {
				RETURN_FALSE;
			}
		} break;
#endif
#ifdef LDAP_OPT_TIMEOUT
	case LDAP_OPT_TIMEOUT:
		{
			struct timeval timeout;

			convert_to_long_ex(newval);
			timeout.tv_sec = Z_LVAL_P(newval);
			timeout.tv_usec = 0;
			if (ldap_set_option(ldap, LDAP_OPT_TIMEOUT, (void *) &timeout)) {
				RETURN_FALSE;
			}
		} break;
#endif
		/* options with string value */
	case LDAP_OPT_ERROR_STRING:
#ifdef LDAP_OPT_HOST_NAME
	case LDAP_OPT_HOST_NAME:
#endif
#ifdef HAVE_LDAP_SASL
	case LDAP_OPT_X_SASL_MECH:
	case LDAP_OPT_X_SASL_REALM:
	case LDAP_OPT_X_SASL_AUTHCID:
	case LDAP_OPT_X_SASL_AUTHZID:
#endif
#if (LDAP_API_VERSION > 2000)
	case LDAP_OPT_X_TLS_CACERTDIR:
	case LDAP_OPT_X_TLS_CACERTFILE:
	case LDAP_OPT_X_TLS_CERTFILE:
	case LDAP_OPT_X_TLS_CIPHER_SUITE:
	case LDAP_OPT_X_TLS_KEYFILE:
	case LDAP_OPT_X_TLS_RANDOM_FILE:
#endif
#ifdef LDAP_OPT_X_TLS_CRLFILE
	case LDAP_OPT_X_TLS_CRLFILE:
#endif
#ifdef LDAP_OPT_X_TLS_DHFILE
	case LDAP_OPT_X_TLS_DHFILE:
#endif
#ifdef LDAP_OPT_MATCHED_DN
	case LDAP_OPT_MATCHED_DN:
#endif
		{
			char *val;
			convert_to_string_ex(newval);
			val = Z_STRVAL_P(newval);
			if (ldap_set_option(ldap, option, val)) {
				RETURN_FALSE;
			}
		} break;
		/* options with boolean value */
	case LDAP_OPT_REFERRALS:
#ifdef LDAP_OPT_RESTART
	case LDAP_OPT_RESTART:
#endif
#ifdef LDAP_OPT_X_SASL_NOCANON
	case LDAP_OPT_X_SASL_NOCANON:
#endif
		{
			void *val;
			convert_to_boolean_ex(newval);
			val = Z_TYPE_P(newval) == IS_TRUE
				? LDAP_OPT_ON : LDAP_OPT_OFF;
			if (ldap_set_option(ldap, option, val)) {
				RETURN_FALSE;
			}
		} break;
		/* options with control list value */
	case LDAP_OPT_SERVER_CONTROLS:
	case LDAP_OPT_CLIENT_CONTROLS:
		{
			LDAPControl *ctrl, **ctrls, **ctrlp;
			zval *ctrlval, *val;
			int ncontrols;
			char error=0;

			if (Z_TYPE_P(newval) != IS_ARRAY) {
				php_error_docref(NULL, E_WARNING, "Expected array value for this option");
				RETURN_FALSE;
			}
			ncontrols = zend_hash_num_elements(Z_ARRVAL_P(newval));
			ctrls = safe_emalloc((1 + ncontrols), sizeof(*ctrls), 0);
			*ctrls = NULL;
			ctrlp = ctrls;
			ZEND_HASH_FOREACH_VAL(Z_ARRVAL_P(newval), ctrlval) {
				if (Z_TYPE_P(ctrlval) != IS_ARRAY) {
					php_error_docref(NULL, E_WARNING, "The array value must contain only arrays, where each array is a control");
					error = 1;
					break;
				}
				if ((val = zend_hash_str_find(Z_ARRVAL_P(ctrlval), "oid", sizeof("oid") - 1)) == NULL) {
					php_error_docref(NULL, E_WARNING, "Control must have an oid key");
					error = 1;
					break;
				}
				ctrl = *ctrlp = emalloc(sizeof(**ctrlp));
				convert_to_string_ex(val);
				ctrl->ldctl_oid = Z_STRVAL_P(val);
				if ((val = zend_hash_str_find(Z_ARRVAL_P(ctrlval), "value", sizeof("value") - 1)) != NULL) {
					convert_to_string_ex(val);
					ctrl->ldctl_value.bv_val = Z_STRVAL_P(val);
					ctrl->ldctl_value.bv_len = Z_STRLEN_P(val);
				} else {
					ctrl->ldctl_value.bv_val = NULL;
					ctrl->ldctl_value.bv_len = 0;
				}
				if ((val = zend_hash_str_find(Z_ARRVAL_P(ctrlval), "iscritical", sizeof("iscritical") - 1)) != NULL) {
					convert_to_boolean_ex(val);
					ctrl->ldctl_iscritical = Z_TYPE_P(val) == IS_TRUE;
				} else {
					ctrl->ldctl_iscritical = 0;
				}

				++ctrlp;
				*ctrlp = NULL;
			} ZEND_HASH_FOREACH_END();
			if (!error) {
				error = ldap_set_option(ldap, option, ctrls);
			}
			ctrlp = ctrls;
			while (*ctrlp) {
				efree(*ctrlp);
				ctrlp++;
			}
			efree(ctrls);
			if (error) {
				RETURN_FALSE;
			}
		} break;
	default:
		RETURN_FALSE;
	}
	RETURN_TRUE;
}
/* }}} */

#ifdef HAVE_LDAP_PARSE_RESULT
/* {{{ proto bool ldap_parse_result(resource link, resource result, int errcode, string matcheddn, string errmsg, array referrals)
   Extract information from result */
PHP_FUNCTION(ldap_parse_result)
{
	zval *link, *result, *errcode, *matcheddn, *errmsg, *referrals;
	ldap_linkdata *ld;
	LDAPMessage *ldap_result;
	char **lreferrals, **refp;
	char *lmatcheddn, *lerrmsg;
	int rc, lerrcode, myargcount = ZEND_NUM_ARGS();

	if (zend_parse_parameters(ZEND_NUM_ARGS(), "rrz/|z/z/z/", &link, &result, &errcode, &matcheddn, &errmsg, &referrals) != SUCCESS) {
		return;
	}

	if ((ld = (ldap_linkdata *)zend_fetch_resource(Z_RES_P(link), "ldap link", le_link)) == NULL) {
		RETURN_FALSE;
	}

	if ((ldap_result = (LDAPMessage *)zend_fetch_resource(Z_RES_P(result), "ldap result", le_result)) == NULL) {
		RETURN_FALSE;
	}

	rc = ldap_parse_result(ld->link, ldap_result, &lerrcode,
				myargcount > 3 ? &lmatcheddn : NULL,
				myargcount > 4 ? &lerrmsg : NULL,
				myargcount > 5 ? &lreferrals : NULL,
				NULL /* &serverctrls */,
				0);
	if (rc != LDAP_SUCCESS) {
		php_error_docref(NULL, E_WARNING, "Unable to parse result: %s", ldap_err2string(rc));
		RETURN_FALSE;
	}

	zval_ptr_dtor(errcode);
	ZVAL_LONG(errcode, lerrcode);

	/* Reverse -> fall through */
	switch (myargcount) {
		case 6:
			zval_ptr_dtor(referrals);
			array_init(referrals);
			if (lreferrals != NULL) {
				refp = lreferrals;
				while (*refp) {
					add_next_index_string(referrals, *refp);
					refp++;
				}
				ldap_memvfree((void**)lreferrals);
			}
		case 5:
			zval_ptr_dtor(errmsg);
			if (lerrmsg == NULL) {
				ZVAL_EMPTY_STRING(errmsg);
			} else {
				ZVAL_STRING(errmsg, lerrmsg);
				ldap_memfree(lerrmsg);
			}
		case 4:
			zval_ptr_dtor(matcheddn);
			if (lmatcheddn == NULL) {
				ZVAL_EMPTY_STRING(matcheddn);
			} else {
				ZVAL_STRING(matcheddn, lmatcheddn);
				ldap_memfree(lmatcheddn);
			}
	}
	RETURN_TRUE;
}
/* }}} */
#endif

/* {{{ Extended operation response parsing, Pierangelo Masarati */
#ifdef HAVE_LDAP_PARSE_EXTENDED_RESULT
/* {{{ proto bool ldap_parse_exop(resource link, resource result [, string retdata [, string retoid]])
   Extract information from extended operation result */
PHP_FUNCTION(ldap_parse_exop)
{
	zval *link, *result, *retdata, *retoid;
	ldap_linkdata *ld;
	LDAPMessage *ldap_result;
	char *lretoid;
	struct berval *lretdata;
	int rc, myargcount = ZEND_NUM_ARGS();

	if (zend_parse_parameters(ZEND_NUM_ARGS(), "rr|z/z/", &link, &result, &retdata, &retoid) != SUCCESS) {
		WRONG_PARAM_COUNT;
	}

	if ((ld = (ldap_linkdata *)zend_fetch_resource(Z_RES_P(link), "ldap link", le_link)) == NULL) {
		RETURN_FALSE;
	}

	if ((ldap_result = (LDAPMessage *)zend_fetch_resource(Z_RES_P(result), "ldap result", le_result)) == NULL) {
		RETURN_FALSE;
	}

	rc = ldap_parse_extended_result(ld->link, ldap_result,
				myargcount > 3 ? &lretoid: NULL,
				myargcount > 2 ? &lretdata: NULL,
				0);
	if (rc != LDAP_SUCCESS) {
		php_error_docref(NULL, E_WARNING, "Unable to parse extended operation result: %s", ldap_err2string(rc));
		RETURN_FALSE;
	}

	/* Reverse -> fall through */
	switch (myargcount) {
		case 4:
			zval_dtor(retoid);
			if (lretoid == NULL) {
				ZVAL_EMPTY_STRING(retoid);
			} else {
				ZVAL_STRING(retoid, lretoid);
				ldap_memfree(lretoid);
			}
		case 3:
			/* use arg #3 as the data returned by the server */
			zval_dtor(retdata);
			if (lretdata == NULL) {
				ZVAL_EMPTY_STRING(retdata);
			} else {
				ZVAL_STRINGL(retdata, lretdata->bv_val, lretdata->bv_len);
				ldap_memfree(lretdata->bv_val);
				ldap_memfree(lretdata);
			}
	}
	RETURN_TRUE;
}
/* }}} */
#endif
/* }}} */

/* {{{ proto resource ldap_first_reference(resource link, resource result)
   Return first reference */
PHP_FUNCTION(ldap_first_reference)
{
	zval *link, *result;
	ldap_linkdata *ld;
	ldap_resultentry *resultentry;
	LDAPMessage *ldap_result, *entry;

	if (zend_parse_parameters(ZEND_NUM_ARGS(), "rr", &link, &result) != SUCCESS) {
		return;
	}

	if ((ld = (ldap_linkdata *)zend_fetch_resource(Z_RES_P(link), "ldap link", le_link)) == NULL) {
		RETURN_FALSE;
	}

	if ((ldap_result = (LDAPMessage *)zend_fetch_resource(Z_RES_P(result), "ldap result", le_result)) == NULL) {
		RETURN_FALSE;
	}

	if ((entry = ldap_first_reference(ld->link, ldap_result)) == NULL) {
		RETVAL_FALSE;
	} else {
		resultentry = emalloc(sizeof(ldap_resultentry));
		RETVAL_RES(zend_register_resource(resultentry, le_result_entry));
		ZVAL_COPY(&resultentry->res, result);
		resultentry->data = entry;
		resultentry->ber = NULL;
	}
}
/* }}} */

/* {{{ proto resource ldap_next_reference(resource link, resource reference_entry)
   Get next reference */
PHP_FUNCTION(ldap_next_reference)
{
	zval *link, *result_entry;
	ldap_linkdata *ld;
	ldap_resultentry *resultentry, *resultentry_next;
	LDAPMessage *entry_next;

	if (zend_parse_parameters(ZEND_NUM_ARGS(), "rr", &link, &result_entry) != SUCCESS) {
		return;
	}

	if ((ld = (ldap_linkdata *)zend_fetch_resource(Z_RES_P(link), "ldap link", le_link)) == NULL) {
		RETURN_FALSE;
	}

	if ((resultentry = (ldap_resultentry *)zend_fetch_resource(Z_RES_P(result_entry), "ldap result entry", le_result_entry)) == NULL) {
		RETURN_FALSE;
	}

	if ((entry_next = ldap_next_reference(ld->link, resultentry->data)) == NULL) {
		RETVAL_FALSE;
	} else {
		resultentry_next = emalloc(sizeof(ldap_resultentry));
		RETVAL_RES(zend_register_resource(resultentry_next, le_result_entry));
		ZVAL_COPY(&resultentry_next->res, &resultentry->res);
		resultentry_next->data = entry_next;
		resultentry_next->ber = NULL;
	}
}
/* }}} */

#ifdef HAVE_LDAP_PARSE_REFERENCE
/* {{{ proto bool ldap_parse_reference(resource link, resource reference_entry, array referrals)
   Extract information from reference entry */
PHP_FUNCTION(ldap_parse_reference)
{
	zval *link, *result_entry, *referrals;
	ldap_linkdata *ld;
	ldap_resultentry *resultentry;
	char **lreferrals, **refp;

	if (zend_parse_parameters(ZEND_NUM_ARGS(), "rrz/", &link, &result_entry, &referrals) != SUCCESS) {
		return;
	}

	if ((ld = (ldap_linkdata *)zend_fetch_resource(Z_RES_P(link), "ldap link", le_link)) == NULL) {
		RETURN_FALSE;
	}

	if ((resultentry = (ldap_resultentry *)zend_fetch_resource(Z_RES_P(result_entry), "ldap result entry", le_result_entry)) == NULL) {
		RETURN_FALSE;
	}

	if (ldap_parse_reference(ld->link, resultentry->data, &lreferrals, NULL /* &serverctrls */, 0) != LDAP_SUCCESS) {
		RETURN_FALSE;
	}

	zval_ptr_dtor(referrals);
	array_init(referrals);
	if (lreferrals != NULL) {
		refp = lreferrals;
		while (*refp) {
			add_next_index_string(referrals, *refp);
			refp++;
		}
		ldap_memvfree((void**)lreferrals);
	}
	RETURN_TRUE;
}
/* }}} */
#endif

/* {{{ proto bool ldap_rename(resource link, string dn, string newrdn, string newparent, bool deleteoldrdn)
   Modify the name of an entry */
PHP_FUNCTION(ldap_rename)
{
	zval *link;
	ldap_linkdata *ld;
	int rc;
	char *dn, *newrdn, *newparent;
	size_t dn_len, newrdn_len, newparent_len;
	zend_bool deleteoldrdn;

	if (zend_parse_parameters(ZEND_NUM_ARGS(), "rsssb", &link, &dn, &dn_len, &newrdn, &newrdn_len, &newparent, &newparent_len, &deleteoldrdn) != SUCCESS) {
		return;
	}

	if ((ld = (ldap_linkdata *)zend_fetch_resource(Z_RES_P(link), "ldap link", le_link)) == NULL) {
		RETURN_FALSE;
	}

	if (newparent_len == 0) {
		newparent = NULL;
	}

#if (LDAP_API_VERSION > 2000) || HAVE_NSLDAP || HAVE_ORALDAP
	rc = ldap_rename_s(ld->link, dn, newrdn, newparent, deleteoldrdn, NULL, NULL);
#else
	if (newparent_len != 0) {
		php_error_docref(NULL, E_WARNING, "You are using old LDAP API, newparent must be the empty string, can only modify RDN");
		RETURN_FALSE;
	}
/* could support old APIs but need check for ldap_modrdn2()/ldap_modrdn() */
	rc = ldap_modrdn2_s(ld->link, dn, newrdn, deleteoldrdn);
#endif

	if (rc == LDAP_SUCCESS) {
		RETURN_TRUE;
	}
	RETURN_FALSE;
}
/* }}} */

#ifdef HAVE_LDAP_START_TLS_S
/* {{{ proto bool ldap_start_tls(resource link)
   Start TLS */
PHP_FUNCTION(ldap_start_tls)
{
	zval *link;
	ldap_linkdata *ld;
	int rc, protocol = LDAP_VERSION3;

	if (zend_parse_parameters(ZEND_NUM_ARGS(), "r", &link) != SUCCESS) {
		return;
	}

	if ((ld = (ldap_linkdata *)zend_fetch_resource(Z_RES_P(link), "ldap link", le_link)) == NULL) {
		RETURN_FALSE;
	}

	if (((rc = ldap_set_option(ld->link, LDAP_OPT_PROTOCOL_VERSION, &protocol)) != LDAP_SUCCESS) ||
		((rc = ldap_start_tls_s(ld->link, NULL, NULL)) != LDAP_SUCCESS)
	) {
		php_error_docref(NULL, E_WARNING,"Unable to start TLS: %s", ldap_err2string(rc));
		RETURN_FALSE;
	} else {
		RETURN_TRUE;
	}
}
/* }}} */
#endif
#endif /* (LDAP_API_VERSION > 2000) || HAVE_NSLDAP || HAVE_ORALDAP */

#if defined(LDAP_API_FEATURE_X_OPENLDAP) && defined(HAVE_3ARG_SETREBINDPROC)
/* {{{ _ldap_rebind_proc()
*/
int _ldap_rebind_proc(LDAP *ldap, const char *url, ber_tag_t req, ber_int_t msgid, void *params)
{
	ldap_linkdata *ld;
	int retval;
	zval cb_args[2];
	zval cb_retval;
	zval *cb_link = (zval *) params;

	ld = (ldap_linkdata *) zend_fetch_resource_ex(cb_link, "ldap link", le_link);

	/* link exists and callback set? */
	if (ld == NULL || Z_ISUNDEF(ld->rebindproc)) {
		php_error_docref(NULL, E_WARNING, "Link not found or no callback set");
		return LDAP_OTHER;
	}

	/* callback */
	ZVAL_COPY_VALUE(&cb_args[0], cb_link);
	ZVAL_STRING(&cb_args[1], url);
	if (call_user_function_ex(EG(function_table), NULL, &ld->rebindproc, &cb_retval, 2, cb_args, 0, NULL) == SUCCESS && !Z_ISUNDEF(cb_retval)) {
		convert_to_long_ex(&cb_retval);
		retval = Z_LVAL(cb_retval);
		zval_ptr_dtor(&cb_retval);
	} else {
		php_error_docref(NULL, E_WARNING, "rebind_proc PHP callback failed");
		retval = LDAP_OTHER;
	}
	zval_ptr_dtor(&cb_args[1]);
	return retval;
}
/* }}} */

/* {{{ proto bool ldap_set_rebind_proc(resource link, string callback)
   Set a callback function to do re-binds on referral chasing. */
PHP_FUNCTION(ldap_set_rebind_proc)
{
	zval *link, *callback;
	ldap_linkdata *ld;

	if (zend_parse_parameters(ZEND_NUM_ARGS(), "rz", &link, &callback) != SUCCESS) {
		RETURN_FALSE;
	}

	if ((ld = (ldap_linkdata *)zend_fetch_resource(Z_RES_P(link), "ldap link", le_link)) == NULL) {
		RETURN_FALSE;
	}

	if (Z_TYPE_P(callback) == IS_STRING && Z_STRLEN_P(callback) == 0) {
		/* unregister rebind procedure */
		if (!Z_ISUNDEF(ld->rebindproc)) {
			zval_ptr_dtor(&ld->rebindproc);
			ZVAL_UNDEF(&ld->rebindproc);
			ldap_set_rebind_proc(ld->link, NULL, NULL);
		}
		RETURN_TRUE;
	}

	/* callable? */
	if (!zend_is_callable(callback, 0, NULL)) {
		zend_string *callback_name = zend_get_callable_name(callback);
		php_error_docref(NULL, E_WARNING, "Two arguments expected for '%s' to be a valid callback", ZSTR_VAL(callback_name));
		zend_string_release(callback_name);
		RETURN_FALSE;
	}

	/* register rebind procedure */
	if (Z_ISUNDEF(ld->rebindproc)) {
		ldap_set_rebind_proc(ld->link, _ldap_rebind_proc, (void *) link);
	} else {
		zval_ptr_dtor(&ld->rebindproc);
	}

	ZVAL_COPY(&ld->rebindproc, callback);
	RETURN_TRUE;
}
/* }}} */
#endif

static zend_string* php_ldap_do_escape(const zend_bool *map, const char *value, size_t valuelen, zend_long flags)
{
	char hex[] = "0123456789abcdef";
	size_t i, p = 0;
	size_t len = 0;
	zend_string *ret;

	for (i = 0; i < valuelen; i++) {
		len += (map[(unsigned char) value[i]]) ? 3 : 1;
	}
	/* Per RFC 4514, a leading and trailing space must be escaped */
	if ((flags & PHP_LDAP_ESCAPE_DN) && (value[0] == ' ')) {
		len += 2;
	}
	if ((flags & PHP_LDAP_ESCAPE_DN) && ((valuelen > 1) && (value[valuelen - 1] == ' '))) {
		len += 2;
	}

	ret =  zend_string_alloc(len, 0);

	for (i = 0; i < valuelen; i++) {
		unsigned char v = (unsigned char) value[i];

		if (map[v] || ((flags & PHP_LDAP_ESCAPE_DN) && ((i == 0) || (i + 1 == valuelen)) && (v == ' '))) {
			ZSTR_VAL(ret)[p++] = '\\';
			ZSTR_VAL(ret)[p++] = hex[v >> 4];
			ZSTR_VAL(ret)[p++] = hex[v & 0x0f];
		} else {
			ZSTR_VAL(ret)[p++] = v;
		}
	}

	ZSTR_VAL(ret)[p] = '\0';
	ZSTR_LEN(ret) = p;
	return ret;
}

static void php_ldap_escape_map_set_chars(zend_bool *map, const char *chars, const size_t charslen, char escape)
{
	size_t i = 0;
	while (i < charslen) {
		map[(unsigned char) chars[i++]] = escape;
	}
}

PHP_FUNCTION(ldap_escape)
{
	char *value, *ignores;
	size_t valuelen = 0, ignoreslen = 0;
	int i;
	zend_long flags = 0;
	zend_bool map[256] = {0}, havecharlist = 0;

	if (zend_parse_parameters(ZEND_NUM_ARGS(), "s|sl", &value, &valuelen, &ignores, &ignoreslen, &flags) != SUCCESS) {
		return;
	}

	if (!valuelen) {
		RETURN_EMPTY_STRING();
	}

	if (flags & PHP_LDAP_ESCAPE_FILTER) {
		havecharlist = 1;
		php_ldap_escape_map_set_chars(map, "\\*()\0", sizeof("\\*()\0") - 1, 1);
	}

	if (flags & PHP_LDAP_ESCAPE_DN) {
		havecharlist = 1;
		php_ldap_escape_map_set_chars(map, "\\,=+<>;\"#\r", sizeof("\\,=+<>;\"#\r") - 1, 1);
	}

	if (!havecharlist) {
		for (i = 0; i < 256; i++) {
			map[i] = 1;
		}
	}

	if (ignoreslen) {
		php_ldap_escape_map_set_chars(map, ignores, ignoreslen, 0);
	}

	RETURN_NEW_STR(php_ldap_do_escape(map, value, valuelen, flags));
}

#ifdef STR_TRANSLATION
/* {{{ php_ldap_do_translate
 */
static void php_ldap_do_translate(INTERNAL_FUNCTION_PARAMETERS, int way)
{
	char *value;
	size_t value_len;
	int result;

	if (zend_parse_parameters(ZEND_NUM_ARGS(), "s", &value, &value_len) != SUCCESS) {
		return;
	}

	if (value_len == 0) {
		RETURN_FALSE;
	}

	if (way == 1) {
		result = ldap_8859_to_t61(&value, &value_len, 0);
	} else {
		result = ldap_t61_to_8859(&value, &value_len, 0);
	}

	if (result == LDAP_SUCCESS) {
		RETVAL_STRINGL(value, value_len);
		free(value);
	} else {
		php_error_docref(NULL, E_WARNING, "Conversion from iso-8859-1 to t61 failed: %s", ldap_err2string(result));
		RETVAL_FALSE;
	}
}
/* }}} */

/* {{{ proto string ldap_t61_to_8859(string value)
   Translate t61 characters to 8859 characters */
PHP_FUNCTION(ldap_t61_to_8859)
{
	php_ldap_do_translate(INTERNAL_FUNCTION_PARAM_PASSTHRU, 0);
}
/* }}} */

/* {{{ proto string ldap_8859_to_t61(string value)
   Translate 8859 characters to t61 characters */
PHP_FUNCTION(ldap_8859_to_t61)
{
	php_ldap_do_translate(INTERNAL_FUNCTION_PARAM_PASSTHRU, 1);
}
/* }}} */
#endif

#ifdef LDAP_CONTROL_PAGEDRESULTS
/* {{{ proto mixed ldap_control_paged_result(resource link, int pagesize [, bool iscritical [, string cookie]])
   Inject paged results control*/
PHP_FUNCTION(ldap_control_paged_result)
{
	zend_long pagesize;
	zend_bool iscritical;
	zval *link;
	char *cookie = NULL;
	size_t cookie_len = 0;
	struct berval lcookie = { 0, NULL };
	ldap_linkdata *ld;
	LDAP *ldap;
	BerElement *ber = NULL;
	LDAPControl	ctrl, *ctrlsp[2];
	int rc, myargcount = ZEND_NUM_ARGS();

	if (zend_parse_parameters(ZEND_NUM_ARGS(), "rl|bs", &link, &pagesize, &iscritical, &cookie, &cookie_len) != SUCCESS) {
		return;
	}

	if (Z_TYPE_P(link) == IS_NULL) {
		ldap = NULL;
	} else {
		if ((ld = (ldap_linkdata *)zend_fetch_resource_ex(link, "ldap link", le_link)) == NULL) {
			RETURN_FALSE;
		}
		ldap = ld->link;
	}

	ber = ber_alloc_t(LBER_USE_DER);
	if (ber == NULL) {
		php_error_docref(NULL, E_WARNING, "Unable to alloc BER encoding resources for paged results control");
		RETURN_FALSE;
	}

	ctrl.ldctl_iscritical = 0;

	switch (myargcount) {
		case 4:
			lcookie.bv_val = cookie;
			lcookie.bv_len = cookie_len;
			/* fallthru */
		case 3:
			ctrl.ldctl_iscritical = (int)iscritical;
			/* fallthru */
	}

	if (ber_printf(ber, "{iO}", (int)pagesize, &lcookie) == LBER_ERROR) {
		php_error_docref(NULL, E_WARNING, "Unable to BER printf paged results control");
		RETVAL_FALSE;
		goto lcpr_error_out;
	}
	rc = ber_flatten2(ber, &ctrl.ldctl_value, 0);
	if (rc == LBER_ERROR) {
		php_error_docref(NULL, E_WARNING, "Unable to BER encode paged results control");
		RETVAL_FALSE;
		goto lcpr_error_out;
	}

	ctrl.ldctl_oid = LDAP_CONTROL_PAGEDRESULTS;

	if (ldap) {
		/* directly set the option */
		ctrlsp[0] = &ctrl;
		ctrlsp[1] = NULL;

		rc = ldap_set_option(ldap, LDAP_OPT_SERVER_CONTROLS, ctrlsp);
		if (rc != LDAP_SUCCESS) {
			php_error_docref(NULL, E_WARNING, "Unable to set paged results control: %s (%d)", ldap_err2string(rc), rc);
			RETVAL_FALSE;
			goto lcpr_error_out;
		}
		RETVAL_TRUE;
	} else {
		/* return a PHP control object */
		array_init(return_value);

		add_assoc_string(return_value, "oid", ctrl.ldctl_oid);
		if (ctrl.ldctl_value.bv_len) {
			add_assoc_stringl(return_value, "value", ctrl.ldctl_value.bv_val, ctrl.ldctl_value.bv_len);
		}
		if (ctrl.ldctl_iscritical) {
			add_assoc_bool(return_value, "iscritical", ctrl.ldctl_iscritical);
		}
	}

lcpr_error_out:
	if (ber != NULL) {
		ber_free(ber, 1);
	}
	return;
}
/* }}} */

/* {{{ proto bool ldap_control_paged_result_response(resource link, resource result [, string &cookie [, int &estimated]])
   Extract paged results control response */
PHP_FUNCTION(ldap_control_paged_result_response)
{
	zval *link, *result, *cookie, *estimated;
	struct berval lcookie;
	int lestimated;
	ldap_linkdata *ld;
	LDAPMessage *ldap_result;
	LDAPControl **lserverctrls, *lctrl;
	BerElement *ber;
	ber_tag_t tag;
	int rc, lerrcode, myargcount = ZEND_NUM_ARGS();

	if (zend_parse_parameters(ZEND_NUM_ARGS(), "rr|z/z/", &link, &result, &cookie, &estimated) != SUCCESS) {
		return;
	}

	if ((ld = (ldap_linkdata *)zend_fetch_resource(Z_RES_P(link), "ldap link", le_link)) == NULL) {
		RETURN_FALSE;
	}

	if ((ldap_result = (LDAPMessage *)zend_fetch_resource(Z_RES_P(result), "ldap result", le_result)) == NULL) {
		RETURN_FALSE;
	}

	rc = ldap_parse_result(ld->link,
				ldap_result,
				&lerrcode,
				NULL,		/* matcheddn */
				NULL,		/* errmsg */
				NULL,		/* referrals */
				&lserverctrls,
				0);

	if (rc != LDAP_SUCCESS) {
		php_error_docref(NULL, E_WARNING, "Unable to parse result: %s (%d)", ldap_err2string(rc), rc);
		RETURN_FALSE;
	}

	if (lerrcode != LDAP_SUCCESS) {
		php_error_docref(NULL, E_WARNING, "Result is: %s (%d)", ldap_err2string(lerrcode), lerrcode);
		RETURN_FALSE;
	}

	if (lserverctrls == NULL) {
		php_error_docref(NULL, E_WARNING, "No server controls in result");
		RETURN_FALSE;
	}

	lctrl = ldap_control_find(LDAP_CONTROL_PAGEDRESULTS, lserverctrls, NULL);
	if (lctrl == NULL) {
		ldap_controls_free(lserverctrls);
		php_error_docref(NULL, E_WARNING, "No paged results control response in result");
		RETURN_FALSE;
	}

	ber = ber_init(&lctrl->ldctl_value);
	if (ber == NULL) {
		ldap_controls_free(lserverctrls);
		php_error_docref(NULL, E_WARNING, "Unable to alloc BER decoding resources for paged results control response");
		RETURN_FALSE;
	}

	tag = ber_scanf(ber, "{io}", &lestimated, &lcookie);
	(void)ber_free(ber, 1);

	if (tag == LBER_ERROR) {
		ldap_controls_free(lserverctrls);
		php_error_docref(NULL, E_WARNING, "Unable to decode paged results control response");
		RETURN_FALSE;
	}

	if (lestimated < 0) {
		ldap_controls_free(lserverctrls);
		php_error_docref(NULL, E_WARNING, "Invalid paged results control response value");
		RETURN_FALSE;
	}

	ldap_controls_free(lserverctrls);
	if (myargcount == 4) {
		zval_dtor(estimated);
		ZVAL_LONG(estimated, lestimated);
	}

	zval_ptr_dtor(cookie);
 	if (lcookie.bv_len == 0) {
		ZVAL_EMPTY_STRING(cookie);
 	} else {
		ZVAL_STRINGL(cookie, lcookie.bv_val, lcookie.bv_len);
 	}
 	ldap_memfree(lcookie.bv_val);

	RETURN_TRUE;
}
/* }}} */
#endif

/* {{{ Extended operations, Pierangelo Masarati */
#ifdef HAVE_LDAP_EXTENDED_OPERATION_S
/* {{{ proto resource ldap_exop(resource link, string reqoid [, string reqdata [, array servercontrols [, string &retdata [, string &retoid]]]])
   Extended operation */
PHP_FUNCTION(ldap_exop)
{
<<<<<<< HEAD
	zval *servercontrols, *clientcontrols;
	zval *link, *retdata = NULL, *retoid = NULL;
	char *lretoid = NULL;
	zend_string *reqoid, *reqdata = NULL;
=======
	zval *servercontrols;
	zval *link, *reqoid, *reqdata, *retdata, *retoid;
	char *lreqoid, *lretoid = NULL;
>>>>>>> e6737939
	struct berval lreqdata, *lretdata = NULL;
	ldap_linkdata *ld;
	LDAPMessage *ldap_res;
	int rc, msgid;

<<<<<<< HEAD
	if (zend_parse_parameters(ZEND_NUM_ARGS(), "rS|S!zzz/z/", &link, &reqoid, &reqdata, &servercontrols, &clientcontrols, &retdata, &retoid) != SUCCESS) {
		return;
=======
	if (zend_parse_parameters(ZEND_NUM_ARGS(), "rz|zzz/z/", &link, &reqoid, &reqdata, &servercontrols, &retdata, &retoid) != SUCCESS) {
		WRONG_PARAM_COUNT;
>>>>>>> e6737939
	}

	if ((ld = (ldap_linkdata *)zend_fetch_resource(Z_RES_P(link), "ldap link", le_link)) == NULL) {
		RETURN_FALSE;
	}

<<<<<<< HEAD
	if (reqdata) {
		lreqdata.bv_val = ZSTR_VAL(reqdata);
		lreqdata.bv_len = ZSTR_LEN(reqdata);
	} else {
		lreqdata.bv_len = 0;
	}

	if (retdata) {
=======
	switch (myargcount) {
	case 6:
	case 5:
	case 4:
	case 3:
		convert_to_string_ex(reqdata);
		lreqdata.bv_val = Z_STRVAL_P(reqdata);
		lreqdata.bv_len = Z_STRLEN_P(reqdata);
		/* fallthru */
	case 2:
		convert_to_string_ex(reqoid);
		lreqoid = Z_STRVAL_P(reqoid);
	}

	if (myargcount > 4) {
>>>>>>> e6737939
		/* synchronous call */
		rc = ldap_extended_operation_s(ld->link, ZSTR_VAL(reqoid),
			lreqdata.bv_len > 0 ? &lreqdata: NULL,
			NULL,
			NULL,
<<<<<<< HEAD
			retoid ? &lretoid : NULL,
=======
			myargcount > 5 ? &lretoid : NULL,
>>>>>>> e6737939
			&lretdata );
		if (rc != LDAP_SUCCESS ) {
			php_error_docref(NULL, E_WARNING, "Extended operation %s failed: %s (%d)", ZSTR_VAL(reqoid), ldap_err2string(rc), rc);
			RETURN_FALSE;
		}

<<<<<<< HEAD
		if (retoid) {
			zval_dtor(retoid);
			if (lretoid) {
				ZVAL_STRING(retoid, lretoid);
				ldap_memfree(lretoid);
			} else {
				ZVAL_EMPTY_STRING(retoid);
			}
		}

		zval_dtor(retdata);
		if (lretdata) {
			ZVAL_STRINGL(retdata, lretdata->bv_val, lretdata->bv_len);
			ldap_memfree(lretdata->bv_val);
			ldap_memfree(lretdata);
		} else {
			ZVAL_EMPTY_STRING(retdata);
=======
		/* Reverse -> fall through */
		switch (myargcount) {
			case 6:
				zval_dtor(retoid);
				if (lretoid == NULL) {
					ZVAL_EMPTY_STRING(retoid);
				} else {
					ZVAL_STRING(retoid, lretoid);
					ldap_memfree(lretoid);
				}
			case 5:
				/* use arg #5 as the data returned by the server */
				zval_dtor(retdata);
				if (lretdata == NULL) {
					ZVAL_EMPTY_STRING(retdata);
				} else {
					ZVAL_STRINGL(retdata, lretdata->bv_val, lretdata->bv_len);
					ldap_memfree(lretdata->bv_val);
					ldap_memfree(lretdata);
				}
>>>>>>> e6737939
		}

		RETURN_TRUE;
	}

	/* asynchronous call */
	rc = ldap_extended_operation(ld->link, ZSTR_VAL(reqoid),
		lreqdata.bv_len > 0 ? &lreqdata: NULL,
		NULL, NULL, &msgid);
	if (rc != LDAP_SUCCESS ) {
		php_error_docref(NULL, E_WARNING, "Extended operation %s failed: %s (%d)", ZSTR_VAL(reqoid), ldap_err2string(rc), rc);
		RETURN_FALSE;
	}

	rc = ldap_result(ld->link, msgid, 1 /* LDAP_MSG_ALL */, NULL, &ldap_res);
	if (rc == -1) {
		php_error_docref(NULL, E_WARNING, "Extended operation %s failed", ZSTR_VAL(reqoid));
		RETURN_FALSE;
	}

	/* return a PHP control object */
	RETVAL_RES(zend_register_resource(ldap_res, le_result));
}
/* }}} */
#endif

#ifdef HAVE_LDAP_PASSWD_S
/* {{{ proto bool|string ldap_exop_passwd(resource link [, string user [, string oldpw [, string newpw ]]])
   Passwd modify extended operation */
PHP_FUNCTION(ldap_exop_passwd)
{
	zval *link, *user, *newpw, *oldpw;
	struct berval luser, loldpw, lnewpw, lgenpasswd;
	ldap_linkdata *ld;
	int rc, myargcount = ZEND_NUM_ARGS();

	if (zend_parse_parameters(ZEND_NUM_ARGS(), "r|zzz", &link, &user, &oldpw, &newpw) == FAILURE) {
		WRONG_PARAM_COUNT;
	}

	if ((ld = (ldap_linkdata *)zend_fetch_resource(Z_RES_P(link), "ldap link", le_link)) == NULL) {
		RETURN_FALSE;
	}

	luser.bv_len = 0;
	loldpw.bv_len = 0;
	lnewpw.bv_len = 0;

	switch (myargcount) {
		case 4:
			convert_to_string_ex(newpw);
			lnewpw.bv_val = Z_STRVAL_P(newpw);
			lnewpw.bv_len = Z_STRLEN_P(newpw);

		case 3:
			convert_to_string_ex(oldpw);
			loldpw.bv_val = Z_STRVAL_P(oldpw);
			loldpw.bv_len = Z_STRLEN_P(oldpw);

		case 2:
			convert_to_string_ex(user);
			luser.bv_val = Z_STRVAL_P(user);
			luser.bv_len = Z_STRLEN_P(user);
	}

	/* synchronous call */
	rc = ldap_passwd_s(ld->link, &luser,
		loldpw.bv_len > 0 ? &loldpw : NULL,
		lnewpw.bv_len > 0 ? &lnewpw : NULL,
		&lgenpasswd, NULL, NULL);
	if (rc != LDAP_SUCCESS ) {
		php_error_docref(NULL, E_WARNING, "Passwd modify extended operation failed: %s (%d)", ldap_err2string(rc), rc);
		RETURN_FALSE;
	}

	if (lnewpw.bv_len == 0) {
		if (lgenpasswd.bv_len == 0) {
			RETVAL_EMPTY_STRING();
		} else {
			RETVAL_STRINGL(lgenpasswd.bv_val, lgenpasswd.bv_len);
		}
	} else {
		RETURN_TRUE;
	}

	ldap_memfree(lgenpasswd.bv_val);
}
/* }}} */
#endif

#ifdef HAVE_LDAP_WHOAMI_S
/* {{{ proto bool|string ldap_exop_whoami(resource link)
   Whoami extended operation */
PHP_FUNCTION(ldap_exop_whoami)
{
	zval *link;
	struct berval *lauthzid;
	ldap_linkdata *ld;
	int rc, myargcount = ZEND_NUM_ARGS();

	if (zend_parse_parameters(ZEND_NUM_ARGS(), "r", &link) == FAILURE) {
		WRONG_PARAM_COUNT;
	}

	if ((ld = (ldap_linkdata *)zend_fetch_resource(Z_RES_P(link), "ldap link", le_link)) == NULL) {
		RETURN_FALSE;
	}

	/* synchronous call */
	rc = ldap_whoami_s(ld->link, &lauthzid, NULL, NULL);
	if (rc != LDAP_SUCCESS ) {
		php_error_docref(NULL, E_WARNING, "Whoami extended operation failed: %s (%d)", ldap_err2string(rc), rc);
		RETURN_FALSE;
	}

	if (lauthzid == NULL) {
		RETVAL_EMPTY_STRING();
	} else {
		RETVAL_STRINGL(lauthzid->bv_val, lauthzid->bv_len);
		ldap_memfree(lauthzid->bv_val);
		ldap_memfree(lauthzid);
	}
}
/* }}} */
#endif

#ifdef HAVE_LDAP_REFRESH_S
/* {{{ proto bool|int ldap_exop_refresh(resource link , string dn , int ttl)
   DDS refresh extended operation */
PHP_FUNCTION(ldap_exop_refresh)
{
	zval *link, *dn, *ttl;
	struct berval ldn;
	ber_int_t lttl;
	ber_int_t newttl;
	ldap_linkdata *ld;
	int rc;

	if (zend_parse_parameters(ZEND_NUM_ARGS(), "rzz", &link, &dn, &ttl) != SUCCESS) {
		WRONG_PARAM_COUNT;
	}

	if ((ld = (ldap_linkdata *)zend_fetch_resource(Z_RES_P(link), "ldap link", le_link)) == NULL) {
		RETURN_FALSE;
	}

	convert_to_string_ex(dn);
	ldn.bv_val = Z_STRVAL_P(dn);
	ldn.bv_len = Z_STRLEN_P(dn);

	convert_to_long_ex(ttl);
	lttl = (ber_int_t)Z_LVAL_P(ttl);

	rc = ldap_refresh_s(ld->link, &ldn, lttl, &newttl, NULL, NULL);
	if (rc != LDAP_SUCCESS ) {
		php_error_docref(NULL, E_WARNING, "Refresh extended operation failed: %s (%d)", ldap_err2string(rc), rc);
		RETURN_FALSE;
	}

	RETURN_LONG(newttl);
}
/* }}} */
#endif

/* }}} */

/* {{{ arginfo */
ZEND_BEGIN_ARG_INFO_EX(arginfo_ldap_connect, 0, 0, 0)
	ZEND_ARG_INFO(0, hostname)
	ZEND_ARG_INFO(0, port)
#ifdef HAVE_ORALDAP
	ZEND_ARG_INFO(0, wallet)
	ZEND_ARG_INFO(0, wallet_passwd)
	ZEND_ARG_INFO(0, authmode)
#endif
ZEND_END_ARG_INFO()

ZEND_BEGIN_ARG_INFO_EX(arginfo_ldap_resource, 0, 0, 1)
	ZEND_ARG_INFO(0, link_identifier)
ZEND_END_ARG_INFO()

ZEND_BEGIN_ARG_INFO_EX(arginfo_ldap_bind, 0, 0, 1)
	ZEND_ARG_INFO(0, link_identifier)
	ZEND_ARG_INFO(0, bind_rdn)
	ZEND_ARG_INFO(0, bind_password)
ZEND_END_ARG_INFO()

#ifdef HAVE_LDAP_SASL
ZEND_BEGIN_ARG_INFO_EX(arginfo_ldap_sasl_bind, 0, 0, 1)
	ZEND_ARG_INFO(0, link)
	ZEND_ARG_INFO(0, binddn)
	ZEND_ARG_INFO(0, password)
	ZEND_ARG_INFO(0, sasl_mech)
	ZEND_ARG_INFO(0, sasl_realm)
	ZEND_ARG_INFO(0, sasl_authz_id)
	ZEND_ARG_INFO(0, props)
ZEND_END_ARG_INFO()
#endif

ZEND_BEGIN_ARG_INFO_EX(arginfo_ldap_read, 0, 0, 3)
	ZEND_ARG_INFO(0, link_identifier)
	ZEND_ARG_INFO(0, base_dn)
	ZEND_ARG_INFO(0, filter)
	ZEND_ARG_INFO(0, attributes)
	ZEND_ARG_INFO(0, attrsonly)
	ZEND_ARG_INFO(0, sizelimit)
	ZEND_ARG_INFO(0, timelimit)
	ZEND_ARG_INFO(0, deref)
ZEND_END_ARG_INFO()

ZEND_BEGIN_ARG_INFO_EX(arginfo_ldap_list, 0, 0, 3)
	ZEND_ARG_INFO(0, link_identifier)
	ZEND_ARG_INFO(0, base_dn)
	ZEND_ARG_INFO(0, filter)
	ZEND_ARG_INFO(0, attributes)
	ZEND_ARG_INFO(0, attrsonly)
	ZEND_ARG_INFO(0, sizelimit)
	ZEND_ARG_INFO(0, timelimit)
	ZEND_ARG_INFO(0, deref)
ZEND_END_ARG_INFO()

ZEND_BEGIN_ARG_INFO_EX(arginfo_ldap_search, 0, 0, 3)
	ZEND_ARG_INFO(0, link_identifier)
	ZEND_ARG_INFO(0, base_dn)
	ZEND_ARG_INFO(0, filter)
	ZEND_ARG_INFO(0, attributes)
	ZEND_ARG_INFO(0, attrsonly)
	ZEND_ARG_INFO(0, sizelimit)
	ZEND_ARG_INFO(0, timelimit)
	ZEND_ARG_INFO(0, deref)
ZEND_END_ARG_INFO()

ZEND_BEGIN_ARG_INFO_EX(arginfo_ldap_count_entries, 0, 0, 2)
	ZEND_ARG_INFO(0, link_identifier)
	ZEND_ARG_INFO(0, result_identifier)
ZEND_END_ARG_INFO()

ZEND_BEGIN_ARG_INFO_EX(arginfo_ldap_first_entry, 0, 0, 2)
	ZEND_ARG_INFO(0, link_identifier)
	ZEND_ARG_INFO(0, result_identifier)
ZEND_END_ARG_INFO()

ZEND_BEGIN_ARG_INFO_EX(arginfo_ldap_next_entry, 0, 0, 2)
	ZEND_ARG_INFO(0, link_identifier)
	ZEND_ARG_INFO(0, result_identifier)
ZEND_END_ARG_INFO()

ZEND_BEGIN_ARG_INFO_EX(arginfo_ldap_get_entries, 0, 0, 2)
	ZEND_ARG_INFO(0, link_identifier)
	ZEND_ARG_INFO(0, result_identifier)
ZEND_END_ARG_INFO()

ZEND_BEGIN_ARG_INFO_EX(arginfo_ldap_first_attribute, 0, 0, 2)
	ZEND_ARG_INFO(0, link_identifier)
	ZEND_ARG_INFO(0, result_entry_identifier)
ZEND_END_ARG_INFO()

ZEND_BEGIN_ARG_INFO_EX(arginfo_ldap_next_attribute, 0, 0, 2)
	ZEND_ARG_INFO(0, link_identifier)
	ZEND_ARG_INFO(0, result_entry_identifier)
ZEND_END_ARG_INFO()

ZEND_BEGIN_ARG_INFO_EX(arginfo_ldap_get_attributes, 0, 0, 2)
	ZEND_ARG_INFO(0, link_identifier)
	ZEND_ARG_INFO(0, result_entry_identifier)
ZEND_END_ARG_INFO()

ZEND_BEGIN_ARG_INFO_EX(arginfo_ldap_get_values, 0, 0, 3)
	ZEND_ARG_INFO(0, link_identifier)
	ZEND_ARG_INFO(0, result_entry_identifier)
	ZEND_ARG_INFO(0, attribute)
ZEND_END_ARG_INFO()

ZEND_BEGIN_ARG_INFO_EX(arginfo_ldap_get_values_len, 0, 0, 3)
	ZEND_ARG_INFO(0, link_identifier)
	ZEND_ARG_INFO(0, result_entry_identifier)
	ZEND_ARG_INFO(0, attribute)
ZEND_END_ARG_INFO()

ZEND_BEGIN_ARG_INFO_EX(arginfo_ldap_get_dn, 0, 0, 2)
	ZEND_ARG_INFO(0, link_identifier)
	ZEND_ARG_INFO(0, result_entry_identifier)
ZEND_END_ARG_INFO()

ZEND_BEGIN_ARG_INFO_EX(arginfo_ldap_explode_dn, 0, 0, 2)
	ZEND_ARG_INFO(0, dn)
	ZEND_ARG_INFO(0, with_attrib)
ZEND_END_ARG_INFO()

ZEND_BEGIN_ARG_INFO_EX(arginfo_ldap_dn2ufn, 0, 0, 1)
	ZEND_ARG_INFO(0, dn)
ZEND_END_ARG_INFO()

ZEND_BEGIN_ARG_INFO_EX(arginfo_ldap_add, 0, 0, 3)
	ZEND_ARG_INFO(0, link_identifier)
	ZEND_ARG_INFO(0, dn)
	ZEND_ARG_INFO(0, entry)
ZEND_END_ARG_INFO()

ZEND_BEGIN_ARG_INFO_EX(arginfo_ldap_delete, 0, 0, 2)
	ZEND_ARG_INFO(0, link_identifier)
	ZEND_ARG_INFO(0, dn)
ZEND_END_ARG_INFO()

ZEND_BEGIN_ARG_INFO_EX(arginfo_ldap_modify, 0, 0, 3)
	ZEND_ARG_INFO(0, link_identifier)
	ZEND_ARG_INFO(0, dn)
	ZEND_ARG_INFO(0, entry)
ZEND_END_ARG_INFO()

ZEND_BEGIN_ARG_INFO_EX(arginfo_ldap_modify_batch, 0, 0, 3)
	ZEND_ARG_INFO(0, link_identifier)
	ZEND_ARG_INFO(0, dn)
	ZEND_ARG_ARRAY_INFO(0, modifications_info, 0)
ZEND_END_ARG_INFO()

ZEND_BEGIN_ARG_INFO_EX(arginfo_ldap_mod_add, 0, 0, 3)
	ZEND_ARG_INFO(0, link_identifier)
	ZEND_ARG_INFO(0, dn)
	ZEND_ARG_INFO(0, entry)
ZEND_END_ARG_INFO()

ZEND_BEGIN_ARG_INFO_EX(arginfo_ldap_mod_replace, 0, 0, 3)
	ZEND_ARG_INFO(0, link_identifier)
	ZEND_ARG_INFO(0, dn)
	ZEND_ARG_INFO(0, entry)
ZEND_END_ARG_INFO()

ZEND_BEGIN_ARG_INFO_EX(arginfo_ldap_mod_del, 0, 0, 3)
	ZEND_ARG_INFO(0, link_identifier)
	ZEND_ARG_INFO(0, dn)
	ZEND_ARG_INFO(0, entry)
ZEND_END_ARG_INFO()

ZEND_BEGIN_ARG_INFO_EX(arginfo_ldap_err2str, 0, 0, 1)
	ZEND_ARG_INFO(0, errno)
ZEND_END_ARG_INFO()

ZEND_BEGIN_ARG_INFO_EX(arginfo_ldap_compare, 0, 0, 4)
	ZEND_ARG_INFO(0, link_identifier)
	ZEND_ARG_INFO(0, dn)
	ZEND_ARG_INFO(0, attribute)
	ZEND_ARG_INFO(0, value)
ZEND_END_ARG_INFO()

ZEND_BEGIN_ARG_INFO_EX(arginfo_ldap_sort, 0, 0, 3)
	ZEND_ARG_INFO(0, link)
	ZEND_ARG_INFO(0, result)
	ZEND_ARG_INFO(0, sortfilter)
ZEND_END_ARG_INFO()

#ifdef LDAP_CONTROL_PAGEDRESULTS
ZEND_BEGIN_ARG_INFO_EX(arginfo_ldap_control_paged_result, 0, 0, 2)
	ZEND_ARG_INFO(0, link)
	ZEND_ARG_INFO(0, pagesize)
	ZEND_ARG_INFO(0, iscritical)
	ZEND_ARG_INFO(0, cookie)
ZEND_END_ARG_INFO();

ZEND_BEGIN_ARG_INFO_EX(arginfo_ldap_control_paged_result_response, 0, 0, 2)
	ZEND_ARG_INFO(0, link)
	ZEND_ARG_INFO(0, result)
	ZEND_ARG_INFO(1, cookie)
	ZEND_ARG_INFO(1, estimated)
ZEND_END_ARG_INFO();
#endif

#if (LDAP_API_VERSION > 2000) || HAVE_NSLDAP || HAVE_ORALDAP
ZEND_BEGIN_ARG_INFO_EX(arginfo_ldap_rename, 0, 0, 5)
	ZEND_ARG_INFO(0, link_identifier)
	ZEND_ARG_INFO(0, dn)
	ZEND_ARG_INFO(0, newrdn)
	ZEND_ARG_INFO(0, newparent)
	ZEND_ARG_INFO(0, deleteoldrdn)
ZEND_END_ARG_INFO()

ZEND_BEGIN_ARG_INFO_EX(arginfo_ldap_get_option, 0, 0, 3)
	ZEND_ARG_INFO(0, link_identifier)
	ZEND_ARG_INFO(0, option)
	ZEND_ARG_INFO(1, retval)
ZEND_END_ARG_INFO()

ZEND_BEGIN_ARG_INFO_EX(arginfo_ldap_set_option, 0, 0, 3)
	ZEND_ARG_INFO(0, link_identifier)
	ZEND_ARG_INFO(0, option)
	ZEND_ARG_INFO(0, newval)
ZEND_END_ARG_INFO()

ZEND_BEGIN_ARG_INFO_EX(arginfo_ldap_first_reference, 0, 0, 2)
	ZEND_ARG_INFO(0, link)
	ZEND_ARG_INFO(0, result)
ZEND_END_ARG_INFO()

ZEND_BEGIN_ARG_INFO_EX(arginfo_ldap_next_reference, 0, 0, 2)
	ZEND_ARG_INFO(0, link)
	ZEND_ARG_INFO(0, entry)
ZEND_END_ARG_INFO()

#ifdef HAVE_LDAP_PARSE_REFERENCE
ZEND_BEGIN_ARG_INFO_EX(arginfo_ldap_parse_reference, 0, 0, 3)
	ZEND_ARG_INFO(0, link)
	ZEND_ARG_INFO(0, entry)
	ZEND_ARG_INFO(1, referrals)
ZEND_END_ARG_INFO()
#endif


#ifdef HAVE_LDAP_PARSE_RESULT
ZEND_BEGIN_ARG_INFO_EX(arginfo_ldap_parse_result, 0, 0, 3)
	ZEND_ARG_INFO(0, link)
	ZEND_ARG_INFO(0, result)
	ZEND_ARG_INFO(1, errcode)
	ZEND_ARG_INFO(1, matcheddn)
	ZEND_ARG_INFO(1, errmsg)
	ZEND_ARG_INFO(1, referrals)
ZEND_END_ARG_INFO()
#endif
#endif

#if defined(LDAP_API_FEATURE_X_OPENLDAP) && defined(HAVE_3ARG_SETREBINDPROC)
ZEND_BEGIN_ARG_INFO_EX(arginfo_ldap_set_rebind_proc, 0, 0, 2)
	ZEND_ARG_INFO(0, link)
	ZEND_ARG_INFO(0, callback)
ZEND_END_ARG_INFO()
#endif

ZEND_BEGIN_ARG_INFO_EX(arginfo_ldap_escape, 0, 0, 1)
	ZEND_ARG_INFO(0, value)
	ZEND_ARG_INFO(0, ignore)
	ZEND_ARG_INFO(0, flags)
ZEND_END_ARG_INFO()

#ifdef STR_TRANSLATION
ZEND_BEGIN_ARG_INFO_EX(arginfo_ldap_t61_to_8859, 0, 0, 1)
	ZEND_ARG_INFO(0, value)
ZEND_END_ARG_INFO()

ZEND_BEGIN_ARG_INFO_EX(arginfo_ldap_8859_to_t61, 0, 0, 1)
	ZEND_ARG_INFO(0, value)
ZEND_END_ARG_INFO()
#endif

#ifdef HAVE_LDAP_EXTENDED_OPERATION_S
ZEND_BEGIN_ARG_INFO_EX(arginfo_ldap_exop, 0, 0, 2)
	ZEND_ARG_INFO(0, link)
	ZEND_ARG_INFO(0, reqoid)
	ZEND_ARG_INFO(0, reqdata)
	ZEND_ARG_INFO(0, servercontrols)
	ZEND_ARG_INFO(1, retdata)
	ZEND_ARG_INFO(1, retoid)
ZEND_END_ARG_INFO()
#endif

#ifdef HAVE_LDAP_PASSWD_S
ZEND_BEGIN_ARG_INFO_EX(arginfo_ldap_exop_passwd, 0, 0, 4)
	ZEND_ARG_INFO(0, link)
	ZEND_ARG_INFO(0, user)
	ZEND_ARG_INFO(0, oldpw)
	ZEND_ARG_INFO(0, newpw)
ZEND_END_ARG_INFO()
#endif

#ifdef HAVE_LDAP_WHOAMI_S
ZEND_BEGIN_ARG_INFO_EX(arginfo_ldap_exop_whoami, 0, 0, 1)
	ZEND_ARG_INFO(0, link)
ZEND_END_ARG_INFO()
#endif

#ifdef HAVE_LDAP_REFRESH_S
ZEND_BEGIN_ARG_INFO_EX(arginfo_ldap_exop_refresh, 0, 0, 3)
	ZEND_ARG_INFO(0, link)
	ZEND_ARG_INFO(0, dn)
	ZEND_ARG_INFO(0, ttl)
ZEND_END_ARG_INFO()
#endif

#ifdef HAVE_LDAP_PARSE_EXTENDED_RESULT
ZEND_BEGIN_ARG_INFO_EX(arginfo_ldap_parse_exop, 0, 0, 4)
	ZEND_ARG_INFO(0, link)
	ZEND_ARG_INFO(0, result)
	ZEND_ARG_INFO(1, retdata)
	ZEND_ARG_INFO(1, retoid)
ZEND_END_ARG_INFO()
#endif
/* }}} */

/*
	This is just a small subset of the functionality provided by the LDAP library. All the
	operations are synchronous. Referrals are not handled automatically.
*/
/* {{{ ldap_functions[]
 */
const zend_function_entry ldap_functions[] = {
	PHP_FE(ldap_connect,								arginfo_ldap_connect)
	PHP_FALIAS(ldap_close,		ldap_unbind,			arginfo_ldap_resource)
	PHP_FE(ldap_bind,									arginfo_ldap_bind)
#ifdef HAVE_LDAP_SASL
	PHP_FE(ldap_sasl_bind,								arginfo_ldap_sasl_bind)
#endif
	PHP_FE(ldap_unbind,									arginfo_ldap_resource)
	PHP_FE(ldap_read,									arginfo_ldap_read)
	PHP_FE(ldap_list,									arginfo_ldap_list)
	PHP_FE(ldap_search,									arginfo_ldap_search)
	PHP_FE(ldap_free_result,							arginfo_ldap_resource)
	PHP_FE(ldap_count_entries,							arginfo_ldap_count_entries)
	PHP_FE(ldap_first_entry,							arginfo_ldap_first_entry)
	PHP_FE(ldap_next_entry,								arginfo_ldap_next_entry)
	PHP_FE(ldap_get_entries,							arginfo_ldap_get_entries)
	PHP_FE(ldap_first_attribute,						arginfo_ldap_first_attribute)
	PHP_FE(ldap_next_attribute,							arginfo_ldap_next_attribute)
	PHP_FE(ldap_get_attributes,							arginfo_ldap_get_attributes)
	PHP_FALIAS(ldap_get_values,	ldap_get_values_len,	arginfo_ldap_get_values)
	PHP_FE(ldap_get_values_len,							arginfo_ldap_get_values_len)
	PHP_FE(ldap_get_dn,									arginfo_ldap_get_dn)
	PHP_FE(ldap_explode_dn,								arginfo_ldap_explode_dn)
	PHP_FE(ldap_dn2ufn,									arginfo_ldap_dn2ufn)
	PHP_FE(ldap_add,									arginfo_ldap_add)
	PHP_FE(ldap_delete,									arginfo_ldap_delete)
	PHP_FE(ldap_modify_batch,							arginfo_ldap_modify_batch)
	PHP_FALIAS(ldap_modify,		ldap_mod_replace,		arginfo_ldap_modify)

/* additional functions for attribute based modifications, Gerrit Thomson */
	PHP_FE(ldap_mod_add,								arginfo_ldap_mod_add)
	PHP_FE(ldap_mod_replace,							arginfo_ldap_mod_replace)
	PHP_FE(ldap_mod_del,								arginfo_ldap_mod_del)
/* end gjt mod */

	PHP_FE(ldap_errno,									arginfo_ldap_resource)
	PHP_FE(ldap_err2str,								arginfo_ldap_err2str)
	PHP_FE(ldap_error,									arginfo_ldap_resource)
	PHP_FE(ldap_compare,								arginfo_ldap_compare)
	PHP_DEP_FE(ldap_sort,									arginfo_ldap_sort)

#if (LDAP_API_VERSION > 2000) || HAVE_NSLDAP || HAVE_ORALDAP
	PHP_FE(ldap_rename,									arginfo_ldap_rename)
	PHP_FE(ldap_get_option,								arginfo_ldap_get_option)
	PHP_FE(ldap_set_option,								arginfo_ldap_set_option)
	PHP_FE(ldap_first_reference,						arginfo_ldap_first_reference)
	PHP_FE(ldap_next_reference,							arginfo_ldap_next_reference)
#ifdef HAVE_LDAP_PARSE_REFERENCE
	PHP_FE(ldap_parse_reference,						arginfo_ldap_parse_reference)
#endif
#ifdef HAVE_LDAP_PARSE_RESULT
	PHP_FE(ldap_parse_result,							arginfo_ldap_parse_result)
#endif
#ifdef HAVE_LDAP_START_TLS_S
	PHP_FE(ldap_start_tls,								arginfo_ldap_resource)
#endif
#ifdef HAVE_LDAP_EXTENDED_OPERATION_S
	PHP_FE(ldap_exop,									arginfo_ldap_exop)
#endif
#ifdef HAVE_LDAP_PASSWD_S
	PHP_FE(ldap_exop_passwd,							arginfo_ldap_exop_passwd)
#endif
#ifdef HAVE_LDAP_WHOAMI_S
	PHP_FE(ldap_exop_whoami,							arginfo_ldap_exop_whoami)
#endif
#ifdef HAVE_LDAP_REFRESH_S
	PHP_FE(ldap_exop_refresh,							arginfo_ldap_exop_refresh)
#endif
#ifdef HAVE_LDAP_PARSE_EXTENDED_RESULT
	PHP_FE(ldap_parse_exop,								arginfo_ldap_parse_exop)
#endif
#endif

#if defined(LDAP_API_FEATURE_X_OPENLDAP) && defined(HAVE_3ARG_SETREBINDPROC)
	PHP_FE(ldap_set_rebind_proc,						arginfo_ldap_set_rebind_proc)
#endif

	PHP_FE(ldap_escape,									arginfo_ldap_escape)

#ifdef STR_TRANSLATION
	PHP_FE(ldap_t61_to_8859,							arginfo_ldap_t61_to_8859)
	PHP_FE(ldap_8859_to_t61,							arginfo_ldap_8859_to_t61)
#endif

#ifdef LDAP_CONTROL_PAGEDRESULTS
	PHP_FE(ldap_control_paged_result,							arginfo_ldap_control_paged_result)
	PHP_FE(ldap_control_paged_result_response,		arginfo_ldap_control_paged_result_response)
#endif
	PHP_FE_END
};
/* }}} */

zend_module_entry ldap_module_entry = { /* {{{ */
	STANDARD_MODULE_HEADER,
	"ldap",
	ldap_functions,
	PHP_MINIT(ldap),
	PHP_MSHUTDOWN(ldap),
	NULL,
	NULL,
	PHP_MINFO(ldap),
	PHP_LDAP_VERSION,
	PHP_MODULE_GLOBALS(ldap),
	PHP_GINIT(ldap),
	NULL,
	NULL,
	STANDARD_MODULE_PROPERTIES_EX
};
/* }}} */

/*
 * Local variables:
 * tab-width: 4
 * c-basic-offset: 4
 * End:
 * vim600: sw=4 ts=4 fdm=marker
 * vim<600: sw=4 ts=4
 */<|MERGE_RESOLUTION|>--- conflicted
+++ resolved
@@ -3330,35 +3330,23 @@
    Extended operation */
 PHP_FUNCTION(ldap_exop)
 {
-<<<<<<< HEAD
-	zval *servercontrols, *clientcontrols;
+	zval *servercontrols;
 	zval *link, *retdata = NULL, *retoid = NULL;
 	char *lretoid = NULL;
 	zend_string *reqoid, *reqdata = NULL;
-=======
-	zval *servercontrols;
-	zval *link, *reqoid, *reqdata, *retdata, *retoid;
-	char *lreqoid, *lretoid = NULL;
->>>>>>> e6737939
 	struct berval lreqdata, *lretdata = NULL;
 	ldap_linkdata *ld;
 	LDAPMessage *ldap_res;
 	int rc, msgid;
 
-<<<<<<< HEAD
-	if (zend_parse_parameters(ZEND_NUM_ARGS(), "rS|S!zzz/z/", &link, &reqoid, &reqdata, &servercontrols, &clientcontrols, &retdata, &retoid) != SUCCESS) {
+	if (zend_parse_parameters(ZEND_NUM_ARGS(), "rS|S!zz/z/", &link, &reqoid, &reqdata, &servercontrols, &retdata, &retoid) != SUCCESS) {
 		return;
-=======
-	if (zend_parse_parameters(ZEND_NUM_ARGS(), "rz|zzz/z/", &link, &reqoid, &reqdata, &servercontrols, &retdata, &retoid) != SUCCESS) {
-		WRONG_PARAM_COUNT;
->>>>>>> e6737939
 	}
 
 	if ((ld = (ldap_linkdata *)zend_fetch_resource(Z_RES_P(link), "ldap link", le_link)) == NULL) {
 		RETURN_FALSE;
 	}
 
-<<<<<<< HEAD
 	if (reqdata) {
 		lreqdata.bv_val = ZSTR_VAL(reqdata);
 		lreqdata.bv_len = ZSTR_LEN(reqdata);
@@ -3367,40 +3355,18 @@
 	}
 
 	if (retdata) {
-=======
-	switch (myargcount) {
-	case 6:
-	case 5:
-	case 4:
-	case 3:
-		convert_to_string_ex(reqdata);
-		lreqdata.bv_val = Z_STRVAL_P(reqdata);
-		lreqdata.bv_len = Z_STRLEN_P(reqdata);
-		/* fallthru */
-	case 2:
-		convert_to_string_ex(reqoid);
-		lreqoid = Z_STRVAL_P(reqoid);
-	}
-
-	if (myargcount > 4) {
->>>>>>> e6737939
 		/* synchronous call */
 		rc = ldap_extended_operation_s(ld->link, ZSTR_VAL(reqoid),
 			lreqdata.bv_len > 0 ? &lreqdata: NULL,
 			NULL,
 			NULL,
-<<<<<<< HEAD
 			retoid ? &lretoid : NULL,
-=======
-			myargcount > 5 ? &lretoid : NULL,
->>>>>>> e6737939
 			&lretdata );
 		if (rc != LDAP_SUCCESS ) {
 			php_error_docref(NULL, E_WARNING, "Extended operation %s failed: %s (%d)", ZSTR_VAL(reqoid), ldap_err2string(rc), rc);
 			RETURN_FALSE;
 		}
 
-<<<<<<< HEAD
 		if (retoid) {
 			zval_dtor(retoid);
 			if (lretoid) {
@@ -3418,28 +3384,6 @@
 			ldap_memfree(lretdata);
 		} else {
 			ZVAL_EMPTY_STRING(retdata);
-=======
-		/* Reverse -> fall through */
-		switch (myargcount) {
-			case 6:
-				zval_dtor(retoid);
-				if (lretoid == NULL) {
-					ZVAL_EMPTY_STRING(retoid);
-				} else {
-					ZVAL_STRING(retoid, lretoid);
-					ldap_memfree(lretoid);
-				}
-			case 5:
-				/* use arg #5 as the data returned by the server */
-				zval_dtor(retdata);
-				if (lretdata == NULL) {
-					ZVAL_EMPTY_STRING(retdata);
-				} else {
-					ZVAL_STRINGL(retdata, lretdata->bv_val, lretdata->bv_len);
-					ldap_memfree(lretdata->bv_val);
-					ldap_memfree(lretdata);
-				}
->>>>>>> e6737939
 		}
 
 		RETURN_TRUE;
