--- conflicted
+++ resolved
@@ -2981,44 +2981,7 @@
 }
 /* }}} */
 
-<<<<<<< HEAD
-#if (LDAP_API_VERSION > 2000) || HAVE_NSLDAP || HAVE_ORALDAP
-=======
-/* {{{ proto bool ldap_sort(resource link, resource result, string sortfilter)
-   Sort LDAP result entries */
-PHP_FUNCTION(ldap_sort)
-{
-	zval *link, *result;
-	ldap_linkdata *ld;
-	char *sortfilter;
-	size_t sflen;
-	zend_resource *le;
-
-	if (zend_parse_parameters(ZEND_NUM_ARGS(), "rrs", &link, &result, &sortfilter, &sflen) != SUCCESS) {
-		RETURN_FALSE;
-	}
-
-	if ((ld = (ldap_linkdata *)zend_fetch_resource(Z_RES_P(link), "ldap link", le_link)) == NULL) {
-		RETURN_FALSE;
-	}
-
-	le = Z_RES_P(result);
-	if (le->type != le_result) {
-		php_error_docref(NULL, E_WARNING, "Supplied resource is not a valid ldap result resource");
-		RETURN_FALSE;
-	}
-
-	if (ldap_sort_entries(ld->link, (LDAPMessage **) &le->ptr, sflen ? sortfilter : NULL, strcmp) != LDAP_SUCCESS) {
-		php_error_docref(NULL, E_WARNING, "%s", ldap_err2string(errno));
-		RETURN_FALSE;
-	}
-
-	RETURN_TRUE;
-}
-/* }}} */
-
 #if (LDAP_API_VERSION > 2000) || HAVE_ORALDAP
->>>>>>> 025ff3b5
 /* {{{ proto bool ldap_get_option(resource link, int option, mixed retval)
    Get the current value of various session-wide parameters */
 PHP_FUNCTION(ldap_get_option)
