--- conflicted
+++ resolved
@@ -189,11 +189,10 @@
 					int nest_levels;
 					int dont_optimize = 0;
 
-					if (ZEND_OP2_TYPE(opline) != IS_CONST) {
-						break;
-					}
-					convert_to_long(&ZEND_OP2_LITERAL(opline));
-					nest_levels = ZEND_OP2_LITERAL(opline).value.lval;
+					ZEND_ASSERT(ZEND_OP2_TYPE(opline) == IS_CONST);
+					ZEND_ASSERT(Z_TYPE(ZEND_OP2_LITERAL(opline)) == IS_LONG);
+
+					nest_levels = Z_LVAL(ZEND_OP2_LITERAL(opline));
 
 					array_offset = ZEND_OP1(opline).opline_num;
 					while (1) {
@@ -204,14 +203,7 @@
 						jmp_to = &op_array->brk_cont_array[array_offset];
 						array_offset = jmp_to->parent;
 						if (--nest_levels > 0) {
-<<<<<<< HEAD
-							if (opline->opcode == ZEND_BRK &&
-							    op_array->opcodes[jmp_to->brk].opcode == ZEND_FREE) {
-=======
-							if (op_array->opcodes[jmp_to->brk].opcode == ZEND_FREE ||
-							    op_array->opcodes[jmp_to->brk].opcode == ZEND_SWITCH_FREE
-							) {
->>>>>>> 87ccf50b
+							if (op_array->opcodes[jmp_to->brk].opcode == ZEND_FREE) {
 								dont_optimize = 1;
 								break;
 							}
