--- conflicted
+++ resolved
@@ -541,16 +541,9 @@
 	F0("stream_set_write_buffer",      MAY_BE_FALSE | MAY_BE_LONG),
 	F0("set_file_buffer",              MAY_BE_FALSE | MAY_BE_LONG),
 	F0("stream_set_chunk_size",        MAY_BE_FALSE | MAY_BE_LONG),
-<<<<<<< HEAD
-	F0("set_socket_blocking",          MAY_BE_FALSE | MAY_BE_TRUE),
 	F0("stream_set_blocking",          MAY_BE_FALSE | MAY_BE_TRUE),
 	F0("socket_set_blocking",          MAY_BE_FALSE | MAY_BE_TRUE),
 	F1("stream_get_meta_data",         MAY_BE_FALSE | MAY_BE_ARRAY | MAY_BE_ARRAY_KEY_STRING | MAY_BE_ARRAY_OF_ANY),
-=======
-	F0("stream_set_blocking",          MAY_BE_NULL | MAY_BE_FALSE | MAY_BE_TRUE),
-	F0("socket_set_blocking",          MAY_BE_NULL | MAY_BE_FALSE | MAY_BE_TRUE),
-	F1("stream_get_meta_data",         MAY_BE_NULL | MAY_BE_FALSE | MAY_BE_ARRAY | MAY_BE_ARRAY_KEY_STRING | MAY_BE_ARRAY_OF_ANY),
->>>>>>> b921564a
 	F1("stream_get_line",              MAY_BE_FALSE | MAY_BE_STRING),
 	F0("stream_wrapper_register",      MAY_BE_FALSE | MAY_BE_TRUE),
 	F0("stream_register_wrapper",      MAY_BE_FALSE | MAY_BE_TRUE),
