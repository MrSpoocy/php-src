/*
   +----------------------------------------------------------------------+
   | Zend Engine, Func Info                                               |
   +----------------------------------------------------------------------+
   | Copyright (c) The PHP Group                                          |
   +----------------------------------------------------------------------+
   | This source file is subject to version 3.01 of the PHP license,      |
   | that is bundled with this package in the file LICENSE, and is        |
   | available through the world-wide-web at the following url:           |
   | http://www.php.net/license/3_01.txt                                  |
   | If you did not receive a copy of the PHP license and are unable to   |
   | obtain it through the world-wide-web, please send a note to          |
   | license@php.net so we can mail you a copy immediately.               |
   +----------------------------------------------------------------------+
   | Authors: Dmitry Stogov <dmitry@php.net>                              |
   |          Xinchen Hui <laruence@php.net>                              |
   +----------------------------------------------------------------------+
*/

#include "php.h"
#include "zend_compile.h"
#include "zend_extensions.h"
#include "zend_ssa.h"
#include "zend_optimizer_internal.h"
#include "zend_inference.h"
#include "zend_call_graph.h"
#include "zend_func_info.h"
#include "zend_inference.h"
#ifdef _WIN32
#include "win32/ioutil.h"
#endif

typedef uint32_t (*info_func_t)(const zend_call_info *call_info, const zend_ssa *ssa);

typedef struct _func_info_t {
	const char *name;
	int         name_len;
	uint32_t    info;
	info_func_t info_func;
} func_info_t;

#define F0(name, info) \
	{name, sizeof(name)-1, (info), NULL}
#define F1(name, info) \
	{name, sizeof(name)-1, (MAY_BE_RC1 | (info)), NULL}
#define FN(name, info) \
	{name, sizeof(name)-1, (MAY_BE_RC1 | MAY_BE_RCN | (info)), NULL}
#define FR(name, info) \
	{name, sizeof(name)-1, (MAY_BE_REF | (info)), NULL}
#define FX(name, info) \
	{name, sizeof(name)-1, (MAY_BE_RC1 | MAY_BE_RCN | MAY_BE_REF | (info)), NULL}
#define FC(name, callback) \
	{name, sizeof(name)-1, 0, callback}

static uint32_t zend_range_info(const zend_call_info *call_info, const zend_ssa *ssa)
{
	if (call_info->num_args == 2 || call_info->num_args == 3) {

		uint32_t t1 = _ssa_op1_info(call_info->caller_op_array, ssa, call_info->arg_info[0].opline);
		uint32_t t2 = _ssa_op1_info(call_info->caller_op_array, ssa, call_info->arg_info[1].opline);
		uint32_t t3 = 0;
		uint32_t tmp = MAY_BE_RC1 | MAY_BE_FALSE | MAY_BE_ARRAY | MAY_BE_ARRAY_KEY_LONG;

		if (call_info->num_args == 3) {
			t3 = _ssa_op1_info(call_info->caller_op_array, ssa, call_info->arg_info[2].opline);
		}
		if ((t1 & MAY_BE_STRING) && (t2 & MAY_BE_STRING)) {
			tmp |= MAY_BE_ARRAY_OF_LONG | MAY_BE_ARRAY_OF_DOUBLE | MAY_BE_ARRAY_OF_STRING;
		}
		if ((t1 & (MAY_BE_DOUBLE|MAY_BE_STRING))
				|| (t2 & (MAY_BE_DOUBLE|MAY_BE_STRING))
				|| (t3 & (MAY_BE_DOUBLE|MAY_BE_STRING))) {
			tmp |= MAY_BE_ARRAY_OF_DOUBLE;
		}
		if ((t1 & (MAY_BE_ANY-(MAY_BE_STRING|MAY_BE_DOUBLE))) && (t2 & (MAY_BE_ANY-(MAY_BE_STRING|MAY_BE_DOUBLE)))) {
			if ((t3 & MAY_BE_ANY) != MAY_BE_DOUBLE) {
				tmp |= MAY_BE_ARRAY_OF_LONG;
			}
		}
		return tmp;
	} else {
		/* may warning, and return FALSE */
		return MAY_BE_RC1 | MAY_BE_FALSE | MAY_BE_ARRAY | MAY_BE_ARRAY_KEY_LONG | MAY_BE_ARRAY_OF_LONG | MAY_BE_ARRAY_OF_DOUBLE | MAY_BE_ARRAY_OF_STRING;
	}
}

#define UNKNOWN_INFO (MAY_BE_ANY | MAY_BE_ARRAY_KEY_ANY | MAY_BE_ARRAY_OF_ANY | MAY_BE_ARRAY_OF_REF)

static const func_info_t func_infos[] = {
	/* zend */
	F1("zend_version",            MAY_BE_STRING),
	FN("func_get_arg",            UNKNOWN_INFO),
	F1("func_get_args",           MAY_BE_FALSE | MAY_BE_ARRAY | MAY_BE_ARRAY_KEY_LONG | MAY_BE_ARRAY_OF_ANY),
	F0("strncmp",                 MAY_BE_FALSE | MAY_BE_LONG),
	F0("strncasecmp",             MAY_BE_FALSE | MAY_BE_LONG),
	FN("get_class",               MAY_BE_FALSE | MAY_BE_STRING),
	FN("get_called_class",        MAY_BE_FALSE | MAY_BE_STRING),
	FN("get_parent_class",        MAY_BE_FALSE | MAY_BE_STRING),
	F1("get_class_vars",          MAY_BE_FALSE | MAY_BE_ARRAY | MAY_BE_ARRAY_KEY_STRING | MAY_BE_ARRAY_OF_ANY | MAY_BE_ARRAY_OF_REF),
	FN("get_object_vars",         MAY_BE_ARRAY | MAY_BE_ARRAY_KEY_ANY | MAY_BE_ARRAY_OF_ANY | MAY_BE_ARRAY_OF_REF),
	FN("get_mangled_object_vars", MAY_BE_ARRAY | MAY_BE_ARRAY_KEY_ANY | MAY_BE_ARRAY_OF_ANY | MAY_BE_ARRAY_OF_REF),
	F1("get_class_methods",       MAY_BE_NULL | MAY_BE_ARRAY | MAY_BE_ARRAY_KEY_LONG | MAY_BE_ARRAY_OF_STRING),
	F1("get_included_files",      MAY_BE_ARRAY | MAY_BE_ARRAY_KEY_LONG | MAY_BE_ARRAY_OF_STRING),
	FN("set_error_handler",       MAY_BE_NULL | MAY_BE_STRING | MAY_BE_ARRAY | MAY_BE_ARRAY_KEY_LONG | MAY_BE_ARRAY_OF_STRING | MAY_BE_ARRAY_OF_OBJECT | MAY_BE_OBJECT),
	F0("restore_error_handler",   MAY_BE_TRUE),
	F0("restore_exception_handler", MAY_BE_TRUE),
	F1("get_declared_traits",     MAY_BE_ARRAY | MAY_BE_ARRAY_KEY_LONG | MAY_BE_ARRAY_OF_STRING),
	F1("get_declared_classes",    MAY_BE_ARRAY | MAY_BE_ARRAY_KEY_LONG | MAY_BE_ARRAY_OF_STRING),
	F1("get_declared_interfaces", MAY_BE_ARRAY | MAY_BE_ARRAY_KEY_LONG | MAY_BE_ARRAY_OF_STRING),
	F1("get_defined_functions",   MAY_BE_ARRAY | MAY_BE_ARRAY_KEY_STRING | MAY_BE_ARRAY_OF_ARRAY),
	F1("get_defined_vars",        MAY_BE_ARRAY | MAY_BE_ARRAY_KEY_STRING | MAY_BE_ARRAY_OF_ANY | MAY_BE_ARRAY_OF_REF),
	F1("get_resource_type",       MAY_BE_STRING),
	F1("get_defined_constants",   MAY_BE_ARRAY | MAY_BE_ARRAY_KEY_STRING | MAY_BE_ARRAY_OF_NULL | MAY_BE_ARRAY_OF_FALSE | MAY_BE_ARRAY_OF_TRUE | MAY_BE_ARRAY_OF_LONG | MAY_BE_ARRAY_OF_DOUBLE | MAY_BE_ARRAY_OF_STRING | MAY_BE_ARRAY_OF_RESOURCE | MAY_BE_ARRAY_OF_ARRAY),
	F1("debug_backtrace",         MAY_BE_ARRAY | MAY_BE_ARRAY_KEY_LONG | MAY_BE_ARRAY_OF_ARRAY),
	F1("get_loaded_extensions",   MAY_BE_ARRAY | MAY_BE_ARRAY_KEY_LONG | MAY_BE_ARRAY_OF_STRING),
	F1("get_extension_funcs",     MAY_BE_FALSE | MAY_BE_ARRAY | MAY_BE_ARRAY_KEY_LONG | MAY_BE_ARRAY_OF_STRING),

	/* ext/standard */
	FN("constant",                     MAY_BE_NULL | MAY_BE_FALSE | MAY_BE_TRUE | MAY_BE_LONG | MAY_BE_DOUBLE | MAY_BE_STRING | MAY_BE_RESOURCE | MAY_BE_ARRAY | MAY_BE_ARRAY_KEY_ANY | MAY_BE_ARRAY_OF_ANY),
	F1("bin2hex",                      MAY_BE_FALSE | MAY_BE_STRING),
	F1("hex2bin",                      MAY_BE_FALSE | MAY_BE_STRING),
	F0("sleep",                        MAY_BE_FALSE | MAY_BE_LONG),
	F0("usleep",                       MAY_BE_NULL | MAY_BE_FALSE),
#if HAVE_NANOSLEEP
	F1("time_nanosleep",               MAY_BE_FALSE | MAY_BE_TRUE | MAY_BE_ARRAY | MAY_BE_ARRAY_KEY_STRING | MAY_BE_ARRAY_OF_LONG),
	F0("time_sleep_until",             MAY_BE_FALSE | MAY_BE_TRUE),
#endif
#if HAVE_STRPTIME
	F1("strptime",                     MAY_BE_FALSE | MAY_BE_ARRAY | MAY_BE_ARRAY_KEY_STRING | MAY_BE_ARRAY_OF_LONG | MAY_BE_ARRAY_OF_STRING),
#endif
	F0("flush",                        MAY_BE_NULL),
	F1("wordwrap",                     MAY_BE_FALSE | MAY_BE_STRING),
	F1("htmlspecialchars",             MAY_BE_STRING),
	F1("htmlentities",                 MAY_BE_STRING),
	FN("html_entity_decode",           MAY_BE_FALSE | MAY_BE_STRING),
	FN("htmlspecialchars_decode",      MAY_BE_FALSE | MAY_BE_STRING),
	F1("get_html_translation_table",   MAY_BE_ARRAY | MAY_BE_ARRAY_KEY_STRING | MAY_BE_ARRAY_OF_STRING),
	F1("sha1",                         MAY_BE_STRING),
	F1("sha1_file",                    MAY_BE_FALSE | MAY_BE_STRING),
	F1("md5",                          MAY_BE_STRING),
	F1("md5_file",                     MAY_BE_FALSE | MAY_BE_STRING),
	F1("iptcparse",                    MAY_BE_FALSE | MAY_BE_ARRAY | MAY_BE_ARRAY_KEY_STRING | MAY_BE_ARRAY_OF_ARRAY),
	F1("iptcembed",                    MAY_BE_FALSE | MAY_BE_STRING),
	F1("getimagesize",                 MAY_BE_FALSE | MAY_BE_ARRAY | MAY_BE_ARRAY_KEY_ANY | MAY_BE_ARRAY_OF_LONG | MAY_BE_ARRAY_OF_STRING),
	F1("getimagesizefromstring",       MAY_BE_FALSE | MAY_BE_ARRAY | MAY_BE_ARRAY_KEY_ANY | MAY_BE_ARRAY_OF_LONG | MAY_BE_ARRAY_OF_STRING),
	F1("image_type_to_mime_type",      MAY_BE_STRING),
	F1("image_type_to_extension",      MAY_BE_FALSE | MAY_BE_STRING),
	F0("phpinfo",                      MAY_BE_TRUE),
	F1("phpversion",                   MAY_BE_FALSE | MAY_BE_STRING),
	F0("phpcredits",                   MAY_BE_TRUE),
	F1("php_sapi_name",                MAY_BE_FALSE | MAY_BE_STRING),
	F1("php_uname",                    MAY_BE_STRING),
	F1("php_ini_scanned_files",        MAY_BE_FALSE | MAY_BE_STRING),
	F1("php_ini_loaded_file",          MAY_BE_FALSE | MAY_BE_STRING),
	F0("substr_count",                 MAY_BE_FALSE | MAY_BE_LONG),
	F0("strspn",                       MAY_BE_FALSE | MAY_BE_LONG),
	F0("strcspn",                      MAY_BE_FALSE | MAY_BE_LONG),
	F1("strtok",                       MAY_BE_FALSE | MAY_BE_STRING),
	FN("strtoupper",                   MAY_BE_STRING),
	FN("strtolower",                   MAY_BE_STRING),
	F0("strpos",                       MAY_BE_FALSE | MAY_BE_LONG),
	F0("stripos",                      MAY_BE_FALSE | MAY_BE_LONG),
	F0("strrpos",                      MAY_BE_FALSE | MAY_BE_LONG),
	F0("strripos",                     MAY_BE_FALSE | MAY_BE_LONG),
	F1("strrev",                       MAY_BE_STRING),
	F1("hebrev",                       MAY_BE_STRING),
	F1("hebrevc",                      MAY_BE_STRING),
	FN("nl2br",                        MAY_BE_STRING),
	F1("basename",                     MAY_BE_STRING),
	F1("dirname",                      MAY_BE_NULL | MAY_BE_STRING),
	F1("pathinfo",                     MAY_BE_STRING | MAY_BE_ARRAY | MAY_BE_ARRAY_KEY_STRING | MAY_BE_ARRAY_OF_STRING),
	F1("stripslashes",                 MAY_BE_STRING),
	F1("stripcslashes",                MAY_BE_STRING),
	F1("strstr",                       MAY_BE_FALSE | MAY_BE_STRING),
	F1("stristr",                      MAY_BE_FALSE | MAY_BE_STRING),
	F1("strrchr",                      MAY_BE_FALSE | MAY_BE_STRING),
	F1("str_shuffle",                  MAY_BE_STRING),
	F1("str_word_count",               MAY_BE_FALSE | MAY_BE_LONG | MAY_BE_ARRAY | MAY_BE_ARRAY_KEY_LONG | MAY_BE_ARRAY_OF_STRING),
	F1("str_split",                    MAY_BE_FALSE | MAY_BE_ARRAY | MAY_BE_ARRAY_KEY_LONG | MAY_BE_ARRAY_OF_STRING),
	F1("strpbrk",                      MAY_BE_FALSE | MAY_BE_STRING),
	F0("substr_compare",               MAY_BE_FALSE | MAY_BE_LONG),
#ifdef HAVE_STRFMON
	F1("money_format",                 MAY_BE_FALSE | MAY_BE_STRING),
#endif
	FN("substr",                       MAY_BE_FALSE | MAY_BE_STRING),
	FN("substr_replace",               MAY_BE_FALSE | MAY_BE_STRING | MAY_BE_ARRAY | MAY_BE_ARRAY_KEY_ANY | MAY_BE_ARRAY_OF_STRING),
	F1("quotemeta",                    MAY_BE_STRING),
	FN("ucfirst",                      MAY_BE_STRING),
	FN("lcfirst",                      MAY_BE_STRING),
	F1("ucwords",                      MAY_BE_STRING),
	FN("strtr",                        MAY_BE_FALSE | MAY_BE_STRING),
	FN("addslashes",                   MAY_BE_STRING),
	F1("addcslashes",                  MAY_BE_STRING),
	FN("rtrim",                        MAY_BE_STRING),
	FN("chop",                         MAY_BE_STRING),
	FN("str_replace",                  MAY_BE_STRING | MAY_BE_ARRAY | MAY_BE_ARRAY_KEY_ANY | MAY_BE_ARRAY_OF_STRING | MAY_BE_ARRAY_OF_ARRAY | MAY_BE_ARRAY_OF_OBJECT),
	FN("str_ireplace",                 MAY_BE_STRING | MAY_BE_ARRAY | MAY_BE_ARRAY_KEY_ANY | MAY_BE_ARRAY_OF_STRING | MAY_BE_ARRAY_OF_ARRAY | MAY_BE_ARRAY_OF_OBJECT),
	F1("str_repeat",                   MAY_BE_NULL | MAY_BE_STRING),
	F1("count_chars",                  MAY_BE_STRING | MAY_BE_ARRAY | MAY_BE_ARRAY_KEY_LONG | MAY_BE_ARRAY_OF_LONG),
	F1("chunk_split",                  MAY_BE_FALSE | MAY_BE_STRING),
	FN("trim",                         MAY_BE_STRING),
	FN("ltrim",                        MAY_BE_STRING),
	F1("strip_tags",                   MAY_BE_STRING),
	F1("explode",                      MAY_BE_FALSE | MAY_BE_ARRAY | MAY_BE_ARRAY_KEY_LONG | MAY_BE_ARRAY_OF_STRING),
	FN("implode",                      MAY_BE_STRING),
	FN("join",                         MAY_BE_STRING),
	FN("setlocale",                    MAY_BE_FALSE | MAY_BE_STRING),
	F1("localeconv",                   MAY_BE_ARRAY | MAY_BE_ARRAY_KEY_STRING | MAY_BE_ARRAY_OF_LONG | MAY_BE_ARRAY_OF_STRING | MAY_BE_ARRAY_OF_ARRAY),
#if HAVE_NL_LANGINFO
	F1("nl_langinfo",                  MAY_BE_FALSE | MAY_BE_STRING),
#endif
	F1("soundex",                      MAY_BE_FALSE | MAY_BE_STRING),
	F0("levenshtein",                  MAY_BE_LONG),
	F1("chr",                          MAY_BE_STRING),
	F1("str_getcsv",                   MAY_BE_NULL | MAY_BE_ARRAY | MAY_BE_ARRAY | MAY_BE_ARRAY_KEY_LONG | MAY_BE_ARRAY_OF_NULL | MAY_BE_ARRAY_OF_STRING),
	F1("str_pad",                      MAY_BE_NULL | MAY_BE_STRING),
	F1("strchr",                       MAY_BE_FALSE | MAY_BE_STRING),
	F1("sprintf",                      MAY_BE_FALSE | MAY_BE_STRING),
	F0("printf",                       MAY_BE_FALSE | MAY_BE_LONG),
	F0("vprintf",                      MAY_BE_FALSE | MAY_BE_LONG),
	F1("vsprintf",                     MAY_BE_FALSE | MAY_BE_STRING),
	F0("fprintf",                      MAY_BE_FALSE | MAY_BE_LONG),
	F0("vfprintf",                     MAY_BE_FALSE | MAY_BE_LONG),
	F1("sscanf",                       MAY_BE_NULL | MAY_BE_LONG | MAY_BE_ARRAY | MAY_BE_ARRAY_KEY_LONG | MAY_BE_ARRAY_OF_ANY),
	F1("fscanf",                       MAY_BE_NULL | MAY_BE_FALSE | MAY_BE_LONG | MAY_BE_ARRAY | MAY_BE_ARRAY_KEY_LONG | MAY_BE_ARRAY_OF_ANY),
	F1("parse_url",                    MAY_BE_FALSE | MAY_BE_LONG | MAY_BE_STRING | MAY_BE_ARRAY | MAY_BE_ARRAY_KEY_STRING | MAY_BE_ARRAY_OF_STRING | MAY_BE_ARRAY_OF_LONG),
	F1("urlencode",                    MAY_BE_STRING),
	F1("urldecode",                    MAY_BE_STRING),
	F1("rawurlencode",                 MAY_BE_STRING),
	F1("rawurldecode",                 MAY_BE_STRING),
	F1("http_build_query",             MAY_BE_FALSE | MAY_BE_STRING),
#if defined(HAVE_SYMLINK) || defined(PHP_WIN32)
	F1("readlink",                     MAY_BE_FALSE | MAY_BE_STRING),
	F0("linkinfo",                     MAY_BE_FALSE | MAY_BE_LONG),
	F0("symlink",                      MAY_BE_FALSE | MAY_BE_TRUE),
	F0("link",                         MAY_BE_FALSE | MAY_BE_TRUE),
#endif
	F0("unlink",                       MAY_BE_FALSE | MAY_BE_TRUE),
	F1("exec",                         MAY_BE_FALSE | MAY_BE_STRING),
	F1("system",                       MAY_BE_FALSE | MAY_BE_STRING),
	F1("escapeshellcmd",               MAY_BE_STRING),
	F1("escapeshellarg",               MAY_BE_STRING),
	F1("passthru",                     MAY_BE_NULL | MAY_BE_FALSE),
	F1("shell_exec",                   MAY_BE_NULL | MAY_BE_FALSE | MAY_BE_STRING),
#ifdef PHP_CAN_SUPPORT_PROC_OPEN
	F1("proc_open",                    MAY_BE_FALSE | MAY_BE_RESOURCE),
	F0("proc_close",                   MAY_BE_FALSE | MAY_BE_LONG),
	F0("proc_terminate",               MAY_BE_FALSE | MAY_BE_TRUE),
	F1("proc_get_status",              MAY_BE_FALSE | MAY_BE_ARRAY | MAY_BE_ARRAY_KEY_STRING | MAY_BE_ARRAY_OF_FALSE | MAY_BE_ARRAY_OF_TRUE | MAY_BE_ARRAY_OF_LONG | MAY_BE_ARRAY_OF_STRING),
#endif
#ifdef HAVE_NICE
	F0("proc_nice",                    MAY_BE_FALSE | MAY_BE_TRUE),
#endif
	F0("rand",                         MAY_BE_NULL | MAY_BE_LONG),
	F1("random_bytes",                 MAY_BE_STRING),
	F1("random_int",                   MAY_BE_LONG),
	F0("srand",                        MAY_BE_NULL),
	F0("getrandmax",                   MAY_BE_NULL | MAY_BE_LONG),
	F0("mt_rand",                      MAY_BE_NULL | MAY_BE_FALSE | MAY_BE_LONG),
	F0("mt_srand",                     MAY_BE_NULL),
	F0("mt_getrandmax",                MAY_BE_LONG),
#if HAVE_GETSERVBYNAME
	F0("getservbyname",                MAY_BE_FALSE | MAY_BE_LONG),
#endif
#if HAVE_GETSERVBYPORT
	F1("getservbyport",                MAY_BE_FALSE | MAY_BE_STRING),
#endif
#if HAVE_GETPROTOBYNAME
	F0("getprotobyname",               MAY_BE_FALSE | MAY_BE_LONG),
#endif
#if HAVE_GETPROTOBYNUMBER
	F1("getprotobynumber",             MAY_BE_FALSE | MAY_BE_STRING),
#endif
	F0("getmyuid",                     MAY_BE_FALSE | MAY_BE_LONG),
	F0("getmygid",                     MAY_BE_FALSE | MAY_BE_LONG),
	F0("getmypid",                     MAY_BE_FALSE | MAY_BE_LONG),
	F0("getmyinode",                   MAY_BE_FALSE | MAY_BE_LONG),
	F1("base64_decode",                MAY_BE_FALSE | MAY_BE_STRING),
	F1("base64_encode",                MAY_BE_STRING),
	F1("password_hash",                MAY_BE_NULL | MAY_BE_STRING),
	F1("password_get_info",            MAY_BE_NULL | MAY_BE_ARRAY | MAY_BE_ARRAY_KEY_STRING | MAY_BE_ARRAY_OF_LONG | MAY_BE_ARRAY_OF_STRING | MAY_BE_ARRAY_OF_ARRAY),
	F0("password_needs_rehash",        MAY_BE_FALSE | MAY_BE_TRUE),
	F0("password_verify",              MAY_BE_FALSE | MAY_BE_TRUE),
	F1("convert_uuencode",             MAY_BE_FALSE | MAY_BE_STRING),
	F1("convert_uudecode",             MAY_BE_FALSE | MAY_BE_STRING),
	F0("abs",                          MAY_BE_LONG | MAY_BE_DOUBLE),
	F0("ceil",                         MAY_BE_DOUBLE),
	F0("floor",                        MAY_BE_DOUBLE),
	F0("round",                        MAY_BE_FALSE | MAY_BE_DOUBLE),
	F0("expm1",                        MAY_BE_DOUBLE),
	F0("log1p",                        MAY_BE_DOUBLE),
	F1("pow",                          MAY_BE_NULL | MAY_BE_LONG | MAY_BE_DOUBLE | MAY_BE_OBJECT),
	F0("exp",                          MAY_BE_DOUBLE),
	F0("log",                          MAY_BE_FALSE | MAY_BE_DOUBLE),
	F0("log10",                        MAY_BE_DOUBLE),
	F0("sqrt",                         MAY_BE_DOUBLE),
	F0("hypot",                        MAY_BE_DOUBLE),
	F0("deg2rad",                      MAY_BE_DOUBLE),
	F0("rad2deg",                      MAY_BE_DOUBLE),
	F0("bindec",                       MAY_BE_LONG | MAY_BE_DOUBLE),
	F0("hexdec",                       MAY_BE_LONG | MAY_BE_DOUBLE),
	F0("octdec",                       MAY_BE_LONG | MAY_BE_DOUBLE),
	F1("decbin",                       MAY_BE_STRING),
	F1("decoct",                       MAY_BE_STRING),
	F1("dechex",                       MAY_BE_STRING),
	F1("base_convert",                 MAY_BE_FALSE | MAY_BE_STRING),
	F1("number_format",                MAY_BE_STRING),
	F0("fmod",                         MAY_BE_DOUBLE),
#ifdef HAVE_INET_NTOP
	F1("inet_ntop",                    MAY_BE_FALSE | MAY_BE_STRING),
#endif
#ifdef HAVE_INET_PTON
	F1("inet_pton",                    MAY_BE_FALSE | MAY_BE_STRING),
#endif
	F0("ip2long",                      MAY_BE_FALSE | MAY_BE_LONG),
	F1("long2ip",                      MAY_BE_FALSE | MAY_BE_STRING),
	F1("getenv",                       MAY_BE_FALSE | MAY_BE_STRING | MAY_BE_ARRAY | MAY_BE_ARRAY_KEY_STRING | MAY_BE_ARRAY_OF_STRING),
#ifdef HAVE_PUTENV
	F0("putenv",                       MAY_BE_FALSE | MAY_BE_TRUE),
#endif
	F1("getopt",                       MAY_BE_FALSE | MAY_BE_ARRAY | MAY_BE_ARRAY_KEY_ANY | MAY_BE_ARRAY_OF_FALSE | MAY_BE_ARRAY_OF_TRUE | MAY_BE_ARRAY_OF_STRING | MAY_BE_ARRAY_OF_ARRAY),
#ifdef HAVE_GETLOADAVG
	F1("sys_getloadavg",               MAY_BE_FALSE | MAY_BE_ARRAY | MAY_BE_ARRAY_KEY_LONG | MAY_BE_ARRAY_OF_DOUBLE),
#endif
#ifdef HAVE_GETTIMEOFDAY
	F1("microtime",                    MAY_BE_DOUBLE | MAY_BE_STRING),
	F1("gettimeofday",                 MAY_BE_DOUBLE | MAY_BE_ARRAY | MAY_BE_ARRAY_KEY_STRING | MAY_BE_ARRAY_OF_LONG),
#endif
#ifdef HAVE_GETRUSAGE
	F1("getrusage",                    MAY_BE_FALSE | MAY_BE_ARRAY | MAY_BE_ARRAY_KEY_STRING | MAY_BE_ARRAY_OF_LONG),
#endif
#ifdef HAVE_GETTIMEOFDAY
	F1("uniqid",                       MAY_BE_STRING),
#endif
	F1("quoted_printable_decode",      MAY_BE_STRING),
	F1("quoted_printable_encode",      MAY_BE_STRING),
	F1("convert_cyr_string",           MAY_BE_STRING),
	F1("get_current_user",             MAY_BE_STRING),
	F1("get_cfg_var",                  MAY_BE_FALSE | MAY_BE_STRING | MAY_BE_ARRAY | MAY_BE_ARRAY_KEY_ANY | MAY_BE_ARRAY_OF_STRING | MAY_BE_ARRAY_OF_ARRAY),
	F0("get_magic_quotes_gpc",         MAY_BE_FALSE),
	F0("get_magic_quotes_runtime",     MAY_BE_FALSE),
	F0("error_log",                    MAY_BE_FALSE | MAY_BE_TRUE),
	F1("error_get_last",               MAY_BE_NULL | MAY_BE_ARRAY | MAY_BE_ARRAY_KEY_STRING | MAY_BE_ARRAY_OF_LONG | MAY_BE_ARRAY_OF_STRING),
	FN("call_user_func",               UNKNOWN_INFO),
	FN("call_user_func_array",         UNKNOWN_INFO),
	FN("call_user_method",             UNKNOWN_INFO),
	FN("call_user_method_array",       UNKNOWN_INFO),
	FN("forward_static_call",          UNKNOWN_INFO),
	FN("forward_static_call_array",    UNKNOWN_INFO),
	F1("serialize",                    MAY_BE_NULL | MAY_BE_FALSE | MAY_BE_STRING),
	FN("unserialize",                  UNKNOWN_INFO),
	F0("var_dump",                     MAY_BE_NULL),
	F1("var_export",                   MAY_BE_NULL | MAY_BE_STRING),
	F0("debug_zval_dump",              MAY_BE_NULL),
	F1("print_r",                      MAY_BE_FALSE | MAY_BE_STRING),
	F0("memory_get_usage",             MAY_BE_FALSE | MAY_BE_LONG),
	F0("memory_get_peak_usage",        MAY_BE_FALSE | MAY_BE_LONG),
	F0("register_shutdown_function",   MAY_BE_NULL | MAY_BE_FALSE),
	F0("register_tick_function",       MAY_BE_NULL | MAY_BE_FALSE | MAY_BE_TRUE),
	F0("unregister_tick_function",     MAY_BE_NULL),
	F1("highlight_file",               MAY_BE_FALSE | MAY_BE_TRUE | MAY_BE_STRING),
	F1("show_source",                  MAY_BE_FALSE | MAY_BE_STRING),
	F1("highlight_string",             MAY_BE_FALSE | MAY_BE_TRUE | MAY_BE_STRING),
	F1("php_strip_whitespace",         MAY_BE_STRING),
	FN("ini_get",                      MAY_BE_FALSE | MAY_BE_STRING),
	F1("ini_get_all",                  MAY_BE_FALSE | MAY_BE_ARRAY | MAY_BE_ARRAY_KEY_STRING | MAY_BE_ARRAY_OF_NULL | MAY_BE_ARRAY_OF_STRING | MAY_BE_ARRAY_OF_ARRAY),
	FN("ini_set",                      MAY_BE_FALSE | MAY_BE_STRING),
	F1("ini_alter",                    MAY_BE_NULL | MAY_BE_FALSE | MAY_BE_STRING),
	F0("ini_restore",                  MAY_BE_NULL),
	F1("get_include_path",             MAY_BE_FALSE | MAY_BE_STRING),
	F1("set_include_path",             MAY_BE_FALSE | MAY_BE_STRING),
	F0("restore_include_path",         MAY_BE_NULL),
	F1("headers_list",                 MAY_BE_ARRAY | MAY_BE_ARRAY_KEY_LONG | MAY_BE_ARRAY_OF_STRING),
	F0("http_response_code",           MAY_BE_NULL | MAY_BE_FALSE | MAY_BE_LONG),
	F0("connection_aborted",           MAY_BE_LONG),
	F0("connection_status",            MAY_BE_LONG),
	F0("ignore_user_abort",            MAY_BE_LONG),
	F1("parse_ini_file",               MAY_BE_FALSE | MAY_BE_ARRAY | MAY_BE_ARRAY_KEY_ANY | MAY_BE_ARRAY_OF_NULL | MAY_BE_ARRAY_OF_FALSE | MAY_BE_ARRAY_OF_TRUE | MAY_BE_ARRAY_OF_LONG | MAY_BE_ARRAY_OF_DOUBLE | MAY_BE_ARRAY_OF_STRING | MAY_BE_ARRAY_OF_ARRAY),
	F1("parse_ini_string",             MAY_BE_FALSE | MAY_BE_ARRAY | MAY_BE_ARRAY_KEY_ANY | MAY_BE_ARRAY_OF_NULL | MAY_BE_ARRAY_OF_FALSE | MAY_BE_ARRAY_OF_TRUE | MAY_BE_ARRAY_OF_LONG | MAY_BE_ARRAY_OF_DOUBLE | MAY_BE_ARRAY_OF_STRING | MAY_BE_ARRAY_OF_ARRAY),
#if ZEND_DEBUG
	F1("config_get_hash",              MAY_BE_ARRAY | MAY_BE_ARRAY_KEY_STRING | MAY_BE_ARRAY_OF_STRING | MAY_BE_ARRAY_OF_ARRAY),
#endif
	F0("move_uploaded_file",           MAY_BE_FALSE | MAY_BE_TRUE),
	F1("gethostbyaddr",                MAY_BE_FALSE | MAY_BE_STRING),
	F1("gethostbyname",                MAY_BE_STRING),
	F1("gethostbynamel",               MAY_BE_FALSE | MAY_BE_ARRAY | MAY_BE_ARRAY_KEY_LONG | MAY_BE_ARRAY_OF_STRING),
#ifdef HAVE_GETHOSTNAME
	F1("gethostname",                  MAY_BE_FALSE | MAY_BE_STRING),
#endif
#if defined(PHP_WIN32) || HAVE_DNS_SEARCH_FUNC
	F0("dns_check_record",             MAY_BE_FALSE | MAY_BE_TRUE),
	F0("checkdnsrr",                   MAY_BE_FALSE | MAY_BE_TRUE),
# if defined(PHP_WIN32) || HAVE_FULL_DNS_FUNCS
	F0("dns_get_mx",                   MAY_BE_FALSE | MAY_BE_TRUE),
	F0("getmxrr",                      MAY_BE_FALSE | MAY_BE_TRUE),
	F1("dns_get_record",               MAY_BE_FALSE | MAY_BE_ARRAY | MAY_BE_ARRAY_KEY_LONG | MAY_BE_ARRAY_OF_ARRAY),
# endif
#endif
	F0("intval",                       MAY_BE_LONG),
	F0("floatval",                     MAY_BE_DOUBLE),
	F0("doubleval",                    MAY_BE_DOUBLE),
	FN("strval",                       MAY_BE_STRING),
	F0("boolval",                      MAY_BE_FALSE | MAY_BE_TRUE),
	FN("gettype",                      MAY_BE_STRING),
	F0("settype",                      MAY_BE_FALSE | MAY_BE_TRUE),
	F0("pclose",                       MAY_BE_FALSE | MAY_BE_LONG),
	F1("popen",                        MAY_BE_FALSE | MAY_BE_RESOURCE),
	F0("readfile",                     MAY_BE_FALSE | MAY_BE_LONG),
	F0("rewind",                       MAY_BE_FALSE | MAY_BE_TRUE),
	F0("rmdir",                        MAY_BE_FALSE | MAY_BE_TRUE),
	F0("umask",                        MAY_BE_FALSE | MAY_BE_LONG),
	F0("fclose",                       MAY_BE_FALSE | MAY_BE_TRUE),
	F0("feof",                         MAY_BE_FALSE | MAY_BE_TRUE),
	F1("fgetc",                        MAY_BE_FALSE | MAY_BE_STRING),
	F1("fgets",                        MAY_BE_FALSE | MAY_BE_STRING),
	F1("fread",                        MAY_BE_FALSE | MAY_BE_STRING),
	F1("fopen",                        MAY_BE_FALSE | MAY_BE_RESOURCE),
	F0("fpassthru",                    MAY_BE_FALSE | MAY_BE_LONG),
	F0("ftruncate",                    MAY_BE_FALSE | MAY_BE_TRUE),
	F1("fstat",                        MAY_BE_FALSE | MAY_BE_ARRAY | MAY_BE_ARRAY_KEY_ANY | MAY_BE_ARRAY_OF_LONG),
	F0("fseek",                        MAY_BE_FALSE | MAY_BE_LONG),
	F0("ftell",                        MAY_BE_FALSE | MAY_BE_LONG),
	F0("fflush",                       MAY_BE_FALSE | MAY_BE_TRUE),
	F0("fwrite",                       MAY_BE_FALSE | MAY_BE_LONG),
	F0("fputs",                        MAY_BE_FALSE | MAY_BE_LONG),
	F0("mkdir",                        MAY_BE_FALSE | MAY_BE_TRUE),
	F0("rename",                       MAY_BE_FALSE | MAY_BE_TRUE),
	F0("copy",                         MAY_BE_FALSE | MAY_BE_TRUE),
	F1("tempnam",                      MAY_BE_FALSE | MAY_BE_STRING),
	F1("tmpfile",                      MAY_BE_FALSE | MAY_BE_RESOURCE),
	F1("file",                         MAY_BE_FALSE | MAY_BE_ARRAY | MAY_BE_ARRAY_KEY_LONG | MAY_BE_ARRAY_OF_STRING),
	F1("file_get_contents",            MAY_BE_FALSE | MAY_BE_STRING),
	F0("file_put_contents",            MAY_BE_FALSE | MAY_BE_LONG),
	F0("stream_select",                MAY_BE_FALSE | MAY_BE_LONG),
	F1("stream_context_create",        MAY_BE_FALSE | MAY_BE_RESOURCE),
	F0("stream_context_set_params",    MAY_BE_FALSE | MAY_BE_TRUE),
	F1("stream_context_get_params",    MAY_BE_FALSE | MAY_BE_ARRAY | MAY_BE_ARRAY_KEY_STRING | MAY_BE_ARRAY_OF_ANY),
	F0("stream_context_set_option",    MAY_BE_FALSE | MAY_BE_TRUE),
	FN("stream_context_get_options",   MAY_BE_FALSE | MAY_BE_ARRAY | MAY_BE_ARRAY_KEY_STRING | MAY_BE_ARRAY_OF_ANY),
	FN("stream_context_get_default",   MAY_BE_FALSE | MAY_BE_RESOURCE),
	FN("stream_context_set_default",   MAY_BE_FALSE | MAY_BE_RESOURCE),
	FN("stream_filter_prepend",        MAY_BE_FALSE | MAY_BE_RESOURCE),
	FN("stream_filter_append",         MAY_BE_FALSE | MAY_BE_RESOURCE),
	F0("stream_filter_remove",         MAY_BE_FALSE | MAY_BE_TRUE),
	F1("stream_socket_client",         MAY_BE_FALSE | MAY_BE_RESOURCE),
	F1("stream_socket_server",         MAY_BE_FALSE | MAY_BE_RESOURCE),
	F1("stream_socket_accept",         MAY_BE_FALSE | MAY_BE_RESOURCE),
	F1("stream_socket_get_name",       MAY_BE_FALSE | MAY_BE_STRING),
	F1("stream_socket_recvfrom",       MAY_BE_FALSE | MAY_BE_STRING),
	F0("stream_socket_sendto",         MAY_BE_FALSE | MAY_BE_LONG),
	F0("stream_socket_enable_crypto",  MAY_BE_FALSE | MAY_BE_TRUE | MAY_BE_LONG),
#ifdef HAVE_SHUTDOWN
	F0("stream_socket_shutdown",       MAY_BE_FALSE | MAY_BE_TRUE),
#endif
#if HAVE_SOCKETPAIR
	F1("stream_socket_pair",           MAY_BE_FALSE | MAY_BE_ARRAY | MAY_BE_ARRAY_KEY_LONG | MAY_BE_ARRAY_OF_RESOURCE),
#endif
	F0("stream_copy_to_stream",        MAY_BE_FALSE | MAY_BE_LONG),
	F1("stream_get_contents",          MAY_BE_FALSE | MAY_BE_STRING),
	F0("stream_supports_lock",         MAY_BE_FALSE | MAY_BE_TRUE),
	F1("fgetcsv",                      MAY_BE_NULL | MAY_BE_FALSE | MAY_BE_ARRAY | MAY_BE_ARRAY | MAY_BE_ARRAY_KEY_LONG | MAY_BE_ARRAY_OF_NULL | MAY_BE_ARRAY_OF_STRING),
	F0("fputcsv",                      MAY_BE_FALSE | MAY_BE_LONG),
	F0("flock",                        MAY_BE_FALSE | MAY_BE_TRUE),
	F1("get_meta_tags",                MAY_BE_FALSE | MAY_BE_ARRAY | MAY_BE_ARRAY_KEY_STRING | MAY_BE_ARRAY_OF_STRING),
	F0("stream_set_read_buffer",       MAY_BE_FALSE | MAY_BE_LONG),
	F0("stream_set_write_buffer",      MAY_BE_FALSE | MAY_BE_LONG),
	F0("set_file_buffer",              MAY_BE_FALSE | MAY_BE_LONG),
	F0("stream_set_chunk_size",        MAY_BE_FALSE | MAY_BE_LONG),
	F0("stream_set_blocking",          MAY_BE_FALSE | MAY_BE_TRUE),
	F0("socket_set_blocking",          MAY_BE_FALSE | MAY_BE_TRUE),
	F1("stream_get_meta_data",         MAY_BE_FALSE | MAY_BE_ARRAY | MAY_BE_ARRAY_KEY_STRING | MAY_BE_ARRAY_OF_ANY),
	F1("stream_get_line",              MAY_BE_FALSE | MAY_BE_STRING),
	F1("stream_get_wrappers",          MAY_BE_FALSE | MAY_BE_ARRAY | MAY_BE_ARRAY_KEY_LONG | MAY_BE_ARRAY_OF_STRING),
	F1("stream_get_transports",        MAY_BE_FALSE | MAY_BE_ARRAY | MAY_BE_ARRAY_KEY_LONG | MAY_BE_ARRAY_OF_STRING),
	F1("stream_resolve_include_path",  MAY_BE_FALSE | MAY_BE_STRING),
	F0("stream_is_local",              MAY_BE_FALSE | MAY_BE_TRUE),
	F1("get_headers",                  MAY_BE_FALSE | MAY_BE_ARRAY | MAY_BE_ARRAY_KEY_ANY | MAY_BE_ARRAY_OF_STRING | MAY_BE_ARRAY_OF_ARRAY),
#if HAVE_SYS_TIME_H || defined(PHP_WIN32)
	F0("stream_set_timeout",           MAY_BE_FALSE | MAY_BE_TRUE),
	F0("socket_set_timeout",           MAY_BE_FALSE | MAY_BE_TRUE),
#endif
	F1("socket_get_status",            MAY_BE_ARRAY | MAY_BE_ARRAY_KEY_STRING | MAY_BE_ARRAY_OF_ANY),
#if HAVE_REALPATH || defined(ZTS)
	F1("realpath",                     MAY_BE_FALSE | MAY_BE_STRING),
#endif
#ifdef HAVE_FNMATCH
	F0("fnmatch",                      MAY_BE_FALSE | MAY_BE_TRUE),
#endif
	F1("fsockopen",                    MAY_BE_FALSE | MAY_BE_RESOURCE),
	FN("pfsockopen",                   MAY_BE_FALSE | MAY_BE_RESOURCE),
	F1("pack",                         MAY_BE_FALSE | MAY_BE_STRING),
	F1("unpack",                       MAY_BE_FALSE | MAY_BE_ARRAY | MAY_BE_ARRAY_KEY_ANY | MAY_BE_ARRAY_OF_ANY),
	F1("get_browser",                  MAY_BE_FALSE | MAY_BE_ARRAY | MAY_BE_OBJECT | MAY_BE_ARRAY_KEY_STRING | MAY_BE_ARRAY_OF_ANY),
	F1("crypt",                        MAY_BE_STRING),
	FN("opendir",                      MAY_BE_FALSE | MAY_BE_RESOURCE),
	F0("closedir",                     MAY_BE_NULL | MAY_BE_FALSE | MAY_BE_TRUE),
	F0("chdir",                        MAY_BE_FALSE | MAY_BE_TRUE),
#if defined(HAVE_CHROOT) && !defined(ZTS) && ENABLE_CHROOT_FUNC
	F0("chroot",                       MAY_BE_FALSE | MAY_BE_TRUE),
#endif
	F1("getcwd",                       MAY_BE_FALSE | MAY_BE_STRING),
	F0("rewinddir",                    MAY_BE_NULL | MAY_BE_FALSE | MAY_BE_TRUE),
	F1("readdir",                      MAY_BE_FALSE | MAY_BE_STRING),
	F1("dir",                          MAY_BE_FALSE | MAY_BE_OBJECT),
	F1("scandir",                      MAY_BE_FALSE | MAY_BE_ARRAY | MAY_BE_ARRAY_KEY_LONG | MAY_BE_ARRAY_OF_STRING),
#ifdef HAVE_GLOB
	F1("glob",                         MAY_BE_FALSE | MAY_BE_ARRAY | MAY_BE_ARRAY_KEY_LONG | MAY_BE_ARRAY_OF_STRING),
#endif
	F0("fileatime",                    MAY_BE_FALSE | MAY_BE_LONG),
	F0("filectime",                    MAY_BE_FALSE | MAY_BE_LONG),
	F0("filegroup",                    MAY_BE_FALSE | MAY_BE_LONG),
	F0("fileinode",                    MAY_BE_FALSE | MAY_BE_LONG),
	F0("filemtime",                    MAY_BE_FALSE | MAY_BE_LONG),
	F0("fileowner",                    MAY_BE_FALSE | MAY_BE_LONG),
	F0("fileperms",                    MAY_BE_FALSE | MAY_BE_LONG),
	F0("filesize",                     MAY_BE_FALSE | MAY_BE_LONG),
	F1("filetype",                     MAY_BE_FALSE | MAY_BE_STRING),
	F0("file_exists",                  MAY_BE_FALSE | MAY_BE_TRUE),
	F1("stat",                         MAY_BE_FALSE | MAY_BE_ARRAY | MAY_BE_ARRAY_KEY_ANY | MAY_BE_ARRAY_OF_FALSE | MAY_BE_ARRAY_OF_TRUE | MAY_BE_ARRAY_OF_LONG | MAY_BE_ARRAY_OF_STRING),
	F1("lstat",                        MAY_BE_FALSE | MAY_BE_ARRAY | MAY_BE_ARRAY_KEY_ANY | MAY_BE_ARRAY_OF_FALSE | MAY_BE_ARRAY_OF_TRUE | MAY_BE_ARRAY_OF_LONG | MAY_BE_ARRAY_OF_STRING),
	F0("chown",                        MAY_BE_FALSE | MAY_BE_TRUE),
	F0("chgrp",                        MAY_BE_FALSE | MAY_BE_TRUE),
#if HAVE_LCHOWN
	F0("lchown",                       MAY_BE_FALSE | MAY_BE_TRUE),
#endif
#if HAVE_LCHOWN
	F0("lchgrp",                       MAY_BE_FALSE | MAY_BE_TRUE),
#endif
	F0("chmod",                        MAY_BE_FALSE | MAY_BE_TRUE),
#if HAVE_UTIME
	F0("touch",                        MAY_BE_FALSE | MAY_BE_TRUE),
#endif
	F0("clearstatcache",               MAY_BE_NULL),
	F0("disk_total_space",             MAY_BE_FALSE | MAY_BE_DOUBLE),
	F0("disk_free_space",              MAY_BE_FALSE | MAY_BE_DOUBLE),
	F0("diskfreespace",                MAY_BE_FALSE | MAY_BE_DOUBLE),
	F0("realpath_cache_size",          MAY_BE_LONG),
	F1("realpath_cache_get",           MAY_BE_ARRAY | MAY_BE_ARRAY_KEY_STRING | MAY_BE_ARRAY_OF_ARRAY),
	F0("mail",                         MAY_BE_FALSE | MAY_BE_TRUE),
	F0("ezmlm_hash",                   MAY_BE_LONG),
#ifdef HAVE_SYSLOG_H
	F0("closelog",                     MAY_BE_TRUE),
#endif
	F1("metaphone",                    MAY_BE_FALSE | MAY_BE_STRING),
	F1("ob_get_flush",                 MAY_BE_FALSE | MAY_BE_STRING),
	F1("ob_get_clean",                 MAY_BE_FALSE | MAY_BE_STRING),
	F0("ob_get_length",                MAY_BE_FALSE | MAY_BE_LONG),
	F1("ob_get_status",                MAY_BE_ARRAY | MAY_BE_ARRAY_KEY_ANY | MAY_BE_ARRAY_OF_LONG | MAY_BE_ARRAY_OF_STRING | MAY_BE_ARRAY_OF_ARRAY),
	FN("ob_get_contents",              MAY_BE_FALSE | MAY_BE_STRING),
	F1("ob_list_handlers",             MAY_BE_ARRAY | MAY_BE_ARRAY_KEY_LONG | MAY_BE_ARRAY_OF_STRING),
	FN("end",                          UNKNOWN_INFO),
	FN("prev",                         UNKNOWN_INFO),
	FN("next",                         UNKNOWN_INFO),
	FN("reset",                        UNKNOWN_INFO),
	FN("current",                      UNKNOWN_INFO),
	FN("key",                          MAY_BE_NULL | MAY_BE_LONG | MAY_BE_STRING),
	FN("min",                          UNKNOWN_INFO),
	FN("max",                          UNKNOWN_INFO),
	FN("array_search",                 MAY_BE_NULL | MAY_BE_FALSE | MAY_BE_LONG | MAY_BE_STRING),
	F1("compact",                      MAY_BE_ARRAY | MAY_BE_ARRAY_KEY_STRING | MAY_BE_ARRAY_OF_REF | MAY_BE_ARRAY_OF_ANY),
	F1("array_fill",                   MAY_BE_FALSE | MAY_BE_ARRAY | MAY_BE_ARRAY_KEY_LONG | MAY_BE_ARRAY_OF_ANY),
	F1("array_fill_keys",              MAY_BE_ARRAY | MAY_BE_ARRAY_KEY_ANY | MAY_BE_ARRAY_OF_REF | MAY_BE_ARRAY_OF_ANY),
	FC("range",                        zend_range_info),
	FN("array_pop",                    UNKNOWN_INFO),
	FN("array_shift",                  UNKNOWN_INFO),
	F1("array_splice",                 MAY_BE_ARRAY | MAY_BE_ARRAY_KEY_ANY | MAY_BE_ARRAY_OF_REF | MAY_BE_ARRAY_OF_ANY),
	F1("array_slice",                  MAY_BE_ARRAY | MAY_BE_ARRAY_KEY_ANY | MAY_BE_ARRAY_OF_REF | MAY_BE_ARRAY_OF_ANY),
	FN("array_merge",                  MAY_BE_ARRAY | MAY_BE_ARRAY_KEY_ANY | MAY_BE_ARRAY_OF_REF | MAY_BE_ARRAY_OF_ANY),
	F1("array_merge_recursive",        MAY_BE_ARRAY | MAY_BE_ARRAY_KEY_ANY | MAY_BE_ARRAY_OF_REF | MAY_BE_ARRAY_OF_ANY),
	F1("array_replace",                MAY_BE_ARRAY | MAY_BE_ARRAY_KEY_ANY | MAY_BE_ARRAY_OF_REF | MAY_BE_ARRAY_OF_ANY),
	F1("array_replace_recursive",      MAY_BE_ARRAY | MAY_BE_ARRAY_KEY_ANY | MAY_BE_ARRAY_OF_REF | MAY_BE_ARRAY_OF_ANY),
	FN("array_keys",                   MAY_BE_ARRAY | MAY_BE_ARRAY_KEY_LONG | MAY_BE_ARRAY_OF_LONG | MAY_BE_ARRAY_OF_STRING),
	FN("array_values",                 MAY_BE_ARRAY | MAY_BE_ARRAY_KEY_LONG | MAY_BE_ARRAY_OF_REF | MAY_BE_ARRAY_OF_ANY),
	F1("array_count_values",           MAY_BE_ARRAY | MAY_BE_ARRAY_KEY_ANY | MAY_BE_ARRAY_OF_LONG),
	F1("array_column",                 MAY_BE_ARRAY | MAY_BE_ARRAY_KEY_ANY | MAY_BE_ARRAY_OF_REF | MAY_BE_ARRAY_OF_ANY),
	F1("array_reverse",                MAY_BE_ARRAY | MAY_BE_ARRAY_KEY_ANY | MAY_BE_ARRAY_OF_REF | MAY_BE_ARRAY_OF_ANY),
	F1("array_reduce",                 UNKNOWN_INFO),
	FN("array_pad",                    MAY_BE_ARRAY | MAY_BE_ARRAY_KEY_ANY | MAY_BE_ARRAY_OF_REF | MAY_BE_ARRAY_OF_ANY),
	F1("array_flip",                   MAY_BE_ARRAY | MAY_BE_ARRAY_KEY_ANY | MAY_BE_ARRAY_OF_LONG | MAY_BE_ARRAY_OF_STRING),
	F1("array_change_key_case",        MAY_BE_ARRAY | MAY_BE_ARRAY_KEY_ANY | MAY_BE_ARRAY_OF_REF | MAY_BE_ARRAY_OF_ANY),
	F1("array_rand",                   UNKNOWN_INFO),
	FN("array_unique",                 MAY_BE_ARRAY | MAY_BE_ARRAY_KEY_ANY | MAY_BE_ARRAY_OF_REF | MAY_BE_ARRAY_OF_ANY),
	F1("array_intersect",              MAY_BE_ARRAY | MAY_BE_ARRAY_KEY_ANY | MAY_BE_ARRAY_OF_REF | MAY_BE_ARRAY_OF_ANY),
	F1("array_intersect_key",          MAY_BE_ARRAY | MAY_BE_ARRAY_KEY_ANY | MAY_BE_ARRAY_OF_REF | MAY_BE_ARRAY_OF_ANY),
	F1("array_intersect_ukey",         MAY_BE_ARRAY | MAY_BE_ARRAY_KEY_ANY | MAY_BE_ARRAY_OF_REF | MAY_BE_ARRAY_OF_ANY),
	F1("array_uintersect",             MAY_BE_ARRAY | MAY_BE_ARRAY_KEY_ANY | MAY_BE_ARRAY_OF_REF | MAY_BE_ARRAY_OF_ANY),
	F1("array_intersect_assoc",        MAY_BE_ARRAY | MAY_BE_ARRAY_KEY_ANY | MAY_BE_ARRAY_OF_REF | MAY_BE_ARRAY_OF_ANY),
	F1("array_uintersect_assoc",       MAY_BE_ARRAY | MAY_BE_ARRAY_KEY_ANY | MAY_BE_ARRAY_OF_REF | MAY_BE_ARRAY_OF_ANY),
	F1("array_intersect_uassoc",       MAY_BE_ARRAY | MAY_BE_ARRAY_KEY_ANY | MAY_BE_ARRAY_OF_REF | MAY_BE_ARRAY_OF_ANY),
	F1("array_uintersect_uassoc",      MAY_BE_ARRAY | MAY_BE_ARRAY_KEY_ANY | MAY_BE_ARRAY_OF_REF | MAY_BE_ARRAY_OF_ANY),
	FN("array_diff",                   MAY_BE_ARRAY | MAY_BE_ARRAY_KEY_ANY | MAY_BE_ARRAY_OF_REF | MAY_BE_ARRAY_OF_ANY),
	F1("array_diff_key",               MAY_BE_ARRAY | MAY_BE_ARRAY_KEY_ANY | MAY_BE_ARRAY_OF_REF | MAY_BE_ARRAY_OF_ANY),
	F1("array_diff_ukey",              MAY_BE_ARRAY | MAY_BE_ARRAY_KEY_ANY | MAY_BE_ARRAY_OF_REF | MAY_BE_ARRAY_OF_ANY),
	F1("array_udiff",                  MAY_BE_ARRAY | MAY_BE_ARRAY_KEY_ANY | MAY_BE_ARRAY_OF_REF | MAY_BE_ARRAY_OF_ANY),
	F1("array_diff_assoc",             MAY_BE_ARRAY | MAY_BE_ARRAY_KEY_ANY | MAY_BE_ARRAY_OF_REF | MAY_BE_ARRAY_OF_ANY),
	F1("array_udiff_assoc",            MAY_BE_ARRAY | MAY_BE_ARRAY_KEY_ANY | MAY_BE_ARRAY_OF_REF | MAY_BE_ARRAY_OF_ANY),
	F1("array_diff_uassoc",            MAY_BE_ARRAY | MAY_BE_ARRAY_KEY_ANY | MAY_BE_ARRAY_OF_REF | MAY_BE_ARRAY_OF_ANY),
	F1("array_udiff_uassoc",           MAY_BE_ARRAY | MAY_BE_ARRAY_KEY_ANY | MAY_BE_ARRAY_OF_REF | MAY_BE_ARRAY_OF_ANY),
	F0("array_sum",                    MAY_BE_LONG | MAY_BE_DOUBLE),
	F0("array_product",                MAY_BE_LONG | MAY_BE_DOUBLE),
	F1("array_filter",                 MAY_BE_ARRAY | MAY_BE_ARRAY_KEY_ANY | MAY_BE_ARRAY_OF_REF | MAY_BE_ARRAY_OF_ANY),
	FN("array_map",                    MAY_BE_ARRAY | MAY_BE_ARRAY_KEY_ANY | MAY_BE_ARRAY_OF_REF | MAY_BE_ARRAY_OF_ANY),
	F1("array_chunk",                  MAY_BE_ARRAY | MAY_BE_ARRAY_KEY_ANY | MAY_BE_ARRAY_OF_REF | MAY_BE_ARRAY_OF_ANY),
	F1("array_combine",                MAY_BE_ARRAY | MAY_BE_ARRAY_KEY_ANY | MAY_BE_ARRAY_OF_REF | MAY_BE_ARRAY_OF_ANY),
	FN("array_key_first",              MAY_BE_NULL | MAY_BE_LONG | MAY_BE_STRING),
	FN("array_key_last",               MAY_BE_NULL | MAY_BE_LONG | MAY_BE_STRING),
	F1("pos",                          UNKNOWN_INFO),
	F1("assert_options",               MAY_BE_NULL | MAY_BE_FALSE | MAY_BE_LONG | MAY_BE_STRING | MAY_BE_ARRAY | MAY_BE_ARRAY_KEY_LONG | MAY_BE_ARRAY_OF_STRING | MAY_BE_ARRAY_OF_OBJECT | MAY_BE_OBJECT),
	F0("version_compare",              MAY_BE_NULL | MAY_BE_FALSE | MAY_BE_TRUE | MAY_BE_LONG),
	F1("str_rot13",                    MAY_BE_STRING),
	F1("stream_get_filters",           MAY_BE_ARRAY | MAY_BE_ARRAY_KEY_LONG | MAY_BE_ARRAY_OF_STRING),
	F0("stream_filter_register",       MAY_BE_FALSE | MAY_BE_TRUE),
	F1("stream_bucket_make_writeable", MAY_BE_NULL | MAY_BE_OBJECT),
	F1("stream_bucket_prepend",        MAY_BE_FALSE | MAY_BE_OBJECT),
	F1("stream_bucket_append",         MAY_BE_FALSE | MAY_BE_OBJECT),
	F1("stream_bucket_new",            MAY_BE_FALSE | MAY_BE_OBJECT),
	F0("output_reset_rewrite_vars",    MAY_BE_FALSE),
	F1("sys_get_temp_dir",             MAY_BE_STRING),

	/* ext/date */
	F0("strtotime",                             MAY_BE_FALSE | MAY_BE_LONG),
	F1("date",                                  MAY_BE_STRING),
	F0("idate",                                 MAY_BE_FALSE | MAY_BE_LONG),
	F1("gmdate",                                MAY_BE_STRING),
	F0("mktime",                                MAY_BE_FALSE | MAY_BE_LONG),
	F0("gmmktime",                              MAY_BE_FALSE | MAY_BE_LONG),
	F1("strftime",                              MAY_BE_FALSE | MAY_BE_STRING),
	F1("gmstrftime",                            MAY_BE_FALSE | MAY_BE_STRING),
	F1("localtime",                             MAY_BE_ARRAY | MAY_BE_ARRAY_KEY_ANY | MAY_BE_ARRAY_OF_LONG),
	F1("getdate",                               MAY_BE_ARRAY | MAY_BE_ARRAY_KEY_STRING | MAY_BE_ARRAY_OF_LONG | MAY_BE_ARRAY_OF_STRING),
	F1("date_create",                           MAY_BE_FALSE | MAY_BE_OBJECT),
	F1("date_create_immutable",                 MAY_BE_FALSE | MAY_BE_OBJECT),
	F1("date_create_from_format",               MAY_BE_FALSE | MAY_BE_OBJECT),
	F1("date_create_immutable_from_format",     MAY_BE_FALSE | MAY_BE_OBJECT),
	F1("date_parse",                            MAY_BE_ARRAY | MAY_BE_ARRAY_KEY_STRING | MAY_BE_ARRAY_OF_ANY),
	F1("date_parse_from_format",                MAY_BE_ARRAY | MAY_BE_ARRAY_KEY_STRING | MAY_BE_ARRAY_OF_ANY),
	F1("date_get_last_errors",                  MAY_BE_FALSE | MAY_BE_ARRAY | MAY_BE_ARRAY_KEY_STRING | MAY_BE_ARRAY_OF_LONG | MAY_BE_ARRAY_OF_ARRAY),
	F1("date_format",                           MAY_BE_STRING),
	FN("date_modify",                           MAY_BE_FALSE | MAY_BE_OBJECT),
	FN("date_add",                              MAY_BE_OBJECT),
	FN("date_sub",                              MAY_BE_OBJECT),
	F1("date_timezone_get",                     MAY_BE_FALSE | MAY_BE_OBJECT),
	FN("date_timezone_set",                     MAY_BE_OBJECT),
	F1("date_diff",                             MAY_BE_OBJECT),
	FN("date_time_set",                         MAY_BE_OBJECT),
	FN("date_date_set",                         MAY_BE_OBJECT),
	FN("date_isodate_set",                      MAY_BE_OBJECT),
	FN("date_timestamp_set",                    MAY_BE_OBJECT),
	F0("date_timestamp_get",                    MAY_BE_FALSE | MAY_BE_LONG),
	F1("timezone_open",                         MAY_BE_FALSE | MAY_BE_OBJECT),
	F1("timezone_name_get",                     MAY_BE_STRING),
	F1("timezone_name_from_abbr",               MAY_BE_FALSE | MAY_BE_STRING),
	F1("timezone_transitions_get",              MAY_BE_FALSE | MAY_BE_ARRAY | MAY_BE_ARRAY_KEY_ANY | MAY_BE_ARRAY_OF_ANY),
	F1("timezone_location_get",                 MAY_BE_FALSE | MAY_BE_ARRAY | MAY_BE_ARRAY_KEY_STRING | MAY_BE_ARRAY_OF_DOUBLE | MAY_BE_ARRAY_OF_STRING),
	F1("timezone_identifiers_list",             MAY_BE_FALSE | MAY_BE_ARRAY | MAY_BE_ARRAY_KEY_LONG | MAY_BE_ARRAY_OF_STRING),
	F1("timezone_abbreviations_list",           MAY_BE_ARRAY | MAY_BE_ARRAY_KEY_STRING | MAY_BE_ARRAY_OF_ARRAY),
	F1("timezone_version_get",                  MAY_BE_STRING),
	F1("date_interval_create_from_date_string", MAY_BE_FALSE | MAY_BE_OBJECT),
	F1("date_interval_format",                  MAY_BE_STRING),
	F1("date_default_timezone_get",             MAY_BE_STRING),
	F1("date_sunrise",                          MAY_BE_FALSE | MAY_BE_LONG | MAY_BE_DOUBLE | MAY_BE_STRING),
	F1("date_sunset",                           MAY_BE_FALSE | MAY_BE_LONG | MAY_BE_DOUBLE | MAY_BE_STRING),
	F1("date_sun_info",                         MAY_BE_ARRAY | MAY_BE_ARRAY_KEY_STRING | MAY_BE_ARRAY_OF_FALSE | MAY_BE_ARRAY_OF_TRUE | MAY_BE_ARRAY_OF_LONG),

	/* ext/preg */
	F0("preg_match",				            MAY_BE_NULL | MAY_BE_FALSE | MAY_BE_LONG),
	F0("preg_match_all",			            MAY_BE_NULL | MAY_BE_FALSE | MAY_BE_LONG),
	FN("preg_replace",			                MAY_BE_NULL | MAY_BE_FALSE | MAY_BE_STRING | MAY_BE_ARRAY | MAY_BE_ARRAY_KEY_ANY | MAY_BE_ARRAY_OF_STRING),
	FN("preg_replace_callback",	                MAY_BE_NULL | MAY_BE_FALSE | MAY_BE_STRING | MAY_BE_ARRAY | MAY_BE_ARRAY_KEY_ANY | MAY_BE_ARRAY_OF_STRING),
	F1("preg_filter",				            MAY_BE_FALSE | MAY_BE_STRING | MAY_BE_ARRAY | MAY_BE_ARRAY_KEY_ANY | MAY_BE_ARRAY_OF_STRING),
	F1("preg_split",				            MAY_BE_NULL | MAY_BE_FALSE | MAY_BE_ARRAY | MAY_BE_ARRAY_KEY_LONG | MAY_BE_ARRAY_OF_STRING | MAY_BE_ARRAY_OF_ARRAY),
	FN("preg_quote",				            MAY_BE_STRING),
	F1("preg_grep",				                MAY_BE_NULL | MAY_BE_FALSE | MAY_BE_ARRAY | MAY_BE_ARRAY_KEY_ANY | MAY_BE_ARRAY_OF_REF | MAY_BE_ARRAY_OF_ANY),

	/* ext/mysqli */
	F1("mysqli_connect",						MAY_BE_NULL | MAY_BE_FALSE | MAY_BE_OBJECT),
	F0("mysqli_close",							MAY_BE_NULL | MAY_BE_TRUE),
	F1("mysqli_connect_error",					MAY_BE_NULL | MAY_BE_STRING),
	F0("mysqli_connect_errno",					MAY_BE_LONG),
	F1("mysqli_get_client_stats",				MAY_BE_ARRAY | MAY_BE_ARRAY_KEY_STRING | MAY_BE_ARRAY_OF_STRING),
	F1("mysqli_error_list",						MAY_BE_NULL | MAY_BE_ARRAY | MAY_BE_ARRAY_KEY_LONG | MAY_BE_ARRAY_OF_ARRAY),
	F1("mysqli_get_links_stats",				MAY_BE_NULL | MAY_BE_ARRAY | MAY_BE_ARRAY_KEY_STRING | MAY_BE_ARRAY_OF_LONG),
	F1("mysqli_query",							MAY_BE_NULL | MAY_BE_FALSE | MAY_BE_TRUE | MAY_BE_OBJECT),
	F0("mysqli_multi_query",					MAY_BE_NULL | MAY_BE_FALSE | MAY_BE_TRUE),
	F0("mysqli_set_charset",					MAY_BE_NULL | MAY_BE_FALSE | MAY_BE_TRUE),
	F1("mysqli_get_charset", 					MAY_BE_NULL | MAY_BE_OBJECT),
	F0("mysqli_begin_transaction",				MAY_BE_NULL | MAY_BE_FALSE | MAY_BE_TRUE),
	F0("mysqli_savepoint",						MAY_BE_NULL | MAY_BE_FALSE | MAY_BE_TRUE),
	F0("mysqli_release_savepoint",				MAY_BE_NULL | MAY_BE_FALSE | MAY_BE_TRUE),
	F1("mysqli_fetch_array",					MAY_BE_NULL | MAY_BE_FALSE | MAY_BE_ARRAY | MAY_BE_ARRAY_KEY_ANY | MAY_BE_ARRAY_OF_ANY),
	F1("mysqli_fetch_assoc",					MAY_BE_NULL | MAY_BE_FALSE | MAY_BE_ARRAY | MAY_BE_ARRAY_KEY_STRING | MAY_BE_ARRAY_OF_ANY),
	F1("mysqli_fetch_all",						MAY_BE_NULL | MAY_BE_FALSE | MAY_BE_ARRAY | MAY_BE_ARRAY_KEY_ANY | MAY_BE_ARRAY_OF_ANY),
	F1("mysqli_fetch_object",					MAY_BE_NULL | MAY_BE_FALSE | MAY_BE_OBJECT),
	F0("mysqli_free_result",					MAY_BE_NULL),
	F1("mysqli_affected_rows",					MAY_BE_NULL | MAY_BE_LONG | MAY_BE_STRING),
	F0("mysqli_autocommit",						MAY_BE_NULL | MAY_BE_FALSE | MAY_BE_TRUE),
	F0("mysqli_stmt_bind_param",				MAY_BE_NULL | MAY_BE_FALSE | MAY_BE_TRUE),
	F0("mysqli_stmt_bind_result",				MAY_BE_NULL | MAY_BE_FALSE | MAY_BE_TRUE),
	F0("mysqli_change_user",					MAY_BE_NULL | MAY_BE_FALSE | MAY_BE_TRUE),
	F1("mysqli_character_set_name",				MAY_BE_NULL | MAY_BE_STRING),
	F0("mysqli_commit",							MAY_BE_NULL | MAY_BE_FALSE | MAY_BE_TRUE),
	F0("mysqli_data_seek",						MAY_BE_NULL | MAY_BE_FALSE | MAY_BE_TRUE),
	F0("mysqli_debug",							MAY_BE_NULL | MAY_BE_TRUE),
	F0("mysqli_dump_debug_info",				MAY_BE_NULL | MAY_BE_FALSE | MAY_BE_TRUE),
	F0("mysqli_errno",							MAY_BE_NULL | MAY_BE_LONG),
	F1("mysqli_error",							MAY_BE_NULL | MAY_BE_STRING),
	F0("mysqli_stmt_execute",					MAY_BE_NULL | MAY_BE_FALSE | MAY_BE_TRUE),
	F0("mysqli_poll",							MAY_BE_NULL | MAY_BE_FALSE | MAY_BE_LONG),
	F1("mysqli_reap_async_query",				MAY_BE_NULL | MAY_BE_FALSE | MAY_BE_TRUE | MAY_BE_OBJECT),
	F1("mysqli_stmt_get_result",				MAY_BE_NULL | MAY_BE_FALSE | MAY_BE_OBJECT),
	F1("mysqli_get_warnings",					MAY_BE_NULL | MAY_BE_FALSE | MAY_BE_OBJECT),
	F1("mysqli_stmt_error_list",				MAY_BE_NULL | MAY_BE_ARRAY | MAY_BE_ARRAY_KEY_LONG | MAY_BE_ARRAY_OF_ARRAY),
	F1("mysqli_stmt_get_warnings",				MAY_BE_NULL | MAY_BE_FALSE | MAY_BE_OBJECT),
	F0("mysqli_stmt_fetch",						MAY_BE_NULL | MAY_BE_FALSE | MAY_BE_TRUE),
	F1("mysqli_fetch_field",					MAY_BE_NULL | MAY_BE_FALSE | MAY_BE_OBJECT),
	F1("mysqli_fetch_fields",					MAY_BE_NULL | MAY_BE_ARRAY | MAY_BE_ARRAY_KEY_LONG | MAY_BE_ARRAY_OF_OBJECT),
	F1("mysqli_fetch_field_direct",				MAY_BE_NULL | MAY_BE_FALSE | MAY_BE_OBJECT),
	F1("mysqli_fetch_lengths",					MAY_BE_NULL | MAY_BE_FALSE | MAY_BE_ARRAY | MAY_BE_ARRAY_KEY_LONG | MAY_BE_ARRAY_OF_LONG),
	F1("mysqli_fetch_row",						MAY_BE_NULL | MAY_BE_FALSE | MAY_BE_ARRAY | MAY_BE_ARRAY_KEY_LONG | MAY_BE_ARRAY_OF_ANY),
	F0("mysqli_field_count",					MAY_BE_NULL | MAY_BE_LONG),
	F0("mysqli_field_seek",						MAY_BE_NULL | MAY_BE_FALSE | MAY_BE_TRUE),
	F0("mysqli_field_tell",						MAY_BE_NULL | MAY_BE_LONG),
	F1("mysqli_get_client_info",				MAY_BE_STRING),
	F0("mysqli_get_client_version",				MAY_BE_LONG),
	F1("mysqli_get_host_info",					MAY_BE_NULL | MAY_BE_STRING),
	F0("mysqli_get_proto_info",					MAY_BE_NULL | MAY_BE_LONG),
	F1("mysqli_get_server_info",				MAY_BE_NULL | MAY_BE_STRING),
	F0("mysqli_get_server_version",				MAY_BE_NULL | MAY_BE_LONG),
	F1("mysqli_info",							MAY_BE_NULL | MAY_BE_STRING),
	F1("mysqli_init",							MAY_BE_FALSE | MAY_BE_OBJECT),
	F1("mysqli_insert_id",						MAY_BE_NULL | MAY_BE_LONG | MAY_BE_STRING),
	F0("mysqli_kill",							MAY_BE_NULL | MAY_BE_FALSE | MAY_BE_TRUE),
	F0("mysqli_more_results",					MAY_BE_NULL | MAY_BE_FALSE | MAY_BE_TRUE),
	F0("mysqli_next_result",					MAY_BE_NULL | MAY_BE_FALSE | MAY_BE_TRUE),
	F0("mysqli_stmt_more_results",				MAY_BE_NULL | MAY_BE_FALSE | MAY_BE_TRUE),
	F0("mysqli_stmt_next_result",				MAY_BE_NULL | MAY_BE_FALSE | MAY_BE_TRUE),
	F0("mysqli_num_fields",						MAY_BE_NULL | MAY_BE_FALSE | MAY_BE_LONG),
	F1("mysqli_num_rows",						MAY_BE_NULL | MAY_BE_FALSE | MAY_BE_LONG | MAY_BE_STRING),
	F0("mysqli_options",						MAY_BE_NULL | MAY_BE_FALSE | MAY_BE_TRUE),
	F0("mysqli_ping",							MAY_BE_NULL | MAY_BE_FALSE | MAY_BE_TRUE),
	F1("mysqli_prepare",						MAY_BE_NULL | MAY_BE_FALSE | MAY_BE_OBJECT),
	F0("mysqli_real_connect",					MAY_BE_NULL | MAY_BE_FALSE | MAY_BE_TRUE),
	F0("mysqli_real_query",						MAY_BE_NULL | MAY_BE_FALSE | MAY_BE_TRUE),
	F1("mysqli_real_escape_string",				MAY_BE_NULL | MAY_BE_STRING),
	F0("mysqli_rollback",						MAY_BE_NULL | MAY_BE_FALSE | MAY_BE_TRUE),
	F0("mysqli_stmt_send_long_data",			MAY_BE_NULL | MAY_BE_FALSE | MAY_BE_TRUE),
	F1("mysqli_stmt_affected_rows",				MAY_BE_NULL | MAY_BE_LONG | MAY_BE_STRING),
	F0("mysqli_stmt_close",						MAY_BE_NULL | MAY_BE_FALSE | MAY_BE_TRUE),
	F0("mysqli_stmt_data_seek",					MAY_BE_NULL | MAY_BE_FALSE),
	F0("mysqli_stmt_field_count",				MAY_BE_NULL | MAY_BE_LONG),
	F0("mysqli_stmt_free_result",				MAY_BE_NULL),
	F1("mysqli_stmt_insert_id",					MAY_BE_NULL | MAY_BE_LONG | MAY_BE_STRING),
	F0("mysqli_stmt_param_count",				MAY_BE_NULL | MAY_BE_LONG),
	F0("mysqli_stmt_reset",						MAY_BE_NULL | MAY_BE_FALSE | MAY_BE_TRUE),
	F1("mysqli_stmt_num_rows",					MAY_BE_NULL | MAY_BE_LONG | MAY_BE_STRING),
	F0("mysqli_select_db",						MAY_BE_NULL | MAY_BE_FALSE | MAY_BE_TRUE),
	F1("mysqli_sqlstate",						MAY_BE_NULL | MAY_BE_STRING),
	F0("mysqli_ssl_set",						MAY_BE_NULL | MAY_BE_TRUE),
	F1("mysqli_stat",							MAY_BE_NULL | MAY_BE_FALSE | MAY_BE_STRING),
	F0("mysqli_refresh",						MAY_BE_NULL | MAY_BE_FALSE | MAY_BE_TRUE),
	F0("mysqli_stmt_attr_set",					MAY_BE_NULL | MAY_BE_FALSE | MAY_BE_TRUE),
	F0("mysqli_stmt_attr_get",					MAY_BE_NULL | MAY_BE_FALSE | MAY_BE_LONG),
	F0("mysqli_stmt_errno",						MAY_BE_NULL | MAY_BE_LONG),
	F1("mysqli_stmt_error",						MAY_BE_NULL | MAY_BE_STRING),
	F1("mysqli_stmt_init",						MAY_BE_NULL | MAY_BE_FALSE | MAY_BE_OBJECT),
	F0("mysqli_stmt_prepare",					MAY_BE_NULL | MAY_BE_FALSE | MAY_BE_TRUE),
	F1("mysqli_stmt_result_metadata",			MAY_BE_NULL | MAY_BE_FALSE | MAY_BE_OBJECT),
	F0("mysqli_stmt_store_result",				MAY_BE_NULL | MAY_BE_FALSE | MAY_BE_TRUE),
	F1("mysqli_stmt_sqlstate",					MAY_BE_NULL | MAY_BE_STRING),
	F1("mysqli_store_result",					MAY_BE_NULL | MAY_BE_FALSE | MAY_BE_OBJECT),
	F0("mysqli_thread_id",						MAY_BE_NULL | MAY_BE_LONG),
	F0("mysqli_thread_safe",					MAY_BE_FALSE | MAY_BE_TRUE),
	F1("mysqli_use_result",						MAY_BE_NULL | MAY_BE_FALSE | MAY_BE_OBJECT),
	F0("mysqli_warning_count",					MAY_BE_NULL | MAY_BE_LONG),

	/* ext/curl */
	F1("curl_init",                             MAY_BE_NULL | MAY_BE_FALSE | MAY_BE_RESOURCE),
	F1("curl_copy_handle",                      MAY_BE_NULL | MAY_BE_RESOURCE),
	F1("curl_version",                          MAY_BE_NULL | MAY_BE_FALSE | MAY_BE_ARRAY | MAY_BE_ARRAY_KEY_STRING | MAY_BE_ARRAY_OF_LONG | MAY_BE_ARRAY_OF_STRING | MAY_BE_ARRAY_OF_ARRAY),
	FN("curl_exec",                             MAY_BE_NULL | MAY_BE_FALSE | MAY_BE_STRING),
	F1("curl_getinfo",                          MAY_BE_NULL | MAY_BE_FALSE | MAY_BE_STRING | MAY_BE_LONG | MAY_BE_DOUBLE | MAY_BE_ARRAY | MAY_BE_ARRAY_KEY_ANY | MAY_BE_ARRAY_OF_ANY),
	F1("curl_error",                            MAY_BE_STRING),
	F1("curl_strerror",                         MAY_BE_NULL | MAY_BE_STRING),
	F1("curl_multi_strerror",                   MAY_BE_NULL | MAY_BE_STRING),
	F1("curl_escape",                           MAY_BE_NULL | MAY_BE_FALSE | MAY_BE_STRING),
	F1("curl_unescape",                         MAY_BE_NULL | MAY_BE_FALSE | MAY_BE_STRING),
	F1("curl_multi_init",                       MAY_BE_RESOURCE),
	FN("curl_multi_getcontent",                 MAY_BE_NULL | MAY_BE_STRING),
	F1("curl_multi_info_read",                  MAY_BE_NULL | MAY_BE_FALSE | MAY_BE_LONG | MAY_BE_ARRAY | MAY_BE_ARRAY_KEY_STRING | MAY_BE_ARRAY_OF_LONG | MAY_BE_ARRAY_OF_RESOURCE),
	F0("curl_multi_close",                      MAY_BE_NULL | MAY_BE_FALSE),
	F0("curl_multi_setopt",                     MAY_BE_NULL | MAY_BE_FALSE | MAY_BE_TRUE),
	F1("curl_share_init",                       MAY_BE_RESOURCE),
	F1("curl_file_create",                      MAY_BE_OBJECT),

	/* ext/mbstring */
	F1("mb_convert_case",                       MAY_BE_FALSE | MAY_BE_STRING),
	F1("mb_strtoupper",                         MAY_BE_NULL | MAY_BE_FALSE | MAY_BE_STRING),
	F1("mb_strtolower",                         MAY_BE_NULL | MAY_BE_FALSE | MAY_BE_STRING),
	F1("mb_language",                           MAY_BE_NULL | MAY_BE_FALSE | MAY_BE_TRUE | MAY_BE_STRING),
	F1("mb_internal_encoding",                  MAY_BE_NULL | MAY_BE_FALSE | MAY_BE_TRUE | MAY_BE_STRING),
	F1("mb_http_input",                         MAY_BE_NULL | MAY_BE_FALSE | MAY_BE_STRING),
	F1("mb_http_output",                        MAY_BE_NULL | MAY_BE_FALSE | MAY_BE_TRUE | MAY_BE_STRING),
	F1("mb_detect_order",                       MAY_BE_NULL | MAY_BE_FALSE | MAY_BE_ARRAY | MAY_BE_ARRAY_KEY_LONG | MAY_BE_ARRAY_OF_STRING),
	F1("mb_substitute_character",               MAY_BE_NULL | MAY_BE_FALSE | MAY_BE_TRUE | MAY_BE_LONG | MAY_BE_STRING),
	F0("mb_parse_str",                          MAY_BE_NULL | MAY_BE_FALSE | MAY_BE_TRUE),
	F1("mb_output_handler",                     MAY_BE_NULL | MAY_BE_STRING),
	F1("mb_preferred_mime_name",                MAY_BE_NULL | MAY_BE_FALSE | MAY_BE_STRING),
	F0("mb_strlen",                             MAY_BE_NULL | MAY_BE_FALSE | MAY_BE_LONG),
	F0("mb_strpos",                             MAY_BE_NULL | MAY_BE_FALSE | MAY_BE_LONG),
	F0("mb_strrpos",                            MAY_BE_NULL | MAY_BE_FALSE | MAY_BE_LONG),
	F0("mb_stripos",                            MAY_BE_NULL | MAY_BE_FALSE | MAY_BE_LONG),
	F0("mb_strripos",                           MAY_BE_NULL | MAY_BE_FALSE | MAY_BE_LONG),
	F1("mb_strstr",                             MAY_BE_NULL | MAY_BE_FALSE | MAY_BE_STRING),
	F1("mb_strrchr",                            MAY_BE_NULL | MAY_BE_FALSE | MAY_BE_STRING),
	F1("mb_stristr",                            MAY_BE_NULL | MAY_BE_FALSE | MAY_BE_STRING),
	F1("mb_strrichr",                           MAY_BE_NULL | MAY_BE_FALSE | MAY_BE_STRING),
	F0("mb_substr_count",                       MAY_BE_NULL | MAY_BE_FALSE | MAY_BE_LONG),
	F1("mb_substr",                             MAY_BE_NULL | MAY_BE_FALSE | MAY_BE_STRING),
	F1("mb_strcut",                             MAY_BE_NULL | MAY_BE_FALSE | MAY_BE_STRING),
	F0("mb_strwidth",                           MAY_BE_NULL | MAY_BE_FALSE | MAY_BE_LONG),
	F1("mb_strimwidth",                         MAY_BE_NULL | MAY_BE_FALSE | MAY_BE_STRING),
	F1("mb_convert_encoding",                   MAY_BE_NULL | MAY_BE_FALSE | MAY_BE_STRING | MAY_BE_ARRAY | MAY_BE_ARRAY_KEY_ANY | MAY_BE_ARRAY_OF_ANY),
	F1("mb_detect_encoding",                    MAY_BE_NULL | MAY_BE_FALSE | MAY_BE_STRING),
	F1("mb_list_encodings",                     MAY_BE_ARRAY | MAY_BE_ARRAY_KEY_LONG | MAY_BE_ARRAY_OF_STRING),
	F1("mb_encoding_aliases",                   MAY_BE_FALSE | MAY_BE_ARRAY | MAY_BE_ARRAY_KEY_LONG | MAY_BE_ARRAY_OF_STRING),
	F1("mb_convert_kana",                       MAY_BE_NULL | MAY_BE_FALSE | MAY_BE_STRING),
	F1("mb_encode_mimeheader",                  MAY_BE_NULL | MAY_BE_FALSE | MAY_BE_STRING),
	F1("mb_decode_mimeheader",                  MAY_BE_NULL | MAY_BE_FALSE | MAY_BE_STRING),
	F1("mb_convert_variables",                  MAY_BE_NULL | MAY_BE_FALSE | MAY_BE_STRING),
	F1("mb_encode_numericentity",               MAY_BE_NULL | MAY_BE_FALSE | MAY_BE_STRING),
	F1("mb_decode_numericentity",               MAY_BE_NULL | MAY_BE_FALSE | MAY_BE_STRING),
	F0("mb_send_mail",                          MAY_BE_NULL | MAY_BE_FALSE | MAY_BE_TRUE),
	F1("mb_get_info",                           MAY_BE_FALSE | MAY_BE_LONG | MAY_BE_STRING | MAY_BE_ARRAY | MAY_BE_ARRAY_KEY_ANY | MAY_BE_ARRAY_OF_LONG | MAY_BE_ARRAY_OF_STRING | MAY_BE_ARRAY_OF_ARRAY),
	F0("mb_check_encoding",                     MAY_BE_FALSE | MAY_BE_TRUE),

	F1("mb_regex_encoding",                     MAY_BE_NULL | MAY_BE_FALSE | MAY_BE_TRUE | MAY_BE_STRING),
	F1("mb_regex_set_options",                  MAY_BE_FALSE | MAY_BE_STRING),
	F0("mb_ereg",                               MAY_BE_FALSE | MAY_BE_LONG),
	F0("mb_eregi",                              MAY_BE_FALSE | MAY_BE_LONG),
	F1("mb_ereg_replace",                       MAY_BE_NULL | MAY_BE_FALSE | MAY_BE_STRING),
	F1("mb_eregi_replace",                      MAY_BE_NULL | MAY_BE_FALSE | MAY_BE_STRING),
	F1("mb_ereg_replace_callback",              MAY_BE_NULL | MAY_BE_FALSE | MAY_BE_STRING),
	F1("mb_split",                              MAY_BE_FALSE | MAY_BE_ARRAY | MAY_BE_ARRAY_KEY_LONG | MAY_BE_ARRAY_OF_STRING),
	F0("mb_ereg_match",                         MAY_BE_FALSE | MAY_BE_TRUE),
	F0("mb_ereg_search",                        MAY_BE_NULL | MAY_BE_FALSE | MAY_BE_TRUE),
	F1("mb_ereg_search_pos",                    MAY_BE_NULL | MAY_BE_FALSE | MAY_BE_ARRAY | MAY_BE_ARRAY_KEY_LONG | MAY_BE_ARRAY_OF_LONG),
	F1("mb_ereg_search_regs",                   MAY_BE_NULL | MAY_BE_FALSE | MAY_BE_ARRAY | MAY_BE_ARRAY_KEY_LONG | MAY_BE_ARRAY_OF_FALSE | MAY_BE_ARRAY_OF_TRUE | MAY_BE_ARRAY_OF_STRING),
	F0("mb_ereg_search_init",                   MAY_BE_NULL | MAY_BE_FALSE | MAY_BE_TRUE),
	F1("mb_ereg_search_getregs",                MAY_BE_FALSE | MAY_BE_ARRAY | MAY_BE_ARRAY_KEY_LONG | MAY_BE_ARRAY_OF_FALSE | MAY_BE_ARRAY_OF_TRUE | MAY_BE_ARRAY_OF_STRING),
	F0("mb_ereg_search_getpos",                 MAY_BE_LONG),
	F0("mb_ereg_search_setpos",                 MAY_BE_NULL | MAY_BE_FALSE | MAY_BE_TRUE),

	/* ext/iconv */
	F1("iconv",                                 MAY_BE_NULL | MAY_BE_FALSE | MAY_BE_STRING),
	F1("iconv_get_encoding",                    MAY_BE_NULL | MAY_BE_FALSE | MAY_BE_STRING | MAY_BE_ARRAY | MAY_BE_ARRAY_KEY_STRING | MAY_BE_ARRAY_OF_STRING),
	F0("iconv_strlen",                          MAY_BE_FALSE | MAY_BE_LONG),
	F1("iconv_substr",                          MAY_BE_FALSE | MAY_BE_STRING),
	F0("iconv_strpos",                          MAY_BE_FALSE | MAY_BE_LONG),
	F0("iconv_strrpos",                         MAY_BE_FALSE | MAY_BE_LONG),
	F1("iconv_mime_encode",                     MAY_BE_FALSE | MAY_BE_STRING),
	F1("iconv_mime_decode",                     MAY_BE_FALSE | MAY_BE_STRING),
	F1("iconv_mime_decode_headers",             MAY_BE_FALSE | MAY_BE_ARRAY | MAY_BE_ARRAY_KEY_STRING | MAY_BE_ARRAY_OF_STRING | MAY_BE_ARRAY_OF_ARRAY),

	/* ext/json */
	F1("json_encode",                           MAY_BE_NULL | MAY_BE_FALSE | MAY_BE_STRING),
	F1("json_decode",                           MAY_BE_ANY | MAY_BE_ARRAY_KEY_ANY | MAY_BE_ARRAY_OF_ANY),
	F1("json_last_error_msg",                   MAY_BE_STRING),

	/* ext/xml */
	FN("xml_parser_create",                     MAY_BE_FALSE | MAY_BE_OBJECT),
	FN("xml_parser_create_ns",                  MAY_BE_FALSE | MAY_BE_OBJECT),
	F1("xml_error_string",                      MAY_BE_NULL | MAY_BE_STRING),
	F1("xml_parser_get_option",                 MAY_BE_NULL | MAY_BE_FALSE | MAY_BE_LONG | MAY_BE_STRING),
	F1("utf8_encode",                           MAY_BE_STRING),
	F1("utf8_decode",                           MAY_BE_STRING),

	/* ext/zlib */
	F0("readgzfile",                            MAY_BE_NULL | MAY_BE_FALSE | MAY_BE_LONG),
	F1("gzgetc",                                MAY_BE_FALSE | MAY_BE_STRING),
	F1("gzgets",                                MAY_BE_FALSE | MAY_BE_STRING),
	F1("gzread",                                MAY_BE_FALSE | MAY_BE_STRING),
	F1("gzopen",                                MAY_BE_NULL | MAY_BE_FALSE | MAY_BE_RESOURCE),
	F0("gztell",                                MAY_BE_FALSE | MAY_BE_LONG),
	F0("gzwrite",                               MAY_BE_FALSE | MAY_BE_LONG),
	F0("gzputs",                                MAY_BE_FALSE | MAY_BE_LONG),
	F1("gzfile",                                MAY_BE_NULL | MAY_BE_FALSE | MAY_BE_ARRAY | MAY_BE_ARRAY_KEY_LONG | MAY_BE_ARRAY_OF_STRING),
	F1("gzcompress",                            MAY_BE_NULL | MAY_BE_FALSE | MAY_BE_STRING),
	F1("gzuncompress",                          MAY_BE_NULL | MAY_BE_FALSE | MAY_BE_STRING),
	F1("gzdeflate",                             MAY_BE_NULL | MAY_BE_FALSE | MAY_BE_STRING),
	F1("gzinflate",                             MAY_BE_NULL | MAY_BE_FALSE | MAY_BE_STRING),
	F1("gzencode",                              MAY_BE_NULL | MAY_BE_FALSE | MAY_BE_STRING),
	F1("gzdecode",                              MAY_BE_NULL | MAY_BE_FALSE | MAY_BE_STRING),
	F1("zlib_encode",                           MAY_BE_NULL | MAY_BE_FALSE | MAY_BE_STRING),
	F1("zlib_decode",                           MAY_BE_NULL | MAY_BE_FALSE | MAY_BE_STRING),
	F1("zlib_get_coding_type",                  MAY_BE_FALSE | MAY_BE_STRING),
	F1("ob_gzhandler",                          MAY_BE_FALSE | MAY_BE_STRING),

	/* ext/hash */
	F1("hash",                                  MAY_BE_NULL | MAY_BE_FALSE | MAY_BE_STRING),
	F1("hash_file",                             MAY_BE_NULL | MAY_BE_FALSE | MAY_BE_STRING),
	F1("hash_hmac",                             MAY_BE_NULL | MAY_BE_FALSE | MAY_BE_STRING),
	F1("hash_hmac_algos",                       MAY_BE_ARRAY | MAY_BE_ARRAY_KEY_LONG | MAY_BE_ARRAY_OF_STRING),
	F1("hash_hmac_file",                        MAY_BE_NULL | MAY_BE_FALSE | MAY_BE_STRING),
	F1("hash_hkdf",                             MAY_BE_NULL | MAY_BE_FALSE | MAY_BE_STRING),
	F1("hash_init",                             MAY_BE_NULL | MAY_BE_FALSE | MAY_BE_OBJECT),
	F1("hash_final",                            MAY_BE_NULL | MAY_BE_STRING),
	F1("hash_copy",                             MAY_BE_NULL | MAY_BE_FALSE | MAY_BE_OBJECT),
	F1("hash_algos",                            MAY_BE_ARRAY | MAY_BE_ARRAY_KEY_LONG | MAY_BE_ARRAY_OF_STRING),
	F1("hash_pbkdf2",                           MAY_BE_NULL | MAY_BE_FALSE | MAY_BE_STRING),
	F1("mhash_keygen_s2k",                      MAY_BE_NULL | MAY_BE_FALSE | MAY_BE_STRING),
	F0("mhash_get_block_size",                  MAY_BE_NULL | MAY_BE_FALSE | MAY_BE_LONG),
	F1("mhash_get_hash_name",                   MAY_BE_NULL | MAY_BE_FALSE | MAY_BE_STRING),
	F0("mhash_count",                           MAY_BE_LONG),
	F1("mhash",                                 MAY_BE_NULL | MAY_BE_FALSE | MAY_BE_STRING),

	/* ext/sodium */
	F0("sodium_memzero",						MAY_BE_NULL),
	F0("sodium_increment",						MAY_BE_NULL),
	F0("sodium_add",							MAY_BE_NULL),
	F0("sodium_memcmp",							MAY_BE_NULL | MAY_BE_LONG),
	F1("sodium_crypto_shorthash",				MAY_BE_NULL | MAY_BE_STRING),
	F1("sodium_crypto_secretbox",				MAY_BE_NULL | MAY_BE_STRING),
	F1("sodium_crypto_secretbox_open",			MAY_BE_NULL | MAY_BE_FALSE | MAY_BE_STRING),
	F1("sodium_crypto_generichash",				MAY_BE_NULL | MAY_BE_STRING),
	F1("sodium_crypto_generichash_init",		MAY_BE_NULL | MAY_BE_STRING),
	F0("sodium_crypto_generichash_update",		MAY_BE_NULL | MAY_BE_TRUE),
	F1("sodium_crypto_generichash_final",		MAY_BE_NULL | MAY_BE_STRING),
	F1("sodium_crypto_box_keypair",				MAY_BE_STRING),
	F1("sodium_crypto_box_seed_keypair",		MAY_BE_NULL | MAY_BE_STRING),
	F1("sodium_crypto_box_secretkey",			MAY_BE_NULL | MAY_BE_STRING),
	F1("sodium_crypto_box_publickey",			MAY_BE_NULL | MAY_BE_STRING),
	F1("sodium_crypto_box",						MAY_BE_NULL | MAY_BE_STRING),
	F1("sodium_crypto_box_open",				MAY_BE_NULL | MAY_BE_FALSE | MAY_BE_STRING),
	F1("sodium_crypto_box_seal",				MAY_BE_NULL | MAY_BE_STRING),
	F1("sodium_crypto_box_seal_open",			MAY_BE_NULL | MAY_BE_FALSE | MAY_BE_STRING),
	F1("sodium_crypto_sign_keypair",			MAY_BE_STRING),
	F1("sodium_crypto_sign_seed_keypair",		MAY_BE_NULL | MAY_BE_STRING),
	F1("sodium_crypto_sign_secretkey",			MAY_BE_NULL | MAY_BE_STRING),
	F1("sodium_crypto_sign_publickey",			MAY_BE_NULL | MAY_BE_STRING),
	F1("sodium_crypto_sign",					MAY_BE_NULL | MAY_BE_STRING),
	F1("sodium_crypto_sign_open",				MAY_BE_NULL | MAY_BE_FALSE | MAY_BE_STRING),
	F1("sodium_crypto_sign_detached",			MAY_BE_NULL | MAY_BE_STRING),
	F0("sodium_crypto_sign_verify_detached",	MAY_BE_NULL | MAY_BE_FALSE | MAY_BE_TRUE),
	F1("sodium_crypto_stream",					MAY_BE_NULL | MAY_BE_STRING),
	F1("sodium_crypto_stream_xor",				MAY_BE_NULL | MAY_BE_STRING),
	F1("sodium_crypto_pwhash",					MAY_BE_NULL | MAY_BE_STRING),
	F1("sodium_crypto_pwhash_str",				MAY_BE_NULL | MAY_BE_STRING),
	F0("sodium_crypto_pwhash_str_verify",		MAY_BE_NULL | MAY_BE_FALSE | MAY_BE_TRUE),
	F1("sodium_crypto_aead_aes256gcm_encrypt",	MAY_BE_NULL | MAY_BE_STRING),
	F1("sodium_crypto_aead_aes256gcm_decrypt",	MAY_BE_NULL | MAY_BE_FALSE | MAY_BE_STRING),
	F1("sodium_bin2hex",						MAY_BE_NULL | MAY_BE_STRING),
	F1("sodium_hex2bin",						MAY_BE_NULL | MAY_BE_STRING),
	F1("sodium_crypto_scalarmult",				MAY_BE_NULL | MAY_BE_STRING),
	F1("sodium_crypto_kx_seed_keypair",			MAY_BE_NULL | MAY_BE_STRING),
	F1("sodium_crypto_kx_keypair",				MAY_BE_STRING),
	F1("sodium_crypto_kx_secretkey",			MAY_BE_NULL | MAY_BE_STRING),
	F1("sodium_crypto_kx_publickey",			MAY_BE_NULL | MAY_BE_STRING),
	F1("sodium_crypto_kx_client_session_keys",	MAY_BE_NULL | MAY_BE_ARRAY | MAY_BE_ARRAY_KEY_LONG | MAY_BE_ARRAY_OF_STRING),
	F1("sodium_crypto_kx_server_session_keys",	MAY_BE_NULL | MAY_BE_ARRAY | MAY_BE_ARRAY_KEY_LONG | MAY_BE_ARRAY_OF_STRING),
	F1("sodium_crypto_auth",					MAY_BE_NULL | MAY_BE_STRING),
	F0("sodium_crypto_auth_verify",				MAY_BE_NULL | MAY_BE_FALSE | MAY_BE_TRUE),
	F0("sodium_compare",						MAY_BE_NULL | MAY_BE_LONG),
	F1("sodium_crypto_aead_aes256gcm_keygen",	MAY_BE_STRING),
	F1("sodium_crypto_auth_keygen",				MAY_BE_STRING),
	F1("sodium_crypto_generichash_keygen",		MAY_BE_STRING),
	F1("sodium_crypto_kdf_keygen",				MAY_BE_STRING),
	F1("sodium_crypto_secretbox_keygen",		MAY_BE_STRING),
	F1("sodium_crypto_shorthash_keygen",		MAY_BE_STRING),
	F1("sodium_crypto_stream_keygen",			MAY_BE_STRING),
	F1("sodium_crypto_kdf_derive_from_key",		MAY_BE_NULL | MAY_BE_STRING),
	F1("sodium_pad",							MAY_BE_NULL | MAY_BE_STRING),
	F1("sodium_unpad",							MAY_BE_NULL | MAY_BE_STRING),

	F1("sodium_crypto_box_keypair_from_secretkey_and_publickey",	MAY_BE_NULL | MAY_BE_STRING),
	F1("sodium_crypto_box_publickey_from_secretkey",				MAY_BE_NULL | MAY_BE_STRING),
	F1("sodium_crypto_sign_keypair_from_secretkey_and_publickey",	MAY_BE_NULL | MAY_BE_STRING),
	F1("sodium_crypto_sign_publickey_from_secretkey",				MAY_BE_NULL | MAY_BE_STRING),
	F1("sodium_crypto_pwhash_scryptsalsa208sha256",					MAY_BE_NULL | MAY_BE_STRING),
	F1("sodium_crypto_pwhash_scryptsalsa208sha256_str",				MAY_BE_NULL | MAY_BE_STRING),
	F0("sodium_crypto_pwhash_scryptsalsa208sha256_str_verify",		MAY_BE_NULL | MAY_BE_FALSE | MAY_BE_TRUE),
	F0("sodium_crypto_aead_aes256gcm_is_available",					MAY_BE_FALSE | MAY_BE_TRUE),
	F1("sodium_crypto_sign_ed25519_sk_to_curve25519",				MAY_BE_NULL | MAY_BE_STRING),
	F1("sodium_crypto_sign_ed25519_pk_to_curve25519",				MAY_BE_NULL | MAY_BE_STRING),
	F1("sodium_crypto_aead_chacha20poly1305_encrypt",				MAY_BE_NULL | MAY_BE_STRING),
	F1("sodium_crypto_aead_chacha20poly1305_decrypt",				MAY_BE_NULL | MAY_BE_FALSE | MAY_BE_STRING),
	F1("sodium_crypto_aead_chacha20poly1305_ietf_encrypt",			MAY_BE_NULL | MAY_BE_STRING),
	F1("sodium_crypto_aead_chacha20poly1305_ietf_decrypt",			MAY_BE_NULL | MAY_BE_FALSE | MAY_BE_STRING),
	F1("sodium_crypto_aead_xchacha20poly1305_ietf_encrypt",			MAY_BE_NULL | MAY_BE_STRING),
	F1("sodium_crypto_aead_xchacha20poly1305_ietf_decrypt",			MAY_BE_NULL | MAY_BE_FALSE | MAY_BE_STRING),
	F1("sodium_crypto_aead_chacha20poly1305_keygen",				MAY_BE_STRING),
	F1("sodium_crypto_aead_chacha20poly1305_ietf_keygen",			MAY_BE_STRING),
	F1("sodium_crypto_aead_xchacha20poly1305_ietf_keygen",			MAY_BE_STRING),

	/* ext/session */
	F1("session_get_cookie_params",				MAY_BE_ARRAY | MAY_BE_ARRAY_KEY_STRING | MAY_BE_ARRAY_OF_ANY),
	F1("session_name",							MAY_BE_NULL | MAY_BE_FALSE | MAY_BE_STRING),
	F1("session_module_name",					MAY_BE_NULL | MAY_BE_FALSE | MAY_BE_STRING),
	F1("session_save_path",						MAY_BE_NULL | MAY_BE_FALSE | MAY_BE_STRING),
	FN("session_id",							MAY_BE_NULL | MAY_BE_FALSE | MAY_BE_STRING),
	F1("session_create_id",						MAY_BE_NULL | MAY_BE_FALSE | MAY_BE_STRING),
	F1("session_cache_limiter",					MAY_BE_NULL | MAY_BE_FALSE | MAY_BE_STRING),
	F0("session_cache_expire",					MAY_BE_NULL | MAY_BE_FALSE | MAY_BE_LONG),
	F1("session_encode",						MAY_BE_FALSE | MAY_BE_STRING),
	F0("session_gc",							MAY_BE_FALSE | MAY_BE_LONG),
	F0("session_abort",							MAY_BE_FALSE | MAY_BE_TRUE),

	/* ext/pgsql */
	F1("pg_connect",							MAY_BE_NULL | MAY_BE_FALSE | MAY_BE_RESOURCE),
	FN("pg_pconnect",							MAY_BE_NULL | MAY_BE_FALSE | MAY_BE_RESOURCE),
	F0("pg_connect_poll",						MAY_BE_NULL | MAY_BE_FALSE | MAY_BE_LONG),
	F0("pg_close",								MAY_BE_NULL | MAY_BE_FALSE | MAY_BE_TRUE),
	F1("pg_dbname",								MAY_BE_NULL | MAY_BE_FALSE | MAY_BE_STRING),
	F1("pg_last_error",							MAY_BE_NULL | MAY_BE_FALSE | MAY_BE_STRING),
	F1("pg_options",							MAY_BE_NULL | MAY_BE_FALSE | MAY_BE_STRING),
	F1("pg_port",								MAY_BE_NULL | MAY_BE_FALSE | MAY_BE_STRING),
	F1("pg_tty",								MAY_BE_NULL | MAY_BE_FALSE | MAY_BE_STRING),
	F1("pg_host",								MAY_BE_NULL | MAY_BE_FALSE | MAY_BE_STRING),
	F1("pg_version",							MAY_BE_NULL | MAY_BE_FALSE | MAY_BE_ARRAY | MAY_BE_ARRAY_KEY_STRING | MAY_BE_ARRAY_OF_STRING),
	F1("pg_parameter_status",					MAY_BE_FALSE | MAY_BE_STRING),
	F0("pg_ping",								MAY_BE_FALSE | MAY_BE_TRUE),
	F1("pg_query",								MAY_BE_NULL | MAY_BE_FALSE | MAY_BE_RESOURCE),
	F1("pg_query_params",						MAY_BE_NULL | MAY_BE_FALSE | MAY_BE_RESOURCE),
	F1("pg_prepare",							MAY_BE_NULL | MAY_BE_FALSE | MAY_BE_RESOURCE),
	F1("pg_execute",							MAY_BE_NULL | MAY_BE_FALSE | MAY_BE_RESOURCE),
	F0("pg_num_rows",							MAY_BE_NULL | MAY_BE_FALSE | MAY_BE_LONG),
	F0("pg_num_fields",							MAY_BE_NULL | MAY_BE_FALSE | MAY_BE_LONG),
	F0("pg_affected_rows",						MAY_BE_NULL | MAY_BE_FALSE | MAY_BE_LONG),
	FN("pg_last_notice",						UNKNOWN_INFO),
	F1("pg_field_table",						MAY_BE_NULL | MAY_BE_FALSE | MAY_BE_LONG | MAY_BE_STRING),
	F1("pg_field_name",							MAY_BE_NULL | MAY_BE_FALSE | MAY_BE_STRING),
	F0("pg_field_size",							MAY_BE_NULL | MAY_BE_FALSE | MAY_BE_LONG),
	F1("pg_field_type",							MAY_BE_NULL | MAY_BE_FALSE | MAY_BE_STRING),
	F1("pg_field_type_oid",						MAY_BE_NULL | MAY_BE_FALSE | MAY_BE_LONG | MAY_BE_STRING),
	F0("pg_field_num",							MAY_BE_NULL | MAY_BE_FALSE | MAY_BE_LONG),
	F1("pg_fetch_result",						MAY_BE_NULL | MAY_BE_FALSE | MAY_BE_STRING),
	F1("pg_fetch_row",							MAY_BE_NULL | MAY_BE_FALSE | MAY_BE_ARRAY | MAY_BE_ARRAY_KEY_LONG | MAY_BE_ARRAY_OF_NULL | MAY_BE_ARRAY_OF_STRING),
	F1("pg_fetch_assoc",						MAY_BE_NULL | MAY_BE_FALSE | MAY_BE_ARRAY | MAY_BE_ARRAY_KEY_STRING | MAY_BE_ARRAY_OF_NULL | MAY_BE_ARRAY_OF_STRING),
	F1("pg_fetch_array",						MAY_BE_NULL | MAY_BE_FALSE | MAY_BE_ARRAY | MAY_BE_ARRAY_KEY_ANY | MAY_BE_ARRAY_OF_NULL | MAY_BE_ARRAY_OF_STRING),
	F1("pg_fetch_object",						MAY_BE_NULL | MAY_BE_FALSE | MAY_BE_OBJECT),
	F1("pg_fetch_all",							MAY_BE_NULL | MAY_BE_FALSE | MAY_BE_ARRAY | MAY_BE_ARRAY_KEY_LONG | MAY_BE_ARRAY_OF_ARRAY),
	F1("pg_fetch_all_columns",					MAY_BE_NULL | MAY_BE_FALSE | MAY_BE_ARRAY | MAY_BE_ARRAY_KEY_LONG | MAY_BE_ARRAY_OF_NULL | MAY_BE_ARRAY_OF_STRING),
	F0("pg_result_seek",						MAY_BE_NULL | MAY_BE_FALSE | MAY_BE_TRUE),
	F0("pg_field_prtlen",						MAY_BE_NULL | MAY_BE_FALSE | MAY_BE_LONG),
	F0("pg_field_is_null",						MAY_BE_NULL | MAY_BE_FALSE | MAY_BE_LONG),
	F0("pg_free_result",						MAY_BE_NULL | MAY_BE_FALSE | MAY_BE_TRUE),
	F1("pg_last_oid",							MAY_BE_NULL | MAY_BE_FALSE | MAY_BE_LONG | MAY_BE_STRING),
	F0("pg_trace",								MAY_BE_NULL | MAY_BE_FALSE | MAY_BE_TRUE),
	F0("pg_untrace",							MAY_BE_NULL | MAY_BE_FALSE | MAY_BE_TRUE),
	F1("pg_lo_create",							MAY_BE_NULL | MAY_BE_FALSE | MAY_BE_LONG | MAY_BE_STRING),
	F0("pg_lo_unlink",							MAY_BE_NULL | MAY_BE_FALSE | MAY_BE_TRUE),
	F1("pg_lo_open",							MAY_BE_NULL | MAY_BE_FALSE | MAY_BE_RESOURCE),
	F1("pg_lo_read",							MAY_BE_NULL | MAY_BE_FALSE | MAY_BE_STRING),
	F0("pg_lo_write",							MAY_BE_NULL | MAY_BE_FALSE | MAY_BE_LONG),
	F0("pg_lo_read_all",						MAY_BE_NULL | MAY_BE_FALSE | MAY_BE_LONG),
	F1("pg_lo_import",							MAY_BE_NULL | MAY_BE_FALSE | MAY_BE_LONG | MAY_BE_STRING),
	F0("pg_lo_export",							MAY_BE_NULL | MAY_BE_FALSE | MAY_BE_TRUE),
	F0("pg_lo_seek",							MAY_BE_NULL | MAY_BE_FALSE | MAY_BE_TRUE),
	F0("pg_lo_tell",							MAY_BE_NULL | MAY_BE_FALSE | MAY_BE_LONG),
	F0("pg_lo_truncate",						MAY_BE_NULL | MAY_BE_FALSE | MAY_BE_TRUE),
	F0("pg_set_error_verbosity",				MAY_BE_NULL | MAY_BE_FALSE | MAY_BE_LONG),
	F0("pg_set_client_encoding",				MAY_BE_NULL | MAY_BE_FALSE | MAY_BE_LONG),
	F0("pg_end_copy",							MAY_BE_NULL | MAY_BE_FALSE | MAY_BE_TRUE),
	F0("pg_put_line",							MAY_BE_NULL | MAY_BE_FALSE | MAY_BE_TRUE),
	F1("pg_copy_to",							MAY_BE_NULL | MAY_BE_FALSE | MAY_BE_ARRAY | MAY_BE_ARRAY_KEY_LONG | MAY_BE_ARRAY_OF_STRING),
	F0("pg_copy_from",							MAY_BE_NULL | MAY_BE_FALSE | MAY_BE_TRUE),
	F1("pg_escape_string",						MAY_BE_NULL | MAY_BE_FALSE | MAY_BE_STRING),
	F1("pg_escape_bytea",						MAY_BE_NULL | MAY_BE_FALSE | MAY_BE_STRING),
	F1("pg_unescape_bytea",						MAY_BE_NULL | MAY_BE_FALSE | MAY_BE_STRING),
	F1("pg_escape_literal",						MAY_BE_NULL | MAY_BE_FALSE | MAY_BE_STRING),
	F1("pg_escape_identifier",					MAY_BE_NULL | MAY_BE_FALSE | MAY_BE_STRING),
	F1("pg_result_error",						MAY_BE_FALSE | MAY_BE_STRING),
	F1("pg_result_error_field",					MAY_BE_FALSE | MAY_BE_STRING),
	F0("pg_connection_status",					MAY_BE_FALSE | MAY_BE_LONG),
	F0("pg_transaction_status",					MAY_BE_FALSE | MAY_BE_LONG),
	F0("pg_connection_reset",					MAY_BE_FALSE | MAY_BE_TRUE),
	F0("pg_cancel_query",						MAY_BE_FALSE | MAY_BE_TRUE),
	F0("pg_connection_busy",					MAY_BE_FALSE | MAY_BE_TRUE),
	F0("pg_send_query",							MAY_BE_NULL | MAY_BE_FALSE | MAY_BE_TRUE | MAY_BE_LONG),
	F0("pg_send_query_params",					MAY_BE_NULL | MAY_BE_FALSE | MAY_BE_TRUE | MAY_BE_LONG),
	F0("pg_send_prepare",						MAY_BE_NULL | MAY_BE_FALSE | MAY_BE_TRUE | MAY_BE_LONG),
	F0("pg_send_execute",						MAY_BE_NULL | MAY_BE_FALSE | MAY_BE_TRUE | MAY_BE_LONG),
	F1("pg_get_result",							MAY_BE_FALSE | MAY_BE_RESOURCE),
	F1("pg_result_status",						MAY_BE_NULL | MAY_BE_FALSE | MAY_BE_LONG | MAY_BE_STRING),
	F1("pg_get_notify",							MAY_BE_FALSE | MAY_BE_ARRAY | MAY_BE_ARRAY_KEY_ANY | MAY_BE_ARRAY_OF_ANY),
	F0("pg_get_pid",							MAY_BE_FALSE | MAY_BE_LONG),
	F1("pg_socket",								MAY_BE_NULL | MAY_BE_FALSE | MAY_BE_RESOURCE),
	F0("pg_consume_input",						MAY_BE_NULL | MAY_BE_FALSE | MAY_BE_TRUE),
	F0("pg_flush",								MAY_BE_NULL | MAY_BE_FALSE | MAY_BE_TRUE | MAY_BE_LONG),
	F1("pg_meta_data",							MAY_BE_NULL | MAY_BE_FALSE | MAY_BE_ARRAY | MAY_BE_ARRAY_KEY_STRING | MAY_BE_ARRAY_OF_ARRAY),
	F1("pg_convert",							MAY_BE_NULL | MAY_BE_FALSE | MAY_BE_ARRAY | MAY_BE_ARRAY_KEY_STRING | MAY_BE_ARRAY_OF_ANY),
	F1("pg_insert",								MAY_BE_NULL | MAY_BE_FALSE | MAY_BE_TRUE | MAY_BE_RESOURCE | MAY_BE_STRING),
	F1("pg_update",								MAY_BE_NULL | MAY_BE_FALSE | MAY_BE_TRUE | MAY_BE_STRING),
	F1("pg_delete",								MAY_BE_NULL | MAY_BE_FALSE | MAY_BE_TRUE | MAY_BE_STRING),
	F1("pg_select",								MAY_BE_NULL | MAY_BE_FALSE | MAY_BE_TRUE | MAY_BE_STRING),

	/* ext/bcmath */
	F1("bcadd",									MAY_BE_STRING),
	F1("bcsub",									MAY_BE_STRING),
	F1("bcmul",									MAY_BE_STRING),
	F1("bcdiv",									MAY_BE_NULL | MAY_BE_STRING),
	F1("bcmod",									MAY_BE_NULL | MAY_BE_STRING),
	F1("bcpowmod",								MAY_BE_NULL | MAY_BE_FALSE | MAY_BE_STRING),
	F1("bcpow",									MAY_BE_STRING),
	F1("bcsqrt",								MAY_BE_NULL | MAY_BE_STRING),

	/* ext/exif */
	F1("exif_tagname",							MAY_BE_NULL | MAY_BE_FALSE | MAY_BE_STRING),
	F1("exif_read_data",						MAY_BE_NULL | MAY_BE_FALSE | MAY_BE_ARRAY | MAY_BE_ARRAY_KEY_STRING | MAY_BE_ARRAY_OF_ANY),
	F1("exif_thumbnail",						MAY_BE_NULL | MAY_BE_FALSE | MAY_BE_STRING),
	F0("exif_imagetype",						MAY_BE_NULL | MAY_BE_FALSE | MAY_BE_LONG),

	/* ext/filter */
	F0("filter_has_var",						MAY_BE_FALSE | MAY_BE_TRUE),
	FN("filter_input",							UNKNOWN_INFO),
	FN("filter_var",							UNKNOWN_INFO),
	F1("filter_input_array",					MAY_BE_NULL | MAY_BE_FALSE | MAY_BE_ARRAY | MAY_BE_ARRAY_KEY_ANY | MAY_BE_ARRAY_OF_ANY),
	F1("filter_var_array",						MAY_BE_NULL | MAY_BE_FALSE | MAY_BE_ARRAY | MAY_BE_ARRAY_KEY_ANY | MAY_BE_ARRAY_OF_ANY),
	F1("filter_list",							MAY_BE_ARRAY | MAY_BE_ARRAY_KEY_LONG | MAY_BE_ARRAY_OF_STRING),
	F0("filter_id",								MAY_BE_NULL | MAY_BE_FALSE | MAY_BE_LONG),

	/* ext/gettext */
	F1("textdomain",							MAY_BE_NULL | MAY_BE_FALSE | MAY_BE_STRING),
	F1("gettext",								MAY_BE_NULL | MAY_BE_FALSE | MAY_BE_STRING),
	F1("_",										MAY_BE_NULL | MAY_BE_FALSE | MAY_BE_STRING),
	F1("dgettext",								MAY_BE_NULL | MAY_BE_FALSE | MAY_BE_STRING),
	F1("dcgettext",								MAY_BE_NULL | MAY_BE_FALSE | MAY_BE_STRING),
	F1("bindtextdomain",						MAY_BE_NULL | MAY_BE_FALSE | MAY_BE_STRING),
#if HAVE_NGETTEXT
	F1("ngettext",								MAY_BE_NULL | MAY_BE_FALSE | MAY_BE_STRING),
#endif
#if HAVE_DNGETTEXT
	F1("dcngettext",							MAY_BE_NULL | MAY_BE_FALSE | MAY_BE_STRING),
#endif
#if HAVE_BIND_TEXTDOMAIN_CODESET
	F1("bind_textdomain_codeset",				MAY_BE_NULL | MAY_BE_FALSE | MAY_BE_STRING),
#endif

	/* ext/fileinfo */
	F1("finfo_open",							MAY_BE_FALSE | MAY_BE_RESOURCE),
	F1("finfo_file",							MAY_BE_NULL | MAY_BE_FALSE | MAY_BE_STRING),
	F1("finfo_buffer",							MAY_BE_NULL | MAY_BE_FALSE | MAY_BE_STRING),
	F1("mime_content_type",						MAY_BE_NULL | MAY_BE_FALSE | MAY_BE_STRING),

	/* ext/gd */
	F1("gd_info",								MAY_BE_ARRAY | MAY_BE_ARRAY_KEY_STRING | MAY_BE_ARRAY_OF_STRING | MAY_BE_ARRAY_OF_FALSE | MAY_BE_ARRAY_OF_TRUE),
	F0("imageloadfont",							MAY_BE_NULL | MAY_BE_FALSE | MAY_BE_LONG),
	F1("imagecreatetruecolor",					MAY_BE_NULL | MAY_BE_FALSE | MAY_BE_RESOURCE),
	F0("imagecolorallocatealpha",				MAY_BE_FALSE | MAY_BE_LONG),
	F0("imagecolorresolvealpha",				MAY_BE_NULL | MAY_BE_FALSE | MAY_BE_LONG),
	F0("imagecolorclosestalpha",				MAY_BE_NULL | MAY_BE_FALSE | MAY_BE_LONG),
	F0("imagecolorexactalpha",					MAY_BE_NULL | MAY_BE_FALSE | MAY_BE_LONG),
#ifdef PHP_WIN32
	F1("imagegrabwindow",						MAY_BE_FALSE | MAY_BE_RESOURCE),
	F1("imagegrabscreen",						MAY_BE_FALSE | MAY_BE_RESOURCE),
#endif
	F1("imagerotate",							MAY_BE_FALSE | MAY_BE_RESOURCE),
	F1("imagecreate",							MAY_BE_NULL | MAY_BE_FALSE | MAY_BE_RESOURCE),
	F1("imagecreatefromstring",					MAY_BE_NULL | MAY_BE_FALSE | MAY_BE_RESOURCE),
	F1("imagecreatefromgif",					MAY_BE_NULL | MAY_BE_FALSE | MAY_BE_RESOURCE),
#ifdef HAVE_GD_JPG
	F1("imagecreatefromjpeg",					MAY_BE_NULL | MAY_BE_FALSE | MAY_BE_RESOURCE),
#endif
#ifdef HAVE_GD_PNG
	F1("imagecreatefrompng",					MAY_BE_NULL | MAY_BE_FALSE | MAY_BE_RESOURCE),
#endif
#ifdef HAVE_GD_WEBP
	F1("imagecreatefromwebp",					MAY_BE_NULL | MAY_BE_FALSE | MAY_BE_RESOURCE),
	F0("imagewebp",								MAY_BE_NULL | MAY_BE_FALSE | MAY_BE_TRUE),
#endif
	F1("imagecreatefromxbm",					MAY_BE_NULL | MAY_BE_FALSE | MAY_BE_RESOURCE),
#if defined(HAVE_GD_XPM)
	F1("imagecreatefromxpm",					MAY_BE_NULL | MAY_BE_FALSE | MAY_BE_RESOURCE),
#endif
	F1("imagecreatefromwbmp",					MAY_BE_NULL | MAY_BE_FALSE | MAY_BE_RESOURCE),
	F1("imagecreatefromgd",						MAY_BE_NULL | MAY_BE_FALSE | MAY_BE_RESOURCE),
	F1("imagecreatefromgd2",					MAY_BE_NULL | MAY_BE_FALSE | MAY_BE_RESOURCE),
	F1("imagecreatefromgd2part",				MAY_BE_NULL | MAY_BE_FALSE | MAY_BE_RESOURCE),
#if defined(HAVE_GD_BMP)
	F1("imagecreatefrombmp",					MAY_BE_NULL | MAY_BE_FALSE | MAY_BE_RESOURCE),
#endif
	F0("imagecolorallocate",					MAY_BE_NULL | MAY_BE_FALSE | MAY_BE_LONG),
	F0("imagecolorat",							MAY_BE_NULL | MAY_BE_FALSE | MAY_BE_LONG),
	F0("imagecolorclosest",						MAY_BE_NULL | MAY_BE_FALSE | MAY_BE_LONG),
	F0("imagecolorclosesthwb",					MAY_BE_NULL | MAY_BE_FALSE | MAY_BE_LONG),
	F0("imagecolorresolve",						MAY_BE_NULL | MAY_BE_FALSE | MAY_BE_LONG),
	F0("imagecolorexact",						MAY_BE_NULL | MAY_BE_FALSE | MAY_BE_LONG),
	F0("imagecolorset",							MAY_BE_NULL | MAY_BE_FALSE),
	F1("imagecolorsforindex",					MAY_BE_NULL | MAY_BE_FALSE | MAY_BE_ARRAY |  MAY_BE_ARRAY_KEY_STRING | MAY_BE_ARRAY_OF_LONG),
	F1("imagegetclip",							MAY_BE_ARRAY | MAY_BE_ARRAY_KEY_LONG | MAY_BE_ARRAY_OF_LONG),
	F1("imageftbbox",							MAY_BE_NULL | MAY_BE_FALSE | MAY_BE_ARRAY | MAY_BE_ARRAY_KEY_LONG | MAY_BE_ARRAY_OF_LONG),
	F1("imagefttext",							MAY_BE_NULL | MAY_BE_FALSE | MAY_BE_ARRAY | MAY_BE_ARRAY_KEY_LONG | MAY_BE_ARRAY_OF_LONG),
	F1("imagettfbbox",							MAY_BE_NULL | MAY_BE_FALSE | MAY_BE_ARRAY | MAY_BE_ARRAY_KEY_LONG | MAY_BE_ARRAY_OF_LONG),
	F1("imagettftext",							MAY_BE_NULL | MAY_BE_FALSE | MAY_BE_ARRAY | MAY_BE_ARRAY_KEY_LONG | MAY_BE_ARRAY_OF_LONG),
	F1("imagecrop",								MAY_BE_NULL | MAY_BE_FALSE | MAY_BE_RESOURCE),
	F1("imagecropauto",							MAY_BE_NULL | MAY_BE_FALSE | MAY_BE_RESOURCE),
	F1("imagescale",							MAY_BE_NULL | MAY_BE_FALSE | MAY_BE_RESOURCE),
	F1("imageaffine",							MAY_BE_NULL | MAY_BE_FALSE | MAY_BE_RESOURCE),
	F1("imageaffinematrixget",					MAY_BE_NULL | MAY_BE_FALSE | MAY_BE_ARRAY | MAY_BE_ARRAY_KEY_LONG | MAY_BE_ARRAY_OF_DOUBLE),
	F1("imageaffinematrixconcat",				MAY_BE_NULL | MAY_BE_FALSE | MAY_BE_ARRAY | MAY_BE_ARRAY_KEY_LONG | MAY_BE_ARRAY_OF_DOUBLE),
	F1("imageresolution",						MAY_BE_NULL | MAY_BE_FALSE | MAY_BE_TRUE | MAY_BE_ARRAY | MAY_BE_ARRAY_KEY_LONG | MAY_BE_ARRAY_OF_LONG),

	/* ext/spl */
	F1("class_implements",						MAY_BE_FALSE | MAY_BE_ARRAY | MAY_BE_ARRAY_KEY_STRING | MAY_BE_ARRAY_OF_STRING),
	F1("class_parents",							MAY_BE_FALSE | MAY_BE_ARRAY | MAY_BE_ARRAY_KEY_STRING | MAY_BE_ARRAY_OF_STRING),
	F1("class_uses",							MAY_BE_FALSE | MAY_BE_ARRAY | MAY_BE_ARRAY_KEY_STRING | MAY_BE_ARRAY_OF_STRING),
	F0("iterator_apply",						MAY_BE_NULL | MAY_BE_LONG),
	F0("iterator_count",						MAY_BE_FALSE | MAY_BE_LONG),
	F1("iterator_to_array",						MAY_BE_FALSE | MAY_BE_ARRAY | MAY_BE_ARRAY_KEY_ANY | MAY_BE_ARRAY_OF_REF | MAY_BE_ARRAY_OF_ANY),
	F1("spl_classes",							MAY_BE_NULL | MAY_BE_ARRAY | MAY_BE_ARRAY_KEY_STRING | MAY_BE_ARRAY_OF_STRING),
	F1("spl_object_hash",						MAY_BE_NULL | MAY_BE_STRING),
	F0("spl_object_id",							MAY_BE_NULL | MAY_BE_LONG),

};

static HashTable func_info;
int zend_func_info_rid = -1;

uint32_t zend_get_func_info(const zend_call_info *call_info, const zend_ssa *ssa)
{
	uint32_t ret = 0;
	const zend_function *callee_func = call_info->callee_func;

	if (callee_func->type == ZEND_INTERNAL_FUNCTION) {
		zval *zv;
		zend_string *lcname = Z_STR_P(CRT_CONSTANT_EX(call_info->caller_op_array, call_info->caller_init_opline, call_info->caller_init_opline->op2));

<<<<<<< HEAD
		zv = zend_hash_find_ex(&func_info, lcname, 1);
		if (zv) {
			func_info_t *info = Z_PTR_P(zv);
=======
		if (!call_info->callee_func->common.scope && (zv = zend_hash_find_ex(&func_info, Z_STR_P(CRT_CONSTANT_EX(call_info->caller_op_array, call_info->caller_init_opline, call_info->caller_init_opline->op2, ssa->rt_constants)), 1))) {
			info = Z_PTR_P(zv);
>>>>>>> 4d8541de
			if (UNEXPECTED(zend_optimizer_is_disabled_func(info->name, info->name_len))) {
				ret = MAY_BE_NULL;
			} else if (info->info_func) {
				ret = info->info_func(call_info, ssa);
			} else {
				ret = info->info;
			}
			return ret;
		}

		if (callee_func->common.fn_flags & ZEND_ACC_HAS_RETURN_TYPE) {
			zend_class_entry *ce; // TODO: Use the CE.
			ret = zend_fetch_arg_info_type(NULL, callee_func->common.arg_info - 1, &ce);
		} else {
#if 0
			fprintf(stderr, "Unknown internal function '%s'\n", func->common.function_name);
#endif
			ret = MAY_BE_ANY | MAY_BE_ARRAY_KEY_ANY | MAY_BE_ARRAY_OF_ANY | MAY_BE_ARRAY_OF_REF
				| MAY_BE_RC1 | MAY_BE_RCN;
		}
		if (callee_func->common.fn_flags & ZEND_ACC_RETURN_REFERENCE) {
			ret |= MAY_BE_REF;
		}
	} else {
		// FIXME: the order of functions matters!!!
		zend_func_info *info = ZEND_FUNC_INFO((zend_op_array*)callee_func);
		if (info) {
			ret = info->return_info.type;
		}
		if (!ret) {
			ret = MAY_BE_ANY | MAY_BE_ARRAY_KEY_ANY | MAY_BE_ARRAY_OF_ANY | MAY_BE_ARRAY_OF_REF
				| MAY_BE_RC1 | MAY_BE_RCN;
			/* For generators RETURN_REFERENCE refers to the yielded values. */
			if ((callee_func->common.fn_flags & ZEND_ACC_RETURN_REFERENCE)
					&& !(callee_func->common.fn_flags & ZEND_ACC_GENERATOR)) {
				ret |= MAY_BE_REF;
			}
		}
	}
	return ret;
}

int zend_func_info_startup(void)
{
	zend_extension dummy;
	size_t i;

	if (zend_func_info_rid == -1) {
		zend_func_info_rid = zend_get_resource_handle(&dummy);
		if (zend_func_info_rid < 0) {
			return FAILURE;
		}

		zend_hash_init(&func_info, sizeof(func_infos)/sizeof(func_info_t), NULL, NULL, 1);
		for (i = 0; i < sizeof(func_infos)/sizeof(func_info_t); i++) {
			zend_string *key = zend_string_init_interned(func_infos[i].name, func_infos[i].name_len, 1);

			if (zend_hash_add_ptr(&func_info, key, (void**)&func_infos[i]) == NULL) {
				fprintf(stderr, "ERROR: Duplicate function info for \"%s\"\n", func_infos[i].name);
			}
			zend_string_release_ex(key, 1);
		}
	}

	return SUCCESS;
}

int zend_func_info_shutdown(void)
{
	if (zend_func_info_rid != -1) {
		zend_hash_destroy(&func_info);
		zend_func_info_rid = -1;
	}
	return SUCCESS;
}<|MERGE_RESOLUTION|>--- conflicted
+++ resolved
@@ -1224,14 +1224,9 @@
 		zval *zv;
 		zend_string *lcname = Z_STR_P(CRT_CONSTANT_EX(call_info->caller_op_array, call_info->caller_init_opline, call_info->caller_init_opline->op2));
 
-<<<<<<< HEAD
-		zv = zend_hash_find_ex(&func_info, lcname, 1);
-		if (zv) {
+		if (!call_info->callee_func->common.scope
+				&& (zv = zend_hash_find_ex(&func_info, lcname, 1))) {
 			func_info_t *info = Z_PTR_P(zv);
-=======
-		if (!call_info->callee_func->common.scope && (zv = zend_hash_find_ex(&func_info, Z_STR_P(CRT_CONSTANT_EX(call_info->caller_op_array, call_info->caller_init_opline, call_info->caller_init_opline->op2, ssa->rt_constants)), 1))) {
-			info = Z_PTR_P(zv);
->>>>>>> 4d8541de
 			if (UNEXPECTED(zend_optimizer_is_disabled_func(info->name, info->name_len))) {
 				ret = MAY_BE_NULL;
 			} else if (info->info_func) {
