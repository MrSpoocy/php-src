--- conflicted
+++ resolved
@@ -153,31 +153,10 @@
 		if (b->flags & (ZEND_BB_REACHABLE|ZEND_BB_UNREACHABLE_FREE)) {
 			uint32_t end;
 
-<<<<<<< HEAD
 			if (b->len) {
 				while (i < b->start) {
 					shiftlist[i] = i - target;
 					i++;
-=======
-			end = b->start + b->len;
-			i = b->start;
-			b->start = target;
-			while (i < end) {
-				shiftlist[i] = i - target;
-				if (EXPECTED(op_array->opcodes[i].opcode != ZEND_NOP) ||
-				   /* Keep NOP to support ZEND_VM_SMART_BRANCH. Using "target-1" instead of
-				    * "i-1" here to check the last non-NOP instruction. */
-				   (target > 0 &&
-				    i + 1 < op_array->last &&
-				    (op_array->opcodes[i+1].opcode == ZEND_JMPZ ||
-				     op_array->opcodes[i+1].opcode == ZEND_JMPNZ) &&
-				    zend_is_smart_branch(op_array->opcodes + target - 1))) {
-					if (i != target) {
-						op_array->opcodes[target] = op_array->opcodes[i];
-						ssa->ops[target] = ssa->ops[i];
-					}
-					target++;
->>>>>>> 6738d19f
 				}
 				
 				if (b->flags & ZEND_BB_UNREACHABLE_FREE) {
@@ -192,12 +171,13 @@
 				while (i < end) {
 					shiftlist[i] = i - target;
 					if (EXPECTED(op_array->opcodes[i].opcode != ZEND_NOP) ||
-					   /*keep NOP to support ZEND_VM_SMART_BRANCH */
-					   (i > 0 &&
+					   /* Keep NOP to support ZEND_VM_SMART_BRANCH. Using "target-1" instead of
+					    * "i-1" here to check the last non-NOP instruction. */
+					   (target > 0 &&
 					    i + 1 < op_array->last &&
 					    (op_array->opcodes[i+1].opcode == ZEND_JMPZ ||
 					     op_array->opcodes[i+1].opcode == ZEND_JMPNZ) &&
-					    zend_is_smart_branch(op_array->opcodes + i - 1))) {
+					    zend_is_smart_branch(op_array->opcodes + target - 1))) {
 						if (i != target) {
 							op_array->opcodes[target] = op_array->opcodes[i];
 							ssa->ops[target] = ssa->ops[i];
