/*
   +----------------------------------------------------------------------+
   | Zend Engine, SCCP - Sparse Conditional Constant Propagation          |
   +----------------------------------------------------------------------+
   | Copyright (c) 1998-2018 The PHP Group                                |
   +----------------------------------------------------------------------+
   | This source file is subject to version 3.01 of the PHP license,      |
   | that is bundled with this package in the file LICENSE, and is        |
   | available through the world-wide-web at the following url:           |
   | http://www.php.net/license/3_01.txt                                  |
   | If you did not receive a copy of the PHP license and are unable to   |
   | obtain it through the world-wide-web, please send a note to          |
   | license@php.net so we can mail you a copy immediately.               |
   +----------------------------------------------------------------------+
   | Authors: Nikita Popov <nikic@php.net>                                |
   |          Dmitry Stogov <dmitry@php.net>                              |
   +----------------------------------------------------------------------+
*/

#include "php.h"
#include "zend_type_info.h"
#include "ZendAccelerator.h"
#include "Optimizer/zend_optimizer_internal.h"
#include "Optimizer/zend_call_graph.h"
#include "Optimizer/zend_inference.h"
#include "Optimizer/scdf.h"
#include "Optimizer/zend_dump.h"
#include "ext/standard/php_string.h"

/* This implements sparse conditional constant propagation (SCCP) based on the SCDF framework. The
 * used value lattice is defined as follows:
 *
 * BOT < {constant values} < TOP
 *
 * TOP indicates an underdefined value, i.e. that we do not yet know the value of variable.
 * BOT indicates an overdefined value, i.e. that we know the variable to be non-constant.
 *
 * All variables are optimistically initialized to TOP, apart from the implicit variables defined
 * at the start of the first block. Note that variables that MAY_BE_REF are *not* initialized to
 * BOT. We rely on the fact that any operation resulting in a reference will produce a BOT anyway.
 * This is better because such operations might never be reached due to the conditional nature of
 * the algorithm.
 *
 * The meet operation for phi functions is defined as follows:
 * BOT + any = BOT
 * TOP + any = any
 * C_i + C_i = C_i (i.e. two equal constants)
 * C_i + C_j = BOT (i.e. two different constants)
 *
 * When evaluating instructions TOP and BOT are handled as follows:
 * a) If any operand is BOT, the result is BOT. The main exception to this is op1 of ASSIGN, which
 *    is ignored. However, if the op1 MAY_BE_REF we do have to propagate the BOT.
 * b) Otherwise, if the instruction can never be evaluated (either in general, or with the
 *    specific modifiers) the result is BOT.
 * c) Otherwise, if any operand is TOP, the result is TOP.
 * d) Otherwise (at this point all operands are known and constant), if we can compute the result
 *    for these specific constants (without throwing notices or similar) then that is the result.
 * e) Otherwise the result is BOT.
 *
 * It is sometimes possible to determine a result even if one argument is TOP / BOT, e.g. for things
 * like BOT*0. Right now we don't bother with this -- the only thing that is done is evaluating
 * TYPE_CHECKS based on the type information.
 *
 * Feasible successors for conditional branches are determined as follows:
 * a) If we don't support the branch type or branch on BOT, all successors are feasible.
 * b) Otherwise, if we branch on TOP none of the successors are feasible.
 * c) Otherwise (we branch on a constant), the feasible successors are marked based on the constant
 *    (usually only one successor will be feasible).
 *
 * The original SCCP algorithm is extended with ability to propagate constant array
 * elements and object properties. The extension is based on a variation of Array
 * SSA form and its application to Spare Constant Propagation, described at
 * "Array SSA Form" by Vivek Sarkar, Kathleen Knobe and Stephen Fink in chapter
 * 16 of the SSA book.
 */

#if 0
#define SCP_DEBUG(...) php_printf(__VA_ARGS__)
#else
#define SCP_DEBUG(...)
#endif

typedef struct _sccp_ctx {
	scdf_ctx scdf;
	zend_call_info **call_map;
	zval *values;
	zval top;
	zval bot;
} sccp_ctx;

#define TOP ((zend_uchar)-1)
#define BOT ((zend_uchar)-2)
#define PARTIAL_ARRAY ((zend_uchar)-3)
#define PARTIAL_OBJECT ((zend_uchar)-4)
#define IS_TOP(zv) (Z_TYPE_P(zv) == TOP)
#define IS_BOT(zv) (Z_TYPE_P(zv) == BOT)
#define IS_PARTIAL_ARRAY(zv) (Z_TYPE_P(zv) == PARTIAL_ARRAY)
#define IS_PARTIAL_OBJECT(zv) (Z_TYPE_P(zv) == PARTIAL_OBJECT)

#define MAKE_PARTIAL_ARRAY(zv) (Z_TYPE_INFO_P(zv) = PARTIAL_ARRAY | (IS_TYPE_REFCOUNTED << Z_TYPE_FLAGS_SHIFT))
#define MAKE_PARTIAL_OBJECT(zv) (Z_TYPE_INFO_P(zv) = PARTIAL_OBJECT | (IS_TYPE_REFCOUNTED << Z_TYPE_FLAGS_SHIFT))

#define MAKE_TOP(zv) (Z_TYPE_INFO_P(zv) = TOP)
#define MAKE_BOT(zv) (Z_TYPE_INFO_P(zv) = BOT)

static void empty_partial_array(zval *zv)
{
	MAKE_PARTIAL_ARRAY(zv);
	Z_ARR_P(zv) = zend_new_array(8);
}

static void dup_partial_array(zval *dst, zval *src)
{
	MAKE_PARTIAL_ARRAY(dst);
	Z_ARR_P(dst) = zend_array_dup(Z_ARR_P(src));
}

static void empty_partial_object(zval *zv)
{
	MAKE_PARTIAL_OBJECT(zv);
	Z_ARR_P(zv) = zend_new_array(8);
}

static void dup_partial_object(zval *dst, zval *src)
{
	MAKE_PARTIAL_OBJECT(dst);
	Z_ARR_P(dst) = zend_array_dup(Z_ARR_P(src));
}

static inline zend_bool value_known(zval *zv) {
	return !IS_TOP(zv) && !IS_BOT(zv);
}

/* Sets new value for variable and ensures that it is lower or equal
 * the previous one in the constant propagation lattice. */
static void set_value(scdf_ctx *scdf, sccp_ctx *ctx, int var, zval *new) {
	zval *value = &ctx->values[var];
	if (IS_BOT(value) || IS_TOP(new)) {
		return;
	}

	if (IS_BOT(new)) {
		SCP_DEBUG("Lowering var %d to BOT\n", var);
	} else if (!IS_PARTIAL_ARRAY(new) && !IS_PARTIAL_OBJECT(new)) {
		SCP_DEBUG("Lowering var %d to %Z\n", var, new);
	}

	if (IS_TOP(value) || IS_BOT(new)) {
		zval_ptr_dtor_nogc(value);
		ZVAL_COPY(value, new);
		scdf_add_to_worklist(scdf, var);
		return;
	}

	/* Always replace PARTIAL_(ARRAY|OBJECT), as new maybe changed by join_partial_(arrays|object) */
	if (IS_PARTIAL_ARRAY(new) || IS_PARTIAL_OBJECT(new)) {
		if (Z_TYPE_P(value) != Z_TYPE_P(new)
			|| zend_hash_num_elements(Z_ARR_P(new)) != zend_hash_num_elements(Z_ARR_P(value))) {
			zval_ptr_dtor_nogc(value);
			ZVAL_COPY(value, new);
			scdf_add_to_worklist(scdf, var);
		}
		return;
	}

#if ZEND_DEBUG
	ZEND_ASSERT(zend_is_identical(value, new));
#endif
}

static zval *get_op1_value(sccp_ctx *ctx, zend_op *opline, zend_ssa_op *ssa_op) {
	if (opline->op1_type == IS_CONST) {
		return CT_CONSTANT_EX(ctx->scdf.op_array, opline->op1.constant);
	} else if (ssa_op->op1_use != -1) {
		return &ctx->values[ssa_op->op1_use];
	} else {
		return NULL;
	}
}

static zval *get_op2_value(sccp_ctx *ctx, zend_op *opline, zend_ssa_op *ssa_op) {
	if (opline->op2_type == IS_CONST) {
		return CT_CONSTANT_EX(ctx->scdf.op_array, opline->op2.constant);
	} else if (ssa_op->op2_use != -1) {
		return &ctx->values[ssa_op->op2_use];
	} else {
		return NULL;
	}
}

static zend_bool can_replace_op1(
		const zend_op_array *op_array, zend_op *opline, zend_ssa_op *ssa_op) {
	switch (opline->opcode) {
		case ZEND_PRE_INC:
		case ZEND_PRE_DEC:
		case ZEND_PRE_INC_OBJ:
		case ZEND_PRE_DEC_OBJ:
		case ZEND_POST_INC:
		case ZEND_POST_DEC:
		case ZEND_POST_INC_OBJ:
		case ZEND_POST_DEC_OBJ:
		case ZEND_ASSIGN:
		case ZEND_ASSIGN_REF:
		case ZEND_ASSIGN_DIM:
		case ZEND_ASSIGN_OBJ:
		case ZEND_ASSIGN_ADD:
		case ZEND_ASSIGN_SUB:
		case ZEND_ASSIGN_MUL:
		case ZEND_ASSIGN_DIV:
		case ZEND_ASSIGN_MOD:
		case ZEND_ASSIGN_SL:
		case ZEND_ASSIGN_SR:
		case ZEND_ASSIGN_CONCAT:
		case ZEND_ASSIGN_BW_OR:
		case ZEND_ASSIGN_BW_AND:
		case ZEND_ASSIGN_BW_XOR:
		case ZEND_ASSIGN_POW:
		case ZEND_FETCH_DIM_W:
		case ZEND_FETCH_DIM_RW:
		case ZEND_FETCH_DIM_UNSET:
		case ZEND_FETCH_DIM_FUNC_ARG:
		case ZEND_FETCH_OBJ_W:
		case ZEND_FETCH_OBJ_RW:
		case ZEND_FETCH_OBJ_UNSET:
		case ZEND_FETCH_OBJ_FUNC_ARG:
		case ZEND_FETCH_LIST_W:
		case ZEND_UNSET_DIM:
		case ZEND_UNSET_OBJ:
		case ZEND_SEND_REF:
		case ZEND_SEND_VAR_EX:
		case ZEND_SEND_FUNC_ARG:
		case ZEND_SEND_UNPACK:
		case ZEND_SEND_ARRAY:
		case ZEND_SEND_USER:
		case ZEND_FE_RESET_RW:
			return 0;
		/* Do not accept CONST */
		case ZEND_ROPE_ADD:
		case ZEND_ROPE_END:
		case ZEND_BIND_STATIC:
		case ZEND_BIND_GLOBAL:
		case ZEND_MAKE_REF:
		case ZEND_UNSET_CV:
		case ZEND_ISSET_ISEMPTY_CV:
			return 0;
		case ZEND_INIT_ARRAY:
		case ZEND_ADD_ARRAY_ELEMENT:
			return !(opline->extended_value & ZEND_ARRAY_ELEMENT_REF);
		case ZEND_YIELD:
			return !(op_array->fn_flags & ZEND_ACC_RETURN_REFERENCE);
		case ZEND_VERIFY_RETURN_TYPE:
			// TODO: This would require a non-local change ???
			return 0;
		default:
			if (ssa_op->op1_def != -1) {
				ZEND_ASSERT(0);
				return 0;
			}
	}

	return 1;
}

static zend_bool can_replace_op2(
		const zend_op_array *op_array, zend_op *opline, zend_ssa_op *ssa_op) {
	switch (opline->opcode) {
		/* Do not accept CONST */
		case ZEND_DECLARE_INHERITED_CLASS:
		case ZEND_DECLARE_INHERITED_CLASS_DELAYED:
		case ZEND_DECLARE_ANON_INHERITED_CLASS:
		case ZEND_BIND_LEXICAL:
		case ZEND_FE_FETCH_R:
		case ZEND_FE_FETCH_RW:
			return 0;
	}
	return 1;
}

static zend_bool try_replace_op1(
		sccp_ctx *ctx, zend_op *opline, zend_ssa_op *ssa_op, int var, zval *value) {
	if (ssa_op->op1_use == var && can_replace_op1(ctx->scdf.op_array, opline, ssa_op)) {
		zval zv;
		ZVAL_COPY(&zv, value);
		if (zend_optimizer_update_op1_const(ctx->scdf.op_array, opline, &zv)) {
			return 1;
		} else {
			// TODO: check the following special cases ???
			switch (opline->opcode) {
				case ZEND_CASE:
					opline->opcode = ZEND_IS_EQUAL;
					/* break missing intentionally */
				case ZEND_FETCH_LIST_R:
				case ZEND_SWITCH_STRING:
				case ZEND_SWITCH_LONG:
					if (Z_TYPE(zv) == IS_STRING) {
						zend_string_hash_val(Z_STR(zv));
					}
					opline->op1.constant = zend_optimizer_add_literal(ctx->scdf.op_array, &zv);
					opline->op1_type = IS_CONST;
					return 1;
				case ZEND_INSTANCEOF:
					zval_ptr_dtor_nogc(&zv);
					ZVAL_FALSE(&zv);
					opline->opcode = ZEND_QM_ASSIGN;
					opline->op1_type = IS_CONST;
					opline->op1.constant = zend_optimizer_add_literal(ctx->scdf.op_array, &zv);
					opline->op2_type = IS_UNUSED;
					if (ssa_op->op2_use >= 0) {
						ZEND_ASSERT(ssa_op->op2_def == -1);
						zend_ssa_unlink_use_chain(ctx->scdf.ssa, ssa_op - ctx->scdf.ssa->ops, ssa_op->op2_use);
						ssa_op->op2_use = -1;
						ssa_op->op2_use_chain = -1;
					}
					return 1;
				default:
					break;
			}
			zval_ptr_dtor_nogc(&zv);
		}
	}
	return 0;
}

static zend_bool try_replace_op2(
		sccp_ctx *ctx, zend_op *opline, zend_ssa_op *ssa_op, int var, zval *value) {
	if (ssa_op->op2_use == var && can_replace_op2(ctx->scdf.op_array, opline, ssa_op)) {
		zval zv;
		ZVAL_COPY(&zv, value);
		if (zend_optimizer_update_op2_const(ctx->scdf.op_array, opline, &zv)) {
			return 1;
		} else {
			switch (opline->opcode) {
				case ZEND_FETCH_CLASS:
					if (Z_TYPE(zv) == IS_STRING) {
						ZEND_ASSERT((opline + 1)->opcode == ZEND_INSTANCEOF);
						ZEND_ASSERT(ssa_op->result_def == (ssa_op + 1)->op2_use);
						if (zend_optimizer_update_op2_const(ctx->scdf.op_array, opline + 1, &zv)) {
							zend_ssa_op *next_op = ssa_op + 1;
							zend_optimizer_remove_live_range_ex(ctx->scdf.op_array, opline->result.var, ssa_op - ctx->scdf.ssa->ops);
							zend_ssa_unlink_use_chain(ctx->scdf.ssa, next_op - ctx->scdf.ssa->ops, next_op->op2_use);
							next_op->op2_use = -1;
							next_op->op2_use_chain = -1;
							zend_ssa_remove_result_def(ctx->scdf.ssa, ssa_op);
							MAKE_NOP(opline);
							return 1;
						}
					}
				default:
					break;
			}
			zval_ptr_dtor_nogc(&zv);
		}
	}
	return 0;
}

static inline int zval_to_string_offset(zend_long *result, zval *op) {
	switch (Z_TYPE_P(op)) {
		case IS_LONG:
			*result = Z_LVAL_P(op);
			return SUCCESS;
		case IS_STRING:
			if (IS_LONG == is_numeric_string(
					Z_STRVAL_P(op), Z_STRLEN_P(op), result, NULL, 0)) {
				return SUCCESS;
			}
			return FAILURE;
		default:
			return FAILURE;
	}
}

static inline int fetch_array_elem(zval **result, zval *op1, zval *op2) {
	switch (Z_TYPE_P(op2)) {
		case IS_NULL:
			*result = zend_hash_find(Z_ARR_P(op1), ZSTR_EMPTY_ALLOC());
			return SUCCESS;
		case IS_FALSE:
			*result = zend_hash_index_find(Z_ARR_P(op1), 0);
			return SUCCESS;
		case IS_TRUE:
			*result = zend_hash_index_find(Z_ARR_P(op1), 1);
			return SUCCESS;
		case IS_LONG:
			*result = zend_hash_index_find(Z_ARR_P(op1), Z_LVAL_P(op2));
			return SUCCESS;
		case IS_DOUBLE:
			*result = zend_hash_index_find(Z_ARR_P(op1), zend_dval_to_lval(Z_DVAL_P(op2)));
			return SUCCESS;
		case IS_STRING:
			*result = zend_symtable_find(Z_ARR_P(op1), Z_STR_P(op2));
			return SUCCESS;
		default:
			return FAILURE;
	}
}

static inline int ct_eval_fetch_dim(zval *result, zval *op1, zval *op2, int support_strings) {
	if (Z_TYPE_P(op1) == IS_ARRAY || IS_PARTIAL_ARRAY(op1)) {
		zval *value;
		if (fetch_array_elem(&value, op1, op2) == SUCCESS && value && !IS_BOT(value)) {
			ZVAL_COPY(result, value);
			return SUCCESS;
		}
	} else if (support_strings && Z_TYPE_P(op1) == IS_STRING) {
		zend_long index;
		if (zval_to_string_offset(&index, op2) == FAILURE) {
			return FAILURE;
		}
		if (index >= 0 && index < Z_STRLEN_P(op1)) {
			ZVAL_STR(result, zend_string_init(&Z_STRVAL_P(op1)[index], 1, 0));
			return SUCCESS;
		}
	}
	return FAILURE;
}

static inline int ct_eval_isset_dim(zval *result, uint32_t extended_value, zval *op1, zval *op2) {
	if (Z_TYPE_P(op1) == IS_ARRAY || IS_PARTIAL_ARRAY(op1)) {
		zval *value;
		if (fetch_array_elem(&value, op1, op2) == FAILURE) {
			return FAILURE;
		}
		if (IS_PARTIAL_ARRAY(op1) && (!value || IS_BOT(value))) {
			return FAILURE;
		}
		if (!(extended_value & ZEND_ISEMPTY)) {
			ZVAL_BOOL(result, value && Z_TYPE_P(value) != IS_NULL);
		} else {
			ZVAL_BOOL(result, !value || !zend_is_true(value));
		}
		return SUCCESS;
	} else if (Z_TYPE_P(op1) == IS_STRING) {
		// TODO
		return FAILURE;
	} else {
		ZVAL_BOOL(result, (extended_value & ZEND_ISEMPTY));
		return SUCCESS;
	}
}

static inline int ct_eval_del_array_elem(zval *result, zval *key) {
	ZEND_ASSERT(IS_PARTIAL_ARRAY(result));

	switch (Z_TYPE_P(key)) {
		case IS_NULL:
			zend_hash_del(Z_ARR_P(result), ZSTR_EMPTY_ALLOC());
			break;
		case IS_FALSE:
			zend_hash_index_del(Z_ARR_P(result), 0);
			break;
		case IS_TRUE:
			zend_hash_index_del(Z_ARR_P(result), 1);
			break;
		case IS_LONG:
			zend_hash_index_del(Z_ARR_P(result), Z_LVAL_P(key));
			break;
		case IS_DOUBLE:
			zend_hash_index_del(Z_ARR_P(result), zend_dval_to_lval(Z_DVAL_P(key)));
			break;
		case IS_STRING:
			zend_symtable_del(Z_ARR_P(result), Z_STR_P(key));
			break;
		default:
			return FAILURE;
	}

	return SUCCESS;
}

static inline int ct_eval_add_array_elem(zval *result, zval *value, zval *key) {
	if (!key) {
		SEPARATE_ARRAY(result);
		if ((value = zend_hash_next_index_insert(Z_ARR_P(result), value))) {
			Z_TRY_ADDREF_P(value);
			return SUCCESS;
		}
		return FAILURE;
	}

	switch (Z_TYPE_P(key)) {
		case IS_NULL:
			SEPARATE_ARRAY(result);
			value = zend_hash_update(Z_ARR_P(result), ZSTR_EMPTY_ALLOC(), value);
			break;
		case IS_FALSE:
			SEPARATE_ARRAY(result);
			value = zend_hash_index_update(Z_ARR_P(result), 0, value);
			break;
		case IS_TRUE:
			SEPARATE_ARRAY(result);
			value = zend_hash_index_update(Z_ARR_P(result), 1, value);
			break;
		case IS_LONG:
			SEPARATE_ARRAY(result);
			value = zend_hash_index_update(Z_ARR_P(result), Z_LVAL_P(key), value);
			break;
		case IS_DOUBLE:
			SEPARATE_ARRAY(result);
			value = zend_hash_index_update(
				Z_ARR_P(result), zend_dval_to_lval(Z_DVAL_P(key)), value);
			break;
		case IS_STRING:
			SEPARATE_ARRAY(result);
			value = zend_symtable_update(Z_ARR_P(result), Z_STR_P(key), value);
			break;
		default:
			return FAILURE;
	}

	Z_TRY_ADDREF_P(value);
	return SUCCESS;
}

static inline int ct_eval_assign_dim(zval *result, zval *value, zval *key) {
	switch (Z_TYPE_P(result)) {
		case IS_NULL:
		case IS_FALSE:
			array_init(result);
			/* break missing intentionally */
		case IS_ARRAY:
		case PARTIAL_ARRAY:
			return ct_eval_add_array_elem(result, value, key);
		case IS_STRING:
			// TODO Before enabling this case, make sure ARRAY_DIM result op is correct
#if 0
			zend_long index;
			zend_string *new_str, *value_str;
			if (!key || Z_TYPE_P(value) == IS_ARRAY
					|| zval_to_string_offset(&index, key) == FAILURE || index < 0) {
				return FAILURE;
			}

			if (index >= Z_STRLEN_P(result)) {
				new_str = zend_string_alloc(index + 1, 0);
				memcpy(ZSTR_VAL(new_str), Z_STRVAL_P(result), Z_STRLEN_P(result));
				memset(ZSTR_VAL(new_str) + Z_STRLEN_P(result), ' ', index - Z_STRLEN_P(result));
				ZSTR_VAL(new_str)[index + 1] = 0;
			} else {
				new_str = zend_string_init(Z_STRVAL_P(result), Z_STRLEN_P(result), 0);
			}

			value_str = zval_get_string(value);
			ZVAL_STR(result, new_str);
			Z_STRVAL_P(result)[index] = ZSTR_VAL(value_str)[0];
			zend_string_release_ex(value_str, 0);
#endif
			return FAILURE;
		default:
			return FAILURE;
	}
}

static inline int fetch_obj_prop(zval **result, zval *op1, zval *op2) {
	switch (Z_TYPE_P(op2)) {
		case IS_STRING:
			*result = zend_symtable_find(Z_ARR_P(op1), Z_STR_P(op2));
			return SUCCESS;
		default:
			return FAILURE;
	}
}

static inline int ct_eval_fetch_obj(zval *result, zval *op1, zval *op2) {
	if (IS_PARTIAL_OBJECT(op1)) {
		zval *value;
		if (fetch_obj_prop(&value, op1, op2) == SUCCESS && value && !IS_BOT(value)) {
			ZVAL_COPY(result, value);
			return SUCCESS;
		}
	}
	return FAILURE;
}

static inline int ct_eval_isset_obj(zval *result, uint32_t extended_value, zval *op1, zval *op2) {
	if (IS_PARTIAL_OBJECT(op1)) {
		zval *value;
		if (fetch_obj_prop(&value, op1, op2) == FAILURE) {
			return FAILURE;
		}
		if (!value || IS_BOT(value)) {
			return FAILURE;
		}
		if (!(extended_value & ZEND_ISEMPTY)) {
			ZVAL_BOOL(result, value && Z_TYPE_P(value) != IS_NULL);
		} else {
			ZVAL_BOOL(result, !value || !zend_is_true(value));
		}
		return SUCCESS;
	} else {
		ZVAL_BOOL(result, (extended_value & ZEND_ISEMPTY));
		return SUCCESS;
	}
}

static inline int ct_eval_del_obj_prop(zval *result, zval *key) {
	ZEND_ASSERT(IS_PARTIAL_OBJECT(result));

	switch (Z_TYPE_P(key)) {
		case IS_STRING:
			zend_symtable_del(Z_ARR_P(result), Z_STR_P(key));
			break;
		default:
			return FAILURE;
	}

	return SUCCESS;
}

static inline int ct_eval_add_obj_prop(zval *result, zval *value, zval *key) {
	switch (Z_TYPE_P(key)) {
		case IS_STRING:
			value = zend_symtable_update(Z_ARR_P(result), Z_STR_P(key), value);
			break;
		default:
			return FAILURE;
	}

	Z_TRY_ADDREF_P(value);
	return SUCCESS;
}

static inline int ct_eval_assign_obj(zval *result, zval *value, zval *key) {
	switch (Z_TYPE_P(result)) {
		case IS_NULL:
		case IS_FALSE:
			empty_partial_object(result);
			/* break missing intentionally */
		case PARTIAL_OBJECT:
			return ct_eval_add_obj_prop(result, value, key);
		default:
			return FAILURE;
	}
}

static inline int ct_eval_incdec(zval *result, zend_uchar opcode, zval *op1) {
	ZVAL_COPY(result, op1);
	if (opcode == ZEND_PRE_INC
			|| opcode == ZEND_POST_INC
			|| opcode == ZEND_PRE_INC_OBJ
			|| opcode == ZEND_POST_INC_OBJ) {
		increment_function(result);
	} else {
		decrement_function(result);
	}
	return SUCCESS;
}

static inline int ct_eval_isset_isempty(zval *result, uint32_t extended_value, zval *op1) {
	if (!(extended_value & ZEND_ISEMPTY)) {
		ZVAL_BOOL(result, Z_TYPE_P(op1) != IS_NULL);
	} else {
		ZVAL_BOOL(result, !zend_is_true(op1));
	}
	return SUCCESS;
}

static inline void ct_eval_type_check(zval *result, uint32_t type_mask, zval *op1) {
	ZVAL_BOOL(result, (type_mask >> Z_TYPE_P(op1)) & 1);
}

static inline int ct_eval_in_array(zval *result, uint32_t extended_value, zval *op1, zval *op2) {
	HashTable *ht;
	zend_bool res;

	if (Z_TYPE_P(op2) != IS_ARRAY) {
		return FAILURE;
	}
	ht = Z_ARRVAL_P(op2);
	if (EXPECTED(Z_TYPE_P(op1) == IS_STRING)) {
		res = zend_hash_exists(ht, Z_STR_P(op1));
	} else if (extended_value) {
		if (EXPECTED(Z_TYPE_P(op1) == IS_LONG)) {
			res = zend_hash_index_exists(ht, Z_LVAL_P(op1));
		} else {
			res = 0;
		}
	} else if (Z_TYPE_P(op1) <= IS_FALSE) {
		res = zend_hash_exists(ht, ZSTR_EMPTY_ALLOC());
	} else {
		zend_string *key;
		zval key_tmp, result_tmp;

		res = 0;
		ZEND_HASH_FOREACH_STR_KEY(ht, key) {
			ZVAL_STR(&key_tmp, key);
			compare_function(&result_tmp, op1, &key_tmp);
			if (Z_LVAL(result_tmp) == 0) {
				res = 1;
				break;
			}
		} ZEND_HASH_FOREACH_END();
	}
	ZVAL_BOOL(result, res);
	return SUCCESS;
}

static inline int ct_eval_array_key_exists(zval *result, zval *op1, zval *op2) {
	zval *value;

	if (Z_TYPE_P(op2) != IS_ARRAY && !IS_PARTIAL_ARRAY(op2)) {
		return FAILURE;
	}
	if (Z_TYPE_P(op1) != IS_STRING && Z_TYPE_P(op1) != IS_LONG && Z_TYPE_P(op1) != IS_NULL) {
		return FAILURE;
	}
	if (fetch_array_elem(&value, op2, op1) == FAILURE) {
		return FAILURE;
	}
	if (IS_PARTIAL_ARRAY(op2) && (!value || IS_BOT(value))) {
		return FAILURE;
	}

	ZVAL_BOOL(result, value != NULL);
	return SUCCESS;
}

/* The functions chosen here are simple to implement and either likely to affect a branch,
 * or just happened to be commonly used with constant operands in WP (need to test other
 * applications as well, of course). */
static inline int ct_eval_func_call(
		zval *result, zend_string *name, uint32_t num_args, zval **args) {
	uint32_t i;
	zend_execute_data *execute_data, *prev_execute_data;
	zend_function *func;
	int overflow;

	if (num_args == 0) {
		if (zend_string_equals_literal(name, "get_magic_quotes_gpc")
				|| zend_string_equals_literal(name, "get_magic_quotes_gpc_runtime")
				|| zend_string_equals_literal(name, "php_sapi_name")
				|| zend_string_equals_literal(name, "imagetypes")
				|| zend_string_equals_literal(name, "phpversion")) {
			/* pass */
		} else {
			return FAILURE;
		}
	} else if (num_args == 1) {
		if (zend_string_equals_literal(name, "chr")) {
			zend_long c;
			if (Z_TYPE_P(args[0]) != IS_LONG) {
				return FAILURE;
			}

			c = Z_LVAL_P(args[0]) & 0xff;
			ZVAL_INTERNED_STR(result, ZSTR_CHAR(c));
			return SUCCESS;
		} else if (zend_string_equals_literal(name, "count")) {
			if (Z_TYPE_P(args[0]) != IS_ARRAY) {
				return FAILURE;
			}

			ZVAL_LONG(result, zend_hash_num_elements(Z_ARRVAL_P(args[0])));
			return SUCCESS;
		} else if (zend_string_equals_literal(name, "ini_get")) {
			zend_ini_entry *ini_entry;

			if (Z_TYPE_P(args[0]) != IS_STRING) {
				return FAILURE;
			}

			ini_entry = zend_hash_find_ptr(EG(ini_directives), Z_STR_P(args[0]));
			if (!ini_entry) {
				ZVAL_FALSE(result);
			} else if (ini_entry->modifiable != ZEND_INI_SYSTEM) {
				return FAILURE;
			} else if (ini_entry->value) {
				ZVAL_STR_COPY(result, ini_entry->value);
			} else {
				ZVAL_EMPTY_STRING(result);
			}
			return SUCCESS;
		} else if (zend_string_equals_literal(name, "trim")
				|| zend_string_equals_literal(name, "rtrim")
				|| zend_string_equals_literal(name, "ltrim")
				|| zend_string_equals_literal(name, "str_split")
				|| zend_string_equals_literal(name, "preg_quote")
				|| zend_string_equals_literal(name, "base64_encode")
				|| zend_string_equals_literal(name, "base64_decode")
				|| zend_string_equals_literal(name, "urlencode")
				|| zend_string_equals_literal(name, "urldecode")
				|| zend_string_equals_literal(name, "rawurlencode")
				|| zend_string_equals_literal(name, "rawurldecode")
				|| zend_string_equals_literal(name, "php_uname")) {
			if (Z_TYPE_P(args[0]) != IS_STRING) {
				return FAILURE;
			}
			/* pass */
		} else if (zend_string_equals_literal(name, "array_keys")
				|| zend_string_equals_literal(name, "array_values")) {
			if (Z_TYPE_P(args[0]) != IS_ARRAY) {
				return FAILURE;
			}
			/* pass */
		} else if (zend_string_equals_literal(name, "array_flip")) {
			zval *entry;

			if (Z_TYPE_P(args[0]) != IS_ARRAY) {
				return FAILURE;
			}
			ZEND_HASH_FOREACH_VAL(Z_ARRVAL_P(args[0]), entry) {
				if (Z_TYPE_P(entry) != IS_LONG && Z_TYPE_P(entry) != IS_STRING) {
					return FAILURE;
				}
			} ZEND_HASH_FOREACH_END();
			/* pass */
		} else if (zend_string_equals_literal(name, "implode")) {
			zval *entry;

			if (Z_TYPE_P(args[0]) != IS_ARRAY) {
				return FAILURE;
			}

			ZEND_HASH_FOREACH_VAL(Z_ARRVAL_P(args[0]), entry) {
				if (Z_TYPE_P(entry) > IS_STRING) {
					return FAILURE;
				}
			} ZEND_HASH_FOREACH_END();
			/* pass */
		} else if (zend_string_equals_literal(name, "serialize")) {
			/* pass */
		} else {
			return FAILURE;
		}
	} else if (num_args == 2) {
		if (zend_string_equals_literal(name, "in_array")) {
			if (Z_TYPE_P(args[1]) != IS_ARRAY) {
				return FAILURE;
			}
			/* pass */
		} else if (zend_string_equals_literal(name, "strpos")) {
			if (Z_TYPE_P(args[0]) != IS_STRING
					|| Z_TYPE_P(args[1]) != IS_STRING
					|| !Z_STRLEN_P(args[1])
					|| (CG(compiler_options) & ZEND_COMPILE_NO_BUILTIN_STRLEN)) {
				return FAILURE;
			}
			/* pass */
		} else if (zend_string_equals_literal(name, "str_split")) {
			if (Z_TYPE_P(args[0]) != IS_STRING
					|| Z_TYPE_P(args[1]) != IS_LONG
					|| Z_LVAL_P(args[1]) <= 0) {
				return FAILURE;
			}
			/* pass */
		} else if (zend_string_equals_literal(name, "array_key_exists")) {
			if (Z_TYPE_P(args[1]) != IS_ARRAY
					|| (Z_TYPE_P(args[0]) != IS_LONG
						&& Z_TYPE_P(args[0]) != IS_STRING
						&& Z_TYPE_P(args[0]) != IS_NULL)) {
				return FAILURE;
			}
			/* pass */
		} else if (zend_string_equals_literal(name, "trim")
				|| zend_string_equals_literal(name, "rtrim")
				|| zend_string_equals_literal(name, "ltrim")
				|| zend_string_equals_literal(name, "preg_quote")) {
			if (Z_TYPE_P(args[0]) != IS_STRING
					|| Z_TYPE_P(args[1]) != IS_STRING) {
				return FAILURE;
			}
			/* pass */
		} else if (zend_string_equals_literal(name, "str_repeat")) {
			if (Z_TYPE_P(args[0]) != IS_STRING
					|| Z_TYPE_P(args[1]) != IS_LONG
					|| zend_safe_address(Z_STRLEN_P(args[0]), Z_LVAL_P(args[1]), 0, &overflow) > 64 * 1024
					|| overflow) {
				return FAILURE;
			}
			/* pass */
		} else if (zend_string_equals_literal(name, "array_merge")
				|| zend_string_equals_literal(name, "array_replace")
				|| zend_string_equals_literal(name, "array_merge_recursive")
				|| zend_string_equals_literal(name, "array_merge_recursive")
				|| zend_string_equals_literal(name, "array_diff")
				|| zend_string_equals_literal(name, "array_diff_assoc")
				|| zend_string_equals_literal(name, "array_diff_key")) {
			for (i = 0; i < num_args; i++) {
				if (Z_TYPE_P(args[i]) != IS_ARRAY) {
					return FAILURE;
				}
			}
			/* pass */
		} else if (zend_string_equals_literal(name, "implode")) {
			zval *entry;

			if ((Z_TYPE_P(args[0]) != IS_STRING || Z_TYPE_P(args[1]) != IS_ARRAY)
					&& (Z_TYPE_P(args[0]) != IS_ARRAY || Z_TYPE_P(args[1]) != IS_STRING)) {
				return FAILURE;
			}

			if (Z_TYPE_P(args[0]) == IS_ARRAY) {
				ZEND_HASH_FOREACH_VAL(Z_ARRVAL_P(args[0]), entry) {
					if (Z_TYPE_P(entry) > IS_STRING) {
						return FAILURE;
					}
				} ZEND_HASH_FOREACH_END();
			} else {
				ZEND_HASH_FOREACH_VAL(Z_ARRVAL_P(args[1]), entry) {
					if (Z_TYPE_P(entry) > IS_STRING) {
						return FAILURE;
					}
				} ZEND_HASH_FOREACH_END();
			}
			/* pass */
		} else if (zend_string_equals_literal(name, "version_compare")) {
			if (Z_TYPE_P(args[0]) != IS_STRING
					|| Z_TYPE_P(args[1]) != IS_STRING) {
				return FAILURE;
			}
			/* pass */
		} else if (zend_string_equals_literal(name, "substr")) {
			if (Z_TYPE_P(args[0]) != IS_STRING
					|| Z_TYPE_P(args[1]) != IS_LONG
					|| (CG(compiler_options) & ZEND_COMPILE_NO_BUILTIN_STRLEN)) {
				return FAILURE;
			}
			/* pass */
		} else if (zend_string_equals_literal(name, "pow")) {
			if ((Z_TYPE_P(args[0]) != IS_LONG && Z_TYPE_P(args[0]) != IS_DOUBLE)
					|| (Z_TYPE_P(args[1]) != IS_LONG && Z_TYPE_P(args[1]) != IS_DOUBLE)) {
				return FAILURE;
			}
			/* pass */
		} else {
			return FAILURE;
		}
	} else if (num_args == 3) {
		if (zend_string_equals_literal(name, "in_array")) {
			if (Z_TYPE_P(args[1]) != IS_ARRAY
				|| (Z_TYPE_P(args[2]) != IS_FALSE
					&& Z_TYPE_P(args[2]) != IS_TRUE)) {
				return FAILURE;
			}
			/* pass */
		} else if (zend_string_equals_literal(name, "array_merge")
				|| zend_string_equals_literal(name, "array_replace")
				|| zend_string_equals_literal(name, "array_merge_recursive")
				|| zend_string_equals_literal(name, "array_merge_recursive")
				|| zend_string_equals_literal(name, "array_diff")
				|| zend_string_equals_literal(name, "array_diff_assoc")
				|| zend_string_equals_literal(name, "array_diff_key")) {
			for (i = 0; i < num_args; i++) {
				if (Z_TYPE_P(args[i]) != IS_ARRAY) {
					return FAILURE;
				}
			}
			/* pass */
		} else if (zend_string_equals_literal(name, "version_compare")) {
			if (Z_TYPE_P(args[0]) != IS_STRING
					|| Z_TYPE_P(args[1]) != IS_STRING
					|| Z_TYPE_P(args[2]) != IS_STRING) {
				return FAILURE;
			}
			/* pass */
		} else if (zend_string_equals_literal(name, "substr")) {
			if (Z_TYPE_P(args[0]) != IS_STRING
					|| Z_TYPE_P(args[1]) != IS_LONG
					|| Z_TYPE_P(args[2]) != IS_LONG
					|| (CG(compiler_options) & ZEND_COMPILE_NO_BUILTIN_STRLEN)) {
				return FAILURE;
			}
			/* pass */
		} else {
			return FAILURE;
		}
	} else {
		return FAILURE;
	}

	func = zend_hash_find_ptr(CG(function_table), name);
	if (!func || func->type != ZEND_INTERNAL_FUNCTION
			|| func->internal_function.handler == ZEND_FN(display_disabled_function)) {
		return FAILURE;
	}

	execute_data = safe_emalloc(num_args, sizeof(zval), ZEND_CALL_FRAME_SLOT * sizeof(zval));
	memset(execute_data, 0, sizeof(zend_execute_data));
	prev_execute_data = EG(current_execute_data);
	EG(current_execute_data) = execute_data;

	EX(func) = func;
	EX_NUM_ARGS() = num_args;
	for (i = 0; i < num_args; i++) {
		ZVAL_COPY(EX_VAR_NUM(i), args[i]);
	}
	func->internal_function.handler(execute_data, result);
	for (i = 0; i < num_args; i++) {
		zval_ptr_dtor_nogc(EX_VAR_NUM(i));
	}
	efree(execute_data);
	EG(current_execute_data) = prev_execute_data;
	return SUCCESS;
}

#define SET_RESULT(op, zv) do { \
	if (ssa_op->op##_def >= 0) { \
		set_value(scdf, ctx, ssa_op->op##_def, zv); \
	} \
} while (0)
#define SET_RESULT_BOT(op) SET_RESULT(op, &ctx->bot)
#define SET_RESULT_TOP(op) SET_RESULT(op, &ctx->top)

#define SKIP_IF_TOP(op) if (IS_TOP(op)) return;

static void sccp_visit_instr(scdf_ctx *scdf, zend_op *opline, zend_ssa_op *ssa_op) {
	sccp_ctx *ctx = (sccp_ctx *) scdf;
	zval *op1, *op2, zv; /* zv is a temporary to hold result values */

	op1 = get_op1_value(ctx, opline, ssa_op);
	op2 = get_op2_value(ctx, opline, ssa_op);

	switch (opline->opcode) {
		case ZEND_ASSIGN:
			/* The value of op1 is irrelevant here, because we are overwriting it
			 * -- unless it can be a reference, in which case we propagate a BOT. */
			if (IS_BOT(op1) && (ctx->scdf.ssa->var_info[ssa_op->op1_use].type & MAY_BE_REF)) {
				SET_RESULT_BOT(op1);
			} else {
				SET_RESULT(op1, op2);
			}

			SET_RESULT(result, op2);
			return;
		case ZEND_TYPE_CHECK:
			/* We may be able to evaluate TYPE_CHECK based on type inference info,
			 * even if we don't know the precise value. */
			if (!value_known(op1)) {
				uint32_t type = ctx->scdf.ssa->var_info[ssa_op->op1_use].type;
				uint32_t expected_type_mask = opline->extended_value;
				if (!(type & expected_type_mask) && !(type & MAY_BE_UNDEF)) {
					ZVAL_FALSE(&zv);
					SET_RESULT(result, &zv);
					return;
				} else if (!(type & ((MAY_BE_ANY|MAY_BE_UNDEF) - expected_type_mask))
						   && !(expected_type_mask & MAY_BE_RESOURCE)) {
					ZVAL_TRUE(&zv);
					SET_RESULT(result, &zv);
					return;
				}
			}
			break;
		case ZEND_ASSIGN_DIM:
		{
			zval *data = get_op1_value(ctx, opline+1, ssa_op+1);

			/* If $a in $a[$b]=$c is UNDEF, treat it like NULL. There is no warning. */
			if ((ctx->scdf.ssa->var_info[ssa_op->op1_use].type & MAY_BE_ANY) == 0) {
				op1 = &EG(uninitialized_zval);
			}

			if (IS_BOT(op1)) {
				SET_RESULT_BOT(result);
				SET_RESULT_BOT(op1);
				return;
			}

			SKIP_IF_TOP(op1);
			SKIP_IF_TOP(data);
			if (op2) {
				SKIP_IF_TOP(op2);
			}

			if (op2 && IS_BOT(op2)) {
				/* Update of unknown index */
				SET_RESULT_BOT(result);
				if (ssa_op->op1_def >= 0
						&& ctx->scdf.ssa->vars[ssa_op->op1_def].escape_state == ESCAPE_STATE_NO_ESCAPE) {
					empty_partial_array(&zv);
					SET_RESULT(op1, &zv);
					zval_ptr_dtor_nogc(&zv);
				} else {
					SET_RESULT_BOT(op1);
				}
				return;
			}

			if (IS_BOT(data)) {

				SET_RESULT_BOT(result);
				if ((IS_PARTIAL_ARRAY(op1)
						|| Z_TYPE_P(op1) == IS_NULL
						|| Z_TYPE_P(op1) == IS_FALSE
						|| Z_TYPE_P(op1) == IS_ARRAY)
					&& ssa_op->op1_def >= 0
					&& ctx->scdf.ssa->vars[ssa_op->op1_def].escape_state == ESCAPE_STATE_NO_ESCAPE) {

					if (Z_TYPE_P(op1) == IS_NULL || Z_TYPE_P(op1) == IS_FALSE) {
						empty_partial_array(&zv);
					} else {
						dup_partial_array(&zv, op1);
					}

					if (!op2) {
						/* We can't add NEXT element into partial array (skip it) */
						SET_RESULT(op1, &zv);
					} else if (ct_eval_del_array_elem(&zv, op2) == SUCCESS) {
						SET_RESULT(op1, &zv);
					} else {
						SET_RESULT_BOT(op1);
					}

					zval_ptr_dtor_nogc(&zv);
				} else {
					SET_RESULT_BOT(op1);
				}

			} else {

				if (IS_PARTIAL_ARRAY(op1)) {
					dup_partial_array(&zv, op1);
				} else {
					ZVAL_COPY(&zv, op1);
				}

				if (!op2 && IS_PARTIAL_ARRAY(&zv)) {
					/* We can't add NEXT element into partial array (skip it) */
					SET_RESULT(result, data);
					SET_RESULT(op1, &zv);
				} else if (ct_eval_assign_dim(&zv, data, op2) == SUCCESS) {
					SET_RESULT(result, data);
					SET_RESULT(op1, &zv);
				} else {
					SET_RESULT_BOT(result);
					SET_RESULT_BOT(op1);
				}

				zval_ptr_dtor_nogc(&zv);
			}
			return;
		}

		case ZEND_ASSIGN_OBJ:
			if (ssa_op->op1_def >= 0
					&& ctx->scdf.ssa->vars[ssa_op->op1_def].escape_state == ESCAPE_STATE_NO_ESCAPE) {
				zval *data = get_op1_value(ctx, opline+1, ssa_op+1);

				/* If $a in $a->foo=$c is UNDEF, treat it like NULL. There is no warning. */
				if ((ctx->scdf.ssa->var_info[ssa_op->op1_use].type & MAY_BE_ANY) == 0) {
					op1 = &EG(uninitialized_zval);
				}

				if (IS_BOT(op1)) {
					SET_RESULT_BOT(result);
					SET_RESULT_BOT(op1);
					return;
				}

				SKIP_IF_TOP(op1);
				SKIP_IF_TOP(data);
				SKIP_IF_TOP(op2);

				if (IS_BOT(op2)) {
					/* Update of unknown property */
					SET_RESULT_BOT(result);
					empty_partial_object(&zv);
					SET_RESULT(op1, &zv);
					zval_ptr_dtor_nogc(&zv);
					return;
				}

				if (IS_BOT(data)) {
					SET_RESULT_BOT(result);
					if (IS_PARTIAL_OBJECT(op1)
							|| Z_TYPE_P(op1) == IS_NULL
							|| Z_TYPE_P(op1) == IS_FALSE) {

						if (Z_TYPE_P(op1) == IS_NULL || Z_TYPE_P(op1) == IS_FALSE) {
							empty_partial_object(&zv);
						} else {
							dup_partial_object(&zv, op1);
						}

						if (ct_eval_del_obj_prop(&zv, op2) == SUCCESS) {
							SET_RESULT(op1, &zv);
						} else {
							SET_RESULT_BOT(op1);
						}
						zval_ptr_dtor_nogc(&zv);
					} else {
						SET_RESULT_BOT(op1);
					}

				} else {

					if (IS_PARTIAL_OBJECT(op1)) {
						dup_partial_object(&zv, op1);
					} else {
						ZVAL_COPY(&zv, op1);
					}

					if (ct_eval_assign_obj(&zv, data, op2) == SUCCESS) {
						SET_RESULT(result, data);
						SET_RESULT(op1, &zv);
					} else {
						SET_RESULT_BOT(result);
						SET_RESULT_BOT(op1);
					}

					zval_ptr_dtor_nogc(&zv);
				}
			} else {
				SET_RESULT_BOT(result);
				SET_RESULT_BOT(op1);
			}
			return;

		case ZEND_SEND_VAL:
		case ZEND_SEND_VAR:
		{
			/* If the value of a SEND for an ICALL changes, we need to reconsider the
			 * ICALL result value. Otherwise we can ignore the opcode. */
			zend_call_info *call;
			if (!ctx->call_map) {
				return;
			}

			call = ctx->call_map[opline - ctx->scdf.op_array->opcodes];
			if (IS_TOP(op1) || !call || call->caller_call_opline->opcode != ZEND_DO_ICALL) {
				return;
			}

			opline = call->caller_call_opline;
			ssa_op = &ctx->scdf.ssa->ops[opline - ctx->scdf.op_array->opcodes];
			break;
		}
		case ZEND_INIT_ARRAY:
		case ZEND_ADD_ARRAY_ELEMENT:
		{
			zval *result = NULL;

			if (opline->opcode == ZEND_ADD_ARRAY_ELEMENT) {
				result = &ctx->values[ssa_op->result_use];
				if (IS_BOT(result)) {
					SET_RESULT_BOT(result);
					SET_RESULT_BOT(op1);
					return;
				}
				SKIP_IF_TOP(result);
			}
<<<<<<< HEAD

			if (op1) {
				SKIP_IF_TOP(op1);
			}

			if (op2) {
				SKIP_IF_TOP(op2);
			}

			/* We want to avoid keeping around intermediate arrays for each SSA variable in the
			 * ADD_ARRAY_ELEMENT chain. We do this by only keeping the array on the last opcode
			 * and use a NULL value everywhere else. */
			if (Z_TYPE(ctx->values[ssa_op->result_def]) == IS_NULL) {
				SET_RESULT_BOT(result);
				return;
			}

			if (op2 && IS_BOT(op2)) {
				/* Update of unknown index */
				SET_RESULT_BOT(op1);
				if (ssa_op->result_def >= 0
						&& ctx->scdf.ssa->vars[ssa_op->result_def].escape_state == ESCAPE_STATE_NO_ESCAPE) {
					empty_partial_array(&zv);
					SET_RESULT(result, &zv);
					zval_ptr_dtor_nogc(&zv);
				} else {
					SET_RESULT_BOT(result);
				}
				return;
			}

			if ((op1 && IS_BOT(op1))
					|| (opline->extended_value & ZEND_ARRAY_ELEMENT_REF)) {

				SET_RESULT_BOT(op1);
				if (ssa_op->result_def >= 0
						&& ctx->scdf.ssa->vars[ssa_op->result_def].escape_state == ESCAPE_STATE_NO_ESCAPE) {
					if (!result) {
						empty_partial_array(&zv);
					} else {
						MAKE_PARTIAL_ARRAY(result);
						ZVAL_COPY_VALUE(&zv, result);
						ZVAL_NULL(result);
					}
					if (!op2) {
						/* We can't add NEXT element into partial array (skip it) */
						SET_RESULT(result, &zv);
					} else if (ct_eval_del_array_elem(&zv, op2) == SUCCESS) {
						SET_RESULT(result, &zv);
					} else {
						SET_RESULT_BOT(result);
					}
					zval_ptr_dtor_nogc(&zv);
				} else {
					/* If any operand is BOT, mark the result as BOT right away.
					 * Exceptions to this rule are handled above. */
					SET_RESULT_BOT(result);
				}

			} else {
				if (result) {
					ZVAL_COPY_VALUE(&zv, result);
					ZVAL_NULL(result);
				} else {
					array_init(&zv);
				}

				if (op1) {
					if (!op2 && IS_PARTIAL_ARRAY(&zv)) {
						/* We can't add NEXT element into partial array (skip it) */
						SET_RESULT(result, &zv);
					} else if (ct_eval_add_array_elem(&zv, op1, op2) == SUCCESS) {
						if (IS_PARTIAL_ARRAY(op1)) {
							MAKE_PARTIAL_ARRAY(&zv);
						}
						SET_RESULT(result, &zv);
					} else {
						SET_RESULT_BOT(result);
					}
				} else {
					SET_RESULT(result, &zv);
				}

				zval_ptr_dtor_nogc(&zv);
			}
			return;
		}
		case ZEND_NEW:
			if (ssa_op->result_def >= 0
					&& ctx->scdf.ssa->vars[ssa_op->result_def].escape_state == ESCAPE_STATE_NO_ESCAPE) {
				empty_partial_object(&zv);
				SET_RESULT(result, &zv);
				zval_ptr_dtor_nogc(&zv);
			} else {
				SET_RESULT_BOT(result);
			}
			return;
	}

	if ((op1 && IS_BOT(op1)) || (op2 && IS_BOT(op2))) {
		/* If any operand is BOT, mark the result as BOT right away.
		 * Exceptions to this rule are handled above. */
		SET_RESULT_BOT(result);
		SET_RESULT_BOT(op1);
		SET_RESULT_BOT(op2);
		return;
	}
=======
>>>>>>> 6f75890e

			if (op1) {
				SKIP_IF_TOP(op1);
			}

			if (op2) {
				SKIP_IF_TOP(op2);
			}

			/* We want to avoid keeping around intermediate arrays for each SSA variable in the
			 * ADD_ARRAY_ELEMENT chain. We do this by only keeping the array on the last opcode
			 * and use a NULL value everywhere else. */
			if (Z_TYPE(ctx->values[ssa_op->result_def]) == IS_NULL) {
				SET_RESULT_BOT(result);
				return;
			}

			if (op2 && IS_BOT(op2)) {
				/* Update of unknown index */
				SET_RESULT_BOT(op1);
				if (ssa_op->result_def >= 0
						&& ctx->scdf.ssa->vars[ssa_op->result_def].escape_state == ESCAPE_STATE_NO_ESCAPE) {
					empty_partial_array(&zv);
					SET_RESULT(result, &zv);
					zval_ptr_dtor_nogc(&zv);
				} else {
					SET_RESULT_BOT(result);
				}
				return;
			}

			if ((op1 && IS_BOT(op1))
					|| (opline->extended_value & ZEND_ARRAY_ELEMENT_REF)) {

				SET_RESULT_BOT(op1);
				if (ssa_op->result_def >= 0
						&& ctx->scdf.ssa->vars[ssa_op->result_def].escape_state == ESCAPE_STATE_NO_ESCAPE) {
					if (!result) {
						empty_partial_array(&zv);
					} else {
						MAKE_PARTIAL_ARRAY(result);
						ZVAL_COPY_VALUE(&zv, result);
						ZVAL_NULL(result);
					}
					if (!op2) {
						/* We can't add NEXT element into partial array (skip it) */
						SET_RESULT(result, &zv);
					} else if (ct_eval_del_array_elem(&zv, op2) == SUCCESS) {
						SET_RESULT(result, &zv);
					} else {
						SET_RESULT_BOT(result);
					}
					zval_ptr_dtor_nogc(&zv);
				} else {
					/* If any operand is BOT, mark the result as BOT right away.
					 * Exceptions to this rule are handled above. */
					SET_RESULT_BOT(result);
				}

			} else {
				if (result) {
					ZVAL_COPY_VALUE(&zv, result);
					ZVAL_NULL(result);
				} else {
					array_init(&zv);
				}

				if (op1) {
					if (!op2 && IS_PARTIAL_ARRAY(&zv)) {
						/* We can't add NEXT element into partial array (skip it) */
						SET_RESULT(result, &zv);
					} else if (ct_eval_add_array_elem(&zv, op1, op2) == SUCCESS) {
						if (IS_PARTIAL_ARRAY(op1)) {
							MAKE_PARTIAL_ARRAY(&zv);
						}
						SET_RESULT(result, &zv);
					} else {
						SET_RESULT_BOT(result);
					}
				} else {
					SET_RESULT(result, &zv);
				}

				zval_ptr_dtor_nogc(&zv);
			}
			return;
		}
		case ZEND_NEW:
			if (ssa_op->result_def >= 0
					&& ctx->scdf.ssa->vars[ssa_op->result_def].escape_state == ESCAPE_STATE_NO_ESCAPE) {
				empty_partial_object(&zv);
				SET_RESULT(result, &zv);
				zval_ptr_dtor_nogc(&zv);
			} else {
				SET_RESULT_BOT(result);
			}
			return;
	}

	if ((op1 && IS_BOT(op1)) || (op2 && IS_BOT(op2))) {
		/* If any operand is BOT, mark the result as BOT right away.
		 * Exceptions to this rule are handled above. */
		SET_RESULT_BOT(result);
		SET_RESULT_BOT(op1);
		SET_RESULT_BOT(op2);
		return;
	}

	switch (opline->opcode) {
		case ZEND_ADD:
		case ZEND_SUB:
		case ZEND_MUL:
		case ZEND_DIV:
		case ZEND_MOD:
		case ZEND_POW:
		case ZEND_SL:
		case ZEND_SR:
		case ZEND_CONCAT:
		case ZEND_FAST_CONCAT:
		case ZEND_IS_EQUAL:
		case ZEND_IS_NOT_EQUAL:
		case ZEND_IS_SMALLER:
		case ZEND_IS_SMALLER_OR_EQUAL:
		case ZEND_IS_IDENTICAL:
		case ZEND_IS_NOT_IDENTICAL:
		case ZEND_BW_OR:
		case ZEND_BW_AND:
		case ZEND_BW_XOR:
		case ZEND_BOOL_XOR:
		case ZEND_CASE:
			SKIP_IF_TOP(op1);
			SKIP_IF_TOP(op2);

			if (zend_optimizer_eval_binary_op(&zv, opline->opcode, op1, op2) == SUCCESS) {
				SET_RESULT(result, &zv);
				zval_ptr_dtor_nogc(&zv);
				break;
			}
			SET_RESULT_BOT(result);
			break;
		case ZEND_ASSIGN_ADD:
		case ZEND_ASSIGN_SUB:
		case ZEND_ASSIGN_MUL:
		case ZEND_ASSIGN_DIV:
		case ZEND_ASSIGN_MOD:
		case ZEND_ASSIGN_SL:
		case ZEND_ASSIGN_SR:
		case ZEND_ASSIGN_CONCAT:
		case ZEND_ASSIGN_BW_OR:
		case ZEND_ASSIGN_BW_AND:
		case ZEND_ASSIGN_BW_XOR:
		case ZEND_ASSIGN_POW:
			if (op1) {
				SKIP_IF_TOP(op1);
			}
			if (op2) {
				SKIP_IF_TOP(op2);
			}
			if (!opline->extended_value) {
				if (zend_optimizer_eval_binary_op(&zv, zend_compound_assign_to_binary_op(opline->opcode), op1, op2) == SUCCESS) {
					SET_RESULT(op1, &zv);
					SET_RESULT(result, &zv);
					zval_ptr_dtor_nogc(&zv);
					break;
				}
			} else if (opline->extended_value == ZEND_ASSIGN_DIM) {
				if ((IS_PARTIAL_ARRAY(op1) || Z_TYPE_P(op1) == IS_ARRAY)
						&& ssa_op->op1_def >= 0
						&& ctx->scdf.ssa->vars[ssa_op->op1_def].escape_state == ESCAPE_STATE_NO_ESCAPE
						&& op2) {
					zval tmp;
					zval *data = get_op1_value(ctx, opline+1, ssa_op+1);

					SKIP_IF_TOP(data);

					if (ct_eval_fetch_dim(&tmp, op1, op2, 0) == SUCCESS) {
						if (IS_BOT(data)) {
							dup_partial_array(&zv, op1);
							ct_eval_del_array_elem(&zv, op2);
<<<<<<< HEAD
						} else {
							if (zend_optimizer_eval_binary_op(&tmp, zend_compound_assign_to_binary_op(opline->opcode), &tmp, data) != SUCCESS) {
								SET_RESULT_BOT(result);
								SET_RESULT_BOT(op1);
								zval_ptr_dtor_nogc(&tmp);
								break;
							}

							if (IS_PARTIAL_ARRAY(op1)) {
								dup_partial_array(&zv, op1);
							} else {
								ZVAL_COPY(&zv, op1);
							}
						}

=======
							SET_RESULT_BOT(result);
							SET_RESULT(op1, &zv);
							zval_ptr_dtor_nogc(&tmp);
							zval_ptr_dtor_nogc(&zv);
							break;
						}

						if (zend_optimizer_eval_binary_op(&tmp, zend_compound_assign_to_binary_op(opline->opcode), &tmp, data) != SUCCESS) {
							SET_RESULT_BOT(result);
							SET_RESULT_BOT(op1);
							zval_ptr_dtor_nogc(&tmp);
							break;
						}

						if (IS_PARTIAL_ARRAY(op1)) {
							dup_partial_array(&zv, op1);
						} else {
							ZVAL_COPY(&zv, op1);
						}

>>>>>>> 6f75890e
						if (ct_eval_assign_dim(&zv, &tmp, op2) == SUCCESS) {
							SET_RESULT(result, &tmp);
							SET_RESULT(op1, &zv);
							zval_ptr_dtor_nogc(&tmp);
							zval_ptr_dtor_nogc(&zv);
							break;
						}
<<<<<<< HEAD
=======

>>>>>>> 6f75890e
						zval_ptr_dtor_nogc(&tmp);
						zval_ptr_dtor_nogc(&zv);
					}
				}
			} else if (opline->extended_value == ZEND_ASSIGN_OBJ) {
				if (op1 && IS_PARTIAL_OBJECT(op1)
						&& ssa_op->op1_def >= 0
						&& ctx->scdf.ssa->vars[ssa_op->op1_def].escape_state == ESCAPE_STATE_NO_ESCAPE) {
					zval tmp;
					zval *data = get_op1_value(ctx, opline+1, ssa_op+1);

					SKIP_IF_TOP(data);

					if (ct_eval_fetch_obj(&tmp, op1, op2) == SUCCESS) {
						if (IS_BOT(data)) {
							dup_partial_object(&zv, op1);
							ct_eval_del_obj_prop(&zv, op2);
<<<<<<< HEAD
						} else {
							if (zend_optimizer_eval_binary_op(&tmp, zend_compound_assign_to_binary_op(opline->opcode), &tmp, data) != SUCCESS) {
								SET_RESULT_BOT(result);
								SET_RESULT_BOT(op1);
								zval_ptr_dtor_nogc(&tmp);
								break;
							}

							dup_partial_object(&zv, op1);
						}

=======
							SET_RESULT_BOT(result);
							SET_RESULT(op1, &zv);
							zval_ptr_dtor_nogc(&tmp);
							zval_ptr_dtor_nogc(&zv);
							break;
						}

						if (zend_optimizer_eval_binary_op(&tmp, zend_compound_assign_to_binary_op(opline->opcode), &tmp, data) != SUCCESS) {
							SET_RESULT_BOT(result);
							SET_RESULT_BOT(op1);
							zval_ptr_dtor_nogc(&tmp);
							break;
						}

						dup_partial_object(&zv, op1);

>>>>>>> 6f75890e
						if (ct_eval_assign_obj(&zv, &tmp, op2) == SUCCESS) {
							SET_RESULT(result, &tmp);
							SET_RESULT(op1, &zv);
							zval_ptr_dtor_nogc(&tmp);
							zval_ptr_dtor_nogc(&zv);
							break;
						}
<<<<<<< HEAD
=======

>>>>>>> 6f75890e
						zval_ptr_dtor_nogc(&tmp);
						zval_ptr_dtor_nogc(&zv);
					}
				}
			}
			SET_RESULT_BOT(result);
			SET_RESULT_BOT(op1);
			break;
		case ZEND_PRE_INC_OBJ:
		case ZEND_PRE_DEC_OBJ:
		case ZEND_POST_INC_OBJ:
		case ZEND_POST_DEC_OBJ:
			if (op1) {
				SKIP_IF_TOP(op1);
				SKIP_IF_TOP(op2);
				if (IS_PARTIAL_OBJECT(op1)
						&& ssa_op->op1_def >= 0
						&& ctx->scdf.ssa->vars[ssa_op->op1_def].escape_state == ESCAPE_STATE_NO_ESCAPE) {
					zval tmp1, tmp2;

					if (ct_eval_fetch_obj(&tmp1, op1, op2) == SUCCESS
							&& ct_eval_incdec(&tmp2, opline->opcode, &tmp1) == SUCCESS) {

						dup_partial_object(&zv, op1);
						ct_eval_assign_obj(&zv, &tmp2, op2);
						if (opline->opcode == ZEND_PRE_INC_OBJ
								|| opline->opcode == ZEND_PRE_DEC_OBJ) {
							SET_RESULT(result, &tmp2);
						} else {
							SET_RESULT(result, &tmp1);
						}
						SET_RESULT(op1, &zv);
						zval_ptr_dtor_nogc(&zv);
						break;
					}
				}
			}
			SET_RESULT_BOT(op1);
			SET_RESULT_BOT(result);
			break;
		case ZEND_PRE_INC:
		case ZEND_PRE_DEC:
			SKIP_IF_TOP(op1);
			if (ct_eval_incdec(&zv, opline->opcode, op1) == SUCCESS) {
				SET_RESULT(op1, &zv);
				SET_RESULT(result, &zv);
				zval_ptr_dtor_nogc(&zv);
				break;
			}
			SET_RESULT_BOT(op1);
			SET_RESULT_BOT(result);
			break;
		case ZEND_POST_INC:
		case ZEND_POST_DEC:
			SKIP_IF_TOP(op1);
			SET_RESULT(result, op1);
			if (ct_eval_incdec(&zv, opline->opcode, op1) == SUCCESS) {
				SET_RESULT(op1, &zv);
				zval_ptr_dtor_nogc(&zv);
				break;
			}
			SET_RESULT_BOT(op1);
			break;
		case ZEND_BW_NOT:
		case ZEND_BOOL_NOT:
			SKIP_IF_TOP(op1);
			if (zend_optimizer_eval_unary_op(&zv, opline->opcode, op1) == SUCCESS) {
				SET_RESULT(result, &zv);
				zval_ptr_dtor_nogc(&zv);
				break;
			}
			SET_RESULT_BOT(result);
			break;
		case ZEND_CAST:
			SKIP_IF_TOP(op1);
			if (zend_optimizer_eval_cast(&zv, opline->extended_value, op1) == SUCCESS) {
				SET_RESULT(result, &zv);
				zval_ptr_dtor_nogc(&zv);
				break;
			}
			SET_RESULT_BOT(result);
			break;
		case ZEND_BOOL:
		case ZEND_JMPZ_EX:
		case ZEND_JMPNZ_EX:
			SKIP_IF_TOP(op1);
			ZVAL_BOOL(&zv, zend_is_true(op1));
			SET_RESULT(result, &zv);
			break;
		case ZEND_STRLEN:
			SKIP_IF_TOP(op1);
			if (zend_optimizer_eval_strlen(&zv, op1) == SUCCESS) {
				SET_RESULT(result, &zv);
				zval_ptr_dtor_nogc(&zv);
				break;
			}
			SET_RESULT_BOT(result);
			break;
		case ZEND_COUNT:
			SKIP_IF_TOP(op1);
			if (Z_TYPE_P(op1) == IS_ARRAY) {
				ZVAL_LONG(&zv, zend_hash_num_elements(Z_ARRVAL_P(op1)));
				SET_RESULT(result, &zv);
				zval_ptr_dtor_nogc(&zv);
				break;
			}
			SET_RESULT_BOT(result);
			break;
		case ZEND_IN_ARRAY:
			SKIP_IF_TOP(op1);
			SKIP_IF_TOP(op2);
			if (ct_eval_in_array(&zv, opline->extended_value, op1, op2) == SUCCESS) {
				SET_RESULT(result, &zv);
				zval_ptr_dtor_nogc(&zv);
				break;
			}
			SET_RESULT_BOT(result);
			break;
		case ZEND_ARRAY_KEY_EXISTS:
			SKIP_IF_TOP(op1);
			SKIP_IF_TOP(op2);
			if (ct_eval_array_key_exists(&zv, op1, op2) == SUCCESS) {
				SET_RESULT(result, &zv);
				zval_ptr_dtor_nogc(&zv);
				break;
			}
			SET_RESULT_BOT(result);
			break;
		case ZEND_FETCH_DIM_R:
		case ZEND_FETCH_DIM_IS:
		case ZEND_FETCH_LIST_R:
			SKIP_IF_TOP(op1);
			SKIP_IF_TOP(op2);

			if (ct_eval_fetch_dim(&zv, op1, op2, (opline->opcode != ZEND_FETCH_LIST_R)) == SUCCESS) {
				SET_RESULT(result, &zv);
				zval_ptr_dtor_nogc(&zv);
				break;
			}
			SET_RESULT_BOT(result);
			break;
		case ZEND_ISSET_ISEMPTY_DIM_OBJ:
			SKIP_IF_TOP(op1);
			SKIP_IF_TOP(op2);

			if (ct_eval_isset_dim(&zv, opline->extended_value, op1, op2) == SUCCESS) {
				SET_RESULT(result, &zv);
				zval_ptr_dtor_nogc(&zv);
				break;
			}
			SET_RESULT_BOT(result);
			break;
		case ZEND_FETCH_OBJ_R:
		case ZEND_FETCH_OBJ_IS:
			if (op1) {
				SKIP_IF_TOP(op1);
				SKIP_IF_TOP(op2);

				if (ct_eval_fetch_obj(&zv, op1, op2) == SUCCESS) {
					SET_RESULT(result, &zv);
					zval_ptr_dtor_nogc(&zv);
					break;
				}
			}
			SET_RESULT_BOT(result);
			break;
		case ZEND_ISSET_ISEMPTY_PROP_OBJ:
			if (op1) {
				SKIP_IF_TOP(op1);
				SKIP_IF_TOP(op2);

				if (ct_eval_isset_obj(&zv, opline->extended_value, op1, op2) == SUCCESS) {
					SET_RESULT(result, &zv);
					zval_ptr_dtor_nogc(&zv);
					break;
				}
			}
			SET_RESULT_BOT(result);
			break;
		case ZEND_QM_ASSIGN:
		case ZEND_JMP_SET:
		case ZEND_COALESCE:
			SET_RESULT(result, op1);
			break;
#if 0
		case ZEND_FETCH_CLASS:
			if (!op1) {
				SET_RESULT_BOT(result);
				break;
			}
			SET_RESULT(result, op1);
			break;
#endif
		case ZEND_ISSET_ISEMPTY_CV:
			SKIP_IF_TOP(op1);
			if (ct_eval_isset_isempty(&zv, opline->extended_value, op1) == SUCCESS) {
				SET_RESULT(result, &zv);
				zval_ptr_dtor_nogc(&zv);
				break;
			}
			SET_RESULT_BOT(result);
			break;
		case ZEND_TYPE_CHECK:
			SKIP_IF_TOP(op1);
			ct_eval_type_check(&zv, opline->extended_value, op1);
			SET_RESULT(result, &zv);
			zval_ptr_dtor_nogc(&zv);
			break;
		case ZEND_INSTANCEOF:
			SKIP_IF_TOP(op1);
			ZVAL_FALSE(&zv);
			SET_RESULT(result, &zv);
			break;
		case ZEND_ROPE_INIT:
			SKIP_IF_TOP(op2);
			if (zend_optimizer_eval_cast(&zv, IS_STRING, op2) == SUCCESS) {
				SET_RESULT(result, &zv);
				zval_ptr_dtor_nogc(&zv);
				break;
			}
			SET_RESULT_BOT(result);
			break;
		case ZEND_ROPE_ADD:
		case ZEND_ROPE_END:
			// TODO The way this is currently implemented will result in quadratic runtime
			// This is not necessary, the way the algorithm works it's okay to reuse the same
			// string for all SSA vars with some extra checks
			SKIP_IF_TOP(op1);
			SKIP_IF_TOP(op2);
			if (zend_optimizer_eval_binary_op(&zv, ZEND_CONCAT, op1, op2) == SUCCESS) {
				SET_RESULT(result, &zv);
				zval_ptr_dtor_nogc(&zv);
				break;
			}
			SET_RESULT_BOT(result);
			break;
		case ZEND_DO_ICALL:
		{
			zend_call_info *call;
			zval *name, *args[3] = {NULL};
			int i;

			if (!ctx->call_map) {
				SET_RESULT_BOT(result);
				break;
			}

			call = ctx->call_map[opline - ctx->scdf.op_array->opcodes];
			name = CT_CONSTANT_EX(ctx->scdf.op_array, call->caller_init_opline->op2.constant);

			/* We already know it can't be evaluated, don't bother checking again */
			if (ssa_op->result_def < 0 || IS_BOT(&ctx->values[ssa_op->result_def])) {
				break;
			}

			/* We're only interested in functions with up to three arguments right now */
			if (call->num_args > 3) {
				SET_RESULT_BOT(result);
				break;
			}

			for (i = 0; i < call->num_args; i++) {
				zend_op *opline = call->arg_info[i].opline;
				if (opline->opcode != ZEND_SEND_VAL && opline->opcode != ZEND_SEND_VAR) {
					SET_RESULT_BOT(result);
					return;
				}

				args[i] = get_op1_value(ctx, opline,
					&ctx->scdf.ssa->ops[opline - ctx->scdf.op_array->opcodes]);
				if (args[i]) {
					if (IS_BOT(args[i])) {
						SET_RESULT_BOT(result);
						return;
					} else if (IS_TOP(args[i])) {
						return;
					}
				}
			}

			/* We didn't get a BOT argument, so value stays the same */
			if (!IS_TOP(&ctx->values[ssa_op->result_def])) {
				break;
			}

			if (ct_eval_func_call(&zv, Z_STR_P(name), call->num_args, args) == SUCCESS) {
				SET_RESULT(result, &zv);
				zval_ptr_dtor_nogc(&zv);
				break;
			}

#if 0
			/* sort out | uniq -c | sort -n */
			fprintf(stderr, "%s\n", Z_STRVAL_P(name));
			/*if (args[1]) {
				php_printf("%s %Z %Z\n", Z_STRVAL_P(name), args[0], args[1]);
			} else {
				php_printf("%s %Z\n", Z_STRVAL_P(name), args[0]);
			}*/
#endif

			SET_RESULT_BOT(result);
			break;
		}
		default:
		{
			/* If we have no explicit implementation return BOT */
			SET_RESULT_BOT(result);
			SET_RESULT_BOT(op1);
			SET_RESULT_BOT(op2);
			break;
		}
	}
}

/* Returns whether there is a successor */
static void sccp_mark_feasible_successors(
		scdf_ctx *scdf,
		int block_num, zend_basic_block *block,
		zend_op *opline, zend_ssa_op *ssa_op) {
	sccp_ctx *ctx = (sccp_ctx *) scdf;
	zval *op1;
	int s;

	/* We can't determine the branch target at compile-time for these */
	switch (opline->opcode) {
		case ZEND_ASSERT_CHECK:
		case ZEND_CATCH:
		case ZEND_DECLARE_ANON_CLASS:
		case ZEND_DECLARE_ANON_INHERITED_CLASS:
		case ZEND_FE_FETCH_R:
		case ZEND_FE_FETCH_RW:
			scdf_mark_edge_feasible(scdf, block_num, block->successors[0]);
			scdf_mark_edge_feasible(scdf, block_num, block->successors[1]);
			return;
	}

	op1 = get_op1_value(ctx, opline, ssa_op);

	/* Branch target can be either one */
	if (!op1 || IS_BOT(op1)) {
		for (s = 0; s < block->successors_count; s++) {
			scdf_mark_edge_feasible(scdf, block_num, block->successors[s]);
		}
		return;
	}

	/* Branch target not yet known */
	if (IS_TOP(op1)) {
		return;
	}

	switch (opline->opcode) {
		case ZEND_JMPZ:
		case ZEND_JMPZNZ:
		case ZEND_JMPZ_EX:
			s = zend_is_true(op1);
			break;
		case ZEND_JMPNZ:
		case ZEND_JMPNZ_EX:
		case ZEND_JMP_SET:
			s = !zend_is_true(op1);
			break;
		case ZEND_COALESCE:
			s = (Z_TYPE_P(op1) == IS_NULL);
			break;
		case ZEND_FE_RESET_R:
		case ZEND_FE_RESET_RW:
			if (Z_TYPE_P(op1) != IS_ARRAY && !IS_PARTIAL_ARRAY(op1)) {
				scdf_mark_edge_feasible(scdf, block_num, block->successors[0]);
				scdf_mark_edge_feasible(scdf, block_num, block->successors[1]);
				return;
			}
			s = zend_hash_num_elements(Z_ARR_P(op1)) != 0;
			break;
		default:
			for (s = 0; s < block->successors_count; s++) {
				scdf_mark_edge_feasible(scdf, block_num, block->successors[s]);
			}
			return;
	}
	scdf_mark_edge_feasible(scdf, block_num, block->successors[s]);
}

static void join_hash_tables(HashTable *ret, HashTable *ht1, HashTable *ht2)
{
	zend_ulong index;
	zend_string *key;
	zval *val1, *val2;

	ZEND_HASH_FOREACH_KEY_VAL(ht1, index, key, val1) {
		if (key) {
			val2 = zend_hash_find(ht2, key);
		} else {
			val2 = zend_hash_index_find(ht2, index);
		}
		if (val2 && zend_is_identical(val1, val2)) {
			if (key) {
				val1 = zend_hash_add_new(ret, key, val1);
			} else {
				val1 = zend_hash_index_add_new(ret, index, val1);
			}
			Z_TRY_ADDREF_P(val1);
		}
	} ZEND_HASH_FOREACH_END();
}

static int join_partial_arrays(zval *a, zval *b)
{
	zval ret;

	if ((Z_TYPE_P(a) != IS_ARRAY && !IS_PARTIAL_ARRAY(a))
			|| (Z_TYPE_P(b) != IS_ARRAY && !IS_PARTIAL_ARRAY(b))) {
		return FAILURE;
	}

	empty_partial_array(&ret);
	join_hash_tables(Z_ARRVAL(ret), Z_ARRVAL_P(a), Z_ARRVAL_P(b));
	zval_ptr_dtor_nogc(a);
	ZVAL_COPY_VALUE(a, &ret);

	return SUCCESS;
}

static int join_partial_objects(zval *a, zval *b)
{
	zval ret;

	if (!IS_PARTIAL_OBJECT(a) || !IS_PARTIAL_OBJECT(b)) {
		return FAILURE;
	}

	empty_partial_object(&ret);
	join_hash_tables(Z_ARRVAL(ret), Z_ARRVAL_P(a), Z_ARRVAL_P(b));
	zval_ptr_dtor_nogc(a);
	ZVAL_COPY_VALUE(a, &ret);

	return SUCCESS;
}

static void join_phi_values(zval *a, zval *b, zend_bool escape) {
	if (IS_BOT(a) || IS_TOP(b)) {
		return;
	}
	if (IS_TOP(a)) {
		zval_ptr_dtor_nogc(a);
		ZVAL_COPY(a, b);
		return;
	}
	if (IS_BOT(b)) {
		zval_ptr_dtor_nogc(a);
		MAKE_BOT(a);
		return;
	}
	if (IS_PARTIAL_ARRAY(a) || IS_PARTIAL_ARRAY(b)) {
		if (escape || join_partial_arrays(a, b) != SUCCESS) {
			zval_ptr_dtor_nogc(a);
			MAKE_BOT(a);
		}
	} else if (IS_PARTIAL_OBJECT(a) || IS_PARTIAL_OBJECT(b)) {
		if (escape || join_partial_objects(a, b) != SUCCESS) {
			zval_ptr_dtor_nogc(a);
			MAKE_BOT(a);
		}
	} else if (!zend_is_identical(a, b)) {
		if (escape || join_partial_arrays(a, b) != SUCCESS) {
			zval_ptr_dtor_nogc(a);
			MAKE_BOT(a);
		}
	}
}

static void sccp_visit_phi(scdf_ctx *scdf, zend_ssa_phi *phi) {
	sccp_ctx *ctx = (sccp_ctx *) scdf;
	zend_ssa *ssa = scdf->ssa;
	ZEND_ASSERT(phi->ssa_var >= 0);
	if (!IS_BOT(&ctx->values[phi->ssa_var])) {
		zend_basic_block *block = &ssa->cfg.blocks[phi->block];
		int *predecessors = &ssa->cfg.predecessors[block->predecessor_offset];

		int i;
		zval result;
		MAKE_TOP(&result);
		SCP_DEBUG("Handling PHI(");
		if (phi->pi >= 0) {
			ZEND_ASSERT(phi->sources[0] >= 0);
			if (scdf_is_edge_feasible(scdf, phi->pi, phi->block)) {
				join_phi_values(&result, &ctx->values[phi->sources[0]], ssa->vars[phi->ssa_var].escape_state != ESCAPE_STATE_NO_ESCAPE);
			}
		} else {
			for (i = 0; i < block->predecessors_count; i++) {
				ZEND_ASSERT(phi->sources[i] >= 0);
				if (scdf_is_edge_feasible(scdf, predecessors[i], phi->block)) {
					SCP_DEBUG("val, ");
					join_phi_values(&result, &ctx->values[phi->sources[i]], ssa->vars[phi->ssa_var].escape_state != ESCAPE_STATE_NO_ESCAPE);
				} else {
					SCP_DEBUG("--, ");
				}
			}
		}
		SCP_DEBUG(")\n");

		set_value(scdf, ctx, phi->ssa_var, &result);
		zval_ptr_dtor_nogc(&result);
	}
}

static zval *value_from_type_and_range(sccp_ctx *ctx, int var_num, zval *tmp) {
	zend_ssa *ssa = ctx->scdf.ssa;
	zend_ssa_var_info *info = &ssa->var_info[var_num];

	if (ssa->vars[var_num].var >= ctx->scdf.op_array->last_var) {
		// TODO Non-CVs may cause issues with FREEs
		return NULL;
	}

	if (info->type & MAY_BE_UNDEF) {
		return NULL;
	}

	if (!(info->type & ((MAY_BE_ANY|MAY_BE_UNDEF)-MAY_BE_NULL))) {
		ZVAL_NULL(tmp);
		return tmp;
	}
	if (!(info->type & ((MAY_BE_ANY|MAY_BE_UNDEF)-MAY_BE_FALSE))) {
		ZVAL_FALSE(tmp);
		return tmp;
	}
	if (!(info->type & ((MAY_BE_ANY|MAY_BE_UNDEF)-MAY_BE_TRUE))) {
		ZVAL_TRUE(tmp);
		return tmp;
	}

	if (!(info->type & ((MAY_BE_ANY|MAY_BE_UNDEF)-MAY_BE_LONG))
			&& info->has_range
			&& !info->range.overflow && !info->range.underflow
			&& info->range.min == info->range.max) {
		ZVAL_LONG(tmp, info->range.min);
		return tmp;
	}

	return NULL;
}

/* Call instruction -> remove opcodes that are part of the call */
static int remove_call(sccp_ctx *ctx, zend_op *opline, zend_ssa_op *ssa_op)
{
	zend_ssa *ssa = ctx->scdf.ssa;
	zend_op_array *op_array = ctx->scdf.op_array;
	zend_call_info *call;
	int i;

	ZEND_ASSERT(ctx->call_map);
	call = ctx->call_map[opline - op_array->opcodes];
	ZEND_ASSERT(call);
	ZEND_ASSERT(call->caller_call_opline == opline);
	zend_ssa_remove_instr(ssa, opline, ssa_op);
	zend_ssa_remove_instr(ssa, call->caller_init_opline,
		&ssa->ops[call->caller_init_opline - op_array->opcodes]);

	for (i = 0; i < call->num_args; i++) {
		zend_ssa_remove_instr(ssa, call->arg_info[i].opline,
			&ssa->ops[call->arg_info[i].opline - op_array->opcodes]);
	}

	// TODO: remove call_info completely???
	call->callee_func = NULL;

	return call->num_args + 2;
}

/* This is a basic DCE pass we run after SCCP. It only works on those instructions those result
 * value(s) were determined by SCCP. It removes dead computational instructions and converts
 * CV-affecting instructions into CONST ASSIGNs. This basic DCE is performed for multiple reasons:
 * a) During operand replacement we eliminate FREEs. The corresponding computational instructions
 *    must be removed to avoid leaks. This way SCCP can run independently of the full DCE pass.
 * b) The main DCE pass relies on type analysis to determine whether instructions have side-effects
 *    and can't be DCEd. This means that it will not be able collect all instructions rendered dead
 *    by SCCP, because they may have potentially side-effecting types, but the actual values are
 *    not. As such doing DCE here will allow us to eliminate more dead code in combination.
 * c) The ordinary DCE pass cannot collect dead calls. However SCCP can result in dead calls, which
 *    we need to collect.
 * d) The ordinary DCE pass cannot collect construction of dead non-escaping arrays and objects.
 */
static int try_remove_definition(sccp_ctx *ctx, int var_num, zend_ssa_var *var, zval *value)
{
	zend_ssa *ssa = ctx->scdf.ssa;
	zend_op_array *op_array = ctx->scdf.op_array;
	int removed_ops = 0;

	if (var->definition >= 0) {
		zend_op *opline = &op_array->opcodes[var->definition];
		zend_ssa_op *ssa_op = &ssa->ops[var->definition];

		if (opline->opcode == ZEND_ASSIGN) {
			/* Leave assigns to DCE (due to dtor effects) */
			return 0;
		}

		if (ssa_op->result_def == var_num) {
			if (ssa_op->op1_def >= 0
					|| ssa_op->op2_def >= 0) {
<<<<<<< HEAD
				/* we cannot remove instruction that defines other variables */
=======
				/* we cannot remove instruction that defines other varibales */
>>>>>>> 6f75890e
				return 0;
			} else if (opline->opcode == ZEND_JMPZ_EX
					|| opline->opcode == ZEND_JMPNZ_EX
					|| opline->opcode == ZEND_JMP_SET
					|| opline->opcode == ZEND_COALESCE
					|| opline->opcode == ZEND_FE_RESET_R
					|| opline->opcode == ZEND_FE_RESET_RW
					|| opline->opcode == ZEND_FE_FETCH_R
					|| opline->opcode == ZEND_FE_FETCH_RW
					|| opline->opcode == ZEND_NEW) {
				/* we cannot simple remove jump instructions */
				return 0;
			} else if (var->use_chain >= 0
					|| var->phi_use_chain != NULL) {
				if (value
						&& opline->result_type & (IS_VAR|IS_TMP_VAR)
						&& opline->opcode != ZEND_QM_ASSIGN
						&& opline->opcode != ZEND_ROPE_INIT
						&& opline->opcode != ZEND_ROPE_ADD
						&& opline->opcode != ZEND_INIT_ARRAY
						&& opline->opcode != ZEND_ADD_ARRAY_ELEMENT) {
					/* Replace with QM_ASSIGN */
					zend_uchar old_type = opline->result_type;
					uint32_t old_var = opline->result.var;

					ssa_op->result_def = -1;
					zend_optimizer_remove_live_range_ex(op_array, opline->result.var, var->definition);
					if (opline->opcode == ZEND_DO_ICALL) {
						removed_ops = remove_call(ctx, opline, ssa_op) - 1;
					} else {
						zend_ssa_remove_instr(ssa, opline, ssa_op);
					}
					ssa_op->result_def = var_num;
					opline->opcode = ZEND_QM_ASSIGN;
					opline->result_type = old_type;
					opline->result.var = old_var;
					Z_TRY_ADDREF_P(value);
					zend_optimizer_update_op1_const(ctx->scdf.op_array, opline, value);
				}
				return 0;
			} else {
				if (opline->result_type & (IS_TMP_VAR|IS_VAR)) {
					zend_optimizer_remove_live_range_ex(op_array, opline->result.var, var->definition);
				}
				zend_ssa_remove_result_def(ssa, ssa_op);
				if (opline->opcode == ZEND_DO_ICALL) {
					removed_ops = remove_call(ctx, opline, ssa_op);
				} else {
					zend_ssa_remove_instr(ssa, opline, ssa_op);
					removed_ops++;
				}
			}
		} else if (ssa_op->op1_def == var_num) {
			/* Compound assign or incdec -> convert to direct ASSIGN */

			if (!value) {
				/* In some cases zend_may_throw() may be avoided */
				switch (opline->opcode) {
					case ZEND_ASSIGN_DIM:
					case ZEND_ASSIGN_OBJ:
					case ZEND_ASSIGN_ADD:
					case ZEND_ASSIGN_SUB:
					case ZEND_ASSIGN_MUL:
					case ZEND_ASSIGN_DIV:
					case ZEND_ASSIGN_MOD:
					case ZEND_ASSIGN_SL:
					case ZEND_ASSIGN_SR:
					case ZEND_ASSIGN_CONCAT:
					case ZEND_ASSIGN_BW_OR:
					case ZEND_ASSIGN_BW_AND:
					case ZEND_ASSIGN_BW_XOR:
					case ZEND_ASSIGN_POW:
						if ((ssa_op->op2_use >= 0 && !value_known(&ctx->values[ssa_op->op2_use]))
								|| ((ssa_op+1)->op1_use >= 0 &&!value_known(&ctx->values[(ssa_op+1)->op1_use]))) {
							return 0;
						}
						break;
					case ZEND_PRE_INC_OBJ:
					case ZEND_PRE_DEC_OBJ:
					case ZEND_POST_INC_OBJ:
					case ZEND_POST_DEC_OBJ:
						if (ssa_op->op2_use >= 0 && !value_known(&ctx->values[ssa_op->op2_use])) {
							return 0;
						}
						break;
					default:
						if (zend_may_throw(opline, op_array, ssa)) {
							return 0;
						}
						break;
				}
			}

			/* Mark result unused, if possible */
			if (ssa_op->result_def >= 0) {
				if (ssa->vars[ssa_op->result_def].use_chain < 0
						&& ssa->vars[ssa_op->result_def].phi_use_chain == NULL) {
					if (opline->result_type & (IS_TMP_VAR|IS_VAR)) {
						zend_optimizer_remove_live_range_ex(op_array, opline->result.var, var->definition);
					}
					zend_ssa_remove_result_def(ssa, ssa_op);
					opline->result_type = IS_UNUSED;
				} else if (opline->opcode != ZEND_PRE_INC &&
						opline->opcode != ZEND_PRE_DEC) {
					/* op1_def and result_def are different */
					return removed_ops;
				}
			}

			/* Destroy previous op2 */
			if (opline->op2_type == IS_CONST) {
				literal_dtor(&ZEND_OP2_LITERAL(opline));
			} else if (ssa_op->op2_use >= 0) {
				if (ssa_op->op2_use != ssa_op->op1_use) {
					zend_ssa_unlink_use_chain(ssa, var->definition, ssa_op->op2_use);
				}
				ssa_op->op2_use = -1;
				ssa_op->op2_use_chain = -1;
			}

			/* Remove OP_DATA opcode */
			switch (opline->opcode) {
				case ZEND_ASSIGN_DIM:
				case ZEND_ASSIGN_OBJ:
					removed_ops++;
					zend_ssa_remove_instr(ssa, opline + 1, ssa_op + 1);
					break;
				case ZEND_ASSIGN_ADD:
				case ZEND_ASSIGN_SUB:
				case ZEND_ASSIGN_MUL:
				case ZEND_ASSIGN_DIV:
				case ZEND_ASSIGN_MOD:
				case ZEND_ASSIGN_SL:
				case ZEND_ASSIGN_SR:
				case ZEND_ASSIGN_CONCAT:
				case ZEND_ASSIGN_BW_OR:
				case ZEND_ASSIGN_BW_AND:
				case ZEND_ASSIGN_BW_XOR:
				case ZEND_ASSIGN_POW:
					if (opline->extended_value) {
						removed_ops++;
						zend_ssa_remove_instr(ssa, opline + 1, ssa_op + 1);
					}
					break;
				default:
					break;
			}

			if (value) {
				/* Convert to ASSIGN */
				opline->opcode = ZEND_ASSIGN;
				opline->op2_type = IS_CONST;
				opline->op2.constant = zend_optimizer_add_literal(op_array, value);
				Z_TRY_ADDREF_P(value);
			} else {
				/* Remove dead array or object construction */
				removed_ops++;
				if (var->use_chain >= 0 || var->phi_use_chain != NULL) {
					zend_ssa_rename_var_uses(ssa, ssa_op->op1_def, ssa_op->op1_use, 1);
				}
				zend_ssa_remove_op1_def(ssa, ssa_op);
				zend_ssa_remove_instr(ssa, opline, ssa_op);
			}
		}
	} else if (var->definition_phi
			&& var->use_chain < 0
			&& var->phi_use_chain == NULL) {
		zend_ssa_remove_phi(ssa, var->definition_phi);
	}
	return removed_ops;
}

/* This will try to replace uses of SSA variables we have determined to be constant. Not all uses
 * can be replaced, because some instructions don't accept constant operands or only accept them
 * if they have a certain type. */
static int replace_constant_operands(sccp_ctx *ctx) {
	zend_ssa *ssa = ctx->scdf.ssa;
	zend_op_array *op_array = ctx->scdf.op_array;
	int i;
	zval tmp;
	int removed_ops = 0;

	/* We iterate the variables backwards, so we can eliminate sequences like INIT_ROPE
	 * and INIT_ARRAY. */
	for (i = ssa->vars_count - 1; i >= op_array->last_var; i--) {
		zend_ssa_var *var = &ssa->vars[i];
		zval *value;
		int use;

		if (IS_PARTIAL_ARRAY(&ctx->values[i])
				|| IS_PARTIAL_OBJECT(&ctx->values[i])) {
			if (!Z_DELREF(ctx->values[i])) {
				zend_array_destroy(Z_ARR(ctx->values[i]));
			}
			MAKE_BOT(&ctx->values[i]);
			if ((var->use_chain < 0 && var->phi_use_chain == NULL) || var->no_val) {
				removed_ops += try_remove_definition(ctx, i, var, NULL);
			}
			continue;
		} else if (value_known(&ctx->values[i])) {
			value = &ctx->values[i];
		} else {
			value = value_from_type_and_range(ctx, i, &tmp);
			if (!value) {
				continue;
			}
		}

		FOREACH_USE(var, use) {
			zend_op *opline = &op_array->opcodes[use];
			zend_ssa_op *ssa_op = &ssa->ops[use];
			if (try_replace_op1(ctx, opline, ssa_op, i, value)) {
				if (opline->opcode == ZEND_NOP) {
					removed_ops++;
				}
				ZEND_ASSERT(ssa_op->op1_def == -1);
				if (ssa_op->op1_use != ssa_op->op2_use) {
					zend_ssa_unlink_use_chain(ssa, use, ssa_op->op1_use);
				} else {
					ssa_op->op2_use_chain = ssa_op->op1_use_chain;
				}
				ssa_op->op1_use = -1;
				ssa_op->op1_use_chain = -1;
			}
			if (try_replace_op2(ctx, opline, ssa_op, i, value)) {
				ZEND_ASSERT(ssa_op->op2_def == -1);
				if (ssa_op->op2_use != ssa_op->op1_use) {
					zend_ssa_unlink_use_chain(ssa, use, ssa_op->op2_use);
				}
				ssa_op->op2_use = -1;
				ssa_op->op2_use_chain = -1;
			}
		} FOREACH_USE_END();

		if (value_known(&ctx->values[i])) {
			removed_ops += try_remove_definition(ctx, i, var, value);
		}
	}

	return removed_ops;
}

static void sccp_context_init(zend_optimizer_ctx *ctx, sccp_ctx *sccp,
		zend_ssa *ssa, zend_op_array *op_array, zend_call_info **call_map) {
	int i;
	sccp->call_map = call_map;
	sccp->values = zend_arena_alloc(&ctx->arena, sizeof(zval) * ssa->vars_count);

	MAKE_TOP(&sccp->top);
	MAKE_BOT(&sccp->bot);

	i = 0;
	for (; i < op_array->last_var; ++i) {
		/* These are all undefined variables, which we have to mark BOT.
		 * Otherwise the undefined variable warning might not be preserved. */
		MAKE_BOT(&sccp->values[i]);
	}
	for (; i < ssa->vars_count; ++i) {
		if (ssa->vars[i].alias) {
			MAKE_BOT(&sccp->values[i]);
		} else {
			MAKE_TOP(&sccp->values[i]);
		}
	}
}

static void sccp_context_free(sccp_ctx *sccp) {
	int i;
	for (i = sccp->scdf.op_array->last_var; i < sccp->scdf.ssa->vars_count; ++i) {
		zval_ptr_dtor_nogc(&sccp->values[i]);
	}
}

int sccp_optimize_op_array(zend_optimizer_ctx *ctx, zend_op_array *op_array, zend_ssa *ssa, zend_call_info **call_map)
{
	sccp_ctx sccp;
	int removed_ops = 0;
	void *checkpoint = zend_arena_checkpoint(ctx->arena);

	sccp_context_init(ctx, &sccp, ssa, op_array, call_map);

	sccp.scdf.handlers.visit_instr = sccp_visit_instr;
	sccp.scdf.handlers.visit_phi = sccp_visit_phi;
	sccp.scdf.handlers.mark_feasible_successors = sccp_mark_feasible_successors;

	scdf_init(ctx, &sccp.scdf, op_array, ssa);
	scdf_solve(&sccp.scdf, "SCCP");

	if (ctx->debug_level & ZEND_DUMP_SCCP) {
		int i, first = 1;

		for (i = op_array->last_var; i < ssa->vars_count; i++) {
			zval *zv = &sccp.values[i];

			if (IS_TOP(zv) || IS_BOT(zv)) {
				continue;
			}
			if (first) {
				first = 0;
				fprintf(stderr, "\nSCCP Values for \"");
				zend_dump_op_array_name(op_array);
				fprintf(stderr, "\":\n");
			}
			fprintf(stderr, "    #%d.", i);
			zend_dump_var(op_array, IS_CV, ssa->vars[i].var);
			if (IS_PARTIAL_ARRAY(zv)) {
				fprintf(stderr, " = [");
				zend_dump_ht(Z_ARRVAL_P(zv));
				fprintf(stderr, "]");
			} else if (IS_PARTIAL_OBJECT(zv)) {
				fprintf(stderr, " = {");
				zend_dump_ht(Z_ARRVAL_P(zv));
				fprintf(stderr, "}");
			} else {
				fprintf(stderr, " =");
				zend_dump_const(zv);
			}
			fprintf(stderr, "\n");
		}
	}

	removed_ops += scdf_remove_unreachable_blocks(&sccp.scdf);
	removed_ops += replace_constant_operands(&sccp);

	sccp_context_free(&sccp);
	zend_arena_release(&ctx->arena, checkpoint);

	return removed_ops;
}<|MERGE_RESOLUTION|>--- conflicted
+++ resolved
@@ -1238,116 +1238,6 @@
 				}
 				SKIP_IF_TOP(result);
 			}
-<<<<<<< HEAD
-
-			if (op1) {
-				SKIP_IF_TOP(op1);
-			}
-
-			if (op2) {
-				SKIP_IF_TOP(op2);
-			}
-
-			/* We want to avoid keeping around intermediate arrays for each SSA variable in the
-			 * ADD_ARRAY_ELEMENT chain. We do this by only keeping the array on the last opcode
-			 * and use a NULL value everywhere else. */
-			if (Z_TYPE(ctx->values[ssa_op->result_def]) == IS_NULL) {
-				SET_RESULT_BOT(result);
-				return;
-			}
-
-			if (op2 && IS_BOT(op2)) {
-				/* Update of unknown index */
-				SET_RESULT_BOT(op1);
-				if (ssa_op->result_def >= 0
-						&& ctx->scdf.ssa->vars[ssa_op->result_def].escape_state == ESCAPE_STATE_NO_ESCAPE) {
-					empty_partial_array(&zv);
-					SET_RESULT(result, &zv);
-					zval_ptr_dtor_nogc(&zv);
-				} else {
-					SET_RESULT_BOT(result);
-				}
-				return;
-			}
-
-			if ((op1 && IS_BOT(op1))
-					|| (opline->extended_value & ZEND_ARRAY_ELEMENT_REF)) {
-
-				SET_RESULT_BOT(op1);
-				if (ssa_op->result_def >= 0
-						&& ctx->scdf.ssa->vars[ssa_op->result_def].escape_state == ESCAPE_STATE_NO_ESCAPE) {
-					if (!result) {
-						empty_partial_array(&zv);
-					} else {
-						MAKE_PARTIAL_ARRAY(result);
-						ZVAL_COPY_VALUE(&zv, result);
-						ZVAL_NULL(result);
-					}
-					if (!op2) {
-						/* We can't add NEXT element into partial array (skip it) */
-						SET_RESULT(result, &zv);
-					} else if (ct_eval_del_array_elem(&zv, op2) == SUCCESS) {
-						SET_RESULT(result, &zv);
-					} else {
-						SET_RESULT_BOT(result);
-					}
-					zval_ptr_dtor_nogc(&zv);
-				} else {
-					/* If any operand is BOT, mark the result as BOT right away.
-					 * Exceptions to this rule are handled above. */
-					SET_RESULT_BOT(result);
-				}
-
-			} else {
-				if (result) {
-					ZVAL_COPY_VALUE(&zv, result);
-					ZVAL_NULL(result);
-				} else {
-					array_init(&zv);
-				}
-
-				if (op1) {
-					if (!op2 && IS_PARTIAL_ARRAY(&zv)) {
-						/* We can't add NEXT element into partial array (skip it) */
-						SET_RESULT(result, &zv);
-					} else if (ct_eval_add_array_elem(&zv, op1, op2) == SUCCESS) {
-						if (IS_PARTIAL_ARRAY(op1)) {
-							MAKE_PARTIAL_ARRAY(&zv);
-						}
-						SET_RESULT(result, &zv);
-					} else {
-						SET_RESULT_BOT(result);
-					}
-				} else {
-					SET_RESULT(result, &zv);
-				}
-
-				zval_ptr_dtor_nogc(&zv);
-			}
-			return;
-		}
-		case ZEND_NEW:
-			if (ssa_op->result_def >= 0
-					&& ctx->scdf.ssa->vars[ssa_op->result_def].escape_state == ESCAPE_STATE_NO_ESCAPE) {
-				empty_partial_object(&zv);
-				SET_RESULT(result, &zv);
-				zval_ptr_dtor_nogc(&zv);
-			} else {
-				SET_RESULT_BOT(result);
-			}
-			return;
-	}
-
-	if ((op1 && IS_BOT(op1)) || (op2 && IS_BOT(op2))) {
-		/* If any operand is BOT, mark the result as BOT right away.
-		 * Exceptions to this rule are handled above. */
-		SET_RESULT_BOT(result);
-		SET_RESULT_BOT(op1);
-		SET_RESULT_BOT(op2);
-		return;
-	}
-=======
->>>>>>> 6f75890e
 
 			if (op1) {
 				SKIP_IF_TOP(op1);
@@ -1527,23 +1417,6 @@
 						if (IS_BOT(data)) {
 							dup_partial_array(&zv, op1);
 							ct_eval_del_array_elem(&zv, op2);
-<<<<<<< HEAD
-						} else {
-							if (zend_optimizer_eval_binary_op(&tmp, zend_compound_assign_to_binary_op(opline->opcode), &tmp, data) != SUCCESS) {
-								SET_RESULT_BOT(result);
-								SET_RESULT_BOT(op1);
-								zval_ptr_dtor_nogc(&tmp);
-								break;
-							}
-
-							if (IS_PARTIAL_ARRAY(op1)) {
-								dup_partial_array(&zv, op1);
-							} else {
-								ZVAL_COPY(&zv, op1);
-							}
-						}
-
-=======
 							SET_RESULT_BOT(result);
 							SET_RESULT(op1, &zv);
 							zval_ptr_dtor_nogc(&tmp);
@@ -1564,7 +1437,6 @@
 							ZVAL_COPY(&zv, op1);
 						}
 
->>>>>>> 6f75890e
 						if (ct_eval_assign_dim(&zv, &tmp, op2) == SUCCESS) {
 							SET_RESULT(result, &tmp);
 							SET_RESULT(op1, &zv);
@@ -1572,10 +1444,7 @@
 							zval_ptr_dtor_nogc(&zv);
 							break;
 						}
-<<<<<<< HEAD
-=======
-
->>>>>>> 6f75890e
+
 						zval_ptr_dtor_nogc(&tmp);
 						zval_ptr_dtor_nogc(&zv);
 					}
@@ -1593,19 +1462,6 @@
 						if (IS_BOT(data)) {
 							dup_partial_object(&zv, op1);
 							ct_eval_del_obj_prop(&zv, op2);
-<<<<<<< HEAD
-						} else {
-							if (zend_optimizer_eval_binary_op(&tmp, zend_compound_assign_to_binary_op(opline->opcode), &tmp, data) != SUCCESS) {
-								SET_RESULT_BOT(result);
-								SET_RESULT_BOT(op1);
-								zval_ptr_dtor_nogc(&tmp);
-								break;
-							}
-
-							dup_partial_object(&zv, op1);
-						}
-
-=======
 							SET_RESULT_BOT(result);
 							SET_RESULT(op1, &zv);
 							zval_ptr_dtor_nogc(&tmp);
@@ -1622,7 +1478,6 @@
 
 						dup_partial_object(&zv, op1);
 
->>>>>>> 6f75890e
 						if (ct_eval_assign_obj(&zv, &tmp, op2) == SUCCESS) {
 							SET_RESULT(result, &tmp);
 							SET_RESULT(op1, &zv);
@@ -1630,10 +1485,7 @@
 							zval_ptr_dtor_nogc(&zv);
 							break;
 						}
-<<<<<<< HEAD
-=======
-
->>>>>>> 6f75890e
+
 						zval_ptr_dtor_nogc(&tmp);
 						zval_ptr_dtor_nogc(&zv);
 					}
@@ -2236,11 +2088,7 @@
 		if (ssa_op->result_def == var_num) {
 			if (ssa_op->op1_def >= 0
 					|| ssa_op->op2_def >= 0) {
-<<<<<<< HEAD
 				/* we cannot remove instruction that defines other variables */
-=======
-				/* we cannot remove instruction that defines other varibales */
->>>>>>> 6f75890e
 				return 0;
 			} else if (opline->opcode == ZEND_JMPZ_EX
 					|| opline->opcode == ZEND_JMPNZ_EX
