<<<<<<< HEAD
/*
   +----------------------------------------------------------------------+
   | Zend OPcache                                                         |
   +----------------------------------------------------------------------+
   | Copyright (c) 1998-2013 The PHP Group                                |
   +----------------------------------------------------------------------+
   | This source file is subject to version 3.01 of the PHP license,      |
   | that is bundled with this package in the file LICENSE, and is        |
   | available through the world-wide-web at the following url:           |
   | http://www.php.net/license/3_01.txt                                  |
   | If you did not receive a copy of the PHP license and are unable to   |
   | obtain it through the world-wide-web, please send a note to          |
   | license@php.net so we can mail you a copy immediately.               |
   +----------------------------------------------------------------------+
   | Authors: Andi Gutmans <andi@zend.com>                                |
   |          Zeev Suraski <zeev@zend.com>                                |
   |          Stanislav Malyshev <stas@zend.com>                          |
   |          Dmitry Stogov <dmitry@zend.com>                             |
   +----------------------------------------------------------------------+
*/

#ifndef ZEND_OPTIMIZER_INTERNAL_H
#define ZEND_OPTIMIZER_INTERNAL_H

#include "ZendAccelerator.h"

#if ZEND_EXTENSION_API_NO > PHP_5_4_X_API_NO
# define VAR_NUM(v) ((zend_uint)(EX_TMP_VAR_NUM(0, 0) - EX_TMP_VAR(0, v)))
# define NUM_VAR(v) ((zend_uint)(zend_uintptr_t)EX_TMP_VAR_NUM(0, v))
#elif ZEND_EXTENSION_API_NO > PHP_5_2_X_API_NO
# define VAR_NUM(v) ((v)/ZEND_MM_ALIGNED_SIZE(sizeof(temp_variable)))
# define NUM_VAR(v) ((v)*ZEND_MM_ALIGNED_SIZE(sizeof(temp_variable)))
#else
# define VAR_NUM(v) ((v)/ZEND_MM_ALIGNED_SIZE(sizeof(temp_variable)))
# define NUM_VAR(v) ((v)*ZEND_MM_ALIGNED_SIZE(sizeof(temp_variable)))
#endif

#define INV_COND(op)       ((op) == ZEND_JMPZ    ? ZEND_JMPNZ    : ZEND_JMPZ)
#define INV_EX_COND(op)    ((op) == ZEND_JMPZ_EX ? ZEND_JMPNZ    : ZEND_JMPZ)
#define INV_COND_EX(op)    ((op) == ZEND_JMPZ    ? ZEND_JMPNZ_EX : ZEND_JMPZ_EX)
#define INV_EX_COND_EX(op) ((op) == ZEND_JMPZ_EX ? ZEND_JMPNZ_EX : ZEND_JMPZ_EX)

#if ZEND_EXTENSION_API_NO > PHP_5_3_X_API_NO
# define MAKE_NOP(opline)	{ opline->opcode = ZEND_NOP;  memset(&opline->result,0,sizeof(opline->result)); memset(&opline->op1,0,sizeof(opline->op1)); memset(&opline->op2,0,sizeof(opline->op2)); opline->result_type=opline->op1_type=opline->op2_type=IS_UNUSED; opline->handler = zend_opcode_handlers[ZEND_NOP]; }
# define RESULT_USED(op)	(((op->result_type & IS_VAR) && !(op->result_type & EXT_TYPE_UNUSED)) || op->result_type == IS_TMP_VAR)
# define RESULT_UNUSED(op)	((op->result_type & EXT_TYPE_UNUSED) != 0)
# define SAME_VAR(op1, op2) ((((op1 ## _type & IS_VAR) && (op2 ## _type & IS_VAR)) || (op1 ## _type == IS_TMP_VAR && op2 ## _type == IS_TMP_VAR)) && op1.var == op2.var)
#else
# define MAKE_NOP(opline)	{ opline->opcode = ZEND_NOP;  memset(&opline->result,0,sizeof(znode)); memset(&opline->op1,0,sizeof(znode)); memset(&opline->op2,0,sizeof(znode)); opline->result.op_type=opline->op1.op_type=opline->op2.op_type=IS_UNUSED; opline->handler = zend_opcode_handlers[ZEND_NOP]; }
# define RESULT_USED(op)	((op->result.op_type == IS_VAR && (op->result.u.EA.type & EXT_TYPE_UNUSED) == 0) || (op->result.op_type == IS_TMP_VAR))
# define RESULT_UNUSED(op)	((op->result.op_type == IS_VAR) && (op->result.u.EA.type == EXT_TYPE_UNUSED))
# define SAME_VAR(op1, op2) 	(((op1.op_type == IS_VAR && op2.op_type == IS_VAR) || (op1.op_type == IS_TMP_VAR && op2.op_type == IS_TMP_VAR)) && op1.u.var == op2.u.var)
#endif

typedef struct _zend_code_block zend_code_block;
typedef struct _zend_block_source zend_block_source;

struct _zend_code_block {
	int                 access;
	zend_op            *start_opline;
	int                 start_opline_no;
	int                 len;
	zend_code_block    *op1_to;
	zend_code_block    *op2_to;
	zend_code_block    *ext_to;
	zend_code_block    *follow_to;
	zend_code_block    *next;
	zend_block_source  *sources;
	zend_bool           protected; /* don't merge this block with others */
};

typedef struct _zend_cfg {
	zend_code_block    *blocks;
	zend_code_block   **try;
	zend_code_block   **catch;
	zend_code_block   **loop_start;
	zend_code_block   **loop_cont;
	zend_code_block   **loop_brk;
} zend_cfg;

struct _zend_block_source {
	zend_code_block    *from;
	zend_block_source  *next;
};

#endif
=======
/*
   +----------------------------------------------------------------------+
   | Zend OPcache                                                         |
   +----------------------------------------------------------------------+
   | Copyright (c) 1998-2013 The PHP Group                                |
   +----------------------------------------------------------------------+
   | This source file is subject to version 3.01 of the PHP license,      |
   | that is bundled with this package in the file LICENSE, and is        |
   | available through the world-wide-web at the following url:           |
   | http://www.php.net/license/3_01.txt                                  |
   | If you did not receive a copy of the PHP license and are unable to   |
   | obtain it through the world-wide-web, please send a note to          |
   | license@php.net so we can mail you a copy immediately.               |
   +----------------------------------------------------------------------+
   | Authors: Andi Gutmans <andi@zend.com>                                |
   |          Zeev Suraski <zeev@zend.com>                                |
   |          Stanislav Malyshev <stas@zend.com>                          |
   |          Dmitry Stogov <dmitry@zend.com>                             |
   +----------------------------------------------------------------------+
*/

#ifndef ZEND_OPTIMIZER_INTERNAL_H
#define ZEND_OPTIMIZER_INTERNAL_H

#include "ZendAccelerator.h"

#if ZEND_EXTENSION_API_NO > PHP_5_4_X_API_NO
# define VAR_NUM(v) ((zend_uint)(EX_TMP_VAR_NUM(0, 0) - EX_TMP_VAR(0, v)))
# define NUM_VAR(v) ((zend_uint)(zend_uintptr_t)EX_TMP_VAR_NUM(0, v))
#elif ZEND_EXTENSION_API_NO > PHP_5_2_X_API_NO
# define VAR_NUM(v) ((v)/ZEND_MM_ALIGNED_SIZE(sizeof(temp_variable)))
# define NUM_VAR(v) ((v)*ZEND_MM_ALIGNED_SIZE(sizeof(temp_variable)))
#else
# define VAR_NUM(v) ((v)/(sizeof(temp_variable)))
# define NUM_VAR(v) ((v)*(sizeof(temp_variable)))
#endif

#define INV_COND(op)       ((op) == ZEND_JMPZ    ? ZEND_JMPNZ    : ZEND_JMPZ)
#define INV_EX_COND(op)    ((op) == ZEND_JMPZ_EX ? ZEND_JMPNZ    : ZEND_JMPZ)
#define INV_COND_EX(op)    ((op) == ZEND_JMPZ    ? ZEND_JMPNZ_EX : ZEND_JMPZ_EX)
#define INV_EX_COND_EX(op) ((op) == ZEND_JMPZ_EX ? ZEND_JMPNZ_EX : ZEND_JMPZ_EX)

#if ZEND_EXTENSION_API_NO > PHP_5_3_X_API_NO
# define MAKE_NOP(opline)	{ opline->opcode = ZEND_NOP;  memset(&opline->result,0,sizeof(opline->result)); memset(&opline->op1,0,sizeof(opline->op1)); memset(&opline->op2,0,sizeof(opline->op2)); opline->result_type=opline->op1_type=opline->op2_type=IS_UNUSED; opline->handler = zend_opcode_handlers[ZEND_NOP]; }
# define RESULT_USED(op)	(((op->result_type & IS_VAR) && !(op->result_type & EXT_TYPE_UNUSED)) || op->result_type == IS_TMP_VAR)
# define RESULT_UNUSED(op)	((op->result_type & EXT_TYPE_UNUSED) != 0)
# define SAME_VAR(op1, op2) ((((op1 ## _type & IS_VAR) && (op2 ## _type & IS_VAR)) || (op1 ## _type == IS_TMP_VAR && op2 ## _type == IS_TMP_VAR)) && op1.var == op2.var)
#else
# define MAKE_NOP(opline)	{ opline->opcode = ZEND_NOP;  memset(&opline->result,0,sizeof(znode)); memset(&opline->op1,0,sizeof(znode)); memset(&opline->op2,0,sizeof(znode)); opline->result.op_type=opline->op1.op_type=opline->op2.op_type=IS_UNUSED; opline->handler = zend_opcode_handlers[ZEND_NOP]; }
# define RESULT_USED(op)	((op->result.op_type == IS_VAR && (op->result.u.EA.type & EXT_TYPE_UNUSED) == 0) || (op->result.op_type == IS_TMP_VAR))
# define RESULT_UNUSED(op)	((op->result.op_type == IS_VAR) && (op->result.u.EA.type == EXT_TYPE_UNUSED))
# define SAME_VAR(op1, op2) 	(((op1.op_type == IS_VAR && op2.op_type == IS_VAR) || (op1.op_type == IS_TMP_VAR && op2.op_type == IS_TMP_VAR)) && op1.u.var == op2.u.var)
#endif

typedef struct _zend_code_block zend_code_block;
typedef struct _zend_block_source zend_block_source;

struct _zend_code_block {
	int                 access;
	zend_op            *start_opline;
	int                 start_opline_no;
	int                 len;
	zend_code_block    *op1_to;
	zend_code_block    *op2_to;
	zend_code_block    *ext_to;
	zend_code_block    *follow_to;
	zend_code_block    *next;
	zend_block_source  *sources;
	zend_bool           protected; /* don't merge this block with others */
};

typedef struct _zend_cfg {
	zend_code_block    *blocks;
	zend_code_block   **try;
	zend_code_block   **catch;
	zend_code_block   **loop_start;
	zend_code_block   **loop_cont;
	zend_code_block   **loop_brk;
} zend_cfg;

struct _zend_block_source {
	zend_code_block    *from;
	zend_block_source  *next;
};

#endif
>>>>>>> 7844fb29
<|MERGE_RESOLUTION|>--- conflicted
+++ resolved
@@ -1,91 +1,3 @@
-<<<<<<< HEAD
-/*
-   +----------------------------------------------------------------------+
-   | Zend OPcache                                                         |
-   +----------------------------------------------------------------------+
-   | Copyright (c) 1998-2013 The PHP Group                                |
-   +----------------------------------------------------------------------+
-   | This source file is subject to version 3.01 of the PHP license,      |
-   | that is bundled with this package in the file LICENSE, and is        |
-   | available through the world-wide-web at the following url:           |
-   | http://www.php.net/license/3_01.txt                                  |
-   | If you did not receive a copy of the PHP license and are unable to   |
-   | obtain it through the world-wide-web, please send a note to          |
-   | license@php.net so we can mail you a copy immediately.               |
-   +----------------------------------------------------------------------+
-   | Authors: Andi Gutmans <andi@zend.com>                                |
-   |          Zeev Suraski <zeev@zend.com>                                |
-   |          Stanislav Malyshev <stas@zend.com>                          |
-   |          Dmitry Stogov <dmitry@zend.com>                             |
-   +----------------------------------------------------------------------+
-*/
-
-#ifndef ZEND_OPTIMIZER_INTERNAL_H
-#define ZEND_OPTIMIZER_INTERNAL_H
-
-#include "ZendAccelerator.h"
-
-#if ZEND_EXTENSION_API_NO > PHP_5_4_X_API_NO
-# define VAR_NUM(v) ((zend_uint)(EX_TMP_VAR_NUM(0, 0) - EX_TMP_VAR(0, v)))
-# define NUM_VAR(v) ((zend_uint)(zend_uintptr_t)EX_TMP_VAR_NUM(0, v))
-#elif ZEND_EXTENSION_API_NO > PHP_5_2_X_API_NO
-# define VAR_NUM(v) ((v)/ZEND_MM_ALIGNED_SIZE(sizeof(temp_variable)))
-# define NUM_VAR(v) ((v)*ZEND_MM_ALIGNED_SIZE(sizeof(temp_variable)))
-#else
-# define VAR_NUM(v) ((v)/ZEND_MM_ALIGNED_SIZE(sizeof(temp_variable)))
-# define NUM_VAR(v) ((v)*ZEND_MM_ALIGNED_SIZE(sizeof(temp_variable)))
-#endif
-
-#define INV_COND(op)       ((op) == ZEND_JMPZ    ? ZEND_JMPNZ    : ZEND_JMPZ)
-#define INV_EX_COND(op)    ((op) == ZEND_JMPZ_EX ? ZEND_JMPNZ    : ZEND_JMPZ)
-#define INV_COND_EX(op)    ((op) == ZEND_JMPZ    ? ZEND_JMPNZ_EX : ZEND_JMPZ_EX)
-#define INV_EX_COND_EX(op) ((op) == ZEND_JMPZ_EX ? ZEND_JMPNZ_EX : ZEND_JMPZ_EX)
-
-#if ZEND_EXTENSION_API_NO > PHP_5_3_X_API_NO
-# define MAKE_NOP(opline)	{ opline->opcode = ZEND_NOP;  memset(&opline->result,0,sizeof(opline->result)); memset(&opline->op1,0,sizeof(opline->op1)); memset(&opline->op2,0,sizeof(opline->op2)); opline->result_type=opline->op1_type=opline->op2_type=IS_UNUSED; opline->handler = zend_opcode_handlers[ZEND_NOP]; }
-# define RESULT_USED(op)	(((op->result_type & IS_VAR) && !(op->result_type & EXT_TYPE_UNUSED)) || op->result_type == IS_TMP_VAR)
-# define RESULT_UNUSED(op)	((op->result_type & EXT_TYPE_UNUSED) != 0)
-# define SAME_VAR(op1, op2) ((((op1 ## _type & IS_VAR) && (op2 ## _type & IS_VAR)) || (op1 ## _type == IS_TMP_VAR && op2 ## _type == IS_TMP_VAR)) && op1.var == op2.var)
-#else
-# define MAKE_NOP(opline)	{ opline->opcode = ZEND_NOP;  memset(&opline->result,0,sizeof(znode)); memset(&opline->op1,0,sizeof(znode)); memset(&opline->op2,0,sizeof(znode)); opline->result.op_type=opline->op1.op_type=opline->op2.op_type=IS_UNUSED; opline->handler = zend_opcode_handlers[ZEND_NOP]; }
-# define RESULT_USED(op)	((op->result.op_type == IS_VAR && (op->result.u.EA.type & EXT_TYPE_UNUSED) == 0) || (op->result.op_type == IS_TMP_VAR))
-# define RESULT_UNUSED(op)	((op->result.op_type == IS_VAR) && (op->result.u.EA.type == EXT_TYPE_UNUSED))
-# define SAME_VAR(op1, op2) 	(((op1.op_type == IS_VAR && op2.op_type == IS_VAR) || (op1.op_type == IS_TMP_VAR && op2.op_type == IS_TMP_VAR)) && op1.u.var == op2.u.var)
-#endif
-
-typedef struct _zend_code_block zend_code_block;
-typedef struct _zend_block_source zend_block_source;
-
-struct _zend_code_block {
-	int                 access;
-	zend_op            *start_opline;
-	int                 start_opline_no;
-	int                 len;
-	zend_code_block    *op1_to;
-	zend_code_block    *op2_to;
-	zend_code_block    *ext_to;
-	zend_code_block    *follow_to;
-	zend_code_block    *next;
-	zend_block_source  *sources;
-	zend_bool           protected; /* don't merge this block with others */
-};
-
-typedef struct _zend_cfg {
-	zend_code_block    *blocks;
-	zend_code_block   **try;
-	zend_code_block   **catch;
-	zend_code_block   **loop_start;
-	zend_code_block   **loop_cont;
-	zend_code_block   **loop_brk;
-} zend_cfg;
-
-struct _zend_block_source {
-	zend_code_block    *from;
-	zend_block_source  *next;
-};
-
-#endif
-=======
 /*
    +----------------------------------------------------------------------+
    | Zend OPcache                                                         |
@@ -172,4 +84,3 @@
 };
 
 #endif
->>>>>>> 7844fb29
