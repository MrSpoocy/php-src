--- conflicted
+++ resolved
@@ -220,15 +220,12 @@
 	// TODO: Reenable this after changing the SSA structure.
 	/*if (opline->opcode == ZEND_FE_FETCH_R) {
 		return ssa_op->op2_use == var && ssa_op->op1_use != var;
-<<<<<<< HEAD
-	}
+	}*/
 	if (ssa_op->result_use == var
 			&& opline->opcode != ZEND_ADD_ARRAY_ELEMENT
 			&& opline->opcode != ZEND_ADD_ARRAY_UNPACK) {
-=======
-	}*/
+	}
 	if (ssa_op->result_use == var && opline->opcode != ZEND_ADD_ARRAY_ELEMENT) {
->>>>>>> 87691e74
 		return ssa_op->op1_use != var && ssa_op->op2_use != var;
 	}
 	return 0;
