--- conflicted
+++ resolved
@@ -116,12 +116,8 @@
 	zend_ssa_phi          *sym_use_chain;  /* uses of this value in Pi constaints */
 	unsigned int           no_val : 1;     /* value doesn't mater (used as op1 in ZEND_ASSIGN) */
 	unsigned int           scc_entry : 1;
-<<<<<<< HEAD
-	zend_ssa_alias_kind    alias : 2;  /* value may be changed indirectly */
-	zend_ssa_escape_state  escape_state : 2;
-=======
 	unsigned int           alias : 2;  /* value may be changed indirectly */
->>>>>>> 28391b9e
+	unsigned int           escape_state : 2;
 } zend_ssa_var;
 
 typedef struct _zend_ssa_var_info {
