<<<<<<< HEAD
/*
   +----------------------------------------------------------------------+
   | Zend OPcache                                                         |
   +----------------------------------------------------------------------+
   | Copyright (c) 1998-2013 The PHP Group                                |
   +----------------------------------------------------------------------+
   | This source file is subject to version 3.01 of the PHP license,      |
   | that is bundled with this package in the file LICENSE, and is        |
   | available through the world-wide-web at the following url:           |
   | http://www.php.net/license/3_01.txt                                  |
   | If you did not receive a copy of the PHP license and are unable to   |
   | obtain it through the world-wide-web, please send a note to          |
   | license@php.net so we can mail you a copy immediately.               |
   +----------------------------------------------------------------------+
   | Authors: Andi Gutmans <andi@zend.com>                                |
   |          Zeev Suraski <zeev@zend.com>                                |
   |          Stanislav Malyshev <stas@zend.com>                          |
   |          Dmitry Stogov <dmitry@zend.com>                             |
   +----------------------------------------------------------------------+
*/

#include "php.h"
#include "Optimizer/zend_optimizer.h"
#include "Optimizer/zend_optimizer_internal.h"
#include "zend_API.h"
#include "zend_constants.h"
#include "zend_execute.h"
#include "zend_vm.h"

#define OPTIMIZATION_LEVEL \
	ZCG(accel_directives).optimization_level

static void zend_optimizer_zval_dtor_wrapper(zval *zvalue)
{
	zval_dtor(zvalue);
}

static void zend_optimizer_collect_constant(HashTable **constants, zval *name, zval* value)
{
	zval val;

	if (!*constants) {
		*constants = emalloc(sizeof(HashTable));
		zend_hash_init(*constants, 16, NULL, (void (*)(void *))zend_optimizer_zval_dtor_wrapper, 0);
	}
	val = *value;
	zval_copy_ctor(&val);
	zend_hash_add(*constants, Z_STRVAL_P(name), Z_STRSIZE_P(name)+1, (void**)&val, sizeof(zval), NULL);
}

static int zend_optimizer_get_collected_constant(HashTable *constants, zval *name, zval* value)
{
	zval *val;

	if (zend_hash_find(constants, Z_STRVAL_P(name), Z_STRSIZE_P(name)+1, (void**)&val) == SUCCESS) {
		*value = *val;
		zval_copy_ctor(value);
		return 1;
	}
	return 0;
}

#if ZEND_EXTENSION_API_NO >= PHP_5_5_X_API_NO
static int zend_optimizer_lookup_cv(zend_op_array *op_array, char* name, int name_len)
{
	int i = 0;
	zend_uint_t hash_value = zend_inline_hash_func(name, name_len+1);

	while (i < op_array->last_var) {
		if (op_array->vars[i].name == name ||
		    (op_array->vars[i].hash_value == hash_value &&
		     op_array->vars[i].name_len == name_len &&
		     memcmp(op_array->vars[i].name, name, name_len) == 0)) {
			return i;
		}
		i++;
	}
	i = op_array->last_var;
	op_array->last_var++;
	op_array->vars = erealloc(op_array->vars, op_array->last_var * sizeof(zend_compiled_variable));
	if (IS_INTERNED(name)) {
		op_array->vars[i].name = name;
	} else {
		op_array->vars[i].name = estrndup(name, name_len);
	}
	op_array->vars[i].name_len = name_len;
	op_array->vars[i].hash_value = hash_value;
	return i;
}
#endif

#if ZEND_EXTENSION_API_NO > PHP_5_3_X_API_NO
int zend_optimizer_add_literal(zend_op_array *op_array, const zval *zv TSRMLS_DC)
{
	int i = op_array->last_literal;
	op_array->last_literal++;
	op_array->literals = (zend_literal*)erealloc(op_array->literals, op_array->last_literal * sizeof(zend_literal));
	op_array->literals[i].constant = *zv;
	op_array->literals[i].hash_value = 0;
	op_array->literals[i].cache_slot = -1;
	Z_SET_REFCOUNT(op_array->literals[i].constant, 2);
	Z_SET_ISREF(op_array->literals[i].constant);
	return i;
}

# define LITERAL_INT(op, val) do { \
		zval _c; \
		ZVAL_INT(&_c, val); \
		op.constant = zend_optimizer_add_literal(op_array, &_c TSRMLS_CC); \
	} while (0)

# define LITERAL_BOOL(op, val) do { \
		zval _c; \
		ZVAL_BOOL(&_c, val); \
		op.constant = zend_optimizer_add_literal(op_array, &_c TSRMLS_CC); \
	} while (0)

# define literal_dtor(zv) do { \
		zval_dtor(zv); \
		Z_TYPE_P(zv) = IS_NULL; \
	} while (0)

#define COPY_NODE(target, src) do { \
		target ## _type = src ## _type; \
		target = src; \
	} while (0)

#else

# define LITERAL_INT(op, val) ZVAL_INT(&op.u.constant, val)

# define LITERAL_BOOL(op, val) ZVAL_BOOL(&op.u.constant, val)

# define literal_dtor(zv) zval_dtor(zv)

#define COPY_NODE(target, src) do { \
		target = src; \
	} while (0)

#endif

static void update_op1_const(zend_op_array *op_array,
                             zend_op       *opline,
                             zval          *val TSRMLS_DC)
{
	if (opline->opcode == ZEND_FREE) {
		MAKE_NOP(opline);
		zval_dtor(val);
	} else {
		ZEND_OP1_TYPE(opline) = IS_CONST;
#if ZEND_EXTENSION_API_NO > PHP_5_3_X_API_NO
		if (Z_TYPE_P(val) == IS_STRING) {
			switch (opline->opcode) {
				case ZEND_INIT_STATIC_METHOD_CALL:
				case ZEND_CATCH:
				case ZEND_FETCH_CONSTANT:
					opline->op1.constant = zend_optimizer_add_literal(op_array, val TSRMLS_CC);
					Z_HASH_P(&ZEND_OP1_LITERAL(opline)) = zend_hash_func(Z_STRVAL(ZEND_OP1_LITERAL(opline)), Z_STRSIZE(ZEND_OP1_LITERAL(opline)) + 1);
					op_array->literals[opline->op1.constant].cache_slot = op_array->last_cache_slot++;
					zend_str_tolower(Z_STRVAL_P(val), Z_STRSIZE_P(val));
					zend_optimizer_add_literal(op_array, val TSRMLS_CC);
					op_array->literals[opline->op1.constant+1].hash_value = zend_hash_func(Z_STRVAL(op_array->literals[opline->op1.constant+1].constant), Z_STRSIZE(op_array->literals[opline->op1.constant+1].constant) + 1);
					break;
				case ZEND_DO_FCALL:
					zend_str_tolower(Z_STRVAL_P(val), Z_STRSIZE_P(val));
					opline->op1.constant = zend_optimizer_add_literal(op_array, val TSRMLS_CC);
					Z_HASH_P(&ZEND_OP1_LITERAL(opline)) = zend_hash_func(Z_STRVAL(ZEND_OP1_LITERAL(opline)), Z_STRSIZE(ZEND_OP1_LITERAL(opline)) + 1);
					op_array->literals[opline->op1.constant].cache_slot = op_array->last_cache_slot++;
					break;
				default:
					opline->op1.constant = zend_optimizer_add_literal(op_array, val TSRMLS_CC);
					Z_HASH_P(&ZEND_OP1_LITERAL(opline)) = zend_hash_func(Z_STRVAL(ZEND_OP1_LITERAL(opline)), Z_STRSIZE(ZEND_OP1_LITERAL(opline)) + 1);
					break;
			}
		} else {
			opline->op1.constant = zend_optimizer_add_literal(op_array, val TSRMLS_CC);
		}
#else
		ZEND_OP1_LITERAL(opline) = *val;
#endif
	}
}

static void update_op2_const(zend_op_array *op_array,
                             zend_op       *opline,
                             zval          *val TSRMLS_DC)
{
	ZEND_OP2_TYPE(opline) = IS_CONST;
#if ZEND_EXTENSION_API_NO > PHP_5_3_X_API_NO
	opline->op2.constant = zend_optimizer_add_literal(op_array, val TSRMLS_CC);
	if (Z_TYPE_P(val) == IS_STRING) {
		Z_HASH_P(&ZEND_OP2_LITERAL(opline)) = zend_hash_func(Z_STRVAL(ZEND_OP2_LITERAL(opline)), Z_STRSIZE(ZEND_OP2_LITERAL(opline)) + 1);
		switch (opline->opcode) {
			case ZEND_FETCH_R:
			case ZEND_FETCH_W:
			case ZEND_FETCH_RW:
			case ZEND_FETCH_IS:
			case ZEND_FETCH_UNSET:
			case ZEND_FETCH_FUNC_ARG:
			case ZEND_FETCH_CLASS:
			case ZEND_INIT_FCALL_BY_NAME:
			/*case ZEND_INIT_NS_FCALL_BY_NAME:*/
			case ZEND_UNSET_VAR:
			case ZEND_ISSET_ISEMPTY_VAR:
			case ZEND_ADD_INTERFACE:
			case ZEND_ADD_TRAIT:
				op_array->literals[opline->op2.constant].cache_slot = op_array->last_cache_slot++;
				zend_str_tolower(Z_STRVAL_P(val), Z_STRSIZE_P(val));
				zend_optimizer_add_literal(op_array, val TSRMLS_CC);
				op_array->literals[opline->op2.constant+1].hash_value = zend_hash_func(Z_STRVAL(op_array->literals[opline->op2.constant+1].constant), Z_STRSIZE(op_array->literals[opline->op2.constant+1].constant) + 1);
				break;
			case ZEND_INIT_METHOD_CALL:
			case ZEND_INIT_STATIC_METHOD_CALL:
				zend_str_tolower(Z_STRVAL_P(val), Z_STRSIZE_P(val));
				zend_optimizer_add_literal(op_array, val TSRMLS_CC);
				op_array->literals[opline->op2.constant+1].hash_value = zend_hash_func(Z_STRVAL(op_array->literals[opline->op2.constant+1].constant), Z_STRSIZE(op_array->literals[opline->op2.constant+1].constant) + 1);
				/* break missing intentionally */						
			/*case ZEND_FETCH_CONSTANT:*/
			case ZEND_ASSIGN_OBJ:
			case ZEND_FETCH_OBJ_R:
			case ZEND_FETCH_OBJ_W:
			case ZEND_FETCH_OBJ_RW:
			case ZEND_FETCH_OBJ_IS:
			case ZEND_FETCH_OBJ_UNSET:
			case ZEND_FETCH_OBJ_FUNC_ARG:
			case ZEND_UNSET_OBJ:
			case ZEND_PRE_INC_OBJ:
			case ZEND_PRE_DEC_OBJ:
			case ZEND_POST_INC_OBJ:
			case ZEND_POST_DEC_OBJ:
			case ZEND_ISSET_ISEMPTY_PROP_OBJ:
				op_array->literals[opline->op2.constant].cache_slot = op_array->last_cache_slot;
				op_array->last_cache_slot += 2;
				break;
			case ZEND_ASSIGN_ADD:
			case ZEND_ASSIGN_SUB:
			case ZEND_ASSIGN_MUL:
			case ZEND_ASSIGN_DIV:
			case ZEND_ASSIGN_MOD:
			case ZEND_ASSIGN_SL:
			case ZEND_ASSIGN_SR:
			case ZEND_ASSIGN_CONCAT:
			case ZEND_ASSIGN_BW_OR:
			case ZEND_ASSIGN_BW_AND:
			case ZEND_ASSIGN_BW_XOR:
				if (opline->extended_value == ZEND_ASSIGN_OBJ) {
					op_array->literals[opline->op2.constant].cache_slot = op_array->last_cache_slot;
					op_array->last_cache_slot += 2;
				}
				break;
#if ZEND_EXTENSION_API_NO >= PHP_5_4_X_API_NO
			case ZEND_OP_DATA:
				if ((opline-1)->opcode == ZEND_ASSIGN_DIM ||
				    ((opline-1)->extended_value == ZEND_ASSIGN_DIM &&
				     ((opline-1)->opcode == ZEND_ASSIGN_ADD ||
				     (opline-1)->opcode == ZEND_ASSIGN_SUB ||
				     (opline-1)->opcode == ZEND_ASSIGN_MUL ||
				     (opline-1)->opcode == ZEND_ASSIGN_DIV ||
				     (opline-1)->opcode == ZEND_ASSIGN_MOD ||
				     (opline-1)->opcode == ZEND_ASSIGN_SL ||
				     (opline-1)->opcode == ZEND_ASSIGN_SR ||
				     (opline-1)->opcode == ZEND_ASSIGN_CONCAT ||
				     (opline-1)->opcode == ZEND_ASSIGN_BW_OR ||
				     (opline-1)->opcode == ZEND_ASSIGN_BW_AND ||
				     (opline-1)->opcode == ZEND_ASSIGN_BW_XOR))) {
					goto check_numeric;
				}
				break;
			case ZEND_ISSET_ISEMPTY_DIM_OBJ:
			case ZEND_ADD_ARRAY_ELEMENT:
			case ZEND_INIT_ARRAY:
			case ZEND_UNSET_DIM:
			case ZEND_FETCH_DIM_R:
			case ZEND_FETCH_DIM_W:
			case ZEND_FETCH_DIM_RW:
			case ZEND_FETCH_DIM_IS:
			case ZEND_FETCH_DIM_FUNC_ARG:
			case ZEND_FETCH_DIM_UNSET:
			case ZEND_FETCH_DIM_TMP_VAR:
check_numeric:
				{
					zend_uint_t index;
					int numeric = 0;

					ZEND_HANDLE_NUMERIC_EX(Z_STRVAL_P(val), Z_STRSIZE_P(val)+1, index, numeric = 1);
					if (numeric) {
						zval_dtor(val);
						ZVAL_INT(val, index);
						op_array->literals[opline->op2.constant].constant = *val;
		        	}
				}
				break;
#endif
			default:
				break;
		}
	}
#else
	ZEND_OP2_LITERAL(opline) = *val;
#endif
}

static int replace_var_by_const(zend_op_array *op_array,
                                zend_op       *opline,
                                zend_uint      var,
                                zval          *val TSRMLS_DC)
{
	zend_op *end = op_array->opcodes + op_array->last;

	while (opline < end) {
		if (ZEND_OP1_TYPE(opline) == IS_VAR &&
			ZEND_OP1(opline).var == var) {
			switch (opline->opcode) {
				case ZEND_FETCH_DIM_W:
				case ZEND_FETCH_DIM_RW:
				case ZEND_FETCH_DIM_FUNC_ARG:
				case ZEND_FETCH_DIM_UNSET:
				case ZEND_ASSIGN_DIM:
#if ZEND_EXTENSION_API_NO > PHP_5_3_X_API_NO
				case ZEND_SEPARATE:
#endif
					return 0;
				case ZEND_SEND_VAR_NO_REF:
					if (opline->extended_value & ZEND_ARG_COMPILE_TIME_BOUND) {
						if (opline->extended_value & ZEND_ARG_SEND_BY_REF) {
							return 0;
						}
						opline->extended_value = ZEND_DO_FCALL;
					} else {
						opline->extended_value = ZEND_DO_FCALL_BY_NAME;
					}
					opline->opcode = ZEND_SEND_VAL;
					break;
				default:
					break;
			} 
			update_op1_const(op_array, opline, val TSRMLS_CC);
			break;
		}
		
		if (ZEND_OP2_TYPE(opline) == IS_VAR &&
			ZEND_OP2(opline).var == var) {
			switch (opline->opcode) {
				case ZEND_ASSIGN_REF:
					return 0;
				default:
					break;
			}
			update_op2_const(op_array, opline, val TSRMLS_CC);
			break;
		}
		opline++;
	}

	return 1;
}

static void replace_tmp_by_const(zend_op_array *op_array,
                                 zend_op       *opline,
                                 zend_uint      var,
                                 zval          *val
                                 TSRMLS_DC)
{
	zend_op *end = op_array->opcodes + op_array->last;

	while (opline < end) {
		if (ZEND_OP1_TYPE(opline) == IS_TMP_VAR &&
			ZEND_OP1(opline).var == var) {

			update_op1_const(op_array, opline, val TSRMLS_CC);
			/* TMP_VAR my be used only once */
			break;
		}

		if (ZEND_OP2_TYPE(opline) == IS_TMP_VAR &&
			ZEND_OP2(opline).var == var) {

			update_op2_const(op_array, opline, val TSRMLS_CC);
			/* TMP_VAR my be used only once */
			break;
		}
		opline++;
	}
}

#include "Optimizer/nop_removal.c"
#include "Optimizer/block_pass.c"
#include "Optimizer/optimize_temp_vars_5.c"
#include "Optimizer/compact_literals.c"
#include "Optimizer/optimize_func_calls.c"

static void zend_optimize(zend_op_array           *op_array,
                          zend_persistent_script  *script,
                          HashTable              **constants TSRMLS_DC)
{
	if (op_array->type == ZEND_EVAL_CODE ||
	    (op_array->fn_flags & ZEND_ACC_INTERACTIVE)) {
		return;
	}

	/* pass 1
	 * - substitute persistent constants (true, false, null, etc)
	 * - perform compile-time evaluation of constant binary and unary operations
	 * - optimize series of ADD_STRING and/or ADD_CHAR
	 * - convert CAST(IS_BOOL,x) into BOOL(x)
	 */
#include "Optimizer/pass1_5.c"

	/* pass 2:
	 * - convert non-numeric constants to numeric constants in numeric operators
	 * - optimize constant conditional JMPs
	 * - optimize static BRKs and CONTs
	 * - pre-evaluate constant function calls
	 */
#include "Optimizer/pass2.c"

	/* pass 3:
	 * - optimize $i = $i+expr to $i+=expr
	 * - optimize series of JMPs
	 * - change $i++ to ++$i where possible
	 */
#include "Optimizer/pass3.c"

#if ZEND_EXTENSION_API_NO > PHP_5_3_X_API_NO
	/* pass 4:
	 * - INIT_FCALL_BY_NAME -> DO_FCALL
	 */
	if (ZEND_OPTIMIZER_PASS_4 & OPTIMIZATION_LEVEL) {
		optimize_func_calls(op_array, script TSRMLS_CC);
	}
#endif

	/* pass 5:
	 * - CFG optimization
	 */
#include "Optimizer/pass5.c"

	/* pass 9:
	 * - Optimize temp variables usage
	 */
#include "Optimizer/pass9.c"

	/* pass 10:
	 * - remove NOPs
	 */
#include "Optimizer/pass10.c"

#if ZEND_EXTENSION_API_NO > PHP_5_3_X_API_NO
	/* pass 11:
	 * - Compact literals table 
	 */
	if (ZEND_OPTIMIZER_PASS_11 & OPTIMIZATION_LEVEL) {
		optimizer_compact_literals(op_array TSRMLS_CC);
	}
#endif
}

static void zend_accel_optimize(zend_op_array           *op_array,
                                zend_persistent_script  *script,
                                HashTable              **constants TSRMLS_DC)
{
	zend_op *opline, *end;

	/* Revert pass_two() */
	opline = op_array->opcodes;
	end = opline + op_array->last;
	while (opline < end) {
#if ZEND_EXTENSION_API_NO > PHP_5_3_X_API_NO
		if (opline->op1_type == IS_CONST) {
			opline->op1.constant = opline->op1.literal - op_array->literals;
		}
		if (opline->op2_type == IS_CONST) {
			opline->op2.constant = opline->op2.literal - op_array->literals;
		}
#endif
		switch (opline->opcode) {
			case ZEND_JMP:
#if ZEND_EXTENSION_API_NO > PHP_5_2_X_API_NO
			case ZEND_GOTO:
#endif
#if ZEND_EXTENSION_API_NO > PHP_5_4_X_API_NO
			case ZEND_FAST_CALL:
#endif
				ZEND_OP1(opline).opline_num = ZEND_OP1(opline).jmp_addr - op_array->opcodes;
				break;
			case ZEND_JMPZ:
			case ZEND_JMPNZ:
			case ZEND_JMPZ_EX:
			case ZEND_JMPNZ_EX:
#if ZEND_EXTENSION_API_NO > PHP_5_2_X_API_NO
			case ZEND_JMP_SET:
#endif
#if ZEND_EXTENSION_API_NO > PHP_5_3_X_API_NO
			case ZEND_JMP_SET_VAR:
#endif
				ZEND_OP2(opline).opline_num = ZEND_OP2(opline).jmp_addr - op_array->opcodes;
				break;
		}
		opline++;
	}

	/* Do actual optimizations */
	zend_optimize(op_array, script, constants TSRMLS_CC);	
	
	/* Redo pass_two() */
	opline = op_array->opcodes;
	end = opline + op_array->last;
	while (opline < end) {
#if ZEND_EXTENSION_API_NO > PHP_5_3_X_API_NO
		if (opline->op1_type == IS_CONST) {
			opline->op1.zv = &op_array->literals[opline->op1.constant].constant;
		}
		if (opline->op2_type == IS_CONST) {
			opline->op2.zv = &op_array->literals[opline->op2.constant].constant;
		}
#endif
		switch (opline->opcode) {
			case ZEND_JMP:
#if ZEND_EXTENSION_API_NO > PHP_5_2_X_API_NO
			case ZEND_GOTO:
#endif
#if ZEND_EXTENSION_API_NO > PHP_5_4_X_API_NO
			case ZEND_FAST_CALL:
#endif
				ZEND_OP1(opline).jmp_addr = &op_array->opcodes[ZEND_OP1(opline).opline_num];
				break;
			case ZEND_JMPZ:
			case ZEND_JMPNZ:
			case ZEND_JMPZ_EX:
			case ZEND_JMPNZ_EX:
#if ZEND_EXTENSION_API_NO > PHP_5_2_X_API_NO
			case ZEND_JMP_SET:
#endif
#if ZEND_EXTENSION_API_NO > PHP_5_3_X_API_NO
			case ZEND_JMP_SET_VAR:
#endif
				ZEND_OP2(opline).jmp_addr = &op_array->opcodes[ZEND_OP2(opline).opline_num];
				break;
		}
		ZEND_VM_SET_OPCODE_HANDLER(opline);
		opline++;
	}
}

int zend_accel_script_optimize(zend_persistent_script *script TSRMLS_DC)
{
	Bucket *p, *q;
	HashTable *constants = NULL;

	zend_accel_optimize(&script->main_op_array, script, &constants TSRMLS_CC);

	p = script->function_table.pListHead;
	while (p) {
		zend_op_array *op_array = (zend_op_array*)p->pData;
		zend_accel_optimize(op_array, script, &constants TSRMLS_CC);
		p = p->pListNext;
	}

	p = script->class_table.pListHead;
	while (p) {
		zend_class_entry *ce = (zend_class_entry*)p->pDataPtr;
		q = ce->function_table.pListHead;
		while (q) {
			zend_op_array *op_array = (zend_op_array*)q->pData;
			if (op_array->scope == ce) {
				zend_accel_optimize(op_array, script, &constants TSRMLS_CC);
			} else if (op_array->type == ZEND_USER_FUNCTION) {
				zend_op_array *orig_op_array;
				if (zend_hash_find(&op_array->scope->function_table, q->arKey, q->nKeyLength, (void**)&orig_op_array) == SUCCESS) {
					HashTable *ht = op_array->static_variables;
					*op_array = *orig_op_array;
					op_array->static_variables = ht;
				}
			}
			q = q->pListNext;
		}
		p = p->pListNext;
	}

	if (constants) {
		zend_hash_destroy(constants);
		efree(constants);
	}

	return 1;
}
=======
/*
   +----------------------------------------------------------------------+
   | Zend OPcache                                                         |
   +----------------------------------------------------------------------+
   | Copyright (c) 1998-2013 The PHP Group                                |
   +----------------------------------------------------------------------+
   | This source file is subject to version 3.01 of the PHP license,      |
   | that is bundled with this package in the file LICENSE, and is        |
   | available through the world-wide-web at the following url:           |
   | http://www.php.net/license/3_01.txt                                  |
   | If you did not receive a copy of the PHP license and are unable to   |
   | obtain it through the world-wide-web, please send a note to          |
   | license@php.net so we can mail you a copy immediately.               |
   +----------------------------------------------------------------------+
   | Authors: Andi Gutmans <andi@zend.com>                                |
   |          Zeev Suraski <zeev@zend.com>                                |
   |          Stanislav Malyshev <stas@zend.com>                          |
   |          Dmitry Stogov <dmitry@zend.com>                             |
   +----------------------------------------------------------------------+
*/

#include "php.h"
#include "Optimizer/zend_optimizer.h"
#include "Optimizer/zend_optimizer_internal.h"
#include "zend_API.h"
#include "zend_constants.h"
#include "zend_execute.h"
#include "zend_vm.h"

#define OPTIMIZATION_LEVEL \
	ZCG(accel_directives).optimization_level

static void zend_optimizer_zval_dtor_wrapper(zval *zvalue)
{
	zval_dtor(zvalue);
}

static void zend_optimizer_collect_constant(HashTable **constants, zval *name, zval* value)
{
	zval val;

	if (!*constants) {
		*constants = emalloc(sizeof(HashTable));
		zend_hash_init(*constants, 16, NULL, (void (*)(void *))zend_optimizer_zval_dtor_wrapper, 0);
	}
	val = *value;
	zval_copy_ctor(&val);
	zend_hash_add(*constants, Z_STRVAL_P(name), Z_STRLEN_P(name)+1, (void**)&val, sizeof(zval), NULL);
}

static int zend_optimizer_get_collected_constant(HashTable *constants, zval *name, zval* value)
{
	zval *val;

	if (zend_hash_find(constants, Z_STRVAL_P(name), Z_STRLEN_P(name)+1, (void**)&val) == SUCCESS) {
		*value = *val;
		zval_copy_ctor(value);
		return 1;
	}
	return 0;
}

#if ZEND_EXTENSION_API_NO >= PHP_5_5_X_API_NO
static int zend_optimizer_lookup_cv(zend_op_array *op_array, char* name, int name_len)
{
	int i = 0;
	ulong hash_value = zend_inline_hash_func(name, name_len+1);

	while (i < op_array->last_var) {
		if (op_array->vars[i].name == name ||
		    (op_array->vars[i].hash_value == hash_value &&
		     op_array->vars[i].name_len == name_len &&
		     memcmp(op_array->vars[i].name, name, name_len) == 0)) {
			return i;
		}
		i++;
	}
	i = op_array->last_var;
	op_array->last_var++;
	op_array->vars = erealloc(op_array->vars, op_array->last_var * sizeof(zend_compiled_variable));
	if (IS_INTERNED(name)) {
		op_array->vars[i].name = name;
	} else {
		op_array->vars[i].name = estrndup(name, name_len);
	}
	op_array->vars[i].name_len = name_len;
	op_array->vars[i].hash_value = hash_value;
	return i;
}
#endif

#if ZEND_EXTENSION_API_NO > PHP_5_3_X_API_NO
int zend_optimizer_add_literal(zend_op_array *op_array, const zval *zv TSRMLS_DC)
{
	int i = op_array->last_literal;
	op_array->last_literal++;
	op_array->literals = (zend_literal*)erealloc(op_array->literals, op_array->last_literal * sizeof(zend_literal));
	op_array->literals[i].constant = *zv;
	op_array->literals[i].hash_value = 0;
	op_array->literals[i].cache_slot = -1;
	Z_SET_REFCOUNT(op_array->literals[i].constant, 2);
	Z_SET_ISREF(op_array->literals[i].constant);
	return i;
}

# define LITERAL_LONG(op, val) do { \
		zval _c; \
		ZVAL_LONG(&_c, val); \
		op.constant = zend_optimizer_add_literal(op_array, &_c TSRMLS_CC); \
	} while (0)

# define LITERAL_BOOL(op, val) do { \
		zval _c; \
		ZVAL_BOOL(&_c, val); \
		op.constant = zend_optimizer_add_literal(op_array, &_c TSRMLS_CC); \
	} while (0)

# define literal_dtor(zv) do { \
		zval_dtor(zv); \
		Z_TYPE_P(zv) = IS_NULL; \
	} while (0)

#define COPY_NODE(target, src) do { \
		target ## _type = src ## _type; \
		target = src; \
	} while (0)

#else

# define LITERAL_LONG(op, val) ZVAL_LONG(&op.u.constant, val)

# define LITERAL_BOOL(op, val) ZVAL_BOOL(&op.u.constant, val)

# define literal_dtor(zv) zval_dtor(zv)

#define COPY_NODE(target, src) do { \
		target = src; \
	} while (0)

#endif

static void update_op1_const(zend_op_array *op_array,
                             zend_op       *opline,
                             zval          *val TSRMLS_DC)
{
	if (opline->opcode == ZEND_FREE) {
		MAKE_NOP(opline);
		zval_dtor(val);
	} else {
		ZEND_OP1_TYPE(opline) = IS_CONST;
#if ZEND_EXTENSION_API_NO > PHP_5_3_X_API_NO
		if (Z_TYPE_P(val) == IS_STRING) {
			switch (opline->opcode) {
				case ZEND_INIT_STATIC_METHOD_CALL:
				case ZEND_CATCH:
				case ZEND_FETCH_CONSTANT:
					opline->op1.constant = zend_optimizer_add_literal(op_array, val TSRMLS_CC);
					Z_HASH_P(&ZEND_OP1_LITERAL(opline)) = zend_hash_func(Z_STRVAL(ZEND_OP1_LITERAL(opline)), Z_STRLEN(ZEND_OP1_LITERAL(opline)) + 1);
					op_array->literals[opline->op1.constant].cache_slot = op_array->last_cache_slot++;
					zend_str_tolower(Z_STRVAL_P(val), Z_STRLEN_P(val));
					zend_optimizer_add_literal(op_array, val TSRMLS_CC);
					op_array->literals[opline->op1.constant+1].hash_value = zend_hash_func(Z_STRVAL(op_array->literals[opline->op1.constant+1].constant), Z_STRLEN(op_array->literals[opline->op1.constant+1].constant) + 1);
					break;
				case ZEND_DO_FCALL:
					zend_str_tolower(Z_STRVAL_P(val), Z_STRLEN_P(val));
					opline->op1.constant = zend_optimizer_add_literal(op_array, val TSRMLS_CC);
					Z_HASH_P(&ZEND_OP1_LITERAL(opline)) = zend_hash_func(Z_STRVAL(ZEND_OP1_LITERAL(opline)), Z_STRLEN(ZEND_OP1_LITERAL(opline)) + 1);
					op_array->literals[opline->op1.constant].cache_slot = op_array->last_cache_slot++;
					break;
				default:
					opline->op1.constant = zend_optimizer_add_literal(op_array, val TSRMLS_CC);
					Z_HASH_P(&ZEND_OP1_LITERAL(opline)) = zend_hash_func(Z_STRVAL(ZEND_OP1_LITERAL(opline)), Z_STRLEN(ZEND_OP1_LITERAL(opline)) + 1);
					break;
			}
		} else {
			opline->op1.constant = zend_optimizer_add_literal(op_array, val TSRMLS_CC);
		}
#else
		ZEND_OP1_LITERAL(opline) = *val;
#endif
	}
}

static void update_op2_const(zend_op_array *op_array,
                             zend_op       *opline,
                             zval          *val TSRMLS_DC)
{
	ZEND_OP2_TYPE(opline) = IS_CONST;
#if ZEND_EXTENSION_API_NO > PHP_5_3_X_API_NO
	opline->op2.constant = zend_optimizer_add_literal(op_array, val TSRMLS_CC);
	if (Z_TYPE_P(val) == IS_STRING) {
		Z_HASH_P(&ZEND_OP2_LITERAL(opline)) = zend_hash_func(Z_STRVAL(ZEND_OP2_LITERAL(opline)), Z_STRLEN(ZEND_OP2_LITERAL(opline)) + 1);
		switch (opline->opcode) {
			case ZEND_FETCH_R:
			case ZEND_FETCH_W:
			case ZEND_FETCH_RW:
			case ZEND_FETCH_IS:
			case ZEND_FETCH_UNSET:
			case ZEND_FETCH_FUNC_ARG:
			case ZEND_FETCH_CLASS:
			case ZEND_INIT_FCALL_BY_NAME:
			/*case ZEND_INIT_NS_FCALL_BY_NAME:*/
			case ZEND_UNSET_VAR:
			case ZEND_ISSET_ISEMPTY_VAR:
			case ZEND_ADD_INTERFACE:
			case ZEND_ADD_TRAIT:
				op_array->literals[opline->op2.constant].cache_slot = op_array->last_cache_slot++;
				zend_str_tolower(Z_STRVAL_P(val), Z_STRLEN_P(val));
				zend_optimizer_add_literal(op_array, val TSRMLS_CC);
				op_array->literals[opline->op2.constant+1].hash_value = zend_hash_func(Z_STRVAL(op_array->literals[opline->op2.constant+1].constant), Z_STRLEN(op_array->literals[opline->op2.constant+1].constant) + 1);
				break;
			case ZEND_INIT_METHOD_CALL:
			case ZEND_INIT_STATIC_METHOD_CALL:
				zend_str_tolower(Z_STRVAL_P(val), Z_STRLEN_P(val));
				zend_optimizer_add_literal(op_array, val TSRMLS_CC);
				op_array->literals[opline->op2.constant+1].hash_value = zend_hash_func(Z_STRVAL(op_array->literals[opline->op2.constant+1].constant), Z_STRLEN(op_array->literals[opline->op2.constant+1].constant) + 1);
				/* break missing intentionally */						
			/*case ZEND_FETCH_CONSTANT:*/
			case ZEND_ASSIGN_OBJ:
			case ZEND_FETCH_OBJ_R:
			case ZEND_FETCH_OBJ_W:
			case ZEND_FETCH_OBJ_RW:
			case ZEND_FETCH_OBJ_IS:
			case ZEND_FETCH_OBJ_UNSET:
			case ZEND_FETCH_OBJ_FUNC_ARG:
			case ZEND_UNSET_OBJ:
			case ZEND_PRE_INC_OBJ:
			case ZEND_PRE_DEC_OBJ:
			case ZEND_POST_INC_OBJ:
			case ZEND_POST_DEC_OBJ:
			case ZEND_ISSET_ISEMPTY_PROP_OBJ:
				op_array->literals[opline->op2.constant].cache_slot = op_array->last_cache_slot;
				op_array->last_cache_slot += 2;
				break;
			case ZEND_ASSIGN_ADD:
			case ZEND_ASSIGN_SUB:
			case ZEND_ASSIGN_MUL:
			case ZEND_ASSIGN_DIV:
			case ZEND_ASSIGN_MOD:
			case ZEND_ASSIGN_SL:
			case ZEND_ASSIGN_SR:
			case ZEND_ASSIGN_CONCAT:
			case ZEND_ASSIGN_BW_OR:
			case ZEND_ASSIGN_BW_AND:
			case ZEND_ASSIGN_BW_XOR:
				if (opline->extended_value == ZEND_ASSIGN_OBJ) {
					op_array->literals[opline->op2.constant].cache_slot = op_array->last_cache_slot;
					op_array->last_cache_slot += 2;
				}
				break;
#if ZEND_EXTENSION_API_NO >= PHP_5_4_X_API_NO
			case ZEND_OP_DATA:
				if ((opline-1)->opcode == ZEND_ASSIGN_DIM ||
				    ((opline-1)->extended_value == ZEND_ASSIGN_DIM &&
				     ((opline-1)->opcode == ZEND_ASSIGN_ADD ||
				     (opline-1)->opcode == ZEND_ASSIGN_SUB ||
				     (opline-1)->opcode == ZEND_ASSIGN_MUL ||
				     (opline-1)->opcode == ZEND_ASSIGN_DIV ||
				     (opline-1)->opcode == ZEND_ASSIGN_MOD ||
				     (opline-1)->opcode == ZEND_ASSIGN_SL ||
				     (opline-1)->opcode == ZEND_ASSIGN_SR ||
				     (opline-1)->opcode == ZEND_ASSIGN_CONCAT ||
				     (opline-1)->opcode == ZEND_ASSIGN_BW_OR ||
				     (opline-1)->opcode == ZEND_ASSIGN_BW_AND ||
				     (opline-1)->opcode == ZEND_ASSIGN_BW_XOR))) {
					goto check_numeric;
				}
				break;
			case ZEND_ISSET_ISEMPTY_DIM_OBJ:
			case ZEND_ADD_ARRAY_ELEMENT:
			case ZEND_INIT_ARRAY:
			case ZEND_UNSET_DIM:
			case ZEND_FETCH_DIM_R:
			case ZEND_FETCH_DIM_W:
			case ZEND_FETCH_DIM_RW:
			case ZEND_FETCH_DIM_IS:
			case ZEND_FETCH_DIM_FUNC_ARG:
			case ZEND_FETCH_DIM_UNSET:
			case ZEND_FETCH_DIM_TMP_VAR:
check_numeric:
				{
					ulong index;
					int numeric = 0;

					ZEND_HANDLE_NUMERIC_EX(Z_STRVAL_P(val), Z_STRLEN_P(val)+1, index, numeric = 1);
					if (numeric) {
						zval_dtor(val);
						ZVAL_LONG(val, index);
						op_array->literals[opline->op2.constant].constant = *val;
		        	}
				}
				break;
#endif
			default:
				break;
		}
	}
#else
	ZEND_OP2_LITERAL(opline) = *val;
#endif
}

static int replace_var_by_const(zend_op_array *op_array,
                                zend_op       *opline,
                                zend_uint      var,
                                zval          *val TSRMLS_DC)
{
	zend_op *end = op_array->opcodes + op_array->last;

	while (opline < end) {
		if (ZEND_OP1_TYPE(opline) == IS_VAR &&
			ZEND_OP1(opline).var == var) {
			switch (opline->opcode) {
				case ZEND_FETCH_DIM_W:
				case ZEND_FETCH_DIM_RW:
				case ZEND_FETCH_DIM_FUNC_ARG:
				case ZEND_FETCH_DIM_UNSET:
				case ZEND_ASSIGN_DIM:
#if ZEND_EXTENSION_API_NO > PHP_5_3_X_API_NO
				case ZEND_SEPARATE:
#endif
					return 0;
				case ZEND_SEND_VAR_NO_REF:
					if (opline->extended_value & ZEND_ARG_COMPILE_TIME_BOUND) {
						if (opline->extended_value & ZEND_ARG_SEND_BY_REF) {
							return 0;
						}
						opline->extended_value = ZEND_DO_FCALL;
					} else {
						opline->extended_value = ZEND_DO_FCALL_BY_NAME;
					}
					opline->opcode = ZEND_SEND_VAL;
					break;
				default:
					break;
			} 
			update_op1_const(op_array, opline, val TSRMLS_CC);
			break;
		}
		
		if (ZEND_OP2_TYPE(opline) == IS_VAR &&
			ZEND_OP2(opline).var == var) {
			switch (opline->opcode) {
				case ZEND_ASSIGN_REF:
					return 0;
				default:
					break;
			}
			update_op2_const(op_array, opline, val TSRMLS_CC);
			break;
		}
		opline++;
	}

	return 1;
}

static void replace_tmp_by_const(zend_op_array *op_array,
                                 zend_op       *opline,
                                 zend_uint      var,
                                 zval          *val
                                 TSRMLS_DC)
{
	zend_op *end = op_array->opcodes + op_array->last;

	while (opline < end) {
		if (ZEND_OP1_TYPE(opline) == IS_TMP_VAR &&
			ZEND_OP1(opline).var == var) {

			update_op1_const(op_array, opline, val TSRMLS_CC);
			/* TMP_VAR my be used only once */
			break;
		}

		if (ZEND_OP2_TYPE(opline) == IS_TMP_VAR &&
			ZEND_OP2(opline).var == var) {

			update_op2_const(op_array, opline, val TSRMLS_CC);
			/* TMP_VAR my be used only once */
			break;
		}
		opline++;
	}
}

#include "Optimizer/nop_removal.c"
#include "Optimizer/block_pass.c"
#include "Optimizer/optimize_temp_vars_5.c"
#include "Optimizer/compact_literals.c"
#include "Optimizer/optimize_func_calls.c"

static void zend_optimize(zend_op_array           *op_array,
                          zend_persistent_script  *script,
                          HashTable              **constants TSRMLS_DC)
{
	if (op_array->type == ZEND_EVAL_CODE ||
	    (op_array->fn_flags & ZEND_ACC_INTERACTIVE)) {
		return;
	}

	/* pass 1
	 * - substitute persistent constants (true, false, null, etc)
	 * - perform compile-time evaluation of constant binary and unary operations
	 * - optimize series of ADD_STRING and/or ADD_CHAR
	 * - convert CAST(IS_BOOL,x) into BOOL(x)
	 */
#include "Optimizer/pass1_5.c"

	/* pass 2:
	 * - convert non-numeric constants to numeric constants in numeric operators
	 * - optimize constant conditional JMPs
	 * - optimize static BRKs and CONTs
	 * - pre-evaluate constant function calls
	 */
#include "Optimizer/pass2.c"

	/* pass 3:
	 * - optimize $i = $i+expr to $i+=expr
	 * - optimize series of JMPs
	 * - change $i++ to ++$i where possible
	 */
#include "Optimizer/pass3.c"

#if ZEND_EXTENSION_API_NO > PHP_5_3_X_API_NO
	/* pass 4:
	 * - INIT_FCALL_BY_NAME -> DO_FCALL
	 */
	if (ZEND_OPTIMIZER_PASS_4 & OPTIMIZATION_LEVEL) {
		optimize_func_calls(op_array, script TSRMLS_CC);
	}
#endif

	/* pass 5:
	 * - CFG optimization
	 */
#include "Optimizer/pass5.c"

	/* pass 9:
	 * - Optimize temp variables usage
	 */
#include "Optimizer/pass9.c"

	/* pass 10:
	 * - remove NOPs
	 */
#include "Optimizer/pass10.c"

#if ZEND_EXTENSION_API_NO > PHP_5_3_X_API_NO
	/* pass 11:
	 * - Compact literals table 
	 */
	if (ZEND_OPTIMIZER_PASS_11 & OPTIMIZATION_LEVEL) {
		optimizer_compact_literals(op_array TSRMLS_CC);
	}
#endif
}

static void zend_accel_optimize(zend_op_array           *op_array,
                                zend_persistent_script  *script,
                                HashTable              **constants TSRMLS_DC)
{
	zend_op *opline, *end;

	/* Revert pass_two() */
	opline = op_array->opcodes;
	end = opline + op_array->last;
	while (opline < end) {
#if ZEND_EXTENSION_API_NO > PHP_5_3_X_API_NO
		if (opline->op1_type == IS_CONST) {
			opline->op1.constant = opline->op1.literal - op_array->literals;
		}
		if (opline->op2_type == IS_CONST) {
			opline->op2.constant = opline->op2.literal - op_array->literals;
		}
#endif
		switch (opline->opcode) {
			case ZEND_JMP:
#if ZEND_EXTENSION_API_NO > PHP_5_2_X_API_NO
			case ZEND_GOTO:
#endif
#if ZEND_EXTENSION_API_NO > PHP_5_4_X_API_NO
			case ZEND_FAST_CALL:
#endif
				ZEND_OP1(opline).opline_num = ZEND_OP1(opline).jmp_addr - op_array->opcodes;
				break;
			case ZEND_JMPZ:
			case ZEND_JMPNZ:
			case ZEND_JMPZ_EX:
			case ZEND_JMPNZ_EX:
#if ZEND_EXTENSION_API_NO > PHP_5_2_X_API_NO
			case ZEND_JMP_SET:
#endif
#if ZEND_EXTENSION_API_NO > PHP_5_3_X_API_NO
			case ZEND_JMP_SET_VAR:
#endif
				ZEND_OP2(opline).opline_num = ZEND_OP2(opline).jmp_addr - op_array->opcodes;
				break;
		}
		opline++;
	}

	/* Do actual optimizations */
	zend_optimize(op_array, script, constants TSRMLS_CC);	
	
	/* Redo pass_two() */
	opline = op_array->opcodes;
	end = opline + op_array->last;
	while (opline < end) {
#if ZEND_EXTENSION_API_NO > PHP_5_3_X_API_NO
		if (opline->op1_type == IS_CONST) {
			opline->op1.zv = &op_array->literals[opline->op1.constant].constant;
		}
		if (opline->op2_type == IS_CONST) {
			opline->op2.zv = &op_array->literals[opline->op2.constant].constant;
		}
#endif
		switch (opline->opcode) {
			case ZEND_JMP:
#if ZEND_EXTENSION_API_NO > PHP_5_2_X_API_NO
			case ZEND_GOTO:
#endif
#if ZEND_EXTENSION_API_NO > PHP_5_4_X_API_NO
			case ZEND_FAST_CALL:
#endif
				ZEND_OP1(opline).jmp_addr = &op_array->opcodes[ZEND_OP1(opline).opline_num];
				break;
			case ZEND_JMPZ:
			case ZEND_JMPNZ:
			case ZEND_JMPZ_EX:
			case ZEND_JMPNZ_EX:
#if ZEND_EXTENSION_API_NO > PHP_5_2_X_API_NO
			case ZEND_JMP_SET:
#endif
#if ZEND_EXTENSION_API_NO > PHP_5_3_X_API_NO
			case ZEND_JMP_SET_VAR:
#endif
				ZEND_OP2(opline).jmp_addr = &op_array->opcodes[ZEND_OP2(opline).opline_num];
				break;
		}
		ZEND_VM_SET_OPCODE_HANDLER(opline);
		opline++;
	}
}

int zend_accel_script_optimize(zend_persistent_script *script TSRMLS_DC)
{
	Bucket *p, *q;
	HashTable *constants = NULL;

	zend_accel_optimize(&script->main_op_array, script, &constants TSRMLS_CC);

	p = script->function_table.pListHead;
	while (p) {
		zend_op_array *op_array = (zend_op_array*)p->pData;
		zend_accel_optimize(op_array, script, &constants TSRMLS_CC);
		p = p->pListNext;
	}

	p = script->class_table.pListHead;
	while (p) {
		zend_class_entry *ce = (zend_class_entry*)p->pDataPtr;
		q = ce->function_table.pListHead;
		while (q) {
			zend_op_array *op_array = (zend_op_array*)q->pData;
			if (op_array->scope == ce) {
				zend_accel_optimize(op_array, script, &constants TSRMLS_CC);
			} else if (op_array->type == ZEND_USER_FUNCTION) {
				zend_op_array *orig_op_array;
				if (zend_hash_find(&op_array->scope->function_table, q->arKey, q->nKeyLength, (void**)&orig_op_array) == SUCCESS) {
					HashTable *ht = op_array->static_variables;
					*op_array = *orig_op_array;
					op_array->static_variables = ht;
				}
			}
			q = q->pListNext;
		}
		p = p->pListNext;
	}

	if (constants) {
		zend_hash_destroy(constants);
		efree(constants);
	}

	return 1;
}
>>>>>>> 7844fb29
<|MERGE_RESOLUTION|>--- conflicted
+++ resolved
@@ -1,591 +1,3 @@
-<<<<<<< HEAD
-/*
-   +----------------------------------------------------------------------+
-   | Zend OPcache                                                         |
-   +----------------------------------------------------------------------+
-   | Copyright (c) 1998-2013 The PHP Group                                |
-   +----------------------------------------------------------------------+
-   | This source file is subject to version 3.01 of the PHP license,      |
-   | that is bundled with this package in the file LICENSE, and is        |
-   | available through the world-wide-web at the following url:           |
-   | http://www.php.net/license/3_01.txt                                  |
-   | If you did not receive a copy of the PHP license and are unable to   |
-   | obtain it through the world-wide-web, please send a note to          |
-   | license@php.net so we can mail you a copy immediately.               |
-   +----------------------------------------------------------------------+
-   | Authors: Andi Gutmans <andi@zend.com>                                |
-   |          Zeev Suraski <zeev@zend.com>                                |
-   |          Stanislav Malyshev <stas@zend.com>                          |
-   |          Dmitry Stogov <dmitry@zend.com>                             |
-   +----------------------------------------------------------------------+
-*/
-
-#include "php.h"
-#include "Optimizer/zend_optimizer.h"
-#include "Optimizer/zend_optimizer_internal.h"
-#include "zend_API.h"
-#include "zend_constants.h"
-#include "zend_execute.h"
-#include "zend_vm.h"
-
-#define OPTIMIZATION_LEVEL \
-	ZCG(accel_directives).optimization_level
-
-static void zend_optimizer_zval_dtor_wrapper(zval *zvalue)
-{
-	zval_dtor(zvalue);
-}
-
-static void zend_optimizer_collect_constant(HashTable **constants, zval *name, zval* value)
-{
-	zval val;
-
-	if (!*constants) {
-		*constants = emalloc(sizeof(HashTable));
-		zend_hash_init(*constants, 16, NULL, (void (*)(void *))zend_optimizer_zval_dtor_wrapper, 0);
-	}
-	val = *value;
-	zval_copy_ctor(&val);
-	zend_hash_add(*constants, Z_STRVAL_P(name), Z_STRSIZE_P(name)+1, (void**)&val, sizeof(zval), NULL);
-}
-
-static int zend_optimizer_get_collected_constant(HashTable *constants, zval *name, zval* value)
-{
-	zval *val;
-
-	if (zend_hash_find(constants, Z_STRVAL_P(name), Z_STRSIZE_P(name)+1, (void**)&val) == SUCCESS) {
-		*value = *val;
-		zval_copy_ctor(value);
-		return 1;
-	}
-	return 0;
-}
-
-#if ZEND_EXTENSION_API_NO >= PHP_5_5_X_API_NO
-static int zend_optimizer_lookup_cv(zend_op_array *op_array, char* name, int name_len)
-{
-	int i = 0;
-	zend_uint_t hash_value = zend_inline_hash_func(name, name_len+1);
-
-	while (i < op_array->last_var) {
-		if (op_array->vars[i].name == name ||
-		    (op_array->vars[i].hash_value == hash_value &&
-		     op_array->vars[i].name_len == name_len &&
-		     memcmp(op_array->vars[i].name, name, name_len) == 0)) {
-			return i;
-		}
-		i++;
-	}
-	i = op_array->last_var;
-	op_array->last_var++;
-	op_array->vars = erealloc(op_array->vars, op_array->last_var * sizeof(zend_compiled_variable));
-	if (IS_INTERNED(name)) {
-		op_array->vars[i].name = name;
-	} else {
-		op_array->vars[i].name = estrndup(name, name_len);
-	}
-	op_array->vars[i].name_len = name_len;
-	op_array->vars[i].hash_value = hash_value;
-	return i;
-}
-#endif
-
-#if ZEND_EXTENSION_API_NO > PHP_5_3_X_API_NO
-int zend_optimizer_add_literal(zend_op_array *op_array, const zval *zv TSRMLS_DC)
-{
-	int i = op_array->last_literal;
-	op_array->last_literal++;
-	op_array->literals = (zend_literal*)erealloc(op_array->literals, op_array->last_literal * sizeof(zend_literal));
-	op_array->literals[i].constant = *zv;
-	op_array->literals[i].hash_value = 0;
-	op_array->literals[i].cache_slot = -1;
-	Z_SET_REFCOUNT(op_array->literals[i].constant, 2);
-	Z_SET_ISREF(op_array->literals[i].constant);
-	return i;
-}
-
-# define LITERAL_INT(op, val) do { \
-		zval _c; \
-		ZVAL_INT(&_c, val); \
-		op.constant = zend_optimizer_add_literal(op_array, &_c TSRMLS_CC); \
-	} while (0)
-
-# define LITERAL_BOOL(op, val) do { \
-		zval _c; \
-		ZVAL_BOOL(&_c, val); \
-		op.constant = zend_optimizer_add_literal(op_array, &_c TSRMLS_CC); \
-	} while (0)
-
-# define literal_dtor(zv) do { \
-		zval_dtor(zv); \
-		Z_TYPE_P(zv) = IS_NULL; \
-	} while (0)
-
-#define COPY_NODE(target, src) do { \
-		target ## _type = src ## _type; \
-		target = src; \
-	} while (0)
-
-#else
-
-# define LITERAL_INT(op, val) ZVAL_INT(&op.u.constant, val)
-
-# define LITERAL_BOOL(op, val) ZVAL_BOOL(&op.u.constant, val)
-
-# define literal_dtor(zv) zval_dtor(zv)
-
-#define COPY_NODE(target, src) do { \
-		target = src; \
-	} while (0)
-
-#endif
-
-static void update_op1_const(zend_op_array *op_array,
-                             zend_op       *opline,
-                             zval          *val TSRMLS_DC)
-{
-	if (opline->opcode == ZEND_FREE) {
-		MAKE_NOP(opline);
-		zval_dtor(val);
-	} else {
-		ZEND_OP1_TYPE(opline) = IS_CONST;
-#if ZEND_EXTENSION_API_NO > PHP_5_3_X_API_NO
-		if (Z_TYPE_P(val) == IS_STRING) {
-			switch (opline->opcode) {
-				case ZEND_INIT_STATIC_METHOD_CALL:
-				case ZEND_CATCH:
-				case ZEND_FETCH_CONSTANT:
-					opline->op1.constant = zend_optimizer_add_literal(op_array, val TSRMLS_CC);
-					Z_HASH_P(&ZEND_OP1_LITERAL(opline)) = zend_hash_func(Z_STRVAL(ZEND_OP1_LITERAL(opline)), Z_STRSIZE(ZEND_OP1_LITERAL(opline)) + 1);
-					op_array->literals[opline->op1.constant].cache_slot = op_array->last_cache_slot++;
-					zend_str_tolower(Z_STRVAL_P(val), Z_STRSIZE_P(val));
-					zend_optimizer_add_literal(op_array, val TSRMLS_CC);
-					op_array->literals[opline->op1.constant+1].hash_value = zend_hash_func(Z_STRVAL(op_array->literals[opline->op1.constant+1].constant), Z_STRSIZE(op_array->literals[opline->op1.constant+1].constant) + 1);
-					break;
-				case ZEND_DO_FCALL:
-					zend_str_tolower(Z_STRVAL_P(val), Z_STRSIZE_P(val));
-					opline->op1.constant = zend_optimizer_add_literal(op_array, val TSRMLS_CC);
-					Z_HASH_P(&ZEND_OP1_LITERAL(opline)) = zend_hash_func(Z_STRVAL(ZEND_OP1_LITERAL(opline)), Z_STRSIZE(ZEND_OP1_LITERAL(opline)) + 1);
-					op_array->literals[opline->op1.constant].cache_slot = op_array->last_cache_slot++;
-					break;
-				default:
-					opline->op1.constant = zend_optimizer_add_literal(op_array, val TSRMLS_CC);
-					Z_HASH_P(&ZEND_OP1_LITERAL(opline)) = zend_hash_func(Z_STRVAL(ZEND_OP1_LITERAL(opline)), Z_STRSIZE(ZEND_OP1_LITERAL(opline)) + 1);
-					break;
-			}
-		} else {
-			opline->op1.constant = zend_optimizer_add_literal(op_array, val TSRMLS_CC);
-		}
-#else
-		ZEND_OP1_LITERAL(opline) = *val;
-#endif
-	}
-}
-
-static void update_op2_const(zend_op_array *op_array,
-                             zend_op       *opline,
-                             zval          *val TSRMLS_DC)
-{
-	ZEND_OP2_TYPE(opline) = IS_CONST;
-#if ZEND_EXTENSION_API_NO > PHP_5_3_X_API_NO
-	opline->op2.constant = zend_optimizer_add_literal(op_array, val TSRMLS_CC);
-	if (Z_TYPE_P(val) == IS_STRING) {
-		Z_HASH_P(&ZEND_OP2_LITERAL(opline)) = zend_hash_func(Z_STRVAL(ZEND_OP2_LITERAL(opline)), Z_STRSIZE(ZEND_OP2_LITERAL(opline)) + 1);
-		switch (opline->opcode) {
-			case ZEND_FETCH_R:
-			case ZEND_FETCH_W:
-			case ZEND_FETCH_RW:
-			case ZEND_FETCH_IS:
-			case ZEND_FETCH_UNSET:
-			case ZEND_FETCH_FUNC_ARG:
-			case ZEND_FETCH_CLASS:
-			case ZEND_INIT_FCALL_BY_NAME:
-			/*case ZEND_INIT_NS_FCALL_BY_NAME:*/
-			case ZEND_UNSET_VAR:
-			case ZEND_ISSET_ISEMPTY_VAR:
-			case ZEND_ADD_INTERFACE:
-			case ZEND_ADD_TRAIT:
-				op_array->literals[opline->op2.constant].cache_slot = op_array->last_cache_slot++;
-				zend_str_tolower(Z_STRVAL_P(val), Z_STRSIZE_P(val));
-				zend_optimizer_add_literal(op_array, val TSRMLS_CC);
-				op_array->literals[opline->op2.constant+1].hash_value = zend_hash_func(Z_STRVAL(op_array->literals[opline->op2.constant+1].constant), Z_STRSIZE(op_array->literals[opline->op2.constant+1].constant) + 1);
-				break;
-			case ZEND_INIT_METHOD_CALL:
-			case ZEND_INIT_STATIC_METHOD_CALL:
-				zend_str_tolower(Z_STRVAL_P(val), Z_STRSIZE_P(val));
-				zend_optimizer_add_literal(op_array, val TSRMLS_CC);
-				op_array->literals[opline->op2.constant+1].hash_value = zend_hash_func(Z_STRVAL(op_array->literals[opline->op2.constant+1].constant), Z_STRSIZE(op_array->literals[opline->op2.constant+1].constant) + 1);
-				/* break missing intentionally */						
-			/*case ZEND_FETCH_CONSTANT:*/
-			case ZEND_ASSIGN_OBJ:
-			case ZEND_FETCH_OBJ_R:
-			case ZEND_FETCH_OBJ_W:
-			case ZEND_FETCH_OBJ_RW:
-			case ZEND_FETCH_OBJ_IS:
-			case ZEND_FETCH_OBJ_UNSET:
-			case ZEND_FETCH_OBJ_FUNC_ARG:
-			case ZEND_UNSET_OBJ:
-			case ZEND_PRE_INC_OBJ:
-			case ZEND_PRE_DEC_OBJ:
-			case ZEND_POST_INC_OBJ:
-			case ZEND_POST_DEC_OBJ:
-			case ZEND_ISSET_ISEMPTY_PROP_OBJ:
-				op_array->literals[opline->op2.constant].cache_slot = op_array->last_cache_slot;
-				op_array->last_cache_slot += 2;
-				break;
-			case ZEND_ASSIGN_ADD:
-			case ZEND_ASSIGN_SUB:
-			case ZEND_ASSIGN_MUL:
-			case ZEND_ASSIGN_DIV:
-			case ZEND_ASSIGN_MOD:
-			case ZEND_ASSIGN_SL:
-			case ZEND_ASSIGN_SR:
-			case ZEND_ASSIGN_CONCAT:
-			case ZEND_ASSIGN_BW_OR:
-			case ZEND_ASSIGN_BW_AND:
-			case ZEND_ASSIGN_BW_XOR:
-				if (opline->extended_value == ZEND_ASSIGN_OBJ) {
-					op_array->literals[opline->op2.constant].cache_slot = op_array->last_cache_slot;
-					op_array->last_cache_slot += 2;
-				}
-				break;
-#if ZEND_EXTENSION_API_NO >= PHP_5_4_X_API_NO
-			case ZEND_OP_DATA:
-				if ((opline-1)->opcode == ZEND_ASSIGN_DIM ||
-				    ((opline-1)->extended_value == ZEND_ASSIGN_DIM &&
-				     ((opline-1)->opcode == ZEND_ASSIGN_ADD ||
-				     (opline-1)->opcode == ZEND_ASSIGN_SUB ||
-				     (opline-1)->opcode == ZEND_ASSIGN_MUL ||
-				     (opline-1)->opcode == ZEND_ASSIGN_DIV ||
-				     (opline-1)->opcode == ZEND_ASSIGN_MOD ||
-				     (opline-1)->opcode == ZEND_ASSIGN_SL ||
-				     (opline-1)->opcode == ZEND_ASSIGN_SR ||
-				     (opline-1)->opcode == ZEND_ASSIGN_CONCAT ||
-				     (opline-1)->opcode == ZEND_ASSIGN_BW_OR ||
-				     (opline-1)->opcode == ZEND_ASSIGN_BW_AND ||
-				     (opline-1)->opcode == ZEND_ASSIGN_BW_XOR))) {
-					goto check_numeric;
-				}
-				break;
-			case ZEND_ISSET_ISEMPTY_DIM_OBJ:
-			case ZEND_ADD_ARRAY_ELEMENT:
-			case ZEND_INIT_ARRAY:
-			case ZEND_UNSET_DIM:
-			case ZEND_FETCH_DIM_R:
-			case ZEND_FETCH_DIM_W:
-			case ZEND_FETCH_DIM_RW:
-			case ZEND_FETCH_DIM_IS:
-			case ZEND_FETCH_DIM_FUNC_ARG:
-			case ZEND_FETCH_DIM_UNSET:
-			case ZEND_FETCH_DIM_TMP_VAR:
-check_numeric:
-				{
-					zend_uint_t index;
-					int numeric = 0;
-
-					ZEND_HANDLE_NUMERIC_EX(Z_STRVAL_P(val), Z_STRSIZE_P(val)+1, index, numeric = 1);
-					if (numeric) {
-						zval_dtor(val);
-						ZVAL_INT(val, index);
-						op_array->literals[opline->op2.constant].constant = *val;
-		        	}
-				}
-				break;
-#endif
-			default:
-				break;
-		}
-	}
-#else
-	ZEND_OP2_LITERAL(opline) = *val;
-#endif
-}
-
-static int replace_var_by_const(zend_op_array *op_array,
-                                zend_op       *opline,
-                                zend_uint      var,
-                                zval          *val TSRMLS_DC)
-{
-	zend_op *end = op_array->opcodes + op_array->last;
-
-	while (opline < end) {
-		if (ZEND_OP1_TYPE(opline) == IS_VAR &&
-			ZEND_OP1(opline).var == var) {
-			switch (opline->opcode) {
-				case ZEND_FETCH_DIM_W:
-				case ZEND_FETCH_DIM_RW:
-				case ZEND_FETCH_DIM_FUNC_ARG:
-				case ZEND_FETCH_DIM_UNSET:
-				case ZEND_ASSIGN_DIM:
-#if ZEND_EXTENSION_API_NO > PHP_5_3_X_API_NO
-				case ZEND_SEPARATE:
-#endif
-					return 0;
-				case ZEND_SEND_VAR_NO_REF:
-					if (opline->extended_value & ZEND_ARG_COMPILE_TIME_BOUND) {
-						if (opline->extended_value & ZEND_ARG_SEND_BY_REF) {
-							return 0;
-						}
-						opline->extended_value = ZEND_DO_FCALL;
-					} else {
-						opline->extended_value = ZEND_DO_FCALL_BY_NAME;
-					}
-					opline->opcode = ZEND_SEND_VAL;
-					break;
-				default:
-					break;
-			} 
-			update_op1_const(op_array, opline, val TSRMLS_CC);
-			break;
-		}
-		
-		if (ZEND_OP2_TYPE(opline) == IS_VAR &&
-			ZEND_OP2(opline).var == var) {
-			switch (opline->opcode) {
-				case ZEND_ASSIGN_REF:
-					return 0;
-				default:
-					break;
-			}
-			update_op2_const(op_array, opline, val TSRMLS_CC);
-			break;
-		}
-		opline++;
-	}
-
-	return 1;
-}
-
-static void replace_tmp_by_const(zend_op_array *op_array,
-                                 zend_op       *opline,
-                                 zend_uint      var,
-                                 zval          *val
-                                 TSRMLS_DC)
-{
-	zend_op *end = op_array->opcodes + op_array->last;
-
-	while (opline < end) {
-		if (ZEND_OP1_TYPE(opline) == IS_TMP_VAR &&
-			ZEND_OP1(opline).var == var) {
-
-			update_op1_const(op_array, opline, val TSRMLS_CC);
-			/* TMP_VAR my be used only once */
-			break;
-		}
-
-		if (ZEND_OP2_TYPE(opline) == IS_TMP_VAR &&
-			ZEND_OP2(opline).var == var) {
-
-			update_op2_const(op_array, opline, val TSRMLS_CC);
-			/* TMP_VAR my be used only once */
-			break;
-		}
-		opline++;
-	}
-}
-
-#include "Optimizer/nop_removal.c"
-#include "Optimizer/block_pass.c"
-#include "Optimizer/optimize_temp_vars_5.c"
-#include "Optimizer/compact_literals.c"
-#include "Optimizer/optimize_func_calls.c"
-
-static void zend_optimize(zend_op_array           *op_array,
-                          zend_persistent_script  *script,
-                          HashTable              **constants TSRMLS_DC)
-{
-	if (op_array->type == ZEND_EVAL_CODE ||
-	    (op_array->fn_flags & ZEND_ACC_INTERACTIVE)) {
-		return;
-	}
-
-	/* pass 1
-	 * - substitute persistent constants (true, false, null, etc)
-	 * - perform compile-time evaluation of constant binary and unary operations
-	 * - optimize series of ADD_STRING and/or ADD_CHAR
-	 * - convert CAST(IS_BOOL,x) into BOOL(x)
-	 */
-#include "Optimizer/pass1_5.c"
-
-	/* pass 2:
-	 * - convert non-numeric constants to numeric constants in numeric operators
-	 * - optimize constant conditional JMPs
-	 * - optimize static BRKs and CONTs
-	 * - pre-evaluate constant function calls
-	 */
-#include "Optimizer/pass2.c"
-
-	/* pass 3:
-	 * - optimize $i = $i+expr to $i+=expr
-	 * - optimize series of JMPs
-	 * - change $i++ to ++$i where possible
-	 */
-#include "Optimizer/pass3.c"
-
-#if ZEND_EXTENSION_API_NO > PHP_5_3_X_API_NO
-	/* pass 4:
-	 * - INIT_FCALL_BY_NAME -> DO_FCALL
-	 */
-	if (ZEND_OPTIMIZER_PASS_4 & OPTIMIZATION_LEVEL) {
-		optimize_func_calls(op_array, script TSRMLS_CC);
-	}
-#endif
-
-	/* pass 5:
-	 * - CFG optimization
-	 */
-#include "Optimizer/pass5.c"
-
-	/* pass 9:
-	 * - Optimize temp variables usage
-	 */
-#include "Optimizer/pass9.c"
-
-	/* pass 10:
-	 * - remove NOPs
-	 */
-#include "Optimizer/pass10.c"
-
-#if ZEND_EXTENSION_API_NO > PHP_5_3_X_API_NO
-	/* pass 11:
-	 * - Compact literals table 
-	 */
-	if (ZEND_OPTIMIZER_PASS_11 & OPTIMIZATION_LEVEL) {
-		optimizer_compact_literals(op_array TSRMLS_CC);
-	}
-#endif
-}
-
-static void zend_accel_optimize(zend_op_array           *op_array,
-                                zend_persistent_script  *script,
-                                HashTable              **constants TSRMLS_DC)
-{
-	zend_op *opline, *end;
-
-	/* Revert pass_two() */
-	opline = op_array->opcodes;
-	end = opline + op_array->last;
-	while (opline < end) {
-#if ZEND_EXTENSION_API_NO > PHP_5_3_X_API_NO
-		if (opline->op1_type == IS_CONST) {
-			opline->op1.constant = opline->op1.literal - op_array->literals;
-		}
-		if (opline->op2_type == IS_CONST) {
-			opline->op2.constant = opline->op2.literal - op_array->literals;
-		}
-#endif
-		switch (opline->opcode) {
-			case ZEND_JMP:
-#if ZEND_EXTENSION_API_NO > PHP_5_2_X_API_NO
-			case ZEND_GOTO:
-#endif
-#if ZEND_EXTENSION_API_NO > PHP_5_4_X_API_NO
-			case ZEND_FAST_CALL:
-#endif
-				ZEND_OP1(opline).opline_num = ZEND_OP1(opline).jmp_addr - op_array->opcodes;
-				break;
-			case ZEND_JMPZ:
-			case ZEND_JMPNZ:
-			case ZEND_JMPZ_EX:
-			case ZEND_JMPNZ_EX:
-#if ZEND_EXTENSION_API_NO > PHP_5_2_X_API_NO
-			case ZEND_JMP_SET:
-#endif
-#if ZEND_EXTENSION_API_NO > PHP_5_3_X_API_NO
-			case ZEND_JMP_SET_VAR:
-#endif
-				ZEND_OP2(opline).opline_num = ZEND_OP2(opline).jmp_addr - op_array->opcodes;
-				break;
-		}
-		opline++;
-	}
-
-	/* Do actual optimizations */
-	zend_optimize(op_array, script, constants TSRMLS_CC);	
-	
-	/* Redo pass_two() */
-	opline = op_array->opcodes;
-	end = opline + op_array->last;
-	while (opline < end) {
-#if ZEND_EXTENSION_API_NO > PHP_5_3_X_API_NO
-		if (opline->op1_type == IS_CONST) {
-			opline->op1.zv = &op_array->literals[opline->op1.constant].constant;
-		}
-		if (opline->op2_type == IS_CONST) {
-			opline->op2.zv = &op_array->literals[opline->op2.constant].constant;
-		}
-#endif
-		switch (opline->opcode) {
-			case ZEND_JMP:
-#if ZEND_EXTENSION_API_NO > PHP_5_2_X_API_NO
-			case ZEND_GOTO:
-#endif
-#if ZEND_EXTENSION_API_NO > PHP_5_4_X_API_NO
-			case ZEND_FAST_CALL:
-#endif
-				ZEND_OP1(opline).jmp_addr = &op_array->opcodes[ZEND_OP1(opline).opline_num];
-				break;
-			case ZEND_JMPZ:
-			case ZEND_JMPNZ:
-			case ZEND_JMPZ_EX:
-			case ZEND_JMPNZ_EX:
-#if ZEND_EXTENSION_API_NO > PHP_5_2_X_API_NO
-			case ZEND_JMP_SET:
-#endif
-#if ZEND_EXTENSION_API_NO > PHP_5_3_X_API_NO
-			case ZEND_JMP_SET_VAR:
-#endif
-				ZEND_OP2(opline).jmp_addr = &op_array->opcodes[ZEND_OP2(opline).opline_num];
-				break;
-		}
-		ZEND_VM_SET_OPCODE_HANDLER(opline);
-		opline++;
-	}
-}
-
-int zend_accel_script_optimize(zend_persistent_script *script TSRMLS_DC)
-{
-	Bucket *p, *q;
-	HashTable *constants = NULL;
-
-	zend_accel_optimize(&script->main_op_array, script, &constants TSRMLS_CC);
-
-	p = script->function_table.pListHead;
-	while (p) {
-		zend_op_array *op_array = (zend_op_array*)p->pData;
-		zend_accel_optimize(op_array, script, &constants TSRMLS_CC);
-		p = p->pListNext;
-	}
-
-	p = script->class_table.pListHead;
-	while (p) {
-		zend_class_entry *ce = (zend_class_entry*)p->pDataPtr;
-		q = ce->function_table.pListHead;
-		while (q) {
-			zend_op_array *op_array = (zend_op_array*)q->pData;
-			if (op_array->scope == ce) {
-				zend_accel_optimize(op_array, script, &constants TSRMLS_CC);
-			} else if (op_array->type == ZEND_USER_FUNCTION) {
-				zend_op_array *orig_op_array;
-				if (zend_hash_find(&op_array->scope->function_table, q->arKey, q->nKeyLength, (void**)&orig_op_array) == SUCCESS) {
-					HashTable *ht = op_array->static_variables;
-					*op_array = *orig_op_array;
-					op_array->static_variables = ht;
-				}
-			}
-			q = q->pListNext;
-		}
-		p = p->pListNext;
-	}
-
-	if (constants) {
-		zend_hash_destroy(constants);
-		efree(constants);
-	}
-
-	return 1;
-}
-=======
 /*
    +----------------------------------------------------------------------+
    | Zend OPcache                                                         |
@@ -1172,4 +584,3 @@
 
 	return 1;
 }
->>>>>>> 7844fb29
