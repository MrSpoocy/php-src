/*
   +----------------------------------------------------------------------+
   | Zend Engine, Removing unused variables                               |
   +----------------------------------------------------------------------+
   | Copyright (c) 1998-2017 The PHP Group                                |
   +----------------------------------------------------------------------+
   | This source file is subject to version 3.01 of the PHP license,      |
   | that is bundled with this package in the file LICENSE, and is        |
   | available through the world-wide-web at the following url:           |
   | http://www.php.net/license/3_01.txt                                  |
   | If you did not receive a copy of the PHP license and are unable to   |
   | obtain it through the world-wide-web, please send a note to          |
   | license@php.net so we can mail you a copy immediately.               |
   +----------------------------------------------------------------------+
   | Authors: Nikita Popov <nikic@php.net>                                |
   +----------------------------------------------------------------------+
*/

#include "ZendAccelerator.h"
#include "Optimizer/zend_optimizer_internal.h"
#include "zend_bitset.h"

/* This pass removes all CVs and temporaries that are completely unused. It does *not* merge any CVs or TMPs.
 * This pass does not operate on SSA form anymore. */
void zend_optimizer_compact_vars(zend_op_array *op_array) {
	int i;

	ALLOCA_FLAG(use_heap1);
	ALLOCA_FLAG(use_heap2);
	uint32_t used_vars_len = zend_bitset_len(op_array->last_var + op_array->T);
	zend_bitset used_vars = ZEND_BITSET_ALLOCA(used_vars_len, use_heap1);
	uint32_t *vars_map = do_alloca((op_array->last_var + op_array->T) * sizeof(uint32_t), use_heap2);
	uint32_t num_cvs, num_tmps;

	/* Determine which CVs are used */
	zend_bitset_clear(used_vars, used_vars_len);
	for (i = 0; i < op_array->last; i++) {
		zend_op *opline = &op_array->opcodes[i];
		if (opline->op1_type & (IS_CV|IS_VAR|IS_TMP_VAR)) {
			zend_bitset_incl(used_vars, VAR_NUM(opline->op1.var));
		}
		if (opline->op2_type & (IS_CV|IS_VAR|IS_TMP_VAR)) {
			zend_bitset_incl(used_vars, VAR_NUM(opline->op2.var));
		}
		if (opline->result_type & (IS_CV|IS_VAR|IS_TMP_VAR)) {
			zend_bitset_incl(used_vars, VAR_NUM(opline->result.var));
			if (opline->opcode == ZEND_ROPE_INIT) {
				uint32_t num = ((opline->extended_value * sizeof(zend_string*)) + (sizeof(zval) - 1)) / sizeof(zval);
				while (num > 1) {
					num--;
					zend_bitset_incl(used_vars, VAR_NUM(opline->result.var) + num);
				}
			}
		}
	}

	num_cvs = 0;
	for (i = 0; i < op_array->last_var; i++) {
		if (zend_bitset_in(used_vars, i)) {
			vars_map[i] = num_cvs++;
		} else {
			vars_map[i] = (uint32_t) -1;
		}
	}

	num_tmps = 0;
	for (i = op_array->last_var; i < op_array->last_var + op_array->T; i++) {
		if (zend_bitset_in(used_vars, i)) {
			vars_map[i] = num_cvs + num_tmps++;
		} else {
			vars_map[i] = (uint32_t) -1;
		}
	}

	free_alloca(used_vars, use_heap1);
	if (num_cvs == op_array->last_var && num_tmps == op_array->T) {
		free_alloca(vars_map, use_heap2);
		return;
	}

	ZEND_ASSERT(num_cvs <= op_array->last_var);
	ZEND_ASSERT(num_tmps <= op_array->T);

	/* Update CV and TMP references in opcodes */
	for (i = 0; i < op_array->last; i++) {
		zend_op *opline = &op_array->opcodes[i];
		if (opline->op1_type & (IS_CV|IS_VAR|IS_TMP_VAR)) {
			opline->op1.var = NUM_VAR(vars_map[VAR_NUM(opline->op1.var)]);
		}
		if (opline->op2_type & (IS_CV|IS_VAR|IS_TMP_VAR)) {
			opline->op2.var = NUM_VAR(vars_map[VAR_NUM(opline->op2.var)]);
		}
		if (opline->result_type & (IS_CV|IS_VAR|IS_TMP_VAR)) {
			opline->result.var = NUM_VAR(vars_map[VAR_NUM(opline->result.var)]);
		}
	}

	/* Update TMP references in live ranges */
	if (op_array->live_range) {
		for (i = 0; i < op_array->last_live_range; i++) {
			op_array->live_range[i].var =
				(op_array->live_range[i].var & ZEND_LIVE_MASK) |
				NUM_VAR(vars_map[VAR_NUM(op_array->live_range[i].var & ~ZEND_LIVE_MASK)]);
		}
	}

	/* Update CV name table */
<<<<<<< HEAD
	if (num_cvs != op_array->last_var) {
=======
	if (num_cvs) {
>>>>>>> 2929110c
		zend_string **names = safe_emalloc(sizeof(zend_string *), num_cvs, 0);
		for (i = 0; i < op_array->last_var; i++) {
			if (vars_map[i] != (uint32_t) -1) {
				names[vars_map[i]] = op_array->vars[i];
			} else {
				zend_string_release(op_array->vars[i]);
			}
		}
		efree(op_array->vars);
		op_array->vars = names;
	} else {
		for (i = 0; i < op_array->last_var; i++) {
			zend_string_release(op_array->vars[i]);
		}
		efree(op_array->vars);
		op_array->vars = NULL;
	}

	op_array->last_var = num_cvs;
	op_array->T = num_tmps;

	free_alloca(vars_map, use_heap2);
}<|MERGE_RESOLUTION|>--- conflicted
+++ resolved
@@ -105,30 +105,28 @@
 	}
 
 	/* Update CV name table */
-<<<<<<< HEAD
 	if (num_cvs != op_array->last_var) {
-=======
-	if (num_cvs) {
->>>>>>> 2929110c
-		zend_string **names = safe_emalloc(sizeof(zend_string *), num_cvs, 0);
-		for (i = 0; i < op_array->last_var; i++) {
-			if (vars_map[i] != (uint32_t) -1) {
-				names[vars_map[i]] = op_array->vars[i];
-			} else {
+		if (num_cvs) {
+			zend_string **names = safe_emalloc(sizeof(zend_string *), num_cvs, 0);
+			for (i = 0; i < op_array->last_var; i++) {
+				if (vars_map[i] != (uint32_t) -1) {
+					names[vars_map[i]] = op_array->vars[i];
+				} else {
+					zend_string_release(op_array->vars[i]);
+				}
+			}
+			efree(op_array->vars);
+			op_array->vars = names;
+		} else {
+			for (i = 0; i < op_array->last_var; i++) {
 				zend_string_release(op_array->vars[i]);
 			}
+			efree(op_array->vars);
+			op_array->vars = NULL;
 		}
-		efree(op_array->vars);
-		op_array->vars = names;
-	} else {
-		for (i = 0; i < op_array->last_var; i++) {
-			zend_string_release(op_array->vars[i]);
-		}
-		efree(op_array->vars);
-		op_array->vars = NULL;
+		op_array->last_var = num_cvs;
 	}
 
-	op_array->last_var = num_cvs;
 	op_array->T = num_tmps;
 
 	free_alloca(vars_map, use_heap2);
