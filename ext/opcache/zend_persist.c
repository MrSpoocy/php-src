/*
   +----------------------------------------------------------------------+
   | Zend OPcache                                                         |
   +----------------------------------------------------------------------+
   | Copyright (c) 1998-2018 The PHP Group                                |
   +----------------------------------------------------------------------+
   | This source file is subject to version 3.01 of the PHP license,      |
   | that is bundled with this package in the file LICENSE, and is        |
   | available through the world-wide-web at the following url:           |
   | http://www.php.net/license/3_01.txt                                  |
   | If you did not receive a copy of the PHP license and are unable to   |
   | obtain it through the world-wide-web, please send a note to          |
   | license@php.net so we can mail you a copy immediately.               |
   +----------------------------------------------------------------------+
   | Authors: Andi Gutmans <andi@zend.com>                                |
   |          Zeev Suraski <zeev@zend.com>                                |
   |          Stanislav Malyshev <stas@zend.com>                          |
   |          Dmitry Stogov <dmitry@zend.com>                             |
   +----------------------------------------------------------------------+
*/

#include "zend.h"
#include "ZendAccelerator.h"
#include "zend_persist.h"
#include "zend_extensions.h"
#include "zend_shared_alloc.h"
#include "zend_vm.h"
#include "zend_constants.h"
#include "zend_operators.h"

#define zend_accel_store(p, size) \
	    (p = _zend_shared_memdup((void*)p, size, 1))
#define zend_accel_memdup(p, size) \
	    _zend_shared_memdup((void*)p, size, 0)

#ifdef HAVE_OPCACHE_FILE_CACHE
#define zend_set_str_gc_flags(str) do { \
	if (file_cache_only) { \
		GC_TYPE_INFO(str) = IS_STRING | (IS_STR_INTERNED << GC_FLAGS_SHIFT); \
	} else { \
		GC_TYPE_INFO(str) = IS_STRING | ((IS_STR_INTERNED | IS_STR_PERMANENT) << GC_FLAGS_SHIFT); \
	} \
} while (0)
#else
#define zend_set_str_gc_flags(str) do {\
	GC_TYPE_INFO(str) = IS_STRING | ((IS_STR_INTERNED | IS_STR_PERMANENT) << GC_FLAGS_SHIFT); \
} while (0)
#endif

#define zend_accel_store_string(str) do { \
		zend_string *new_str = zend_shared_alloc_get_xlat_entry(str); \
		if (new_str) { \
			zend_string_release(str); \
			str = new_str; \
		} else { \
	    	new_str = zend_accel_memdup((void*)str, _ZSTR_STRUCT_SIZE(ZSTR_LEN(str))); \
			zend_string_release(str); \
	    	str = new_str; \
	    	zend_string_hash_val(str); \
		zend_set_str_gc_flags(str); \
		} \
    } while (0)
#define zend_accel_memdup_string(str) do { \
		str = zend_accel_memdup(str, _ZSTR_STRUCT_SIZE(ZSTR_LEN(str))); \
    	zend_string_hash_val(str); \
		zend_set_str_gc_flags(str); \
	} while (0)
#define zend_accel_store_interned_string(str) do { \
		if (!IS_ACCEL_INTERNED(str)) { \
			zend_accel_store_string(str); \
		} \
	} while (0)
#define zend_accel_memdup_interned_string(str) do { \
		if (!IS_ACCEL_INTERNED(str)) { \
			zend_accel_memdup_string(str); \
		} \
	} while (0)

typedef void (*zend_persist_func_t)(zval*);

static void zend_persist_zval(zval *z);

static const uint32_t uninitialized_bucket[-HT_MIN_MASK] =
	{HT_INVALID_IDX, HT_INVALID_IDX};

static void zend_hash_persist(HashTable *ht, zend_persist_func_t pPersistElement)
{
	uint32_t idx, nIndex;
	Bucket *p;

	HT_FLAGS(ht) |= HASH_FLAG_STATIC_KEYS;
	ht->pDestructor = NULL;

<<<<<<< HEAD
	if (!(HT_FLAGS(ht) & HASH_FLAG_INITIALIZED)) {
		HT_SET_DATA_ADDR(ht, &uninitialized_bucket);
=======
	if (!(ht->u.flags & HASH_FLAG_INITIALIZED)) {
		if (EXPECTED(!ZCG(current_persistent_script)->corrupted)) {
			HT_SET_DATA_ADDR(ht, &ZCSG(uninitialized_bucket));
		} else {
			HT_SET_DATA_ADDR(ht, &uninitialized_bucket);
		}
>>>>>>> 020a02ef
		return;
	}
	if (ht->nNumUsed == 0) {
		efree(HT_GET_DATA_ADDR(ht));
		ht->nTableMask = HT_MIN_MASK;
<<<<<<< HEAD
		HT_SET_DATA_ADDR(ht, &uninitialized_bucket);
		HT_FLAGS(ht) &= ~HASH_FLAG_INITIALIZED;
=======
		if (EXPECTED(!ZCG(current_persistent_script)->corrupted)) {
			HT_SET_DATA_ADDR(ht, &ZCSG(uninitialized_bucket));
		} else {
			HT_SET_DATA_ADDR(ht, &uninitialized_bucket);
		}
		ht->u.flags &= ~HASH_FLAG_INITIALIZED;
>>>>>>> 020a02ef
		return;
	}
	if (HT_FLAGS(ht) & HASH_FLAG_PACKED) {
		void *data = HT_GET_DATA_ADDR(ht);
		zend_accel_store(data, HT_USED_SIZE(ht));
		HT_SET_DATA_ADDR(ht, data);
	} else if (ht->nNumUsed < (uint32_t)(-(int32_t)ht->nTableMask) / 2) {
		/* compact table */
		void *old_data = HT_GET_DATA_ADDR(ht);
		Bucket *old_buckets = ht->arData;
		uint32_t hash_size;

		if (ht->nNumUsed <= HT_MIN_SIZE) {
			hash_size = HT_MIN_SIZE;
		} else {
			hash_size = (uint32_t)(-(int32_t)ht->nTableMask);
			while (hash_size >> 1 > ht->nNumUsed) {
				hash_size >>= 1;
			}
		}
		ht->nTableMask = (uint32_t)(-(int32_t)hash_size);
		ZEND_ASSERT(((zend_uintptr_t)ZCG(mem) & 0x7) == 0); /* should be 8 byte aligned */
		HT_SET_DATA_ADDR(ht, ZCG(mem));
		ZCG(mem) = (void*)((char*)ZCG(mem) + ZEND_ALIGNED_SIZE((hash_size * sizeof(uint32_t)) + (ht->nNumUsed * sizeof(Bucket))));
		HT_HASH_RESET(ht);
		memcpy(ht->arData, old_buckets, ht->nNumUsed * sizeof(Bucket));
		efree(old_data);

		for (idx = 0; idx < ht->nNumUsed; idx++) {
			p = ht->arData + idx;
			if (Z_TYPE(p->val) == IS_UNDEF) continue;

			/* persist bucket and key */
			if (p->key) {
				zend_accel_store_interned_string(p->key);
			}

			/* persist the data itself */
			pPersistElement(&p->val);

			nIndex = p->h | ht->nTableMask;
			Z_NEXT(p->val) = HT_HASH(ht, nIndex);
			HT_HASH(ht, nIndex) = HT_IDX_TO_HASH(idx);
		}
		return;
	} else {
		void *data = ZCG(mem);
		void *old_data = HT_GET_DATA_ADDR(ht);

		ZEND_ASSERT(((zend_uintptr_t)ZCG(mem) & 0x7) == 0); /* should be 8 byte aligned */
		ZCG(mem) = (void*)((char*)data + ZEND_ALIGNED_SIZE(HT_USED_SIZE(ht)));
		memcpy(data, old_data, HT_USED_SIZE(ht));
		efree(old_data);
		HT_SET_DATA_ADDR(ht, data);
	}

	for (idx = 0; idx < ht->nNumUsed; idx++) {
		p = ht->arData + idx;
		if (Z_TYPE(p->val) == IS_UNDEF) continue;

		/* persist bucket and key */
		if (p->key) {
			zend_accel_store_interned_string(p->key);
		}

		/* persist the data itself */
		pPersistElement(&p->val);
	}
}

static void zend_hash_persist_immutable(HashTable *ht)
{
	uint32_t idx, nIndex;
	Bucket *p;

	HT_FLAGS(ht) |= HASH_FLAG_STATIC_KEYS;
	ht->pDestructor = NULL;

<<<<<<< HEAD
	if (!(HT_FLAGS(ht) & HASH_FLAG_INITIALIZED)) {
		HT_SET_DATA_ADDR(ht, &uninitialized_bucket);
=======
	if (!(ht->u.flags & HASH_FLAG_INITIALIZED)) {
		if (EXPECTED(!ZCG(current_persistent_script)->corrupted)) {
			HT_SET_DATA_ADDR(ht, &ZCSG(uninitialized_bucket));
		} else {
			HT_SET_DATA_ADDR(ht, &uninitialized_bucket);
		}
>>>>>>> 020a02ef
		return;
	}
	if (ht->nNumUsed == 0) {
		efree(HT_GET_DATA_ADDR(ht));
		ht->nTableMask = HT_MIN_MASK;
<<<<<<< HEAD
		HT_SET_DATA_ADDR(ht, &uninitialized_bucket);
		HT_FLAGS(ht) &= ~HASH_FLAG_INITIALIZED;
=======
		if (EXPECTED(!ZCG(current_persistent_script)->corrupted)) {
			HT_SET_DATA_ADDR(ht, &ZCSG(uninitialized_bucket));
		} else {
			HT_SET_DATA_ADDR(ht, &uninitialized_bucket);
		}
		ht->u.flags &= ~HASH_FLAG_INITIALIZED;
>>>>>>> 020a02ef
		return;
	}
	if (HT_FLAGS(ht) & HASH_FLAG_PACKED) {
		HT_SET_DATA_ADDR(ht, zend_accel_memdup(HT_GET_DATA_ADDR(ht), HT_USED_SIZE(ht)));
	} else if (ht->nNumUsed < (uint32_t)(-(int32_t)ht->nTableMask) / 2) {
		/* compact table */
		void *old_data = HT_GET_DATA_ADDR(ht);
		Bucket *old_buckets = ht->arData;
		uint32_t hash_size;

		if (ht->nNumUsed <= HT_MIN_SIZE) {
			hash_size = HT_MIN_SIZE;
		} else {
			hash_size = (uint32_t)(-(int32_t)ht->nTableMask);
			while (hash_size >> 1 > ht->nNumUsed) {
				hash_size >>= 1;
			}
		}
		ht->nTableMask = (uint32_t)(-(int32_t)hash_size);
		ZEND_ASSERT(((zend_uintptr_t)ZCG(mem) & 0x7) == 0); /* should be 8 byte aligned */
		HT_SET_DATA_ADDR(ht, ZCG(mem));
		ZCG(mem) = (void*)((char*)ZCG(mem) + (hash_size * sizeof(uint32_t)) + (ht->nNumUsed * sizeof(Bucket)));
		HT_HASH_RESET(ht);
		memcpy(ht->arData, old_buckets, ht->nNumUsed * sizeof(Bucket));
		efree(old_data);

		for (idx = 0; idx < ht->nNumUsed; idx++) {
			p = ht->arData + idx;
			if (Z_TYPE(p->val) == IS_UNDEF) continue;

			/* persist bucket and key */
			if (p->key) {
				zend_accel_memdup_interned_string(p->key);
			}

			/* persist the data itself */
			zend_persist_zval(&p->val);

			nIndex = p->h | ht->nTableMask;
			Z_NEXT(p->val) = HT_HASH(ht, nIndex);
			HT_HASH(ht, nIndex) = HT_IDX_TO_HASH(idx);
		}
		return;
	} else {
		void *data = ZCG(mem);

		ZEND_ASSERT(((zend_uintptr_t)ZCG(mem) & 0x7) == 0); /* should be 8 byte aligned */
		ZCG(mem) = (void*)((char*)data + ZEND_ALIGNED_SIZE(HT_USED_SIZE(ht)));
		memcpy(data, HT_GET_DATA_ADDR(ht), HT_USED_SIZE(ht));
		HT_SET_DATA_ADDR(ht, data);
	}
	for (idx = 0; idx < ht->nNumUsed; idx++) {
		p = ht->arData + idx;
		if (Z_TYPE(p->val) == IS_UNDEF) continue;

		/* persist bucket and key */
		if (p->key) {
			zend_accel_memdup_interned_string(p->key);
		}

		/* persist the data itself */
		zend_persist_zval(&p->val);
	}
}

static zend_ast *zend_persist_ast(zend_ast *ast)
{
	uint32_t i;
	zend_ast *node;

	if (ast->kind == ZEND_AST_ZVAL || ast->kind == ZEND_AST_CONSTANT) {
		zend_ast_zval *copy = zend_accel_memdup(ast, sizeof(zend_ast_zval));
		zend_persist_zval(&copy->val);
		node = (zend_ast *) copy;
	} else if (zend_ast_is_list(ast)) {
		zend_ast_list *list = zend_ast_get_list(ast);
		zend_ast_list *copy = zend_accel_memdup(ast,
			sizeof(zend_ast_list) - sizeof(zend_ast *) + sizeof(zend_ast *) * list->children);
		for (i = 0; i < list->children; i++) {
			if (copy->child[i]) {
				copy->child[i] = zend_persist_ast(copy->child[i]);
			}
		}
		node = (zend_ast *) copy;
	} else {
		uint32_t children = zend_ast_get_num_children(ast);
		node = zend_accel_memdup(ast, sizeof(zend_ast) - sizeof(zend_ast *) + sizeof(zend_ast *) * children);
		for (i = 0; i < children; i++) {
			if (node->child[i]) {
				node->child[i] = zend_persist_ast(node->child[i]);
			}
		}
	}

	return node;
}

static void zend_persist_zval(zval *z)
{
	void *new_ptr;

	switch (Z_TYPE_P(z)) {
		case IS_STRING:
			zend_accel_store_interned_string(Z_STR_P(z));
			Z_TYPE_FLAGS_P(z) = 0;
			break;
		case IS_ARRAY:
			new_ptr = zend_shared_alloc_get_xlat_entry(Z_ARR_P(z));
			if (new_ptr) {
				Z_ARR_P(z) = new_ptr;
				Z_TYPE_FLAGS_P(z) = 0;
			} else {
				if (!Z_REFCOUNTED_P(z)) {
					Z_ARR_P(z) = zend_accel_memdup(Z_ARR_P(z), sizeof(zend_array));
					zend_hash_persist_immutable(Z_ARRVAL_P(z));
				} else {
					GC_REMOVE_FROM_BUFFER(Z_ARR_P(z));
					zend_accel_store(Z_ARR_P(z), sizeof(zend_array));
					zend_hash_persist(Z_ARRVAL_P(z), zend_persist_zval);
					/* make immutable array */
					Z_TYPE_FLAGS_P(z) = 0;
					GC_SET_REFCOUNT(Z_COUNTED_P(z), 2);
					GC_ADD_FLAGS(Z_COUNTED_P(z), IS_ARRAY_IMMUTABLE);
				}
			}
			break;
		case IS_REFERENCE:
			new_ptr = zend_shared_alloc_get_xlat_entry(Z_REF_P(z));
			if (new_ptr) {
				Z_REF_P(z) = new_ptr;
			} else {
				zend_accel_store(Z_REF_P(z), sizeof(zend_reference));
				zend_persist_zval(Z_REFVAL_P(z));
			}
			break;
		case IS_CONSTANT_AST:
			new_ptr = zend_shared_alloc_get_xlat_entry(Z_AST_P(z));
			if (new_ptr) {
				Z_AST_P(z) = new_ptr;
				Z_TYPE_FLAGS_P(z) = 0;
			} else {
				zend_ast_ref *old_ref = Z_AST_P(z);
				Z_ARR_P(z) = zend_accel_memdup(Z_AST_P(z), sizeof(zend_ast_ref));
				zend_persist_ast(GC_AST(old_ref));
				Z_TYPE_FLAGS_P(z) = 0;
				GC_SET_REFCOUNT(Z_COUNTED_P(z), 1);
				efree(old_ref);
			}
			break;
	}
}

static void zend_persist_op_array_ex(zend_op_array *op_array, zend_persistent_script* main_persistent_script)
{
	int already_stored = 0;
	zend_op *persist_ptr;
	zval *orig_literals = NULL;

	if (op_array->refcount && --(*op_array->refcount) == 0) {
		efree(op_array->refcount);
	}
	op_array->refcount = NULL;

	if (main_persistent_script) {
		zend_execute_data *orig_execute_data = EG(current_execute_data);
		zend_execute_data fake_execute_data;
		zval *offset;

		memset(&fake_execute_data, 0, sizeof(fake_execute_data));
		fake_execute_data.func = (zend_function*)op_array;
		EG(current_execute_data) = &fake_execute_data;
		if ((offset = zend_get_constant_str("__COMPILER_HALT_OFFSET__", sizeof("__COMPILER_HALT_OFFSET__") - 1)) != NULL) {
			main_persistent_script->compiler_halt_offset = Z_LVAL_P(offset);
		}
		EG(current_execute_data) = orig_execute_data;
	}

	if (op_array->static_variables) {
		HashTable *stored = zend_shared_alloc_get_xlat_entry(op_array->static_variables);

		if (stored) {
			op_array->static_variables = stored;
		} else {
			zend_hash_persist(op_array->static_variables, zend_persist_zval);
			zend_accel_store(op_array->static_variables, sizeof(HashTable));
			/* make immutable array */
			GC_SET_REFCOUNT(op_array->static_variables, 2);
			GC_TYPE_INFO(op_array->static_variables) = IS_ARRAY | (IS_ARRAY_IMMUTABLE << GC_FLAGS_SHIFT);
		}
	}

	if (zend_shared_alloc_get_xlat_entry(op_array->opcodes)) {
		already_stored = 1;
	}

	if (op_array->literals) {
		if (already_stored) {
			orig_literals = zend_shared_alloc_get_xlat_entry(op_array->literals);
			ZEND_ASSERT(orig_literals != NULL);
			op_array->literals = orig_literals;
		} else {
			zval *p = zend_accel_memdup(op_array->literals, sizeof(zval) * op_array->last_literal);
			zval *end = p + op_array->last_literal;
			orig_literals = op_array->literals;
			op_array->literals = p;
			while (p < end) {
				zend_persist_zval(p);
				p++;
			}
#if ZEND_USE_ABS_CONST_ADDR
			efree(orig_literals);
#endif
		}
	}

	if (already_stored) {
		persist_ptr = zend_shared_alloc_get_xlat_entry(op_array->opcodes);
		ZEND_ASSERT(persist_ptr != NULL);
		op_array->opcodes = persist_ptr;
	} else {
		zend_op *new_opcodes = zend_accel_memdup(op_array->opcodes, sizeof(zend_op) * op_array->last);
		zend_op *opline = new_opcodes;
		zend_op *end = new_opcodes + op_array->last;
		int offset = 0;

		for (; opline < end ; opline++, offset++) {
#if ZEND_USE_ABS_CONST_ADDR
			if (opline->op1_type == IS_CONST) {
				opline->op1.zv = (zval*)((char*)opline->op1.zv + ((char*)op_array->literals - (char*)orig_literals));
			}
			if (opline->op2_type == IS_CONST) {
				opline->op2.zv = (zval*)((char*)opline->op2.zv + ((char*)op_array->literals - (char*)orig_literals));
			}
#else
			if (opline->op1_type == IS_CONST) {
				opline->op1.constant =
					(char*)(op_array->literals +
						((zval*)((char*)(op_array->opcodes + (opline - new_opcodes)) +
						(int32_t)opline->op1.constant) - orig_literals)) -
					(char*)opline;
			}
			if (opline->op2_type == IS_CONST) {
				opline->op2.constant =
					(char*)(op_array->literals +
						((zval*)((char*)(op_array->opcodes + (opline - new_opcodes)) +
						(int32_t)opline->op2.constant) - orig_literals)) -
					(char*)opline;
			}
#endif
#if ZEND_USE_ABS_JMP_ADDR
			if (op_array->fn_flags & ZEND_ACC_DONE_PASS_TWO) {
				/* fix jumps to point to new array */
				switch (opline->opcode) {
					case ZEND_JMP:
					case ZEND_FAST_CALL:
						opline->op1.jmp_addr = &new_opcodes[opline->op1.jmp_addr - op_array->opcodes];
						break;
					case ZEND_JMPZNZ:
						/* relative extended_value don't have to be changed */
						/* break omitted intentionally */
					case ZEND_JMPZ:
					case ZEND_JMPNZ:
					case ZEND_JMPZ_EX:
					case ZEND_JMPNZ_EX:
					case ZEND_JMP_SET:
					case ZEND_COALESCE:
					case ZEND_FE_RESET_R:
					case ZEND_FE_RESET_RW:
					case ZEND_ASSERT_CHECK:
						opline->op2.jmp_addr = &new_opcodes[opline->op2.jmp_addr - op_array->opcodes];
						break;
					case ZEND_CATCH:
						if (!(opline->extended_value & ZEND_LAST_CATCH)) {
							opline->op2.jmp_addr = &new_opcodes[opline->op2.jmp_addr - op_array->opcodes];
						}
						break;
					case ZEND_DECLARE_ANON_CLASS:
					case ZEND_DECLARE_ANON_INHERITED_CLASS:
					case ZEND_FE_FETCH_R:
					case ZEND_FE_FETCH_RW:
					case ZEND_SWITCH_LONG:
					case ZEND_SWITCH_STRING:
						/* relative extended_value don't have to be changed */
						break;
				}
			}
#endif
		}

		efree(op_array->opcodes);
		op_array->opcodes = new_opcodes;

		if (op_array->run_time_cache) {
			efree(op_array->run_time_cache);
			op_array->run_time_cache = NULL;
		}
	}

	if (op_array->function_name && !IS_ACCEL_INTERNED(op_array->function_name)) {
		zend_string *new_name;
		if (already_stored) {
			new_name = zend_shared_alloc_get_xlat_entry(op_array->function_name);
			ZEND_ASSERT(new_name != NULL);
			op_array->function_name = new_name;
		} else {
			zend_accel_store_interned_string(op_array->function_name);
		}
	}

	if (op_array->filename) {
		/* do not free! PHP has centralized filename storage, compiler will free it */
		zend_accel_memdup_string(op_array->filename);
	}

	if (op_array->arg_info) {
		zend_arg_info *arg_info = op_array->arg_info;
		uint32_t num_args = op_array->num_args;

		if (op_array->fn_flags & ZEND_ACC_HAS_RETURN_TYPE) {
			arg_info--;
			num_args++;
		}
		if (already_stored) {
			arg_info = zend_shared_alloc_get_xlat_entry(arg_info);
			ZEND_ASSERT(arg_info != NULL);
		} else {
			uint32_t i;

			if (op_array->fn_flags & ZEND_ACC_VARIADIC) {
				num_args++;
			}
			zend_accel_store(arg_info, sizeof(zend_arg_info) * num_args);
			for (i = 0; i < num_args; i++) {
				if (arg_info[i].name) {
					zend_accel_store_interned_string(arg_info[i].name);
				}
				if (ZEND_TYPE_IS_CLASS(arg_info[i].type)) {
					zend_string *type_name = ZEND_TYPE_NAME(arg_info[i].type);
					zend_bool allow_null = ZEND_TYPE_ALLOW_NULL(arg_info[i].type);

					zend_accel_store_interned_string(type_name);
					arg_info[i].type = ZEND_TYPE_ENCODE_CLASS(type_name, allow_null);
				}
			}
		}
		if (op_array->fn_flags & ZEND_ACC_HAS_RETURN_TYPE) {
			arg_info++;
		}
		op_array->arg_info = arg_info;
	}

	if (op_array->live_range) {
		zend_accel_store(op_array->live_range, sizeof(zend_live_range) * op_array->last_live_range);
	}

	if (op_array->scope) {
		op_array->scope = zend_shared_alloc_get_xlat_entry(op_array->scope);
	}

	if (op_array->doc_comment) {
		if (ZCG(accel_directives).save_comments) {
			if (already_stored) {
				op_array->doc_comment = zend_shared_alloc_get_xlat_entry(op_array->doc_comment);
				ZEND_ASSERT(op_array->doc_comment != NULL);
			} else {
				zend_accel_store_interned_string(op_array->doc_comment);
			}
		} else {
			if (!already_stored) {
				zend_string_release(op_array->doc_comment);
			}
			op_array->doc_comment = NULL;
		}
	}

	if (op_array->try_catch_array) {
		zend_accel_store(op_array->try_catch_array, sizeof(zend_try_catch_element) * op_array->last_try_catch);
	}

	if (op_array->vars) {
		if (already_stored) {
			persist_ptr = zend_shared_alloc_get_xlat_entry(op_array->vars);
			ZEND_ASSERT(persist_ptr != NULL);
			op_array->vars = (zend_string**)persist_ptr;
		} else {
			int i;
			zend_accel_store(op_array->vars, sizeof(zend_string*) * op_array->last_var);
			for (i = 0; i < op_array->last_var; i++) {
				zend_accel_store_interned_string(op_array->vars[i]);
			}
		}
	}

	/* "prototype" may be undefined if "scope" isn't set */
	if (op_array->scope && op_array->prototype) {
		if ((persist_ptr = zend_shared_alloc_get_xlat_entry(op_array->prototype))) {
			op_array->prototype = (union _zend_function*)persist_ptr;
		}
	} else {
		op_array->prototype = NULL;
	}

	ZCG(mem) = (void*)((char*)ZCG(mem) + ZEND_ALIGNED_SIZE(zend_extensions_op_array_persist(op_array, ZCG(mem))));
}

static void zend_persist_op_array(zval *zv)
{
	zend_op_array *op_array = Z_PTR_P(zv);

	ZEND_ASSERT(op_array->type == ZEND_USER_FUNCTION);
	memcpy(ZCG(arena_mem), Z_PTR_P(zv), sizeof(zend_op_array));
	Z_PTR_P(zv) = ZCG(arena_mem);
	ZCG(arena_mem) = (void*)((char*)ZCG(arena_mem) + ZEND_ALIGNED_SIZE(sizeof(zend_op_array)));
	zend_persist_op_array_ex(Z_PTR_P(zv), NULL);
}

static void zend_persist_class_method(zval *zv)
{
	zend_op_array *op_array = Z_PTR_P(zv);
	zend_op_array *old_op_array;

	ZEND_ASSERT(op_array->type == ZEND_USER_FUNCTION);
	old_op_array = zend_shared_alloc_get_xlat_entry(op_array);
	if (old_op_array) {
		Z_PTR_P(zv) = old_op_array;
		if (op_array->refcount && --(*op_array->refcount) == 0) {
			efree(op_array->refcount);
		}
		return;
	}
	memcpy(ZCG(arena_mem), Z_PTR_P(zv), sizeof(zend_op_array));
	zend_shared_alloc_register_xlat_entry(Z_PTR_P(zv), ZCG(arena_mem));
	Z_PTR_P(zv) = ZCG(arena_mem);
	ZCG(arena_mem) = (void*)((char*)ZCG(arena_mem) + ZEND_ALIGNED_SIZE(sizeof(zend_op_array)));
	zend_persist_op_array_ex(Z_PTR_P(zv), NULL);
}

static void zend_persist_property_info(zval *zv)
{
	zend_property_info *prop = zend_shared_alloc_get_xlat_entry(Z_PTR_P(zv));

	if (prop) {
		Z_PTR_P(zv) = prop;
		return;
	}
	memcpy(ZCG(arena_mem), Z_PTR_P(zv), sizeof(zend_property_info));
	zend_shared_alloc_register_xlat_entry(Z_PTR_P(zv), ZCG(arena_mem));
	prop = Z_PTR_P(zv) = ZCG(arena_mem);
	ZCG(arena_mem) = (void*)((char*)ZCG(arena_mem) + ZEND_ALIGNED_SIZE(sizeof(zend_property_info)));
	prop->ce = zend_shared_alloc_get_xlat_entry(prop->ce);
	zend_accel_store_interned_string(prop->name);
	if (prop->doc_comment) {
		if (ZCG(accel_directives).save_comments) {
			zend_accel_store_interned_string(prop->doc_comment);
		} else {
			if (!zend_shared_alloc_get_xlat_entry(prop->doc_comment)) {
				zend_shared_alloc_register_xlat_entry(prop->doc_comment, prop->doc_comment);
			}
			zend_string_release(prop->doc_comment);
			prop->doc_comment = NULL;
		}
	}
}

static void zend_persist_class_constant(zval *zv)
{
	zend_class_constant *c = zend_shared_alloc_get_xlat_entry(Z_PTR_P(zv));

	if (c) {
		Z_PTR_P(zv) = c;
		return;
	}
	memcpy(ZCG(arena_mem), Z_PTR_P(zv), sizeof(zend_class_constant));
	zend_shared_alloc_register_xlat_entry(Z_PTR_P(zv), ZCG(arena_mem));
	c = Z_PTR_P(zv) = ZCG(arena_mem);
	ZCG(arena_mem) = (void*)((char*)ZCG(arena_mem) + ZEND_ALIGNED_SIZE(sizeof(zend_class_constant)));
	zend_persist_zval(&c->value);
	c->ce = zend_shared_alloc_get_xlat_entry(c->ce);
	if (c->doc_comment) {
		if (ZCG(accel_directives).save_comments) {
			zend_string *doc_comment = zend_shared_alloc_get_xlat_entry(c->doc_comment);
			if (doc_comment) {
				c->doc_comment = doc_comment;
			} else {
				zend_accel_store_interned_string(c->doc_comment);
			}
		} else {
			zend_string *doc_comment = zend_shared_alloc_get_xlat_entry(c->doc_comment);
			if (!doc_comment) {
				zend_shared_alloc_register_xlat_entry(c->doc_comment, c->doc_comment);
				zend_string_release(c->doc_comment);
			}
			c->doc_comment = NULL;
		}
	}
}

static void zend_persist_class_entry(zval *zv)
{
	zend_class_entry *ce = Z_PTR_P(zv);

	if (ce->type == ZEND_USER_CLASS) {
		memcpy(ZCG(arena_mem), Z_PTR_P(zv), sizeof(zend_class_entry));
		zend_shared_alloc_register_xlat_entry(Z_PTR_P(zv), ZCG(arena_mem));
		ce = Z_PTR_P(zv) = ZCG(arena_mem);
		ZCG(arena_mem) = (void*)((char*)ZCG(arena_mem) + ZEND_ALIGNED_SIZE(sizeof(zend_class_entry)));
		zend_accel_store_interned_string(ce->name);
		zend_hash_persist(&ce->function_table, zend_persist_class_method);
		if (ce->default_properties_table) {
		    int i;

			zend_accel_store(ce->default_properties_table, sizeof(zval) * ce->default_properties_count);
			for (i = 0; i < ce->default_properties_count; i++) {
				zend_persist_zval(&ce->default_properties_table[i]);
			}
		}
		if (ce->default_static_members_table) {
		    int i;

			zend_accel_store(ce->default_static_members_table, sizeof(zval) * ce->default_static_members_count);
			for (i = 0; i < ce->default_static_members_count; i++) {
				zend_persist_zval(&ce->default_static_members_table[i]);
			}
		}
		ce->static_members_table = NULL;

		zend_hash_persist(&ce->constants_table, zend_persist_class_constant);

		if (ce->info.user.filename) {
			/* do not free! PHP has centralized filename storage, compiler will free it */
			zend_accel_memdup_string(ce->info.user.filename);
		}
		if (ce->info.user.doc_comment) {
			if (ZCG(accel_directives).save_comments) {
				zend_accel_store_interned_string(ce->info.user.doc_comment);
			} else {
				if (!zend_shared_alloc_get_xlat_entry(ce->info.user.doc_comment)) {
					zend_shared_alloc_register_xlat_entry(ce->info.user.doc_comment, ce->info.user.doc_comment);
					zend_string_release(ce->info.user.doc_comment);
				}
				ce->info.user.doc_comment = NULL;
			}
		}
		zend_hash_persist(&ce->properties_info, zend_persist_property_info);
		if (ce->num_interfaces && ce->interfaces) {
			efree(ce->interfaces);
		}
		ce->interfaces = NULL; /* will be filled in on fetch */

		if (ce->num_traits && ce->traits) {
			efree(ce->traits);
		}
		ce->traits = NULL;

		if (ce->trait_aliases) {
			int i = 0;
			while (ce->trait_aliases[i]) {
				if (ce->trait_aliases[i]->trait_method) {
					if (ce->trait_aliases[i]->trait_method->method_name) {
						zend_accel_store_interned_string(ce->trait_aliases[i]->trait_method->method_name);
					}
					if (ce->trait_aliases[i]->trait_method->class_name) {
						zend_accel_store_interned_string(ce->trait_aliases[i]->trait_method->class_name);
					}
					ce->trait_aliases[i]->trait_method->ce = NULL;
					zend_accel_store(ce->trait_aliases[i]->trait_method,
						sizeof(zend_trait_method_reference));
				}

				if (ce->trait_aliases[i]->alias) {
					zend_accel_store_interned_string(ce->trait_aliases[i]->alias);
				}

				zend_accel_store(ce->trait_aliases[i], sizeof(zend_trait_alias));
				i++;
			}

			zend_accel_store(ce->trait_aliases, sizeof(zend_trait_alias*) * (i + 1));
		}

		if (ce->trait_precedences) {
			int i = 0;

			while (ce->trait_precedences[i]) {
				zend_accel_store_interned_string(ce->trait_precedences[i]->trait_method->method_name);
				zend_accel_store_interned_string(ce->trait_precedences[i]->trait_method->class_name);
				ce->trait_precedences[i]->trait_method->ce = NULL;
				zend_accel_store(ce->trait_precedences[i]->trait_method,
					sizeof(zend_trait_method_reference));

				if (ce->trait_precedences[i]->exclude_from_classes) {
					int j = 0;

					while (ce->trait_precedences[i]->exclude_from_classes[j].class_name) {
						zend_accel_store_interned_string(ce->trait_precedences[i]->exclude_from_classes[j].class_name);
						j++;
					}
					zend_accel_store(ce->trait_precedences[i]->exclude_from_classes,
						sizeof(zend_class_entry*) * (j + 1));
				}

				zend_accel_store(ce->trait_precedences[i], sizeof(zend_trait_precedence));
				i++;
			}
			zend_accel_store(
				ce->trait_precedences, sizeof(zend_trait_precedence*) * (i + 1));
		}
	}
}

//static int zend_update_property_info_ce(zval *zv)
//{
//	zend_property_info *prop = Z_PTR_P(zv);
//
//	prop->ce = zend_shared_alloc_get_xlat_entry(prop->ce);
//	return 0;
//}

static int zend_update_parent_ce(zval *zv)
{
	zend_class_entry *ce = Z_PTR_P(zv);

	if (ce->parent) {
		ce->parent = zend_shared_alloc_get_xlat_entry(ce->parent);
	}

	/* update methods */
	if (ce->constructor) {
		ce->constructor = zend_shared_alloc_get_xlat_entry(ce->constructor);
	}
	if (ce->destructor) {
		ce->destructor = zend_shared_alloc_get_xlat_entry(ce->destructor);
	}
	if (ce->clone) {
		ce->clone = zend_shared_alloc_get_xlat_entry(ce->clone);
	}
	if (ce->__get) {
		ce->__get = zend_shared_alloc_get_xlat_entry(ce->__get);
	}
	if (ce->__set) {
		ce->__set = zend_shared_alloc_get_xlat_entry(ce->__set);
	}
	if (ce->__call) {
		ce->__call = zend_shared_alloc_get_xlat_entry(ce->__call);
	}
	if (ce->serialize_func) {
		ce->serialize_func = zend_shared_alloc_get_xlat_entry(ce->serialize_func);
	}
	if (ce->unserialize_func) {
		ce->unserialize_func = zend_shared_alloc_get_xlat_entry(ce->unserialize_func);
	}
	if (ce->__isset) {
		ce->__isset = zend_shared_alloc_get_xlat_entry(ce->__isset);
	}
	if (ce->__unset) {
		ce->__unset = zend_shared_alloc_get_xlat_entry(ce->__unset);
	}
	if (ce->__tostring) {
		ce->__tostring = zend_shared_alloc_get_xlat_entry(ce->__tostring);
	}
	if (ce->__callstatic) {
		ce->__callstatic = zend_shared_alloc_get_xlat_entry(ce->__callstatic);
	}
	if (ce->__debugInfo) {
		ce->__debugInfo = zend_shared_alloc_get_xlat_entry(ce->__debugInfo);
	}
//	zend_hash_apply(&ce->properties_info, (apply_func_t) zend_update_property_info_ce);
	return 0;
}

static void zend_accel_persist_class_table(HashTable *class_table)
{
    zend_hash_persist(class_table, zend_persist_class_entry);
	zend_hash_apply(class_table, (apply_func_t) zend_update_parent_ce);
}

<<<<<<< HEAD
zend_persistent_script *zend_accel_script_persist(zend_persistent_script *script, const char **key, unsigned int key_length)
=======
zend_persistent_script *zend_accel_script_persist(zend_persistent_script *script, char **key, unsigned int key_length, int for_shm)
>>>>>>> 020a02ef
{
	script->mem = ZCG(mem);
	script->corrupted = 0;
	ZCG(current_persistent_script) = script;

	if (!for_shm) {
		/* script is not going to be saved in SHM */
		script->corrupted = 1;
	}

	ZEND_ASSERT(((zend_uintptr_t)ZCG(mem) & 0x7) == 0); /* should be 8 byte aligned */
	zend_shared_alloc_clear_xlat_table();

	zend_accel_store(script, sizeof(zend_persistent_script));
	if (key && *key) {
		*key = zend_accel_memdup(*key, key_length + 1);
	}
	zend_accel_store_interned_string(script->script.filename);

#if defined(__AVX__) || defined(__SSE2__)
	/* Align to 64-byte boundary */
	ZCG(mem) = (void*)(((zend_uintptr_t)ZCG(mem) + 63L) & ~63L);
#else
	ZEND_ASSERT(((zend_uintptr_t)ZCG(mem) & 0x7) == 0); /* should be 8 byte aligned */
#endif

	script->arena_mem = ZCG(arena_mem) = ZCG(mem);
	ZCG(mem) = (void*)((char*)ZCG(mem) + script->arena_size);

	zend_accel_persist_class_table(&script->script.class_table);
	zend_hash_persist(&script->script.function_table, zend_persist_op_array);
	zend_persist_op_array_ex(&script->script.main_op_array, script);

	script->corrupted = 0;
	ZCG(current_persistent_script) = NULL;

	return script;
}

int zend_accel_script_persistable(zend_persistent_script *script)
{
	return 1;
}<|MERGE_RESOLUTION|>--- conflicted
+++ resolved
@@ -91,33 +91,23 @@
 	HT_FLAGS(ht) |= HASH_FLAG_STATIC_KEYS;
 	ht->pDestructor = NULL;
 
-<<<<<<< HEAD
 	if (!(HT_FLAGS(ht) & HASH_FLAG_INITIALIZED)) {
-		HT_SET_DATA_ADDR(ht, &uninitialized_bucket);
-=======
-	if (!(ht->u.flags & HASH_FLAG_INITIALIZED)) {
 		if (EXPECTED(!ZCG(current_persistent_script)->corrupted)) {
 			HT_SET_DATA_ADDR(ht, &ZCSG(uninitialized_bucket));
 		} else {
 			HT_SET_DATA_ADDR(ht, &uninitialized_bucket);
 		}
->>>>>>> 020a02ef
 		return;
 	}
 	if (ht->nNumUsed == 0) {
 		efree(HT_GET_DATA_ADDR(ht));
 		ht->nTableMask = HT_MIN_MASK;
-<<<<<<< HEAD
-		HT_SET_DATA_ADDR(ht, &uninitialized_bucket);
-		HT_FLAGS(ht) &= ~HASH_FLAG_INITIALIZED;
-=======
 		if (EXPECTED(!ZCG(current_persistent_script)->corrupted)) {
 			HT_SET_DATA_ADDR(ht, &ZCSG(uninitialized_bucket));
 		} else {
 			HT_SET_DATA_ADDR(ht, &uninitialized_bucket);
 		}
-		ht->u.flags &= ~HASH_FLAG_INITIALIZED;
->>>>>>> 020a02ef
+		HT_FLAGS(ht) &= ~HASH_FLAG_INITIALIZED;
 		return;
 	}
 	if (HT_FLAGS(ht) & HASH_FLAG_PACKED) {
@@ -196,33 +186,23 @@
 	HT_FLAGS(ht) |= HASH_FLAG_STATIC_KEYS;
 	ht->pDestructor = NULL;
 
-<<<<<<< HEAD
 	if (!(HT_FLAGS(ht) & HASH_FLAG_INITIALIZED)) {
-		HT_SET_DATA_ADDR(ht, &uninitialized_bucket);
-=======
-	if (!(ht->u.flags & HASH_FLAG_INITIALIZED)) {
 		if (EXPECTED(!ZCG(current_persistent_script)->corrupted)) {
 			HT_SET_DATA_ADDR(ht, &ZCSG(uninitialized_bucket));
 		} else {
 			HT_SET_DATA_ADDR(ht, &uninitialized_bucket);
 		}
->>>>>>> 020a02ef
 		return;
 	}
 	if (ht->nNumUsed == 0) {
 		efree(HT_GET_DATA_ADDR(ht));
 		ht->nTableMask = HT_MIN_MASK;
-<<<<<<< HEAD
-		HT_SET_DATA_ADDR(ht, &uninitialized_bucket);
-		HT_FLAGS(ht) &= ~HASH_FLAG_INITIALIZED;
-=======
 		if (EXPECTED(!ZCG(current_persistent_script)->corrupted)) {
 			HT_SET_DATA_ADDR(ht, &ZCSG(uninitialized_bucket));
 		} else {
 			HT_SET_DATA_ADDR(ht, &uninitialized_bucket);
 		}
-		ht->u.flags &= ~HASH_FLAG_INITIALIZED;
->>>>>>> 020a02ef
+		HT_FLAGS(ht) &= ~HASH_FLAG_INITIALIZED;
 		return;
 	}
 	if (HT_FLAGS(ht) & HASH_FLAG_PACKED) {
@@ -899,11 +879,7 @@
 	zend_hash_apply(class_table, (apply_func_t) zend_update_parent_ce);
 }
 
-<<<<<<< HEAD
-zend_persistent_script *zend_accel_script_persist(zend_persistent_script *script, const char **key, unsigned int key_length)
-=======
-zend_persistent_script *zend_accel_script_persist(zend_persistent_script *script, char **key, unsigned int key_length, int for_shm)
->>>>>>> 020a02ef
+zend_persistent_script *zend_accel_script_persist(zend_persistent_script *script, const char **key, unsigned int key_length, int for_shm)
 {
 	script->mem = ZCG(mem);
 	script->corrupted = 0;
