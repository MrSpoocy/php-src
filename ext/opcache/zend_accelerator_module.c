/*
   +----------------------------------------------------------------------+
   | Zend OPcache                                                         |
   +----------------------------------------------------------------------+
   | Copyright (c) 1998-2015 The PHP Group                                |
   +----------------------------------------------------------------------+
   | This source file is subject to version 3.01 of the PHP license,      |
   | that is bundled with this package in the file LICENSE, and is        |
   | available through the world-wide-web at the following url:           |
   | http://www.php.net/license/3_01.txt                                  |
   | If you did not receive a copy of the PHP license and are unable to   |
   | obtain it through the world-wide-web, please send a note to          |
   | license@php.net so we can mail you a copy immediately.               |
   +----------------------------------------------------------------------+
   | Authors: Andi Gutmans <andi@zend.com>                                |
   |          Zeev Suraski <zeev@zend.com>                                |
   |          Stanislav Malyshev <stas@zend.com>                          |
   |          Dmitry Stogov <dmitry@zend.com>                             |
   +----------------------------------------------------------------------+
*/

#include <time.h>

#include "php.h"
#include "ZendAccelerator.h"
#include "zend_API.h"
#include "zend_shared_alloc.h"
#include "zend_accelerator_blacklist.h"
#include "php_ini.h"
#include "SAPI.h"
#include "zend_virtual_cwd.h"
#include "ext/standard/info.h"
#include "ext/standard/php_filestat.h"

#define STRING_NOT_NULL(s) (NULL == (s)?"":s)
#define MIN_ACCEL_FILES 200
#define MAX_ACCEL_FILES 1000000
#define TOKENTOSTR(X) #X

static void (*orig_file_exists)(INTERNAL_FUNCTION_PARAMETERS) = NULL;
static void (*orig_is_file)(INTERNAL_FUNCTION_PARAMETERS) = NULL;
static void (*orig_is_readable)(INTERNAL_FUNCTION_PARAMETERS) = NULL;

ZEND_BEGIN_ARG_INFO(arginfo_opcache_none, 0)
ZEND_END_ARG_INFO()

ZEND_BEGIN_ARG_INFO_EX(arginfo_opcache_get_status, 0, 0, 0)
	ZEND_ARG_INFO(0, fetch_scripts)
ZEND_END_ARG_INFO()

ZEND_BEGIN_ARG_INFO_EX(arginfo_opcache_compile_file, 0, 0, 1)
	ZEND_ARG_INFO(0, file)
ZEND_END_ARG_INFO()

ZEND_BEGIN_ARG_INFO_EX(arginfo_opcache_invalidate, 0, 0, 1)
	ZEND_ARG_INFO(0, script)
	ZEND_ARG_INFO(0, force)
ZEND_END_ARG_INFO()

ZEND_BEGIN_ARG_INFO_EX(arginfo_opcache_is_script_cached, 0, 0, 1)
	ZEND_ARG_INFO(0, script)
ZEND_END_ARG_INFO()

/* User functions */
static ZEND_FUNCTION(opcache_reset);
static ZEND_FUNCTION(opcache_invalidate);
static ZEND_FUNCTION(opcache_is_script_cached);

/* Private functions */
static ZEND_FUNCTION(opcache_get_status);
static ZEND_FUNCTION(opcache_compile_file);
static ZEND_FUNCTION(opcache_get_configuration);

static zend_function_entry accel_functions[] = {
	/* User functions */
	ZEND_FE(opcache_reset,					arginfo_opcache_none)
	ZEND_FE(opcache_invalidate,				arginfo_opcache_invalidate)
	ZEND_FE(opcache_compile_file,			arginfo_opcache_compile_file)
	ZEND_FE(opcache_is_script_cached,		arginfo_opcache_is_script_cached)
	/* Private functions */
	ZEND_FE(opcache_get_configuration,		arginfo_opcache_none)
	ZEND_FE(opcache_get_status,				arginfo_opcache_get_status)
	{ NULL, NULL, NULL, 0, 0 }
};

static int validate_api_restriction(void)
{
	if (ZCG(accel_directives).restrict_api && *ZCG(accel_directives).restrict_api) {
		int len = strlen(ZCG(accel_directives).restrict_api);

		if (!SG(request_info).path_translated ||
		    strlen(SG(request_info).path_translated) < len ||
		    memcmp(SG(request_info).path_translated, ZCG(accel_directives).restrict_api, len) != 0) {
			zend_error(E_WARNING, ACCELERATOR_PRODUCT_NAME " API is restricted by \"restrict_api\" configuration directive");
			return 0;
		}
	}
	return 1;
}

static ZEND_INI_MH(OnUpdateMemoryConsumption)
{
	zend_long *p;
	zend_long memsize;
#ifndef ZTS
	char *base = (char *) mh_arg2;
#else
	char *base = (char *) ts_resource(*((int *) mh_arg2));
#endif

	/* keep the compiler happy */
	(void)entry; (void)mh_arg2; (void)mh_arg3; (void)stage;

	p = (zend_long *) (base + (size_t)mh_arg1);
	memsize = atoi(new_value->val);
	/* sanity check we must use at least 8 MB */
	if (memsize < 8) {
		const char *new_new_value = "8";
		zend_ini_entry *ini_entry;

		memsize = 8;
		zend_accel_error(ACCEL_LOG_WARNING, "opcache.memory_consumption is set below the required 8MB.\n");
		zend_accel_error(ACCEL_LOG_WARNING, ACCELERATOR_PRODUCT_NAME " will use the minimal 8MB configuration.\n");

		if ((ini_entry = zend_hash_str_find_ptr(EG(ini_directives),
					"opcache.memory_consumption",
					sizeof("opcache.memory_consumption")-1)) == NULL) {
			return FAILURE;
		}

		ini_entry->value = zend_string_init(new_new_value, 1, 1);
	}
	*p = memsize * (1024 * 1024);
	return SUCCESS;
}

static ZEND_INI_MH(OnUpdateMaxAcceleratedFiles)
{
	zend_long *p;
	zend_long size;
#ifndef ZTS
	char *base = (char *) mh_arg2;
#else
	char *base = (char *) ts_resource(*((int *) mh_arg2));
#endif

	/* keep the compiler happy */
	(void)entry; (void)mh_arg2; (void)mh_arg3; (void)stage;

	p = (zend_long *) (base + (size_t)mh_arg1);
	size = atoi(new_value->val);
	/* sanity check we must use a value between MIN_ACCEL_FILES and MAX_ACCEL_FILES */

	if (size < MIN_ACCEL_FILES || size > MAX_ACCEL_FILES) {
		const char *new_new_value;
		zend_ini_entry *ini_entry;

		if (size < MIN_ACCEL_FILES) {
			size = MIN_ACCEL_FILES;
			new_new_value = TOKENTOSTR(MIN_ACCEL_FILES);
			zend_accel_error(ACCEL_LOG_WARNING, "opcache.max_accelerated_files is set below the required minimum (%d).\n", MIN_ACCEL_FILES);
			zend_accel_error(ACCEL_LOG_WARNING, ACCELERATOR_PRODUCT_NAME " will use the minimal configuration.\n");
		}
		if (size > MAX_ACCEL_FILES) {
			size = MAX_ACCEL_FILES;
			new_new_value = TOKENTOSTR(MAX_ACCEL_FILES);
			zend_accel_error(ACCEL_LOG_WARNING, "opcache.max_accelerated_files is set above the limit (%d).\n", MAX_ACCEL_FILES);
			zend_accel_error(ACCEL_LOG_WARNING, ACCELERATOR_PRODUCT_NAME " will use the maximal configuration.\n");
		}
		if ((ini_entry = zend_hash_str_find_ptr(EG(ini_directives),
					"opcache.max_accelerated_files",
					sizeof("opcache.max_accelerated_files")-1)) == NULL) {
			return FAILURE;
		}
		ini_entry->value = zend_string_init(new_new_value, strlen(new_new_value), 1);
	}
	*p = size;
	return SUCCESS;
}

static ZEND_INI_MH(OnUpdateMaxWastedPercentage)
{
	double *p;
	zend_long percentage;
#ifndef ZTS
	char *base = (char *) mh_arg2;
#else
	char *base = (char *) ts_resource(*((int *) mh_arg2));
#endif

	/* keep the compiler happy */
	(void)entry; (void)mh_arg2; (void)mh_arg3; (void)stage;

	p = (double *) (base + (size_t)mh_arg1);
	percentage = atoi(new_value->val);

	if (percentage <= 0 || percentage > 50) {
		const char *new_new_value = "5";
		zend_ini_entry *ini_entry;

		percentage = 5;
		zend_accel_error(ACCEL_LOG_WARNING, "opcache.max_wasted_percentage must be set between 1 and 50.\n");
		zend_accel_error(ACCEL_LOG_WARNING, ACCELERATOR_PRODUCT_NAME " will use 5%.\n");
		if ((ini_entry = zend_hash_str_find_ptr(EG(ini_directives),
					"opcache.max_wasted_percentage",
					sizeof("opcache.max_wasted_percentage")-1)) == NULL) {
			return FAILURE;
		}
		ini_entry->value = zend_string_init(new_new_value, strlen(new_new_value), 1);
	}
	*p = (double)percentage / 100.0;
	return SUCCESS;
}

static ZEND_INI_MH(OnEnable)
{
	if (stage == ZEND_INI_STAGE_STARTUP ||
	    stage == ZEND_INI_STAGE_SHUTDOWN ||
	    stage == ZEND_INI_STAGE_DEACTIVATE) {
		return OnUpdateBool(entry, new_value, mh_arg1, mh_arg2, mh_arg3, stage);
	} else {
		/* It may be only temporary disabled */
		zend_bool *p;
#ifndef ZTS
		char *base = (char *) mh_arg2;
#else
		char *base = (char *) ts_resource(*((int *) mh_arg2));
#endif

		p = (zend_bool *) (base+(size_t) mh_arg1);
		if ((new_value->len == 2 && strcasecmp("on", new_value->val) == 0) ||
		    (new_value->len == 3 && strcasecmp("yes", new_value->val) == 0) ||
		    (new_value->len == 4 && strcasecmp("true", new_value->val) == 0) ||
			atoi(new_value->val) != 0) {
			zend_error(E_WARNING, ACCELERATOR_PRODUCT_NAME " can't be temporary enabled (it may be only disabled till the end of request)");
			return FAILURE;
		} else {
			*p = 0;
			return SUCCESS;
		}
	}
}

ZEND_INI_BEGIN()
	STD_PHP_INI_BOOLEAN("opcache.enable"             , "1", PHP_INI_ALL,    OnEnable,     enabled                             , zend_accel_globals, accel_globals)
	STD_PHP_INI_BOOLEAN("opcache.use_cwd"            , "1", PHP_INI_SYSTEM, OnUpdateBool, accel_directives.use_cwd            , zend_accel_globals, accel_globals)
	STD_PHP_INI_BOOLEAN("opcache.validate_timestamps", "1", PHP_INI_ALL   , OnUpdateBool, accel_directives.validate_timestamps, zend_accel_globals, accel_globals)
	STD_PHP_INI_BOOLEAN("opcache.inherited_hack"     , "1", PHP_INI_SYSTEM, OnUpdateBool, accel_directives.inherited_hack     , zend_accel_globals, accel_globals)
	STD_PHP_INI_BOOLEAN("opcache.dups_fix"           , "0", PHP_INI_ALL   , OnUpdateBool, accel_directives.ignore_dups        , zend_accel_globals, accel_globals)
	STD_PHP_INI_BOOLEAN("opcache.revalidate_path"    , "0", PHP_INI_ALL   , OnUpdateBool, accel_directives.revalidate_path    , zend_accel_globals, accel_globals)

	STD_PHP_INI_ENTRY("opcache.log_verbosity_level"   , "1"   , PHP_INI_SYSTEM, OnUpdateLong, accel_directives.log_verbosity_level,       zend_accel_globals, accel_globals)
	STD_PHP_INI_ENTRY("opcache.memory_consumption"    , "64"  , PHP_INI_SYSTEM, OnUpdateMemoryConsumption,    accel_directives.memory_consumption,        zend_accel_globals, accel_globals)
	STD_PHP_INI_ENTRY("opcache.interned_strings_buffer", "4"  , PHP_INI_SYSTEM, OnUpdateLong,                 accel_directives.interned_strings_buffer,   zend_accel_globals, accel_globals)
	STD_PHP_INI_ENTRY("opcache.max_accelerated_files" , "2000", PHP_INI_SYSTEM, OnUpdateMaxAcceleratedFiles,	 accel_directives.max_accelerated_files,     zend_accel_globals, accel_globals)
	STD_PHP_INI_ENTRY("opcache.max_wasted_percentage" , "5"   , PHP_INI_SYSTEM, OnUpdateMaxWastedPercentage,	 accel_directives.max_wasted_percentage,     zend_accel_globals, accel_globals)
	STD_PHP_INI_ENTRY("opcache.consistency_checks"    , "0"   , PHP_INI_ALL   , OnUpdateLong,	             accel_directives.consistency_checks,        zend_accel_globals, accel_globals)
	STD_PHP_INI_ENTRY("opcache.force_restart_timeout" , "180" , PHP_INI_SYSTEM, OnUpdateLong,	             accel_directives.force_restart_timeout,     zend_accel_globals, accel_globals)
	STD_PHP_INI_ENTRY("opcache.revalidate_freq"       , "2"   , PHP_INI_ALL   , OnUpdateLong,	             accel_directives.revalidate_freq,           zend_accel_globals, accel_globals)
	STD_PHP_INI_ENTRY("opcache.file_update_protection", "2"   , PHP_INI_ALL   , OnUpdateLong,                accel_directives.file_update_protection,    zend_accel_globals, accel_globals)
	STD_PHP_INI_ENTRY("opcache.preferred_memory_model", ""    , PHP_INI_SYSTEM, OnUpdateStringUnempty,       accel_directives.memory_model,              zend_accel_globals, accel_globals)
	STD_PHP_INI_ENTRY("opcache.blacklist_filename"    , ""    , PHP_INI_SYSTEM, OnUpdateString,	             accel_directives.user_blacklist_filename,   zend_accel_globals, accel_globals)
	STD_PHP_INI_ENTRY("opcache.max_file_size"         , "0"   , PHP_INI_SYSTEM, OnUpdateLong,	             accel_directives.max_file_size,             zend_accel_globals, accel_globals)

	STD_PHP_INI_ENTRY("opcache.protect_memory"        , "0"  , PHP_INI_SYSTEM, OnUpdateBool,                  accel_directives.protect_memory,            zend_accel_globals, accel_globals)
	STD_PHP_INI_ENTRY("opcache.save_comments"         , "1"  , PHP_INI_SYSTEM, OnUpdateBool,                  accel_directives.save_comments,             zend_accel_globals, accel_globals)
	STD_PHP_INI_ENTRY("opcache.load_comments"         , "1"  , PHP_INI_ALL,    OnUpdateBool,                  accel_directives.load_comments,             zend_accel_globals, accel_globals)
	STD_PHP_INI_ENTRY("opcache.fast_shutdown"         , "0"  , PHP_INI_SYSTEM, OnUpdateBool,                  accel_directives.fast_shutdown,             zend_accel_globals, accel_globals)

	STD_PHP_INI_ENTRY("opcache.optimization_level"    , DEFAULT_OPTIMIZATION_LEVEL , PHP_INI_SYSTEM, OnUpdateLong, accel_directives.optimization_level,   zend_accel_globals, accel_globals)
	STD_PHP_INI_BOOLEAN("opcache.enable_file_override"	, "0"   , PHP_INI_SYSTEM, OnUpdateBool,              accel_directives.file_override_enabled,     zend_accel_globals, accel_globals)
	STD_PHP_INI_BOOLEAN("opcache.enable_cli"             , "0"   , PHP_INI_SYSTEM, OnUpdateBool,              accel_directives.enable_cli,                zend_accel_globals, accel_globals)
	STD_PHP_INI_ENTRY("opcache.error_log"                , ""    , PHP_INI_SYSTEM, OnUpdateString,	         accel_directives.error_log,                 zend_accel_globals, accel_globals)
	STD_PHP_INI_ENTRY("opcache.restrict_api"             , ""    , PHP_INI_SYSTEM, OnUpdateString,	         accel_directives.restrict_api,              zend_accel_globals, accel_globals)

#ifdef ZEND_WIN32
	STD_PHP_INI_ENTRY("opcache.mmap_base", NULL, PHP_INI_SYSTEM,	OnUpdateString,	                             accel_directives.mmap_base,                 zend_accel_globals, accel_globals)
#endif
ZEND_INI_END()

static int filename_is_in_cache(zend_string *filename)
{
	char *key;
	int key_length;

	key = accel_make_persistent_key(filename->val, filename->len, &key_length);
	if (key != NULL) {
		zend_persistent_script *persistent_script = zend_accel_hash_str_find(&ZCSG(hash), key, key_length);
		if (persistent_script && !persistent_script->corrupted) {
			zend_file_handle handle = {{0}, NULL, NULL, 0, 0};

<<<<<<< HEAD
			handle.filename = filename->val;
			handle.type = ZEND_HANDLE_FILENAME;

			return validate_timestamp_and_record(persistent_script, &handle) == SUCCESS;
		}
=======
	if (IS_ABSOLUTE_PATH(filename, filename_len)) {
		persistent_script = zend_accel_hash_find(&ZCSG(hash), filename, filename_len + 1);
		if (persistent_script) {
			return !persistent_script->corrupted &&
				(!ZCG(accel_directives).validate_timestamps ||
				validate_timestamp_and_record(persistent_script, &handle TSRMLS_CC) == SUCCESS);
		}
	}

	if ((key = accel_make_persistent_key_ex(&handle, filename_len, &key_length TSRMLS_CC)) != NULL) {
		persistent_script = zend_accel_hash_find(&ZCSG(hash), key, key_length + 1);
		return persistent_script && !persistent_script->corrupted &&
			(!ZCG(accel_directives).validate_timestamps ||
			validate_timestamp_and_record(persistent_script, &handle TSRMLS_CC) == SUCCESS);
>>>>>>> 9433b33a
	}

	return 0;
}

static int accel_file_in_cache(INTERNAL_FUNCTION_PARAMETERS)
{
	zval zfilename;

	if (ZEND_NUM_ARGS() != 1 ||
	    zend_get_parameters_array_ex(1, &zfilename) == FAILURE ||
	    Z_TYPE(zfilename) != IS_STRING ||
	    Z_STRLEN(zfilename) == 0) {
		return 0;
	}
	return filename_is_in_cache(Z_STR(zfilename));
}

static void accel_file_exists(INTERNAL_FUNCTION_PARAMETERS)
{
	if (accel_file_in_cache(INTERNAL_FUNCTION_PARAM_PASSTHRU)) {
		RETURN_TRUE;
	} else {
		orig_file_exists(INTERNAL_FUNCTION_PARAM_PASSTHRU);
	}
}

static void accel_is_file(INTERNAL_FUNCTION_PARAMETERS)
{
	if (accel_file_in_cache(INTERNAL_FUNCTION_PARAM_PASSTHRU)) {
		RETURN_TRUE;
	} else {
		orig_is_file(INTERNAL_FUNCTION_PARAM_PASSTHRU);
	}
}

static void accel_is_readable(INTERNAL_FUNCTION_PARAMETERS)
{
	if (accel_file_in_cache(INTERNAL_FUNCTION_PARAM_PASSTHRU)) {
		RETURN_TRUE;
	} else {
		orig_is_readable(INTERNAL_FUNCTION_PARAM_PASSTHRU);
	}
}

static ZEND_MINIT_FUNCTION(zend_accelerator)
{
	(void)type; /* keep the compiler happy */

	REGISTER_INI_ENTRIES();

	return SUCCESS;
}

void zend_accel_override_file_functions(void)
{
	zend_function *old_function;
	if (ZCG(enabled) && accel_startup_ok && ZCG(accel_directives).file_override_enabled) {
		/* override file_exists */
		if ((old_function = zend_hash_str_find_ptr(CG(function_table), "file_exists", sizeof("file_exists")-1)) != NULL) {
			orig_file_exists = old_function->internal_function.handler;
			old_function->internal_function.handler = accel_file_exists;
		}
		if ((old_function = zend_hash_str_find_ptr(CG(function_table), "is_file", sizeof("is_file")-1)) != NULL) {
			orig_is_file = old_function->internal_function.handler;
			old_function->internal_function.handler = accel_is_file;
		}
		if ((old_function = zend_hash_str_find_ptr(CG(function_table), "is_readable", sizeof("is_readable")-1)) != NULL) {
			orig_is_readable = old_function->internal_function.handler;
			old_function->internal_function.handler = accel_is_readable;
		}
	}
}

static ZEND_MSHUTDOWN_FUNCTION(zend_accelerator)
{
	(void)type; /* keep the compiler happy */

	UNREGISTER_INI_ENTRIES();
	accel_shutdown();
	return SUCCESS;
}

void zend_accel_info(ZEND_MODULE_INFO_FUNC_ARGS)
{
	php_info_print_table_start();

	if (ZCG(enabled) && accel_startup_ok && (ZCG(counted) || ZCSG(accelerator_enabled))) {
		php_info_print_table_row(2, "Opcode Caching", "Up and Running");
	} else {
		php_info_print_table_row(2, "Opcode Caching", "Disabled");
	}
	if (ZCG(enabled) && accel_startup_ok && ZCSG(accelerator_enabled) && ZCG(accel_directives).optimization_level) {
		php_info_print_table_row(2, "Optimization", "Enabled");
	} else {
		php_info_print_table_row(2, "Optimization", "Disabled");
	}
	if (ZCG(enabled)) {
		if (!accel_startup_ok || zps_api_failure_reason) {
			php_info_print_table_row(2, "Startup Failed", zps_api_failure_reason);
		} else {
			char buf[32];
			php_info_print_table_row(2, "Startup", "OK");
			php_info_print_table_row(2, "Shared memory model", zend_accel_get_shared_model());
			snprintf(buf, sizeof(buf), "%pd", (zend_ulong)ZCSG(hits));
			php_info_print_table_row(2, "Cache hits", buf);
			snprintf(buf, sizeof(buf), "%pd", ZSMMG(memory_exhausted)?ZCSG(misses):ZCSG(misses)-ZCSG(blacklist_misses));
			php_info_print_table_row(2, "Cache misses", buf);
			snprintf(buf, sizeof(buf), ZEND_LONG_FMT, ZCG(accel_directives).memory_consumption-zend_shared_alloc_get_free_memory()-ZSMMG(wasted_shared_memory));
			php_info_print_table_row(2, "Used memory", buf);
			snprintf(buf, sizeof(buf), "%pd", zend_shared_alloc_get_free_memory());
			php_info_print_table_row(2, "Free memory", buf);
			snprintf(buf, sizeof(buf), "%pd", ZSMMG(wasted_shared_memory));
			php_info_print_table_row(2, "Wasted memory", buf);
			if (ZCSG(interned_strings_start) && ZCSG(interned_strings_end) && ZCSG(interned_strings_top)) {
				snprintf(buf, sizeof(buf), "%pd", ZCSG(interned_strings_top) - ZCSG(interned_strings_start));
				php_info_print_table_row(2, "Interned Strings Used memory", buf);
				snprintf(buf, sizeof(buf), "%pd", ZCSG(interned_strings_end) - ZCSG(interned_strings_top));
				php_info_print_table_row(2, "Interned Strings Free memory", buf);
			}
			snprintf(buf, sizeof(buf), "%ld", ZCSG(hash).num_direct_entries);
			php_info_print_table_row(2, "Cached scripts", buf);
			snprintf(buf, sizeof(buf), "%ld", ZCSG(hash).num_entries);
			php_info_print_table_row(2, "Cached keys", buf);
			snprintf(buf, sizeof(buf), "%pd", ZCSG(hash).max_num_entries);
			php_info_print_table_row(2, "Max keys", buf);
			snprintf(buf, sizeof(buf), "%pd", ZCSG(oom_restarts));
			php_info_print_table_row(2, "OOM restarts", buf);
			snprintf(buf, sizeof(buf), "%pd", ZCSG(hash_restarts));
			php_info_print_table_row(2, "Hash keys restarts", buf);
			snprintf(buf, sizeof(buf), "%pd", ZCSG(manual_restarts));
			php_info_print_table_row(2, "Manual restarts", buf);
		}
	}

	php_info_print_table_end();
	DISPLAY_INI_ENTRIES();
}

static zend_module_entry accel_module_entry = {
	STANDARD_MODULE_HEADER,
	ACCELERATOR_PRODUCT_NAME,
	accel_functions,
	ZEND_MINIT(zend_accelerator),
	ZEND_MSHUTDOWN(zend_accelerator),
	NULL,
	NULL,
	zend_accel_info,
	ACCELERATOR_VERSION "FE",
	STANDARD_MODULE_PROPERTIES
};

int start_accel_module(void)
{
	return zend_startup_module(&accel_module_entry);
}

/* {{{ proto array accelerator_get_scripts()
   Get the scripts which are accelerated by ZendAccelerator */
static int accelerator_get_scripts(zval *return_value)
{
	uint i;
	zval persistent_script_report;
	zend_accel_hash_entry *cache_entry;
	struct tm *ta;
	struct timeval exec_time;
	struct timeval fetch_time;

	if (!ZCG(enabled) || !accel_startup_ok || !ZCSG(accelerator_enabled) || accelerator_shm_read_lock() != SUCCESS) {
		return 0;
	}

	array_init(return_value);
	for (i = 0; i<ZCSG(hash).max_num_entries; i++) {
		for (cache_entry = ZCSG(hash).hash_table[i]; cache_entry; cache_entry = cache_entry->next) {
			zend_persistent_script *script;
			char *str;
			size_t len;

			if (cache_entry->indirect) continue;

			script = (zend_persistent_script *)cache_entry->data;

			array_init(&persistent_script_report);
			add_assoc_str(&persistent_script_report, "full_path", zend_string_dup(script->full_path, 0));
			add_assoc_long(&persistent_script_report, "hits", (zend_long)script->dynamic_members.hits);
			add_assoc_long(&persistent_script_report, "memory_consumption", script->dynamic_members.memory_consumption);
			ta = localtime(&script->dynamic_members.last_used);
			str = asctime(ta);
			len = strlen(str);
			if (len > 0 && str[len - 1] == '\n') len--;
			add_assoc_stringl(&persistent_script_report, "last_used", str, len);
			add_assoc_long(&persistent_script_report, "last_used_timestamp", script->dynamic_members.last_used);
			if (ZCG(accel_directives).validate_timestamps) {
				add_assoc_long(&persistent_script_report, "timestamp", (zend_long)script->timestamp);
			}
			timerclear(&exec_time);
			timerclear(&fetch_time);

			zend_hash_str_update(Z_ARRVAL_P(return_value), cache_entry->key, cache_entry->key_length, &persistent_script_report);
		}
	}
	accelerator_shm_read_unlock();

	return 1;
}

/* {{{ proto array accelerator_get_status([bool fetch_scripts])
   Obtain statistics information regarding code acceleration */
static ZEND_FUNCTION(opcache_get_status)
{
	zend_long reqs;
	zval memory_usage, statistics, scripts;
	zend_bool fetch_scripts = 1;

	if (zend_parse_parameters(ZEND_NUM_ARGS(), "|b", &fetch_scripts) == FAILURE) {
		return;
	}

	if (!validate_api_restriction()) {
		RETURN_FALSE;
	}

	if (!accel_startup_ok) {
		RETURN_FALSE;
	}

	array_init(return_value);

	/* Trivia */
	add_assoc_bool(return_value, "opcache_enabled", ZCG(enabled) && (ZCG(counted) || ZCSG(accelerator_enabled)));
	add_assoc_bool(return_value, "cache_full", ZSMMG(memory_exhausted));
	add_assoc_bool(return_value, "restart_pending", ZCSG(restart_pending));
	add_assoc_bool(return_value, "restart_in_progress", ZCSG(restart_in_progress));

	/* Memory usage statistics */
	array_init(&memory_usage);
	add_assoc_long(&memory_usage, "used_memory", ZCG(accel_directives).memory_consumption-zend_shared_alloc_get_free_memory()-ZSMMG(wasted_shared_memory));
	add_assoc_long(&memory_usage, "free_memory", zend_shared_alloc_get_free_memory());
	add_assoc_long(&memory_usage, "wasted_memory", ZSMMG(wasted_shared_memory));
	add_assoc_double(&memory_usage, "current_wasted_percentage", (((double) ZSMMG(wasted_shared_memory))/ZCG(accel_directives).memory_consumption)*100.0);
	add_assoc_zval(return_value, "memory_usage", &memory_usage);

	if (ZCSG(interned_strings_start) && ZCSG(interned_strings_end) && ZCSG(interned_strings_top)) {
		zval interned_strings_usage;

		array_init(&interned_strings_usage);
		add_assoc_long(&interned_strings_usage, "buffer_size", ZCSG(interned_strings_end) - ZCSG(interned_strings_start));
		add_assoc_long(&interned_strings_usage, "used_memory", ZCSG(interned_strings_top) - ZCSG(interned_strings_start));
		add_assoc_long(&interned_strings_usage, "free_memory", ZCSG(interned_strings_end) - ZCSG(interned_strings_top));
		add_assoc_long(&interned_strings_usage, "number_of_strings", ZCSG(interned_strings).nNumOfElements);
		add_assoc_zval(return_value, "interned_strings_usage", &interned_strings_usage);
	}

	/* Accelerator statistics */
	array_init(&statistics);
	add_assoc_long(&statistics, "num_cached_scripts", ZCSG(hash).num_direct_entries);
	add_assoc_long(&statistics, "num_cached_keys",    ZCSG(hash).num_entries);
	add_assoc_long(&statistics, "max_cached_keys",    ZCSG(hash).max_num_entries);
	add_assoc_long(&statistics, "hits", (zend_long)ZCSG(hits));
	add_assoc_long(&statistics, "start_time", ZCSG(start_time));
	add_assoc_long(&statistics, "last_restart_time", ZCSG(last_restart_time));
	add_assoc_long(&statistics, "oom_restarts", ZCSG(oom_restarts));
	add_assoc_long(&statistics, "hash_restarts", ZCSG(hash_restarts));
	add_assoc_long(&statistics, "manual_restarts", ZCSG(manual_restarts));
	add_assoc_long(&statistics, "misses", ZSMMG(memory_exhausted)?ZCSG(misses):ZCSG(misses)-ZCSG(blacklist_misses));
	add_assoc_long(&statistics, "blacklist_misses", ZCSG(blacklist_misses));
	reqs = ZCSG(hits)+ZCSG(misses);
	add_assoc_double(&statistics, "blacklist_miss_ratio", reqs?(((double) ZCSG(blacklist_misses))/reqs)*100.0:0);
	add_assoc_double(&statistics, "opcache_hit_rate", reqs?(((double) ZCSG(hits))/reqs)*100.0:0);
	add_assoc_zval(return_value, "opcache_statistics", &statistics);

	if (fetch_scripts) {
		/* accelerated scripts */
		if (accelerator_get_scripts(&scripts)) {
			add_assoc_zval(return_value, "scripts", &scripts);
		}
	}
}

static int add_blacklist_path(zend_blacklist_entry *p, zval *return_value)
{
	add_next_index_stringl(return_value, p->path, p->path_length);
	return 0;
}

/* {{{ proto array accelerator_get_configuration()
   Obtain configuration information */
static ZEND_FUNCTION(opcache_get_configuration)
{
	zval directives, version, blacklist;

	if (zend_parse_parameters_none() == FAILURE) {
		RETURN_FALSE;
	}

	if (!validate_api_restriction()) {
		RETURN_FALSE;
	}

	array_init(return_value);

	/* directives */
	array_init(&directives);
	add_assoc_bool(&directives, "opcache.enable",              ZCG(enabled));
	add_assoc_bool(&directives, "opcache.enable_cli",          ZCG(accel_directives).enable_cli);
	add_assoc_bool(&directives, "opcache.use_cwd",             ZCG(accel_directives).use_cwd);
	add_assoc_bool(&directives, "opcache.validate_timestamps", ZCG(accel_directives).validate_timestamps);
	add_assoc_bool(&directives, "opcache.inherited_hack",      ZCG(accel_directives).inherited_hack);
	add_assoc_bool(&directives, "opcache.dups_fix",            ZCG(accel_directives).ignore_dups);
	add_assoc_bool(&directives, "opcache.revalidate_path",     ZCG(accel_directives).revalidate_path);

	add_assoc_long(&directives,   "opcache.log_verbosity_level",    ZCG(accel_directives).log_verbosity_level);
	add_assoc_long(&directives,	 "opcache.memory_consumption",     ZCG(accel_directives).memory_consumption);
	add_assoc_long(&directives,	 "opcache.interned_strings_buffer",ZCG(accel_directives).interned_strings_buffer);
	add_assoc_long(&directives, 	 "opcache.max_accelerated_files",  ZCG(accel_directives).max_accelerated_files);
	add_assoc_double(&directives, "opcache.max_wasted_percentage",  ZCG(accel_directives).max_wasted_percentage);
	add_assoc_long(&directives, 	 "opcache.consistency_checks",     ZCG(accel_directives).consistency_checks);
	add_assoc_long(&directives, 	 "opcache.force_restart_timeout",  ZCG(accel_directives).force_restart_timeout);
	add_assoc_long(&directives, 	 "opcache.revalidate_freq",        ZCG(accel_directives).revalidate_freq);
	add_assoc_string(&directives, "opcache.preferred_memory_model", STRING_NOT_NULL(ZCG(accel_directives).memory_model));
	add_assoc_string(&directives, "opcache.blacklist_filename",     STRING_NOT_NULL(ZCG(accel_directives).user_blacklist_filename));
	add_assoc_long(&directives,   "opcache.max_file_size",          ZCG(accel_directives).max_file_size);
	add_assoc_string(&directives, "opcache.error_log",              STRING_NOT_NULL(ZCG(accel_directives).error_log));

	add_assoc_bool(&directives,   "opcache.protect_memory",         ZCG(accel_directives).protect_memory);
	add_assoc_bool(&directives,   "opcache.save_comments",          ZCG(accel_directives).save_comments);
	add_assoc_bool(&directives,   "opcache.load_comments",          ZCG(accel_directives).load_comments);
	add_assoc_bool(&directives,   "opcache.fast_shutdown",          ZCG(accel_directives).fast_shutdown);
	add_assoc_bool(&directives,   "opcache.enable_file_override",   ZCG(accel_directives).file_override_enabled);
	add_assoc_long(&directives, 	 "opcache.optimization_level",     ZCG(accel_directives).optimization_level);

	add_assoc_zval(return_value, "directives", &directives);

	/*version */
	array_init(&version);
	add_assoc_string(&version, "version", ACCELERATOR_VERSION);
	add_assoc_string(&version, "opcache_product_name", ACCELERATOR_PRODUCT_NAME);
	add_assoc_zval(return_value, "version", &version);

	/* blacklist */
	array_init(&blacklist);
	zend_accel_blacklist_apply(&accel_blacklist, add_blacklist_path, &blacklist);
	add_assoc_zval(return_value, "blacklist", &blacklist);
}

/* {{{ proto void accelerator_reset()
   Request that the contents of the opcode cache to be reset */
static ZEND_FUNCTION(opcache_reset)
{
	if (zend_parse_parameters_none() == FAILURE) {
		RETURN_FALSE;
	}

	if (!validate_api_restriction()) {
		RETURN_FALSE;
	}

	if (!ZCG(enabled) || !accel_startup_ok || !ZCSG(accelerator_enabled)) {
		RETURN_FALSE;
	}

	zend_accel_schedule_restart(ACCEL_RESTART_USER);
	RETURN_TRUE;
}

/* {{{ proto void opcache_invalidate(string $script [, bool $force = false])
   Invalidates cached script (in necessary or forced) */
static ZEND_FUNCTION(opcache_invalidate)
{
	char *script_name;
	size_t script_name_len;
	zend_bool force = 0;

	if (zend_parse_parameters(ZEND_NUM_ARGS(), "s|b", &script_name, &script_name_len, &force) == FAILURE) {
		return;
	}

	if (!validate_api_restriction()) {
		RETURN_FALSE;
	}

	if (zend_accel_invalidate(script_name, script_name_len, force) == SUCCESS) {
		RETURN_TRUE;
	} else {
		RETURN_FALSE;
	}
}

static ZEND_FUNCTION(opcache_compile_file)
{
	char *script_name;
	size_t script_name_len;
	zend_file_handle handle;
	zend_op_array *op_array = NULL;
	zend_execute_data *orig_execute_data = NULL;

	if (zend_parse_parameters(ZEND_NUM_ARGS(), "s", &script_name, &script_name_len) == FAILURE) {
		return;
	}

	if (!ZCG(enabled) || !accel_startup_ok || !ZCSG(accelerator_enabled)) {
		zend_error(E_NOTICE, ACCELERATOR_PRODUCT_NAME " seems to be disabled, can't compile file");
		RETURN_FALSE;
	}

	handle.filename = script_name;
	handle.free_filename = 0;
	handle.opened_path = NULL;
	handle.type = ZEND_HANDLE_FILENAME;

	orig_execute_data = EG(current_execute_data);

	zend_try {
		op_array = persistent_compile_file(&handle, ZEND_INCLUDE);
	} zend_catch {
		EG(current_execute_data) = orig_execute_data;
		zend_error(E_WARNING, ACCELERATOR_PRODUCT_NAME " could not compile file %s", handle.filename);
	} zend_end_try();

	if(op_array != NULL) {
		destroy_op_array(op_array);
		efree(op_array);
		RETVAL_TRUE;
	} else {
		RETVAL_FALSE;
	}
	zend_destroy_file_handle(&handle);
}

/* {{{ proto bool opcache_is_script_cached(string $script)
   Return true if the script is cached in OPCache, false if it is not cached or if OPCache is not running. */
static ZEND_FUNCTION(opcache_is_script_cached)
{
	zend_string *script_name;

	if (!validate_api_restriction()) {
		RETURN_FALSE;
	}

	if (!ZCG(enabled) || !accel_startup_ok || !ZCSG(accelerator_enabled)) {
		RETURN_FALSE;
	}

	if (zend_parse_parameters(ZEND_NUM_ARGS(), "S", &script_name) == FAILURE) {
		return;
	}

	RETURN_BOOL(filename_is_in_cache(script_name));
}<|MERGE_RESOLUTION|>--- conflicted
+++ resolved
@@ -289,28 +289,15 @@
 		if (persistent_script && !persistent_script->corrupted) {
 			zend_file_handle handle = {{0}, NULL, NULL, 0, 0};
 
-<<<<<<< HEAD
 			handle.filename = filename->val;
 			handle.type = ZEND_HANDLE_FILENAME;
 
-			return validate_timestamp_and_record(persistent_script, &handle) == SUCCESS;
-		}
-=======
-	if (IS_ABSOLUTE_PATH(filename, filename_len)) {
-		persistent_script = zend_accel_hash_find(&ZCSG(hash), filename, filename_len + 1);
-		if (persistent_script) {
-			return !persistent_script->corrupted &&
-				(!ZCG(accel_directives).validate_timestamps ||
-				validate_timestamp_and_record(persistent_script, &handle TSRMLS_CC) == SUCCESS);
-		}
-	}
-
-	if ((key = accel_make_persistent_key_ex(&handle, filename_len, &key_length TSRMLS_CC)) != NULL) {
-		persistent_script = zend_accel_hash_find(&ZCSG(hash), key, key_length + 1);
-		return persistent_script && !persistent_script->corrupted &&
-			(!ZCG(accel_directives).validate_timestamps ||
-			validate_timestamp_and_record(persistent_script, &handle TSRMLS_CC) == SUCCESS);
->>>>>>> 9433b33a
+			if (ZCG(accel_directives).validate_timestamps) {
+				return validate_timestamp_and_record(persistent_script, &handle) == SUCCESS;
+			}
+
+			return 1;
+		}
 	}
 
 	return 0;
