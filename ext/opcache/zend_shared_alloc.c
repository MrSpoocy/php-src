--- conflicted
+++ resolved
@@ -299,11 +299,7 @@
 #define MIN_FREE_MEMORY 64*1024
 
 #define SHARED_ALLOC_FAILED() do {		\
-<<<<<<< HEAD
-		zend_accel_error(ACCEL_LOG_WARNING, "Not enough free shared space to allocate %zd bytes (%zd bytes free)", (size_t)size, (size_t)ZSMMG(shared_free)); \
-=======
 		zend_accel_error(ACCEL_LOG_WARNING, "Not enough free shared space to allocate "ZEND_LONG_FMT" bytes ("ZEND_LONG_FMT" bytes free)", (zend_long)size, (zend_long)ZSMMG(shared_free)); \
->>>>>>> 53de1c28
 		if (zend_shared_alloc_get_largest_free_block() < MIN_FREE_MEMORY) { \
 			ZSMMG(memory_exhausted) = 1; \
 		} \
