/*
   +----------------------------------------------------------------------+
   | Zend OPcache                                                         |
   +----------------------------------------------------------------------+
   | Copyright (c) 1998-2014 The PHP Group                                |
   +----------------------------------------------------------------------+
   | This source file is subject to version 3.01 of the PHP license,      |
   | that is bundled with this package in the file LICENSE, and is        |
   | available through the world-wide-web at the following url:           |
   | http://www.php.net/license/3_01.txt                                  |
   | If you did not receive a copy of the PHP license and are unable to   |
   | obtain it through the world-wide-web, please send a note to          |
   | license@php.net so we can mail you a copy immediately.               |
   +----------------------------------------------------------------------+
   | Authors: Andi Gutmans <andi@zend.com>                                |
   |          Zeev Suraski <zeev@zend.com>                                |
   |          Stanislav Malyshev <stas@zend.com>                          |
   |          Dmitry Stogov <dmitry@zend.com>                             |
   +----------------------------------------------------------------------+
*/

#include "zend_API.h"
#include "zend_constants.h"
#include "zend_accelerator_util_funcs.h"
#include "zend_persist.h"
#include "zend_shared_alloc.h"

#define ZEND_PROTECTED_REFCOUNT	(1<<30)

static zend_uint zend_accel_refcount = ZEND_PROTECTED_REFCOUNT;

#if SIZEOF_SIZE_T <= SIZEOF_LONG
/* If sizeof(void*) == sizeof(ulong) we can use zend_hash index functions */
# define accel_xlat_set(old, new)	zend_hash_index_update_ptr(&ZCG(bind_hash), (ulong)(zend_uintptr_t)(old), (new))
# define accel_xlat_get(old)		zend_hash_index_find_ptr(&ZCG(bind_hash), (ulong)(zend_uintptr_t)(old))
#else
# define accel_xlat_set(old, new)	(zend_hash_str_add_ptr(&ZCG(bind_hash), (char*)&(old), sizeof(void*), (ulong)(zend_uintptr_t)(old), (void**)&(new))
# define accel_xlat_get(old, new)	((new) = zend_hash_str_find_ptr(&ZCG(bind_hash), (char*)&(old), sizeof(void*), (ulong)(zend_uintptr_t)(old), (void**)&(new)))
#endif

typedef int (*id_function_t)(void *, void *);
typedef void (*unique_copy_ctor_func_t)(void *pElement);

#if ZEND_EXTENSION_API_NO > PHP_5_3_X_API_NO
static const zend_uint uninitialized_bucket = {INVALID_IDX};
#endif

static int zend_prepare_function_for_execution(zend_op_array *op_array);
static void zend_hash_clone_zval(HashTable *ht, HashTable *source, int bind);
static zend_ast *zend_ast_clone(zend_ast *ast TSRMLS_DC);

static void zend_accel_destroy_zend_function(zval *zv)
{
	zend_function *function = Z_PTR_P(zv);
	TSRMLS_FETCH();

	if (function->type == ZEND_USER_FUNCTION) {
		if (function->op_array.static_variables) {

			FREE_HASHTABLE(function->op_array.static_variables);
			function->op_array.static_variables = NULL;
		}
	}

	destroy_zend_function(function TSRMLS_CC);
}

static void zend_accel_destroy_zend_class(zval *zv)
{
	zend_class_entry *ce = Z_PTR_P(zv);
	ce->function_table.pDestructor = zend_accel_destroy_zend_function;
	destroy_zend_class(zv);
}

zend_persistent_script* create_persistent_script(void)
{
	zend_persistent_script *persistent_script = (zend_persistent_script *) emalloc(sizeof(zend_persistent_script));
	memset(persistent_script, 0, sizeof(zend_persistent_script));

	zend_hash_init(&persistent_script->function_table, 128, NULL, (dtor_func_t) zend_accel_destroy_zend_function, 0);
	/* class_table is usually destroyed by free_persistent_script() that
	 * overrides destructor. ZEND_CLASS_DTOR may be used by standard
	 * PHP compiler
	 */
	zend_hash_init(&persistent_script->class_table, 16, NULL, ZEND_CLASS_DTOR, 0);

	return persistent_script;
}

static int compact_hash_table(HashTable *ht)
{
	uint i = 3;
	uint j;
	uint nSize;
	Bucket *d;
	Bucket *p;

	if (!ht->nNumOfElements || (ht->u.flags & HASH_FLAG_PACKED)) {
		/* Empty tables don't allocate space for Buckets */
		return 1;
	}

	if (ht->nNumOfElements >= 0x80000000) {
		/* prevent overflow */
		nSize = 0x80000000;
	} else {
		while ((1U << i) < ht->nNumOfElements) {
			i++;
		}
		nSize = 1 << i;
	}

	if (nSize >= ht->nTableSize) {
		/* Keep the size */
		return 1;
	}

	d = (Bucket *)pemalloc(nSize * (sizeof(Bucket) + sizeof(zend_uint)), ht->u.flags & HASH_FLAG_PERSISTENT);
	if (!d) {
		return 0;
	}

	for (i = 0, j = 0; i < ht->nNumUsed; i++) {
		p = ht->arData + i;
		if (Z_TYPE(p->val) != IS_UNDEF) {
			d[j++] = *p;
		}
	}
	ht->nNumUsed = j;

	pefree(ht->arData, ht->u.flags & HASH_FLAG_PERSISTENT);

	ht->arData = d;
	ht->arHash = (zend_uint *)(d + nSize);
	ht->nTableSize = nSize;
	ht->nTableMask = ht->nTableSize - 1;
	zend_hash_rehash(ht);
	
	return 1;
}

int compact_persistent_script(zend_persistent_script *persistent_script)
{
	return compact_hash_table(&persistent_script->function_table) &&
	       compact_hash_table(&persistent_script->class_table);
}

void free_persistent_script(zend_persistent_script *persistent_script, int destroy_elements)
{
	if (destroy_elements) {
		persistent_script->function_table.pDestructor = zend_accel_destroy_zend_function;
		persistent_script->class_table.pDestructor = zend_accel_destroy_zend_class;
	} else {
		persistent_script->function_table.pDestructor = NULL;
		persistent_script->class_table.pDestructor = NULL;
	}

	zend_hash_destroy(&persistent_script->function_table);
	zend_hash_destroy(&persistent_script->class_table);

	if (persistent_script->full_path) {
		efree(persistent_script->full_path);
	}

	efree(persistent_script);
}

static int is_not_internal_function(zval *zv)
{
	zend_function *function = Z_PTR_P(zv);
	return(function->type != ZEND_INTERNAL_FUNCTION);
}

void zend_accel_free_user_functions(HashTable *ht TSRMLS_DC)
{
	dtor_func_t orig_dtor = ht->pDestructor;

	ht->pDestructor = NULL;
	zend_hash_apply(ht, (apply_func_t) is_not_internal_function TSRMLS_CC);
	ht->pDestructor = orig_dtor;
}

static int move_user_function(zval *zv
#if ZEND_EXTENSION_API_NO >= PHP_5_3_X_API_NO
	TSRMLS_DC 
#endif
	, int num_args, va_list args, zend_hash_key *hash_key) 
{
	zend_function *function = Z_PTR_P(zv);
	HashTable *function_table = va_arg(args, HashTable *);
	(void)num_args; /* keep the compiler happy */
#if ZEND_EXTENSION_API_NO < PHP_5_3_X_API_NO
	TSRMLS_FETCH();
#endif 

	if (function->type == ZEND_USER_FUNCTION) {
		zend_hash_update_ptr(function_table, hash_key->key, function);
		return 1;
	} else {
		return 0;
	}
}

void zend_accel_move_user_functions(HashTable *src, HashTable *dst TSRMLS_DC)
{
	dtor_func_t orig_dtor = src->pDestructor;

	src->pDestructor = NULL;
#if ZEND_EXTENSION_API_NO < PHP_5_3_X_API_NO
	zend_hash_apply_with_arguments(src, (apply_func_args_t)move_user_function, 1, dst);
#else
	zend_hash_apply_with_arguments(src TSRMLS_CC, (apply_func_args_t)move_user_function, 1, dst);
#endif 
	src->pDestructor = orig_dtor;
}

static int copy_internal_function(zval *zv, HashTable *function_table TSRMLS_DC)
{
	zend_internal_function *function = Z_PTR_P(zv);
	if (function->type == ZEND_INTERNAL_FUNCTION) {
		zend_hash_update_mem(function_table, function->function_name, function, sizeof(zend_internal_function));
	}
	return 0;
}

void zend_accel_copy_internal_functions(TSRMLS_D)
{
	zend_hash_apply_with_argument(CG(function_table), (apply_func_arg_t)copy_internal_function, &ZCG(function_table) TSRMLS_CC);
	ZCG(internal_functions_count) = zend_hash_num_elements(&ZCG(function_table));
}

static void zend_destroy_property_info(zval *zv)
{
	zend_property_info *property_info = Z_PTR_P(zv);

	STR_RELEASE(property_info->name);
	if (property_info->doc_comment) {
		STR_RELEASE(property_info->doc_comment);
	}
}

static inline zend_string *zend_clone_str(zend_string *str TSRMLS_DC)
{
	zend_string *ret;

	if (IS_INTERNED(str)) {		
		ret = str;
	} else if (STR_REFCOUNT(str) <= 1 || (ret = accel_xlat_get(str)) == NULL) {
		ret = STR_DUP(str, 0);
		GC_FLAGS(ret) = GC_FLAGS(str);
		if (STR_REFCOUNT(str) > 1) {
			accel_xlat_set(str, ret);
		}
	} else {
		STR_ADDREF(ret);
	}
	return ret;
}

static inline void zend_clone_zval(zval *src, int bind TSRMLS_DC)
{
	void *ptr;

	if (Z_IMMUTABLE_P(src)) {
		return;
	}

#if ZEND_EXTENSION_API_NO >= PHP_5_3_X_API_NO
	switch (Z_TYPE_P(src)) {
#else
	switch (Z_TYPE_P(src)) {
#endif
		case IS_STRING:
	    case IS_CONSTANT:
			Z_STR_P(src) = zend_clone_str(Z_STR_P(src) TSRMLS_CC);
			break;
		case IS_ARRAY:
#if ZEND_EXTENSION_API_NO <= PHP_5_5_API_NO
	    case IS_CONSTANT_ARRAY:
#endif
			if (Z_ARR_P(src) != &EG(symbol_table)) {
		    	if (bind && Z_REFCOUNT_P(src) > 1 && (ptr = accel_xlat_get(Z_ARR_P(src))) != NULL) {
		    		Z_ARR_P(src) = ptr;
				} else {
					zend_array *old = Z_ARR_P(src);

					Z_ARR_P(src) = emalloc(sizeof(zend_array));
					Z_ARR_P(src)->gc = old->gc;
			    	if (bind && Z_REFCOUNT_P(src) > 1) {
						accel_xlat_set(old, Z_ARR_P(src));
					}
					zend_hash_clone_zval(Z_ARRVAL_P(src), &old->ht, 0);
				}
			}
			break;
	    case IS_REFERENCE:
	    	if (bind && Z_REFCOUNT_P(src) > 1 && (ptr = accel_xlat_get(Z_REF_P(src))) != NULL) {
	    		Z_REF_P(src) = ptr;
			} else {
				zend_reference *old = Z_REF_P(src);
				ZVAL_NEW_REF(src, &old->val);
				Z_REF_P(src)->gc = old->gc;
		    	if (bind && Z_REFCOUNT_P(src) > 1) {
					accel_xlat_set(old, Z_REF_P(src));
				}
				zend_clone_zval(Z_REFVAL_P(src), bind TSRMLS_CC);
			}
	    	break;
	    case IS_CONSTANT_AST:
	    	if (bind && Z_REFCOUNT_P(src) > 1 && (ptr = accel_xlat_get(Z_AST_P(src))) != NULL) {
	    		Z_AST_P(src) = ptr;
			} else {
				zend_ast_ref *old = Z_AST_P(src);

		    	ZVAL_NEW_AST(src, old->ast);
				Z_AST_P(src)->gc = old->gc;
		    	if (bind && Z_REFCOUNT_P(src) > 1) {
					accel_xlat_set(old, Z_AST_P(src));
				}
		    	Z_ASTVAL_P(src) = zend_ast_clone(Z_ASTVAL_P(src) TSRMLS_CC);
			}
	    	break;
	}
}

#if ZEND_EXTENSION_API_NO > PHP_5_5_X_API_NO
static zend_ast *zend_ast_clone(zend_ast *ast TSRMLS_DC)
{
	int i;
	zend_ast *node;

	if (ast->kind == ZEND_CONST) {
		node = emalloc(sizeof(zend_ast) + sizeof(zval));
		node->kind = ZEND_CONST;
		node->children = 0;
		ZVAL_COPY_VALUE(&node->u.val, &ast->u.val);
		zend_clone_zval(&node->u.val, 0 TSRMLS_CC);
	} else {
		node = emalloc(sizeof(zend_ast) + sizeof(zend_ast*) * (ast->children - 1));
		node->kind = ast->kind;
		node->children = ast->children;
		for (i = 0; i < ast->children; i++) {
			if ((&ast->u.child)[i]) {
				(&node->u.child)[i] = zend_ast_clone((&ast->u.child)[i] TSRMLS_CC);
			} else {
				(&node->u.child)[i] = NULL;
			}
		}
	}
	return node;
}
#endif

static void zend_hash_clone_zval(HashTable *ht, HashTable *source, int bind)
{
	uint idx;
	Bucket *p, *q, *r;
	ulong nIndex;
	TSRMLS_FETCH();

	ht->nTableSize = source->nTableSize;
	ht->nTableMask = source->nTableMask;
	ht->nNumUsed = 0;
	ht->nNumOfElements = source->nNumOfElements;
	ht->nNextFreeElement = source->nNextFreeElement;
	ht->pDestructor = ZVAL_PTR_DTOR;
	ht->u.flags = HASH_FLAG_APPLY_PROTECTION;
	ht->arData = NULL;
	ht->arHash = NULL;
	ht->nInternalPointer = source->nNumOfElements ? 0 : INVALID_IDX;

#if ZEND_EXTENSION_API_NO > PHP_5_3_X_API_NO
	if (!ht->nTableMask) {
		ht->arHash = (zend_uint*)&uninitialized_bucket;
		return;
	}
#endif

	if (source->u.flags & HASH_FLAG_PACKED) {
		ht->u.flags |= HASH_FLAG_PACKED;
		ht->arData = (Bucket *) emalloc(ht->nTableSize * sizeof(Bucket));
		ht->arHash = (zend_uint*)&uninitialized_bucket;
	
		for (idx = 0; idx < source->nNumUsed; idx++) {
			p = source->arData + idx;
			if (Z_TYPE(p->val) == IS_UNDEF) continue;
			nIndex = p->h & ht->nTableMask;

			r = ht->arData + ht->nNumUsed;
			q = ht->arData + p->h;
			while (r != q) {
				ZVAL_UNDEF(&r->val);
				r++;
			}
			ht->nNumUsed = p->h + 1;

			/* Initialize key */
			q->h = p->h;
			q->key = NULL;

			/* Copy data */
			ZVAL_COPY_VALUE(&q->val, &p->val);
			zend_clone_zval(&q->val, bind TSRMLS_CC);
		}
	} else {
		ht->arData = (Bucket *) emalloc(ht->nTableSize * (sizeof(Bucket) + sizeof(zend_uint)));
		ht->arHash = (zend_uint*)(ht->arData + ht->nTableSize);
		memset(ht->arHash, INVALID_IDX, sizeof(zend_uint) * ht->nTableSize);
	
		for (idx = 0; idx < source->nNumUsed; idx++) {
			p = source->arData + idx;
			if (Z_TYPE(p->val) == IS_UNDEF) continue;
			nIndex = p->h & ht->nTableMask;

			/* Insert into hash collision list */
			q = ht->arData + ht->nNumUsed;
			Z_NEXT(q->val) = ht->arHash[nIndex];
			ht->arHash[nIndex] = ht->nNumUsed++;

			/* Initialize key */
			q->h = p->h;
			if (!p->key) {
				q->key = NULL;
			} else {
				q->key = zend_clone_str(p->key TSRMLS_CC);
			}

			/* Copy data */
			ZVAL_COPY_VALUE(&q->val, &p->val);
			zend_clone_zval(&q->val, bind TSRMLS_CC);
		}
	}
}

static void zend_hash_clone_methods(HashTable *ht, HashTable *source, zend_class_entry *old_ce, zend_class_entry *ce TSRMLS_DC)
{
	uint idx;
	Bucket *p, *q;
	ulong nIndex;
	zend_class_entry *new_ce;
	zend_function *new_prototype;
	zend_op_array *new_entry;

	ht->nTableSize = source->nTableSize;
	ht->nTableMask = source->nTableMask;
	ht->nNumUsed = 0;
	ht->nNumOfElements = source->nNumOfElements;
	ht->nNextFreeElement = source->nNextFreeElement;
	ht->pDestructor = ZEND_FUNCTION_DTOR;
	ht->u.flags = 0;
	ht->nInternalPointer = source->nNumOfElements ? 0 : INVALID_IDX;

#if ZEND_EXTENSION_API_NO > PHP_5_3_X_API_NO
	if (!ht->nTableMask) {
		ht->arHash = (zend_uint*)&uninitialized_bucket;
		return;
	}
#endif

	ZEND_ASSERT(!(source->u.flags & HASH_FLAG_PACKED));
	ht->arData = (Bucket *) emalloc(ht->nTableSize * (sizeof(Bucket) + sizeof(zend_uint)));
	ht->arHash = (zend_uint *)(ht->arData + ht->nTableSize);
	memset(ht->arHash, INVALID_IDX, sizeof(zend_uint) * ht->nTableSize);

	for (idx = 0; idx < source->nNumUsed; idx++) {		
		p = source->arData + idx;
		if (Z_TYPE(p->val) == IS_UNDEF) continue;

		nIndex = p->h & ht->nTableMask;

		/* Insert into hash collision list */
		q = ht->arData + ht->nNumUsed;
		Z_NEXT(q->val) = ht->arHash[nIndex];
		ht->arHash[nIndex] = ht->nNumUsed++;

		/* Initialize key */
		q->h = p->h;
		ZEND_ASSERT(p->key != NULL);
		q->key = zend_clone_str(p->key TSRMLS_CC);

		/* Copy data */
		ZVAL_PTR(&q->val, (void *) zend_arena_alloc(&CG(arena), sizeof(zend_op_array)));
		new_entry = (zend_op_array*)Z_PTR(q->val);
		*new_entry = *(zend_op_array*)Z_PTR(p->val);

		/* Copy constructor */
		/* we use refcount to show that op_array is referenced from several places */
		if (new_entry->refcount != NULL) {
			accel_xlat_set(Z_PTR(p->val), new_entry);
		}

		zend_prepare_function_for_execution(new_entry);

		if (old_ce == new_entry->scope) {
			new_entry->scope = ce;
		} else {
			if ((new_ce = accel_xlat_get(new_entry->scope)) != NULL) {
				new_entry->scope = new_ce;
			} else {
				zend_error(E_ERROR, ACCELERATOR_PRODUCT_NAME " class loading error, class %s, function %s", ce->name->val, new_entry->function_name->val);
			}
		}

		/* update prototype */
		if (new_entry->prototype) {
			if ((new_prototype = accel_xlat_get(new_entry->prototype)) != NULL) {
				new_entry->prototype = new_prototype;
			} else {
				zend_error(E_ERROR, ACCELERATOR_PRODUCT_NAME " class loading error, class %s, function %s", ce->name->val, new_entry->function_name->val);
			}
		}
	}
}

static void zend_hash_clone_prop_info(HashTable *ht, HashTable *source, zend_class_entry *old_ce, zend_class_entry *ce TSRMLS_DC)
{
	uint idx;
	Bucket *p, *q;
	ulong nIndex;
	zend_class_entry *new_ce;
	zend_property_info *prop_info;

	ht->nTableSize = source->nTableSize;
	ht->nTableMask = source->nTableMask;
	ht->nNumUsed = 0;
	ht->nNumOfElements = source->nNumOfElements;
	ht->nNextFreeElement = source->nNextFreeElement;
	ht->pDestructor = zend_destroy_property_info;
	ht->u.flags = 0;
	ht->nInternalPointer = source->nNumOfElements ? 0 : INVALID_IDX;

#if ZEND_EXTENSION_API_NO > PHP_5_3_X_API_NO
	if (!ht->nTableMask) {
		ht->arHash = (zend_uint*)&uninitialized_bucket;
		return;
	}
#endif

	ZEND_ASSERT(!(source->u.flags & HASH_FLAG_PACKED));
	ht->arData = (Bucket *) emalloc(ht->nTableSize * (sizeof(Bucket) + sizeof(zend_uint)));
	ht->arHash = (zend_uint*)(ht->arData + ht->nTableSize);
	memset(ht->arHash, INVALID_IDX, sizeof(zend_uint) * ht->nTableSize);

	for (idx = 0; idx < source->nNumUsed; idx++) {		
		p = source->arData + idx;
		if (Z_TYPE(p->val) == IS_UNDEF) continue;

		nIndex = p->h & ht->nTableMask;

		/* Insert into hash collision list */
		q = ht->arData + ht->nNumUsed;
		Z_NEXT(q->val) = ht->arHash[nIndex];
		ht->arHash[nIndex] = ht->nNumUsed++;

		/* Initialize key */
		q->h = p->h;
		ZEND_ASSERT(p->key != NULL);
		q->key = zend_clone_str(p->key TSRMLS_CC);

		/* Copy data */
		ZVAL_PTR(&q->val, (void *) zend_arena_alloc(&CG(arena), sizeof(zend_property_info)));
		prop_info = Z_PTR(q->val);
		*prop_info = *(zend_property_info*)Z_PTR(p->val);

		/* Copy constructor */
		prop_info->name = zend_clone_str(prop_info->name TSRMLS_CC);
		if (prop_info->doc_comment) {
			if (ZCG(accel_directives).load_comments) {
				prop_info->doc_comment = STR_DUP(prop_info->doc_comment, 0);
			} else {
				prop_info->doc_comment = NULL;
			}
		}
		if (prop_info->ce == old_ce) {
			prop_info->ce = ce;
		} else if ((new_ce = accel_xlat_get(prop_info->ce)) != NULL) {
			prop_info->ce = new_ce;
		} else {
			zend_error(E_ERROR, ACCELERATOR_PRODUCT_NAME" class loading error, class %s, property %s", ce->name->val, prop_info->name->val);
		}
	}
}

/* protects reference count, creates copy of statics */
static int zend_prepare_function_for_execution(zend_op_array *op_array)
{
	HashTable *shared_statics = op_array->static_variables;

	/* protect reference count */
	op_array->refcount = &zend_accel_refcount;
	(*op_array->refcount) = ZEND_PROTECTED_REFCOUNT;

	/* copy statics */
	if (shared_statics) {
		ALLOC_HASHTABLE(op_array->static_variables);
		zend_hash_clone_zval(op_array->static_variables, shared_statics, 0);
	}

	return 0;
}

#define zend_update_inherited_handler(handler) \
{ \
	if (ce->handler != NULL) { \
		if ((new_func = accel_xlat_get(ce->handler)) != NULL) { \
			ce->handler = new_func; \
		} else { \
			zend_error(E_ERROR, ACCELERATOR_PRODUCT_NAME " class loading error, class %s", ce->name->val); \
		} \
	} \
}

/* Protects class' refcount, copies default properties, functions and class name */
static void zend_class_copy_ctor(zend_class_entry **pce)
{
	zend_class_entry *ce = *pce;
	zend_class_entry *old_ce = ce;
	zend_class_entry *new_ce;
	zend_function *new_func;
	TSRMLS_FETCH();

	*pce = ce = zend_arena_alloc(&CG(arena), sizeof(zend_class_entry));
	*ce = *old_ce;
	ce->refcount = 1;

	if (old_ce->refcount != 1) {
		/* this class is not used as a parent for any other classes */
		accel_xlat_set(old_ce, ce);
	}

#if ZEND_EXTENSION_API_NO > PHP_5_3_X_API_NO
	if (old_ce->default_properties_table) {
		int i;

		ce->default_properties_table = emalloc(sizeof(zval) * old_ce->default_properties_count);
		for (i = 0; i < old_ce->default_properties_count; i++) {
			ZVAL_COPY_VALUE(&ce->default_properties_table[i], &old_ce->default_properties_table[i]);
			zend_clone_zval(&ce->default_properties_table[i], 1 TSRMLS_CC);
		}
	}
#else
	zend_hash_clone_zval(&ce->default_properties, &old_ce->default_properties, 0);
#endif

	zend_hash_clone_methods(&ce->function_table, &old_ce->function_table, old_ce, ce TSRMLS_CC);

	/* static members */
#if ZEND_EXTENSION_API_NO > PHP_5_3_X_API_NO
	if (old_ce->default_static_members_table) {
		int i;

		ce->default_static_members_table = emalloc(sizeof(zval) * old_ce->default_static_members_count);
		for (i = 0; i < old_ce->default_static_members_count; i++) {
			ZVAL_COPY_VALUE(&ce->default_static_members_table[i], &old_ce->default_static_members_table[i]);
			zend_clone_zval(&ce->default_static_members_table[i], 1 TSRMLS_CC);
		}
	}
	ce->static_members_table = ce->default_static_members_table;
#else
	zend_hash_clone_zval(&ce->default_static_members, &old_ce->default_static_members, 1);
	ce->static_members = &ce->default_static_members;
#endif

	/* properties_info */
	zend_hash_clone_prop_info(&ce->properties_info, &old_ce->properties_info, old_ce, ce TSRMLS_CC);

	/* constants table */
	zend_hash_clone_zval(&ce->constants_table, &old_ce->constants_table, 1);
	ce->constants_table.u.flags &= ~HASH_FLAG_APPLY_PROTECTION;

	ce->name = zend_clone_str(ce->name TSRMLS_CC);

	/* interfaces aren't really implemented, so we create a new table */
	if (ce->num_interfaces) {
		ce->interfaces = emalloc(sizeof(zend_class_entry *) * ce->num_interfaces);
		memset(ce->interfaces, 0, sizeof(zend_class_entry *) * ce->num_interfaces);
	} else {
		ce->interfaces = NULL;
	}
	if (ZEND_CE_DOC_COMMENT(ce)) {
		if (ZCG(accel_directives).load_comments) {
			ZEND_CE_DOC_COMMENT(ce) = STR_DUP(ZEND_CE_DOC_COMMENT(ce), 0);
		} else {
			ZEND_CE_DOC_COMMENT(ce) =  NULL;
		}
	}

	if (ce->parent) {
		if ((new_ce = accel_xlat_get(ce->parent)) != NULL) {
			ce->parent = new_ce;
		} else {
			zend_error(E_ERROR, ACCELERATOR_PRODUCT_NAME" class loading error, class %s", ce->name->val);
		}
	}

	zend_update_inherited_handler(constructor);
	zend_update_inherited_handler(destructor);
	zend_update_inherited_handler(clone);
	zend_update_inherited_handler(__get);
	zend_update_inherited_handler(__set);
	zend_update_inherited_handler(__call);
/* 5.1 stuff */
	zend_update_inherited_handler(serialize_func);
	zend_update_inherited_handler(unserialize_func);
	zend_update_inherited_handler(__isset);
	zend_update_inherited_handler(__unset);
/* 5.2 stuff */
	zend_update_inherited_handler(__tostring);

#if ZEND_EXTENSION_API_NO >= PHP_5_3_X_API_NO
/* 5.3 stuff */
	zend_update_inherited_handler(__callstatic);
#endif
	zend_update_inherited_handler(__debugInfo);

#if ZEND_EXTENSION_API_NO > PHP_5_3_X_API_NO
/* 5.4 traits */
	if (ce->trait_aliases) {
		zend_trait_alias **trait_aliases;
		int i = 0;

		while (ce->trait_aliases[i]) {
			i++;
		}
		trait_aliases = emalloc(sizeof(zend_trait_alias*) * (i + 1));
		i = 0;
		while (ce->trait_aliases[i]) {
			trait_aliases[i] = emalloc(sizeof(zend_trait_alias));
			memcpy(trait_aliases[i], ce->trait_aliases[i], sizeof(zend_trait_alias));
			trait_aliases[i]->trait_method = emalloc(sizeof(zend_trait_method_reference));
			memcpy(trait_aliases[i]->trait_method, ce->trait_aliases[i]->trait_method, sizeof(zend_trait_method_reference));
			if (trait_aliases[i]->trait_method) {
				if (trait_aliases[i]->trait_method->method_name) {
					trait_aliases[i]->trait_method->method_name =
						zend_clone_str(trait_aliases[i]->trait_method->method_name TSRMLS_CC);
				}
				if (trait_aliases[i]->trait_method->class_name) {
					trait_aliases[i]->trait_method->class_name =
						zend_clone_str(trait_aliases[i]->trait_method->class_name TSRMLS_CC);
				}
			}

			if (trait_aliases[i]->alias) {
				trait_aliases[i]->alias =
					zend_clone_str(trait_aliases[i]->alias TSRMLS_CC);
			}
			i++;
		}
		trait_aliases[i] = NULL;
		ce->trait_aliases = trait_aliases;
	}

	if (ce->trait_precedences) {
		zend_trait_precedence **trait_precedences;
		int i = 0;

		while (ce->trait_precedences[i]) {
			i++;
		}
		trait_precedences = emalloc(sizeof(zend_trait_precedence*) * (i + 1));
		i = 0;
		while (ce->trait_precedences[i]) {
			trait_precedences[i] = emalloc(sizeof(zend_trait_precedence));
			memcpy(trait_precedences[i], ce->trait_precedences[i], sizeof(zend_trait_precedence));
			trait_precedences[i]->trait_method = emalloc(sizeof(zend_trait_method_reference));
			memcpy(trait_precedences[i]->trait_method, ce->trait_precedences[i]->trait_method, sizeof(zend_trait_method_reference));

			trait_precedences[i]->trait_method->method_name =
				zend_clone_str(trait_precedences[i]->trait_method->method_name TSRMLS_CC);
			trait_precedences[i]->trait_method->class_name =
				zend_clone_str(trait_precedences[i]->trait_method->class_name TSRMLS_CC);

			if (trait_precedences[i]->exclude_from_classes) {
				zend_string **exclude_from_classes;
				int j = 0;

				while (trait_precedences[i]->exclude_from_classes[j].class_name) {
					j++;
				}
				exclude_from_classes = emalloc(sizeof(zend_string*) * (j + 1));
				j = 0;
				while (trait_precedences[i]->exclude_from_classes[j].class_name) {
					exclude_from_classes[j] =
						zend_clone_str(trait_precedences[i]->exclude_from_classes[j].class_name TSRMLS_CC);
					j++;
				}
				exclude_from_classes[j] = NULL;
				trait_precedences[i]->exclude_from_classes = (void*)exclude_from_classes;
			}
			i++;
		}
		trait_precedences[i] = NULL;
		ce->trait_precedences = trait_precedences;
	}
#endif
}

static void zend_accel_function_hash_copy(HashTable *target, HashTable *source, unique_copy_ctor_func_t pCopyConstructor TSRMLS_DC)
{
	zend_function *function1, *function2;
	uint idx;
	Bucket *p;
	zval *t;

	for (idx = 0; idx < source->nNumUsed; idx++) {		
		p = source->arData + idx;
		if (Z_TYPE(p->val) == IS_UNDEF) continue;
		if (p->key) {
			t = zend_hash_add(target, p->key, &p->val);
			if (UNEXPECTED(t == NULL)) {
				if (p->key->len > 0 && p->key->val[0] == 0) {
					/* Mangled key */
#if ZEND_EXTENSION_API_NO >= PHP_5_3_X_API_NO
<<<<<<< HEAD
					if (((zend_function*)Z_PTR(p->val))->common.fn_flags & ZEND_ACC_CLOSURE) {
						/* update closure */
						t = zend_hash_update(target, p->key, &p->val);
					} else {
						/* ignore and wait for runtime */
						continue;
					} 
#else
					/* ignore and wait for runtime */
					continue;
=======
					if (zend_hash_quick_update(target, p->arKey, p->nKeyLength, p->h, p->pData, size, &t) == SUCCESS) {
						if (pCopyConstructor) {
							pCopyConstructor(t);
						}
					}
>>>>>>> f0499b86
#endif
				} else {
					t = zend_hash_find(target, p->key);
					goto failure;
				}
			}
		} else {
		    t = zend_hash_index_add(target, p->h, &p->val);
			if (UNEXPECTED(t == NULL)) {
				t = zend_hash_index_find(target, p->h);				
				goto failure;
			}
		}
		if (pCopyConstructor) {
			Z_PTR_P(t) = zend_arena_alloc(&CG(arena), sizeof(zend_op_array));
			memcpy(Z_PTR_P(t), Z_PTR(p->val), sizeof(zend_op_array));			
			pCopyConstructor(Z_PTR_P(t));
		}
	}
	target->nInternalPointer = target->nNumOfElements ? 0 : INVALID_IDX;
	return;

failure:
	function1 = Z_PTR(p->val);
	function2 = Z_PTR_P(t);
	CG(in_compilation) = 1;
	zend_set_compiled_filename(function1->op_array.filename TSRMLS_CC);
	CG(zend_lineno) = function1->op_array.opcodes[0].lineno;
	if (function2->type == ZEND_USER_FUNCTION
		&& function2->op_array.last > 0) {
		zend_error(E_ERROR, "Cannot redeclare %s() (previously declared in %s:%d)",
				   function1->common.function_name->val,
				   function2->op_array.filename->val,
				   (int)function2->op_array.opcodes[0].lineno);
	} else {
		zend_error(E_ERROR, "Cannot redeclare %s()", function1->common.function_name->val);
	}
}

static void zend_accel_class_hash_copy(HashTable *target, HashTable *source, unique_copy_ctor_func_t pCopyConstructor TSRMLS_DC)
{
	zend_class_entry *ce1;
	uint idx;
	Bucket *p;
	zval *t;

	for (idx = 0; idx < source->nNumUsed; idx++) {		
		p = source->arData + idx;
		if (Z_TYPE(p->val) == IS_UNDEF) continue;
		if (p->key) {
			t = zend_hash_add(target, p->key, &p->val);
			if (UNEXPECTED(t == NULL)) {
				if (p->key->len > 0 && p->key->val[0] == 0) {
					/* Mangled key - ignore and wait for runtime */
					continue;
				} else if (!ZCG(accel_directives).ignore_dups) {
					t = zend_hash_find(target, p->key);
					goto failure;
				}
			}
		} else {
			t = zend_hash_index_add(target, p->h, &p->val);
			if (UNEXPECTED(t == NULL)) {
				if (!ZCG(accel_directives).ignore_dups) {
					t = zend_hash_index_find(target,p->h);
					goto failure;
				}
			}
		}
		if (pCopyConstructor) {
			pCopyConstructor(&Z_PTR_P(t));
		}
	}
	target->nInternalPointer = target->nNumOfElements ? 0 : INVALID_IDX;
	return;

failure:
	ce1 = Z_PTR(p->val);
	CG(in_compilation) = 1;
#if ZEND_EXTENSION_API_NO > PHP_5_3_X_API_NO
	zend_set_compiled_filename(ce1->info.user.filename TSRMLS_CC);
	CG(zend_lineno) = ce1->info.user.line_start;
#else
	zend_set_compiled_filename(ce1->filename TSRMLS_CC);
	CG(zend_lineno) = ce1->line_start;
#endif
	zend_error(E_ERROR, "Cannot redeclare class %s", ce1->name->val);
}

#if ZEND_EXTENSION_API_NO < PHP_5_3_X_API_NO
static void zend_do_delayed_early_binding(zend_op_array *op_array, zend_uint early_binding TSRMLS_DC)
{
	zend_uint opline_num = early_binding;

	if ((int)opline_num != -1) {
		zend_bool orig_in_compilation = CG(in_compilation);
		char *orig_compiled_filename = zend_set_compiled_filename(op_array->filename TSRMLS_CC);
		zend_class_entry **pce;

		CG(in_compilation) = 1;
		while ((int)opline_num != -1) {
			if (zend_lookup_class(Z_STRVAL(op_array->opcodes[opline_num - 1].op2.u.constant), Z_STRLEN(op_array->opcodes[opline_num - 1].op2.u.constant), &pce TSRMLS_CC) == SUCCESS) {
				do_bind_inherited_class(&op_array->opcodes[opline_num], EG(class_table), *pce, 1 TSRMLS_CC);
			}
			opline_num = op_array->opcodes[opline_num].result.u.opline_num;
		}
		zend_restore_compiled_filename(orig_compiled_filename TSRMLS_CC);
		CG(in_compilation) = orig_in_compilation;
	}
}
#endif

zend_op_array* zend_accel_load_script(zend_persistent_script *persistent_script, int from_shared_memory TSRMLS_DC)
{
	zend_op_array *op_array;

	op_array = (zend_op_array *) emalloc(sizeof(zend_op_array));
	*op_array = persistent_script->main_op_array;

	if (from_shared_memory) {
		zend_hash_init(&ZCG(bind_hash), 10, NULL, NULL, 0);

		/* Copy all the necessary stuff from shared memory to regular memory, and protect the shared script */
		if (zend_hash_num_elements(&persistent_script->class_table) > 0) {
			zend_accel_class_hash_copy(CG(class_table), &persistent_script->class_table, (unique_copy_ctor_func_t) zend_class_copy_ctor TSRMLS_CC);
		}
		/* we must first to copy all classes and then prepare functions, since functions may try to bind
		   classes - which depend on pre-bind class entries existent in the class table */
		if (zend_hash_num_elements(&persistent_script->function_table) > 0) {
			zend_accel_function_hash_copy(CG(function_table), &persistent_script->function_table, (unique_copy_ctor_func_t)zend_prepare_function_for_execution TSRMLS_CC);
		}

		zend_prepare_function_for_execution(op_array);

		/* Register __COMPILER_HALT_OFFSET__ constant */
		if (persistent_script->compiler_halt_offset != 0 &&
		    persistent_script->full_path) {
			zend_string *name;
			char haltoff[] = "__COMPILER_HALT_OFFSET__";

			name = zend_mangle_property_name(haltoff, sizeof(haltoff) - 1, persistent_script->full_path->val, persistent_script->full_path->len, 0);
			if (!zend_hash_exists(EG(zend_constants), name)) {
				zend_register_long_constant(name->val, name->len, persistent_script->compiler_halt_offset, CONST_CS, 0 TSRMLS_CC);
			}
			STR_RELEASE(name);
		}

		zend_hash_destroy(&ZCG(bind_hash));

#if ZEND_EXTENSION_API_NO < PHP_5_3_X_API_NO
		if ((int)persistent_script->early_binding != -1) {
			zend_do_delayed_early_binding(op_array, persistent_script->early_binding TSRMLS_CC);
		}
#endif

	} else /* if (!from_shared_memory) */ {
		if (zend_hash_num_elements(&persistent_script->function_table) > 0) {
			zend_accel_function_hash_copy(CG(function_table), &persistent_script->function_table, NULL TSRMLS_CC);
		}
		if (zend_hash_num_elements(&persistent_script->class_table) > 0) {
			zend_accel_class_hash_copy(CG(class_table), &persistent_script->class_table, NULL TSRMLS_CC);
		}
		free_persistent_script(persistent_script, 0); /* free only hashes */
	}

#if ZEND_EXTENSION_API_NO >= PHP_5_3_X_API_NO
	if (op_array->early_binding != (zend_uint)-1) {
		zend_string *orig_compiled_filename = CG(compiled_filename);
		CG(compiled_filename) = persistent_script->full_path;
		zend_do_delayed_early_binding(op_array TSRMLS_CC);
		CG(compiled_filename) = orig_compiled_filename;
	}
#endif

	return op_array;
}

/*
 * zend_adler32() is based on zlib implementation
 * Computes the Adler-32 checksum of a data stream
 *
 * Copyright (C) 1995-2005 Mark Adler
 * For conditions of distribution and use, see copyright notice in zlib.h
 *
 * Copyright (C) 1995-2005 Jean-loup Gailly and Mark Adler
 *
 *  This software is provided 'as-is', without any express or implied
 *  warranty.  In no event will the authors be held liable for any damages
 *  arising from the use of this software.
 *
 *  Permission is granted to anyone to use this software for any purpose,
 *  including commercial applications, and to alter it and redistribute it
 *  freely, subject to the following restrictions:
 *
 *  1. The origin of this software must not be misrepresented; you must not
 *     claim that you wrote the original software. If you use this software
 *     in a product, an acknowledgment in the product documentation would be
 *     appreciated but is not required.
 *  2. Altered source versions must be plainly marked as such, and must not be
 *     misrepresented as being the original software.
 *  3. This notice may not be removed or altered from any source distribution.
 *
 */

#define ADLER32_BASE 65521 /* largest prime smaller than 65536 */
#define ADLER32_NMAX 5552
/* NMAX is the largest n such that 255n(n+1)/2 + (n+1)(BASE-1) <= 2^32-1 */

#define ADLER32_DO1(buf)        {s1 += *(buf); s2 += s1;}
#define ADLER32_DO2(buf, i)     ADLER32_DO1(buf + i); ADLER32_DO1(buf + i + 1);
#define ADLER32_DO4(buf, i)     ADLER32_DO2(buf, i); ADLER32_DO2(buf, i + 2);
#define ADLER32_DO8(buf, i)     ADLER32_DO4(buf, i); ADLER32_DO4(buf, i + 4);
#define ADLER32_DO16(buf)       ADLER32_DO8(buf, 0); ADLER32_DO8(buf, 8);

unsigned int zend_adler32(unsigned int checksum, signed char *buf, uint len)
{
	unsigned int s1 = checksum & 0xffff;
	unsigned int s2 = (checksum >> 16) & 0xffff;
	signed char *end;

	while (len >= ADLER32_NMAX) {
		len -= ADLER32_NMAX;
		end = buf + ADLER32_NMAX;
		do {
			ADLER32_DO16(buf);
			buf += 16;
		} while (buf != end);
		s1 %= ADLER32_BASE;
		s2 %= ADLER32_BASE;
	}

	if (len) {
		if (len >= 16) {
			end = buf + (len & 0xfff0);
			len &= 0xf;
			do {
				ADLER32_DO16(buf);
				buf += 16;
			} while (buf != end);
		}
		if (len) {
			end = buf + len;
			do {
				ADLER32_DO1(buf);
				buf++;
			} while (buf != end);
		}
		s1 %= ADLER32_BASE;
		s2 %= ADLER32_BASE;
	}

	return (s2 << 16) | s1;
}<|MERGE_RESOLUTION|>--- conflicted
+++ resolved
@@ -810,26 +810,7 @@
 			if (UNEXPECTED(t == NULL)) {
 				if (p->key->len > 0 && p->key->val[0] == 0) {
 					/* Mangled key */
-#if ZEND_EXTENSION_API_NO >= PHP_5_3_X_API_NO
-<<<<<<< HEAD
-					if (((zend_function*)Z_PTR(p->val))->common.fn_flags & ZEND_ACC_CLOSURE) {
-						/* update closure */
-						t = zend_hash_update(target, p->key, &p->val);
-					} else {
-						/* ignore and wait for runtime */
-						continue;
-					} 
-#else
-					/* ignore and wait for runtime */
-					continue;
-=======
-					if (zend_hash_quick_update(target, p->arKey, p->nKeyLength, p->h, p->pData, size, &t) == SUCCESS) {
-						if (pCopyConstructor) {
-							pCopyConstructor(t);
-						}
-					}
->>>>>>> f0499b86
-#endif
+					t = zend_hash_update(target, p->key, &p->val);
 				} else {
 					t = zend_hash_find(target, p->key);
 					goto failure;
