/*
   +----------------------------------------------------------------------+
   | Zend OPcache                                                         |
   +----------------------------------------------------------------------+
   | Copyright (c) 1998-2014 The PHP Group                                |
   +----------------------------------------------------------------------+
   | This source file is subject to version 3.01 of the PHP license,      |
   | that is bundled with this package in the file LICENSE, and is        |
   | available through the world-wide-web at the following url:           |
   | http://www.php.net/license/3_01.txt                                  |
   | If you did not receive a copy of the PHP license and are unable to   |
   | obtain it through the world-wide-web, please send a note to          |
   | license@php.net so we can mail you a copy immediately.               |
   +----------------------------------------------------------------------+
   | Authors: Andi Gutmans <andi@zend.com>                                |
   |          Zeev Suraski <zeev@zend.com>                                |
   |          Stanislav Malyshev <stas@zend.com>                          |
   |          Dmitry Stogov <dmitry@zend.com>                             |
   +----------------------------------------------------------------------+
*/

#include "zend_API.h"
#include "zend_constants.h"
#include "zend_accelerator_util_funcs.h"
#include "zend_persist.h"
#include "zend_shared_alloc.h"

#define ZEND_PROTECTED_REFCOUNT	(1<<30)

static zend_uint zend_accel_refcount = ZEND_PROTECTED_REFCOUNT;

#if SIZEOF_SIZE_T <= SIZEOF_LONG
/* If sizeof(void*) == sizeof(ulong) we can use zend_hash index functions */
# define accel_xlat_set(old, new)	zend_hash_index_update(&ZCG(bind_hash), (zend_uint_t)(zend_uintptr_t)(old), &(new), sizeof(void*), NULL)
# define accel_xlat_get(old, new)	zend_hash_index_find(&ZCG(bind_hash), (zend_uint_t)(zend_uintptr_t)(old), (void**)&(new))
#else
# define accel_xlat_set(old, new)	zend_hash_quick_add(&ZCG(bind_hash), (char*)&(old), sizeof(void*), (zend_uint_t)(zend_uintptr_t)(old), (void**)&(new), sizeof(void*), NULL)
# define accel_xlat_get(old, new)	zend_hash_quick_find(&ZCG(bind_hash), (char*)&(old), sizeof(void*), (zend_uint_t)(zend_uintptr_t)(old), (void**)&(new))
#endif

typedef int (*id_function_t)(void *, void *);
typedef void (*unique_copy_ctor_func_t)(void *pElement);

#if ZEND_EXTENSION_API_NO > PHP_5_3_X_API_NO
static const Bucket *uninitialized_bucket = NULL;
#endif

static int zend_prepare_function_for_execution(zend_op_array *op_array);
static void zend_hash_clone_zval(HashTable *ht, HashTable *source, int bind);

static void zend_accel_destroy_zend_function(zend_function *function)
{
	TSRMLS_FETCH();

	if (function->type == ZEND_USER_FUNCTION) {
		if (function->op_array.static_variables) {

			efree(function->op_array.static_variables);
			function->op_array.static_variables = NULL;
		}
	}

	destroy_zend_function(function TSRMLS_CC);
}

static void zend_accel_destroy_zend_class(zend_class_entry **pce)
{
	zend_class_entry *ce = *pce;

	ce->function_table.pDestructor = (dtor_func_t) zend_accel_destroy_zend_function;
	destroy_zend_class(pce);
}

zend_persistent_script* create_persistent_script(void)
{
	zend_persistent_script *persistent_script = (zend_persistent_script *) emalloc(sizeof(zend_persistent_script));
	memset(persistent_script, 0, sizeof(zend_persistent_script));

	zend_hash_init(&persistent_script->function_table, 100, NULL, (dtor_func_t) zend_accel_destroy_zend_function, 0);
	/* class_table is usually destroyed by free_persistent_script() that
	 * overrides destructor. ZEND_CLASS_DTOR may be used by standard
	 * PHP compiler
	 */
	zend_hash_init(&persistent_script->class_table, 10, NULL, ZEND_CLASS_DTOR, 0);

	return persistent_script;
}

static int compact_hash_table(HashTable *ht)
{
	zend_uint_t i = 3;
	zend_uint_t nSize;
	Bucket **t;

	if (!ht->nNumOfElements) {
		/* Empty tables don't allocate space for Buckets */
		return 1;
	}

	if (ht->nNumOfElements >= ZEND_INT_MAX) {
		/* prevent overflow */
		nSize = ZEND_INT_MAX;
	} else {
		while ((Z_UI(1) << i) < ht->nNumOfElements) {
			i++;
		}
		nSize = Z_UI(1) << i;
	}

	if (nSize >= ht->nTableSize) {
		/* Keep the size */
		return 1;
	}

	t = (Bucket **)pemalloc(nSize * sizeof(Bucket *), ht->persistent);
	if (!t) {
		return 0;
	}

	pefree(ht->arBuckets, ht->persistent);

	ht->arBuckets = t;
	ht->nTableSize = nSize;
	ht->nTableMask = ht->nTableSize - 1;
	zend_hash_rehash(ht);
	
	return 1;
}

int compact_persistent_script(zend_persistent_script *persistent_script)
{
	return compact_hash_table(&persistent_script->function_table) &&
	       compact_hash_table(&persistent_script->class_table);
}

void free_persistent_script(zend_persistent_script *persistent_script, int destroy_elements)
{
	if (destroy_elements) {
		persistent_script->function_table.pDestructor = (dtor_func_t)zend_accel_destroy_zend_function;
		persistent_script->class_table.pDestructor = (dtor_func_t)zend_accel_destroy_zend_class;
	} else {
		persistent_script->function_table.pDestructor = NULL;
		persistent_script->class_table.pDestructor = NULL;
	}

	zend_hash_destroy(&persistent_script->function_table);
	zend_hash_destroy(&persistent_script->class_table);

	if (persistent_script->full_path) {
		efree(persistent_script->full_path);
	}

	efree(persistent_script);
}

static int is_not_internal_function(zend_function *function)
{
	return(function->type != ZEND_INTERNAL_FUNCTION);
}

void zend_accel_free_user_functions(HashTable *ht TSRMLS_DC)
{
	dtor_func_t orig_dtor = ht->pDestructor;

	ht->pDestructor = NULL;
	zend_hash_apply(ht, (apply_func_t) is_not_internal_function TSRMLS_CC);
	ht->pDestructor = orig_dtor;
}

static int move_user_function(zend_function *function
#if ZEND_EXTENSION_API_NO >= PHP_5_3_X_API_NO
	TSRMLS_DC 
#endif
	, int num_args, va_list args, zend_hash_key *hash_key) 
{
	HashTable *function_table = va_arg(args, HashTable *);
	(void)num_args; /* keep the compiler happy */
#if ZEND_EXTENSION_API_NO < PHP_5_3_X_API_NO
	TSRMLS_FETCH();
#endif 

	if (function->type == ZEND_USER_FUNCTION) {
		zend_hash_quick_update(function_table, hash_key->arKey, hash_key->nKeyLength, hash_key->h, function, sizeof(zend_function), NULL);
		return 1;
	} else {
		return 0;
	}
}

void zend_accel_move_user_functions(HashTable *src, HashTable *dst TSRMLS_DC)
{
	dtor_func_t orig_dtor = src->pDestructor;

	src->pDestructor = NULL;
#if ZEND_EXTENSION_API_NO < PHP_5_3_X_API_NO
	zend_hash_apply_with_arguments(src, (apply_func_args_t)move_user_function, 1, dst);
#else
	zend_hash_apply_with_arguments(src TSRMLS_CC, (apply_func_args_t)move_user_function, 1, dst);
#endif 
	src->pDestructor = orig_dtor;
}

static int copy_internal_function(zend_function *function, HashTable *function_table TSRMLS_DC)
{
	if (function->type == ZEND_INTERNAL_FUNCTION) {
		zend_hash_update(function_table, function->common.function_name, strlen(function->common.function_name) + 1, function, sizeof(zend_function), NULL);
	}
	return 0;
}

void zend_accel_copy_internal_functions(TSRMLS_D)
{
	zend_hash_apply_with_argument(CG(function_table), (apply_func_arg_t)copy_internal_function, &ZCG(function_table) TSRMLS_CC);
	ZCG(internal_functions_count) = zend_hash_num_elements(&ZCG(function_table));
}

static void zend_destroy_property_info(zend_property_info *property_info)
{
	interned_efree((char*)property_info->name);
	if (property_info->doc_comment) {
		efree((char*)property_info->doc_comment);
	}
}

#if ZEND_EXTENSION_API_NO > PHP_5_5_X_API_NO
static zend_ast *zend_ast_clone(zend_ast *ast TSRMLS_DC)
{
	int i;
	zend_ast *node;

	if (ast->kind == ZEND_CONST) {
		node = emalloc(sizeof(zend_ast) + sizeof(zval));
		node->kind = ZEND_CONST;
		node->children = 0;
		node->u.val = (zval*)(node + 1);
		*node->u.val = *ast->u.val;
		if ((Z_TYPE_P(ast->u.val) & IS_CONSTANT_TYPE_MASK) >= IS_ARRAY) {
			switch ((Z_TYPE_P(ast->u.val) & IS_CONSTANT_TYPE_MASK)) {
				case IS_STRING:
<<<<<<< HEAD
			    case IS_CONSTANT:
					Z_STRVAL_P(node->u.val) = (char *) interned_estrndup(Z_STRVAL_P(ast->u.val), Z_STRSIZE_P(ast->u.val));
=======
				case IS_CONSTANT:
					Z_STRVAL_P(node->u.val) = (char *) interned_estrndup(Z_STRVAL_P(ast->u.val), Z_STRLEN_P(ast->u.val));
>>>>>>> 9e76e87c
					break;
				case IS_ARRAY:
#if ZEND_EXTENSION_API_NO <= PHP_5_5_API_NO
				case IS_CONSTANT_ARRAY:
#endif
					if (ast->u.val->value.ht && ast->u.val->value.ht != &EG(symbol_table)) {
						ALLOC_HASHTABLE(node->u.val->value.ht);
						zend_hash_clone_zval(node->u.val->value.ht, ast->u.val->value.ht, 0);
					}
					break;
				case IS_CONSTANT_AST:
					Z_AST_P(node->u.val) = zend_ast_clone(Z_AST_P(ast->u.val) TSRMLS_CC);
					break;
			}
		}
	} else {
		node = emalloc(sizeof(zend_ast) + sizeof(zend_ast*) * (ast->children - 1));
		node->kind = ast->kind;
		node->children = ast->children;
		for (i = 0; i < ast->children; i++) {
			if ((&ast->u.child)[i]) {
				(&node->u.child)[i] = zend_ast_clone((&ast->u.child)[i] TSRMLS_CC);
			} else {
				(&node->u.child)[i] = NULL;
			}
		}
	}
	return node;
}
#endif

static inline zval* zend_clone_zval(zval *src, int bind TSRMLS_DC)
{
	zval *ret, **ret_ptr = NULL;

	if (!bind) {
		ALLOC_ZVAL(ret);
		*ret = *src;
		INIT_PZVAL(ret);
	} else if (Z_REFCOUNT_P(src) == 1) {
		ALLOC_ZVAL(ret);
		*ret = *src;
	} else if (accel_xlat_get(src, ret_ptr) != SUCCESS) {
		ALLOC_ZVAL(ret);
		*ret = *src;
		accel_xlat_set(src, ret);
	} else {
		return *ret_ptr;
	}

#if ZEND_EXTENSION_API_NO >= PHP_5_3_X_API_NO
	if ((Z_TYPE_P(ret) & IS_CONSTANT_TYPE_MASK) >= IS_ARRAY) {
		switch ((Z_TYPE_P(ret) & IS_CONSTANT_TYPE_MASK)) {
#else
	if ((Z_TYPE_P(ret) & ~IS_CONSTANT_INDEX) >= IS_ARRAY) {
		switch ((Z_TYPE_P(ret) & ~IS_CONSTANT_INDEX)) {
#endif
			case IS_STRING:
<<<<<<< HEAD
		    case IS_CONSTANT:
				Z_STRVAL_P(ret) = (char *) interned_estrndup(Z_STRVAL_P(ret), Z_STRSIZE_P(ret));
=======
			case IS_CONSTANT:
				Z_STRVAL_P(ret) = (char *) interned_estrndup(Z_STRVAL_P(ret), Z_STRLEN_P(ret));
>>>>>>> 9e76e87c
				break;
			case IS_ARRAY:
#if ZEND_EXTENSION_API_NO <= PHP_5_5_API_NO
			case IS_CONSTANT_ARRAY:
#endif
				if (ret->value.ht && ret->value.ht != &EG(symbol_table)) {
					ALLOC_HASHTABLE(ret->value.ht);
					zend_hash_clone_zval(ret->value.ht, src->value.ht, 0);
				}
				break;
#if ZEND_EXTENSION_API_NO > PHP_5_5_X_API_NO
			case IS_CONSTANT_AST:
				Z_AST_P(ret) = zend_ast_clone(Z_AST_P(ret) TSRMLS_CC);
				break;
#endif
		}
	}
	return ret;
}

static void zend_hash_clone_zval(HashTable *ht, HashTable *source, int bind)
{
	Bucket *p, *q, **prev;
	zend_uint_t nIndex;
	zval *ppz;
	TSRMLS_FETCH();

	ht->nTableSize = source->nTableSize;
	ht->nTableMask = source->nTableMask;
	ht->nNumOfElements = source->nNumOfElements;
	ht->nNextFreeElement = source->nNextFreeElement;
	ht->pDestructor = ZVAL_PTR_DTOR;
#if ZEND_DEBUG
	ht->inconsistent = 0;
#endif
	ht->persistent = 0;
	ht->arBuckets = NULL;
	ht->pListHead = NULL;
	ht->pListTail = NULL;
	ht->pInternalPointer = NULL;
	ht->nApplyCount = 0;
	ht->bApplyProtection = 1;

#if ZEND_EXTENSION_API_NO > PHP_5_3_X_API_NO
	if (!ht->nTableMask) {
		ht->arBuckets = (Bucket**)&uninitialized_bucket;
		return;
	}
#endif

	ht->arBuckets = (Bucket **) ecalloc(ht->nTableSize, sizeof(Bucket *));

	prev = &ht->pListHead;
	p = source->pListHead;
	while (p) {
		nIndex = p->h & ht->nTableMask;

		/* Create bucket and initialize key */
#if ZEND_EXTENSION_API_NO > PHP_5_3_X_API_NO
		if (!p->nKeyLength) {
			q = (Bucket *) emalloc(sizeof(Bucket));
			q->arKey = NULL;
		} else if (IS_INTERNED(p->arKey)) {
			q = (Bucket *) emalloc(sizeof(Bucket));
			q->arKey = p->arKey;
		} else {
			q = (Bucket *) emalloc(sizeof(Bucket) + p->nKeyLength);
			q->arKey = ((char*)q) + sizeof(Bucket);
			memcpy((char*)q->arKey, p->arKey, p->nKeyLength);
		}
#else
		q = (Bucket *) emalloc(sizeof(Bucket) - 1 + p->nKeyLength);
		if (p->nKeyLength) {
			memcpy(q->arKey, p->arKey, p->nKeyLength);
		}
#endif
		q->h = p->h;
		q->nKeyLength = p->nKeyLength;

		/* Insert into hash collision list */
		q->pNext = ht->arBuckets[nIndex];
		q->pLast = NULL;
		if (q->pNext) {
			q->pNext->pLast = q;
		}
		ht->arBuckets[nIndex] = q;

		/* Insert into global list */
		q->pListLast = ht->pListTail;
		ht->pListTail = q;
		q->pListNext = NULL;
		*prev = q;
		prev = &q->pListNext;

		/* Copy data */
		q->pData = &q->pDataPtr;
		if (!bind) {
			ALLOC_ZVAL(ppz);
			*ppz = *((zval*)p->pDataPtr);
			INIT_PZVAL(ppz);
		} else if (Z_REFCOUNT_P((zval*)p->pDataPtr) == 1) {
			ALLOC_ZVAL(ppz);
			*ppz = *((zval*)p->pDataPtr);
		} else if (accel_xlat_get(p->pDataPtr, ppz) != SUCCESS) {
			ALLOC_ZVAL(ppz);
			*ppz = *((zval*)p->pDataPtr);
			accel_xlat_set(p->pDataPtr, ppz);
		} else {
			q->pDataPtr = *(void**)ppz;
			p = p->pListNext;
			continue;
		}
		q->pDataPtr = (void*)ppz;

#if ZEND_EXTENSION_API_NO >= PHP_5_3_X_API_NO
		if ((Z_TYPE_P((zval*)p->pDataPtr) & IS_CONSTANT_TYPE_MASK) >= IS_ARRAY) {
			switch ((Z_TYPE_P((zval*)p->pDataPtr) & IS_CONSTANT_TYPE_MASK)) {
#else
		if ((Z_TYPE_P((zval*)p->pDataPtr) & ~IS_CONSTANT_INDEX) >= IS_ARRAY) {
			switch ((Z_TYPE_P((zval*)p->pDataPtr) & ~IS_CONSTANT_INDEX)) {
#endif
				case IS_STRING:
<<<<<<< HEAD
			    case IS_CONSTANT:
					Z_STRVAL_P(ppz) = (char *) interned_estrndup(Z_STRVAL_P((zval*)p->pDataPtr), Z_STRSIZE_P((zval*)p->pDataPtr));
=======
				case IS_CONSTANT:
					Z_STRVAL_P(ppz) = (char *) interned_estrndup(Z_STRVAL_P((zval*)p->pDataPtr), Z_STRLEN_P((zval*)p->pDataPtr));
>>>>>>> 9e76e87c
					break;
				case IS_ARRAY:
#if ZEND_EXTENSION_API_NO <= PHP_5_5_API_NO
				case IS_CONSTANT_ARRAY:
#endif
					if (((zval*)p->pDataPtr)->value.ht && ((zval*)p->pDataPtr)->value.ht != &EG(symbol_table)) {
						ALLOC_HASHTABLE(ppz->value.ht);
						zend_hash_clone_zval(ppz->value.ht, ((zval*)p->pDataPtr)->value.ht, 0);
					}
					break;
#if ZEND_EXTENSION_API_NO > PHP_5_5_X_API_NO
				case IS_CONSTANT_AST:
					Z_AST_P(ppz) = zend_ast_clone(Z_AST_P(ppz) TSRMLS_CC);
					break;
#endif
			}
		}

		p = p->pListNext;
	}
	ht->pInternalPointer = ht->pListHead;
}

static void zend_hash_clone_methods(HashTable *ht, HashTable *source, zend_class_entry *old_ce, zend_class_entry *ce TSRMLS_DC)
{
	Bucket *p, *q, **prev;
	zend_uint_t nIndex;
	zend_class_entry **new_ce;
	zend_function** new_prototype;
	zend_op_array *new_entry;

	ht->nTableSize = source->nTableSize;
	ht->nTableMask = source->nTableMask;
	ht->nNumOfElements = source->nNumOfElements;
	ht->nNextFreeElement = source->nNextFreeElement;
	ht->pDestructor = ZEND_FUNCTION_DTOR;
#if ZEND_DEBUG
	ht->inconsistent = 0;
#endif
	ht->persistent = 0;
	ht->pListHead = NULL;
	ht->pListTail = NULL;
	ht->pInternalPointer = NULL;
	ht->nApplyCount = 0;
	ht->bApplyProtection = 1;

#if ZEND_EXTENSION_API_NO > PHP_5_3_X_API_NO
	if (!ht->nTableMask) {
		ht->arBuckets = (Bucket**)&uninitialized_bucket;
		return;
	}
#endif

	ht->arBuckets = (Bucket **) ecalloc(ht->nTableSize, sizeof(Bucket *));

	prev = &ht->pListHead;
	p = source->pListHead;
	while (p) {
		nIndex = p->h & ht->nTableMask;

		/* Create bucket and initialize key */
#if ZEND_EXTENSION_API_NO > PHP_5_3_X_API_NO
		if (!p->nKeyLength) {
			q = (Bucket *) emalloc(sizeof(Bucket));
			q->arKey = NULL;
		} else if (IS_INTERNED(p->arKey)) {
			q = (Bucket *) emalloc(sizeof(Bucket));
			q->arKey = p->arKey;
		} else {
			q = (Bucket *) emalloc(sizeof(Bucket) + p->nKeyLength);
			q->arKey = ((char*)q) + sizeof(Bucket);
			memcpy((char*)q->arKey, p->arKey, p->nKeyLength);
		}
#else
		q = (Bucket *) emalloc(sizeof(Bucket) - 1 + p->nKeyLength);
		if (p->nKeyLength) {
			memcpy(q->arKey, p->arKey, p->nKeyLength);
		}
#endif
		q->h = p->h;
		q->nKeyLength = p->nKeyLength;

		/* Insert into hash collision list */
		q->pNext = ht->arBuckets[nIndex];
		q->pLast = NULL;
		if (q->pNext) {
			q->pNext->pLast = q;
		}
		ht->arBuckets[nIndex] = q;

		/* Insert into global list */
		q->pListLast = ht->pListTail;
		ht->pListTail = q;
		q->pListNext = NULL;
		*prev = q;
		prev = &q->pListNext;

		/* Copy data */
		q->pData = (void *) emalloc(sizeof(zend_function));
		new_entry = (zend_op_array*)q->pData;
		*new_entry = *(zend_op_array*)p->pData;
		q->pDataPtr = NULL;

		/* Copy constructor */
		/* we use refcount to show that op_array is referenced from several places */
		if (new_entry->refcount != NULL) {
			accel_xlat_set(p->pData, new_entry);
		}

		zend_prepare_function_for_execution(new_entry);

		if (old_ce == new_entry->scope) {
			new_entry->scope = ce;
		} else {
			if (accel_xlat_get(new_entry->scope, new_ce) == SUCCESS) {
				new_entry->scope = *new_ce;
			} else {
				zend_error(E_ERROR, ACCELERATOR_PRODUCT_NAME " class loading error, class %s, function %s", ce->name, new_entry->function_name);
			}
		}

		/* update prototype */
		if (new_entry->prototype) {
			if (accel_xlat_get(new_entry->prototype, new_prototype) == SUCCESS) {
				new_entry->prototype = *new_prototype;
			} else {
				zend_error(E_ERROR, ACCELERATOR_PRODUCT_NAME " class loading error, class %s, function %s", ce->name, new_entry->function_name);
			}
		}

		p = p->pListNext;
	}
	ht->pInternalPointer = ht->pListHead;
}

static void zend_hash_clone_prop_info(HashTable *ht, HashTable *source, zend_class_entry *old_ce, zend_class_entry *ce TSRMLS_DC)
{
	Bucket *p, *q, **prev;
	zend_uint_t nIndex;
	zend_class_entry **new_ce;
	zend_property_info *prop_info;

	ht->nTableSize = source->nTableSize;
	ht->nTableMask = source->nTableMask;
	ht->nNumOfElements = source->nNumOfElements;
	ht->nNextFreeElement = source->nNextFreeElement;
	ht->pDestructor = (dtor_func_t) zend_destroy_property_info;
#if ZEND_DEBUG
	ht->inconsistent = 0;
#endif
	ht->persistent = 0;
	ht->pListHead = NULL;
	ht->pListTail = NULL;
	ht->pInternalPointer = NULL;
	ht->nApplyCount = 0;
	ht->bApplyProtection = 1;

#if ZEND_EXTENSION_API_NO > PHP_5_3_X_API_NO
	if (!ht->nTableMask) {
		ht->arBuckets = (Bucket**)&uninitialized_bucket;
		return;
	}
#endif

	ht->arBuckets = (Bucket **) ecalloc(ht->nTableSize, sizeof(Bucket *));

	prev = &ht->pListHead;
	p = source->pListHead;
	while (p) {
		nIndex = p->h & ht->nTableMask;

		/* Create bucket and initialize key */
#if ZEND_EXTENSION_API_NO > PHP_5_3_X_API_NO
		if (!p->nKeyLength) {
			q = (Bucket *) emalloc(sizeof(Bucket));
			q->arKey = NULL;
		} else if (IS_INTERNED(p->arKey)) {
			q = (Bucket *) emalloc(sizeof(Bucket));
			q->arKey = p->arKey;
		} else {
			q = (Bucket *) emalloc(sizeof(Bucket) + p->nKeyLength);
			q->arKey = ((char*)q) + sizeof(Bucket);
			memcpy((char*)q->arKey, p->arKey, p->nKeyLength);
		}
#else
		q = (Bucket *) emalloc(sizeof(Bucket) - 1 + p->nKeyLength);
		if (p->nKeyLength) {
			memcpy(q->arKey, p->arKey, p->nKeyLength);
		}
#endif
		q->h = p->h;
		q->nKeyLength = p->nKeyLength;

		/* Insert into hash collision list */
		q->pNext = ht->arBuckets[nIndex];
		q->pLast = NULL;
		if (q->pNext) {
			q->pNext->pLast = q;
		}
		ht->arBuckets[nIndex] = q;

		/* Insert into global list */
		q->pListLast = ht->pListTail;
		ht->pListTail = q;
		q->pListNext = NULL;
		*prev = q;
		prev = &q->pListNext;

		/* Copy data */
		q->pData = (void *) emalloc(sizeof(zend_property_info));
		prop_info = q->pData;
		*prop_info = *(zend_property_info*)p->pData;
		q->pDataPtr = NULL;

		/* Copy constructor */
		prop_info->name = interned_estrndup(prop_info->name, prop_info->name_length);
		if (prop_info->doc_comment) {
			if (ZCG(accel_directives).load_comments) {
				prop_info->doc_comment = estrndup(prop_info->doc_comment, prop_info->doc_comment_len);
			} else {
				prop_info->doc_comment = NULL;
			}
		}
		if (prop_info->ce == old_ce) {
			prop_info->ce = ce;
		} else if (accel_xlat_get(prop_info->ce, new_ce) == SUCCESS) {
			prop_info->ce = *new_ce;
		} else {
			zend_error(E_ERROR, ACCELERATOR_PRODUCT_NAME" class loading error, class %s, property %s", ce->name, prop_info->name);
		}

		p = p->pListNext;
	}
	ht->pInternalPointer = ht->pListHead;
}

/* protects reference count, creates copy of statics */
static int zend_prepare_function_for_execution(zend_op_array *op_array)
{
	HashTable *shared_statics = op_array->static_variables;

	/* protect reference count */
	op_array->refcount = &zend_accel_refcount;
	(*op_array->refcount) = ZEND_PROTECTED_REFCOUNT;

	/* copy statics */
	if (shared_statics) {
		ALLOC_HASHTABLE(op_array->static_variables);
		zend_hash_clone_zval(op_array->static_variables, shared_statics, 0);
	}

	return 0;
}

#define zend_update_inherited_handler(handler) \
{ \
	if (ce->handler != NULL) { \
		if (accel_xlat_get(ce->handler, new_func) == SUCCESS) { \
			ce->handler = *new_func; \
		} else { \
			zend_error(E_ERROR, ACCELERATOR_PRODUCT_NAME " class loading error, class %s", ce->name); \
		} \
	} \
}

/* Protects class' refcount, copies default properties, functions and class name */
static void zend_class_copy_ctor(zend_class_entry **pce)
{
	zend_class_entry *ce = *pce;
	zend_class_entry *old_ce = ce;
	zend_class_entry **new_ce;
	zend_function **new_func;
	TSRMLS_FETCH();

	*pce = ce = emalloc(sizeof(zend_class_entry));
	*ce = *old_ce;
	ce->refcount = 1;

	if (old_ce->refcount != 1) {
		/* this class is not used as a parent for any other classes */
		accel_xlat_set(old_ce, ce);
	}

#if ZEND_EXTENSION_API_NO > PHP_5_3_X_API_NO
	if (old_ce->default_properties_table) {
		int i;

		ce->default_properties_table = emalloc(sizeof(zval*) * old_ce->default_properties_count);
		for (i = 0; i < old_ce->default_properties_count; i++) {
			if (old_ce->default_properties_table[i]) {
				ce->default_properties_table[i] = zend_clone_zval(old_ce->default_properties_table[i], 0 TSRMLS_CC);
			} else {
				ce->default_properties_table[i] = NULL;
			}
		}
	}
#else
	zend_hash_clone_zval(&ce->default_properties, &old_ce->default_properties, 0);
#endif

	zend_hash_clone_methods(&ce->function_table, &old_ce->function_table, old_ce, ce TSRMLS_CC);

	/* static members */
#if ZEND_EXTENSION_API_NO > PHP_5_3_X_API_NO
	if (old_ce->default_static_members_table) {
		int i;

		ce->default_static_members_table = emalloc(sizeof(zval*) * old_ce->default_static_members_count);
		for (i = 0; i < old_ce->default_static_members_count; i++) {
			if (old_ce->default_static_members_table[i]) {
				ce->default_static_members_table[i] = zend_clone_zval(old_ce->default_static_members_table[i], 1 TSRMLS_CC);
			} else {
				ce->default_static_members_table[i] = NULL;
			}
		}
	}
	ce->static_members_table = ce->default_static_members_table;
#else
	zend_hash_clone_zval(&ce->default_static_members, &old_ce->default_static_members, 1);
	ce->static_members = &ce->default_static_members;
#endif

	/* properties_info */
	zend_hash_clone_prop_info(&ce->properties_info, &old_ce->properties_info, old_ce, ce TSRMLS_CC);

	/* constants table */
	zend_hash_clone_zval(&ce->constants_table, &old_ce->constants_table, 0);

	ce->name = interned_estrndup(ce->name, ce->name_length);

	/* interfaces aren't really implemented, so we create a new table */
	if (ce->num_interfaces) {
		ce->interfaces = emalloc(sizeof(zend_class_entry *) * ce->num_interfaces);
		memset(ce->interfaces, 0, sizeof(zend_class_entry *) * ce->num_interfaces);
	} else {
		ce->interfaces = NULL;
	}
	if (ZEND_CE_DOC_COMMENT(ce)) {
		if (ZCG(accel_directives).load_comments) {
			ZEND_CE_DOC_COMMENT(ce) = estrndup(ZEND_CE_DOC_COMMENT(ce), ZEND_CE_DOC_COMMENT_LEN(ce));
		} else {
			ZEND_CE_DOC_COMMENT(ce) =  NULL;
		}
	}

	if (ce->parent) {
		if (accel_xlat_get(ce->parent, new_ce) == SUCCESS) {
			ce->parent = *new_ce;
		} else {
			zend_error(E_ERROR, ACCELERATOR_PRODUCT_NAME" class loading error, class %s", ce->name);
		}
	}

	zend_update_inherited_handler(constructor);
	zend_update_inherited_handler(destructor);
	zend_update_inherited_handler(clone);
	zend_update_inherited_handler(__get);
	zend_update_inherited_handler(__set);
	zend_update_inherited_handler(__call);
/* 5.1 stuff */
	zend_update_inherited_handler(serialize_func);
	zend_update_inherited_handler(unserialize_func);
	zend_update_inherited_handler(__isset);
	zend_update_inherited_handler(__unset);
/* 5.2 stuff */
	zend_update_inherited_handler(__tostring);

#if ZEND_EXTENSION_API_NO >= PHP_5_3_X_API_NO
/* 5.3 stuff */
	zend_update_inherited_handler(__callstatic);
#endif

#if ZEND_EXTENSION_API_NO > PHP_5_3_X_API_NO
/* 5.4 traits */
	if (ce->trait_aliases) {
		zend_trait_alias **trait_aliases;
		int i = 0;

		while (ce->trait_aliases[i]) {
			i++;
		}
		trait_aliases = emalloc(sizeof(zend_trait_alias*) * (i + 1));
		i = 0;
		while (ce->trait_aliases[i]) {
			trait_aliases[i] = emalloc(sizeof(zend_trait_alias));
			memcpy(trait_aliases[i], ce->trait_aliases[i], sizeof(zend_trait_alias));
			trait_aliases[i]->trait_method = emalloc(sizeof(zend_trait_method_reference));
			memcpy(trait_aliases[i]->trait_method, ce->trait_aliases[i]->trait_method, sizeof(zend_trait_method_reference));
			if (trait_aliases[i]->trait_method) {
				if (trait_aliases[i]->trait_method->method_name) {
					trait_aliases[i]->trait_method->method_name =
						estrndup(trait_aliases[i]->trait_method->method_name,
							trait_aliases[i]->trait_method->mname_len);
				}
				if (trait_aliases[i]->trait_method->class_name) {
					trait_aliases[i]->trait_method->class_name =
						estrndup(trait_aliases[i]->trait_method->class_name,
							trait_aliases[i]->trait_method->cname_len);
				}
			}

			if (trait_aliases[i]->alias) {
				trait_aliases[i]->alias =
					estrndup(trait_aliases[i]->alias,
						trait_aliases[i]->alias_len);
			}
			i++;
		}
		trait_aliases[i] = NULL;
		ce->trait_aliases = trait_aliases;
	}

	if (ce->trait_precedences) {
		zend_trait_precedence **trait_precedences;
		int i = 0;

		while (ce->trait_precedences[i]) {
			i++;
		}
		trait_precedences = emalloc(sizeof(zend_trait_precedence*) * (i + 1));
		i = 0;
		while (ce->trait_precedences[i]) {
			trait_precedences[i] = emalloc(sizeof(zend_trait_precedence));
			memcpy(trait_precedences[i], ce->trait_precedences[i], sizeof(zend_trait_precedence));
			trait_precedences[i]->trait_method = emalloc(sizeof(zend_trait_method_reference));
			memcpy(trait_precedences[i]->trait_method, ce->trait_precedences[i]->trait_method, sizeof(zend_trait_method_reference));

			trait_precedences[i]->trait_method->method_name =
				estrndup(trait_precedences[i]->trait_method->method_name,
					trait_precedences[i]->trait_method->mname_len);
			trait_precedences[i]->trait_method->class_name =
				estrndup(trait_precedences[i]->trait_method->class_name,
					trait_precedences[i]->trait_method->cname_len);

			if (trait_precedences[i]->exclude_from_classes) {
				zend_class_entry **exclude_from_classes;
				int j = 0;

				while (trait_precedences[i]->exclude_from_classes[j]) {
					j++;
				}
				exclude_from_classes = emalloc(sizeof(zend_class_entry*) * (j + 1));
				j = 0;
				while (trait_precedences[i]->exclude_from_classes[j]) {
					exclude_from_classes[j] = (zend_class_entry*)estrndup(
						(char*)trait_precedences[i]->exclude_from_classes[j],
						strlen((char*)trait_precedences[i]->exclude_from_classes[j]));
					j++;
				}
				exclude_from_classes[j] = NULL;
				trait_precedences[i]->exclude_from_classes = exclude_from_classes;
			}
			i++;
		}
		trait_precedences[i] = NULL;
		ce->trait_precedences = trait_precedences;
	}
#endif
}

static int zend_hash_unique_copy(HashTable *target, HashTable *source, unique_copy_ctor_func_t pCopyConstructor, zend_uint_t size, int ignore_dups, void **fail_data, void **conflict_data)
{
	Bucket *p;
	void *t;

	p = source->pListHead;
	while (p) {
		if (p->nKeyLength > 0) {
			if (zend_hash_quick_add(target, p->arKey, p->nKeyLength, p->h, p->pData, size, &t) == SUCCESS) {
				if (pCopyConstructor) {
					pCopyConstructor(t);
				}
			} else {
				if (p->nKeyLength > 0 && p->arKey[0] == 0) {
					/* Mangled key */
#if ZEND_EXTENSION_API_NO >= PHP_5_3_X_API_NO
					if (((zend_function*)p->pData)->common.fn_flags & ZEND_ACC_CLOSURE) {
						/* update closure */
						if (zend_hash_quick_update(target, p->arKey, p->nKeyLength, p->h, p->pData, size, &t) == SUCCESS) {
							if (pCopyConstructor) {
								pCopyConstructor(t);
							}
						}
					} else {
						/* ignore and wait for runtime */
					} 
#endif
				} else if (!ignore_dups && zend_hash_quick_find(target, p->arKey, p->nKeyLength, p->h, &t) == SUCCESS) {
					*fail_data = p->pData;
					*conflict_data = t;
					return FAILURE;
				}
			}
		} else {
			if (!zend_hash_index_exists(target, p->h) && zend_hash_index_update(target, p->h, p->pData, size, &t) == SUCCESS) {
				if (pCopyConstructor) {
					pCopyConstructor(t);
				}
			} else if (!ignore_dups && zend_hash_index_find(target,p->h, &t) == SUCCESS) {
				*fail_data = p->pData;
				*conflict_data = t;
				return FAILURE;
			}
		}
		p = p->pListNext;
	}
	target->pInternalPointer = target->pListHead;

	return SUCCESS;
}

static void zend_accel_function_hash_copy(HashTable *target, HashTable *source, unique_copy_ctor_func_t pCopyConstructor)
{
	zend_function *function1, *function2;
	TSRMLS_FETCH();

	if (zend_hash_unique_copy(target, source, pCopyConstructor, sizeof(zend_function), 0, (void**)&function1, (void**)&function2) != SUCCESS) {
		CG(in_compilation) = 1;
		zend_set_compiled_filename(function1->op_array.filename TSRMLS_CC);
		CG(zend_lineno) = function1->op_array.opcodes[0].lineno;
		if (function2->type == ZEND_USER_FUNCTION
			&& function2->op_array.last > 0) {
			zend_error(E_ERROR, "Cannot redeclare %s() (previously declared in %s:%d)",
					   function1->common.function_name,
					   function2->op_array.filename,
					   (int)function2->op_array.opcodes[0].lineno);
		} else {
			zend_error(E_ERROR, "Cannot redeclare %s()", function1->common.function_name);
		}
	}
}

static void zend_accel_class_hash_copy(HashTable *target, HashTable *source, unique_copy_ctor_func_t pCopyConstructor TSRMLS_DC)
{
	zend_class_entry **pce1, **pce2;

	if (zend_hash_unique_copy(target, source, pCopyConstructor, sizeof(zend_class_entry*), ZCG(accel_directives).ignore_dups, (void**)&pce1, (void**)&pce2) != SUCCESS) {
		CG(in_compilation) = 1;
#if ZEND_EXTENSION_API_NO > PHP_5_3_X_API_NO
		zend_set_compiled_filename((*pce1)->info.user.filename TSRMLS_CC);
		CG(zend_lineno) = (*pce1)->info.user.line_start;
#else
		zend_set_compiled_filename((*pce1)->filename TSRMLS_CC);
		CG(zend_lineno) = (*pce1)->line_start;
#endif
		zend_error(E_ERROR, "Cannot redeclare class %s", (*pce1)->name);
	}
}

#if ZEND_EXTENSION_API_NO < PHP_5_3_X_API_NO
static void zend_do_delayed_early_binding(zend_op_array *op_array, zend_uint early_binding TSRMLS_DC)
{
	zend_uint opline_num = early_binding;

	if ((int)opline_num != -1) {
		zend_bool orig_in_compilation = CG(in_compilation);
		char *orig_compiled_filename = zend_set_compiled_filename(op_array->filename TSRMLS_CC);
		zend_class_entry **pce;

		CG(in_compilation) = 1;
		while ((int)opline_num != -1) {
			if (zend_lookup_class(Z_STRVAL(op_array->opcodes[opline_num - 1].op2.u.constant), Z_STRSIZE(op_array->opcodes[opline_num - 1].op2.u.constant), &pce TSRMLS_CC) == SUCCESS) {
				do_bind_inherited_class(&op_array->opcodes[opline_num], EG(class_table), *pce, 1 TSRMLS_CC);
			}
			opline_num = op_array->opcodes[opline_num].result.u.opline_num;
		}
		zend_restore_compiled_filename(orig_compiled_filename TSRMLS_CC);
		CG(in_compilation) = orig_in_compilation;
	}
}
#endif

zend_op_array* zend_accel_load_script(zend_persistent_script *persistent_script, int from_shared_memory TSRMLS_DC)
{
	zend_op_array *op_array;

	op_array = (zend_op_array *) emalloc(sizeof(zend_op_array));
	*op_array = persistent_script->main_op_array;

	if (from_shared_memory) {
		/* Copy all the necessary stuff from shared memory to regular memory, and protect the shared script */
		if (zend_hash_num_elements(&persistent_script->class_table) > 0) {
			zend_hash_init(&ZCG(bind_hash), 10, NULL, NULL, 0);
			zend_accel_class_hash_copy(CG(class_table), &persistent_script->class_table, (unique_copy_ctor_func_t) zend_class_copy_ctor TSRMLS_CC);
			zend_hash_destroy(&ZCG(bind_hash));
		}
		/* we must first to copy all classes and then prepare functions, since functions may try to bind
		   classes - which depend on pre-bind class entries existent in the class table */
		if (zend_hash_num_elements(&persistent_script->function_table) > 0) {
			zend_accel_function_hash_copy(CG(function_table), &persistent_script->function_table, (unique_copy_ctor_func_t)zend_prepare_function_for_execution);
		}

		zend_prepare_function_for_execution(op_array);

		/* Register __COMPILER_HALT_OFFSET__ constant */
		if (persistent_script->compiler_halt_offset != 0 &&
		    persistent_script->full_path) {
			char *name, *cfilename;
			char haltoff[] = "__COMPILER_HALT_OFFSET__";
			zend_size_t len;
			zend_size_t clen;

			cfilename = persistent_script->full_path;
			clen = strlen(cfilename);
			zend_mangle_property_name(&name, &len, haltoff, sizeof(haltoff) - 1, cfilename, clen, 0);
			if (!zend_hash_exists(EG(zend_constants), name, len + 1)) {
				zend_register_int_constant(name, len + 1, persistent_script->compiler_halt_offset, CONST_CS, 0 TSRMLS_CC);
			}
			efree(name);
		}

#if ZEND_EXTENSION_API_NO < PHP_5_3_X_API_NO
		if ((int)persistent_script->early_binding != -1) {
			zend_do_delayed_early_binding(op_array, persistent_script->early_binding TSRMLS_CC);
		}
#endif

	} else /* if (!from_shared_memory) */ {
		if (zend_hash_num_elements(&persistent_script->function_table) > 0) {
			zend_accel_function_hash_copy(CG(function_table), &persistent_script->function_table, NULL);
		}
		if (zend_hash_num_elements(&persistent_script->class_table) > 0) {
			zend_accel_class_hash_copy(CG(class_table), &persistent_script->class_table, NULL TSRMLS_CC);
		}
		free_persistent_script(persistent_script, 0); /* free only hashes */
	}

#if ZEND_EXTENSION_API_NO >= PHP_5_3_X_API_NO
	if (op_array->early_binding != (zend_uint)-1) {
		char *orig_compiled_filename = CG(compiled_filename);
		CG(compiled_filename) = persistent_script->full_path;
		zend_do_delayed_early_binding(op_array TSRMLS_CC);
		CG(compiled_filename) = orig_compiled_filename;
	}
#endif

	return op_array;
}

/*
 * zend_adler32() is based on zlib implementation
 * Computes the Adler-32 checksum of a data stream
 *
 * Copyright (C) 1995-2005 Mark Adler
 * For conditions of distribution and use, see copyright notice in zlib.h
 *
 * Copyright (C) 1995-2005 Jean-loup Gailly and Mark Adler
 *
 *  This software is provided 'as-is', without any express or implied
 *  warranty.  In no event will the authors be held liable for any damages
 *  arising from the use of this software.
 *
 *  Permission is granted to anyone to use this software for any purpose,
 *  including commercial applications, and to alter it and redistribute it
 *  freely, subject to the following restrictions:
 *
 *  1. The origin of this software must not be misrepresented; you must not
 *     claim that you wrote the original software. If you use this software
 *     in a product, an acknowledgment in the product documentation would be
 *     appreciated but is not required.
 *  2. Altered source versions must be plainly marked as such, and must not be
 *     misrepresented as being the original software.
 *  3. This notice may not be removed or altered from any source distribution.
 *
 */

#define ADLER32_BASE 65521 /* largest prime smaller than 65536 */
#define ADLER32_NMAX 5552
/* NMAX is the largest n such that 255n(n+1)/2 + (n+1)(BASE-1) <= 2^32-1 */

#define ADLER32_DO1(buf)        {s1 += *(buf); s2 += s1;}
#define ADLER32_DO2(buf, i)     ADLER32_DO1(buf + i); ADLER32_DO1(buf + i + 1);
#define ADLER32_DO4(buf, i)     ADLER32_DO2(buf, i); ADLER32_DO2(buf, i + 2);
#define ADLER32_DO8(buf, i)     ADLER32_DO4(buf, i); ADLER32_DO4(buf, i + 4);
#define ADLER32_DO16(buf)       ADLER32_DO8(buf, 0); ADLER32_DO8(buf, 8);

unsigned int zend_adler32(unsigned int checksum, signed char *buf, uint len)
{
	unsigned int s1 = checksum & 0xffff;
	unsigned int s2 = (checksum >> 16) & 0xffff;
	signed char *end;

	while (len >= ADLER32_NMAX) {
		len -= ADLER32_NMAX;
		end = buf + ADLER32_NMAX;
		do {
			ADLER32_DO16(buf);
			buf += 16;
		} while (buf != end);
		s1 %= ADLER32_BASE;
		s2 %= ADLER32_BASE;
	}

	if (len) {
		if (len >= 16) {
			end = buf + (len & 0xfff0);
			len &= 0xf;
			do {
				ADLER32_DO16(buf);
				buf += 16;
			} while (buf != end);
		}
		if (len) {
			end = buf + len;
			do {
				ADLER32_DO1(buf);
				buf++;
			} while (buf != end);
		}
		s1 %= ADLER32_BASE;
		s2 %= ADLER32_BASE;
	}

	return (s2 << 16) | s1;
}<|MERGE_RESOLUTION|>--- conflicted
+++ resolved
@@ -237,13 +237,8 @@
 		if ((Z_TYPE_P(ast->u.val) & IS_CONSTANT_TYPE_MASK) >= IS_ARRAY) {
 			switch ((Z_TYPE_P(ast->u.val) & IS_CONSTANT_TYPE_MASK)) {
 				case IS_STRING:
-<<<<<<< HEAD
-			    case IS_CONSTANT:
+				case IS_CONSTANT:
 					Z_STRVAL_P(node->u.val) = (char *) interned_estrndup(Z_STRVAL_P(ast->u.val), Z_STRSIZE_P(ast->u.val));
-=======
-				case IS_CONSTANT:
-					Z_STRVAL_P(node->u.val) = (char *) interned_estrndup(Z_STRVAL_P(ast->u.val), Z_STRLEN_P(ast->u.val));
->>>>>>> 9e76e87c
 					break;
 				case IS_ARRAY:
 #if ZEND_EXTENSION_API_NO <= PHP_5_5_API_NO
@@ -302,13 +297,8 @@
 		switch ((Z_TYPE_P(ret) & ~IS_CONSTANT_INDEX)) {
 #endif
 			case IS_STRING:
-<<<<<<< HEAD
-		    case IS_CONSTANT:
+			case IS_CONSTANT:
 				Z_STRVAL_P(ret) = (char *) interned_estrndup(Z_STRVAL_P(ret), Z_STRSIZE_P(ret));
-=======
-			case IS_CONSTANT:
-				Z_STRVAL_P(ret) = (char *) interned_estrndup(Z_STRVAL_P(ret), Z_STRLEN_P(ret));
->>>>>>> 9e76e87c
 				break;
 			case IS_ARRAY:
 #if ZEND_EXTENSION_API_NO <= PHP_5_5_API_NO
@@ -431,13 +421,8 @@
 			switch ((Z_TYPE_P((zval*)p->pDataPtr) & ~IS_CONSTANT_INDEX)) {
 #endif
 				case IS_STRING:
-<<<<<<< HEAD
-			    case IS_CONSTANT:
+				case IS_CONSTANT:
 					Z_STRVAL_P(ppz) = (char *) interned_estrndup(Z_STRVAL_P((zval*)p->pDataPtr), Z_STRSIZE_P((zval*)p->pDataPtr));
-=======
-				case IS_CONSTANT:
-					Z_STRVAL_P(ppz) = (char *) interned_estrndup(Z_STRVAL_P((zval*)p->pDataPtr), Z_STRLEN_P((zval*)p->pDataPtr));
->>>>>>> 9e76e87c
 					break;
 				case IS_ARRAY:
 #if ZEND_EXTENSION_API_NO <= PHP_5_5_API_NO
