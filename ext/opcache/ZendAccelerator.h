/*
   +----------------------------------------------------------------------+
   | Zend OPcache                                                         |
   +----------------------------------------------------------------------+
   | Copyright (c) 1998-2016 The PHP Group                                |
   +----------------------------------------------------------------------+
   | This source file is subject to version 3.01 of the PHP license,      |
   | that is bundled with this package in the file LICENSE, and is        |
   | available through the world-wide-web at the following url:           |
   | http://www.php.net/license/3_01.txt                                  |
   | If you did not receive a copy of the PHP license and are unable to   |
   | obtain it through the world-wide-web, please send a note to          |
   | license@php.net so we can mail you a copy immediately.               |
   +----------------------------------------------------------------------+
   | Authors: Andi Gutmans <andi@zend.com>                                |
   |          Zeev Suraski <zeev@zend.com>                                |
   |          Stanislav Malyshev <stas@zend.com>                          |
   |          Dmitry Stogov <dmitry@zend.com>                             |
   +----------------------------------------------------------------------+
*/

#ifndef ZEND_ACCELERATOR_H
#define ZEND_ACCELERATOR_H

#ifdef HAVE_CONFIG_H
# include <config.h>
#endif

#define ACCELERATOR_PRODUCT_NAME	"Zend OPcache"
/* 2 - added Profiler support, on 20010712 */
/* 3 - added support for Optimizer's encoded-only-files mode */
/* 4 - works with the new Optimizer, that supports the file format with licenses */
/* 5 - API 4 didn't really work with the license-enabled file format.  v5 does. */
/* 6 - Monitor was removed from ZendPlatform.so, to a module of its own */
/* 7 - Optimizer was embedded into Accelerator */
/* 8 - Standalone Open Source Zend OPcache */
#define ACCELERATOR_API_NO 8

#if ZEND_WIN32
# include "zend_config.w32.h"
#else
#include "zend_config.h"
# include <sys/time.h>
# include <sys/resource.h>
#endif

#if HAVE_UNISTD_H
# include "unistd.h"
#endif

#include "zend_extensions.h"
#include "zend_compile.h"

#include "Optimizer/zend_optimizer.h"
#include "zend_accelerator_hash.h"
#include "zend_accelerator_debug.h"

#ifndef PHPAPI
# ifdef ZEND_WIN32
#  define PHPAPI __declspec(dllimport)
# else
#  define PHPAPI
# endif
#endif

#ifndef ZEND_EXT_API
# if WIN32|WINNT
#  define ZEND_EXT_API __declspec(dllexport)
# elif defined(__GNUC__) && __GNUC__ >= 4
#  define ZEND_EXT_API __attribute__ ((visibility("default")))
# else
#  define ZEND_EXT_API
# endif
#endif

#ifdef ZEND_WIN32
# ifndef MAXPATHLEN
#  define MAXPATHLEN     _MAX_PATH
# endif
# include <direct.h>
#else
# ifndef MAXPATHLEN
#  define MAXPATHLEN     4096
# endif
# include <sys/param.h>
#endif

#define PHP_5_0_X_API_NO		220040412
#define PHP_5_1_X_API_NO		220051025
#define PHP_5_2_X_API_NO		220060519
#define PHP_5_3_X_API_NO		220090626
#define PHP_5_4_X_API_NO		220100525
#define PHP_5_5_X_API_NO		220121212
#define PHP_5_6_X_API_NO		220131226

/*** file locking ***/
#ifndef ZEND_WIN32
extern int lock_file;

# if defined(__FreeBSD__) || defined(__FreeBSD_kernel__) || (defined(__APPLE__) && defined(__MACH__)/* Darwin */) || defined(__OpenBSD__) || defined(__NetBSD__)
#  define FLOCK_STRUCTURE(name, type, whence, start, len) \
		struct flock name = {start, len, -1, type, whence}
# elif defined(__svr4__)
#  define FLOCK_STRUCTURE(name, type, whence, start, len) \
		struct flock name = {type, whence, start, len}
# elif defined(__linux__) || defined(__hpux) || defined(__GNU__)
#  define FLOCK_STRUCTURE(name, type, whence, start, len) \
		struct flock name = {type, whence, start, len, 0}
# elif defined(_AIX)
#  if defined(_LARGE_FILES) || defined(__64BIT__)
#   define FLOCK_STRUCTURE(name, type, whence, start, len) \
		struct flock name = {type, whence, 0, 0, 0, start, len }
#  else
#   define FLOCK_STRUCTURE(name, type, whence, start, len) \
		struct flock name = {type, whence, start, len}
#  endif
# elif defined(HAVE_FLOCK_BSD)
#  define FLOCK_STRUCTURE(name, type, whence, start, len) \
		struct flock name = {start, len, -1, type, whence}
# elif defined(HAVE_FLOCK_LINUX)
#  define FLOCK_STRUCTURE(name, type, whence, start, len) \
		struct flock name = {type, whence, start, len}
# else
#  error "Don't know how to define struct flock"
# endif
#endif

#define PZ_REFCOUNT_P(pz)				(pz)->refcount__gc
#define PZ_SET_REFCOUNT_P(pz, v)		(pz)->refcount__gc = (v)
#define PZ_ADDREF_P(pz)					++((pz)->refcount__gc)
#define PZ_DELREF_P(pz)					--((pz)->refcount__gc)
#define PZ_ISREF_P(pz)					(pz)->is_ref__gc
#define PZ_SET_ISREF_P(pz)				Z_SET_ISREF_TO_P(pz, 1)
#define PZ_UNSET_ISREF_P(pz)			Z_SET_ISREF_TO_P(pz, 0)
#define PZ_SET_ISREF_TO_P(pz, isref)	(pz)->is_ref__gc = (isref)

#define DO_ALLOCA(x)	do_alloca(x, use_heap)
#define FREE_ALLOCA(x)	free_alloca(x, use_heap)

#if defined(HAVE_OPCACHE_FILE_CACHE) && defined(ZEND_WIN32)
# define ENABLE_FILE_CACHE_FALLBACK 1
#endif

#if ZEND_WIN32
typedef unsigned __int64 accel_time_t;
#else
typedef time_t accel_time_t;
#endif

typedef enum _zend_accel_restart_reason {
	ACCEL_RESTART_OOM,    /* restart because of out of memory */
	ACCEL_RESTART_HASH,   /* restart because of hash overflow */
	ACCEL_RESTART_USER    /* restart scheduled by opcache_reset() */
} zend_accel_restart_reason;

typedef struct _zend_persistent_script {
	zend_string   *full_path;              /* full real path with resolved symlinks */
	zend_op_array  main_op_array;
	HashTable      function_table;
	HashTable      class_table;
	zend_long           compiler_halt_offset;   /* position of __HALT_COMPILER or -1 */
	int            ping_auto_globals_mask; /* which autoglobals are used by the script */
	accel_time_t   timestamp;              /* the script modification time */
	zend_bool      corrupted;
	zend_bool      is_phar;

	void          *mem;                    /* shared memory area used by script structures */
	size_t         size;                   /* size of used shared memory */
	void          *arena_mem;              /* part that should be copied into process */
	size_t         arena_size;

	/* All entries that shouldn't be counted in the ADLER32
	 * checksum must be declared in this struct
	 */
	struct zend_persistent_script_dynamic_members {
		time_t       last_used;
#ifdef ZEND_WIN32
		LONGLONG   hits;
#else
		zend_ulong        hits;
#endif
		unsigned int memory_consumption;
		unsigned int checksum;
		time_t       revalidate;
	} dynamic_members;
} zend_persistent_script;

typedef struct _zend_accel_directives {
	zend_long           memory_consumption;
	zend_long           max_accelerated_files;
	double         max_wasted_percentage;
	char          *user_blacklist_filename;
	zend_long           consistency_checks;
	zend_long           force_restart_timeout;
	zend_bool      use_cwd;
	zend_bool      ignore_dups;
	zend_bool      validate_timestamps;
	zend_bool      revalidate_path;
	zend_bool      save_comments;
	zend_bool      fast_shutdown;
	zend_bool      protect_memory;
	zend_bool      file_override_enabled;
	zend_bool      inherited_hack;
	zend_bool      enable_cli;
<<<<<<< HEAD
	zend_ulong  revalidate_freq;
	zend_ulong  file_update_protection;
=======
	zend_bool      validate_permission;
	zend_bool      validate_root;
	unsigned long  revalidate_freq;
	unsigned long  file_update_protection;
>>>>>>> ecba563f
	char          *error_log;
#ifdef ZEND_WIN32
	char          *mmap_base;
#endif
	char          *memory_model;
	zend_long           log_verbosity_level;

	zend_long           optimization_level;
	zend_long           max_file_size;
	zend_long           interned_strings_buffer;
	char          *restrict_api;
#ifndef ZEND_WIN32
	char          *lockfile_path;
#endif
#ifdef HAVE_OPCACHE_FILE_CACHE
	char          *file_cache;
	zend_bool      file_cache_only;
	zend_bool      file_cache_consistency_checks;
#endif
#if ENABLE_FILE_CACHE_FALLBACK
	zend_bool      file_cache_fallback;
#endif
#ifdef HAVE_HUGE_CODE_PAGES
	zend_bool      huge_code_pages;
#endif
} zend_accel_directives;

typedef struct _zend_accel_globals {
    /* copy of CG(function_table) used for compilation scripts into cache */
    /* initially it contains only internal functions */
	HashTable               function_table;
	int                     internal_functions_count;
	int                     counted;   /* the process uses shared memory */
	zend_bool               enabled;
	zend_bool               locked;    /* thread obtained exclusive lock */
	HashTable               bind_hash; /* prototype and zval lookup table */
	zend_accel_directives   accel_directives;
	zend_string            *cwd;                  /* current working directory or NULL */
	zend_string            *include_path;         /* current value of "include_path" directive */
	char                    include_path_key[32]; /* key of current "include_path" */
	char                    cwd_key[32];          /* key of current working directory */
	int                     include_path_key_len;
	int                     include_path_check;
	int                     cwd_key_len;
	int                     cwd_check;
	int                     auto_globals_mask;
	time_t                  request_time;
<<<<<<< HEAD
	time_t                  last_restart_time; /* used to synchronize SHM and in-process caches */
	char                    system_id[32];
	HashTable               xlat_table;
=======
#ifndef ZEND_WIN32
	unsigned long           root_hash;
#endif
>>>>>>> ecba563f
	/* preallocated shared-memory block to save current script */
	void                   *mem;
	void                   *arena_mem;
	zend_persistent_script *current_persistent_script;
	/* cache to save hash lookup on the same INCLUDE opcode */
	const zend_op          *cache_opline;
	zend_persistent_script *cache_persistent_script;
	/* preallocated buffer for keys */
	int                     key_len;
	char                    key[MAXPATHLEN * 8];
} zend_accel_globals;

typedef struct _zend_accel_shared_globals {
	/* Cache Data Structures */
	zend_ulong   hits;
	zend_ulong   misses;
	zend_ulong   blacklist_misses;
	zend_ulong   oom_restarts;     /* number of restarts because of out of memory */
	zend_ulong   hash_restarts;    /* number of restarts because of hash overflow */
	zend_ulong   manual_restarts;  /* number of restarts scheduled by opcache_reset() */
	zend_accel_hash hash;             /* hash table for cached scripts */

	/* Directives & Maintenance */
	time_t          start_time;
	time_t          last_restart_time;
	time_t          force_restart_time;
	zend_bool       accelerator_enabled;
	zend_bool       restart_pending;
	zend_accel_restart_reason restart_reason;
	zend_bool       cache_status_before_restart;
#ifdef ZEND_WIN32
	LONGLONG   mem_usage;
	LONGLONG   restart_in;
#endif
	zend_bool       restart_in_progress;
	/* Interned Strings Support */
	char           *interned_strings_start;
	char           *interned_strings_top;
	char           *interned_strings_end;
	char           *interned_strings_saved_top;
	HashTable       interned_strings;
} zend_accel_shared_globals;

extern zend_bool accel_startup_ok;
#if ENABLE_FILE_CACHE_FALLBACK
extern zend_bool fallback_process;
#endif

extern zend_accel_shared_globals *accel_shared_globals;
#define ZCSG(element)   (accel_shared_globals->element)

#ifdef ZTS
# define ZCG(v)	ZEND_TSRMG(accel_globals_id, zend_accel_globals *, v)
extern int accel_globals_id;
# ifdef COMPILE_DL_OPCACHE
ZEND_TSRMLS_CACHE_EXTERN()
# endif
#else
# define ZCG(v) (accel_globals.v)
extern zend_accel_globals accel_globals;
#endif

extern char *zps_api_failure_reason;

void accel_shutdown(void);
int  accel_post_deactivate(void);
void zend_accel_schedule_restart(zend_accel_restart_reason reason);
void zend_accel_schedule_restart_if_necessary(zend_accel_restart_reason reason);
accel_time_t zend_get_file_handle_timestamp(zend_file_handle *file_handle, size_t *size);
int  validate_timestamp_and_record(zend_persistent_script *persistent_script, zend_file_handle *file_handle);
int  zend_accel_invalidate(const char *filename, int filename_len, zend_bool force);
int  zend_accel_script_optimize(zend_persistent_script *persistent_script);
int  accelerator_shm_read_lock(void);
void accelerator_shm_read_unlock(void);

char *accel_make_persistent_key(const char *path, int path_length, int *key_len);
zend_op_array *persistent_compile_file(zend_file_handle *file_handle, int type);

#if !defined(ZEND_DECLARE_INHERITED_CLASS_DELAYED)
# define ZEND_DECLARE_INHERITED_CLASS_DELAYED 145
#endif

#define ZEND_DECLARE_INHERITED_CLASS_DELAYED_FLAG 0x80

#define IS_ACCEL_INTERNED(str) \
	((char*)(str) >= ZCSG(interned_strings_start) && (char*)(str) < ZCSG(interned_strings_end))

zend_string *accel_new_interned_string(zend_string *str);

# define ZEND_RESULT_TYPE(opline)	(opline)->result_type
# define ZEND_RESULT(opline)		(opline)->result
# define ZEND_OP1_TYPE(opline)		(opline)->op1_type
# define ZEND_OP1(opline)			(opline)->op1
# define ZEND_OP1_CONST(opline)		(*(opline)->op1.zv)
# define ZEND_OP1_LITERAL(opline)	(op_array)->literals[(opline)->op1.constant]
# define ZEND_OP2_TYPE(opline)		(opline)->op2_type
# define ZEND_OP2(opline)			(opline)->op2
# define ZEND_OP2_CONST(opline)		(*(opline)->op2.zv)
# define ZEND_OP2_LITERAL(opline)	(op_array)->literals[(opline)->op2.constant]
# define ZEND_DONE_PASS_TWO(op_array)	(((op_array)->fn_flags & ZEND_ACC_DONE_PASS_TWO) != 0)
# define ZEND_CE_FILENAME(ce)			(ce)->info.user.filename
# define ZEND_CE_DOC_COMMENT(ce)        (ce)->info.user.doc_comment
# define ZEND_CE_DOC_COMMENT_LEN(ce)	(ce)->info.user.doc_comment_len

#endif /* ZEND_ACCELERATOR_H */<|MERGE_RESOLUTION|>--- conflicted
+++ resolved
@@ -202,15 +202,10 @@
 	zend_bool      file_override_enabled;
 	zend_bool      inherited_hack;
 	zend_bool      enable_cli;
-<<<<<<< HEAD
-	zend_ulong  revalidate_freq;
-	zend_ulong  file_update_protection;
-=======
 	zend_bool      validate_permission;
 	zend_bool      validate_root;
-	unsigned long  revalidate_freq;
-	unsigned long  file_update_protection;
->>>>>>> ecba563f
+	zend_ulong     revalidate_freq;
+	zend_ulong     file_update_protection;
 	char          *error_log;
 #ifdef ZEND_WIN32
 	char          *mmap_base;
@@ -258,15 +253,12 @@
 	int                     cwd_check;
 	int                     auto_globals_mask;
 	time_t                  request_time;
-<<<<<<< HEAD
 	time_t                  last_restart_time; /* used to synchronize SHM and in-process caches */
 	char                    system_id[32];
 	HashTable               xlat_table;
-=======
 #ifndef ZEND_WIN32
-	unsigned long           root_hash;
-#endif
->>>>>>> ecba563f
+	zend_ulong              root_hash;
+#endif
 	/* preallocated shared-memory block to save current script */
 	void                   *mem;
 	void                   *arena_mem;
