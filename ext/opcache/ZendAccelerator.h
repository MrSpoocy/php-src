--- conflicted
+++ resolved
@@ -93,11 +93,7 @@
 #define PHP_5_3_X_API_NO		220090626
 #define PHP_5_4_X_API_NO		220100525
 #define PHP_5_5_X_API_NO		220121212
-<<<<<<< HEAD
-#define PHP_5_6_X_API_NO		220131106
-=======
 #define PHP_5_6_X_API_NO		220131226
->>>>>>> 317e8058
 
 /*** file locking ***/
 #ifndef ZEND_WIN32
