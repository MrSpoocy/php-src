--- conflicted
+++ resolved
@@ -185,15 +185,13 @@
 	zend_bool      huge_code_pages;
 #endif
 	char *preload;
-<<<<<<< HEAD
+#ifdef ZEND_WIN32
+	char *cache_id;
+#endif
 #ifdef HAVE_JIT
 	zend_long      jit;
 	zend_long      jit_buffer_size;
 	zend_long      jit_debug;
-=======
-#ifdef ZEND_WIN32
-	char *cache_id;
->>>>>>> e2ed7e67
 #endif
 } zend_accel_directives;
 
