/*
   +----------------------------------------------------------------------+
   | Zend OPcache                                                         |
   +----------------------------------------------------------------------+
   | Copyright (c) 1998-2018 The PHP Group                                |
   +----------------------------------------------------------------------+
   | This source file is subject to version 3.01 of the PHP license,      |
   | that is bundled with this package in the file LICENSE, and is        |
   | available through the world-wide-web at the following url:           |
   | http://www.php.net/license/3_01.txt                                  |
   | If you did not receive a copy of the PHP license and are unable to   |
   | obtain it through the world-wide-web, please send a note to          |
   | license@php.net so we can mail you a copy immediately.               |
   +----------------------------------------------------------------------+
   | Authors: Dmitry Stogov <dmitry@php.net>                              |
   +----------------------------------------------------------------------+
*/

#include "zend.h"
#include "zend_virtual_cwd.h"
#include "zend_compile.h"
#include "zend_vm.h"
#include "zend_interfaces.h"

#include "php.h"
#ifdef ZEND_WIN32
#include "ext/standard/md5.h"
#endif

#ifdef HAVE_OPCACHE_FILE_CACHE

#include "ZendAccelerator.h"
#include "zend_file_cache.h"
#include "zend_shared_alloc.h"
#include "zend_accelerator_util_funcs.h"
#include "zend_accelerator_hash.h"

#include <sys/types.h>
#include <sys/stat.h>
#include <fcntl.h>

#if HAVE_UNISTD_H
#include <unistd.h>
#endif

#ifdef HAVE_SYS_UIO_H
# include <sys/uio.h>
#endif

#ifdef HAVE_SYS_FILE_H
# include <sys/file.h>
#endif

#ifndef ZEND_WIN32
#define zend_file_cache_unlink unlink
#define zend_file_cache_open open
#else
#define zend_file_cache_unlink php_win32_ioutil_unlink
#define zend_file_cache_open php_win32_ioutil_open
#endif

#ifdef ZEND_WIN32
# define LOCK_SH 0
# define LOCK_EX 1
# define LOCK_UN 2
static int zend_file_cache_flock(int fd, int op)
{
	OVERLAPPED offset = {0,0,0,0,NULL};
	if (op == LOCK_EX) {
		if (LockFileEx((HANDLE)_get_osfhandle(fd),
		               LOCKFILE_EXCLUSIVE_LOCK, 0, 1, 0, &offset) == TRUE) {
			return 0;
		}
	} else if (op == LOCK_SH) {
		if (LockFileEx((HANDLE)_get_osfhandle(fd),
		               0, 0, 1, 0, &offset) == TRUE) {
			return 0;
		}
	} else if (op == LOCK_UN) {
		if (UnlockFileEx((HANDLE)_get_osfhandle(fd),
		                 0, 1, 0, &offset) == TRUE) {
			return 0;
		}
	}
	return -1;
}
#elif defined(HAVE_FLOCK)
# define zend_file_cache_flock flock
#else
# define LOCK_SH 0
# define LOCK_EX 1
# define LOCK_UN 2
static int zend_file_cache_flock(int fd, int type)
{
	return 0;
}
#endif

#ifndef O_BINARY
#  define O_BINARY 0
#endif

#define SUFFIX ".bin"

#define IS_SERIALIZED_INTERNED(ptr) \
	((size_t)(ptr) & Z_UL(1))

/* Allowing == here to account for a potential empty allocation at the end of the memory */
#define IS_SERIALIZED(ptr) \
	((char*)(ptr) <= (char*)script->size)
#define IS_UNSERIALIZED(ptr) \
	(((char*)(ptr) >= (char*)script->mem && (char*)(ptr) < (char*)script->mem + script->size) || \
	 IS_ACCEL_INTERNED(ptr))
#define SERIALIZE_PTR(ptr) do { \
		if (ptr) { \
			ZEND_ASSERT(IS_UNSERIALIZED(ptr)); \
			(ptr) = (void*)((char*)(ptr) - (char*)script->mem); \
		} \
	} while (0)
#define UNSERIALIZE_PTR(ptr) do { \
		if (ptr) { \
			ZEND_ASSERT(IS_SERIALIZED(ptr)); \
			(ptr) = (void*)((char*)buf + (size_t)(ptr)); \
		} \
	} while (0)
#define SERIALIZE_STR(ptr) do { \
		if (ptr) { \
			if (IS_ACCEL_INTERNED(ptr)) { \
				(ptr) = zend_file_cache_serialize_interned((zend_string*)(ptr), info); \
			} else { \
				ZEND_ASSERT(IS_UNSERIALIZED(ptr)); \
				/* script->corrupted shows if the script in SHM or not */ \
				if (EXPECTED(script->corrupted)) { \
					GC_ADD_FLAGS(ptr, IS_STR_INTERNED); \
					GC_DEL_FLAGS(ptr, IS_STR_PERMANENT); \
				} \
				(ptr) = (void*)((char*)(ptr) - (char*)script->mem); \
			} \
		} \
	} while (0)
#define UNSERIALIZE_STR(ptr) do { \
		if (ptr) { \
			if (IS_SERIALIZED_INTERNED(ptr)) { \
				(ptr) = (void*)zend_file_cache_unserialize_interned((zend_string*)(ptr), !script->corrupted); \
			} else { \
				ZEND_ASSERT(IS_SERIALIZED(ptr)); \
				(ptr) = (void*)((char*)buf + (size_t)(ptr)); \
				/* script->corrupted shows if the script in SHM or not */ \
				if (EXPECTED(!script->corrupted)) { \
					GC_ADD_FLAGS(ptr, IS_STR_INTERNED | IS_STR_PERMANENT); \
				} else { \
					GC_ADD_FLAGS(ptr, IS_STR_INTERNED); \
					GC_DEL_FLAGS(ptr, IS_STR_PERMANENT); \
				} \
			} \
		} \
	} while (0)

static const uint32_t uninitialized_bucket[-HT_MIN_MASK] =
	{HT_INVALID_IDX, HT_INVALID_IDX};

typedef struct _zend_file_cache_metainfo {
	char         magic[8];
	char         system_id[32];
	size_t       mem_size;
	size_t       str_size;
	size_t       script_offset;
	accel_time_t timestamp;
	uint32_t     checksum;
} zend_file_cache_metainfo;

static int zend_file_cache_mkdir(char *filename, size_t start)
{
	char *s = filename + start;

	while (*s) {
		if (IS_SLASH(*s)) {
			char old = *s;
			*s = '\000';
#ifndef ZEND_WIN32
			if (mkdir(filename, S_IRWXU) < 0 && errno != EEXIST) {
#else
			if (php_win32_ioutil_mkdir(filename, 0700) < 0 && errno != EEXIST) {
#endif
				*s = old;
				return FAILURE;
			}
			*s = old;
		}
		s++;
	}
	return SUCCESS;
}

typedef void (*serialize_callback_t)(zval                     *zv,
                                     zend_persistent_script   *script,
                                     zend_file_cache_metainfo *info,
                                     void                     *buf);

typedef void (*unserialize_callback_t)(zval                    *zv,
                                       zend_persistent_script  *script,
                                       void                    *buf);

static void zend_file_cache_serialize_zval(zval                     *zv,
                                           zend_persistent_script   *script,
                                           zend_file_cache_metainfo *info,
                                           void                     *buf);
static void zend_file_cache_unserialize_zval(zval                    *zv,
                                             zend_persistent_script  *script,
                                             void                    *buf);

static void *zend_file_cache_serialize_interned(zend_string              *str,
                                                zend_file_cache_metainfo *info)
{
	size_t len;
	void *ret;

	/* check if the same interned string was already stored */
	ret = zend_shared_alloc_get_xlat_entry(str);
	if (ret) {
		return ret;
	}

	len = ZEND_MM_ALIGNED_SIZE(_ZSTR_STRUCT_SIZE(ZSTR_LEN(str)));
	ret = (void*)(info->str_size | Z_UL(1));
	zend_shared_alloc_register_xlat_entry(str, ret);
	if (info->str_size + len > ZSTR_LEN((zend_string*)ZCG(mem))) {
		size_t new_len = info->str_size + len;
		ZCG(mem) = (void*)zend_string_realloc(
			(zend_string*)ZCG(mem),
			((_ZSTR_HEADER_SIZE + 1 + new_len + 4095) & ~0xfff) - (_ZSTR_HEADER_SIZE + 1),
			0);
	}
	memcpy(ZSTR_VAL((zend_string*)ZCG(mem)) + info->str_size, str, len);
	info->str_size += len;
	return ret;
}

static void *zend_file_cache_unserialize_interned(zend_string *str, int in_shm)
{
	zend_string *ret;

	str = (zend_string*)((char*)ZCG(mem) + ((size_t)(str) & ~Z_UL(1)));
	if (in_shm) {
		ret = accel_new_interned_string(str);
		if (ret == str) {
			/* We have to create new SHM allocated string */
			size_t size = _ZSTR_STRUCT_SIZE(ZSTR_LEN(str));
			ret = zend_shared_alloc(size);
			if (!ret) {
				zend_accel_schedule_restart_if_necessary(ACCEL_RESTART_OOM);
				LONGJMP(*EG(bailout), FAILURE);
			}
			memcpy(ret, str, size);
			/* String wasn't interned but we will use it as interned anyway */
			GC_SET_REFCOUNT(ret, 1);
			GC_TYPE_INFO(ret) = IS_STRING | ((IS_STR_INTERNED | IS_STR_PERSISTENT | IS_STR_PERMANENT) << GC_FLAGS_SHIFT);
		}
	} else {
		ret = str;
		GC_ADD_FLAGS(ret, IS_STR_INTERNED);
		GC_DEL_FLAGS(ret, IS_STR_PERMANENT);
	}
	return ret;
}

static void zend_file_cache_serialize_hash(HashTable                *ht,
                                           zend_persistent_script   *script,
                                           zend_file_cache_metainfo *info,
                                           void                     *buf,
                                           serialize_callback_t      func)
{
	Bucket *p, *end;

	if (!(HT_FLAGS(ht) & HASH_FLAG_INITIALIZED)) {
		ht->arData = NULL;
		return;
	}
	if (IS_SERIALIZED(ht->arData)) {
		return;
	}
	SERIALIZE_PTR(ht->arData);
	p = ht->arData;
	UNSERIALIZE_PTR(p);
	end = p + ht->nNumUsed;
	while (p < end) {
		if (Z_TYPE(p->val) != IS_UNDEF) {
			SERIALIZE_STR(p->key);
			func(&p->val, script, info, buf);
		}
		p++;
	}
}

static void zend_file_cache_serialize_ast(zend_ast                 *ast,
                                          zend_persistent_script   *script,
                                          zend_file_cache_metainfo *info,
                                          void                     *buf)
{
	uint32_t i;
	zend_ast *tmp;

	if (ast->kind == ZEND_AST_ZVAL || ast->kind == ZEND_AST_CONSTANT) {
		zend_file_cache_serialize_zval(&((zend_ast_zval*)ast)->val, script, info, buf);
	} else if (zend_ast_is_list(ast)) {
		zend_ast_list *list = zend_ast_get_list(ast);
		for (i = 0; i < list->children; i++) {
			if (list->child[i] && !IS_SERIALIZED(list->child[i])) {
				SERIALIZE_PTR(list->child[i]);
				tmp = list->child[i];
				UNSERIALIZE_PTR(tmp);
				zend_file_cache_serialize_ast(tmp, script, info, buf);
			}
		}
	} else {
		uint32_t children = zend_ast_get_num_children(ast);
		for (i = 0; i < children; i++) {
			if (ast->child[i] && !IS_SERIALIZED(ast->child[i])) {
				SERIALIZE_PTR(ast->child[i]);
				tmp = ast->child[i];
				UNSERIALIZE_PTR(tmp);
				zend_file_cache_serialize_ast(tmp, script, info, buf);
			}
		}
	}
}

static void zend_file_cache_serialize_zval(zval                     *zv,
                                           zend_persistent_script   *script,
                                           zend_file_cache_metainfo *info,
                                           void                     *buf)
{
	switch (Z_TYPE_P(zv)) {
		case IS_STRING:
			if (!IS_SERIALIZED(Z_STR_P(zv))) {
				SERIALIZE_STR(Z_STR_P(zv));
			}
			break;
		case IS_ARRAY:
			if (!IS_SERIALIZED(Z_ARR_P(zv))) {
				HashTable *ht;

				SERIALIZE_PTR(Z_ARR_P(zv));
				ht = Z_ARR_P(zv);
				UNSERIALIZE_PTR(ht);
				zend_file_cache_serialize_hash(ht, script, info, buf, zend_file_cache_serialize_zval);
			}
			break;
		case IS_REFERENCE:
			if (!IS_SERIALIZED(Z_REF_P(zv))) {
				zend_reference *ref;

				SERIALIZE_PTR(Z_REF_P(zv));
				ref = Z_REF_P(zv);
				UNSERIALIZE_PTR(ref);
				zend_file_cache_serialize_zval(&ref->val, script, info, buf);
			}
			break;
		case IS_CONSTANT_AST:
			if (!IS_SERIALIZED(Z_AST_P(zv))) {
				zend_ast_ref *ast;

				SERIALIZE_PTR(Z_AST_P(zv));
				ast = Z_AST_P(zv);
				UNSERIALIZE_PTR(ast);
				zend_file_cache_serialize_ast(GC_AST(ast), script, info, buf);
			}
			break;
	}
}

static void zend_file_cache_serialize_op_array(zend_op_array            *op_array,
                                               zend_persistent_script   *script,
                                               zend_file_cache_metainfo *info,
                                               void                     *buf)
{
	if (op_array->static_variables && !IS_SERIALIZED(op_array->static_variables)) {
		HashTable *ht;

		SERIALIZE_PTR(op_array->static_variables);
		ht = op_array->static_variables;
		UNSERIALIZE_PTR(ht);
		zend_file_cache_serialize_hash(ht, script, info, buf, zend_file_cache_serialize_zval);
	}

	if (op_array->scope && !IS_SERIALIZED(op_array->opcodes)) {
		if (UNEXPECTED(zend_shared_alloc_get_xlat_entry(op_array->opcodes))) {
			op_array->refcount = (uint32_t*)(intptr_t)-1;
			SERIALIZE_PTR(op_array->literals);
			SERIALIZE_PTR(op_array->opcodes);
			SERIALIZE_PTR(op_array->arg_info);
			SERIALIZE_PTR(op_array->vars);
			SERIALIZE_STR(op_array->function_name);
			SERIALIZE_STR(op_array->filename);
			SERIALIZE_PTR(op_array->live_range);
			SERIALIZE_PTR(op_array->scope);
			SERIALIZE_STR(op_array->doc_comment);
			SERIALIZE_PTR(op_array->try_catch_array);
			SERIALIZE_PTR(op_array->prototype);
			return;
		}
		zend_shared_alloc_register_xlat_entry(op_array->opcodes, op_array->opcodes);
	}

	if (op_array->literals && !IS_SERIALIZED(op_array->literals)) {
		zval *p, *end;

		SERIALIZE_PTR(op_array->literals);
		p = op_array->literals;
		UNSERIALIZE_PTR(p);
		end = p + op_array->last_literal;
		while (p < end) {
			zend_file_cache_serialize_zval(p, script, info, buf);
			p++;
		}
	}

	if (!IS_SERIALIZED(op_array->opcodes)) {
		zend_op *opline, *end;

#if !ZEND_USE_ABS_CONST_ADDR
		zval *literals = op_array->literals;
		UNSERIALIZE_PTR(literals);
#endif

		SERIALIZE_PTR(op_array->opcodes);
		opline = op_array->opcodes;
		UNSERIALIZE_PTR(opline);
		end = opline + op_array->last;
		while (opline < end) {
#if ZEND_USE_ABS_CONST_ADDR
			if (opline->op1_type == IS_CONST) {
				SERIALIZE_PTR(opline->op1.zv);
			}
			if (opline->op2_type == IS_CONST) {
				SERIALIZE_PTR(opline->op2.zv);
			}
#else
			if (opline->op1_type == IS_CONST) {
				opline->op1.constant = RT_CONSTANT(opline, opline->op1) - literals;
			}
			if (opline->op2_type == IS_CONST) {
				opline->op2.constant = RT_CONSTANT(opline, opline->op2) - literals;
			}
#endif
#if ZEND_USE_ABS_JMP_ADDR
			switch (opline->opcode) {
				case ZEND_JMP:
				case ZEND_FAST_CALL:
					SERIALIZE_PTR(opline->op1.jmp_addr);
					break;
				case ZEND_JMPZNZ:
					/* relative extended_value don't have to be changed */
					/* break omitted intentionally */
				case ZEND_JMPZ:
				case ZEND_JMPNZ:
				case ZEND_JMPZ_EX:
				case ZEND_JMPNZ_EX:
				case ZEND_JMP_SET:
				case ZEND_COALESCE:
				case ZEND_FE_RESET_R:
				case ZEND_FE_RESET_RW:
				case ZEND_ASSERT_CHECK:
					SERIALIZE_PTR(opline->op2.jmp_addr);
					break;
				case ZEND_CATCH:
					if (!(opline->extended_value & ZEND_LAST_CATCH)) {
						SERIALIZE_PTR(opline->op2.jmp_addr);
					}
					break;
				case ZEND_DECLARE_ANON_CLASS:
				case ZEND_DECLARE_ANON_INHERITED_CLASS:
				case ZEND_FE_FETCH_R:
				case ZEND_FE_FETCH_RW:
				case ZEND_SWITCH_LONG:
				case ZEND_SWITCH_STRING:
					/* relative extended_value don't have to be changed */
					break;
			}
#endif
			zend_serialize_opcode_handler(opline);
			opline++;
		}

		if (op_array->arg_info) {
			zend_arg_info *p, *end;
			SERIALIZE_PTR(op_array->arg_info);
			p = op_array->arg_info;
			UNSERIALIZE_PTR(p);
			end = p + op_array->num_args;
			if (op_array->fn_flags & ZEND_ACC_HAS_RETURN_TYPE) {
				p--;
			}
			if (op_array->fn_flags & ZEND_ACC_VARIADIC) {
				end++;
			}
			while (p < end) {
				if (!IS_SERIALIZED(p->name)) {
					SERIALIZE_STR(p->name);
				}
				if (ZEND_TYPE_IS_CLASS(p->type)) {
					zend_bool allow_null = ZEND_TYPE_ALLOW_NULL(p->type);
					zend_string *type_name = ZEND_TYPE_NAME(p->type);

					SERIALIZE_STR(type_name);
					p->type =
						(Z_UL(1) << (sizeof(zend_type)*8-1)) | /* type is class */
						(allow_null ? (Z_UL(1) << (sizeof(zend_type)*8-2)) : Z_UL(0)) | /* type allow null */
						(zend_type)type_name;
				}
				p++;
			}
		}

		if (op_array->vars) {
			zend_string **p, **end;

			SERIALIZE_PTR(op_array->vars);
			p = op_array->vars;
			UNSERIALIZE_PTR(p);
			end = p + op_array->last_var;
			while (p < end) {
				if (!IS_SERIALIZED(*p)) {
					SERIALIZE_STR(*p);
				}
				p++;
			}
		}

		SERIALIZE_STR(op_array->function_name);
		SERIALIZE_STR(op_array->filename);
		SERIALIZE_PTR(op_array->live_range);
		SERIALIZE_PTR(op_array->scope);
		SERIALIZE_STR(op_array->doc_comment);
		SERIALIZE_PTR(op_array->try_catch_array);
		SERIALIZE_PTR(op_array->prototype);
	}
}

static void zend_file_cache_serialize_func(zval                     *zv,
                                           zend_persistent_script   *script,
                                           zend_file_cache_metainfo *info,
                                           void                     *buf)
{
	zend_op_array *op_array;

	SERIALIZE_PTR(Z_PTR_P(zv));
	op_array = Z_PTR_P(zv);
	UNSERIALIZE_PTR(op_array);
	zend_file_cache_serialize_op_array(op_array, script, info, buf);
}

static void zend_file_cache_serialize_prop_info(zval                     *zv,
                                                zend_persistent_script   *script,
                                                zend_file_cache_metainfo *info,
                                                void                     *buf)
{
	if (!IS_SERIALIZED(Z_PTR_P(zv))) {
		zend_property_info *prop;

		SERIALIZE_PTR(Z_PTR_P(zv));
		prop = Z_PTR_P(zv);
		UNSERIALIZE_PTR(prop);

		ZEND_ASSERT(prop->ce != NULL && prop->name != NULL);
		if (!IS_SERIALIZED(prop->ce)) {
			SERIALIZE_PTR(prop->ce);
			SERIALIZE_STR(prop->name);
			if (prop->doc_comment) {
				SERIALIZE_STR(prop->doc_comment);
			}
		}
	}
}

static void zend_file_cache_serialize_class_constant(zval                     *zv,
                                                     zend_persistent_script   *script,
                                                     zend_file_cache_metainfo *info,
                                                     void                     *buf)
{
	if (!IS_SERIALIZED(Z_PTR_P(zv))) {
		zend_class_constant *c;

		SERIALIZE_PTR(Z_PTR_P(zv));
		c = Z_PTR_P(zv);
		UNSERIALIZE_PTR(c);

		ZEND_ASSERT(c->ce != NULL);
		if (!IS_SERIALIZED(c->ce)) {
			SERIALIZE_PTR(c->ce);

			zend_file_cache_serialize_zval(&c->value, script, info, buf);

			if (c->doc_comment) {
				SERIALIZE_STR(c->doc_comment);
			}
		}
	}
}

static void zend_file_cache_serialize_class(zval                     *zv,
                                            zend_persistent_script   *script,
                                            zend_file_cache_metainfo *info,
                                            void                     *buf)
{
	zend_class_entry *ce;

	SERIALIZE_PTR(Z_PTR_P(zv));
	ce = Z_PTR_P(zv);
	UNSERIALIZE_PTR(ce);

	SERIALIZE_STR(ce->name);
	zend_file_cache_serialize_hash(&ce->function_table, script, info, buf, zend_file_cache_serialize_func);
	if (ce->default_properties_table) {
		zval *p, *end;

		SERIALIZE_PTR(ce->default_properties_table);
		p = ce->default_properties_table;
		UNSERIALIZE_PTR(p);
		end = p + ce->default_properties_count;
		while (p < end) {
			zend_file_cache_serialize_zval(p, script, info, buf);
			p++;
		}
	}
	if (ce->default_static_members_table) {
		zval *table, *p, *end;

		SERIALIZE_PTR(ce->default_static_members_table);
		table = ce->default_static_members_table;
		UNSERIALIZE_PTR(table);

		/* Serialize only static properties in this class.
		 * Static properties from parent classes will be handled in class_copy_ctor */
		p = table + (ce->parent ? ce->parent->default_static_members_count : 0);
		end = table + ce->default_static_members_count;
		while (p < end) {
			zend_file_cache_serialize_zval(p, script, info, buf);
			p++;
		}
	}
	zend_file_cache_serialize_hash(&ce->constants_table, script, info, buf, zend_file_cache_serialize_class_constant);
	SERIALIZE_STR(ce->info.user.filename);
	SERIALIZE_STR(ce->info.user.doc_comment);
	zend_file_cache_serialize_hash(&ce->properties_info, script, info, buf, zend_file_cache_serialize_prop_info);

	if (ce->trait_aliases) {
		zend_trait_alias **p, *q;

		SERIALIZE_PTR(ce->trait_aliases);
		p = ce->trait_aliases;
		UNSERIALIZE_PTR(p);

		while (*p) {
			SERIALIZE_PTR(*p);
			q = *p;
			UNSERIALIZE_PTR(q);

			if (q->trait_method.method_name) {
				SERIALIZE_STR(q->trait_method.method_name);
			}
			if (q->trait_method.class_name) {
				SERIALIZE_STR(q->trait_method.class_name);
			}

			if (q->alias) {
				SERIALIZE_STR(q->alias);
			}
			p++;
		}
	}

	if (ce->trait_precedences) {
		zend_trait_precedence **p, *q;
		int j;

		SERIALIZE_PTR(ce->trait_precedences);
		p = ce->trait_precedences;
		UNSERIALIZE_PTR(p);

		while (*p) {
			SERIALIZE_PTR(*p);
			q = *p;
			UNSERIALIZE_PTR(q);

			if (q->trait_method.method_name) {
				SERIALIZE_STR(q->trait_method.method_name);
			}
			if (q->trait_method.class_name) {
				SERIALIZE_STR(q->trait_method.class_name);
			}

			for (j = 0; j < q->num_excludes; j++) {
				SERIALIZE_STR(q->exclude_class_names[j]);
			}
			p++;
		}
	}

	SERIALIZE_PTR(ce->parent);
	SERIALIZE_PTR(ce->constructor);
	SERIALIZE_PTR(ce->destructor);
	SERIALIZE_PTR(ce->clone);
	SERIALIZE_PTR(ce->__get);
	SERIALIZE_PTR(ce->__set);
	SERIALIZE_PTR(ce->__call);
	SERIALIZE_PTR(ce->serialize_func);
	SERIALIZE_PTR(ce->unserialize_func);
	SERIALIZE_PTR(ce->__isset);
	SERIALIZE_PTR(ce->__unset);
	SERIALIZE_PTR(ce->__tostring);
	SERIALIZE_PTR(ce->__callstatic);
	SERIALIZE_PTR(ce->__debugInfo);
}

static void zend_file_cache_serialize(zend_persistent_script   *script,
                                      zend_file_cache_metainfo *info,
                                      void                     *buf)
{
	zend_persistent_script *new_script;

	memcpy(info->magic, "OPCACHE", 8);
	memcpy(info->system_id, ZCG(system_id), 32);
	info->mem_size = script->size;
	info->str_size = 0;
	info->script_offset = (char*)script - (char*)script->mem;
	info->timestamp = script->timestamp;

	memcpy(buf, script->mem, script->size);

	new_script = (zend_persistent_script*)((char*)buf + info->script_offset);
	SERIALIZE_STR(new_script->script.filename);

	zend_file_cache_serialize_hash(&new_script->script.class_table, script, info, buf, zend_file_cache_serialize_class);
	zend_file_cache_serialize_hash(&new_script->script.function_table, script, info, buf, zend_file_cache_serialize_func);
	zend_file_cache_serialize_op_array(&new_script->script.main_op_array, script, info, buf);

	SERIALIZE_PTR(new_script->arena_mem);
	new_script->mem = NULL;
}

static char *zend_file_cache_get_bin_file_path(zend_string *script_path)
{
	size_t len;
	char *filename;

#ifndef ZEND_WIN32
	len = strlen(ZCG(accel_directives).file_cache);
	filename = emalloc(len + 33 + ZSTR_LEN(script_path) + sizeof(SUFFIX));
	memcpy(filename, ZCG(accel_directives).file_cache, len);
	filename[len] = '/';
	memcpy(filename + len + 1, ZCG(system_id), 32);
	memcpy(filename + len + 33, ZSTR_VAL(script_path), ZSTR_LEN(script_path));
	memcpy(filename + len + 33 + ZSTR_LEN(script_path), SUFFIX, sizeof(SUFFIX));
#else
	PHP_MD5_CTX ctx;
	char md5uname[32];
	unsigned char digest[16], c;
	size_t i;
	char *uname = php_win32_get_username();

	PHP_MD5Init(&ctx);
	PHP_MD5Update(&ctx, uname, strlen(uname));
	PHP_MD5Final(digest, &ctx);
	for (i = 0; i < 16; i++) {
		c = digest[i] >> 4;
		c = (c <= 9) ? c + '0' : c - 10 + 'a';
		md5uname[i * 2] = c;
		c = digest[i] &  0x0f;
		c = (c <= 9) ? c + '0' : c - 10 + 'a';
		md5uname[(i * 2) + 1] = c;
	}

	len = strlen(ZCG(accel_directives).file_cache);

	filename = emalloc(len + 33 + 33 + ZSTR_LEN(script_path) + sizeof(SUFFIX));

	memcpy(filename, ZCG(accel_directives).file_cache, len);
	filename[len] = '\\';
	memcpy(filename + 1 + len, md5uname, 32);
	len += 1 + 32;
	filename[len] = '\\';

	memcpy(filename + len + 1, ZCG(system_id), 32);

	if (ZSTR_LEN(script_path) >= 7 && ':' == ZSTR_VAL(script_path)[4] && '/' == ZSTR_VAL(script_path)[5]  && '/' == ZSTR_VAL(script_path)[6]) {
		/* phar:// or file:// */
		*(filename + len + 33) = '\\';
		memcpy(filename + len + 34, ZSTR_VAL(script_path), 4);
		if (ZSTR_LEN(script_path) - 7 >= 2 && ':' == ZSTR_VAL(script_path)[8]) {
			*(filename + len + 38) = '\\';
			*(filename + len + 39) = ZSTR_VAL(script_path)[7];
			memcpy(filename + len + 40, ZSTR_VAL(script_path) + 9, ZSTR_LEN(script_path) - 9);
			memcpy(filename + len + 40 + ZSTR_LEN(script_path) - 9, SUFFIX, sizeof(SUFFIX));
		} else {
			memcpy(filename + len + 38, ZSTR_VAL(script_path) + 7, ZSTR_LEN(script_path) - 7);
			memcpy(filename + len + 38 + ZSTR_LEN(script_path) - 7, SUFFIX, sizeof(SUFFIX));
		}
	} else if (ZSTR_LEN(script_path) >= 2 && ':' == ZSTR_VAL(script_path)[1]) {
		/* local fs */
		*(filename + len + 33) = '\\';
		*(filename + len + 34) = ZSTR_VAL(script_path)[0];
		memcpy(filename + len + 35, ZSTR_VAL(script_path) + 2, ZSTR_LEN(script_path) - 2);
		memcpy(filename + len + 35 + ZSTR_LEN(script_path) - 2, SUFFIX, sizeof(SUFFIX));
	} else {
		/* network path */
		memcpy(filename + len + 33, ZSTR_VAL(script_path), ZSTR_LEN(script_path));
		memcpy(filename + len + 33 + ZSTR_LEN(script_path), SUFFIX, sizeof(SUFFIX));
	}
	free(uname);
#endif

	return filename;
}

int zend_file_cache_script_store(zend_persistent_script *script, int in_shm)
{
	int fd;
	char *filename;
	zend_file_cache_metainfo info;
#ifdef HAVE_SYS_UIO_H
	struct iovec vec[3];
#endif
	void *mem, *buf;

	filename = zend_file_cache_get_bin_file_path(script->script.filename);

	if (zend_file_cache_mkdir(filename, strlen(ZCG(accel_directives).file_cache)) != SUCCESS) {
		zend_accel_error(ACCEL_LOG_WARNING, "opcache cannot create directory for file '%s', %s\n", filename, strerror(errno));
		efree(filename);
		return FAILURE;
	}

	fd = zend_file_cache_open(filename, O_CREAT | O_EXCL | O_RDWR | O_BINARY, S_IRUSR | S_IWUSR);
	if (fd < 0) {
		if (errno != EEXIST) {
			zend_accel_error(ACCEL_LOG_WARNING, "opcache cannot create file '%s', %s\n", filename, strerror(errno));
		}
		efree(filename);
		return FAILURE;
	}

	if (zend_file_cache_flock(fd, LOCK_EX) != 0) {
		close(fd);
		efree(filename);
		return FAILURE;
	}

#if defined(__AVX__) || defined(__SSE2__)
	/* Align to 64-byte boundary */
	mem = emalloc(script->size + 64);
	buf = (void*)(((zend_uintptr_t)mem + 63L) & ~63L);
#else
	mem = buf = emalloc(script->size);
#endif

	ZCG(mem) = zend_string_alloc(4096 - (_ZSTR_HEADER_SIZE + 1), 0);

	zend_shared_alloc_init_xlat_table();
	if (!in_shm) {
		script->corrupted = 1; /* used to check if script restored to SHM or process memory */
	}
	zend_file_cache_serialize(script, &info, buf);
	if (!in_shm) {
		script->corrupted = 0;
	}
	zend_shared_alloc_destroy_xlat_table();

	info.checksum = zend_adler32(ADLER32_INIT, buf, script->size);
	info.checksum = zend_adler32(info.checksum, (unsigned char*)ZSTR_VAL((zend_string*)ZCG(mem)), info.str_size);

#ifdef HAVE_SYS_UIO_H
	vec[0].iov_base = &info;
	vec[0].iov_len = sizeof(info);
	vec[1].iov_base = buf;
	vec[1].iov_len = script->size;
	vec[2].iov_base = ZSTR_VAL((zend_string*)ZCG(mem));
	vec[2].iov_len = info.str_size;

	if (writev(fd, vec, 3) != (ssize_t)(sizeof(info) + script->size + info.str_size)) {
		zend_accel_error(ACCEL_LOG_WARNING, "opcache cannot write to file '%s'\n", filename);
		zend_string_release_ex((zend_string*)ZCG(mem), 0);
		close(fd);
		efree(mem);
		zend_file_cache_unlink(filename);
		efree(filename);
		return FAILURE;
	}
#else
	if (ZEND_LONG_MAX < (zend_long)(sizeof(info) + script->size + info.str_size) ||
		write(fd, &info, sizeof(info)) != sizeof(info) ||
		write(fd, buf, script->size) != script->size ||
		write(fd, ((zend_string*)ZCG(mem))->val, info.str_size) != info.str_size
		) {
		zend_accel_error(ACCEL_LOG_WARNING, "opcache cannot write to file '%s'\n", filename);
		zend_string_release_ex((zend_string*)ZCG(mem), 0);
		close(fd);
		efree(mem);
		zend_file_cache_unlink(filename);
		efree(filename);
		return FAILURE;
	}
#endif

	zend_string_release_ex((zend_string*)ZCG(mem), 0);
	efree(mem);
	if (zend_file_cache_flock(fd, LOCK_UN) != 0) {
		zend_accel_error(ACCEL_LOG_WARNING, "opcache cannot unlock file '%s'\n", filename);
	}
	close(fd);
	efree(filename);

	return SUCCESS;
}

static void zend_file_cache_unserialize_hash(HashTable               *ht,
                                             zend_persistent_script  *script,
                                             void                    *buf,
                                             unserialize_callback_t   func,
                                             dtor_func_t              dtor)
{
	Bucket *p, *end;

	ht->pDestructor = dtor;
	if (!(HT_FLAGS(ht) & HASH_FLAG_INITIALIZED)) {
		if (EXPECTED(!file_cache_only)) {
			HT_SET_DATA_ADDR(ht, &ZCSG(uninitialized_bucket));
		} else {
			HT_SET_DATA_ADDR(ht, &uninitialized_bucket);
		}
		return;
	}
	if (IS_UNSERIALIZED(ht->arData)) {
		return;
	}
	UNSERIALIZE_PTR(ht->arData);
	p = ht->arData;
	end = p + ht->nNumUsed;
	while (p < end) {
		if (Z_TYPE(p->val) != IS_UNDEF) {
			UNSERIALIZE_STR(p->key);
			func(&p->val, script, buf);
		}
		p++;
	}
}

static void zend_file_cache_unserialize_ast(zend_ast                *ast,
                                            zend_persistent_script  *script,
                                            void                    *buf)
{
	uint32_t i;

	if (ast->kind == ZEND_AST_ZVAL || ast->kind == ZEND_AST_CONSTANT) {
		zend_file_cache_unserialize_zval(&((zend_ast_zval*)ast)->val, script, buf);
	} else if (zend_ast_is_list(ast)) {
		zend_ast_list *list = zend_ast_get_list(ast);
		for (i = 0; i < list->children; i++) {
			if (list->child[i] && !IS_UNSERIALIZED(list->child[i])) {
				UNSERIALIZE_PTR(list->child[i]);
				zend_file_cache_unserialize_ast(list->child[i], script, buf);
			}
		}
	} else {
		uint32_t children = zend_ast_get_num_children(ast);
		for (i = 0; i < children; i++) {
			if (ast->child[i] && !IS_UNSERIALIZED(ast->child[i])) {
				UNSERIALIZE_PTR(ast->child[i]);
				zend_file_cache_unserialize_ast(ast->child[i], script, buf);
			}
		}
	}
}

static void zend_file_cache_unserialize_zval(zval                    *zv,
                                             zend_persistent_script  *script,
                                             void                    *buf)
{
	switch (Z_TYPE_P(zv)) {
		case IS_STRING:
			if (!IS_UNSERIALIZED(Z_STR_P(zv))) {
				UNSERIALIZE_STR(Z_STR_P(zv));
			}
			break;
		case IS_ARRAY:
			if (!IS_UNSERIALIZED(Z_ARR_P(zv))) {
				HashTable *ht;

				UNSERIALIZE_PTR(Z_ARR_P(zv));
				ht = Z_ARR_P(zv);
				zend_file_cache_unserialize_hash(ht,
						script, buf, zend_file_cache_unserialize_zval, ZVAL_PTR_DTOR);
			}
			break;
		case IS_REFERENCE:
			if (!IS_UNSERIALIZED(Z_REF_P(zv))) {
				zend_reference *ref;

				UNSERIALIZE_PTR(Z_REF_P(zv));
				ref = Z_REF_P(zv);
				zend_file_cache_unserialize_zval(&ref->val, script, buf);
			}
			break;
		case IS_CONSTANT_AST:
			if (!IS_UNSERIALIZED(Z_AST_P(zv))) {
				UNSERIALIZE_PTR(Z_AST_P(zv));
				zend_file_cache_unserialize_ast(Z_ASTVAL_P(zv), script, buf);
			}
			break;
	}
}

static void zend_file_cache_unserialize_op_array(zend_op_array           *op_array,
                                                 zend_persistent_script  *script,
                                                 void                    *buf)
{
	if (op_array->static_variables && !IS_UNSERIALIZED(op_array->static_variables)) {
		HashTable *ht;

		UNSERIALIZE_PTR(op_array->static_variables);
		ht = op_array->static_variables;
		zend_file_cache_unserialize_hash(ht,
				script, buf, zend_file_cache_unserialize_zval, ZVAL_PTR_DTOR);
	}

	if (op_array->refcount) {
		op_array->refcount = NULL;
		UNSERIALIZE_PTR(op_array->literals);
		UNSERIALIZE_PTR(op_array->opcodes);
		UNSERIALIZE_PTR(op_array->arg_info);
		UNSERIALIZE_PTR(op_array->vars);
		UNSERIALIZE_STR(op_array->function_name);
		UNSERIALIZE_STR(op_array->filename);
		UNSERIALIZE_PTR(op_array->live_range);
		UNSERIALIZE_PTR(op_array->scope);
		UNSERIALIZE_STR(op_array->doc_comment);
		UNSERIALIZE_PTR(op_array->try_catch_array);
		UNSERIALIZE_PTR(op_array->prototype);
		return;
	}

	if (op_array->literals && !IS_UNSERIALIZED(op_array->literals)) {
		zval *p, *end;

		UNSERIALIZE_PTR(op_array->literals);
		p = op_array->literals;
		end = p + op_array->last_literal;
		while (p < end) {
			zend_file_cache_unserialize_zval(p, script, buf);
			p++;
		}
	}

	if (!IS_UNSERIALIZED(op_array->opcodes)) {
		zend_op *opline, *end;

		UNSERIALIZE_PTR(op_array->opcodes);
		opline = op_array->opcodes;
		end = opline + op_array->last;
		while (opline < end) {
#if ZEND_USE_ABS_CONST_ADDR
			if (opline->op1_type == IS_CONST) {
				UNSERIALIZE_PTR(opline->op1.zv);
			}
			if (opline->op2_type == IS_CONST) {
				UNSERIALIZE_PTR(opline->op2.zv);
			}
#else
			if (opline->op1_type == IS_CONST) {
				ZEND_PASS_TWO_UPDATE_CONSTANT(op_array, opline, opline->op1);
			}
			if (opline->op2_type == IS_CONST) {
				ZEND_PASS_TWO_UPDATE_CONSTANT(op_array, opline, opline->op2);
			}
#endif
#if ZEND_USE_ABS_JMP_ADDR
			switch (opline->opcode) {
				case ZEND_JMP:
				case ZEND_FAST_CALL:
					UNSERIALIZE_PTR(opline->op1.jmp_addr);
					break;
				case ZEND_JMPZNZ:
					/* relative extended_value don't have to be changed */
					/* break omitted intentionally */
				case ZEND_JMPZ:
				case ZEND_JMPNZ:
				case ZEND_JMPZ_EX:
				case ZEND_JMPNZ_EX:
				case ZEND_JMP_SET:
				case ZEND_COALESCE:
				case ZEND_FE_RESET_R:
				case ZEND_FE_RESET_RW:
				case ZEND_ASSERT_CHECK:
					UNSERIALIZE_PTR(opline->op2.jmp_addr);
					break;
				case ZEND_CATCH:
					if (!(opline->extended_value & ZEND_LAST_CATCH)) {
						UNSERIALIZE_PTR(opline->op2.jmp_addr);
					}
					break;
				case ZEND_DECLARE_ANON_CLASS:
				case ZEND_DECLARE_ANON_INHERITED_CLASS:
				case ZEND_FE_FETCH_R:
				case ZEND_FE_FETCH_RW:
				case ZEND_SWITCH_LONG:
				case ZEND_SWITCH_STRING:
					/* relative extended_value don't have to be changed */
					break;
			}
#endif
			zend_deserialize_opcode_handler(opline);
			opline++;
		}

		if (op_array->arg_info) {
			zend_arg_info *p, *end;
			UNSERIALIZE_PTR(op_array->arg_info);
			p = op_array->arg_info;
			end = p + op_array->num_args;
			if (op_array->fn_flags & ZEND_ACC_HAS_RETURN_TYPE) {
				p--;
			}
			if (op_array->fn_flags & ZEND_ACC_VARIADIC) {
				end++;
			}
			while (p < end) {
				if (!IS_UNSERIALIZED(p->name)) {
					UNSERIALIZE_STR(p->name);
				}
				if (p->type & (Z_UL(1) << (sizeof(zend_type)*8-1))) { /* type is class */
					zend_bool allow_null = (p->type & (Z_UL(1) << (sizeof(zend_type)*8-2))) != 0; /* type allow null */
					zend_string *type_name = (zend_string*)(p->type & ~(((Z_UL(1) << (sizeof(zend_type)*8-1))) | ((Z_UL(1) << (sizeof(zend_type)*8-2)))));

					UNSERIALIZE_STR(type_name);
					p->type = ZEND_TYPE_ENCODE_CLASS(type_name, allow_null);
				}
				p++;
			}
		}

		if (op_array->vars) {
			zend_string **p, **end;

			UNSERIALIZE_PTR(op_array->vars);
			p = op_array->vars;
			end = p + op_array->last_var;
			while (p < end) {
				if (!IS_UNSERIALIZED(*p)) {
					UNSERIALIZE_STR(*p);
				}
				p++;
			}
		}

		UNSERIALIZE_STR(op_array->function_name);
		UNSERIALIZE_STR(op_array->filename);
		UNSERIALIZE_PTR(op_array->live_range);
		UNSERIALIZE_PTR(op_array->scope);
		UNSERIALIZE_STR(op_array->doc_comment);
		UNSERIALIZE_PTR(op_array->try_catch_array);
		UNSERIALIZE_PTR(op_array->prototype);
	}
}

static void zend_file_cache_unserialize_func(zval                    *zv,
                                             zend_persistent_script  *script,
                                             void                    *buf)
{
	zend_op_array *op_array;

	UNSERIALIZE_PTR(Z_PTR_P(zv));
	op_array = Z_PTR_P(zv);
	zend_file_cache_unserialize_op_array(op_array, script, buf);
}

static void zend_file_cache_unserialize_prop_info(zval                    *zv,
                                                  zend_persistent_script  *script,
                                                  void                    *buf)
{
	if (!IS_UNSERIALIZED(Z_PTR_P(zv))) {
		zend_property_info *prop;

		UNSERIALIZE_PTR(Z_PTR_P(zv));
		prop = Z_PTR_P(zv);

		ZEND_ASSERT(prop->ce != NULL && prop->name != NULL);
		if (!IS_UNSERIALIZED(prop->ce)) {
			UNSERIALIZE_PTR(prop->ce);
			UNSERIALIZE_STR(prop->name);
			if (prop->doc_comment) {
				UNSERIALIZE_STR(prop->doc_comment);
			}
		}
	}
}

static void zend_file_cache_unserialize_class_constant(zval                    *zv,
                                                       zend_persistent_script  *script,
                                                       void                    *buf)
{
	if (!IS_UNSERIALIZED(Z_PTR_P(zv))) {
		zend_class_constant *c;

		UNSERIALIZE_PTR(Z_PTR_P(zv));
		c = Z_PTR_P(zv);

		ZEND_ASSERT(c->ce != NULL);
		if (!IS_UNSERIALIZED(c->ce)) {
			UNSERIALIZE_PTR(c->ce);

			zend_file_cache_unserialize_zval(&c->value, script, buf);

			if (c->doc_comment) {
				UNSERIALIZE_STR(c->doc_comment);
			}
		}
	}
}

static void zend_file_cache_unserialize_class(zval                    *zv,
                                              zend_persistent_script  *script,
                                              void                    *buf)
{
	zend_class_entry *ce;

	UNSERIALIZE_PTR(Z_PTR_P(zv));
	ce = Z_PTR_P(zv);

	UNSERIALIZE_STR(ce->name);
	UNSERIALIZE_PTR(ce->parent);
	zend_file_cache_unserialize_hash(&ce->function_table,
			script, buf, zend_file_cache_unserialize_func, ZEND_FUNCTION_DTOR);
	if (ce->default_properties_table) {
		zval *p, *end;

		UNSERIALIZE_PTR(ce->default_properties_table);
		p = ce->default_properties_table;
		end = p + ce->default_properties_count;
		while (p < end) {
			zend_file_cache_unserialize_zval(p, script, buf);
			p++;
		}
	}
	if (ce->default_static_members_table) {
		zval *table, *p, *end;

		/* Unserialize only static properties in this class.
		 * Static properties from parent classes will be handled in class_copy_ctor */
		UNSERIALIZE_PTR(ce->default_static_members_table);
		table = ce->default_static_members_table;
		p = table + (ce->parent ? ce->parent->default_static_members_count : 0);
		end = table + ce->default_static_members_count;
		while (p < end) {
			zend_file_cache_unserialize_zval(p, script, buf);
			p++;
		}
	}
	zend_file_cache_unserialize_hash(&ce->constants_table,
			script, buf, zend_file_cache_unserialize_class_constant, NULL);
	UNSERIALIZE_STR(ce->info.user.filename);
	UNSERIALIZE_STR(ce->info.user.doc_comment);
	zend_file_cache_unserialize_hash(&ce->properties_info,
			script, buf, zend_file_cache_unserialize_prop_info, NULL);

	if (ce->trait_aliases) {
		zend_trait_alias **p, *q;

		UNSERIALIZE_PTR(ce->trait_aliases);
		p = ce->trait_aliases;

		while (*p) {
			UNSERIALIZE_PTR(*p);
			q = *p;

			if (q->trait_method.method_name) {
				UNSERIALIZE_STR(q->trait_method.method_name);
			}
			if (q->trait_method.class_name) {
				UNSERIALIZE_STR(q->trait_method.class_name);
			}

			if (q->alias) {
				UNSERIALIZE_STR(q->alias);
			}
			p++;
		}
	}

	if (ce->trait_precedences) {
		zend_trait_precedence **p, *q;
		int j;

		UNSERIALIZE_PTR(ce->trait_precedences);
		p = ce->trait_precedences;

		while (*p) {
			UNSERIALIZE_PTR(*p);
			q = *p;

			if (q->trait_method.method_name) {
				UNSERIALIZE_STR(q->trait_method.method_name);
			}
			if (q->trait_method.class_name) {
				UNSERIALIZE_STR(q->trait_method.class_name);
			}

			for (j = 0; j < q->num_excludes; j++) {
				UNSERIALIZE_STR(q->exclude_class_names[j]);
			}
			p++;
		}
	}

	UNSERIALIZE_PTR(ce->constructor);
	UNSERIALIZE_PTR(ce->destructor);
	UNSERIALIZE_PTR(ce->clone);
	UNSERIALIZE_PTR(ce->__get);
	UNSERIALIZE_PTR(ce->__set);
	UNSERIALIZE_PTR(ce->__call);
	UNSERIALIZE_PTR(ce->serialize_func);
	UNSERIALIZE_PTR(ce->unserialize_func);
	UNSERIALIZE_PTR(ce->__isset);
	UNSERIALIZE_PTR(ce->__unset);
	UNSERIALIZE_PTR(ce->__tostring);
	UNSERIALIZE_PTR(ce->__callstatic);
	UNSERIALIZE_PTR(ce->__debugInfo);

	if (UNEXPECTED((ce->ce_flags & ZEND_ACC_ANON_CLASS))) {
		ce->serialize = zend_class_serialize_deny;
		ce->unserialize = zend_class_unserialize_deny;
	}
}

static void zend_file_cache_unserialize(zend_persistent_script  *script,
                                        void                    *buf)
{
	script->mem = buf;

	UNSERIALIZE_STR(script->script.filename);

	zend_file_cache_unserialize_hash(&script->script.class_table,
			script, buf, zend_file_cache_unserialize_class, ZEND_CLASS_DTOR);
	zend_file_cache_unserialize_hash(&script->script.function_table,
			script, buf, zend_file_cache_unserialize_func, ZEND_FUNCTION_DTOR);
	zend_file_cache_unserialize_op_array(&script->script.main_op_array, script, buf);

	UNSERIALIZE_PTR(script->arena_mem);
}

zend_persistent_script *zend_file_cache_script_load(zend_file_handle *file_handle)
{
	zend_string *full_path = file_handle->opened_path;
	int fd;
	char *filename;
	zend_persistent_script *script;
	zend_file_cache_metainfo info;
	zend_accel_hash_entry *bucket;
	void *mem, *checkpoint, *buf;
	int cache_it = 1;
	unsigned int actual_checksum;
	int ok;

	if (!full_path) {
		return NULL;
	}
	filename = zend_file_cache_get_bin_file_path(full_path);

	fd = zend_file_cache_open(filename, O_RDONLY | O_BINARY);
	if (fd < 0) {
		efree(filename);
		return NULL;
	}

	if (zend_file_cache_flock(fd, LOCK_SH) != 0) {
		close(fd);
		efree(filename);
		return NULL;
	}

	if (read(fd, &info, sizeof(info)) != sizeof(info)) {
		zend_accel_error(ACCEL_LOG_WARNING, "opcache cannot read from file '%s' (info)\n", filename);
		zend_file_cache_flock(fd, LOCK_UN);
		close(fd);
		zend_file_cache_unlink(filename);
		efree(filename);
		return NULL;
	}

	/* verify header */
	if (memcmp(info.magic, "OPCACHE", 8) != 0) {
		zend_accel_error(ACCEL_LOG_WARNING, "opcache cannot read from file '%s' (wrong header)\n", filename);
		zend_file_cache_flock(fd, LOCK_UN);
		close(fd);
		zend_file_cache_unlink(filename);
		efree(filename);
		return NULL;
	}
	if (memcmp(info.system_id, ZCG(system_id), 32) != 0) {
		zend_accel_error(ACCEL_LOG_WARNING, "opcache cannot read from file '%s' (wrong \"system_id\")\n", filename);
		zend_file_cache_flock(fd, LOCK_UN);
		close(fd);
		zend_file_cache_unlink(filename);
		efree(filename);
		return NULL;
	}

	/* verify timestamp */
	if (ZCG(accel_directives).validate_timestamps &&
	    zend_get_file_handle_timestamp(file_handle, NULL) != info.timestamp) {
		if (zend_file_cache_flock(fd, LOCK_UN) != 0) {
			zend_accel_error(ACCEL_LOG_WARNING, "opcache cannot unlock file '%s'\n", filename);
		}
		close(fd);
		zend_file_cache_unlink(filename);
		efree(filename);
		return NULL;
	}

	checkpoint = zend_arena_checkpoint(CG(arena));
#if defined(__AVX__) || defined(__SSE2__)
	/* Align to 64-byte boundary */
	mem = zend_arena_alloc(&CG(arena), info.mem_size + info.str_size + 64);
	mem = (void*)(((zend_uintptr_t)mem + 63L) & ~63L);
#else
	mem = zend_arena_alloc(&CG(arena), info.mem_size + info.str_size);
#endif

	if (read(fd, mem, info.mem_size + info.str_size) != (ssize_t)(info.mem_size + info.str_size)) {
		zend_accel_error(ACCEL_LOG_WARNING, "opcache cannot read from file '%s' (mem)\n", filename);
		zend_file_cache_flock(fd, LOCK_UN);
		close(fd);
		zend_file_cache_unlink(filename);
		zend_arena_release(&CG(arena), checkpoint);
		efree(filename);
		return NULL;
	}
	if (zend_file_cache_flock(fd, LOCK_UN) != 0) {
		zend_accel_error(ACCEL_LOG_WARNING, "opcache cannot unlock file '%s'\n", filename);
	}
	close(fd);

	/* verify checksum */
	if (ZCG(accel_directives).file_cache_consistency_checks &&
<<<<<<< HEAD
	    zend_adler32(ADLER32_INIT, mem, info.mem_size + info.str_size) != info.checksum) {
		zend_accel_error(ACCEL_LOG_WARNING, "corrupted file '%s'\n", filename);
		zend_file_cache_unlink(filename);
=======
	    (actual_checksum = zend_adler32(ADLER32_INIT, mem, info.mem_size + info.str_size)) != info.checksum) {
		zend_accel_error(ACCEL_LOG_WARNING, "corrupted file '%s' excepted checksum: 0x%08x actual checksum: 0x%08x\n", filename, info.checksum, actual_checksum);
		unlink(filename);
>>>>>>> e2a6bf48
		zend_arena_release(&CG(arena), checkpoint);
		efree(filename);
		return NULL;
	}

	if (!file_cache_only &&
	    !ZCSG(restart_in_progress) &&
		!ZSMMG(memory_exhausted) &&
	    accelerator_shm_read_lock() == SUCCESS) {
		/* exclusive lock */
		zend_shared_alloc_lock();

		/* Check if we still need to put the file into the cache (may be it was
		 * already stored by another process. This final check is done under
		 * exclusive lock) */
		bucket = zend_accel_hash_find_entry(&ZCSG(hash), full_path);
		if (bucket) {
			script = (zend_persistent_script *)bucket->data;
			if (!script->corrupted) {
				zend_shared_alloc_unlock();
				zend_arena_release(&CG(arena), checkpoint);
				efree(filename);
				return script;
			}
		}

		if (zend_accel_hash_is_full(&ZCSG(hash))) {
			zend_accel_error(ACCEL_LOG_DEBUG, "No more entries in hash table!");
			ZSMMG(memory_exhausted) = 1;
			zend_accel_schedule_restart_if_necessary(ACCEL_RESTART_HASH);
			zend_shared_alloc_unlock();
			goto use_process_mem;
		}

#if defined(__AVX__) || defined(__SSE2__)
		/* Align to 64-byte boundary */
		buf = zend_shared_alloc(info.mem_size + 64);
		buf = (void*)(((zend_uintptr_t)buf + 63L) & ~63L);
#else
		buf = zend_shared_alloc(info.mem_size);
#endif

		if (!buf) {
			zend_accel_schedule_restart_if_necessary(ACCEL_RESTART_OOM);
			zend_shared_alloc_unlock();
			goto use_process_mem;
		}
		memcpy(buf, mem, info.mem_size);
	} else {
use_process_mem:
		buf = mem;
		cache_it = 0;
	}

	ZCG(mem) = ((char*)mem + info.mem_size);
	script = (zend_persistent_script*)((char*)buf + info.script_offset);
	script->corrupted = !cache_it; /* used to check if script restored to SHM or process memory */

	ok = 1;
	zend_try {
		zend_file_cache_unserialize(script, buf);
	} zend_catch {
		ok = 0;
	} zend_end_try();
	if (!ok) {
		if (cache_it) {
			zend_shared_alloc_unlock();
			goto use_process_mem;
		} else {
			zend_arena_release(&CG(arena), checkpoint);
			efree(filename);
			return NULL;
		}
	}

	script->corrupted = 0;

	if (cache_it) {
		script->dynamic_members.checksum = zend_accel_script_checksum(script);
		script->dynamic_members.last_used = ZCG(request_time);

		zend_accel_hash_update(&ZCSG(hash), ZSTR_VAL(script->script.filename), ZSTR_LEN(script->script.filename), 0, script);

		zend_shared_alloc_unlock();
		zend_accel_error(ACCEL_LOG_INFO, "File cached script loaded into memory '%s'", ZSTR_VAL(script->script.filename));

		zend_arena_release(&CG(arena), checkpoint);
	}
	efree(filename);

	return script;
}

void zend_file_cache_invalidate(zend_string *full_path)
{
	char *filename;

	filename = zend_file_cache_get_bin_file_path(full_path);

	zend_file_cache_unlink(filename);
	efree(filename);
}

#endif /* HAVE_OPCACHE_FILE_CACHE */<|MERGE_RESOLUTION|>--- conflicted
+++ resolved
@@ -1441,15 +1441,9 @@
 
 	/* verify checksum */
 	if (ZCG(accel_directives).file_cache_consistency_checks &&
-<<<<<<< HEAD
-	    zend_adler32(ADLER32_INIT, mem, info.mem_size + info.str_size) != info.checksum) {
-		zend_accel_error(ACCEL_LOG_WARNING, "corrupted file '%s'\n", filename);
-		zend_file_cache_unlink(filename);
-=======
 	    (actual_checksum = zend_adler32(ADLER32_INIT, mem, info.mem_size + info.str_size)) != info.checksum) {
 		zend_accel_error(ACCEL_LOG_WARNING, "corrupted file '%s' excepted checksum: 0x%08x actual checksum: 0x%08x\n", filename, info.checksum, actual_checksum);
-		unlink(filename);
->>>>>>> e2a6bf48
+		zend_file_cache_unlink(filename);
 		zend_arena_release(&CG(arena), checkpoint);
 		efree(filename);
 		return NULL;
