--- conflicted
+++ resolved
@@ -1,13 +1,7 @@
 --TEST--
-<<<<<<< HEAD
-Bug #78106: PHP Fatal error: Uncaught Error: Class 'Phpfastcache\Config\Config' not found
---XFAIL--
-Not fixed yet
+Bug #78106: Path resolution fails if opcache disabled during request
 --CONFLICTS--
 server
-=======
-Bug #78106: Path resolution fails if opcache disabled during request
->>>>>>> bada2049
 --FILE--
 <?php
 
