--- conflicted
+++ resolved
@@ -6,12 +6,8 @@
 opcache.revalidate_path=1
 --SKIPIF--
 <?php require_once('skipif.inc'); ?>
-<<<<<<< HEAD
-=======
-<?php if (php_sapi_name() != "cli") die("skip CLI only"); ?>
 --CONFLICTS--
 server
->>>>>>> c0e15a3b
 --FILE--
 <?php
 $dir = dirname(__FILE__);
