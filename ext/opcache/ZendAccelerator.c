/*
   +----------------------------------------------------------------------+
   | Zend OPcache                                                         |
   +----------------------------------------------------------------------+
   | Copyright (c) The PHP Group                                          |
   +----------------------------------------------------------------------+
   | This source file is subject to version 3.01 of the PHP license,      |
   | that is bundled with this package in the file LICENSE, and is        |
   | available through the world-wide-web at the following url:           |
   | http://www.php.net/license/3_01.txt                                  |
   | If you did not receive a copy of the PHP license and are unable to   |
   | obtain it through the world-wide-web, please send a note to          |
   | license@php.net so we can mail you a copy immediately.               |
   +----------------------------------------------------------------------+
   | Authors: Andi Gutmans <andi@php.net>                                 |
   |          Zeev Suraski <zeev@php.net>                                 |
   |          Stanislav Malyshev <stas@zend.com>                          |
   |          Dmitry Stogov <dmitry@php.net>                              |
   +----------------------------------------------------------------------+
*/

#include "main/php.h"
#include "main/php_globals.h"
#include "zend.h"
#include "zend_extensions.h"
#include "zend_compile.h"
#include "ZendAccelerator.h"
#include "zend_persist.h"
#include "zend_shared_alloc.h"
#include "zend_accelerator_module.h"
#include "zend_accelerator_blacklist.h"
#include "zend_list.h"
#include "zend_execute.h"
#include "zend_inheritance.h"
#include "zend_exceptions.h"
#include "main/php_main.h"
#include "main/SAPI.h"
#include "main/php_streams.h"
#include "main/php_open_temporary_file.h"
#include "zend_API.h"
#include "zend_ini.h"
#include "zend_virtual_cwd.h"
#include "zend_accelerator_util_funcs.h"
#include "zend_accelerator_hash.h"
#include "zend_file_cache.h"
#include "ext/pcre/php_pcre.h"
#include "ext/standard/md5.h"

#ifndef ZEND_WIN32
#include  <netdb.h>
#endif

#ifdef ZEND_WIN32
typedef int uid_t;
typedef int gid_t;
#include <io.h>
#endif

#ifndef ZEND_WIN32
# include <sys/time.h>
#else
# include <process.h>
#endif

#ifdef HAVE_UNISTD_H
# include <unistd.h>
#endif
#include <fcntl.h>
#include <signal.h>
#include <time.h>

#ifndef ZEND_WIN32
# include <sys/types.h>
# include <sys/ipc.h>
#endif

#include <sys/stat.h>
#include <errno.h>

#ifdef __AVX__
#include <immintrin.h>
#endif

#define SHM_PROTECT() \
	do { \
		if (ZCG(accel_directives).protect_memory) { \
			zend_accel_shared_protect(1); \
		} \
	} while (0)
#define SHM_UNPROTECT() \
	do { \
		if (ZCG(accel_directives).protect_memory) { \
			zend_accel_shared_protect(0); \
		} \
	} while (0)

ZEND_EXTENSION();

#ifndef ZTS
zend_accel_globals accel_globals;
#else
int accel_globals_id;
#if defined(COMPILE_DL_OPCACHE)
ZEND_TSRMLS_CACHE_DEFINE()
#endif
#endif

/* Points to the structure shared across all PHP processes */
zend_accel_shared_globals *accel_shared_globals = NULL;

/* true globals, no need for thread safety */
zend_bool accel_startup_ok = 0;
static char *zps_failure_reason = NULL;
char *zps_api_failure_reason = NULL;
zend_bool file_cache_only = 0;  /* process uses file cache only */
#if ENABLE_FILE_CACHE_FALLBACK
zend_bool fallback_process = 0; /* process uses file cache fallback */
#endif

static zend_op_array *(*accelerator_orig_compile_file)(zend_file_handle *file_handle, int type);
static int (*accelerator_orig_zend_stream_open_function)(const char *filename, zend_file_handle *handle );
static zend_string *(*accelerator_orig_zend_resolve_path)(const char *filename, size_t filename_len);
static zif_handler orig_chdir = NULL;
static ZEND_INI_MH((*orig_include_path_on_modify)) = NULL;
static int (*orig_post_startup_cb)(void);

static void accel_gen_system_id(void);
static int accel_post_startup(void);
static int accel_finish_startup(void);

static void preload_shutdown(void);
static void preload_activate(void);
static void preload_restart(void);

#ifdef ZEND_WIN32
# define INCREMENT(v) InterlockedIncrement64(&ZCSG(v))
# define DECREMENT(v) InterlockedDecrement64(&ZCSG(v))
# define LOCKVAL(v)   (ZCSG(v))
#endif

#ifdef ZEND_WIN32
static time_t zend_accel_get_time(void)
{
	FILETIME now;
	GetSystemTimeAsFileTime(&now);

	return (time_t) ((((((__int64)now.dwHighDateTime) << 32)|now.dwLowDateTime) - 116444736000000000L)/10000000);
}
#else
# define zend_accel_get_time() time(NULL)
#endif

static inline int is_stream_path(const char *filename)
{
	const char *p;

	for (p = filename;
	     (*p >= 'a' && *p <= 'z') ||
	     (*p >= 'A' && *p <= 'Z') ||
	     (*p >= '0' && *p <= '9') ||
	     *p == '+' || *p == '-' || *p == '.';
	     p++);
	return ((p != filename) && (p[0] == ':') && (p[1] == '/') && (p[2] == '/'));
}

static inline int is_cacheable_stream_path(const char *filename)
{
	return memcmp(filename, "file://", sizeof("file://") - 1) == 0 ||
	       memcmp(filename, "phar://", sizeof("phar://") - 1) == 0;
}

/* O+ overrides PHP chdir() function and remembers the current working directory
 * in ZCG(cwd) and ZCG(cwd_len). Later accel_getcwd() can use stored value and
 * avoid getcwd() call.
 */
static ZEND_FUNCTION(accel_chdir)
{
	char cwd[MAXPATHLEN];

	orig_chdir(INTERNAL_FUNCTION_PARAM_PASSTHRU);
	if (VCWD_GETCWD(cwd, MAXPATHLEN)) {
		if (ZCG(cwd)) {
			zend_string_release_ex(ZCG(cwd), 0);
		}
		ZCG(cwd) = zend_string_init(cwd, strlen(cwd), 0);
	} else {
		if (ZCG(cwd)) {
			zend_string_release_ex(ZCG(cwd), 0);
			ZCG(cwd) = NULL;
		}
	}
	ZCG(cwd_key_len) = 0;
	ZCG(cwd_check) = 1;
}

static inline zend_string* accel_getcwd(void)
{
	if (ZCG(cwd)) {
		return ZCG(cwd);
	} else {
		char cwd[MAXPATHLEN + 1];

		if (!VCWD_GETCWD(cwd, MAXPATHLEN)) {
			return NULL;
		}
		ZCG(cwd) = zend_string_init(cwd, strlen(cwd), 0);
		ZCG(cwd_key_len) = 0;
		ZCG(cwd_check) = 1;
		return ZCG(cwd);
	}
}

void zend_accel_schedule_restart_if_necessary(zend_accel_restart_reason reason)
{
	if ((((double) ZSMMG(wasted_shared_memory)) / ZCG(accel_directives).memory_consumption) >= ZCG(accel_directives).max_wasted_percentage) {
 		zend_accel_schedule_restart(reason);
	}
}

/* O+ tracks changes of "include_path" directive. It stores all the requested
 * values in ZCG(include_paths) shared hash table, current value in
 * ZCG(include_path)/ZCG(include_path_len) and one letter "path key" in
 * ZCG(include_path_key).
 */
static ZEND_INI_MH(accel_include_path_on_modify)
{
	int ret = orig_include_path_on_modify(entry, new_value, mh_arg1, mh_arg2, mh_arg3, stage);

	if (ret == SUCCESS) {
		ZCG(include_path) = new_value;
		ZCG(include_path_key_len) = 0;
		ZCG(include_path_check) = 1;
	}
	return ret;
}

static inline void accel_restart_enter(void)
{
#ifdef ZEND_WIN32
	INCREMENT(restart_in);
#else
	struct flock restart_in_progress;

	restart_in_progress.l_type = F_WRLCK;
	restart_in_progress.l_whence = SEEK_SET;
	restart_in_progress.l_start = 2;
	restart_in_progress.l_len = 1;

	if (fcntl(lock_file, F_SETLK, &restart_in_progress) == -1) {
		zend_accel_error(ACCEL_LOG_DEBUG, "RestartC(+1):  %s (%d)", strerror(errno), errno);
	}
#endif
	ZCSG(restart_in_progress) = 1;
}

static inline void accel_restart_leave(void)
{
#ifdef ZEND_WIN32
	ZCSG(restart_in_progress) = 0;
	DECREMENT(restart_in);
#else
	struct flock restart_finished;

	restart_finished.l_type = F_UNLCK;
	restart_finished.l_whence = SEEK_SET;
	restart_finished.l_start = 2;
	restart_finished.l_len = 1;

	ZCSG(restart_in_progress) = 0;
	if (fcntl(lock_file, F_SETLK, &restart_finished) == -1) {
		zend_accel_error(ACCEL_LOG_DEBUG, "RestartC(-1):  %s (%d)", strerror(errno), errno);
	}
#endif
}

static inline int accel_restart_is_active(void)
{
	if (ZCSG(restart_in_progress)) {
#ifndef ZEND_WIN32
		struct flock restart_check;

		restart_check.l_type = F_WRLCK;
		restart_check.l_whence = SEEK_SET;
		restart_check.l_start = 2;
		restart_check.l_len = 1;

		if (fcntl(lock_file, F_GETLK, &restart_check) == -1) {
			zend_accel_error(ACCEL_LOG_DEBUG, "RestartC:  %s (%d)", strerror(errno), errno);
			return FAILURE;
		}
		if (restart_check.l_type == F_UNLCK) {
			ZCSG(restart_in_progress) = 0;
			return 0;
		} else {
			return 1;
		}
#else
		return LOCKVAL(restart_in) != 0;
#endif
	}
	return 0;
}

/* Creates a read lock for SHM access */
static inline int accel_activate_add(void)
{
#ifdef ZEND_WIN32
	SHM_UNPROTECT();
	INCREMENT(mem_usage);
	SHM_PROTECT();
#else
	struct flock mem_usage_lock;

	mem_usage_lock.l_type = F_RDLCK;
	mem_usage_lock.l_whence = SEEK_SET;
	mem_usage_lock.l_start = 1;
	mem_usage_lock.l_len = 1;

	if (fcntl(lock_file, F_SETLK, &mem_usage_lock) == -1) {
		zend_accel_error(ACCEL_LOG_DEBUG, "UpdateC(+1):  %s (%d)", strerror(errno), errno);
		return FAILURE;
	}
#endif
	return SUCCESS;
}

/* Releases a lock for SHM access */
static inline void accel_deactivate_sub(void)
{
#ifdef ZEND_WIN32
	if (ZCG(counted)) {
		SHM_UNPROTECT();
		DECREMENT(mem_usage);
		ZCG(counted) = 0;
		SHM_PROTECT();
	}
#else
	struct flock mem_usage_unlock;

	mem_usage_unlock.l_type = F_UNLCK;
	mem_usage_unlock.l_whence = SEEK_SET;
	mem_usage_unlock.l_start = 1;
	mem_usage_unlock.l_len = 1;

	if (fcntl(lock_file, F_SETLK, &mem_usage_unlock) == -1) {
		zend_accel_error(ACCEL_LOG_DEBUG, "UpdateC(-1):  %s (%d)", strerror(errno), errno);
	}
#endif
}

static inline void accel_unlock_all(void)
{
#ifdef ZEND_WIN32
	accel_deactivate_sub();
#else
	struct flock mem_usage_unlock_all;

	mem_usage_unlock_all.l_type = F_UNLCK;
	mem_usage_unlock_all.l_whence = SEEK_SET;
	mem_usage_unlock_all.l_start = 0;
	mem_usage_unlock_all.l_len = 0;

	if (fcntl(lock_file, F_SETLK, &mem_usage_unlock_all) == -1) {
		zend_accel_error(ACCEL_LOG_DEBUG, "UnlockAll:  %s (%d)", strerror(errno), errno);
	}
#endif
}

/* Interned strings support */

/* O+ disables creation of interned strings by regular PHP compiler, instead,
 * it creates interned strings in shared memory when saves a script.
 * Such interned strings are shared across all PHP processes
 */

#define STRTAB_INVALID_POS 0

#define STRTAB_HASH_TO_SLOT(tab, h) \
	((uint32_t*)((char*)(tab) + sizeof(*(tab)) + ((h) & (tab)->nTableMask)))
#define STRTAB_STR_TO_POS(tab, s) \
	((uint32_t)((char*)s - (char*)(tab)))
#define STRTAB_POS_TO_STR(tab, pos) \
	((zend_string*)((char*)(tab) + (pos)))
#define STRTAB_COLLISION(s) \
	(*((uint32_t*)((char*)s - sizeof(uint32_t))))
#define STRTAB_STR_SIZE(s) \
	ZEND_MM_ALIGNED_SIZE_EX(_ZSTR_HEADER_SIZE + ZSTR_LEN(s) + 5, 8)
#define STRTAB_NEXT(s) \
	((zend_string*)((char*)(s) + STRTAB_STR_SIZE(s)))

static void accel_interned_strings_restore_state(void)
{
	zend_string *s, *top;
	uint32_t *hash_slot, n;

	/* clear removed content */
	memset(ZCSG(interned_strings).saved_top,
			0, (char*)ZCSG(interned_strings).top - (char*)ZCSG(interned_strings).saved_top);

	/* Reset "top" */
	ZCSG(interned_strings).top = ZCSG(interned_strings).saved_top;

	/* rehash */
	memset((char*)&ZCSG(interned_strings) + sizeof(zend_string_table),
		STRTAB_INVALID_POS,
		(char*)ZCSG(interned_strings).start -
			((char*)&ZCSG(interned_strings) + sizeof(zend_string_table)));
	s = ZCSG(interned_strings).start;
	top = ZCSG(interned_strings).top;
	n = 0;
	if (EXPECTED(s < top)) {
		do {
			hash_slot = STRTAB_HASH_TO_SLOT(&ZCSG(interned_strings), ZSTR_H(s));
			STRTAB_COLLISION(s) = *hash_slot;
			*hash_slot = STRTAB_STR_TO_POS(&ZCSG(interned_strings), s);
			s = STRTAB_NEXT(s);
			n++;
		} while (s < top);
	}
	ZCSG(interned_strings).nNumOfElements = n;
}

static void accel_interned_strings_save_state(void)
{
	ZCSG(interned_strings).saved_top = ZCSG(interned_strings).top;
}

static zend_always_inline zend_string *accel_find_interned_string(zend_string *str)
{
/* for now interned strings are supported only for non-ZTS build */
	zend_ulong   h;
	uint32_t     pos;
	zend_string *s;

	if (IS_ACCEL_INTERNED(str)) {
		/* this is already an interned string */
		return str;
	}

	if (!ZCG(counted)) {
		if (accel_activate_add() == FAILURE) {
			return str;
		}
		ZCG(counted) = 1;
	}

	h = zend_string_hash_val(str);

	/* check for existing interned string */
	pos = *STRTAB_HASH_TO_SLOT(&ZCSG(interned_strings), h);
	if (EXPECTED(pos != STRTAB_INVALID_POS)) {
		do {
			s = STRTAB_POS_TO_STR(&ZCSG(interned_strings), pos);
			if (EXPECTED(ZSTR_H(s) == h) && zend_string_equal_content(s, str)) {
				return s;
			}
			pos = STRTAB_COLLISION(s);
		} while (pos != STRTAB_INVALID_POS);
	}

	return NULL;
}

zend_string* ZEND_FASTCALL accel_new_interned_string(zend_string *str)
{
	zend_ulong   h;
	uint32_t     pos, *hash_slot;
	zend_string *s;

	if (UNEXPECTED(file_cache_only)) {
		return str;
	}

	if (IS_ACCEL_INTERNED(str)) {
		/* this is already an interned string */
		return str;
	}

	h = zend_string_hash_val(str);

	/* check for existing interned string */
	hash_slot = STRTAB_HASH_TO_SLOT(&ZCSG(interned_strings), h);
	pos = *hash_slot;
	if (EXPECTED(pos != STRTAB_INVALID_POS)) {
		do {
			s = STRTAB_POS_TO_STR(&ZCSG(interned_strings), pos);
			if (EXPECTED(ZSTR_H(s) == h) && zend_string_equal_content(s, str)) {
				zend_string_release(str);
				return s;
			}
			pos = STRTAB_COLLISION(s);
		} while (pos != STRTAB_INVALID_POS);
	}

	if (UNEXPECTED(ZCSG(interned_strings).end - ZCSG(interned_strings).top < STRTAB_STR_SIZE(str))) {
	    /* no memory, return the same non-interned string */
		zend_accel_error(ACCEL_LOG_WARNING, "Interned string buffer overflow");
		return str;
	}

	/* create new interning string in shared interned strings buffer */
	ZCSG(interned_strings).nNumOfElements++;
	s = ZCSG(interned_strings).top;
	hash_slot = STRTAB_HASH_TO_SLOT(&ZCSG(interned_strings), h);
	STRTAB_COLLISION(s) = *hash_slot;
	*hash_slot = STRTAB_STR_TO_POS(&ZCSG(interned_strings), s);
	GC_SET_REFCOUNT(s, 1);
	GC_TYPE_INFO(s) = IS_STRING | ((IS_STR_INTERNED | IS_STR_PERMANENT) << GC_FLAGS_SHIFT);
	ZSTR_H(s) = h;
	ZSTR_LEN(s) = ZSTR_LEN(str);
	memcpy(ZSTR_VAL(s), ZSTR_VAL(str), ZSTR_LEN(s) + 1);
	ZCSG(interned_strings).top = STRTAB_NEXT(s);

	zend_string_release(str);
	return s;
}

static zend_string* ZEND_FASTCALL accel_new_interned_string_for_php(zend_string *str)
{
	zend_string_hash_val(str);
	if (ZCG(counted)) {
		zend_string *ret = accel_find_interned_string(str);

		if (ret) {
			zend_string_release(str);
			return ret;
		}
	}
	return str;
}

static zend_always_inline zend_string *accel_find_interned_string_ex(zend_ulong h, const char *str, size_t size)
{
	uint32_t     pos;
	zend_string *s;

	/* check for existing interned string */
	pos = *STRTAB_HASH_TO_SLOT(&ZCSG(interned_strings), h);
	if (EXPECTED(pos != STRTAB_INVALID_POS)) {
		do {
			s = STRTAB_POS_TO_STR(&ZCSG(interned_strings), pos);
			if (EXPECTED(ZSTR_H(s) == h) && EXPECTED(ZSTR_LEN(s) == size)) {
				if (!memcmp(ZSTR_VAL(s), str, size)) {
					return s;
				}
			}
			pos = STRTAB_COLLISION(s);
		} while (pos != STRTAB_INVALID_POS);
	}
	return NULL;
}

static zend_string* ZEND_FASTCALL accel_init_interned_string_for_php(const char *str, size_t size, int permanent)
{
	if (ZCG(counted)) {
	    zend_ulong h = zend_inline_hash_func(str, size);
		zend_string *ret = accel_find_interned_string_ex(h, str, size);

		if (!ret) {
			ret = zend_string_init(str, size, permanent);
			ZSTR_H(ret) = h;
		}

		return ret;
	}

	return zend_string_init(str, size, permanent);
}

/* Copy PHP interned strings from PHP process memory into the shared memory */
static void accel_copy_permanent_strings(zend_new_interned_string_func_t new_interned_string)
{
	uint32_t j;
	Bucket *p, *q;
	HashTable *ht;

	/* empty string */
	zend_empty_string = new_interned_string(zend_empty_string);
	for (j = 0; j < 256; j++) {
		zend_one_char_string[j] = new_interned_string(ZSTR_CHAR(j));
	}
	for (j = 0; j < ZEND_STR_LAST_KNOWN; j++) {
		zend_known_strings[j] = new_interned_string(zend_known_strings[j]);
	}

	/* function table hash keys */
	ZEND_HASH_FOREACH_BUCKET(CG(function_table), p) {
		if (p->key) {
			p->key = new_interned_string(p->key);
		}
		if (Z_FUNC(p->val)->common.function_name) {
			Z_FUNC(p->val)->common.function_name = new_interned_string(Z_FUNC(p->val)->common.function_name);
		}
		if (Z_FUNC(p->val)->common.arg_info &&
		    (Z_FUNC(p->val)->common.fn_flags & (ZEND_ACC_HAS_RETURN_TYPE|ZEND_ACC_HAS_TYPE_HINTS))) {
			uint32_t i;
			uint32_t num_args = Z_FUNC(p->val)->common.num_args + 1;
			zend_arg_info *arg_info = Z_FUNC(p->val)->common.arg_info - 1;

			if (Z_FUNC(p->val)->common.fn_flags & ZEND_ACC_VARIADIC) {
				num_args++;
			}
			for (i = 0 ; i < num_args; i++) {
				if (ZEND_TYPE_IS_CLASS(arg_info[i].type)) {
					zend_bool allow_null = ZEND_TYPE_ALLOW_NULL(arg_info[i].type);
					arg_info[i].type = ZEND_TYPE_ENCODE_CLASS(new_interned_string(ZEND_TYPE_NAME(arg_info[i].type)), allow_null);
				}
			}
		}
	} ZEND_HASH_FOREACH_END();

	/* class table hash keys, class names, properties, methods, constants, etc */
	ZEND_HASH_FOREACH_BUCKET(CG(class_table), p) {
		zend_class_entry *ce;

		ce = (zend_class_entry*)Z_PTR(p->val);

		if (p->key) {
			p->key = new_interned_string(p->key);
		}

		if (ce->name) {
			ce->name = new_interned_string(ce->name);
		}

		ZEND_HASH_FOREACH_BUCKET(&ce->properties_info, q) {
			zend_property_info *info;

			info = (zend_property_info*)Z_PTR(q->val);

			if (q->key) {
				q->key = new_interned_string(q->key);
			}

			if (info->name) {
				info->name = new_interned_string(info->name);
			}
		} ZEND_HASH_FOREACH_END();

		ZEND_HASH_FOREACH_BUCKET(&ce->function_table, q) {
			if (q->key) {
				q->key = new_interned_string(q->key);
			}
			if (Z_FUNC(q->val)->common.function_name) {
				Z_FUNC(q->val)->common.function_name = new_interned_string(Z_FUNC(q->val)->common.function_name);
			}
		} ZEND_HASH_FOREACH_END();

		ZEND_HASH_FOREACH_BUCKET(&ce->constants_table, q) {
			if (q->key) {
				q->key = new_interned_string(q->key);
			}
		} ZEND_HASH_FOREACH_END();
	} ZEND_HASH_FOREACH_END();

	/* constant hash keys */
	ZEND_HASH_FOREACH_BUCKET(EG(zend_constants), p) {
		zend_constant *c;

		if (p->key) {
			p->key = new_interned_string(p->key);
		}
		c = (zend_constant*)Z_PTR(p->val);
		if (c->name) {
			c->name = new_interned_string(c->name);
		}
		if (Z_TYPE(c->value) == IS_STRING) {
			ZVAL_STR(&c->value, new_interned_string(Z_STR(c->value)));
		}
	} ZEND_HASH_FOREACH_END();

	/* auto globals hash keys and names */
	ZEND_HASH_FOREACH_BUCKET(CG(auto_globals), p) {
		zend_auto_global *auto_global;

		auto_global = (zend_auto_global*)Z_PTR(p->val);

		zend_string_addref(auto_global->name);
		auto_global->name = new_interned_string(auto_global->name);
		if (p->key) {
			p->key = new_interned_string(p->key);
		}
	} ZEND_HASH_FOREACH_END();

	ZEND_HASH_FOREACH_BUCKET(&module_registry, p) {
		if (p->key) {
			p->key = new_interned_string(p->key);
		}
	} ZEND_HASH_FOREACH_END();

	ZEND_HASH_FOREACH_BUCKET(EG(ini_directives), p) {
		zend_ini_entry *entry = (zend_ini_entry*)Z_PTR(p->val);

		if (p->key) {
			p->key = new_interned_string(p->key);
		}
		if (entry->name) {
			entry->name = new_interned_string(entry->name);
		}
		if (entry->value) {
			entry->value = new_interned_string(entry->value);
		}
		if (entry->orig_value) {
			entry->orig_value = new_interned_string(entry->orig_value);
		}
	} ZEND_HASH_FOREACH_END();

	ht = php_get_stream_filters_hash_global();
	ZEND_HASH_FOREACH_BUCKET(ht, p) {
		if (p->key) {
			p->key = new_interned_string(p->key);
		}
	} ZEND_HASH_FOREACH_END();

	ht = php_stream_get_url_stream_wrappers_hash_global();
	ZEND_HASH_FOREACH_BUCKET(ht, p) {
		if (p->key) {
			p->key = new_interned_string(p->key);
		}
	} ZEND_HASH_FOREACH_END();

	ht = php_stream_xport_get_hash();
	ZEND_HASH_FOREACH_BUCKET(ht, p) {
		if (p->key) {
			p->key = new_interned_string(p->key);
		}
	} ZEND_HASH_FOREACH_END();
}

static zend_string* ZEND_FASTCALL accel_replace_string_by_shm_permanent(zend_string *str)
{
	zend_string *ret = accel_find_interned_string(str);

	if (ret) {
		zend_string_release(str);
		return ret;
	}
	return str;
}

<<<<<<< HEAD
=======
static zend_string* ZEND_FASTCALL accel_replace_string_by_process_permanent(zend_string *str)
{
	zend_string *ret = zend_interned_string_find_permanent(str);
	if (ret) {
		zend_string_release(str);
		return ret;
	}
	ZEND_ASSERT(!IS_ACCEL_INTERNED(str));
	return str;
}


>>>>>>> bfadd9fd
static void accel_use_shm_interned_strings(void)
{
	HANDLE_BLOCK_INTERRUPTIONS();
	SHM_UNPROTECT();
	zend_shared_alloc_lock();

	if (ZCSG(interned_strings).saved_top == NULL) {
		accel_copy_permanent_strings(accel_new_interned_string);
	} else {
		accel_copy_permanent_strings(accel_replace_string_by_shm_permanent);
		if (ZCG(counted)) {
			accel_deactivate_sub();
		}
	}
	accel_interned_strings_save_state();

	zend_shared_alloc_unlock();
	SHM_PROTECT();
	HANDLE_UNBLOCK_INTERRUPTIONS();
}

#ifndef ZEND_WIN32
static inline void kill_all_lockers(struct flock *mem_usage_check)
{
	int success, tries;
	/* so that other process won't try to force while we are busy cleaning up */
	ZCSG(force_restart_time) = 0;
	while (mem_usage_check->l_pid > 0) {
		/* Clear previous errno, reset success and tries */
		errno = 0;
		success = 0;
		tries = 10;

		while (tries--) {
			zend_accel_error(ACCEL_LOG_WARNING, "Attempting to kill locker %d", mem_usage_check->l_pid);
			if (kill(mem_usage_check->l_pid, SIGKILL)) {
				if (errno == ESRCH) {
					/* Process died before the signal was sent */
					success = 1;
					zend_accel_error(ACCEL_LOG_WARNING, "Process %d died before SIGKILL was sent", mem_usage_check->l_pid);
				}
				break;
			}
			/* give it a chance to die */
			usleep(20000);
			if (kill(mem_usage_check->l_pid, 0)) {
				if (errno == ESRCH) {
					/* successfully killed locker, process no longer exists  */
					success = 1;
					zend_accel_error(ACCEL_LOG_WARNING, "Killed locker %d", mem_usage_check->l_pid);
				}
				break;
			}
			usleep(10000);
		}
		if (!success) {
			/* errno is not ESRCH or we ran out of tries to kill the locker */
			ZCSG(force_restart_time) = time(NULL); /* restore forced restart request */
			/* cannot kill the locker, bail out with error */
			zend_accel_error(ACCEL_LOG_ERROR, "Cannot kill process %d: %s!", mem_usage_check->l_pid, strerror(errno));
		}

		mem_usage_check->l_type = F_WRLCK;
		mem_usage_check->l_whence = SEEK_SET;
		mem_usage_check->l_start = 1;
		mem_usage_check->l_len = 1;
		mem_usage_check->l_pid = -1;
		if (fcntl(lock_file, F_GETLK, mem_usage_check) == -1) {
			zend_accel_error(ACCEL_LOG_DEBUG, "KLockers:  %s (%d)", strerror(errno), errno);
			break;
		}

		if (mem_usage_check->l_type == F_UNLCK || mem_usage_check->l_pid <= 0) {
			break;
		}
	}
}
#endif

static inline int accel_is_inactive(void)
{
#ifdef ZEND_WIN32
	if (LOCKVAL(mem_usage) == 0) {
		return SUCCESS;
	}
#else
	struct flock mem_usage_check;

	mem_usage_check.l_type = F_WRLCK;
	mem_usage_check.l_whence = SEEK_SET;
	mem_usage_check.l_start = 1;
	mem_usage_check.l_len = 1;
	mem_usage_check.l_pid = -1;
	if (fcntl(lock_file, F_GETLK, &mem_usage_check) == -1) {
		zend_accel_error(ACCEL_LOG_DEBUG, "UpdateC:  %s (%d)", strerror(errno), errno);
		return FAILURE;
	}
	if (mem_usage_check.l_type == F_UNLCK) {
		return SUCCESS;
	}

	if (ZCG(accel_directives).force_restart_timeout
		&& ZCSG(force_restart_time)
		&& time(NULL) >= ZCSG(force_restart_time)) {
		zend_accel_error(ACCEL_LOG_WARNING, "Forced restart at %ld (after " ZEND_LONG_FMT " seconds), locked by %d", (long)time(NULL), ZCG(accel_directives).force_restart_timeout, mem_usage_check.l_pid);
		kill_all_lockers(&mem_usage_check);

		return FAILURE; /* next request should be able to restart it */
	}
#endif

	return FAILURE;
}

static int zend_get_stream_timestamp(const char *filename, zend_stat_t *statbuf)
{
	php_stream_wrapper *wrapper;
	php_stream_statbuf stream_statbuf;
	int ret, er;

	if (!filename) {
		return FAILURE;
	}

	wrapper = php_stream_locate_url_wrapper(filename, NULL, STREAM_LOCATE_WRAPPERS_ONLY);
	if (!wrapper) {
		return FAILURE;
	}
	if (!wrapper->wops || !wrapper->wops->url_stat) {
		statbuf->st_mtime = 1;
		return SUCCESS; /* anything other than 0 is considered to be a valid timestamp */
	}

	er = EG(error_reporting);
	EG(error_reporting) = 0;
	zend_try {
		ret = wrapper->wops->url_stat(wrapper, (char*)filename, PHP_STREAM_URL_STAT_QUIET, &stream_statbuf, NULL);
	} zend_catch {
		ret = -1;
	} zend_end_try();
	EG(error_reporting) = er;

	if (ret != 0) {
		return FAILURE;
	}

	*statbuf = stream_statbuf.sb;
	return SUCCESS;
}

#if ZEND_WIN32
static accel_time_t zend_get_file_handle_timestamp_win(zend_file_handle *file_handle, size_t *size)
{
	static unsigned __int64 utc_base = 0;
	static FILETIME utc_base_ft;
	WIN32_FILE_ATTRIBUTE_DATA fdata;

	if (!file_handle->opened_path) {
		return 0;
	}

	if (!utc_base) {
		SYSTEMTIME st;

		st.wYear = 1970;
		st.wMonth = 1;
		st.wDay = 1;
		st.wHour = 0;
		st.wMinute = 0;
		st.wSecond = 0;
		st.wMilliseconds = 0;

		SystemTimeToFileTime (&st, &utc_base_ft);
		utc_base = (((unsigned __int64)utc_base_ft.dwHighDateTime) << 32) + utc_base_ft.dwLowDateTime;
    }

	if (file_handle->opened_path && GetFileAttributesEx(file_handle->opened_path->val, GetFileExInfoStandard, &fdata) != 0) {
		unsigned __int64 ftime;

		if (CompareFileTime (&fdata.ftLastWriteTime, &utc_base_ft) < 0) {
			return 0;
		}

		ftime = (((unsigned __int64)fdata.ftLastWriteTime.dwHighDateTime) << 32) + fdata.ftLastWriteTime.dwLowDateTime - utc_base;
		ftime /= 10000000L;

		if (size) {
			*size = (size_t)((((unsigned __int64)fdata.nFileSizeHigh) << 32) + (unsigned __int64)fdata.nFileSizeLow);
		}
		return (accel_time_t)ftime;
	}
	return 0;
}
#endif

accel_time_t zend_get_file_handle_timestamp(zend_file_handle *file_handle, size_t *size)
{
	zend_stat_t statbuf;
#ifdef ZEND_WIN32
	accel_time_t res;
#endif

	if (sapi_module.get_stat &&
	    !EG(current_execute_data) &&
	    file_handle->filename == SG(request_info).path_translated) {

		zend_stat_t *tmpbuf = sapi_module.get_stat();

		if (tmpbuf) {
			if (size) {
				*size = tmpbuf->st_size;
			}
			return tmpbuf->st_mtime;
		}
	}

#ifdef ZEND_WIN32
	res = zend_get_file_handle_timestamp_win(file_handle, size);
	if (res) {
		return res;
	}
#endif

	switch (file_handle->type) {
		case ZEND_HANDLE_FD:
			if (zend_fstat(file_handle->handle.fd, &statbuf) == -1) {
				return 0;
			}
			break;
		case ZEND_HANDLE_FP:
			if (zend_fstat(fileno(file_handle->handle.fp), &statbuf) == -1) {
				if (zend_get_stream_timestamp(file_handle->filename, &statbuf) != SUCCESS) {
					return 0;
				}
			}
			break;
		case ZEND_HANDLE_FILENAME:
		case ZEND_HANDLE_MAPPED:
			if (file_handle->opened_path) {
				char *file_path = ZSTR_VAL(file_handle->opened_path);

				if (is_stream_path(file_path)) {
					if (zend_get_stream_timestamp(file_path, &statbuf) == SUCCESS) {
						break;
					}
				}
				if (VCWD_STAT(file_path, &statbuf) != -1) {
					break;
				}
			}

			if (zend_get_stream_timestamp(file_handle->filename, &statbuf) != SUCCESS) {
				return 0;
			}
			break;
		case ZEND_HANDLE_STREAM:
			{
				php_stream *stream = (php_stream *)file_handle->handle.stream.handle;
				php_stream_statbuf sb;
				int ret, er;

				if (!stream ||
				    !stream->ops ||
				    !stream->ops->stat) {
					return 0;
				}

				er = EG(error_reporting);
				EG(error_reporting) = 0;
				zend_try {
					ret = stream->ops->stat(stream, &sb);
				} zend_catch {
					ret = -1;
				} zend_end_try();
				EG(error_reporting) = er;
				if (ret != 0) {
					return 0;
				}

				statbuf = sb.sb;
			}
			break;

		default:
			return 0;
	}

	if (size) {
		*size = statbuf.st_size;
	}
	return statbuf.st_mtime;
}

static inline int do_validate_timestamps(zend_persistent_script *persistent_script, zend_file_handle *file_handle)
{
	zend_file_handle ps_handle;
	zend_string *full_path_ptr = NULL;

	/** check that the persistent script is indeed the same file we cached
	 * (if part of the path is a symlink than it possible that the user will change it)
	 * See bug #15140
	 */
	if (file_handle->opened_path) {
		if (persistent_script->script.filename != file_handle->opened_path &&
		    !zend_string_equal_content(persistent_script->script.filename, file_handle->opened_path)) {
			return FAILURE;
		}
	} else {
		full_path_ptr = accelerator_orig_zend_resolve_path(file_handle->filename, strlen(file_handle->filename));
		if (full_path_ptr &&
		    persistent_script->script.filename != full_path_ptr &&
		    !zend_string_equal_content(persistent_script->script.filename, full_path_ptr)) {
			zend_string_release_ex(full_path_ptr, 0);
			return FAILURE;
		}
		file_handle->opened_path = full_path_ptr;
	}

	if (persistent_script->timestamp == 0) {
		if (full_path_ptr) {
			zend_string_release_ex(full_path_ptr, 0);
			file_handle->opened_path = NULL;
		}
		return FAILURE;
	}

	if (zend_get_file_handle_timestamp(file_handle, NULL) == persistent_script->timestamp) {
		if (full_path_ptr) {
			zend_string_release_ex(full_path_ptr, 0);
			file_handle->opened_path = NULL;
		}
		return SUCCESS;
	}
	if (full_path_ptr) {
		zend_string_release_ex(full_path_ptr, 0);
		file_handle->opened_path = NULL;
	}

	ps_handle.type = ZEND_HANDLE_FILENAME;
	ps_handle.filename = ZSTR_VAL(persistent_script->script.filename);
	ps_handle.opened_path = persistent_script->script.filename;

	if (zend_get_file_handle_timestamp(&ps_handle, NULL) == persistent_script->timestamp) {
		return SUCCESS;
	}

	return FAILURE;
}

int validate_timestamp_and_record(zend_persistent_script *persistent_script, zend_file_handle *file_handle)
{
	if (persistent_script->timestamp == 0) {
		return SUCCESS; /* Don't check timestamps of preloaded scripts */
	} else if (ZCG(accel_directives).revalidate_freq &&
	    persistent_script->dynamic_members.revalidate >= ZCG(request_time)) {
		return SUCCESS;
	} else if (do_validate_timestamps(persistent_script, file_handle) == FAILURE) {
		return FAILURE;
	} else {
		persistent_script->dynamic_members.revalidate = ZCG(request_time) + ZCG(accel_directives).revalidate_freq;
		return SUCCESS;
	}
}

int validate_timestamp_and_record_ex(zend_persistent_script *persistent_script, zend_file_handle *file_handle)
{
	int ret;

	SHM_UNPROTECT();
	ret = validate_timestamp_and_record(persistent_script, file_handle);
	SHM_PROTECT();

	return ret;
}

/* Instead of resolving full real path name each time we need to identify file,
 * we create a key that consist from requested file name, current working
 * directory, current include_path, etc */
char *accel_make_persistent_key(const char *path, size_t path_length, int *key_len)
{
	int key_length;

	/* CWD and include_path don't matter for absolute file names and streams */
    if (IS_ABSOLUTE_PATH(path, path_length)) {
		/* pass */
		ZCG(key_len) = 0;
    } else if (UNEXPECTED(is_stream_path(path))) {
		if (!is_cacheable_stream_path(path)) {
			return NULL;
		}
		/* pass */
		ZCG(key_len) = 0;
    } else if (UNEXPECTED(!ZCG(accel_directives).use_cwd)) {
		/* pass */
		ZCG(key_len) = 0;
    } else {
		const char *include_path = NULL, *cwd = NULL;
		int include_path_len = 0, cwd_len = 0;
		zend_string *parent_script = NULL;
		size_t parent_script_len = 0;

		if (EXPECTED(ZCG(cwd_key_len))) {
			cwd = ZCG(cwd_key);
			cwd_len = ZCG(cwd_key_len);
		} else {
			zend_string *cwd_str = accel_getcwd();

			if (UNEXPECTED(!cwd_str)) {
				/* we don't handle this well for now. */
				zend_accel_error(ACCEL_LOG_INFO, "getcwd() failed for '%s' (%d), please try to set opcache.use_cwd to 0 in ini file", path, errno);
				return NULL;
			}
			cwd = ZSTR_VAL(cwd_str);
			cwd_len = ZSTR_LEN(cwd_str);
			if (ZCG(cwd_check)) {
				ZCG(cwd_check) = 0;
				if ((ZCG(counted) || ZCSG(accelerator_enabled))) {

					zend_string *str = accel_find_interned_string(cwd_str);
					if (!str) {
						HANDLE_BLOCK_INTERRUPTIONS();
						SHM_UNPROTECT();
						zend_shared_alloc_lock();
						str = accel_new_interned_string(zend_string_copy(cwd_str));
						if (str == cwd_str) {
							zend_string_release_ex(str, 0);
							str = NULL;
						}
						zend_shared_alloc_unlock();
						SHM_PROTECT();
						HANDLE_UNBLOCK_INTERRUPTIONS();
					}
					if (str) {
						char buf[32];
						char *res = zend_print_long_to_buf(buf + sizeof(buf) - 1, STRTAB_STR_TO_POS(&ZCSG(interned_strings), str));

						cwd_len = ZCG(cwd_key_len) = buf + sizeof(buf) - 1 - res;
						cwd = ZCG(cwd_key);
						memcpy(ZCG(cwd_key), res, cwd_len + 1);
					}
				}
			}
		}

		if (EXPECTED(ZCG(include_path_key_len))) {
			include_path = ZCG(include_path_key);
			include_path_len = ZCG(include_path_key_len);
		} else if (!ZCG(include_path) || ZSTR_LEN(ZCG(include_path)) == 0) {
			include_path = "";
			include_path_len = 0;
		} else {
			include_path = ZSTR_VAL(ZCG(include_path));
			include_path_len = ZSTR_LEN(ZCG(include_path));

			if (ZCG(include_path_check)) {
				ZCG(include_path_check) = 0;
				if ((ZCG(counted) || ZCSG(accelerator_enabled))) {

					zend_string *str = accel_find_interned_string(ZCG(include_path));
					if (!str) {
						HANDLE_BLOCK_INTERRUPTIONS();
						SHM_UNPROTECT();
						zend_shared_alloc_lock();
						str = accel_new_interned_string(zend_string_copy(ZCG(include_path)));
						if (str == ZCG(include_path)) {
							str = NULL;
						}
						zend_shared_alloc_unlock();
						SHM_PROTECT();
						HANDLE_UNBLOCK_INTERRUPTIONS();
					}
					if (str) {
						char buf[32];
						char *res = zend_print_long_to_buf(buf + sizeof(buf) - 1, STRTAB_STR_TO_POS(&ZCSG(interned_strings), str));

						include_path_len = ZCG(include_path_key_len) = buf + sizeof(buf) - 1 - res;
						include_path = ZCG(include_path_key);
						memcpy(ZCG(include_path_key), res, include_path_len + 1);
					}
				}
			}
		}

		/* Calculate key length */
		if (UNEXPECTED((size_t)(cwd_len + path_length + include_path_len + 2) >= sizeof(ZCG(key)))) {
			return NULL;
		}

		/* Generate key
		 * Note - the include_path must be the last element in the key,
		 * since in itself, it may include colons (which we use to separate
		 * different components of the key)
		 */
		memcpy(ZCG(key), path, path_length);
		ZCG(key)[path_length] = ':';
		key_length = path_length + 1;
		memcpy(ZCG(key) + key_length, cwd, cwd_len);
		key_length += cwd_len;

		if (include_path_len) {
			ZCG(key)[key_length] = ':';
			key_length += 1;
			memcpy(ZCG(key) + key_length, include_path, include_path_len);
			key_length += include_path_len;
		}

		/* Here we add to the key the parent script directory,
		 * since fopen_wrappers from version 4.0.7 use current script's path
		 * in include path too.
		 */
		if (EXPECTED(EG(current_execute_data)) &&
		    EXPECTED((parent_script = zend_get_executed_filename_ex()) != NULL)) {

			parent_script_len = ZSTR_LEN(parent_script);
			while ((--parent_script_len > 0) && !IS_SLASH(ZSTR_VAL(parent_script)[parent_script_len]));

			if (UNEXPECTED((size_t)(key_length + parent_script_len + 1) >= sizeof(ZCG(key)))) {
				return NULL;
			}
			ZCG(key)[key_length] = ':';
			key_length += 1;
			memcpy(ZCG(key) + key_length, ZSTR_VAL(parent_script), parent_script_len);
			key_length += parent_script_len;
		}
		ZCG(key)[key_length] = '\0';
		*key_len = ZCG(key_len) = key_length;
		return ZCG(key);
	}

	/* not use_cwd */
	*key_len = path_length;
	return (char*)path;
}

int zend_accel_invalidate(const char *filename, size_t filename_len, zend_bool force)
{
	zend_string *realpath;
	zend_persistent_script *persistent_script;

	if (!ZCG(enabled) || !accel_startup_ok || !ZCSG(accelerator_enabled) || accelerator_shm_read_lock() != SUCCESS) {
		return FAILURE;
	}

	realpath = accelerator_orig_zend_resolve_path(filename, filename_len);

	if (!realpath) {
		return FAILURE;
	}

	if (ZCG(accel_directives).file_cache) {
		zend_file_cache_invalidate(realpath);
	}

	persistent_script = zend_accel_hash_find(&ZCSG(hash), realpath);
	if (persistent_script && !persistent_script->corrupted) {
		zend_file_handle file_handle;

		file_handle.type = ZEND_HANDLE_FILENAME;
		file_handle.filename = ZSTR_VAL(realpath);
		file_handle.opened_path = realpath;

		if (force ||
			!ZCG(accel_directives).validate_timestamps ||
			do_validate_timestamps(persistent_script, &file_handle) == FAILURE) {
			HANDLE_BLOCK_INTERRUPTIONS();
			SHM_UNPROTECT();
			zend_shared_alloc_lock();
			if (!persistent_script->corrupted) {
				persistent_script->corrupted = 1;
				persistent_script->timestamp = 0;
				ZSMMG(wasted_shared_memory) += persistent_script->dynamic_members.memory_consumption;
				if (ZSMMG(memory_exhausted)) {
					zend_accel_restart_reason reason =
						zend_accel_hash_is_full(&ZCSG(hash)) ? ACCEL_RESTART_HASH : ACCEL_RESTART_OOM;
					zend_accel_schedule_restart_if_necessary(reason);
				}
			}
			zend_shared_alloc_unlock();
			SHM_PROTECT();
			HANDLE_UNBLOCK_INTERRUPTIONS();
		}
	}

	accelerator_shm_read_unlock();
	zend_string_release_ex(realpath, 0);

	return SUCCESS;
}

/* Adds another key for existing cached script */
static void zend_accel_add_key(const char *key, unsigned int key_length, zend_accel_hash_entry *bucket)
{
	if (!zend_accel_hash_str_find(&ZCSG(hash), key, key_length)) {
		if (zend_accel_hash_is_full(&ZCSG(hash))) {
			zend_accel_error(ACCEL_LOG_DEBUG, "No more entries in hash table!");
			ZSMMG(memory_exhausted) = 1;
			zend_accel_schedule_restart_if_necessary(ACCEL_RESTART_HASH);
		} else {
			char *new_key = zend_shared_alloc(key_length + 1);
			if (new_key) {
				memcpy(new_key, key, key_length + 1);
				if (zend_accel_hash_update(&ZCSG(hash), new_key, key_length, 1, bucket)) {
					zend_accel_error(ACCEL_LOG_INFO, "Added key '%s'", new_key);
				}
			} else {
				zend_accel_schedule_restart_if_necessary(ACCEL_RESTART_OOM);
			}
		}
	}
}

static zend_always_inline zend_bool is_phar_file(zend_string *filename)
{
	return filename && ZSTR_LEN(filename) >= sizeof(".phar") &&
		!memcmp(ZSTR_VAL(filename) + ZSTR_LEN(filename) - (sizeof(".phar")-1), ".phar", sizeof(".phar")-1) &&
		!strstr(ZSTR_VAL(filename), "://");
}

static zend_persistent_script *store_script_in_file_cache(zend_persistent_script *new_persistent_script)
{
	uint32_t memory_used;

	zend_shared_alloc_init_xlat_table();

	/* Calculate the required memory size */
	memory_used = zend_accel_script_persist_calc(new_persistent_script, NULL, 0, 0);

	/* Allocate memory block */
#if defined(__AVX__) || defined(__SSE2__)
	/* Align to 64-byte boundary */
	ZCG(mem) = zend_arena_alloc(&CG(arena), memory_used + 64);
	ZCG(mem) = (void*)(((zend_uintptr_t)ZCG(mem) + 63L) & ~63L);
#else
	ZCG(mem) = zend_arena_alloc(&CG(arena), memory_used);
#endif

	zend_shared_alloc_clear_xlat_table();

	/* Copy into memory block */
	new_persistent_script = zend_accel_script_persist(new_persistent_script, NULL, 0, 0);

	zend_shared_alloc_destroy_xlat_table();

	new_persistent_script->is_phar = is_phar_file(new_persistent_script->script.filename);

	/* Consistency check */
	if ((char*)new_persistent_script->mem + new_persistent_script->size != (char*)ZCG(mem)) {
		zend_accel_error(
			((char*)new_persistent_script->mem + new_persistent_script->size < (char*)ZCG(mem)) ? ACCEL_LOG_ERROR : ACCEL_LOG_WARNING,
			"Internal error: wrong size calculation: %s start=" ZEND_ADDR_FMT ", end=" ZEND_ADDR_FMT ", real=" ZEND_ADDR_FMT "\n",
			ZSTR_VAL(new_persistent_script->script.filename),
			(size_t)new_persistent_script->mem,
			(size_t)((char *)new_persistent_script->mem + new_persistent_script->size),
			(size_t)ZCG(mem));
	}

	new_persistent_script->dynamic_members.checksum = zend_accel_script_checksum(new_persistent_script);

	zend_file_cache_script_store(new_persistent_script, 0);

	return new_persistent_script;
}

static zend_persistent_script *cache_script_in_file_cache(zend_persistent_script *new_persistent_script, int *from_shared_memory)
{
	uint32_t orig_compiler_options;

	/* Check if script may be stored in shared memory */
	if (!zend_accel_script_persistable(new_persistent_script)) {
		return new_persistent_script;
	}

	orig_compiler_options = CG(compiler_options);
	CG(compiler_options) |= ZEND_COMPILE_WITH_FILE_CACHE;
	if (!zend_optimize_script(&new_persistent_script->script, ZCG(accel_directives).optimization_level, ZCG(accel_directives).opt_debug_level)) {
		CG(compiler_options) = orig_compiler_options;
		return new_persistent_script;
	}
	CG(compiler_options) = orig_compiler_options;

	*from_shared_memory = 1;
	return store_script_in_file_cache(new_persistent_script);
}

static zend_persistent_script *cache_script_in_shared_memory(zend_persistent_script *new_persistent_script, const char *key, unsigned int key_length, int *from_shared_memory)
{
	zend_accel_hash_entry *bucket;
	uint32_t memory_used;
	uint32_t orig_compiler_options;

	/* Check if script may be stored in shared memory */
	if (!zend_accel_script_persistable(new_persistent_script)) {
		return new_persistent_script;
	}

	orig_compiler_options = CG(compiler_options);
	if (ZCG(accel_directives).file_cache) {
		CG(compiler_options) |= ZEND_COMPILE_WITH_FILE_CACHE;
	}
	if (!zend_optimize_script(&new_persistent_script->script, ZCG(accel_directives).optimization_level, ZCG(accel_directives).opt_debug_level)) {
		CG(compiler_options) = orig_compiler_options;
		return new_persistent_script;
	}
	CG(compiler_options) = orig_compiler_options;

	/* exclusive lock */
	zend_shared_alloc_lock();

	/* Check if we still need to put the file into the cache (may be it was
	 * already stored by another process. This final check is done under
	 * exclusive lock) */
	bucket = zend_accel_hash_find_entry(&ZCSG(hash), new_persistent_script->script.filename);
	if (bucket) {
		zend_persistent_script *existing_persistent_script = (zend_persistent_script *)bucket->data;

		if (!existing_persistent_script->corrupted) {
			if (key &&
			    (!ZCG(accel_directives).validate_timestamps ||
			     (new_persistent_script->timestamp == existing_persistent_script->timestamp))) {
				zend_accel_add_key(key, key_length, bucket);
			}
			zend_shared_alloc_unlock();
			return new_persistent_script;
		}
	}

	if (zend_accel_hash_is_full(&ZCSG(hash))) {
		zend_accel_error(ACCEL_LOG_DEBUG, "No more entries in hash table!");
		ZSMMG(memory_exhausted) = 1;
		zend_accel_schedule_restart_if_necessary(ACCEL_RESTART_HASH);
		zend_shared_alloc_unlock();
		if (ZCG(accel_directives).file_cache) {
			new_persistent_script = store_script_in_file_cache(new_persistent_script);
			*from_shared_memory = 1;
		}
		return new_persistent_script;
	}

	zend_shared_alloc_init_xlat_table();

	/* Calculate the required memory size */
	memory_used = zend_accel_script_persist_calc(new_persistent_script, key, key_length, 1);

	/* Allocate shared memory */
#if defined(__AVX__) || defined(__SSE2__)
	/* Align to 64-byte boundary */
	ZCG(mem) = zend_shared_alloc(memory_used + 64);
	if (ZCG(mem)) {
		ZCG(mem) = (void*)(((zend_uintptr_t)ZCG(mem) + 63L) & ~63L);
#if defined(__x86_64__)
		memset(ZCG(mem), 0, memory_used);
#elif defined(__AVX__)
		{
			char *p = (char*)ZCG(mem);
			char *end = p + memory_used;
			__m256i ymm0 = _mm256_setzero_si256();

			while (p < end) {
				_mm256_store_si256((__m256i*)p, ymm0);
				_mm256_store_si256((__m256i*)(p+32), ymm0);
				p += 64;
			}
		}
#else
		{
			char *p = (char*)ZCG(mem);
			char *end = p + memory_used;
			__m128i xmm0 = _mm_setzero_si128();

			while (p < end) {
				_mm_store_si128((__m128i*)p, xmm0);
				_mm_store_si128((__m128i*)(p+16), xmm0);
				_mm_store_si128((__m128i*)(p+32), xmm0);
				_mm_store_si128((__m128i*)(p+48), xmm0);
				p += 64;
			}
		}
#endif
	}
#else
	ZCG(mem) = zend_shared_alloc(memory_used);
	if (ZCG(mem)) {
		memset(ZCG(mem), 0, memory_used);
	}
#endif
	if (!ZCG(mem)) {
		zend_shared_alloc_destroy_xlat_table();
		zend_accel_schedule_restart_if_necessary(ACCEL_RESTART_OOM);
		zend_shared_alloc_unlock();
		if (ZCG(accel_directives).file_cache) {
			new_persistent_script = store_script_in_file_cache(new_persistent_script);
			*from_shared_memory = 1;
		}
		return new_persistent_script;
	}

	zend_shared_alloc_clear_xlat_table();

	/* Copy into shared memory */
	new_persistent_script = zend_accel_script_persist(new_persistent_script, &key, key_length, 1);

	zend_shared_alloc_destroy_xlat_table();

	new_persistent_script->is_phar = is_phar_file(new_persistent_script->script.filename);

	/* Consistency check */
	if ((char*)new_persistent_script->mem + new_persistent_script->size != (char*)ZCG(mem)) {
		zend_accel_error(
			((char*)new_persistent_script->mem + new_persistent_script->size < (char*)ZCG(mem)) ? ACCEL_LOG_ERROR : ACCEL_LOG_WARNING,
			"Internal error: wrong size calculation: %s start=" ZEND_ADDR_FMT ", end=" ZEND_ADDR_FMT ", real=" ZEND_ADDR_FMT "\n",
			ZSTR_VAL(new_persistent_script->script.filename),
			(size_t)new_persistent_script->mem,
			(size_t)((char *)new_persistent_script->mem + new_persistent_script->size),
			(size_t)ZCG(mem));
	}

	new_persistent_script->dynamic_members.checksum = zend_accel_script_checksum(new_persistent_script);

	/* store script structure in the hash table */
	bucket = zend_accel_hash_update(&ZCSG(hash), ZSTR_VAL(new_persistent_script->script.filename), ZSTR_LEN(new_persistent_script->script.filename), 0, new_persistent_script);
	if (bucket) {
		zend_accel_error(ACCEL_LOG_INFO, "Cached script '%s'", ZSTR_VAL(new_persistent_script->script.filename));
		if (key &&
		    /* key may contain non-persistent PHAR aliases (see issues #115 and #149) */
		    memcmp(key, "phar://", sizeof("phar://") - 1) != 0 &&
		    (ZSTR_LEN(new_persistent_script->script.filename) != key_length ||
		     memcmp(ZSTR_VAL(new_persistent_script->script.filename), key, key_length) != 0)) {
			/* link key to the same persistent script in hash table */
			if (zend_accel_hash_update(&ZCSG(hash), key, key_length, 1, bucket)) {
				zend_accel_error(ACCEL_LOG_INFO, "Added key '%s'", key);
			} else {
				zend_accel_error(ACCEL_LOG_DEBUG, "No more entries in hash table!");
				ZSMMG(memory_exhausted) = 1;
				zend_accel_schedule_restart_if_necessary(ACCEL_RESTART_HASH);
			}
		}
	}

	new_persistent_script->dynamic_members.memory_consumption = ZEND_ALIGNED_SIZE(new_persistent_script->size);

	zend_shared_alloc_unlock();

	if (ZCG(accel_directives).file_cache) {
		SHM_PROTECT();
		zend_file_cache_script_store(new_persistent_script, 1);
		SHM_UNPROTECT();
	}

	*from_shared_memory = 1;
	return new_persistent_script;
}

static const struct jit_auto_global_info
{
    const char *name;
    size_t len;
} jit_auto_globals_info[] = {
    { "_SERVER",  sizeof("_SERVER")-1},
    { "_ENV",     sizeof("_ENV")-1},
    { "_REQUEST", sizeof("_REQUEST")-1},
    { "GLOBALS",  sizeof("GLOBALS")-1},
};

static zend_string *jit_auto_globals_str[4];

static int zend_accel_get_auto_globals(void)
{
	int i, ag_size = (sizeof(jit_auto_globals_info) / sizeof(jit_auto_globals_info[0]));
	int n = 1;
	int mask = 0;

	for (i = 0; i < ag_size ; i++) {
		if (zend_hash_exists(&EG(symbol_table), jit_auto_globals_str[i])) {
			mask |= n;
		}
		n += n;
	}
	return mask;
}

static int zend_accel_get_auto_globals_no_jit(void)
{
	if (zend_hash_exists(&EG(symbol_table), jit_auto_globals_str[3])) {
		return 8;
	}
	return 0;
}

static void zend_accel_set_auto_globals(int mask)
{
	int i, ag_size = (sizeof(jit_auto_globals_info) / sizeof(jit_auto_globals_info[0]));
	int n = 1;

	for (i = 0; i < ag_size ; i++) {
		if ((mask & n) && !(ZCG(auto_globals_mask) & n)) {
			ZCG(auto_globals_mask) |= n;
			zend_is_auto_global(jit_auto_globals_str[i]);
		}
		n += n;
	}
}

static void zend_accel_init_auto_globals(void)
{
	int i, ag_size = (sizeof(jit_auto_globals_info) / sizeof(jit_auto_globals_info[0]));

	for (i = 0; i < ag_size ; i++) {
		jit_auto_globals_str[i] = zend_string_init(jit_auto_globals_info[i].name, jit_auto_globals_info[i].len, 1);
		zend_string_hash_val(jit_auto_globals_str[i]);
		jit_auto_globals_str[i] = accel_new_interned_string(jit_auto_globals_str[i]);
	}
}

static zend_persistent_script *opcache_compile_file(zend_file_handle *file_handle, int type, const char *key, zend_op_array **op_array_p)
{
	zend_persistent_script *new_persistent_script;
	uint32_t orig_functions_count, orig_class_count;
	zend_op_array *orig_active_op_array;
	zval orig_user_error_handler;
	zend_op_array *op_array;
	int do_bailout = 0;
	accel_time_t timestamp = 0;
	uint32_t orig_compiler_options = 0;

    /* Try to open file */
    if (file_handle->type == ZEND_HANDLE_FILENAME) {
        if (accelerator_orig_zend_stream_open_function(file_handle->filename, file_handle) != SUCCESS) {
			*op_array_p = NULL;
			if (type == ZEND_REQUIRE) {
				zend_message_dispatcher(ZMSG_FAILED_REQUIRE_FOPEN, file_handle->filename);
				zend_bailout();
			} else {
				zend_message_dispatcher(ZMSG_FAILED_INCLUDE_FOPEN, file_handle->filename);
			}
			return NULL;
    	}
    }

	/* check blacklist right after ensuring that file was opened */
	if (file_handle->opened_path && zend_accel_blacklist_is_blacklisted(&accel_blacklist, ZSTR_VAL(file_handle->opened_path), ZSTR_LEN(file_handle->opened_path))) {
		ZCSG(blacklist_misses)++;
		*op_array_p = accelerator_orig_compile_file(file_handle, type);
		return NULL;
	}

	if (ZCG(accel_directives).validate_timestamps ||
	    ZCG(accel_directives).file_update_protection ||
	    ZCG(accel_directives).max_file_size > 0) {
		size_t size = 0;

		/* Obtain the file timestamps, *before* actually compiling them,
		 * otherwise we have a race-condition.
		 */
		timestamp = zend_get_file_handle_timestamp(file_handle, ZCG(accel_directives).max_file_size > 0 ? &size : NULL);

		/* If we can't obtain a timestamp (that means file is possibly socket)
		 *  we won't cache it
		 */
		if (timestamp == 0) {
			*op_array_p = accelerator_orig_compile_file(file_handle, type);
			return NULL;
		}

		/* check if file is too new (may be it's not written completely yet) */
		if (ZCG(accel_directives).file_update_protection &&
		    ((accel_time_t)(ZCG(request_time) - ZCG(accel_directives).file_update_protection) < timestamp)) {
			*op_array_p = accelerator_orig_compile_file(file_handle, type);
			return NULL;
		}

		if (ZCG(accel_directives).max_file_size > 0 && size > (size_t)ZCG(accel_directives).max_file_size) {
			ZCSG(blacklist_misses)++;
			*op_array_p = accelerator_orig_compile_file(file_handle, type);
			return NULL;
		}
	}

	/* Save the original values for the op_array, function table and class table */
	orig_active_op_array = CG(active_op_array);
	orig_functions_count = EG(function_table)->nNumUsed;
	orig_class_count = EG(class_table)->nNumUsed;
	ZVAL_COPY_VALUE(&orig_user_error_handler, &EG(user_error_handler));

	/* Override them with ours */
	ZVAL_UNDEF(&EG(user_error_handler));

	zend_try {
		orig_compiler_options = CG(compiler_options);
		CG(compiler_options) |= ZEND_COMPILE_HANDLE_OP_ARRAY;
		CG(compiler_options) |= ZEND_COMPILE_IGNORE_INTERNAL_CLASSES;
		CG(compiler_options) |= ZEND_COMPILE_DELAYED_BINDING;
		CG(compiler_options) |= ZEND_COMPILE_NO_CONSTANT_SUBSTITUTION;
		CG(compiler_options) |= ZEND_COMPILE_IGNORE_OTHER_FILES;
		if (ZCG(accel_directives).file_cache) {
			CG(compiler_options) |= ZEND_COMPILE_WITH_FILE_CACHE;
		}
		op_array = *op_array_p = accelerator_orig_compile_file(file_handle, type);
		CG(compiler_options) = orig_compiler_options;
	} zend_catch {
		op_array = NULL;
		do_bailout = 1;
		CG(compiler_options) = orig_compiler_options;
	} zend_end_try();

	/* Restore originals */
	CG(active_op_array) = orig_active_op_array;
	EG(user_error_handler) = orig_user_error_handler;

	if (!op_array) {
		/* compilation failed */
		if (do_bailout) {
			zend_bailout();
		}
		return NULL;
	}

	/* Build the persistent_script structure.
	   Here we aren't sure we would store it, but we will need it
	   further anyway.
	*/
	new_persistent_script = create_persistent_script();
	new_persistent_script->script.main_op_array = *op_array;
	zend_accel_move_user_functions(CG(function_table), CG(function_table)->nNumUsed - orig_functions_count, &new_persistent_script->script);
	zend_accel_move_user_classes(CG(class_table), CG(class_table)->nNumUsed - orig_class_count, &new_persistent_script->script);
	new_persistent_script->script.first_early_binding_opline =
		(op_array->fn_flags & ZEND_ACC_EARLY_BINDING) ?
			zend_build_delayed_early_binding_list(op_array) :
			(uint32_t)-1;

	efree(op_array); /* we have valid persistent_script, so it's safe to free op_array */

    /* Fill in the ping_auto_globals_mask for the new script. If jit for auto globals is enabled we
       will have to ping the used auto global variables before execution */
	if (PG(auto_globals_jit)) {
		new_persistent_script->ping_auto_globals_mask = zend_accel_get_auto_globals();
	} else {
		new_persistent_script->ping_auto_globals_mask = zend_accel_get_auto_globals_no_jit();
	}

	if (ZCG(accel_directives).validate_timestamps) {
		/* Obtain the file timestamps, *before* actually compiling them,
		 * otherwise we have a race-condition.
		 */
		new_persistent_script->timestamp = timestamp;
		new_persistent_script->dynamic_members.revalidate = ZCG(request_time) + ZCG(accel_directives).revalidate_freq;
	}

	if (file_handle->opened_path) {
		new_persistent_script->script.filename = zend_string_copy(file_handle->opened_path);
	} else {
		new_persistent_script->script.filename = zend_string_init(file_handle->filename, strlen(file_handle->filename), 0);
	}
	zend_string_hash_val(new_persistent_script->script.filename);

	/* Now persistent_script structure is ready in process memory */
	return new_persistent_script;
}

zend_op_array *file_cache_compile_file(zend_file_handle *file_handle, int type)
{
	zend_persistent_script *persistent_script;
	zend_op_array *op_array = NULL;
	int from_memory; /* if the script we've got is stored in SHM */

	if (is_stream_path(file_handle->filename) &&
	    !is_cacheable_stream_path(file_handle->filename)) {
		return accelerator_orig_compile_file(file_handle, type);
	}

	if (!file_handle->opened_path) {
		if (file_handle->type == ZEND_HANDLE_FILENAME &&
		    accelerator_orig_zend_stream_open_function(file_handle->filename, file_handle) == FAILURE) {
			if (type == ZEND_REQUIRE) {
				zend_message_dispatcher(ZMSG_FAILED_REQUIRE_FOPEN, file_handle->filename);
				zend_bailout();
			} else {
				zend_message_dispatcher(ZMSG_FAILED_INCLUDE_FOPEN, file_handle->filename);
			}
			return NULL;
	    }
	}

	HANDLE_BLOCK_INTERRUPTIONS();
	SHM_UNPROTECT();
	persistent_script = zend_file_cache_script_load(file_handle);
	SHM_PROTECT();
	HANDLE_UNBLOCK_INTERRUPTIONS();
	if (persistent_script) {
		/* see bug #15471 (old BTS) */
		if (persistent_script->script.filename) {
			if (!EG(current_execute_data) || !EG(current_execute_data)->opline ||
			    !EG(current_execute_data)->func ||
			    !ZEND_USER_CODE(EG(current_execute_data)->func->common.type) ||
			    EG(current_execute_data)->opline->opcode != ZEND_INCLUDE_OR_EVAL ||
			    (EG(current_execute_data)->opline->extended_value != ZEND_INCLUDE_ONCE &&
			     EG(current_execute_data)->opline->extended_value != ZEND_REQUIRE_ONCE)) {
				if (zend_hash_add_empty_element(&EG(included_files), persistent_script->script.filename) != NULL) {
					/* ext/phar has to load phar's metadata into memory */
					if (persistent_script->is_phar) {
						php_stream_statbuf ssb;
						char *fname = emalloc(sizeof("phar://") + ZSTR_LEN(persistent_script->script.filename));

						memcpy(fname, "phar://", sizeof("phar://") - 1);
						memcpy(fname + sizeof("phar://") - 1, ZSTR_VAL(persistent_script->script.filename), ZSTR_LEN(persistent_script->script.filename) + 1);
						php_stream_stat_path(fname, &ssb);
						efree(fname);
					}
				}
			}
		}
		zend_file_handle_dtor(file_handle);

	    if (persistent_script->ping_auto_globals_mask) {
			zend_accel_set_auto_globals(persistent_script->ping_auto_globals_mask);
		}

		return zend_accel_load_script(persistent_script, 1);
	}

	persistent_script = opcache_compile_file(file_handle, type, NULL, &op_array);

	if (persistent_script) {
		from_memory = 0;
		persistent_script = cache_script_in_file_cache(persistent_script, &from_memory);
		return zend_accel_load_script(persistent_script, from_memory);
	}

	return op_array;
}

/* zend_compile() replacement */
zend_op_array *persistent_compile_file(zend_file_handle *file_handle, int type)
{
	zend_persistent_script *persistent_script = NULL;
	char *key = NULL;
	int key_length;
	int from_shared_memory; /* if the script we've got is stored in SHM */

	if (!file_handle->filename || !ZCG(enabled) || !accel_startup_ok) {
		/* The Accelerator is disabled, act as if without the Accelerator */
		return accelerator_orig_compile_file(file_handle, type);
	} else if (file_cache_only) {
		return file_cache_compile_file(file_handle, type);
	} else if ((!ZCG(counted) && !ZCSG(accelerator_enabled)) ||
	           (ZCSG(restart_in_progress) && accel_restart_is_active())) {
		if (ZCG(accel_directives).file_cache) {
			return file_cache_compile_file(file_handle, type);
		}
		return accelerator_orig_compile_file(file_handle, type);
	}

	/* In case this callback is called from include_once, require_once or it's
	 * a main FastCGI request, the key must be already calculated, and cached
	 * persistent script already found */
	if (ZCG(cache_persistent_script) &&
	    ((!EG(current_execute_data) &&
	      file_handle->filename == SG(request_info).path_translated &&
	      ZCG(cache_opline) == NULL) ||
	     (EG(current_execute_data) &&
	      EG(current_execute_data)->func &&
	      ZEND_USER_CODE(EG(current_execute_data)->func->common.type) &&
	      ZCG(cache_opline) == EG(current_execute_data)->opline))) {

		persistent_script = ZCG(cache_persistent_script);
		if (ZCG(key_len)) {
			key = ZCG(key);
			key_length = ZCG(key_len);
		}

	} else {
		if (!ZCG(accel_directives).revalidate_path) {
			/* try to find cached script by key */
			key = accel_make_persistent_key(file_handle->filename, strlen(file_handle->filename), &key_length);
			if (!key) {
				return accelerator_orig_compile_file(file_handle, type);
			}
			persistent_script = zend_accel_hash_str_find(&ZCSG(hash), key, key_length);
		} else if (UNEXPECTED(is_stream_path(file_handle->filename) && !is_cacheable_stream_path(file_handle->filename))) {
			return accelerator_orig_compile_file(file_handle, type);
		}

		if (!persistent_script) {
			/* try to find cached script by full real path */
			zend_accel_hash_entry *bucket;

			/* open file to resolve the path */
		    if (file_handle->type == ZEND_HANDLE_FILENAME &&
        		accelerator_orig_zend_stream_open_function(file_handle->filename, file_handle) == FAILURE) {
				if (type == ZEND_REQUIRE) {
					zend_message_dispatcher(ZMSG_FAILED_REQUIRE_FOPEN, file_handle->filename);
					zend_bailout();
				} else {
					zend_message_dispatcher(ZMSG_FAILED_INCLUDE_FOPEN, file_handle->filename);
				}
				return NULL;
		    }

			if (file_handle->opened_path) {
				bucket = zend_accel_hash_find_entry(&ZCSG(hash), file_handle->opened_path);

				if (bucket) {
					persistent_script = (zend_persistent_script *)bucket->data;

					if (key && !persistent_script->corrupted) {
						HANDLE_BLOCK_INTERRUPTIONS();
						SHM_UNPROTECT();
						zend_shared_alloc_lock();
						zend_accel_add_key(key, key_length, bucket);
						zend_shared_alloc_unlock();
						SHM_PROTECT();
						HANDLE_UNBLOCK_INTERRUPTIONS();
					}
				}
			}
		}
	}

	/* clear cache */
	ZCG(cache_opline) = NULL;
	ZCG(cache_persistent_script) = NULL;

	if (persistent_script && persistent_script->corrupted) {
		persistent_script = NULL;
	}

	/* Make sure we only increase the currently running processes semaphore
     * once each execution (this function can be called more than once on
     * each execution)
     */
	if (!ZCG(counted)) {
		if (accel_activate_add() == FAILURE) {
			if (ZCG(accel_directives).file_cache) {
				return file_cache_compile_file(file_handle, type);
			}
			return accelerator_orig_compile_file(file_handle, type);
		}
		ZCG(counted) = 1;
	}

	/* Revalidate accessibility of cached file */
	if (EXPECTED(persistent_script != NULL) &&
	    UNEXPECTED(ZCG(accel_directives).validate_permission) &&
	    file_handle->type == ZEND_HANDLE_FILENAME &&
	    UNEXPECTED(access(ZSTR_VAL(persistent_script->script.filename), R_OK) != 0)) {
		if (type == ZEND_REQUIRE) {
			zend_message_dispatcher(ZMSG_FAILED_REQUIRE_FOPEN, file_handle->filename);
			zend_bailout();
		} else {
			zend_message_dispatcher(ZMSG_FAILED_INCLUDE_FOPEN, file_handle->filename);
		}
		return NULL;
	}

	HANDLE_BLOCK_INTERRUPTIONS();
	SHM_UNPROTECT();

	/* If script is found then validate_timestamps if option is enabled */
	if (persistent_script && ZCG(accel_directives).validate_timestamps) {
		if (validate_timestamp_and_record(persistent_script, file_handle) == FAILURE) {
			zend_shared_alloc_lock();
			if (!persistent_script->corrupted) {
				persistent_script->corrupted = 1;
				persistent_script->timestamp = 0;
				ZSMMG(wasted_shared_memory) += persistent_script->dynamic_members.memory_consumption;
				if (ZSMMG(memory_exhausted)) {
					zend_accel_restart_reason reason =
						zend_accel_hash_is_full(&ZCSG(hash)) ? ACCEL_RESTART_HASH : ACCEL_RESTART_OOM;
					zend_accel_schedule_restart_if_necessary(reason);
				}
			}
			zend_shared_alloc_unlock();
			persistent_script = NULL;
		}
	}

	/* if turned on - check the compiled script ADLER32 checksum */
	if (persistent_script && ZCG(accel_directives).consistency_checks
		&& persistent_script->dynamic_members.hits % ZCG(accel_directives).consistency_checks == 0) {

		unsigned int checksum = zend_accel_script_checksum(persistent_script);
		if (checksum != persistent_script->dynamic_members.checksum ) {
			/* The checksum is wrong */
			zend_accel_error(ACCEL_LOG_INFO, "Checksum failed for '%s':  expected=0x%08x, found=0x%08x",
							 ZSTR_VAL(persistent_script->script.filename), persistent_script->dynamic_members.checksum, checksum);
			zend_shared_alloc_lock();
			if (!persistent_script->corrupted) {
				persistent_script->corrupted = 1;
				persistent_script->timestamp = 0;
				ZSMMG(wasted_shared_memory) += persistent_script->dynamic_members.memory_consumption;
				if (ZSMMG(memory_exhausted)) {
					zend_accel_restart_reason reason =
						zend_accel_hash_is_full(&ZCSG(hash)) ? ACCEL_RESTART_HASH : ACCEL_RESTART_OOM;
					zend_accel_schedule_restart_if_necessary(reason);
				}
			}
			zend_shared_alloc_unlock();
			persistent_script = NULL;
		}
	}

	/* Check the second level cache */
	if (!persistent_script && ZCG(accel_directives).file_cache) {
		persistent_script = zend_file_cache_script_load(file_handle);
	}

	/* If script was not found or invalidated by validate_timestamps */
	if (!persistent_script) {
		uint32_t old_const_num = zend_hash_next_free_element(EG(zend_constants));
		zend_op_array *op_array;

		/* Cache miss.. */
		ZCSG(misses)++;

		/* No memory left. Behave like without the Accelerator */
		if (ZSMMG(memory_exhausted) || ZCSG(restart_pending)) {
			SHM_PROTECT();
			HANDLE_UNBLOCK_INTERRUPTIONS();
			if (ZCG(accel_directives).file_cache) {
				return file_cache_compile_file(file_handle, type);
			}
			return accelerator_orig_compile_file(file_handle, type);
		}

		/* Try and cache the script and assume that it is returned from_shared_memory.
         * If it isn't compile_and_cache_file() changes the flag to 0
         */
       	from_shared_memory = 0;
		persistent_script = opcache_compile_file(file_handle, type, key, &op_array);
		if (persistent_script) {
			persistent_script = cache_script_in_shared_memory(persistent_script, key, key ? key_length : 0, &from_shared_memory);
		}

		/* Caching is disabled, returning op_array;
		 * or something went wrong during compilation, returning NULL
		 */
		if (!persistent_script) {
			SHM_PROTECT();
			HANDLE_UNBLOCK_INTERRUPTIONS();
			return op_array;
		}
		if (from_shared_memory) {
			/* Delete immutable arrays moved into SHM */
			uint32_t new_const_num = zend_hash_next_free_element(EG(zend_constants));
			while (new_const_num > old_const_num) {
				new_const_num--;
				zend_hash_index_del(EG(zend_constants), new_const_num);
			}
		}
	} else {

#if !ZEND_WIN32
		ZCSG(hits)++; /* TBFixed: may lose one hit */
		persistent_script->dynamic_members.hits++; /* see above */
#else
#ifdef _M_X64
		InterlockedIncrement64(&ZCSG(hits));
#else
		InterlockedIncrement(&ZCSG(hits));
#endif
		InterlockedIncrement64(&persistent_script->dynamic_members.hits);
#endif

		/* see bug #15471 (old BTS) */
		if (persistent_script->script.filename) {
			if (!EG(current_execute_data) || !EG(current_execute_data)->opline ||
			    !EG(current_execute_data)->func ||
			    !ZEND_USER_CODE(EG(current_execute_data)->func->common.type) ||
			    EG(current_execute_data)->opline->opcode != ZEND_INCLUDE_OR_EVAL ||
			    (EG(current_execute_data)->opline->extended_value != ZEND_INCLUDE_ONCE &&
			     EG(current_execute_data)->opline->extended_value != ZEND_REQUIRE_ONCE)) {
				if (zend_hash_add_empty_element(&EG(included_files), persistent_script->script.filename) != NULL) {
					/* ext/phar has to load phar's metadata into memory */
					if (persistent_script->is_phar) {
						php_stream_statbuf ssb;
						char *fname = emalloc(sizeof("phar://") + ZSTR_LEN(persistent_script->script.filename));

						memcpy(fname, "phar://", sizeof("phar://") - 1);
						memcpy(fname + sizeof("phar://") - 1, ZSTR_VAL(persistent_script->script.filename), ZSTR_LEN(persistent_script->script.filename) + 1);
						php_stream_stat_path(fname, &ssb);
						efree(fname);
					}
				}
			}
		}
		zend_file_handle_dtor(file_handle);
		from_shared_memory = 1;
	}

	persistent_script->dynamic_members.last_used = ZCG(request_time);

	SHM_PROTECT();
	HANDLE_UNBLOCK_INTERRUPTIONS();

    /* Fetch jit auto globals used in the script before execution */
    if (persistent_script->ping_auto_globals_mask) {
		zend_accel_set_auto_globals(persistent_script->ping_auto_globals_mask);
	}

	return zend_accel_load_script(persistent_script, from_shared_memory);
}

/* zend_stream_open_function() replacement for PHP 5.3 and above */
static int persistent_stream_open_function(const char *filename, zend_file_handle *handle)
{
	if (ZCG(cache_persistent_script)) {
		/* check if callback is called from include_once or it's a main request */
		if ((!EG(current_execute_data) &&
		     filename == SG(request_info).path_translated &&
		     ZCG(cache_opline) == NULL) ||
		    (EG(current_execute_data) &&
		     EG(current_execute_data)->func &&
		     ZEND_USER_CODE(EG(current_execute_data)->func->common.type) &&
		     ZCG(cache_opline) == EG(current_execute_data)->opline)) {

			/* we are in include_once or FastCGI request */
			handle->filename = (char*)filename;
			handle->free_filename = 0;
			handle->opened_path = zend_string_copy(ZCG(cache_persistent_script)->script.filename);
			handle->type = ZEND_HANDLE_FILENAME;
			return SUCCESS;
		}
		ZCG(cache_opline) = NULL;
		ZCG(cache_persistent_script) = NULL;
	}
	return accelerator_orig_zend_stream_open_function(filename, handle);
}

/* zend_resolve_path() replacement for PHP 5.3 and above */
static zend_string* persistent_zend_resolve_path(const char *filename, size_t filename_len)
{
	if (ZCG(enabled) && accel_startup_ok &&
		!file_cache_only &&
	    (ZCG(counted) || ZCSG(accelerator_enabled)) &&
	    !ZCSG(restart_in_progress)) {

		/* check if callback is called from include_once or it's a main request */
		if ((!EG(current_execute_data) &&
		     filename == SG(request_info).path_translated) ||
		    (EG(current_execute_data) &&
		     EG(current_execute_data)->func &&
		     ZEND_USER_CODE(EG(current_execute_data)->func->common.type) &&
		     EG(current_execute_data)->opline->opcode == ZEND_INCLUDE_OR_EVAL &&
		     (EG(current_execute_data)->opline->extended_value == ZEND_INCLUDE_ONCE ||
		      EG(current_execute_data)->opline->extended_value == ZEND_REQUIRE_ONCE))) {

			/* we are in include_once or FastCGI request */
			zend_string *resolved_path;
			int key_length;
			char *key = NULL;

			if (!ZCG(accel_directives).revalidate_path) {
				/* lookup by "not-real" path */
				key = accel_make_persistent_key(filename, filename_len, &key_length);
				if (key) {
					zend_accel_hash_entry *bucket = zend_accel_hash_str_find_entry(&ZCSG(hash), key, key_length);
					if (bucket != NULL) {
						zend_persistent_script *persistent_script = (zend_persistent_script *)bucket->data;
						if (!persistent_script->corrupted) {
							ZCG(cache_opline) = EG(current_execute_data) ? EG(current_execute_data)->opline : NULL;
							ZCG(cache_persistent_script) = persistent_script;
							return zend_string_copy(persistent_script->script.filename);
						}
					}
				} else {
					ZCG(cache_opline) = NULL;
					ZCG(cache_persistent_script) = NULL;
					return accelerator_orig_zend_resolve_path(filename, filename_len);
				}
			}

			/* find the full real path */
			resolved_path = accelerator_orig_zend_resolve_path(filename, filename_len);

			if (resolved_path) {
				/* lookup by real path */
				zend_accel_hash_entry *bucket = zend_accel_hash_find_entry(&ZCSG(hash), resolved_path);
				if (bucket) {
					zend_persistent_script *persistent_script = (zend_persistent_script *)bucket->data;
					if (!persistent_script->corrupted) {
						if (key) {
							/* add another "key" for the same bucket */
							HANDLE_BLOCK_INTERRUPTIONS();
							SHM_UNPROTECT();
							zend_shared_alloc_lock();
							zend_accel_add_key(key, key_length, bucket);
							zend_shared_alloc_unlock();
							SHM_PROTECT();
							HANDLE_UNBLOCK_INTERRUPTIONS();
						} else {
							ZCG(key_len) = 0;
						}
						ZCG(cache_opline) = EG(current_execute_data) ? EG(current_execute_data)->opline : NULL;
						ZCG(cache_persistent_script) = persistent_script;
						return resolved_path;
					}
				}
			}

			ZCG(cache_opline) = NULL;
			ZCG(cache_persistent_script) = NULL;
			return resolved_path;
		}
	}
	ZCG(cache_opline) = NULL;
	ZCG(cache_persistent_script) = NULL;
	return accelerator_orig_zend_resolve_path(filename, filename_len);
}

static void zend_reset_cache_vars(void)
{
	ZSMMG(memory_exhausted) = 0;
	ZCSG(hits) = 0;
	ZCSG(misses) = 0;
	ZCSG(blacklist_misses) = 0;
	ZSMMG(wasted_shared_memory) = 0;
	ZCSG(restart_pending) = 0;
	ZCSG(force_restart_time) = 0;
	ZCSG(map_ptr_last) = CG(map_ptr_last);
}

static void accel_reset_pcre_cache(void)
{
	Bucket *p;

	if (PCRE_G(per_request_cache)) {
		return;
	}

	ZEND_HASH_FOREACH_BUCKET(&PCRE_G(pcre_cache), p) {
		/* Remove PCRE cache entries with inconsistent keys */
		if (zend_accel_in_shm(p->key)) {
			p->key = NULL;
			zend_hash_del_bucket(&PCRE_G(pcre_cache), p);
		}
	} ZEND_HASH_FOREACH_END();
}

int accel_activate(INIT_FUNC_ARGS)
{
	zend_bool reset_pcre = 0;

	if (!ZCG(enabled) || !accel_startup_ok) {
		return SUCCESS;
	}

	/* PHP-5.4 and above return "double", but we use 1 sec precision */
	ZCG(auto_globals_mask) = 0;
	ZCG(request_time) = (time_t)sapi_get_request_time();
	ZCG(cache_opline) = NULL;
	ZCG(cache_persistent_script) = NULL;
	ZCG(include_path_key_len) = 0;
	ZCG(include_path_check) = 1;

	ZCG(cwd) = NULL;
	ZCG(cwd_key_len) = 0;
	ZCG(cwd_check) = 1;

	if (file_cache_only) {
		return SUCCESS;
	}

#ifndef ZEND_WIN32
	if (ZCG(accel_directives).validate_root) {
		struct stat buf;

		if (stat("/", &buf) != 0) {
			ZCG(root_hash) = 0;
		} else {
			ZCG(root_hash) = buf.st_ino;
			if (sizeof(buf.st_ino) > sizeof(ZCG(root_hash))) {
				if (ZCG(root_hash) != buf.st_ino) {
					zend_string *key = zend_string_init("opcache.enable", sizeof("opcache.enable")-1, 0);
					zend_alter_ini_entry_chars(key, "0", 1, ZEND_INI_SYSTEM, ZEND_INI_STAGE_RUNTIME);
					zend_string_release_ex(key, 0);
					zend_accel_error(ACCEL_LOG_WARNING, "Can't cache files in chroot() directory with too big inode");
					return SUCCESS;
				}
			}
		}
	} else {
		ZCG(root_hash) = 0;
	}
#endif

	HANDLE_BLOCK_INTERRUPTIONS();
	SHM_UNPROTECT();

	if (ZCG(counted)) {
#ifdef ZTS
		zend_accel_error(ACCEL_LOG_WARNING, "Stuck count for thread id %lu", (unsigned long) tsrm_thread_id());
#else
		zend_accel_error(ACCEL_LOG_WARNING, "Stuck count for pid %d", getpid());
#endif
		accel_unlock_all();
		ZCG(counted) = 0;
	}

	if (ZCSG(restart_pending)) {
		zend_shared_alloc_lock();
		if (ZCSG(restart_pending) != 0) { /* check again, to ensure that the cache wasn't already cleaned by another process */
			if (accel_is_inactive() == SUCCESS) {
				zend_accel_error(ACCEL_LOG_DEBUG, "Restarting!");
				ZCSG(restart_pending) = 0;
				switch ZCSG(restart_reason) {
					case ACCEL_RESTART_OOM:
						ZCSG(oom_restarts)++;
						break;
					case ACCEL_RESTART_HASH:
						ZCSG(hash_restarts)++;
						break;
					case ACCEL_RESTART_USER:
						ZCSG(manual_restarts)++;
						break;
				}
				accel_restart_enter();

				zend_map_ptr_reset();
				zend_reset_cache_vars();
				zend_accel_hash_clean(&ZCSG(hash));

				if (ZCG(accel_directives).interned_strings_buffer) {
					accel_interned_strings_restore_state();
				}

				zend_shared_alloc_restore_state();
				if (ZCSG(preload_script)) {
					preload_restart();
				}
				ZCSG(accelerator_enabled) = ZCSG(cache_status_before_restart);
				if (ZCSG(last_restart_time) < ZCG(request_time)) {
					ZCSG(last_restart_time) = ZCG(request_time);
				} else {
					ZCSG(last_restart_time)++;
				}
				accel_restart_leave();
			}
		} else {
			reset_pcre = 1;
		}
		zend_shared_alloc_unlock();
	}

	SHM_PROTECT();
	HANDLE_UNBLOCK_INTERRUPTIONS();

	if (ZCSG(last_restart_time) != ZCG(last_restart_time)) {
		/* SHM was reinitialized. */
		ZCG(last_restart_time) = ZCSG(last_restart_time);

		/* Reset in-process realpath cache */
		realpath_cache_clean();

		accel_reset_pcre_cache();
	} else if (reset_pcre) {
		accel_reset_pcre_cache();
	}

	if (ZCSG(preload_script)) {
		preload_activate();
	}

	return SUCCESS;
}

int accel_post_deactivate(void)
{
	if (ZCG(cwd)) {
		zend_string_release_ex(ZCG(cwd), 0);
		ZCG(cwd) = NULL;
	}

	if (!ZCG(enabled) || !accel_startup_ok) {
		return SUCCESS;
	}

	zend_shared_alloc_safe_unlock(); /* be sure we didn't leave cache locked */
	accel_unlock_all();
	ZCG(counted) = 0;

	return SUCCESS;
}

static int accelerator_remove_cb(zend_extension *element1, zend_extension *element2)
{
	(void)element2; /* keep the compiler happy */

	if (!strcmp(element1->name, ACCELERATOR_PRODUCT_NAME )) {
		element1->startup = NULL;
#if 0
		/* We have to call shutdown callback it to free TS resources */
		element1->shutdown = NULL;
#endif
		element1->activate = NULL;
		element1->deactivate = NULL;
		element1->op_array_handler = NULL;

#ifdef __DEBUG_MESSAGES__
        fprintf(stderr, ACCELERATOR_PRODUCT_NAME " is disabled: %s\n", (zps_failure_reason ? zps_failure_reason : "unknown error"));
        fflush(stderr);
#endif
	}

	return 0;
}

static void zps_startup_failure(char *reason, char *api_reason, int (*cb)(zend_extension *, zend_extension *))
{
	accel_startup_ok = 0;
	zps_failure_reason = reason;
	zps_api_failure_reason = api_reason?api_reason:reason;
	zend_llist_del_element(&zend_extensions, NULL, (int (*)(void *, void *))cb);
}

static inline int accel_find_sapi(void)
{
	static const char *supported_sapis[] = {
		"apache",
		"fastcgi",
		"cli-server",
		"cgi-fcgi",
		"fpm-fcgi",
		"apache2handler",
		"litespeed",
		"uwsgi",
		NULL
	};
	const char **sapi_name;

	if (sapi_module.name) {
		for (sapi_name = supported_sapis; *sapi_name; sapi_name++) {
			if (strcmp(sapi_module.name, *sapi_name) == 0) {
				return SUCCESS;
			}
		}
		if (ZCG(accel_directives).enable_cli && (
		    strcmp(sapi_module.name, "cli") == 0
		  || strcmp(sapi_module.name, "phpdbg") == 0)) {
			return SUCCESS;
		}
	}

	return FAILURE;
}

static int zend_accel_init_shm(void)
{
	int i;

	zend_shared_alloc_lock();

	if (ZCG(accel_directives).interned_strings_buffer) {
		accel_shared_globals = zend_shared_alloc((ZCG(accel_directives).interned_strings_buffer * 1024 * 1024));
	} else {
		accel_shared_globals = zend_shared_alloc(sizeof(zend_accel_shared_globals));
	}
	if (!accel_shared_globals) {
		zend_accel_error(ACCEL_LOG_FATAL, "Insufficient shared memory!");
		zend_shared_alloc_unlock();
		return FAILURE;
	}
	memset(accel_shared_globals, 0, sizeof(zend_accel_shared_globals));
	ZSMMG(app_shared_globals) = accel_shared_globals;

	zend_accel_hash_init(&ZCSG(hash), ZCG(accel_directives).max_accelerated_files);

	if (ZCG(accel_directives).interned_strings_buffer) {
		uint32_t hash_size;

		/* must be a power of two */
		hash_size = ZCG(accel_directives).interned_strings_buffer * (32 * 1024);
		hash_size |= (hash_size >> 1);
		hash_size |= (hash_size >> 2);
		hash_size |= (hash_size >> 4);
		hash_size |= (hash_size >> 8);
		hash_size |= (hash_size >> 16);

		ZCSG(interned_strings).nTableMask = hash_size << 2;
		ZCSG(interned_strings).nNumOfElements = 0;
		ZCSG(interned_strings).start =
			(zend_string*)((char*)&ZCSG(interned_strings) +
				sizeof(zend_string_table) +
				((hash_size + 1) * sizeof(uint32_t))) +
				8;
		ZCSG(interned_strings).top =
			ZCSG(interned_strings).start;
		ZCSG(interned_strings).end =
			(zend_string*)((char*)accel_shared_globals +
				ZCG(accel_directives).interned_strings_buffer * 1024 * 1024);
		ZCSG(interned_strings).saved_top = NULL;

		memset((char*)&ZCSG(interned_strings) + sizeof(zend_string_table),
			STRTAB_INVALID_POS,
			(char*)ZCSG(interned_strings).start -
				((char*)&ZCSG(interned_strings) + sizeof(zend_string_table)));
	}

	zend_interned_strings_set_request_storage_handlers(accel_new_interned_string_for_php, accel_init_interned_string_for_php);

	zend_reset_cache_vars();

	ZCSG(oom_restarts) = 0;
	ZCSG(hash_restarts) = 0;
	ZCSG(manual_restarts) = 0;

	ZCSG(accelerator_enabled) = 1;
	ZCSG(start_time) = zend_accel_get_time();
	ZCSG(last_restart_time) = 0;
	ZCSG(restart_in_progress) = 0;

	for (i = 0; i < -HT_MIN_MASK; i++) {
		ZCSG(uninitialized_bucket)[i] = HT_INVALID_IDX;
	}

	zend_shared_alloc_unlock();

	return SUCCESS;
}

static void accel_globals_ctor(zend_accel_globals *accel_globals)
{
#if defined(COMPILE_DL_OPCACHE) && defined(ZTS)
	ZEND_TSRMLS_CACHE_UPDATE();
#endif
	memset(accel_globals, 0, sizeof(zend_accel_globals));

	/* TODO refactor to init this just once. */
	accel_gen_system_id();
}

#define ZEND_BIN_ID "BIN_" ZEND_TOSTR(SIZEOF_INT) ZEND_TOSTR(SIZEOF_LONG) ZEND_TOSTR(SIZEOF_SIZE_T) ZEND_TOSTR(SIZEOF_ZEND_LONG) ZEND_TOSTR(ZEND_MM_ALIGNMENT)

static void accel_gen_system_id(void)
{
	PHP_MD5_CTX context;
	unsigned char digest[16], c;
	char *md5str = ZCG(system_id);
	int i;

	PHP_MD5Init(&context);
	PHP_MD5Update(&context, PHP_VERSION, sizeof(PHP_VERSION)-1);
	PHP_MD5Update(&context, ZEND_EXTENSION_BUILD_ID, sizeof(ZEND_EXTENSION_BUILD_ID)-1);
	PHP_MD5Update(&context, ZEND_BIN_ID, sizeof(ZEND_BIN_ID)-1);
	if (strstr(PHP_VERSION, "-dev") != 0) {
		/* Development versions may be changed from build to build */
		PHP_MD5Update(&context, __DATE__, sizeof(__DATE__)-1);
		PHP_MD5Update(&context, __TIME__, sizeof(__TIME__)-1);
	}
	PHP_MD5Final(digest, &context);
	for (i = 0; i < 16; i++) {
		c = digest[i] >> 4;
		c = (c <= 9) ? c + '0' : c - 10 + 'a';
		md5str[i * 2] = c;
		c = digest[i] &  0x0f;
		c = (c <= 9) ? c + '0' : c - 10 + 'a';
		md5str[(i * 2) + 1] = c;
	}
}

#ifdef HAVE_HUGE_CODE_PAGES
# ifndef _WIN32
#  include <sys/mman.h>
#  ifndef MAP_ANON
#   ifdef MAP_ANONYMOUS
#    define MAP_ANON MAP_ANONYMOUS
#   endif
#  endif
#  ifndef MAP_FAILED
#   define MAP_FAILED ((void*)-1)
#  endif
#  ifdef MAP_ALIGNED_SUPER
#   include <sys/types.h>
#   include <sys/sysctl.h>
#   include <sys/user.h>
#   define MAP_HUGETLB MAP_ALIGNED_SUPER
#  endif
# endif

# if defined(MAP_HUGETLB) || defined(MADV_HUGEPAGE)
static int accel_remap_huge_pages(void *start, size_t size, const char *name, size_t offset)
{
	void *ret = MAP_FAILED;
	void *mem;

	mem = mmap(NULL, size,
		PROT_READ | PROT_WRITE,
		MAP_PRIVATE | MAP_ANONYMOUS,
		-1, 0);
	if (mem == MAP_FAILED) {
		zend_error(E_WARNING,
			ACCELERATOR_PRODUCT_NAME " huge_code_pages: mmap failed: %s (%d)",
			strerror(errno), errno);
		return -1;
	}
	memcpy(mem, start, size);

#  ifdef MAP_HUGETLB
	ret = mmap(start, size,
		PROT_READ | PROT_WRITE | PROT_EXEC,
		MAP_PRIVATE | MAP_ANONYMOUS | MAP_FIXED | MAP_HUGETLB,
		-1, 0);
#  endif
	if (ret == MAP_FAILED) {
		ret = mmap(start, size,
			PROT_READ | PROT_WRITE | PROT_EXEC,
			MAP_PRIVATE | MAP_ANONYMOUS | MAP_FIXED,
			-1, 0);
		/* this should never happen? */
		ZEND_ASSERT(ret != MAP_FAILED);
#  ifdef MADV_HUGEPAGE
		if (-1 == madvise(start, size, MADV_HUGEPAGE)) {
			memcpy(start, mem, size);
			mprotect(start, size, PROT_READ | PROT_EXEC);
			munmap(mem, size);
			zend_error(E_WARNING,
				ACCELERATOR_PRODUCT_NAME " huge_code_pages: madvise(HUGEPAGE) failed: %s (%d)",
				strerror(errno), errno);
			return -1;
		}
#  else
		memcpy(start, mem, size);
		mprotect(start, size, PROT_READ | PROT_EXEC);
		munmap(mem, size);
		zend_error(E_WARNING,
			ACCELERATOR_PRODUCT_NAME " huge_code_pages: mmap(HUGETLB) failed: %s (%d)",
			strerror(errno), errno);
		return -1;
#  endif
	}

	if (ret == start) {
		memcpy(start, mem, size);
		mprotect(start, size, PROT_READ | PROT_EXEC);
	}
	munmap(mem, size);

	return (ret == start) ? 0 : -1;
}

static void accel_move_code_to_huge_pages(void)
{
#if defined(__linux__)
	FILE *f;
	long unsigned int huge_page_size = 2 * 1024 * 1024;

	f = fopen("/proc/self/maps", "r");
	if (f) {
		long unsigned int  start, end, offset, inode;
		char perm[5], dev[6], name[MAXPATHLEN];
		int ret;

		ret = fscanf(f, "%lx-%lx %4s %lx %5s %ld %s\n", &start, &end, perm, &offset, dev, &inode, name);
		if (ret == 7 && perm[0] == 'r' && perm[1] == '-' && perm[2] == 'x' && name[0] == '/') {
			long unsigned int  seg_start = ZEND_MM_ALIGNED_SIZE_EX(start, huge_page_size);
			long unsigned int  seg_end = (end & ~(huge_page_size-1L));

			if (seg_end > seg_start) {
				zend_accel_error(ACCEL_LOG_DEBUG, "remap to huge page %lx-%lx %s \n", seg_start, seg_end, name);
				accel_remap_huge_pages((void*)seg_start, seg_end - seg_start, name, offset + seg_start - start);
			}
		}
		fclose(f);
	}
#elif defined(__FreeBSD__)
	size_t s = 0;
	int mib[4] = {CTL_KERN, KERN_PROC, KERN_PROC_VMMAP, getpid()};
	long unsigned int huge_page_size = 2 * 1024 * 1024;
	if(sysctl(mib, 4, NULL, &s, NULL, 0) == 0) {
		void *addr = mmap(NULL, s * sizeof (struct kinfo_vmentry), PROT_READ | PROT_WRITE, MAP_SHARED | MAP_ANON, -1, 0);
		if (addr != MAP_FAILED) {
			s = s * 4 / 3;
			if (sysctl(mib, 4, addr, &s, NULL, 0) == 0) {
				uintptr_t start = (uintptr_t)addr;
				uintptr_t end = start + s;
				while (start < end) {
					struct kinfo_vmentry *entry = (struct kinfo_vmentry *)start;
					size_t sz = entry->kve_structsize;
					if (sz == 0) {
						break;
					}
					int permflags = entry->kve_protection;
					if ((permflags & KVME_PROT_READ) && !(permflags & KVME_PROT_WRITE) &&
					    (permflags & KVME_PROT_EXEC) && entry->kve_path[0] != '\0') {
						long unsigned int seg_start = ZEND_MM_ALIGNED_SIZE_EX(start, huge_page_size);
						long unsigned int seg_end = (end & ~(huge_page_size-1L));
						if (seg_end > seg_start) {
							zend_accel_error(ACCEL_LOG_DEBUG, "remap to huge page %lx-%lx %s \n", seg_start, seg_end, entry->kve_path);
							accel_remap_huge_pages((void*)seg_start, seg_end - seg_start, entry->kve_path, entry->kve_offset + seg_start - start);
						}
					}
					start += sz;
				}
			}
		}
	}
#endif
}
# else
static void accel_move_code_to_huge_pages(void)
{
	zend_error(E_WARNING, ACCELERATOR_PRODUCT_NAME ": opcache.huge_code_pages has no affect as huge page is not supported");
	return;
}
# endif /* defined(MAP_HUGETLB) || defined(MADV_HUGEPAGE) */
#endif /* HAVE_HUGE_CODE_PAGES */

static int accel_startup(zend_extension *extension)
{
#ifdef ZTS
	accel_globals_id = ts_allocate_id(&accel_globals_id, sizeof(zend_accel_globals), (ts_allocate_ctor) accel_globals_ctor, NULL);
#else
	accel_globals_ctor(&accel_globals);
#endif

#ifdef ZEND_WIN32
# if !defined(__has_feature) || !__has_feature(address_sanitizer)
	_setmaxstdio(2048); /* The default configuration is limited to 512 stdio files */
# endif
#endif

	if (start_accel_module() == FAILURE) {
		accel_startup_ok = 0;
		zend_error(E_WARNING, ACCELERATOR_PRODUCT_NAME ": module registration failed!");
		return FAILURE;
	}

	accel_gen_system_id();

#ifdef HAVE_HUGE_CODE_PAGES
	if (ZCG(accel_directives).huge_code_pages &&
	    (strcmp(sapi_module.name, "cli") == 0 ||
	     strcmp(sapi_module.name, "cli-server") == 0 ||
		 strcmp(sapi_module.name, "cgi-fcgi") == 0 ||
		 strcmp(sapi_module.name, "fpm-fcgi") == 0)) {
		accel_move_code_to_huge_pages();
	}
#endif

	/* no supported SAPI found - disable acceleration and stop initialization */
	if (accel_find_sapi() == FAILURE) {
		accel_startup_ok = 0;
		if (!ZCG(accel_directives).enable_cli &&
		    strcmp(sapi_module.name, "cli") == 0) {
			zps_startup_failure("Opcode Caching is disabled for CLI", NULL, accelerator_remove_cb);
		} else {
			zps_startup_failure("Opcode Caching is only supported in Apache, FPM, FastCGI and LiteSpeed SAPIs", NULL, accelerator_remove_cb);
		}
		return SUCCESS;
	}

	if (ZCG(enabled) == 0) {
		return SUCCESS ;
	}

	orig_post_startup_cb = zend_post_startup_cb;
	zend_post_startup_cb = accel_post_startup;

	/* Prevent unloadig */
	extension->handle = 0;

	return SUCCESS;
}

static int accel_post_startup(void)
{
	zend_function *func;
	zend_ini_entry *ini_entry;

	if (orig_post_startup_cb) {
		int (*cb)(void) = orig_post_startup_cb;

		orig_post_startup_cb = NULL;
		if (cb() != SUCCESS) {
			return FAILURE;
		}
	}

/********************************************/
/* End of non-SHM dependent initializations */
/********************************************/
	file_cache_only = ZCG(accel_directives).file_cache_only;
	if (!file_cache_only) {
		switch (zend_shared_alloc_startup(ZCG(accel_directives).memory_consumption)) {
			case ALLOC_SUCCESS:
				if (zend_accel_init_shm() == FAILURE) {
					accel_startup_ok = 0;
					return FAILURE;
				}
				break;
			case ALLOC_FAILURE:
				accel_startup_ok = 0;
				zend_accel_error(ACCEL_LOG_FATAL, "Failure to initialize shared memory structures - probably not enough shared memory.");
				return SUCCESS;
			case SUCCESSFULLY_REATTACHED:
				zend_shared_alloc_lock();
				accel_shared_globals = (zend_accel_shared_globals *) ZSMMG(app_shared_globals);
				zend_interned_strings_set_request_storage_handlers(accel_new_interned_string_for_php, accel_init_interned_string_for_php);
				zend_shared_alloc_unlock();
				break;
			case FAILED_REATTACHED:
				accel_startup_ok = 0;
				zend_accel_error(ACCEL_LOG_FATAL, "Failure to initialize shared memory structures - can not reattach to exiting shared memory.");
				return SUCCESS;
				break;
#if ENABLE_FILE_CACHE_FALLBACK
			case ALLOC_FALLBACK:
				zend_shared_alloc_lock();
				file_cache_only = 1;
				fallback_process = 1;
				zend_accel_init_auto_globals();
				zend_shared_alloc_unlock();
				goto file_cache_fallback;
				break;
#endif
		}

		/* from this point further, shared memory is supposed to be OK */

		/* remember the last restart time in the process memory */
		ZCG(last_restart_time) = ZCSG(last_restart_time);

		/* Init auto-global strings */
		zend_accel_init_auto_globals();

		zend_shared_alloc_lock();
		zend_shared_alloc_save_state();
		zend_shared_alloc_unlock();

		SHM_PROTECT();
	} else if (!ZCG(accel_directives).file_cache) {
		accel_startup_ok = 0;
		zend_accel_error(ACCEL_LOG_FATAL, "opcache.file_cache_only is set without a proper setting of opcache.file_cache");
		return SUCCESS;
	} else {
		accel_shared_globals = calloc(1, sizeof(zend_accel_shared_globals));

		/* Init auto-global strings */
		zend_accel_init_auto_globals();
	}
#if ENABLE_FILE_CACHE_FALLBACK
file_cache_fallback:
#endif

	/* Override compiler */
	accelerator_orig_compile_file = zend_compile_file;
	zend_compile_file = persistent_compile_file;

	/* Override stream opener function (to eliminate open() call caused by
	 * include/require statements ) */
	accelerator_orig_zend_stream_open_function = zend_stream_open_function;
	zend_stream_open_function = persistent_stream_open_function;

	/* Override path resolver function (to eliminate stat() calls caused by
	 * include_once/require_once statements */
	accelerator_orig_zend_resolve_path = zend_resolve_path;
	zend_resolve_path = persistent_zend_resolve_path;

	/* Override chdir() function */
	if ((func = zend_hash_str_find_ptr(CG(function_table), "chdir", sizeof("chdir")-1)) != NULL &&
	    func->type == ZEND_INTERNAL_FUNCTION) {
		orig_chdir = func->internal_function.handler;
		func->internal_function.handler = ZEND_FN(accel_chdir);
	}
	ZCG(cwd) = NULL;
	ZCG(include_path) = NULL;

	/* Override "include_path" modifier callback */
	if ((ini_entry = zend_hash_str_find_ptr(EG(ini_directives), "include_path", sizeof("include_path")-1)) != NULL) {
		ZCG(include_path) = ini_entry->value;
		orig_include_path_on_modify = ini_entry->on_modify;
		ini_entry->on_modify = accel_include_path_on_modify;
	}

	accel_startup_ok = 1;

	/* Override file_exists(), is_file() and is_readable() */
	zend_accel_override_file_functions();

	/* Load black list */
	accel_blacklist.entries = NULL;
	if (ZCG(enabled) && accel_startup_ok &&
	    ZCG(accel_directives).user_blacklist_filename &&
	    *ZCG(accel_directives.user_blacklist_filename)) {
		zend_accel_blacklist_init(&accel_blacklist);
		zend_accel_blacklist_load(&accel_blacklist, ZCG(accel_directives.user_blacklist_filename));
	}

	zend_optimizer_startup();

	if (!file_cache_only && ZCG(accel_directives).interned_strings_buffer) {
		accel_use_shm_interned_strings();
	}

	return accel_finish_startup();
}

static void (*orig_post_shutdown_cb)(void);

static void accel_post_shutdown(void)
{
	zend_shared_alloc_shutdown();
}

void accel_shutdown(void)
{
	zend_ini_entry *ini_entry;
	zend_bool _file_cache_only = 0;

	zend_optimizer_shutdown();

	zend_accel_blacklist_shutdown(&accel_blacklist);

	if (!ZCG(enabled) || !accel_startup_ok) {
#ifdef ZTS
		ts_free_id(accel_globals_id);
#endif
		return;
	}

	if (ZCSG(preload_script)) {
		preload_shutdown();
	}

	_file_cache_only = file_cache_only;

	accel_reset_pcre_cache();

#ifdef ZTS
	ts_free_id(accel_globals_id);
#endif

	if (!_file_cache_only) {
		/* Delay SHM dettach */
		orig_post_shutdown_cb = zend_post_shutdown_cb;
		zend_post_shutdown_cb = accel_post_shutdown;
	}

	zend_compile_file = accelerator_orig_compile_file;

	if ((ini_entry = zend_hash_str_find_ptr(EG(ini_directives), "include_path", sizeof("include_path")-1)) != NULL) {
		ini_entry->on_modify = orig_include_path_on_modify;
	}
}

void zend_accel_schedule_restart(zend_accel_restart_reason reason)
{
	const char *zend_accel_restart_reason_text[ACCEL_RESTART_USER + 1] = {
		"out of memory",
		"hash overflow",
		"user",
	};

	if (ZCSG(restart_pending)) {
		/* don't schedule twice */
		return;
	}
	zend_accel_error(ACCEL_LOG_DEBUG, "Restart Scheduled! Reason: %s",
			zend_accel_restart_reason_text[reason]);

	HANDLE_BLOCK_INTERRUPTIONS();
	SHM_UNPROTECT();
	ZCSG(restart_pending) = 1;
	ZCSG(restart_reason) = reason;
	ZCSG(cache_status_before_restart) = ZCSG(accelerator_enabled);
	ZCSG(accelerator_enabled) = 0;

	if (ZCG(accel_directives).force_restart_timeout) {
		ZCSG(force_restart_time) = zend_accel_get_time() + ZCG(accel_directives).force_restart_timeout;
	} else {
		ZCSG(force_restart_time) = 0;
	}
	SHM_PROTECT();
	HANDLE_UNBLOCK_INTERRUPTIONS();
}

/* this is needed because on WIN32 lock is not decreased unless ZCG(counted) is set */
#ifdef ZEND_WIN32
#define accel_deactivate_now() ZCG(counted) = 1; accel_deactivate_sub()
#else
#define accel_deactivate_now() accel_deactivate_sub()
#endif

/* ensures it is OK to read SHM
	if it's not OK (restart in progress) returns FAILURE
	if OK returns SUCCESS
	MUST call accelerator_shm_read_unlock after done lock operations
*/
int accelerator_shm_read_lock(void)
{
	if (ZCG(counted)) {
		/* counted means we are holding read lock for SHM, so that nothing bad can happen */
		return SUCCESS;
	} else {
		/* here accelerator is active but we do not hold SHM lock. This means restart was scheduled
			or is in progress now */
		if (accel_activate_add() == FAILURE) { /* acquire usage lock */
			return FAILURE;
		}
		/* Now if we weren't inside restart, restart would not begin until we remove usage lock */
		if (ZCSG(restart_in_progress)) {
			/* we already were inside restart this means it's not safe to touch shm */
			accel_deactivate_now(); /* drop usage lock */
			return FAILURE;
		}
		ZCG(counted) = 1;
	}
	return SUCCESS;
}

/* must be called ONLY after SUCCESSFUL accelerator_shm_read_lock */
void accelerator_shm_read_unlock(void)
{
	if (!ZCG(counted)) {
		/* counted is 0 - meaning we had to readlock manually, release readlock now */
		accel_deactivate_now();
	}
}

/* Preloading */
static HashTable *preload_scripts = NULL;
static zend_op_array *(*preload_orig_compile_file)(zend_file_handle *file_handle, int type);

static void preload_shutdown(void)
{
	zval *zv;

#if 0
    if (EG(zend_constants)) {
		ZEND_HASH_REVERSE_FOREACH_VAL(EG(zend_constants), zv) {
			zend_constant *c = Z_PTR_P(zv);
			if (ZEND_CONSTANT_FLAGS(c) & CONST_PERSISTENT) {
				break;
			}
		} ZEND_HASH_FOREACH_END_DEL();
	}
#endif

    if (EG(function_table)) {
		ZEND_HASH_REVERSE_FOREACH_VAL(EG(function_table), zv) {
			zend_function *func = Z_PTR_P(zv);
			if (func->type == ZEND_INTERNAL_FUNCTION) {
				break;
			}
		} ZEND_HASH_FOREACH_END_DEL();
	}

	if (EG(class_table)) {
		ZEND_HASH_REVERSE_FOREACH_VAL(EG(class_table), zv) {
			zend_class_entry *ce = Z_PTR_P(zv);
			if (ce->type == ZEND_INTERNAL_CLASS) {
				break;
			}
		} ZEND_HASH_FOREACH_END_DEL();
	}
}

static void preload_activate(void)
{
	if (ZCSG(preload_script)->ping_auto_globals_mask) {
		zend_accel_set_auto_globals(ZCSG(preload_script)->ping_auto_globals_mask);
	}
}

static void preload_restart(void)
{
	zend_accel_hash_update(&ZCSG(hash), ZSTR_VAL(ZCSG(preload_script)->script.filename), ZSTR_LEN(ZCSG(preload_script)->script.filename), 0, ZCSG(preload_script));
	if (ZCSG(saved_scripts)) {
		zend_persistent_script **p = ZCSG(saved_scripts);
		while (*p) {
			zend_accel_hash_update(&ZCSG(hash), ZSTR_VAL((*p)->script.filename), ZSTR_LEN((*p)->script.filename), 0, *p);
			p++;
		}
	}
}

static void preload_move_user_functions(HashTable *src, HashTable *dst)
{
	Bucket *p;
	dtor_func_t orig_dtor = src->pDestructor;
	zend_string *filename = NULL;
	int copy = 0;

	src->pDestructor = NULL;
	zend_hash_extend(dst, dst->nNumUsed + src->nNumUsed, 0);
	ZEND_HASH_REVERSE_FOREACH_BUCKET(src, p) {
		zend_function *function = Z_PTR(p->val);

		if (EXPECTED(function->type == ZEND_USER_FUNCTION)) {
			if (function->op_array.filename != filename) {
				filename = function->op_array.filename;
				if (filename) {
					copy = zend_hash_exists(preload_scripts, filename);
				} else {
					copy = 0;
				}
			}
			if (copy) {
				_zend_hash_append_ptr(dst, p->key, function);
				function->common.fn_flags |= ZEND_ACC_PRELOADED;
			} else {
				orig_dtor(&p->val);
			}
			zend_hash_del_bucket(src, p);
		} else {
			break;
		}
	} ZEND_HASH_FOREACH_END();
	src->pDestructor = orig_dtor;
}

static void preload_move_user_classes(HashTable *src, HashTable *dst)
{
	Bucket *p;
	dtor_func_t orig_dtor = src->pDestructor;
	zend_string *filename = NULL;
	int copy = 0;

	src->pDestructor = NULL;
	zend_hash_extend(dst, dst->nNumUsed + src->nNumUsed, 0);
	ZEND_HASH_REVERSE_FOREACH_BUCKET(src, p) {
		zend_class_entry *ce = Z_PTR(p->val);

		if (EXPECTED(ce->type == ZEND_USER_CLASS)) {
			if (ce->info.user.filename != filename) {
				filename = ce->info.user.filename;
				if (filename) {
					copy = zend_hash_exists(preload_scripts, filename);
				} else {
					copy = 0;
				}
			}
			if (copy) {
				zend_function *function;

				_zend_hash_append_ptr(dst, p->key, ce);
				ZEND_HASH_FOREACH_PTR(&ce->function_table, function) {
					if (EXPECTED(function->type == ZEND_USER_FUNCTION)) {
						function->common.fn_flags |= ZEND_ACC_PRELOADED;
					}
				} ZEND_HASH_FOREACH_END();
			} else {
				orig_dtor(&p->val);
			}
			zend_hash_del_bucket(src, p);
		} else {
			break;
		}
	} ZEND_HASH_FOREACH_END();
	src->pDestructor = orig_dtor;
}

static zend_op_array *preload_compile_file(zend_file_handle *file_handle, int type)
{
	zend_op_array *op_array = preload_orig_compile_file(file_handle, type);

	if (op_array && op_array->refcount) {
		zend_persistent_script *script;

		script = create_persistent_script();
		script->script.first_early_binding_opline = (uint32_t)-1;
		script->script.filename = zend_string_copy(op_array->filename);
		zend_string_hash_val(script->script.filename);
		script->script.main_op_array = *op_array;

//???		efree(op_array->refcount);
		op_array->refcount = NULL;

		if (op_array->static_variables &&
		    !(GC_FLAGS(op_array->static_variables) & IS_ARRAY_IMMUTABLE)) {
			GC_ADDREF(op_array->static_variables);
		}

		zend_hash_add_ptr(preload_scripts, script->script.filename, script);
	}

	return op_array;
}

static void preload_sort_classes(void *base, size_t count, size_t siz, compare_func_t compare, swap_func_t swp) /* {{{ */
{
	Bucket *b1 = base;
	Bucket *b2;
	Bucket *end = b1 + count;
	Bucket tmp;
	zend_class_entry *ce, *p;

	while (b1 < end) {
try_again:
		ce = (zend_class_entry*)Z_PTR(b1->val);
		if (ce->parent && (ce->ce_flags & ZEND_ACC_LINKED)) {
			p = ce->parent;
			if (p->type == ZEND_USER_CLASS) {
				b2 = b1 + 1;
				while (b2 < end) {
					if (p ==  Z_PTR(b2->val)) {
						tmp = *b1;
						*b1 = *b2;
						*b2 = tmp;
						goto try_again;
					}
					b2++;
				}
			}
		}
		if (ce->num_interfaces && (ce->ce_flags & ZEND_ACC_LINKED)) {
			uint32_t i = 0;
			for (i = 0; i < ce->num_interfaces; i++) {
				p = ce->interfaces[i];
				if (p->type == ZEND_USER_CLASS) {
					b2 = b1 + 1;
					while (b2 < end) {
						if (p ==  Z_PTR(b2->val)) {
							tmp = *b1;
							*b1 = *b2;
							*b2 = tmp;
							goto try_again;
						}
						b2++;
					}
				}
			}
		}
		b1++;
	}
}

static void get_unresolved_initializer(zend_class_entry *ce, const char **kind, const char **name) {
	zend_string *key;
	zend_class_constant *c;
	zend_property_info *prop;

	*kind = "unknown";
	*name = "";

	ZEND_HASH_FOREACH_STR_KEY_PTR(&ce->constants_table, key, c) {
		if (Z_TYPE(c->value) == IS_CONSTANT_AST) {
			*kind = "constant ";
			*name = ZSTR_VAL(key);
		}
	} ZEND_HASH_FOREACH_END();
	ZEND_HASH_FOREACH_STR_KEY_PTR(&ce->properties_info, key, prop) {
		zval *val;
		if (prop->flags & ZEND_ACC_STATIC) {
			val = &ce->default_static_members_table[prop->offset];
		} else {
			val = &ce->default_properties_table[OBJ_PROP_TO_NUM(prop->offset)];
		}
		if (Z_TYPE_P(val) == IS_CONSTANT_AST) {
			*kind = (prop->flags & ZEND_ACC_STATIC) ? "static property $" : "property $";
			*name = ZSTR_VAL(key);
		}
	} ZEND_HASH_FOREACH_END();
}

static void preload_link(void)
{
	zval *zv;
	zend_persistent_script *script;
	zend_class_entry *ce, *parent, *p;
	zend_string *key;
	zend_bool found, changed;
	uint32_t i;
	zend_op_array *op_array;
	dtor_func_t orig_dtor;

	/* Resolve class dependencies */
	do {
		changed = 0;

		ZEND_HASH_REVERSE_FOREACH_VAL(EG(class_table), zv) {
			ce = Z_PTR_P(zv);
			if (ce->type == ZEND_INTERNAL_CLASS) {
				break;
			}
			if ((ce->ce_flags & (ZEND_ACC_TOP_LEVEL|ZEND_ACC_ANON_CLASS))
			 && !(ce->ce_flags & ZEND_ACC_LINKED)) {

				if (!(ce->ce_flags & ZEND_ACC_ANON_CLASS)) {
					key = zend_string_tolower(ce->name);
					if (zend_hash_exists(EG(class_table), key)) {
						zend_string_release(key);
						continue;
					}
					zend_string_release(key);
				}

				parent = NULL;

				if (ce->parent_name) {
					key = zend_string_tolower(ce->parent_name);
					parent = zend_hash_find_ptr(EG(class_table), key);
					zend_string_release(key);
					if (!parent) continue;
#ifdef ZEND_WIN32
					/* On Windows we can't link with internal class, because of ASLR */
					if (parent->type == ZEND_INTERNAL_CLASS) continue;
#endif
				}

				if (ce->num_interfaces) {
					found = 1;
					for (i = 0; i < ce->num_interfaces; i++) {
						p = zend_hash_find_ptr(EG(class_table), ce->interface_names[i].lc_name);
						if (!p) {
							found = 0;
							break;
						}
#ifdef ZEND_WIN32
						/* On Windows we can't link with internal class, because of ASLR */
						if (p->type == ZEND_INTERNAL_CLASS) {
							found = 0;
							break;
						}
#endif
					}
					if (!found) continue;
				}

				if (ce->num_traits) {
					found = 1;
					for (i = 0; i < ce->num_traits; i++) {
						p = zend_hash_find_ptr(EG(class_table), ce->trait_names[i].lc_name);
						if (!p) {
							found = 0;
							break;
						}
#ifdef ZEND_WIN32
						/* On Windows we can't link with internal class, because of ASLR */
						if (p->type == ZEND_INTERNAL_CLASS) {
							found = 0;
							break;
						}
#endif
					}
					if (!found) continue;
				}

				zend_string *key = zend_string_tolower(ce->name);
				zv = zend_hash_set_bucket_key(EG(class_table), (Bucket*)zv, key);
				zend_string_release(key);

				if (EXPECTED(zv)) {
					/* Set filename & lineno information for inheritance errors */
					CG(in_compilation) = 1;
					CG(compiled_filename) = ce->info.user.filename;
					CG(zend_lineno) = ce->info.user.line_start;
					zend_do_link_class(ce, parent);
					CG(in_compilation) = 0;
					CG(compiled_filename) = NULL;

					changed = 1;
				}
			}
		} ZEND_HASH_FOREACH_END();
	} while (changed);

	/* Resolve class constants */
	EG(exception) = (void*)(uintptr_t)-1; /* prevent error reporting */
	do {
		changed = 0;
		ZEND_HASH_REVERSE_FOREACH_VAL(EG(class_table), zv) {
			ce = Z_PTR_P(zv);
			if (ce->type == ZEND_INTERNAL_CLASS) {
				break;
			}
			if ((ce->ce_flags & ZEND_ACC_LINKED)
			 && !(ce->ce_flags & ZEND_ACC_CONSTANTS_UPDATED)) {
				zend_bool ok = 1;
				zend_class_constant *c;
				zval *val;

				ZEND_HASH_FOREACH_PTR(&ce->constants_table, c) {
					val = &c->value;
					if (Z_TYPE_P(val) == IS_CONSTANT_AST) {
						if (EXPECTED(zval_update_constant_ex(val, c->ce) == SUCCESS)) {
							changed = 1;
						} else {
							ok = 0;
						}
					}
				} ZEND_HASH_FOREACH_END();
				if (ce->default_properties_count) {
					uint32_t i;
					for (i = 0; i < ce->default_properties_count; i++) {
						val = &ce->default_properties_table[i];
						if (Z_TYPE_P(val) == IS_CONSTANT_AST) {
							zend_property_info *prop = ce->properties_info_table[i];
							if (UNEXPECTED(zval_update_constant_ex(val, prop->ce) != SUCCESS)) {
								ok = 0;
							}
						}
					}
				}
				if (ce->default_static_members_count) {
					uint32_t count = ce->parent ? ce->default_static_members_count - ce->parent->default_static_members_count : ce->default_static_members_count;

					val = ce->default_static_members_table + ce->default_static_members_count - 1;
					while (count) {
						if (Z_TYPE_P(val) == IS_CONSTANT_AST) {
							if (UNEXPECTED(zval_update_constant_ex(val, ce) != SUCCESS)) {
								ok = 0;
							}
						}
						val--;
						count--;
					}
				}
				if (ok) {
					ce->ce_flags |= ZEND_ACC_CONSTANTS_UPDATED;
				}
			}
		} ZEND_HASH_FOREACH_END();
	} while (changed);
	EG(exception) = NULL;

	/* Resolve property types */
	ZEND_HASH_REVERSE_FOREACH_VAL(EG(class_table), zv) {
		ce = Z_PTR_P(zv);
		if (ce->type == ZEND_INTERNAL_CLASS) {
			break;
		}
		if ((ce->ce_flags & ZEND_ACC_LINKED)
		 && !(ce->ce_flags & ZEND_ACC_PROPERTY_TYPES_RESOLVED)) {
			zend_bool ok = 1;
			zend_property_info *prop;
			if (ce->ce_flags & ZEND_ACC_HAS_TYPE_HINTS) {
				ZEND_HASH_FOREACH_PTR(&ce->properties_info, prop) {
					zend_string *name, *lcname;
					if (!ZEND_TYPE_IS_NAME(prop->type)) {
						continue;
					}

					name = ZEND_TYPE_NAME(prop->type);
					lcname = zend_string_tolower(name);
					p = zend_hash_find_ptr(EG(class_table), lcname);
					zend_string_release(lcname);
					if (!p) {
						ok = 0;
						continue;
					}

					zend_string_release(name);
					prop->type = ZEND_TYPE_ENCODE_CE(p, ZEND_TYPE_ALLOW_NULL(prop->type));
				} ZEND_HASH_FOREACH_END();
			}
			if (ok) {
				ce->ce_flags |= ZEND_ACC_PROPERTY_TYPES_RESOLVED;
			}
		}
	} ZEND_HASH_FOREACH_END();

	/* Move unlinked clases (and with unresilved constants) back to scripts */
	orig_dtor = EG(class_table)->pDestructor;
	EG(class_table)->pDestructor = NULL;
	ZEND_HASH_REVERSE_FOREACH_STR_KEY_VAL(EG(class_table), key, zv) {
		ce = Z_PTR_P(zv);
		if (ce->type == ZEND_INTERNAL_CLASS) {
			break;
		}
		if (!(ce->ce_flags & ZEND_ACC_LINKED)) {
			zend_string *key = zend_string_tolower(ce->name);
			if (zend_hash_exists(EG(class_table), key)) {
				zend_error_at(
					E_WARNING, ZSTR_VAL(ce->info.user.filename), ce->info.user.line_start,
					"Can't preload already declared class %s", ZSTR_VAL(ce->name));
			} else {
				zend_error_at(
					E_WARNING, ZSTR_VAL(ce->info.user.filename), ce->info.user.line_start,
					"Can't preload unlinked class %s", ZSTR_VAL(ce->name));
			}
			zend_string_release(key);
		} else if (!(ce->ce_flags & ZEND_ACC_CONSTANTS_UPDATED)) {
			const char *kind, *name;
			get_unresolved_initializer(ce, &kind, &name);
			zend_error_at(
				E_WARNING, ZSTR_VAL(ce->info.user.filename), ce->info.user.line_start,
				"Can't preload class %s with unresolved initializer for %s%s",
				ZSTR_VAL(ce->name), kind, name);
		} else if (!(ce->ce_flags & ZEND_ACC_PROPERTY_TYPES_RESOLVED)) {
			zend_error_at(
				E_WARNING, ZSTR_VAL(ce->info.user.filename), ce->info.user.line_start,
				"Can't preload class %s with unresolved property types",
				ZSTR_VAL(ce->name));
		} else {
			continue;
		}
		script = zend_hash_find_ptr(preload_scripts, ce->info.user.filename);
		ZEND_ASSERT(script);
		zend_hash_add(&script->script.class_table, key, zv);
		ZVAL_UNDEF(zv);
		zend_string_release(key);
		EG(class_table)->nNumOfElements--;
	} ZEND_HASH_FOREACH_END();
	EG(class_table)->pDestructor = orig_dtor;
	zend_hash_rehash(EG(class_table));

	/* Move run-time declared functions back to scripts */
	orig_dtor = EG(function_table)->pDestructor;
	EG(function_table)->pDestructor = NULL;
	ZEND_HASH_REVERSE_FOREACH_STR_KEY_VAL(EG(function_table), key, zv) {
		op_array = Z_PTR_P(zv);
		if (op_array->type == ZEND_INTERNAL_FUNCTION) {
			break;
		}
		if (op_array->fn_flags & (ZEND_ACC_TOP_LEVEL|ZEND_ACC_CLOSURE)) {
			continue;
		}
		script = zend_hash_find_ptr(preload_scripts, op_array->filename);
		ZEND_ASSERT(script);
		zend_hash_add(&script->script.function_table, key, zv);
		ZVAL_UNDEF(zv);
		zend_string_release(key);
		EG(function_table)->nNumOfElements--;
	} ZEND_HASH_FOREACH_END();
	EG(function_table)->pDestructor = orig_dtor;
	zend_hash_rehash(EG(function_table));


	/* Remove DECLARE opcodes */
	ZEND_HASH_FOREACH_PTR(preload_scripts, script) {
		zend_op_array *op_array = &script->script.main_op_array;
		zend_op *opline = op_array->opcodes;
		zend_op *end = opline + op_array->last;

		while (opline != end) {
			switch (opline->opcode) {
				case ZEND_DECLARE_CLASS:
				case ZEND_DECLARE_INHERITED_CLASS:
				case ZEND_DECLARE_INHERITED_CLASS_DELAYED:
					key = Z_STR_P(RT_CONSTANT(opline, opline->op1) + 1);
					if (!zend_hash_exists(&script->script.class_table, key)) {
						MAKE_NOP(opline);
					}
					break;
			}
			opline++;
		}

		if (op_array->fn_flags & ZEND_ACC_EARLY_BINDING) {
			script->script.first_early_binding_opline = zend_build_delayed_early_binding_list(op_array);
			if (script->script.first_early_binding_opline == (uint32_t)-1) {
				op_array->fn_flags &= ~ZEND_ACC_EARLY_BINDING;
			}
		}
	} ZEND_HASH_FOREACH_END();
}

static zend_string *preload_resolve_path(zend_string *filename)
{
	if (is_stream_path(ZSTR_VAL(filename))) {
		return NULL;
	}
	return zend_resolve_path(ZSTR_VAL(filename), ZSTR_LEN(filename));
}

static void preload_remove_empty_includes(void)
{
	zend_persistent_script *script;
	zend_bool changed;

	/* mark all as empty */
	ZEND_HASH_FOREACH_PTR(preload_scripts, script) {
		script->empty = 1;
	} ZEND_HASH_FOREACH_END();

	/* find non empty scripts */
	do {
		changed = 0;
		ZEND_HASH_FOREACH_PTR(preload_scripts, script) {
			if (script->empty) {
				int empty = 1;
				zend_op *opline = script->script.main_op_array.opcodes;
				zend_op *end = opline + script->script.main_op_array.last;

				while (opline < end) {
					if (opline->opcode == ZEND_INCLUDE_OR_EVAL &&
					    opline->extended_value != ZEND_EVAL &&
					    opline->op1_type == IS_CONST &&
					    Z_TYPE_P(RT_CONSTANT(opline, opline->op1)) == IS_STRING) {

						zend_string *resolved_path = preload_resolve_path(Z_STR_P(RT_CONSTANT(opline, opline->op1)));

						if (resolved_path) {
							zend_persistent_script *incl = zend_hash_find_ptr(preload_scripts, resolved_path);
							zend_string_release(resolved_path);
							if (!incl || !incl->empty) {
								empty = 0;
								break;
							}
						} else {
							empty = 0;
							break;
						}
					} else if (opline->opcode != ZEND_NOP &&
					           opline->opcode != ZEND_RETURN &&
					           opline->opcode != ZEND_HANDLE_EXCEPTION) {
						empty = 0;
						break;
					}
					opline++;
				}
				if (!empty) {
					script->empty = 0;
					changed = 1;
				}
			}
		} ZEND_HASH_FOREACH_END();
	} while (changed);

	/* remove empty includes */
	ZEND_HASH_FOREACH_PTR(preload_scripts, script) {
		zend_op *opline = script->script.main_op_array.opcodes;
		zend_op *end = opline + script->script.main_op_array.last;

		while (opline < end) {
			if (opline->opcode == ZEND_INCLUDE_OR_EVAL &&
			    opline->extended_value != ZEND_EVAL &&
			    opline->op1_type == IS_CONST &&
			    Z_TYPE_P(RT_CONSTANT(opline, opline->op1)) == IS_STRING) {

				zend_string *resolved_path = preload_resolve_path(Z_STR_P(RT_CONSTANT(opline, opline->op1)));

				if (resolved_path) {
					zend_persistent_script *incl = zend_hash_find_ptr(preload_scripts, resolved_path);
					if (incl && incl->empty) {
						MAKE_NOP(opline);
					} else {
						if (!IS_ABSOLUTE_PATH(Z_STRVAL_P(RT_CONSTANT(opline, opline->op1)), Z_STRLEN_P(RT_CONSTANT(opline, opline->op1)))) {
							/* replace relative patch with absolute one */
							zend_string_release(Z_STR_P(RT_CONSTANT(opline, opline->op1)));
							ZVAL_STR_COPY(RT_CONSTANT(opline, opline->op1), resolved_path);
						}
					}
					zend_string_release(resolved_path);
				}
			}
			opline++;
		}
	} ZEND_HASH_FOREACH_END();
}

static void preload_fix_trait_methods(zend_class_entry *ce)
{
	zend_op_array *op_array;

	ZEND_HASH_FOREACH_PTR(&ce->function_table, op_array) {
		if (op_array->fn_flags & ZEND_ACC_TRAIT_CLONE) {
			zend_op_array *orig_op_array = zend_shared_alloc_get_xlat_entry(op_array->opcodes);
			if (orig_op_array) {
				zend_class_entry *scope = op_array->scope;
				uint32_t fn_flags = op_array->fn_flags;
				zend_function *prototype = op_array->prototype;
				HashTable *ht = op_array->static_variables;
				*op_array = *orig_op_array;
				op_array->scope = scope;
				op_array->fn_flags = fn_flags;
				op_array->prototype = prototype;
				op_array->static_variables = ht;
			}
		}
	} ZEND_HASH_FOREACH_END();
}

static int preload_optimize(zend_persistent_script *script)
{
	zend_class_entry *ce;
	zend_op_array *op_array;

	zend_shared_alloc_init_xlat_table();

	ZEND_HASH_FOREACH_PTR(&script->script.class_table, ce) {
		if (ce->ce_flags & ZEND_ACC_TRAIT) {
			ZEND_HASH_FOREACH_PTR(&ce->function_table, op_array) {
				if (!(op_array->fn_flags & ZEND_ACC_TRAIT_CLONE)) {
					zend_shared_alloc_register_xlat_entry(op_array->opcodes, op_array);
				}
			} ZEND_HASH_FOREACH_END();
		}
	} ZEND_HASH_FOREACH_END();

	if (!zend_optimize_script(&script->script, ZCG(accel_directives).optimization_level, ZCG(accel_directives).opt_debug_level)) {
		return FAILURE;
	}

	ZEND_HASH_FOREACH_PTR(&script->script.class_table, ce) {
		if (ce->ce_flags & ZEND_ACC_IMPLEMENT_TRAITS) {
			preload_fix_trait_methods(ce);
		}
	} ZEND_HASH_FOREACH_END();

	ZEND_HASH_FOREACH_PTR(preload_scripts, script) {
		ZEND_HASH_FOREACH_PTR(&script->script.class_table, ce) {
			if (ce->ce_flags & ZEND_ACC_IMPLEMENT_TRAITS) {
				preload_fix_trait_methods(ce);
			}
		} ZEND_HASH_FOREACH_END();
	} ZEND_HASH_FOREACH_END();

	zend_shared_alloc_destroy_xlat_table();

	ZEND_HASH_FOREACH_PTR(preload_scripts, script) {
		if (!zend_optimize_script(&script->script, ZCG(accel_directives).optimization_level, ZCG(accel_directives).opt_debug_level)) {
			return FAILURE;
		}
	} ZEND_HASH_FOREACH_END();
	return SUCCESS;
}

static zend_persistent_script* preload_script_in_shared_memory(zend_persistent_script *new_persistent_script)
{
	zend_accel_hash_entry *bucket;
	uint32_t memory_used;
	uint32_t checkpoint;

	if (zend_accel_hash_is_full(&ZCSG(hash))) {
		zend_accel_error(ACCEL_LOG_FATAL, "Not enough entries in hash table for preloading. Consider increasing the value for the opcache.max_accelerated_files directive in php.ini.");
		return NULL;
	}

	checkpoint = zend_shared_alloc_checkpoint_xlat_table();

	/* Calculate the required memory size */
	memory_used = zend_accel_script_persist_calc(new_persistent_script, NULL, 0, 1);

	/* Allocate shared memory */
#if defined(__AVX__) || defined(__SSE2__)
	/* Align to 64-byte boundary */
	ZCG(mem) = zend_shared_alloc(memory_used + 64);
	if (ZCG(mem)) {
		ZCG(mem) = (void*)(((zend_uintptr_t)ZCG(mem) + 63L) & ~63L);
#if defined(__x86_64__)
		memset(ZCG(mem), 0, memory_used);
#elif defined(__AVX__)
		{
			char *p = (char*)ZCG(mem);
			char *end = p + memory_used;
			__m256i ymm0 = _mm256_setzero_si256();

			while (p < end) {
				_mm256_store_si256((__m256i*)p, ymm0);
				_mm256_store_si256((__m256i*)(p+32), ymm0);
				p += 64;
			}
		}
#else
		{
			char *p = (char*)ZCG(mem);
			char *end = p + memory_used;
			__m128i xmm0 = _mm_setzero_si128();

			while (p < end) {
				_mm_store_si128((__m128i*)p, xmm0);
				_mm_store_si128((__m128i*)(p+16), xmm0);
				_mm_store_si128((__m128i*)(p+32), xmm0);
				_mm_store_si128((__m128i*)(p+48), xmm0);
				p += 64;
			}
		}
#endif
	}
#else
	ZCG(mem) = zend_shared_alloc(memory_used);
	if (ZCG(mem)) {
		memset(ZCG(mem), 0, memory_used);
	}
#endif
	if (!ZCG(mem)) {
		zend_accel_error(ACCEL_LOG_FATAL, "Not enough shared memory for preloading. Consider increasing the value for the opcache.memory_consumption directive in php.ini.");
		return NULL;
	}

	zend_shared_alloc_restore_xlat_table(checkpoint);

	/* Copy into shared memory */
	new_persistent_script = zend_accel_script_persist(new_persistent_script, NULL, 0, 1);

	new_persistent_script->is_phar = is_phar_file(new_persistent_script->script.filename);

	/* Consistency check */
	if ((char*)new_persistent_script->mem + new_persistent_script->size != (char*)ZCG(mem)) {
		zend_accel_error(
			((char*)new_persistent_script->mem + new_persistent_script->size < (char*)ZCG(mem)) ? ACCEL_LOG_ERROR : ACCEL_LOG_WARNING,
			"Internal error: wrong size calculation: %s start=" ZEND_ADDR_FMT ", end=" ZEND_ADDR_FMT ", real=" ZEND_ADDR_FMT "\n",
			ZSTR_VAL(new_persistent_script->script.filename),
			(size_t)new_persistent_script->mem,
			(size_t)((char *)new_persistent_script->mem + new_persistent_script->size),
			(size_t)ZCG(mem));
	}

	new_persistent_script->dynamic_members.checksum = zend_accel_script_checksum(new_persistent_script);

	/* store script structure in the hash table */
	bucket = zend_accel_hash_update(&ZCSG(hash), ZSTR_VAL(new_persistent_script->script.filename), ZSTR_LEN(new_persistent_script->script.filename), 0, new_persistent_script);
	if (bucket) {
		zend_accel_error(ACCEL_LOG_INFO, "Cached script '%s'", ZSTR_VAL(new_persistent_script->script.filename));
	}

	new_persistent_script->dynamic_members.memory_consumption = ZEND_ALIGNED_SIZE(new_persistent_script->size);

	return new_persistent_script;
}

static void preload_load(void)
{
	/* Load into process tables */
	if (zend_hash_num_elements(&ZCSG(preload_script)->script.function_table)) {
		Bucket *p = ZCSG(preload_script)->script.function_table.arData;
		Bucket *end = p + ZCSG(preload_script)->script.function_table.nNumUsed;

		for (; p != end; p++) {
			_zend_hash_append_ptr_ex(CG(function_table), p->key, Z_PTR(p->val), 1);
		}
	}

	if (zend_hash_num_elements(&ZCSG(preload_script)->script.class_table)) {
		Bucket *p = ZCSG(preload_script)->script.class_table.arData;
		Bucket *end = p + ZCSG(preload_script)->script.class_table.nNumUsed;

		for (; p != end; p++) {
			_zend_hash_append_ptr_ex(CG(class_table), p->key, Z_PTR(p->val), 1);
		}
	}

	if (EG(zend_constants)) {
		EG(persistent_constants_count) = EG(zend_constants)->nNumUsed;
	}
	if (EG(function_table)) {
		EG(persistent_functions_count) = EG(function_table)->nNumUsed;
	}
	if (EG(class_table)) {
		EG(persistent_classes_count)   = EG(class_table)->nNumUsed;
	}
	CG(map_ptr_last) = ZCSG(map_ptr_last);
}

static int accel_preload(const char *config)
{
	zend_file_handle file_handle;
	int ret;
	uint32_t orig_compiler_options;
	char *orig_open_basedir;

	ZCG(enabled) = 0;
	orig_open_basedir = PG(open_basedir);
	PG(open_basedir) = NULL;
	preload_orig_compile_file = accelerator_orig_compile_file;
	accelerator_orig_compile_file = preload_compile_file;

	orig_compiler_options = CG(compiler_options);
	CG(compiler_options) |= ZEND_COMPILE_PRELOAD;
	CG(compiler_options) |= ZEND_COMPILE_HANDLE_OP_ARRAY;
//	CG(compiler_options) |= ZEND_COMPILE_IGNORE_INTERNAL_CLASSES;
	CG(compiler_options) |= ZEND_COMPILE_DELAYED_BINDING;
	CG(compiler_options) |= ZEND_COMPILE_NO_CONSTANT_SUBSTITUTION;
//	CG(compiler_options) |= ZEND_COMPILE_IGNORE_OTHER_FILES;

	/* Compile and execute proloading script */
	memset(&file_handle, 0, sizeof(file_handle));
	file_handle.filename = (char*)config;
	file_handle.free_filename = 0;
	file_handle.type = ZEND_HANDLE_FILENAME;
	file_handle.opened_path = NULL;
	file_handle.handle.fp = NULL;

	preload_scripts = emalloc(sizeof(HashTable));
	zend_hash_init(preload_scripts, 0, NULL, NULL, 0);

	zend_try {
		zend_op_array *op_array;

		ret = SUCCESS;
		op_array = zend_compile_file(&file_handle, ZEND_REQUIRE);
		if (file_handle.opened_path) {
			zend_hash_add_empty_element(&EG(included_files), file_handle.opened_path);
		}
		zend_destroy_file_handle(&file_handle);
		if (op_array) {
			zend_execute(op_array, NULL);
			zend_exception_restore();
			zend_try_exception_handler();
			if (EG(exception)) {
				zend_exception_error(EG(exception), E_ERROR);
				CG(unclean_shutdown) = 1;
				ret = FAILURE;
			}
			destroy_op_array(op_array);
			efree_size(op_array, sizeof(zend_op_array));
		} else {
			CG(unclean_shutdown) = 1;
			ret = FAILURE;
		}
	} zend_catch {
		ret = FAILURE;
	} zend_end_try();

	CG(compiler_options) = orig_compiler_options;
	PG(open_basedir) = orig_open_basedir;
	accelerator_orig_compile_file = preload_orig_compile_file;
	ZCG(enabled) = 1;

	zend_destroy_file_handle(&file_handle);

	if (ret == SUCCESS) {
		zend_persistent_script *script;
		zend_string *filename;
		int ping_auto_globals_mask;
		int i;
		zend_class_entry *ce;
		zend_op_array *op_array;

		if (PG(auto_globals_jit)) {
			ping_auto_globals_mask = zend_accel_get_auto_globals();
		} else {
			ping_auto_globals_mask = zend_accel_get_auto_globals_no_jit();
		}

		/* Release stored values to avoid dangling pointers */
		zend_hash_graceful_reverse_destroy(&EG(symbol_table));
		zend_hash_init(&EG(symbol_table), 0, NULL, ZVAL_PTR_DTOR, 0);

		/* Inheritance errors may be thrown during linking */
		zend_try {
			preload_link();
		} zend_catch {
			ret = FAILURE;
			goto finish;
		} zend_end_try();

		preload_remove_empty_includes();

		/* Don't preload constants */
		if (EG(zend_constants)) {
			zend_string *key;
			zval *zv;

			/* Remember __COMPILER_HALT_OFFSET__(s) */
			ZEND_HASH_FOREACH_PTR(preload_scripts, script) {
				zend_execute_data *orig_execute_data = EG(current_execute_data);
				zend_execute_data fake_execute_data;
				zval *offset;

				memset(&fake_execute_data, 0, sizeof(fake_execute_data));
				fake_execute_data.func = (zend_function*)&script->script.main_op_array;
				EG(current_execute_data) = &fake_execute_data;
				if ((offset = zend_get_constant_str("__COMPILER_HALT_OFFSET__", sizeof("__COMPILER_HALT_OFFSET__") - 1)) != NULL) {
					script->compiler_halt_offset = Z_LVAL_P(offset);
				}
				EG(current_execute_data) = orig_execute_data;
			} ZEND_HASH_FOREACH_END();

			ZEND_HASH_REVERSE_FOREACH_STR_KEY_VAL(EG(zend_constants), key, zv) {
				zend_constant *c = Z_PTR_P(zv);
				if (ZEND_CONSTANT_FLAGS(c) & CONST_PERSISTENT) {
					break;
				}
				EG(zend_constants)->pDestructor(zv);
				zend_string_release(key);
			} ZEND_HASH_FOREACH_END_DEL();
		}

		script = create_persistent_script();
		script->ping_auto_globals_mask = ping_auto_globals_mask;

		/* Store all functions and classes in a single pseudo-file */
		filename = zend_string_init("$PRELOAD$", strlen("$PRELOAD$"), 0);
#if ZEND_USE_ABS_CONST_ADDR
		init_op_array(&script->script.main_op_array, ZEND_USER_FUNCTION, 1);
#else
		init_op_array(&script->script.main_op_array, ZEND_USER_FUNCTION, 2);
#endif
		script->script.main_op_array.last = 1;
		script->script.main_op_array.last_literal = 1;
#if ZEND_USE_ABS_CONST_ADDR
		script->script.main_op_array.literals = (zval*)emalloc(sizeof(zval));
#else
		script->script.main_op_array.literals = (zval*)(script->script.main_op_array.opcodes + 1);
#endif
		ZVAL_NULL(script->script.main_op_array.literals);
		memset(script->script.main_op_array.opcodes, 0, sizeof(zend_op));
		script->script.main_op_array.opcodes[0].opcode = ZEND_RETURN;
		script->script.main_op_array.opcodes[0].op1_type = IS_CONST;
		script->script.main_op_array.opcodes[0].op1.constant = 0;
		ZEND_PASS_TWO_UPDATE_CONSTANT(&script->script.main_op_array, script->script.main_op_array.opcodes, script->script.main_op_array.opcodes[0].op1);

		script->script.main_op_array.filename = filename;
		script->script.filename = zend_string_copy(filename);

		script->script.first_early_binding_opline = (uint32_t)-1;

		preload_move_user_functions(CG(function_table), &script->script.function_table);
		preload_move_user_classes(CG(class_table), &script->script.class_table);

		zend_hash_sort_ex(&script->script.class_table, preload_sort_classes, NULL, 0);

		if (preload_optimize(script) != SUCCESS) {
			zend_accel_error(ACCEL_LOG_FATAL, "Optimization error during preloading!");
			return FAILURE;
		}

		zend_shared_alloc_init_xlat_table();

		HANDLE_BLOCK_INTERRUPTIONS();
		SHM_UNPROTECT();

		/* Store method names first, because they may be shared between preloaded and non-preloaded classes */
		ZEND_HASH_FOREACH_PTR(&script->script.class_table, ce) {
			ZEND_HASH_FOREACH_PTR(&ce->function_table, op_array) {
				zend_string *new_name = zend_shared_alloc_get_xlat_entry(op_array->function_name);

				if (!new_name) {
					new_name = accel_new_interned_string(op_array->function_name);
					zend_shared_alloc_register_xlat_entry(op_array->function_name, new_name);
				}
				op_array->function_name = new_name;
			} ZEND_HASH_FOREACH_END();
		} ZEND_HASH_FOREACH_END();

		ZCSG(preload_script) = preload_script_in_shared_memory(script);

		SHM_PROTECT();
		HANDLE_UNBLOCK_INTERRUPTIONS();

		zend_string_release(filename);

		ZEND_ASSERT(ZCSG(preload_script)->arena_size == 0);

		preload_load();

		/* Store individual scripts with unlinked classes */
		HANDLE_BLOCK_INTERRUPTIONS();
		SHM_UNPROTECT();

		i = 0;
		ZCSG(saved_scripts) = zend_shared_alloc((zend_hash_num_elements(preload_scripts) + 1) * sizeof(void*));
		ZEND_HASH_FOREACH_PTR(preload_scripts, script) {
			if (zend_hash_num_elements(&script->script.class_table) > 1) {
				zend_hash_sort_ex(&script->script.class_table, preload_sort_classes, NULL, 0);
			}
			ZCSG(saved_scripts)[i++] = preload_script_in_shared_memory(script);
		} ZEND_HASH_FOREACH_END();
		ZCSG(saved_scripts)[i] = NULL;

		zend_shared_alloc_save_state();
		accel_interned_strings_save_state();

		SHM_PROTECT();
		HANDLE_UNBLOCK_INTERRUPTIONS();

		zend_shared_alloc_destroy_xlat_table();
	}

finish:
	zend_hash_destroy(preload_scripts);
	efree(preload_scripts);
	preload_scripts = NULL;

	return ret;
}

static size_t preload_ub_write(const char *str, size_t str_length)
{
	return fwrite(str, 1, str_length, stdout);
}

static void preload_flush(void *server_context)
{
	fflush(stdout);
}

static int preload_header_handler(sapi_header_struct *h, sapi_header_op_enum op, sapi_headers_struct *s)
{
	return 0;
}

static int preload_send_headers(sapi_headers_struct *sapi_headers)
{
	return SAPI_HEADER_SENT_SUCCESSFULLY;
}

static void preload_send_header(sapi_header_struct *sapi_header, void *server_context)
{
}

static int accel_finish_startup(void)
{
	if (!ZCG(enabled) || !accel_startup_ok) {
		return SUCCESS;
	}

	if (ZCG(accel_directives).preload && *ZCG(accel_directives).preload) {
		int ret = SUCCESS;
		int rc;
		int orig_error_reporting;

		int (*orig_activate)(TSRMLS_D) = sapi_module.activate;
		int (*orig_deactivate)(TSRMLS_D) = sapi_module.deactivate;
		void (*orig_register_server_variables)(zval *track_vars_array TSRMLS_DC) = sapi_module.register_server_variables;
		int (*orig_header_handler)(sapi_header_struct *sapi_header, sapi_header_op_enum op, sapi_headers_struct *sapi_headers TSRMLS_DC) = sapi_module.header_handler;
		int (*orig_send_headers)(sapi_headers_struct *sapi_headers TSRMLS_DC) = sapi_module.send_headers;
		void (*orig_send_header)(sapi_header_struct *sapi_header, void *server_context TSRMLS_DC)= sapi_module.send_header;
		char *(*orig_getenv)(char *name, size_t name_len TSRMLS_DC) = sapi_module.getenv;
		size_t (*orig_ub_write)(const char *str, size_t str_length) = sapi_module.ub_write;
		void (*orig_flush)(void *server_context) = sapi_module.flush;
#ifdef ZEND_SIGNALS
		zend_bool old_reset_signals = SIGG(reset);
#endif

		if (UNEXPECTED(file_cache_only)) {
			zend_accel_error(ACCEL_LOG_WARNING, "Preloading doesn't work in \"file_cache_only\" mode");
			return SUCCESS;
		}

		/* exclusive lock */
		zend_shared_alloc_lock();

		if (ZCSG(preload_script)) {
			/* Preloading was done in another process */
			preload_load();
			zend_shared_alloc_unlock();
			return SUCCESS;
		}

		sapi_module.activate = NULL;
		sapi_module.deactivate = NULL;
		sapi_module.register_server_variables = NULL;
		sapi_module.header_handler = preload_header_handler;
		sapi_module.send_headers = preload_send_headers;
		sapi_module.send_header = preload_send_header;
		sapi_module.getenv = NULL;
		sapi_module.ub_write = preload_ub_write;
		sapi_module.flush = preload_flush;

		zend_interned_strings_switch_storage(1);

#ifdef ZEND_SIGNALS
		SIGG(reset) = 0;
#endif

		orig_error_reporting = EG(error_reporting);
		EG(error_reporting) = 0;

		rc = php_request_startup();

		EG(error_reporting) = orig_error_reporting;

		if (rc == SUCCESS) {
			zend_bool orig_report_memleaks;

			/* don't send headers */
			SG(headers_sent) = 1;
			SG(request_info).no_headers = 1;
			php_output_set_status(0);

			ZCG(auto_globals_mask) = 0;
			ZCG(request_time) = (time_t)sapi_get_request_time();
			ZCG(cache_opline) = NULL;
			ZCG(cache_persistent_script) = NULL;
			ZCG(include_path_key_len) = 0;
			ZCG(include_path_check) = 1;

			ZCG(cwd) = NULL;
			ZCG(cwd_key_len) = 0;
			ZCG(cwd_check) = 1;

			if (accel_preload(ZCG(accel_directives).preload) != SUCCESS) {
				ret = FAILURE;
			}

			orig_report_memleaks = PG(report_memleaks);
			PG(report_memleaks) = 0;
			php_request_shutdown(NULL);
			PG(report_memleaks) = orig_report_memleaks;
		} else {
			ret = FAILURE;
		}
#ifdef ZEND_SIGNALS
		SIGG(reset) = old_reset_signals;
#endif

		sapi_module.activate = orig_activate;
		sapi_module.deactivate = orig_deactivate;
		sapi_module.register_server_variables = orig_register_server_variables;
		sapi_module.header_handler = orig_header_handler;
		sapi_module.send_headers = orig_send_headers;
		sapi_module.send_header = orig_send_header;
		sapi_module.getenv = orig_getenv;
		sapi_module.ub_write = orig_ub_write;
		sapi_module.flush = orig_flush;

		zend_shared_alloc_unlock();

		sapi_activate();

		return ret;
	}

	return SUCCESS;
}

ZEND_EXT_API zend_extension zend_extension_entry = {
	ACCELERATOR_PRODUCT_NAME,               /* name */
	PHP_VERSION,							/* version */
	"Zend Technologies",					/* author */
	"http://www.zend.com/",					/* URL */
	"Copyright (c)",						/* copyright */
	accel_startup,					   		/* startup */
	NULL,									/* shutdown */
	NULL,									/* per-script activation */
	NULL,									/* per-script deactivation */
	NULL,									/* message handler */
	NULL,									/* op_array handler */
	NULL,									/* extended statement handler */
	NULL,									/* extended fcall begin handler */
	NULL,									/* extended fcall end handler */
	NULL,									/* op_array ctor */
	NULL,									/* op_array dtor */
	STANDARD_ZEND_EXTENSION_PROPERTIES
};<|MERGE_RESOLUTION|>--- conflicted
+++ resolved
@@ -738,21 +738,6 @@
 	return str;
 }
 
-<<<<<<< HEAD
-=======
-static zend_string* ZEND_FASTCALL accel_replace_string_by_process_permanent(zend_string *str)
-{
-	zend_string *ret = zend_interned_string_find_permanent(str);
-	if (ret) {
-		zend_string_release(str);
-		return ret;
-	}
-	ZEND_ASSERT(!IS_ACCEL_INTERNED(str));
-	return str;
-}
-
-
->>>>>>> bfadd9fd
 static void accel_use_shm_interned_strings(void)
 {
 	HANDLE_BLOCK_INTERRUPTIONS();
