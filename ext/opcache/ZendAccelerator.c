/*
   +----------------------------------------------------------------------+
   | Zend OPcache                                                         |
   +----------------------------------------------------------------------+
   | Copyright (c) 1998-2018 The PHP Group                                |
   +----------------------------------------------------------------------+
   | This source file is subject to version 3.01 of the PHP license,      |
   | that is bundled with this package in the file LICENSE, and is        |
   | available through the world-wide-web at the following url:           |
   | http://www.php.net/license/3_01.txt                                  |
   | If you did not receive a copy of the PHP license and are unable to   |
   | obtain it through the world-wide-web, please send a note to          |
   | license@php.net so we can mail you a copy immediately.               |
   +----------------------------------------------------------------------+
   | Authors: Andi Gutmans <andi@zend.com>                                |
   |          Zeev Suraski <zeev@zend.com>                                |
   |          Stanislav Malyshev <stas@zend.com>                          |
   |          Dmitry Stogov <dmitry@zend.com>                             |
   +----------------------------------------------------------------------+
*/

#include "main/php.h"
#include "main/php_globals.h"
#include "zend.h"
#include "zend_extensions.h"
#include "zend_compile.h"
#include "ZendAccelerator.h"
#include "zend_persist.h"
#include "zend_shared_alloc.h"
#include "zend_accelerator_module.h"
#include "zend_accelerator_blacklist.h"
#include "zend_list.h"
#include "zend_execute.h"
#include "main/SAPI.h"
#include "main/php_streams.h"
#include "main/php_open_temporary_file.h"
#include "zend_API.h"
#include "zend_ini.h"
#include "zend_virtual_cwd.h"
#include "zend_accelerator_util_funcs.h"
#include "zend_accelerator_hash.h"
#include "ext/pcre/php_pcre.h"
#include "ext/standard/md5.h"

#ifdef HAVE_OPCACHE_FILE_CACHE
# include "zend_file_cache.h"
#endif

#ifndef ZEND_WIN32
#include  <netdb.h>
#endif

#ifdef ZEND_WIN32
typedef int uid_t;
typedef int gid_t;
#include <io.h>
#endif

#ifndef ZEND_WIN32
# include <sys/time.h>
#else
# include <process.h>
#endif

#ifdef HAVE_UNISTD_H
# include <unistd.h>
#endif
#include <fcntl.h>
#include <signal.h>
#include <time.h>

#ifndef ZEND_WIN32
# include <sys/types.h>
# include <sys/ipc.h>
#endif

#include <sys/stat.h>
#include <errno.h>

#define SHM_PROTECT() \
	do { \
		if (ZCG(accel_directives).protect_memory) { \
			zend_accel_shared_protect(1); \
		} \
	} while (0)
#define SHM_UNPROTECT() \
	do { \
		if (ZCG(accel_directives).protect_memory) { \
			zend_accel_shared_protect(0); \
		} \
	} while (0)

ZEND_EXTENSION();

#ifndef ZTS
zend_accel_globals accel_globals;
#else
int accel_globals_id;
#if defined(COMPILE_DL_OPCACHE)
ZEND_TSRMLS_CACHE_DEFINE()
#endif
#endif

/* Points to the structure shared across all PHP processes */
zend_accel_shared_globals *accel_shared_globals = NULL;

/* true globals, no need for thread safety */
zend_bool accel_startup_ok = 0;
static char *zps_failure_reason = NULL;
char *zps_api_failure_reason = NULL;
#ifdef HAVE_OPCACHE_FILE_CACHE
zend_bool file_cache_only = 0;  /* process uses file cache only */
#endif
#if ENABLE_FILE_CACHE_FALLBACK
zend_bool fallback_process = 0; /* process uses file cache fallback */
#endif

static zend_op_array *(*accelerator_orig_compile_file)(zend_file_handle *file_handle, int type);
static int (*accelerator_orig_zend_stream_open_function)(const char *filename, zend_file_handle *handle );
static zend_string *(*accelerator_orig_zend_resolve_path)(const char *filename, size_t filename_len);
static zif_handler orig_chdir = NULL;
static ZEND_INI_MH((*orig_include_path_on_modify)) = NULL;
static int (*orig_post_startup_cb)(void);

static void accel_gen_system_id(void);
static int accel_post_startup(void);

#ifdef ZEND_WIN32
# define INCREMENT(v) InterlockedIncrement64(&ZCSG(v))
# define DECREMENT(v) InterlockedDecrement64(&ZCSG(v))
# define LOCKVAL(v)   (ZCSG(v))
#endif

#ifdef ZEND_WIN32
static time_t zend_accel_get_time(void)
{
	FILETIME now;
	GetSystemTimeAsFileTime(&now);

	return (time_t) ((((((__int64)now.dwHighDateTime) << 32)|now.dwLowDateTime) - 116444736000000000L)/10000000);
}
#else
# define zend_accel_get_time() time(NULL)
#endif

static inline int is_stream_path(const char *filename)
{
	const char *p;

	for (p = filename;
	     (*p >= 'a' && *p <= 'z') ||
	     (*p >= 'A' && *p <= 'Z') ||
	     (*p >= '0' && *p <= '9') ||
	     *p == '+' || *p == '-' || *p == '.';
	     p++);
	return ((p != filename) && (p[0] == ':') && (p[1] == '/') && (p[2] == '/'));
}

static inline int is_cacheable_stream_path(const char *filename)
{
	return memcmp(filename, "file://", sizeof("file://") - 1) == 0 ||
	       memcmp(filename, "phar://", sizeof("phar://") - 1) == 0;
}

/* O+ overrides PHP chdir() function and remembers the current working directory
 * in ZCG(cwd) and ZCG(cwd_len). Later accel_getcwd() can use stored value and
 * avoid getcwd() call.
 */
static ZEND_FUNCTION(accel_chdir)
{
	char cwd[MAXPATHLEN];

	orig_chdir(INTERNAL_FUNCTION_PARAM_PASSTHRU);
	if (VCWD_GETCWD(cwd, MAXPATHLEN)) {
		if (ZCG(cwd)) {
			zend_string_release(ZCG(cwd));
		}
		ZCG(cwd) = zend_string_init(cwd, strlen(cwd), 0);
	} else {
		if (ZCG(cwd)) {
			zend_string_release(ZCG(cwd));
			ZCG(cwd) = NULL;
		}
	}
	ZCG(cwd_key_len) = 0;
	ZCG(cwd_check) = 1;
}

static inline zend_string* accel_getcwd(void)
{
	if (ZCG(cwd)) {
		return ZCG(cwd);
	} else {
		char cwd[MAXPATHLEN + 1];

		if (!VCWD_GETCWD(cwd, MAXPATHLEN)) {
			return NULL;
		}
		ZCG(cwd) = zend_string_init(cwd, strlen(cwd), 0);
		ZCG(cwd_key_len) = 0;
		ZCG(cwd_check) = 1;
		return ZCG(cwd);
	}
}

void zend_accel_schedule_restart_if_necessary(zend_accel_restart_reason reason)
{
	if ((((double) ZSMMG(wasted_shared_memory)) / ZCG(accel_directives).memory_consumption) >= ZCG(accel_directives).max_wasted_percentage) {
 		zend_accel_schedule_restart(reason);
	}
}

/* O+ tracks changes of "include_path" directive. It stores all the requested
 * values in ZCG(include_paths) shared hash table, current value in
 * ZCG(include_path)/ZCG(include_path_len) and one letter "path key" in
 * ZCG(include_path_key).
 */
static ZEND_INI_MH(accel_include_path_on_modify)
{
	int ret = orig_include_path_on_modify(entry, new_value, mh_arg1, mh_arg2, mh_arg3, stage);

	if (ret == SUCCESS) {
		ZCG(include_path) = new_value;
		ZCG(include_path_key_len) = 0;
		ZCG(include_path_check) = 1;
	}
	return ret;
}

static inline void accel_restart_enter(void)
{
#ifdef ZEND_WIN32
	INCREMENT(restart_in);
#else
# ifdef _AIX
	static FLOCK_STRUCTURE(restart_in_progress, F_WRLCK, SEEK_SET, 2, 1);
# else
	static const FLOCK_STRUCTURE(restart_in_progress, F_WRLCK, SEEK_SET, 2, 1);
#endif

	if (fcntl(lock_file, F_SETLK, &restart_in_progress) == -1) {
		zend_accel_error(ACCEL_LOG_DEBUG, "RestartC(+1):  %s (%d)", strerror(errno), errno);
	}
#endif
	ZCSG(restart_in_progress) = 1;
}

static inline void accel_restart_leave(void)
{
#ifdef ZEND_WIN32
	ZCSG(restart_in_progress) = 0;
	DECREMENT(restart_in);
#else
# ifdef _AIX
	static FLOCK_STRUCTURE(restart_finished, F_UNLCK, SEEK_SET, 2, 1);
# else
	static const FLOCK_STRUCTURE(restart_finished, F_UNLCK, SEEK_SET, 2, 1);
# endif

	ZCSG(restart_in_progress) = 0;
	if (fcntl(lock_file, F_SETLK, &restart_finished) == -1) {
		zend_accel_error(ACCEL_LOG_DEBUG, "RestartC(-1):  %s (%d)", strerror(errno), errno);
	}
#endif
}

static inline int accel_restart_is_active(void)
{
	if (ZCSG(restart_in_progress)) {
#ifndef ZEND_WIN32
		FLOCK_STRUCTURE(restart_check, F_WRLCK, SEEK_SET, 2, 1);

		if (fcntl(lock_file, F_GETLK, &restart_check) == -1) {
			zend_accel_error(ACCEL_LOG_DEBUG, "RestartC:  %s (%d)", strerror(errno), errno);
			return FAILURE;
		}
		if (restart_check.l_type == F_UNLCK) {
			ZCSG(restart_in_progress) = 0;
			return 0;
		} else {
			return 1;
		}
#else
		return LOCKVAL(restart_in) != 0;
#endif
	}
	return 0;
}

/* Creates a read lock for SHM access */
static inline int accel_activate_add(void)
{
#ifdef ZEND_WIN32
	INCREMENT(mem_usage);
#else
# ifdef _AIX
	static FLOCK_STRUCTURE(mem_usage_lock, F_RDLCK, SEEK_SET, 1, 1);
# else
	static const FLOCK_STRUCTURE(mem_usage_lock, F_RDLCK, SEEK_SET, 1, 1);
# endif

	if (fcntl(lock_file, F_SETLK, &mem_usage_lock) == -1) {
		zend_accel_error(ACCEL_LOG_DEBUG, "UpdateC(+1):  %s (%d)", strerror(errno), errno);
		return FAILURE;
	}
#endif
	return SUCCESS;
}

/* Releases a lock for SHM access */
static inline void accel_deactivate_sub(void)
{
#ifdef ZEND_WIN32
	if (ZCG(counted)) {
		DECREMENT(mem_usage);
		ZCG(counted) = 0;
	}
#else
# ifdef _AIX
	static FLOCK_STRUCTURE(mem_usage_unlock, F_UNLCK, SEEK_SET, 1, 1);
# else
	static const FLOCK_STRUCTURE(mem_usage_unlock, F_UNLCK, SEEK_SET, 1, 1);
# endif

	if (fcntl(lock_file, F_SETLK, &mem_usage_unlock) == -1) {
		zend_accel_error(ACCEL_LOG_DEBUG, "UpdateC(-1):  %s (%d)", strerror(errno), errno);
	}
#endif
}

static inline void accel_unlock_all(void)
{
#ifdef ZEND_WIN32
	accel_deactivate_sub();
#else
# ifdef _AIX
	static FLOCK_STRUCTURE(mem_usage_unlock_all, F_UNLCK, SEEK_SET, 0, 0);
# else
	static const FLOCK_STRUCTURE(mem_usage_unlock_all, F_UNLCK, SEEK_SET, 0, 0);
# endif

	if (fcntl(lock_file, F_SETLK, &mem_usage_unlock_all) == -1) {
		zend_accel_error(ACCEL_LOG_DEBUG, "UnlockAll:  %s (%d)", strerror(errno), errno);
	}
#endif
}

/* Interned strings support */

/* O+ disables creation of interned strings by regular PHP compiler, instead,
 * it creates interned strings in shared memory when saves a script.
 * Such interned strings are shared across all PHP processes
 */

#define STRTAB_INVALID_POS 0

#define STRTAB_HASH_TO_SLOT(tab, h) \
	((uint32_t*)((char*)(tab) + sizeof(*(tab)) + ((h) & (tab)->nTableMask)))
#define STRTAB_STR_TO_POS(tab, s) \
	((uint32_t)((char*)s - (char*)(tab)))
#define STRTAB_POS_TO_STR(tab, pos) \
	((zend_string*)((char*)(tab) + (pos)))
#define STRTAB_COLLISION(s) \
	(*((uint32_t*)((char*)s - sizeof(uint32_t))))
#define STRTAB_STR_SIZE(s) \
	ZEND_MM_ALIGNED_SIZE_EX(_ZSTR_HEADER_SIZE + ZSTR_LEN(s) + 5, 8)
#define STRTAB_NEXT(s) \
	((zend_string*)((char*)(s) + STRTAB_STR_SIZE(s)))

static void accel_interned_strings_restore_state(void)
{
	zend_string *s, *top;
	uint32_t *hash_slot, n;

	/* clear removed content */
	memset(ZCSG(interned_strings).saved_top,
			0, (char*)ZCSG(interned_strings).top - (char*)ZCSG(interned_strings).saved_top);

	/* rehash */
	memset((char*)&ZCSG(interned_strings) + sizeof(zend_string_table),
		STRTAB_INVALID_POS,
		(char*)ZCSG(interned_strings).start -
			((char*)&ZCSG(interned_strings) + sizeof(zend_string_table)));
	s = ZCSG(interned_strings).start;
	top = ZCSG(interned_strings).top;
	n = 0;
	if (EXPECTED(s < top)) {
		do {
			hash_slot = STRTAB_HASH_TO_SLOT(&ZCSG(interned_strings), ZSTR_H(s));
			STRTAB_COLLISION(s) = *hash_slot;
			*hash_slot = STRTAB_STR_TO_POS(&ZCSG(interned_strings), s);
			s = STRTAB_NEXT(s);
			n++;
		} while (s < top);
	}
	ZCSG(interned_strings).nNumOfElements = n;
}

static void accel_interned_strings_save_state(void)
{
	ZCSG(interned_strings).saved_top = ZCSG(interned_strings).top;
}

static zend_always_inline zend_string *accel_find_interned_string(zend_string *str)
{
/* for now interned strings are supported only for non-ZTS build */
	zend_ulong   h;
	uint32_t     pos;
	zend_string *s;

	if (IS_ACCEL_INTERNED(str)) {
		/* this is already an interned string */
		return str;
	}

	if (!ZCG(counted)) {
		if (accel_activate_add() == FAILURE) {
			return str;
		}
		ZCG(counted) = 1;
	}

	h = zend_string_hash_val(str);

	/* check for existing interned string */
	pos = *STRTAB_HASH_TO_SLOT(&ZCSG(interned_strings), h);
	if (EXPECTED(pos != STRTAB_INVALID_POS)) {
		do {
			s = STRTAB_POS_TO_STR(&ZCSG(interned_strings), pos);
			if (EXPECTED(ZSTR_H(s) == h) && zend_string_equal_content(s, str)) {
				return s;
			}
			pos = STRTAB_COLLISION(s);
		} while (pos != STRTAB_INVALID_POS);
	}

	return NULL;
}

zend_string *accel_new_interned_string(zend_string *str)
{
	zend_ulong   h;
	uint32_t     pos, *hash_slot;
	zend_string *s;

#ifdef HAVE_OPCACHE_FILE_CACHE
<<<<<<< HEAD
	if (UNEXPECTED(ZCG(accel_directives).file_cache_only)) {
=======
	if (file_cache_only) {
>>>>>>> a8fbb153
		return str;
	}
#endif

	if (IS_ACCEL_INTERNED(str)) {
		/* this is already an interned string */
		return str;
	}

	h = zend_string_hash_val(str);

	/* check for existing interned string */
	hash_slot = STRTAB_HASH_TO_SLOT(&ZCSG(interned_strings), h);
	pos = *hash_slot;
	if (EXPECTED(pos != STRTAB_INVALID_POS)) {
		do {
			s = STRTAB_POS_TO_STR(&ZCSG(interned_strings), pos);
			if (EXPECTED(ZSTR_H(s) == h) && zend_string_equal_content(s, str)) {
				zend_string_release(str);
				return s;
			}
			pos = STRTAB_COLLISION(s);
		} while (pos != STRTAB_INVALID_POS);
	}

	if (UNEXPECTED(ZCSG(interned_strings).end - ZCSG(interned_strings).top < STRTAB_STR_SIZE(str))) {
	    /* no memory, return the same non-interned string */
		zend_accel_error(ACCEL_LOG_WARNING, "Interned string buffer overflow");
		return str;
	}

	/* create new interning string in shared interned strings buffer */
	ZCSG(interned_strings).nNumOfElements++;
	s = ZCSG(interned_strings).top;
	hash_slot = STRTAB_HASH_TO_SLOT(&ZCSG(interned_strings), h);
	STRTAB_COLLISION(s) = *hash_slot;
	*hash_slot = STRTAB_STR_TO_POS(&ZCSG(interned_strings), s);
	GC_SET_REFCOUNT(s, 1);
	GC_TYPE_INFO(s) = IS_STRING | ((IS_STR_INTERNED | IS_STR_PERMANENT) << GC_FLAGS_SHIFT);
	ZSTR_H(s) = h;
	ZSTR_LEN(s) = ZSTR_LEN(str);
	memcpy(ZSTR_VAL(s), ZSTR_VAL(str), ZSTR_LEN(s) + 1);
	ZCSG(interned_strings).top = STRTAB_NEXT(s);

	zend_string_release(str);
	return s;
}

static zend_string *accel_new_interned_string_for_php(zend_string *str)
{
	zend_string_hash_val(str);
	if (ZCG(counted)) {
		zend_string *ret = accel_find_interned_string(str);

		if (ret) {
			zend_string_release(str);
			return ret;
		}
	}
	return str;
}

static zend_always_inline zend_string *accel_find_interned_string_ex(zend_ulong h, const char *str, size_t size)
{
	uint32_t     pos;
	zend_string *s;

	/* check for existing interned string */
	pos = *STRTAB_HASH_TO_SLOT(&ZCSG(interned_strings), h);
	if (EXPECTED(pos != STRTAB_INVALID_POS)) {
		do {
			s = STRTAB_POS_TO_STR(&ZCSG(interned_strings), pos);
			if (EXPECTED(ZSTR_H(s) == h) && EXPECTED(ZSTR_LEN(s) == size)) {
				if (!memcmp(ZSTR_VAL(s), str, size)) {
					return s;
				}
			}
			pos = STRTAB_COLLISION(s);
		} while (pos != STRTAB_INVALID_POS);
	}
	return NULL;
}

static zend_string *accel_init_interned_string_for_php(const char *str, size_t size, int permanent)
{
	if (ZCG(counted)) {
	    zend_ulong h = zend_inline_hash_func(str, size);
		zend_string *ret = accel_find_interned_string_ex(h, str, size);

		if (!ret) {
			ret = zend_string_init(str, size, permanent);
			ZSTR_H(ret) = h;
		}

		return ret;
	}

	return zend_string_init(str, size, permanent);
}

/* Copy PHP interned strings from PHP process memory into the shared memory */
static void accel_copy_permanent_strings(zend_new_interned_string_func_t new_interned_string)
{
	uint32_t j;
	Bucket *p, *q;
	HashTable *ht;

	/* empty string */
	zend_empty_string = new_interned_string(zend_empty_string);
	for (j = 0; j < 256; j++) {
		char s[2];
		s[0] = j;
		s[1] = 0;
		zend_one_char_string[j] = new_interned_string(zend_string_init(s, 1, 0));
	}
	for (j = 0; j < ZEND_STR_LAST_KNOWN; j++) {
		zend_known_strings[j] = new_interned_string(zend_known_strings[j]);
	}

	/* function table hash keys */
	ZEND_HASH_FOREACH_BUCKET(CG(function_table), p) {
		if (p->key) {
			p->key = new_interned_string(p->key);
		}
		if (Z_FUNC(p->val)->common.function_name) {
			Z_FUNC(p->val)->common.function_name = new_interned_string(Z_FUNC(p->val)->common.function_name);
		}
		if (Z_FUNC(p->val)->common.arg_info &&
		    (Z_FUNC(p->val)->common.fn_flags & (ZEND_ACC_HAS_RETURN_TYPE|ZEND_ACC_HAS_TYPE_HINTS))) {
			uint32_t i;
			uint32_t num_args = Z_FUNC(p->val)->common.num_args + 1;
			zend_arg_info *arg_info = Z_FUNC(p->val)->common.arg_info - 1;

			if (Z_FUNC(p->val)->common.fn_flags & ZEND_ACC_VARIADIC) {
				num_args++;
			}
			for (i = 0 ; i < num_args; i++) {
				if (ZEND_TYPE_IS_CLASS(arg_info[i].type)) {
					zend_bool allow_null = ZEND_TYPE_ALLOW_NULL(arg_info[i].type);
					arg_info[i].type = ZEND_TYPE_ENCODE_CLASS(new_interned_string(ZEND_TYPE_NAME(arg_info[i].type)), allow_null);
				}
			}
		}
	} ZEND_HASH_FOREACH_END();

	/* class table hash keys, class names, properties, methods, constants, etc */
	ZEND_HASH_FOREACH_BUCKET(CG(class_table), p) {
		zend_class_entry *ce;

		ce = (zend_class_entry*)Z_PTR(p->val);

		if (p->key) {
			p->key = new_interned_string(p->key);
		}

		if (ce->name) {
			ce->name = new_interned_string(ce->name);
		}

		ZEND_HASH_FOREACH_BUCKET(&ce->properties_info, q) {
			zend_property_info *info;

			info = (zend_property_info*)Z_PTR(q->val);

			if (q->key) {
				q->key = new_interned_string(q->key);
			}

			if (info->name) {
				info->name = new_interned_string(info->name);
			}
		} ZEND_HASH_FOREACH_END();

		ZEND_HASH_FOREACH_BUCKET(&ce->function_table, q) {
			if (q->key) {
				q->key = new_interned_string(q->key);
			}
			if (Z_FUNC(q->val)->common.function_name) {
				Z_FUNC(q->val)->common.function_name = new_interned_string(Z_FUNC(q->val)->common.function_name);
			}
		} ZEND_HASH_FOREACH_END();

		ZEND_HASH_FOREACH_BUCKET(&ce->constants_table, q) {
			if (q->key) {
				q->key = new_interned_string(q->key);
			}
		} ZEND_HASH_FOREACH_END();
	} ZEND_HASH_FOREACH_END();

	/* constant hash keys */
	ZEND_HASH_FOREACH_BUCKET(EG(zend_constants), p) {
		zend_constant *c;

		if (p->key) {
			p->key = new_interned_string(p->key);
		}
		c = (zend_constant*)Z_PTR(p->val);
		if (c->name) {
			c->name = new_interned_string(c->name);
		}
		if (Z_TYPE(c->value) == IS_STRING) {
			ZVAL_STR(&c->value, new_interned_string(Z_STR(c->value)));
		}
	} ZEND_HASH_FOREACH_END();

	/* auto globals hash keys and names */
	ZEND_HASH_FOREACH_BUCKET(CG(auto_globals), p) {
		zend_auto_global *auto_global;

		auto_global = (zend_auto_global*)Z_PTR(p->val);

		zend_string_addref(auto_global->name);
		auto_global->name = new_interned_string(auto_global->name);
		if (p->key) {
			p->key = new_interned_string(p->key);
		}
	} ZEND_HASH_FOREACH_END();

	ZEND_HASH_FOREACH_BUCKET(&module_registry, p) {
		if (p->key) {
			p->key = new_interned_string(p->key);
		}
	} ZEND_HASH_FOREACH_END();

	ZEND_HASH_FOREACH_BUCKET(EG(ini_directives), p) {
		zend_ini_entry *entry = (zend_ini_entry*)Z_PTR(p->val);

		if (p->key) {
			p->key = new_interned_string(p->key);
		}
		if (entry->name) {
			entry->name = new_interned_string(entry->name);
		}
		if (entry->value) {
			entry->value = new_interned_string(entry->value);
		}
		if (entry->orig_value) {
			entry->orig_value = new_interned_string(entry->orig_value);
		}
	} ZEND_HASH_FOREACH_END();

	ht = php_get_stream_filters_hash_global();
	ZEND_HASH_FOREACH_BUCKET(ht, p) {
		if (p->key) {
			p->key = new_interned_string(p->key);
		}
	} ZEND_HASH_FOREACH_END();

	ht = php_stream_get_url_stream_wrappers_hash_global();
	ZEND_HASH_FOREACH_BUCKET(ht, p) {
		if (p->key) {
			p->key = new_interned_string(p->key);
		}
	} ZEND_HASH_FOREACH_END();

	ht = php_stream_xport_get_hash();
	ZEND_HASH_FOREACH_BUCKET(ht, p) {
		if (p->key) {
			p->key = new_interned_string(p->key);
		}
	} ZEND_HASH_FOREACH_END();
}

static zend_string *accel_replace_string_by_shm_permanent(zend_string *str)
{
	zend_string *ret = accel_find_interned_string(str);

	if (ret) {
		zend_string_release(str);
		return ret;
	}
	return str;
}

static zend_string *accel_replace_string_by_process_permanent(zend_string *str)
{
	zend_string *ret = zend_interned_string_find_permanent(str);

	if (ret) {
		zend_string_release(str);
		return ret;
	}
	ZEND_ASSERT(0);
	return str;
}


static void accel_use_shm_interned_strings(void)
{
	HANDLE_BLOCK_INTERRUPTIONS();
	SHM_UNPROTECT();
	zend_shared_alloc_lock();

	if (ZCSG(interned_strings).saved_top == NULL) {
		accel_copy_permanent_strings(accel_new_interned_string);
	} else {
		accel_copy_permanent_strings(accel_replace_string_by_shm_permanent);
		if (ZCG(counted)) {
			accel_deactivate_sub();
		}
	}
	accel_interned_strings_save_state();

	zend_shared_alloc_unlock();
	SHM_PROTECT();
	HANDLE_UNBLOCK_INTERRUPTIONS();
}

static void accel_use_permanent_interned_strings(void)
{
	accel_copy_permanent_strings(accel_replace_string_by_process_permanent);
}

#ifndef ZEND_WIN32
static inline void kill_all_lockers(struct flock *mem_usage_check)
{
	int success, tries;
	/* so that other process won't try to force while we are busy cleaning up */
	ZCSG(force_restart_time) = 0;
	while (mem_usage_check->l_pid > 0) {
		/* Clear previous errno, reset success and tries */
		errno = 0;
		success = 0;
		tries = 10;

		while (tries--) {
			zend_accel_error(ACCEL_LOG_WARNING, "Attempting to kill locker %d", mem_usage_check->l_pid);
			if (kill(mem_usage_check->l_pid, SIGKILL)) {
				if (errno == ESRCH) {
					/* Process died before the signal was sent */
					success = 1;
					zend_accel_error(ACCEL_LOG_WARNING, "Process %d died before SIGKILL was sent", mem_usage_check->l_pid);
				}
				break;
			}
			/* give it a chance to die */
			usleep(20000);
			if (kill(mem_usage_check->l_pid, 0)) {
				if (errno == ESRCH) {
					/* successfully killed locker, process no longer exists  */
					success = 1;
					zend_accel_error(ACCEL_LOG_WARNING, "Killed locker %d", mem_usage_check->l_pid);
				}
				break;
			}
			usleep(10000);
		}
		if (!success) {
			/* errno is not ESRCH or we ran out of tries to kill the locker */
			ZCSG(force_restart_time) = time(NULL); /* restore forced restart request */
			/* cannot kill the locker, bail out with error */
			zend_accel_error(ACCEL_LOG_ERROR, "Cannot kill process %d: %s!", mem_usage_check->l_pid, strerror(errno));
		}

		mem_usage_check->l_type = F_WRLCK;
		mem_usage_check->l_whence = SEEK_SET;
		mem_usage_check->l_start = 1;
		mem_usage_check->l_len = 1;
		mem_usage_check->l_pid = -1;
		if (fcntl(lock_file, F_GETLK, mem_usage_check) == -1) {
			zend_accel_error(ACCEL_LOG_DEBUG, "KLockers:  %s (%d)", strerror(errno), errno);
			break;
		}

		if (mem_usage_check->l_type == F_UNLCK || mem_usage_check->l_pid <= 0) {
			break;
		}
	}
}
#endif

static inline int accel_is_inactive(void)
{
#ifdef ZEND_WIN32
	if (LOCKVAL(mem_usage) == 0) {
		return SUCCESS;
	}
#else
	FLOCK_STRUCTURE(mem_usage_check, F_WRLCK, SEEK_SET, 1, 1);

	mem_usage_check.l_pid = -1;
	if (fcntl(lock_file, F_GETLK, &mem_usage_check) == -1) {
		zend_accel_error(ACCEL_LOG_DEBUG, "UpdateC:  %s (%d)", strerror(errno), errno);
		return FAILURE;
	}
	if (mem_usage_check.l_type == F_UNLCK) {
		return SUCCESS;
	}

	if (ZCG(accel_directives).force_restart_timeout
		&& ZCSG(force_restart_time)
		&& time(NULL) >= ZCSG(force_restart_time)) {
		zend_accel_error(ACCEL_LOG_WARNING, "Forced restart at %ld (after " ZEND_LONG_FMT " seconds), locked by %d", (long)time(NULL), ZCG(accel_directives).force_restart_timeout, mem_usage_check.l_pid);
		kill_all_lockers(&mem_usage_check);

		return FAILURE; /* next request should be able to restart it */
	}
#endif

	return FAILURE;
}

static int zend_get_stream_timestamp(const char *filename, zend_stat_t *statbuf)
{
	php_stream_wrapper *wrapper;
	php_stream_statbuf stream_statbuf;
	int ret, er;

	if (!filename) {
		return FAILURE;
	}

	wrapper = php_stream_locate_url_wrapper(filename, NULL, STREAM_LOCATE_WRAPPERS_ONLY);
	if (!wrapper) {
		return FAILURE;
	}
	if (!wrapper->wops || !wrapper->wops->url_stat) {
		statbuf->st_mtime = 1;
		return SUCCESS; /* anything other than 0 is considered to be a valid timestamp */
	}

	er = EG(error_reporting);
	EG(error_reporting) = 0;
	zend_try {
		ret = wrapper->wops->url_stat(wrapper, (char*)filename, PHP_STREAM_URL_STAT_QUIET, &stream_statbuf, NULL);
	} zend_catch {
		ret = -1;
	} zend_end_try();
	EG(error_reporting) = er;

	if (ret != 0) {
		return FAILURE;
	}

	*statbuf = stream_statbuf.sb;
	return SUCCESS;
}

#if ZEND_WIN32
static accel_time_t zend_get_file_handle_timestamp_win(zend_file_handle *file_handle, size_t *size)
{
	static unsigned __int64 utc_base = 0;
	static FILETIME utc_base_ft;
	WIN32_FILE_ATTRIBUTE_DATA fdata;

	if (!file_handle->opened_path) {
		return 0;
	}

	if (!utc_base) {
		SYSTEMTIME st;

		st.wYear = 1970;
		st.wMonth = 1;
		st.wDay = 1;
		st.wHour = 0;
		st.wMinute = 0;
		st.wSecond = 0;
		st.wMilliseconds = 0;

		SystemTimeToFileTime (&st, &utc_base_ft);
		utc_base = (((unsigned __int64)utc_base_ft.dwHighDateTime) << 32) + utc_base_ft.dwLowDateTime;
    }

	if (file_handle->opened_path && GetFileAttributesEx(file_handle->opened_path->val, GetFileExInfoStandard, &fdata) != 0) {
		unsigned __int64 ftime;

		if (CompareFileTime (&fdata.ftLastWriteTime, &utc_base_ft) < 0) {
			return 0;
		}

		ftime = (((unsigned __int64)fdata.ftLastWriteTime.dwHighDateTime) << 32) + fdata.ftLastWriteTime.dwLowDateTime - utc_base;
		ftime /= 10000000L;

		if (size) {
			*size = (size_t)((((unsigned __int64)fdata.nFileSizeHigh) << 32) + (unsigned __int64)fdata.nFileSizeLow);
		}
		return (accel_time_t)ftime;
	}
	return 0;
}
#endif

accel_time_t zend_get_file_handle_timestamp(zend_file_handle *file_handle, size_t *size)
{
	zend_stat_t statbuf;
#ifdef ZEND_WIN32
	accel_time_t res;
#endif

	if (sapi_module.get_stat &&
	    !EG(current_execute_data) &&
	    file_handle->filename == SG(request_info).path_translated) {

		zend_stat_t *tmpbuf = sapi_module.get_stat();

		if (tmpbuf) {
			if (size) {
				*size = tmpbuf->st_size;
			}
			return tmpbuf->st_mtime;
		}
	}

#ifdef ZEND_WIN32
	res = zend_get_file_handle_timestamp_win(file_handle, size);
	if (res) {
		return res;
	}
#endif

	switch (file_handle->type) {
		case ZEND_HANDLE_FD:
			if (zend_fstat(file_handle->handle.fd, &statbuf) == -1) {
				return 0;
			}
			break;
		case ZEND_HANDLE_FP:
			if (zend_fstat(fileno(file_handle->handle.fp), &statbuf) == -1) {
				if (zend_get_stream_timestamp(file_handle->filename, &statbuf) != SUCCESS) {
					return 0;
				}
			}
			break;
		case ZEND_HANDLE_FILENAME:
		case ZEND_HANDLE_MAPPED:
			if (file_handle->opened_path) {
				char *file_path = ZSTR_VAL(file_handle->opened_path);

				if (is_stream_path(file_path)) {
					if (zend_get_stream_timestamp(file_path, &statbuf) == SUCCESS) {
						break;
					}
				}
				if (VCWD_STAT(file_path, &statbuf) != -1) {
					break;
				}
			}

			if (zend_get_stream_timestamp(file_handle->filename, &statbuf) != SUCCESS) {
				return 0;
			}
			break;
		case ZEND_HANDLE_STREAM:
			{
				php_stream *stream = (php_stream *)file_handle->handle.stream.handle;
				php_stream_statbuf sb;
				int ret, er;

				if (!stream ||
				    !stream->ops ||
				    !stream->ops->stat) {
					return 0;
				}

				er = EG(error_reporting);
				EG(error_reporting) = 0;
				zend_try {
					ret = stream->ops->stat(stream, &sb);
				} zend_catch {
					ret = -1;
				} zend_end_try();
				EG(error_reporting) = er;
				if (ret != 0) {
					return 0;
				}

				statbuf = sb.sb;
			}
			break;

		default:
			return 0;
	}

	if (size) {
		*size = statbuf.st_size;
	}
	return statbuf.st_mtime;
}

static inline int do_validate_timestamps(zend_persistent_script *persistent_script, zend_file_handle *file_handle)
{
	zend_file_handle ps_handle;
	zend_string *full_path_ptr = NULL;

	/** check that the persistent script is indeed the same file we cached
	 * (if part of the path is a symlink than it possible that the user will change it)
	 * See bug #15140
	 */
	if (file_handle->opened_path) {
		if (persistent_script->script.filename != file_handle->opened_path &&
		    !zend_string_equal_content(persistent_script->script.filename, file_handle->opened_path)) {
			return FAILURE;
		}
	} else {
		full_path_ptr = accelerator_orig_zend_resolve_path(file_handle->filename, strlen(file_handle->filename));
		if (full_path_ptr &&
		    persistent_script->script.filename != full_path_ptr &&
		    !zend_string_equal_content(persistent_script->script.filename, full_path_ptr)) {
			zend_string_release(full_path_ptr);
			return FAILURE;
		}
		file_handle->opened_path = full_path_ptr;
	}

	if (persistent_script->timestamp == 0) {
		if (full_path_ptr) {
			zend_string_release(full_path_ptr);
			file_handle->opened_path = NULL;
		}
		return FAILURE;
	}

	if (zend_get_file_handle_timestamp(file_handle, NULL) == persistent_script->timestamp) {
		if (full_path_ptr) {
			zend_string_release(full_path_ptr);
			file_handle->opened_path = NULL;
		}
		return SUCCESS;
	}
	if (full_path_ptr) {
		zend_string_release(full_path_ptr);
		file_handle->opened_path = NULL;
	}

	ps_handle.type = ZEND_HANDLE_FILENAME;
	ps_handle.filename = ZSTR_VAL(persistent_script->script.filename);
	ps_handle.opened_path = persistent_script->script.filename;

	if (zend_get_file_handle_timestamp(&ps_handle, NULL) == persistent_script->timestamp) {
		return SUCCESS;
	}

	return FAILURE;
}

int validate_timestamp_and_record(zend_persistent_script *persistent_script, zend_file_handle *file_handle)
{
	if (ZCG(accel_directives).revalidate_freq &&
	    persistent_script->dynamic_members.revalidate >= ZCG(request_time)) {
		return SUCCESS;
	} else if (do_validate_timestamps(persistent_script, file_handle) == FAILURE) {
		return FAILURE;
	} else {
		persistent_script->dynamic_members.revalidate = ZCG(request_time) + ZCG(accel_directives).revalidate_freq;
		return SUCCESS;
	}
}

int validate_timestamp_and_record_ex(zend_persistent_script *persistent_script, zend_file_handle *file_handle)
{
	int ret;

	SHM_UNPROTECT();
	ret = validate_timestamp_and_record(persistent_script, file_handle);
	SHM_PROTECT();

	return ret;
}

/* Instead of resolving full real path name each time we need to identify file,
 * we create a key that consist from requested file name, current working
 * directory, current include_path, etc */
char *accel_make_persistent_key(const char *path, size_t path_length, int *key_len)
{
	int key_length;

	/* CWD and include_path don't matter for absolute file names and streams */
    if (IS_ABSOLUTE_PATH(path, path_length)) {
		/* pass */
		ZCG(key_len) = 0;
    } else if (UNEXPECTED(is_stream_path(path))) {
		if (!is_cacheable_stream_path(path)) {
			return NULL;
		}
		/* pass */
		ZCG(key_len) = 0;
    } else if (UNEXPECTED(!ZCG(accel_directives).use_cwd)) {
		/* pass */
		ZCG(key_len) = 0;
    } else {
		const char *include_path = NULL, *cwd = NULL;
		int include_path_len = 0, cwd_len = 0;
		zend_string *parent_script = NULL;
		size_t parent_script_len = 0;

		if (EXPECTED(ZCG(cwd_key_len))) {
			cwd = ZCG(cwd_key);
			cwd_len = ZCG(cwd_key_len);
		} else {
			zend_string *cwd_str = accel_getcwd();

			if (UNEXPECTED(!cwd_str)) {
				/* we don't handle this well for now. */
				zend_accel_error(ACCEL_LOG_INFO, "getcwd() failed for '%s' (%d), please try to set opcache.use_cwd to 0 in ini file", path, errno);
				return NULL;
			}
			cwd = ZSTR_VAL(cwd_str);
			cwd_len = ZSTR_LEN(cwd_str);
			if (ZCG(cwd_check)) {
				ZCG(cwd_check) = 0;
				if ((ZCG(counted) || ZCSG(accelerator_enabled))) {

					zend_string *str = accel_find_interned_string(cwd_str);
					if (!str) {
						HANDLE_BLOCK_INTERRUPTIONS();
						SHM_UNPROTECT();
						zend_shared_alloc_lock();
						str = accel_new_interned_string(zend_string_copy(cwd_str));
						if (str == cwd_str) {
							zend_string_release(str);
							str = NULL;
						}
						zend_shared_alloc_unlock();
						SHM_PROTECT();
						HANDLE_UNBLOCK_INTERRUPTIONS();
					}
					if (str) {
						char buf[32];
						char *res = zend_print_long_to_buf(buf + sizeof(buf) - 1, STRTAB_STR_TO_POS(&ZCSG(interned_strings), str));

						cwd_len = ZCG(cwd_key_len) = buf + sizeof(buf) - 1 - res;
						cwd = ZCG(cwd_key);
						memcpy(ZCG(cwd_key), res, cwd_len + 1);
					}
				}
			}
		}

		if (EXPECTED(ZCG(include_path_key_len))) {
			include_path = ZCG(include_path_key);
			include_path_len = ZCG(include_path_key_len);
		} else if (!ZCG(include_path) || ZSTR_LEN(ZCG(include_path)) == 0) {
			include_path = "";
			include_path_len = 0;
		} else {
			include_path = ZSTR_VAL(ZCG(include_path));
			include_path_len = ZSTR_LEN(ZCG(include_path));

			if (ZCG(include_path_check)) {
				ZCG(include_path_check) = 0;
				if ((ZCG(counted) || ZCSG(accelerator_enabled))) {

					zend_string *str = accel_find_interned_string(ZCG(include_path));
					if (!str) {
						HANDLE_BLOCK_INTERRUPTIONS();
						SHM_UNPROTECT();
						zend_shared_alloc_lock();
						str = accel_new_interned_string(zend_string_copy(ZCG(include_path)));
						if (str == ZCG(include_path)) {
							str = NULL;
						}
						zend_shared_alloc_unlock();
						SHM_PROTECT();
						HANDLE_UNBLOCK_INTERRUPTIONS();
					}
					if (str) {
						char buf[32];
						char *res = zend_print_long_to_buf(buf + sizeof(buf) - 1, STRTAB_STR_TO_POS(&ZCSG(interned_strings), str));

						include_path_len = ZCG(include_path_key_len) = buf + sizeof(buf) - 1 - res;
						include_path = ZCG(include_path_key);
						memcpy(ZCG(include_path_key), res, include_path_len + 1);
					}
				}
			}
		}

		/* Calculate key length */
		if (UNEXPECTED((size_t)(cwd_len + path_length + include_path_len + 2) >= sizeof(ZCG(key)))) {
			return NULL;
		}

		/* Generate key
		 * Note - the include_path must be the last element in the key,
		 * since in itself, it may include colons (which we use to separate
		 * different components of the key)
		 */
		memcpy(ZCG(key), path, path_length);
		ZCG(key)[path_length] = ':';
		key_length = path_length + 1;
		memcpy(ZCG(key) + key_length, cwd, cwd_len);
		key_length += cwd_len;

		if (include_path_len) {
			ZCG(key)[key_length] = ':';
			key_length += 1;
			memcpy(ZCG(key) + key_length, include_path, include_path_len);
			key_length += include_path_len;
		}

		/* Here we add to the key the parent script directory,
		 * since fopen_wrappers from version 4.0.7 use current script's path
		 * in include path too.
		 */
		if (EXPECTED(EG(current_execute_data)) &&
		    EXPECTED((parent_script = zend_get_executed_filename_ex()) != NULL)) {

			parent_script_len = ZSTR_LEN(parent_script);
			while ((--parent_script_len > 0) && !IS_SLASH(ZSTR_VAL(parent_script)[parent_script_len]));

			if (UNEXPECTED((size_t)(key_length + parent_script_len + 1) >= sizeof(ZCG(key)))) {
				return NULL;
			}
			ZCG(key)[key_length] = ':';
			key_length += 1;
			memcpy(ZCG(key) + key_length, ZSTR_VAL(parent_script), parent_script_len);
			key_length += parent_script_len;
		}
		ZCG(key)[key_length] = '\0';
		*key_len = ZCG(key_len) = key_length;
		return ZCG(key);
	}

	/* not use_cwd */
	*key_len = path_length;
	return (char*)path;
}

int zend_accel_invalidate(const char *filename, size_t filename_len, zend_bool force)
{
	zend_string *realpath;
	zend_persistent_script *persistent_script;

	if (!ZCG(enabled) || !accel_startup_ok || !ZCSG(accelerator_enabled) || accelerator_shm_read_lock() != SUCCESS) {
		return FAILURE;
	}

	realpath = accelerator_orig_zend_resolve_path(filename, filename_len);

	if (!realpath) {
		return FAILURE;
	}

#ifdef HAVE_OPCACHE_FILE_CACHE
	if (ZCG(accel_directives).file_cache) {
		zend_file_cache_invalidate(realpath);
	}
#endif

	persistent_script = zend_accel_hash_find(&ZCSG(hash), realpath);
	if (persistent_script && !persistent_script->corrupted) {
		zend_file_handle file_handle;

		file_handle.type = ZEND_HANDLE_FILENAME;
		file_handle.filename = ZSTR_VAL(realpath);
		file_handle.opened_path = realpath;

		if (force ||
			!ZCG(accel_directives).validate_timestamps ||
			do_validate_timestamps(persistent_script, &file_handle) == FAILURE) {
			HANDLE_BLOCK_INTERRUPTIONS();
			SHM_UNPROTECT();
			zend_shared_alloc_lock();
			if (!persistent_script->corrupted) {
				persistent_script->corrupted = 1;
				persistent_script->timestamp = 0;
				ZSMMG(wasted_shared_memory) += persistent_script->dynamic_members.memory_consumption;
				if (ZSMMG(memory_exhausted)) {
					zend_accel_restart_reason reason =
						zend_accel_hash_is_full(&ZCSG(hash)) ? ACCEL_RESTART_HASH : ACCEL_RESTART_OOM;
					zend_accel_schedule_restart_if_necessary(reason);
				}
			}
			zend_shared_alloc_unlock();
			SHM_PROTECT();
			HANDLE_UNBLOCK_INTERRUPTIONS();
		}
	}

	accelerator_shm_read_unlock();
	zend_string_release(realpath);

	return SUCCESS;
}

/* Adds another key for existing cached script */
static void zend_accel_add_key(const char *key, unsigned int key_length, zend_accel_hash_entry *bucket)
{
	if (!zend_accel_hash_str_find(&ZCSG(hash), key, key_length)) {
		if (zend_accel_hash_is_full(&ZCSG(hash))) {
			zend_accel_error(ACCEL_LOG_DEBUG, "No more entries in hash table!");
			ZSMMG(memory_exhausted) = 1;
			zend_accel_schedule_restart_if_necessary(ACCEL_RESTART_HASH);
		} else {
			char *new_key = zend_shared_alloc(key_length + 1);
			if (new_key) {
				memcpy(new_key, key, key_length + 1);
				if (zend_accel_hash_update(&ZCSG(hash), new_key, key_length, 1, bucket)) {
					zend_accel_error(ACCEL_LOG_INFO, "Added key '%s'", new_key);
				}
			} else {
				zend_accel_schedule_restart_if_necessary(ACCEL_RESTART_OOM);
			}
		}
	}
}

#ifdef HAVE_OPCACHE_FILE_CACHE
static zend_persistent_script *store_script_in_file_cache(zend_persistent_script *new_persistent_script)
{
	uint32_t memory_used;

	zend_shared_alloc_init_xlat_table();

	/* Calculate the required memory size */
	memory_used = zend_accel_script_persist_calc(new_persistent_script, NULL, 0, 0);

	/* Allocate memory block */
#if defined(__AVX__) || defined(__SSE2__)
	/* Align to 64-byte boundary */
	ZCG(mem) = zend_arena_alloc(&CG(arena), memory_used + 64);
	ZCG(mem) = (void*)(((zend_uintptr_t)ZCG(mem) + 63L) & ~63L);
#else
	ZCG(mem) = zend_arena_alloc(&CG(arena), memory_used);
#endif

	/* Copy into shared memory */
	new_persistent_script = zend_accel_script_persist(new_persistent_script, NULL, 0);

	zend_shared_alloc_destroy_xlat_table();

	new_persistent_script->is_phar =
		new_persistent_script->script.filename &&
		strstr(ZSTR_VAL(new_persistent_script->script.filename), ".phar") &&
		!strstr(ZSTR_VAL(new_persistent_script->script.filename), "://");

	/* Consistency check */
	if ((char*)new_persistent_script->mem + new_persistent_script->size != (char*)ZCG(mem)) {
		zend_accel_error(
			((char*)new_persistent_script->mem + new_persistent_script->size < (char*)ZCG(mem)) ? ACCEL_LOG_ERROR : ACCEL_LOG_WARNING,
			"Internal error: wrong size calculation: %s start=" ZEND_ADDR_FMT ", end=" ZEND_ADDR_FMT ", real=" ZEND_ADDR_FMT "\n",
			ZSTR_VAL(new_persistent_script->script.filename),
			(size_t)new_persistent_script->mem,
			(size_t)((char *)new_persistent_script->mem + new_persistent_script->size),
			(size_t)ZCG(mem));
	}

	new_persistent_script->dynamic_members.checksum = zend_accel_script_checksum(new_persistent_script);

	zend_file_cache_script_store(new_persistent_script, 0);

	return new_persistent_script;
}

static zend_persistent_script *cache_script_in_file_cache(zend_persistent_script *new_persistent_script, int *from_shared_memory)
{
	/* Check if script may be stored in shared memory */
	if (!zend_accel_script_persistable(new_persistent_script)) {
		return new_persistent_script;
	}

	if (!zend_optimize_script(&new_persistent_script->script, ZCG(accel_directives).optimization_level, ZCG(accel_directives).opt_debug_level)) {
		return new_persistent_script;
	}

	*from_shared_memory = 1;
	return store_script_in_file_cache(new_persistent_script);
}
#endif

static zend_persistent_script *cache_script_in_shared_memory(zend_persistent_script *new_persistent_script, const char *key, unsigned int key_length, int *from_shared_memory)
{
	zend_accel_hash_entry *bucket;
	uint32_t memory_used;

	/* Check if script may be stored in shared memory */
	if (!zend_accel_script_persistable(new_persistent_script)) {
		return new_persistent_script;
	}

	if (!zend_optimize_script(&new_persistent_script->script, ZCG(accel_directives).optimization_level, ZCG(accel_directives).opt_debug_level)) {
		return new_persistent_script;
	}

	/* exclusive lock */
	zend_shared_alloc_lock();

	/* Check if we still need to put the file into the cache (may be it was
	 * already stored by another process. This final check is done under
	 * exclusive lock) */
	bucket = zend_accel_hash_find_entry(&ZCSG(hash), new_persistent_script->script.filename);
	if (bucket) {
		zend_persistent_script *existing_persistent_script = (zend_persistent_script *)bucket->data;

		if (!existing_persistent_script->corrupted) {
			if (key &&
			    (!ZCG(accel_directives).validate_timestamps ||
			     (new_persistent_script->timestamp == existing_persistent_script->timestamp))) {
				zend_accel_add_key(key, key_length, bucket);
			}
			zend_shared_alloc_unlock();
			return new_persistent_script;
		}
	}

	if (zend_accel_hash_is_full(&ZCSG(hash))) {
		zend_accel_error(ACCEL_LOG_DEBUG, "No more entries in hash table!");
		ZSMMG(memory_exhausted) = 1;
		zend_accel_schedule_restart_if_necessary(ACCEL_RESTART_HASH);
		zend_shared_alloc_unlock();
#ifdef HAVE_OPCACHE_FILE_CACHE
		if (ZCG(accel_directives).file_cache) {
			new_persistent_script = store_script_in_file_cache(new_persistent_script);
			*from_shared_memory = 1;
		}
#endif
		return new_persistent_script;
	}

	zend_shared_alloc_init_xlat_table();

	/* Calculate the required memory size */
	memory_used = zend_accel_script_persist_calc(new_persistent_script, key, key_length, 1);

	/* Allocate shared memory */
#if defined(__AVX__) || defined(__SSE2__)
	/* Align to 64-byte boundary */
	ZCG(mem) = zend_shared_alloc(memory_used + 64);
	if (ZCG(mem)) {
		memset(ZCG(mem), 0, memory_used + 64);
		ZCG(mem) = (void*)(((zend_uintptr_t)ZCG(mem) + 63L) & ~63L);
	}
#else
	ZCG(mem) = zend_shared_alloc(memory_used);
	if (ZCG(mem)) {
		memset(ZCG(mem), 0, memory_used);
	}
#endif
	if (!ZCG(mem)) {
		zend_shared_alloc_destroy_xlat_table();
		zend_accel_schedule_restart_if_necessary(ACCEL_RESTART_OOM);
		zend_shared_alloc_unlock();
#ifdef HAVE_OPCACHE_FILE_CACHE
		if (ZCG(accel_directives).file_cache) {
			new_persistent_script = store_script_in_file_cache(new_persistent_script);
			*from_shared_memory = 1;
		}
#endif
		return new_persistent_script;
	}

	/* Copy into shared memory */
	new_persistent_script = zend_accel_script_persist(new_persistent_script, &key, key_length);

	zend_shared_alloc_destroy_xlat_table();

	new_persistent_script->is_phar =
		new_persistent_script->script.filename &&
		strstr(ZSTR_VAL(new_persistent_script->script.filename), ".phar") &&
		!strstr(ZSTR_VAL(new_persistent_script->script.filename), "://");

	/* Consistency check */
	if ((char*)new_persistent_script->mem + new_persistent_script->size != (char*)ZCG(mem)) {
		zend_accel_error(
			((char*)new_persistent_script->mem + new_persistent_script->size < (char*)ZCG(mem)) ? ACCEL_LOG_ERROR : ACCEL_LOG_WARNING,
			"Internal error: wrong size calculation: %s start=" ZEND_ADDR_FMT ", end=" ZEND_ADDR_FMT ", real=" ZEND_ADDR_FMT "\n",
			ZSTR_VAL(new_persistent_script->script.filename),
			(size_t)new_persistent_script->mem,
			(size_t)((char *)new_persistent_script->mem + new_persistent_script->size),
			(size_t)ZCG(mem));
	}

	new_persistent_script->dynamic_members.checksum = zend_accel_script_checksum(new_persistent_script);

	/* store script structure in the hash table */
	bucket = zend_accel_hash_update(&ZCSG(hash), ZSTR_VAL(new_persistent_script->script.filename), ZSTR_LEN(new_persistent_script->script.filename), 0, new_persistent_script);
	if (bucket) {
		zend_accel_error(ACCEL_LOG_INFO, "Cached script '%s'", ZSTR_VAL(new_persistent_script->script.filename));
		if (key &&
		    /* key may contain non-persistent PHAR aliases (see issues #115 and #149) */
		    memcmp(key, "phar://", sizeof("phar://") - 1) != 0 &&
		    (ZSTR_LEN(new_persistent_script->script.filename) != key_length ||
		     memcmp(ZSTR_VAL(new_persistent_script->script.filename), key, key_length) != 0)) {
			/* link key to the same persistent script in hash table */
			if (zend_accel_hash_update(&ZCSG(hash), key, key_length, 1, bucket)) {
				zend_accel_error(ACCEL_LOG_INFO, "Added key '%s'", key);
			} else {
				zend_accel_error(ACCEL_LOG_DEBUG, "No more entries in hash table!");
				ZSMMG(memory_exhausted) = 1;
				zend_accel_schedule_restart_if_necessary(ACCEL_RESTART_HASH);
			}
		}
	}

	new_persistent_script->dynamic_members.memory_consumption = ZEND_ALIGNED_SIZE(new_persistent_script->size);

	zend_shared_alloc_unlock();

#ifdef HAVE_OPCACHE_FILE_CACHE
	if (ZCG(accel_directives).file_cache) {
		SHM_PROTECT();
		zend_file_cache_script_store(new_persistent_script, 1);
		SHM_UNPROTECT();
	}
#endif

	*from_shared_memory = 1;
	return new_persistent_script;
}

static const struct jit_auto_global_info
{
    const char *name;
    size_t len;
} jit_auto_globals_info[] = {
    { "_SERVER",  sizeof("_SERVER")-1},
    { "_ENV",     sizeof("_ENV")-1},
    { "_REQUEST", sizeof("_REQUEST")-1},
    { "GLOBALS",  sizeof("GLOBALS")-1},
};

static zend_string *jit_auto_globals_str[4];

static int zend_accel_get_auto_globals(void)
{
	int i, ag_size = (sizeof(jit_auto_globals_info) / sizeof(jit_auto_globals_info[0]));
	int n = 1;
	int mask = 0;

	for (i = 0; i < ag_size ; i++) {
		if (zend_hash_exists(&EG(symbol_table), jit_auto_globals_str[i])) {
			mask |= n;
		}
		n += n;
	}
	return mask;
}

static int zend_accel_get_auto_globals_no_jit(void)
{
	if (zend_hash_exists(&EG(symbol_table), jit_auto_globals_str[3])) {
		return 8;
	}
	return 0;
}

static void zend_accel_set_auto_globals(int mask)
{
	int i, ag_size = (sizeof(jit_auto_globals_info) / sizeof(jit_auto_globals_info[0]));
	int n = 1;

	for (i = 0; i < ag_size ; i++) {
		if ((mask & n) && !(ZCG(auto_globals_mask) & n)) {
			ZCG(auto_globals_mask) |= n;
			zend_is_auto_global(jit_auto_globals_str[i]);
		}
		n += n;
	}
}

static void zend_accel_init_auto_globals(void)
{
	int i, ag_size = (sizeof(jit_auto_globals_info) / sizeof(jit_auto_globals_info[0]));

	for (i = 0; i < ag_size ; i++) {
		jit_auto_globals_str[i] = zend_string_init(jit_auto_globals_info[i].name, jit_auto_globals_info[i].len, 1);
		zend_string_hash_val(jit_auto_globals_str[i]);
		jit_auto_globals_str[i] = accel_new_interned_string(jit_auto_globals_str[i]);
	}
}

static zend_persistent_script *opcache_compile_file(zend_file_handle *file_handle, int type, const char *key, zend_op_array **op_array_p)
{
	zend_persistent_script *new_persistent_script;
	zend_op_array *orig_active_op_array;
	HashTable *orig_function_table, *orig_class_table;
	zval orig_user_error_handler;
	zend_op_array *op_array;
	int do_bailout = 0;
	accel_time_t timestamp = 0;
	uint32_t orig_compiler_options = 0;

    /* Try to open file */
    if (file_handle->type == ZEND_HANDLE_FILENAME) {
        if (accelerator_orig_zend_stream_open_function(file_handle->filename, file_handle) != SUCCESS) {
			*op_array_p = NULL;
			if (type == ZEND_REQUIRE) {
				zend_message_dispatcher(ZMSG_FAILED_REQUIRE_FOPEN, file_handle->filename);
				zend_bailout();
			} else {
				zend_message_dispatcher(ZMSG_FAILED_INCLUDE_FOPEN, file_handle->filename);
			}
			return NULL;
    	}
    }

	/* check blacklist right after ensuring that file was opened */
	if (file_handle->opened_path && zend_accel_blacklist_is_blacklisted(&accel_blacklist, ZSTR_VAL(file_handle->opened_path), ZSTR_LEN(file_handle->opened_path))) {
		ZCSG(blacklist_misses)++;
		*op_array_p = accelerator_orig_compile_file(file_handle, type);
		return NULL;
	}

	if (ZCG(accel_directives).validate_timestamps ||
	    ZCG(accel_directives).file_update_protection ||
	    ZCG(accel_directives).max_file_size > 0) {
		size_t size = 0;

		/* Obtain the file timestamps, *before* actually compiling them,
		 * otherwise we have a race-condition.
		 */
		timestamp = zend_get_file_handle_timestamp(file_handle, ZCG(accel_directives).max_file_size > 0 ? &size : NULL);

		/* If we can't obtain a timestamp (that means file is possibly socket)
		 *  we won't cache it
		 */
		if (timestamp == 0) {
			*op_array_p = accelerator_orig_compile_file(file_handle, type);
			return NULL;
		}

		/* check if file is too new (may be it's not written completely yet) */
		if (ZCG(accel_directives).file_update_protection &&
		    ((accel_time_t)(ZCG(request_time) - ZCG(accel_directives).file_update_protection) < timestamp)) {
			*op_array_p = accelerator_orig_compile_file(file_handle, type);
			return NULL;
		}

		if (ZCG(accel_directives).max_file_size > 0 && size > (size_t)ZCG(accel_directives).max_file_size) {
			ZCSG(blacklist_misses)++;
			*op_array_p = accelerator_orig_compile_file(file_handle, type);
			return NULL;
		}
	}

	new_persistent_script = create_persistent_script();

	/* Save the original values for the op_array, function table and class table */
	orig_active_op_array = CG(active_op_array);
	orig_function_table = CG(function_table);
	orig_class_table = CG(class_table);
	ZVAL_COPY_VALUE(&orig_user_error_handler, &EG(user_error_handler));

	/* Override them with ours */
	CG(function_table) = &ZCG(function_table);
	EG(class_table) = CG(class_table) = &new_persistent_script->script.class_table;
	ZVAL_UNDEF(&EG(user_error_handler));

	zend_try {
		orig_compiler_options = CG(compiler_options);
		CG(compiler_options) |= ZEND_COMPILE_HANDLE_OP_ARRAY;
		CG(compiler_options) |= ZEND_COMPILE_IGNORE_INTERNAL_CLASSES;
		CG(compiler_options) |= ZEND_COMPILE_DELAYED_BINDING;
		CG(compiler_options) |= ZEND_COMPILE_NO_CONSTANT_SUBSTITUTION;
		op_array = *op_array_p = accelerator_orig_compile_file(file_handle, type);
		CG(compiler_options) = orig_compiler_options;
	} zend_catch {
		op_array = NULL;
		do_bailout = 1;
		CG(compiler_options) = orig_compiler_options;
	} zend_end_try();

	/* Restore originals */
	CG(active_op_array) = orig_active_op_array;
	CG(function_table) = orig_function_table;
	EG(class_table) = CG(class_table) = orig_class_table;
	EG(user_error_handler) = orig_user_error_handler;

	if (!op_array) {
		/* compilation failed */
		free_persistent_script(new_persistent_script, 1);
		zend_accel_free_user_functions(&ZCG(function_table));
		if (do_bailout) {
			zend_bailout();
		}
		return NULL;
	}

	/* Build the persistent_script structure.
	   Here we aren't sure we would store it, but we will need it
	   further anyway.
	*/
	zend_accel_move_user_functions(&ZCG(function_table), &new_persistent_script->script.function_table);
	new_persistent_script->script.first_early_binding_opline =
		(op_array->fn_flags & ZEND_ACC_EARLY_BINDING) ?
			zend_build_delayed_early_binding_list(op_array) :
			(uint32_t)-1;
	new_persistent_script->script.main_op_array = *op_array;

	efree(op_array); /* we have valid persistent_script, so it's safe to free op_array */

    /* Fill in the ping_auto_globals_mask for the new script. If jit for auto globals is enabled we
       will have to ping the used auto global variables before execution */
	if (PG(auto_globals_jit)) {
		new_persistent_script->ping_auto_globals_mask = zend_accel_get_auto_globals();
	} else {
		new_persistent_script->ping_auto_globals_mask = zend_accel_get_auto_globals_no_jit();
	}

	if (ZCG(accel_directives).validate_timestamps) {
		/* Obtain the file timestamps, *before* actually compiling them,
		 * otherwise we have a race-condition.
		 */
		new_persistent_script->timestamp = timestamp;
		new_persistent_script->dynamic_members.revalidate = ZCG(request_time) + ZCG(accel_directives).revalidate_freq;
	}

	if (file_handle->opened_path) {
		new_persistent_script->script.filename = zend_string_copy(file_handle->opened_path);
	} else {
		new_persistent_script->script.filename = zend_string_init(file_handle->filename, strlen(file_handle->filename), 0);
	}
	zend_string_hash_val(new_persistent_script->script.filename);

	/* Now persistent_script structure is ready in process memory */
	return new_persistent_script;
}

#ifdef HAVE_OPCACHE_FILE_CACHE
zend_op_array *file_cache_compile_file(zend_file_handle *file_handle, int type)
{
	zend_persistent_script *persistent_script;
	zend_op_array *op_array = NULL;
	int from_memory; /* if the script we've got is stored in SHM */

	if (is_stream_path(file_handle->filename) &&
	    !is_cacheable_stream_path(file_handle->filename)) {
		return accelerator_orig_compile_file(file_handle, type);
	}

	if (!file_handle->opened_path) {
		if (file_handle->type == ZEND_HANDLE_FILENAME &&
		    accelerator_orig_zend_stream_open_function(file_handle->filename, file_handle) == FAILURE) {
			if (type == ZEND_REQUIRE) {
				zend_message_dispatcher(ZMSG_FAILED_REQUIRE_FOPEN, file_handle->filename);
				zend_bailout();
			} else {
				zend_message_dispatcher(ZMSG_FAILED_INCLUDE_FOPEN, file_handle->filename);
			}
			return NULL;
	    }
	}

	HANDLE_BLOCK_INTERRUPTIONS();
	SHM_UNPROTECT();
	persistent_script = zend_file_cache_script_load(file_handle);
	SHM_PROTECT();
	HANDLE_UNBLOCK_INTERRUPTIONS();
	if (persistent_script) {
		/* see bug #15471 (old BTS) */
		if (persistent_script->script.filename) {
			if (!EG(current_execute_data) || !EG(current_execute_data)->opline ||
			    !EG(current_execute_data)->func ||
			    !ZEND_USER_CODE(EG(current_execute_data)->func->common.type) ||
			    EG(current_execute_data)->opline->opcode != ZEND_INCLUDE_OR_EVAL ||
			    (EG(current_execute_data)->opline->extended_value != ZEND_INCLUDE_ONCE &&
			     EG(current_execute_data)->opline->extended_value != ZEND_REQUIRE_ONCE)) {
				if (zend_hash_add_empty_element(&EG(included_files), persistent_script->script.filename) != NULL) {
					/* ext/phar has to load phar's metadata into memory */
					if (persistent_script->is_phar) {
						php_stream_statbuf ssb;
						char *fname = emalloc(sizeof("phar://") + ZSTR_LEN(persistent_script->script.filename));

						memcpy(fname, "phar://", sizeof("phar://") - 1);
						memcpy(fname + sizeof("phar://") - 1, ZSTR_VAL(persistent_script->script.filename), ZSTR_LEN(persistent_script->script.filename) + 1);
						php_stream_stat_path(fname, &ssb);
						efree(fname);
					}
				}
			}
		}
		zend_file_handle_dtor(file_handle);

	    if (persistent_script->ping_auto_globals_mask) {
			zend_accel_set_auto_globals(persistent_script->ping_auto_globals_mask);
		}

		return zend_accel_load_script(persistent_script, 1);
	}

	persistent_script = opcache_compile_file(file_handle, type, NULL, &op_array);

	if (persistent_script) {
		from_memory = 0;
		persistent_script = cache_script_in_file_cache(persistent_script, &from_memory);
		return zend_accel_load_script(persistent_script, from_memory);
	}

	return op_array;
}
#endif

/* zend_compile() replacement */
zend_op_array *persistent_compile_file(zend_file_handle *file_handle, int type)
{
	zend_persistent_script *persistent_script = NULL;
	char *key = NULL;
	int key_length;
	int from_shared_memory; /* if the script we've got is stored in SHM */

	if (!file_handle->filename || !ZCG(enabled) || !accel_startup_ok) {
		/* The Accelerator is disabled, act as if without the Accelerator */
		return accelerator_orig_compile_file(file_handle, type);
#ifdef HAVE_OPCACHE_FILE_CACHE
	} else if (file_cache_only) {
		return file_cache_compile_file(file_handle, type);
#endif
	} else if ((!ZCG(counted) && !ZCSG(accelerator_enabled)) ||
	           (ZCSG(restart_in_progress) && accel_restart_is_active())) {
#ifdef HAVE_OPCACHE_FILE_CACHE
		if (ZCG(accel_directives).file_cache) {
			return file_cache_compile_file(file_handle, type);
		}
#endif
		return accelerator_orig_compile_file(file_handle, type);
	}

	/* In case this callback is called from include_once, require_once or it's
	 * a main FastCGI request, the key must be already calculated, and cached
	 * persistent script already found */
	if (ZCG(cache_persistent_script) &&
	    ((!EG(current_execute_data) &&
	      file_handle->filename == SG(request_info).path_translated &&
	      ZCG(cache_opline) == NULL) ||
	     (EG(current_execute_data) &&
	      EG(current_execute_data)->func &&
	      ZEND_USER_CODE(EG(current_execute_data)->func->common.type) &&
	      ZCG(cache_opline) == EG(current_execute_data)->opline))) {

		persistent_script = ZCG(cache_persistent_script);
		if (ZCG(key_len)) {
			key = ZCG(key);
			key_length = ZCG(key_len);
		}

	} else {
		if (!ZCG(accel_directives).revalidate_path) {
			/* try to find cached script by key */
			key = accel_make_persistent_key(file_handle->filename, strlen(file_handle->filename), &key_length);
			if (!key) {
				return accelerator_orig_compile_file(file_handle, type);
			}
			persistent_script = zend_accel_hash_str_find(&ZCSG(hash), key, key_length);
		} else if (UNEXPECTED(is_stream_path(file_handle->filename) && !is_cacheable_stream_path(file_handle->filename))) {
			return accelerator_orig_compile_file(file_handle, type);
		}

		if (!persistent_script) {
			/* try to find cached script by full real path */
			zend_accel_hash_entry *bucket;

			/* open file to resolve the path */
		    if (file_handle->type == ZEND_HANDLE_FILENAME &&
        		accelerator_orig_zend_stream_open_function(file_handle->filename, file_handle) == FAILURE) {
				if (type == ZEND_REQUIRE) {
					zend_message_dispatcher(ZMSG_FAILED_REQUIRE_FOPEN, file_handle->filename);
					zend_bailout();
				} else {
					zend_message_dispatcher(ZMSG_FAILED_INCLUDE_FOPEN, file_handle->filename);
				}
				return NULL;
		    }

			if (file_handle->opened_path) {
				bucket = zend_accel_hash_find_entry(&ZCSG(hash), file_handle->opened_path);

				if (bucket) {
					persistent_script = (zend_persistent_script *)bucket->data;

					if (key && !persistent_script->corrupted) {
						HANDLE_BLOCK_INTERRUPTIONS();
						SHM_UNPROTECT();
						zend_shared_alloc_lock();
						zend_accel_add_key(key, key_length, bucket);
						zend_shared_alloc_unlock();
						SHM_PROTECT();
						HANDLE_UNBLOCK_INTERRUPTIONS();
					}
				}
			}
		}
	}

	/* clear cache */
	ZCG(cache_opline) = NULL;
	ZCG(cache_persistent_script) = NULL;

	if (persistent_script && persistent_script->corrupted) {
		persistent_script = NULL;
	}

	/* Make sure we only increase the currently running processes semaphore
     * once each execution (this function can be called more than once on
     * each execution)
     */
	if (!ZCG(counted)) {
		if (accel_activate_add() == FAILURE) {
#ifdef HAVE_OPCACHE_FILE_CACHE
			if (ZCG(accel_directives).file_cache) {
				return file_cache_compile_file(file_handle, type);
			}
#endif
			return accelerator_orig_compile_file(file_handle, type);
		}
		ZCG(counted) = 1;
	}

	/* Revalidate acessibility of cached file */
	if (EXPECTED(persistent_script != NULL) &&
	    UNEXPECTED(ZCG(accel_directives).validate_permission) &&
	    file_handle->type == ZEND_HANDLE_FILENAME &&
	    UNEXPECTED(access(ZSTR_VAL(persistent_script->script.filename), R_OK) != 0)) {
		if (type == ZEND_REQUIRE) {
			zend_message_dispatcher(ZMSG_FAILED_REQUIRE_FOPEN, file_handle->filename);
			zend_bailout();
		} else {
			zend_message_dispatcher(ZMSG_FAILED_INCLUDE_FOPEN, file_handle->filename);
		}
		return NULL;
	}

	HANDLE_BLOCK_INTERRUPTIONS();
	SHM_UNPROTECT();

	/* If script is found then validate_timestamps if option is enabled */
	if (persistent_script && ZCG(accel_directives).validate_timestamps) {
		if (validate_timestamp_and_record(persistent_script, file_handle) == FAILURE) {
			zend_shared_alloc_lock();
			if (!persistent_script->corrupted) {
				persistent_script->corrupted = 1;
				persistent_script->timestamp = 0;
				ZSMMG(wasted_shared_memory) += persistent_script->dynamic_members.memory_consumption;
				if (ZSMMG(memory_exhausted)) {
					zend_accel_restart_reason reason =
						zend_accel_hash_is_full(&ZCSG(hash)) ? ACCEL_RESTART_HASH : ACCEL_RESTART_OOM;
					zend_accel_schedule_restart_if_necessary(reason);
				}
			}
			zend_shared_alloc_unlock();
			persistent_script = NULL;
		}
	}

	/* if turned on - check the compiled script ADLER32 checksum */
	if (persistent_script && ZCG(accel_directives).consistency_checks
		&& persistent_script->dynamic_members.hits % ZCG(accel_directives).consistency_checks == 0) {

		unsigned int checksum = zend_accel_script_checksum(persistent_script);
		if (checksum != persistent_script->dynamic_members.checksum ) {
			/* The checksum is wrong */
			zend_accel_error(ACCEL_LOG_INFO, "Checksum failed for '%s':  expected=0x%08x, found=0x%08x",
							 ZSTR_VAL(persistent_script->script.filename), persistent_script->dynamic_members.checksum, checksum);
			zend_shared_alloc_lock();
			if (!persistent_script->corrupted) {
				persistent_script->corrupted = 1;
				persistent_script->timestamp = 0;
				ZSMMG(wasted_shared_memory) += persistent_script->dynamic_members.memory_consumption;
				if (ZSMMG(memory_exhausted)) {
					zend_accel_restart_reason reason =
						zend_accel_hash_is_full(&ZCSG(hash)) ? ACCEL_RESTART_HASH : ACCEL_RESTART_OOM;
					zend_accel_schedule_restart_if_necessary(reason);
				}
			}
			zend_shared_alloc_unlock();
			persistent_script = NULL;
		}
	}

#ifdef HAVE_OPCACHE_FILE_CACHE
	/* Check the second level cache */
	if (!persistent_script && ZCG(accel_directives).file_cache) {
		persistent_script = zend_file_cache_script_load(file_handle);
	}
#endif

	/* If script was not found or invalidated by validate_timestamps */
	if (!persistent_script) {
		uint32_t old_const_num = zend_hash_next_free_element(EG(zend_constants));
		zend_op_array *op_array;

		/* Cache miss.. */
		ZCSG(misses)++;

		/* No memory left. Behave like without the Accelerator */
		if (ZSMMG(memory_exhausted) || ZCSG(restart_pending)) {
			SHM_PROTECT();
			HANDLE_UNBLOCK_INTERRUPTIONS();
#ifdef HAVE_OPCACHE_FILE_CACHE
			if (ZCG(accel_directives).file_cache) {
				return file_cache_compile_file(file_handle, type);
			}
#endif
			return accelerator_orig_compile_file(file_handle, type);
		}

		/* Try and cache the script and assume that it is returned from_shared_memory.
         * If it isn't compile_and_cache_file() changes the flag to 0
         */
       	from_shared_memory = 0;
		persistent_script = opcache_compile_file(file_handle, type, key, &op_array);
		if (persistent_script) {
			persistent_script = cache_script_in_shared_memory(persistent_script, key, key ? key_length : 0, &from_shared_memory);
		}

		/* Caching is disabled, returning op_array;
		 * or something went wrong during compilation, returning NULL
		 */
		if (!persistent_script) {
			SHM_PROTECT();
			HANDLE_UNBLOCK_INTERRUPTIONS();
			return op_array;
		}
		if (from_shared_memory) {
			/* Delete immutable arrays moved into SHM */
			uint32_t new_const_num = zend_hash_next_free_element(EG(zend_constants));
			while (new_const_num > old_const_num) {
				new_const_num--;
				zend_hash_index_del(EG(zend_constants), new_const_num);
			}
		}
	} else {

#if !ZEND_WIN32
		ZCSG(hits)++; /* TBFixed: may lose one hit */
		persistent_script->dynamic_members.hits++; /* see above */
#else
#ifdef _M_X64
		InterlockedIncrement64(&ZCSG(hits));
#else
		InterlockedIncrement(&ZCSG(hits));
#endif
		InterlockedIncrement64(&persistent_script->dynamic_members.hits);
#endif

		/* see bug #15471 (old BTS) */
		if (persistent_script->script.filename) {
			if (!EG(current_execute_data) || !EG(current_execute_data)->opline ||
			    !EG(current_execute_data)->func ||
			    !ZEND_USER_CODE(EG(current_execute_data)->func->common.type) ||
			    EG(current_execute_data)->opline->opcode != ZEND_INCLUDE_OR_EVAL ||
			    (EG(current_execute_data)->opline->extended_value != ZEND_INCLUDE_ONCE &&
			     EG(current_execute_data)->opline->extended_value != ZEND_REQUIRE_ONCE)) {
				if (zend_hash_add_empty_element(&EG(included_files), persistent_script->script.filename) != NULL) {
					/* ext/phar has to load phar's metadata into memory */
					if (persistent_script->is_phar) {
						php_stream_statbuf ssb;
						char *fname = emalloc(sizeof("phar://") + ZSTR_LEN(persistent_script->script.filename));

						memcpy(fname, "phar://", sizeof("phar://") - 1);
						memcpy(fname + sizeof("phar://") - 1, ZSTR_VAL(persistent_script->script.filename), ZSTR_LEN(persistent_script->script.filename) + 1);
						php_stream_stat_path(fname, &ssb);
						efree(fname);
					}
				}
			}
		}
		zend_file_handle_dtor(file_handle);
		from_shared_memory = 1;
	}

	persistent_script->dynamic_members.last_used = ZCG(request_time);

	SHM_PROTECT();
	HANDLE_UNBLOCK_INTERRUPTIONS();

    /* Fetch jit auto globals used in the script before execution */
    if (persistent_script->ping_auto_globals_mask) {
		zend_accel_set_auto_globals(persistent_script->ping_auto_globals_mask);
	}

	return zend_accel_load_script(persistent_script, from_shared_memory);
}

/* zend_stream_open_function() replacement for PHP 5.3 and above */
static int persistent_stream_open_function(const char *filename, zend_file_handle *handle)
{
	if (ZCG(cache_persistent_script)) {
		/* check if callback is called from include_once or it's a main request */
		if ((!EG(current_execute_data) &&
		     filename == SG(request_info).path_translated &&
		     ZCG(cache_opline) == NULL) ||
		    (EG(current_execute_data) &&
		     EG(current_execute_data)->func &&
		     ZEND_USER_CODE(EG(current_execute_data)->func->common.type) &&
		     ZCG(cache_opline) == EG(current_execute_data)->opline)) {

			/* we are in include_once or FastCGI request */
			handle->filename = (char*)filename;
			handle->free_filename = 0;
			handle->opened_path = zend_string_copy(ZCG(cache_persistent_script)->script.filename);
			handle->type = ZEND_HANDLE_FILENAME;
			return SUCCESS;
		}
		ZCG(cache_opline) = NULL;
		ZCG(cache_persistent_script) = NULL;
	}
	return accelerator_orig_zend_stream_open_function(filename, handle);
}

/* zend_resolve_path() replacement for PHP 5.3 and above */
static zend_string* persistent_zend_resolve_path(const char *filename, size_t filename_len)
{
	if (ZCG(enabled) && accel_startup_ok &&
#ifdef HAVE_OPCACHE_FILE_CACHE
		!file_cache_only &&
#endif
	    (ZCG(counted) || ZCSG(accelerator_enabled)) &&
	    !ZCSG(restart_in_progress)) {

		/* check if callback is called from include_once or it's a main request */
		if ((!EG(current_execute_data) &&
		     filename == SG(request_info).path_translated) ||
		    (EG(current_execute_data) &&
		     EG(current_execute_data)->func &&
		     ZEND_USER_CODE(EG(current_execute_data)->func->common.type) &&
		     EG(current_execute_data)->opline->opcode == ZEND_INCLUDE_OR_EVAL &&
		     (EG(current_execute_data)->opline->extended_value == ZEND_INCLUDE_ONCE ||
		      EG(current_execute_data)->opline->extended_value == ZEND_REQUIRE_ONCE))) {

			/* we are in include_once or FastCGI request */
			zend_string *resolved_path;
			int key_length;
			char *key = NULL;

			if (!ZCG(accel_directives).revalidate_path) {
				/* lookup by "not-real" path */
				key = accel_make_persistent_key(filename, filename_len, &key_length);
				if (key) {
					zend_accel_hash_entry *bucket = zend_accel_hash_str_find_entry(&ZCSG(hash), key, key_length);
					if (bucket != NULL) {
						zend_persistent_script *persistent_script = (zend_persistent_script *)bucket->data;
						if (!persistent_script->corrupted) {
							ZCG(cache_opline) = EG(current_execute_data) ? EG(current_execute_data)->opline : NULL;
							ZCG(cache_persistent_script) = persistent_script;
							return zend_string_copy(persistent_script->script.filename);
						}
					}
				} else {
					ZCG(cache_opline) = NULL;
					ZCG(cache_persistent_script) = NULL;
					return accelerator_orig_zend_resolve_path(filename, filename_len);
				}
			}

			/* find the full real path */
			resolved_path = accelerator_orig_zend_resolve_path(filename, filename_len);

			if (resolved_path) {
				/* lookup by real path */
				zend_accel_hash_entry *bucket = zend_accel_hash_find_entry(&ZCSG(hash), resolved_path);
				if (bucket) {
					zend_persistent_script *persistent_script = (zend_persistent_script *)bucket->data;
					if (!persistent_script->corrupted) {
						if (key) {
							/* add another "key" for the same bucket */
							HANDLE_BLOCK_INTERRUPTIONS();
							SHM_UNPROTECT();
							zend_shared_alloc_lock();
							zend_accel_add_key(key, key_length, bucket);
							zend_shared_alloc_unlock();
							SHM_PROTECT();
							HANDLE_UNBLOCK_INTERRUPTIONS();
						} else {
							ZCG(key_len) = 0;
						}
						ZCG(cache_opline) = EG(current_execute_data) ? EG(current_execute_data)->opline : NULL;
						ZCG(cache_persistent_script) = persistent_script;
						return resolved_path;
					}
				}
			}

			ZCG(cache_opline) = NULL;
			ZCG(cache_persistent_script) = NULL;
			return resolved_path;
		}
	}
	ZCG(cache_opline) = NULL;
	ZCG(cache_persistent_script) = NULL;
	return accelerator_orig_zend_resolve_path(filename, filename_len);
}

static void zend_reset_cache_vars(void)
{
	ZSMMG(memory_exhausted) = 0;
	ZCSG(hits) = 0;
	ZCSG(misses) = 0;
	ZCSG(blacklist_misses) = 0;
	ZSMMG(wasted_shared_memory) = 0;
	ZCSG(restart_pending) = 0;
	ZCSG(force_restart_time) = 0;
}

static void accel_reset_pcre_cache(void)
{
	Bucket *p;

	ZEND_HASH_FOREACH_BUCKET(&PCRE_G(pcre_cache), p) {
		/* Remove PCRE cache entries with inconsistent keys */
		if (zend_accel_in_shm(p->key)) {
			p->key = NULL;
			zend_hash_del_bucket(&PCRE_G(pcre_cache), p);
		}
	} ZEND_HASH_FOREACH_END();
}

static void accel_activate(void)
{
	zend_bool reset_pcre = 0;

	if (!ZCG(enabled) || !accel_startup_ok) {
		return;
	}

	if (!ZCG(function_table).nTableSize) {
		zend_hash_init(&ZCG(function_table), zend_hash_num_elements(CG(function_table)), NULL, ZEND_FUNCTION_DTOR, 1);
		zend_accel_copy_internal_functions();
	}

	/* PHP-5.4 and above return "double", but we use 1 sec precision */
	ZCG(auto_globals_mask) = 0;
	ZCG(request_time) = (time_t)sapi_get_request_time();
	ZCG(cache_opline) = NULL;
	ZCG(cache_persistent_script) = NULL;
	ZCG(include_path_key_len) = 0;
	ZCG(include_path_check) = 1;

	/* check if ZCG(function_table) wasn't somehow polluted on the way */
	if (ZCG(internal_functions_count) != (zend_long)zend_hash_num_elements(&ZCG(function_table))) {
		zend_accel_error(ACCEL_LOG_WARNING, "Internal functions count changed - was %d, now %d", ZCG(internal_functions_count), zend_hash_num_elements(&ZCG(function_table)));
	}

	ZCG(cwd) = NULL;
	ZCG(cwd_key_len) = 0;
	ZCG(cwd_check) = 1;

#ifdef HAVE_OPCACHE_FILE_CACHE
	if (file_cache_only) {
		return;
	}
#endif

#ifndef ZEND_WIN32
	if (ZCG(accel_directives).validate_root) {
		struct stat buf;

		if (stat("/", &buf) != 0) {
			ZCG(root_hash) = 0;
		} else {
			ZCG(root_hash) = buf.st_ino;
			if (sizeof(buf.st_ino) > sizeof(ZCG(root_hash))) {
				if (ZCG(root_hash) != buf.st_ino) {
					zend_string *key = zend_string_init("opcache.enable", sizeof("opcache.enable")-1, 0);
					zend_alter_ini_entry_chars(key, "0", 1, ZEND_INI_SYSTEM, ZEND_INI_STAGE_RUNTIME);
					zend_string_release(key);
					zend_accel_error(ACCEL_LOG_WARNING, "Can't cache files in chroot() directory with too big inode");
					return;
				}
			}
		}
	} else {
		ZCG(root_hash) = 0;
	}
#endif

	HANDLE_BLOCK_INTERRUPTIONS();
	SHM_UNPROTECT();

	if (ZCG(counted)) {
#ifdef ZTS
		zend_accel_error(ACCEL_LOG_WARNING, "Stuck count for thread id %lu", (unsigned long) tsrm_thread_id());
#else
		zend_accel_error(ACCEL_LOG_WARNING, "Stuck count for pid %d", getpid());
#endif
		accel_unlock_all();
		ZCG(counted) = 0;
	}

	if (ZCSG(restart_pending)) {
		zend_shared_alloc_lock();
		if (ZCSG(restart_pending) != 0) { /* check again, to ensure that the cache wasn't already cleaned by another process */
			if (accel_is_inactive() == SUCCESS) {
				zend_accel_error(ACCEL_LOG_DEBUG, "Restarting!");
				ZCSG(restart_pending) = 0;
				switch ZCSG(restart_reason) {
					case ACCEL_RESTART_OOM:
						ZCSG(oom_restarts)++;
						break;
					case ACCEL_RESTART_HASH:
						ZCSG(hash_restarts)++;
						break;
					case ACCEL_RESTART_USER:
						ZCSG(manual_restarts)++;
						break;
				}
				accel_restart_enter();

				zend_reset_cache_vars();
				zend_accel_hash_clean(&ZCSG(hash));

				if (ZCG(accel_directives).interned_strings_buffer) {
					accel_interned_strings_restore_state();
				}

				zend_shared_alloc_restore_state();
				ZCSG(accelerator_enabled) = ZCSG(cache_status_before_restart);
				if (ZCSG(last_restart_time) < ZCG(request_time)) {
					ZCSG(last_restart_time) = ZCG(request_time);
				} else {
					ZCSG(last_restart_time)++;
				}
				accel_restart_leave();
			}
		} else {
			reset_pcre = 1;
		}
		zend_shared_alloc_unlock();
	}

	SHM_PROTECT();
	HANDLE_UNBLOCK_INTERRUPTIONS();

	if (ZCSG(last_restart_time) != ZCG(last_restart_time)) {
		/* SHM was reinitialized. */
		ZCG(last_restart_time) = ZCSG(last_restart_time);

		/* Reset in-process realpath cache */
		realpath_cache_clean();

		accel_reset_pcre_cache();
	} else if (reset_pcre) {
		accel_reset_pcre_cache();
	}
}

int accel_post_deactivate(void)
{
	if (!ZCG(enabled) || !accel_startup_ok) {
		return SUCCESS;
	}

	zend_shared_alloc_safe_unlock(); /* be sure we didn't leave cache locked */
	accel_unlock_all();
	ZCG(counted) = 0;

	return SUCCESS;
}

static void accel_deactivate(void)
{
	/* ensure that we restore function_table and class_table
	 * In general, they're restored by persistent_compile_file(), but in case
	 * the script is aborted abnormally, they may become messed up.
	 */

	if (ZCG(cwd)) {
		zend_string_release(ZCG(cwd));
		ZCG(cwd) = NULL;
	}

	if (!ZCG(enabled) || !accel_startup_ok) {
		return;
	}
}

static int accelerator_remove_cb(zend_extension *element1, zend_extension *element2)
{
	(void)element2; /* keep the compiler happy */

	if (!strcmp(element1->name, ACCELERATOR_PRODUCT_NAME )) {
		element1->startup = NULL;
#if 0
		/* We have to call shutdown callback it to free TS resources */
		element1->shutdown = NULL;
#endif
		element1->activate = NULL;
		element1->deactivate = NULL;
		element1->op_array_handler = NULL;

#ifdef __DEBUG_MESSAGES__
        fprintf(stderr, ACCELERATOR_PRODUCT_NAME " is disabled: %s\n", (zps_failure_reason ? zps_failure_reason : "unknown error"));
        fflush(stderr);
#endif
	}

	return 0;
}

static void zps_startup_failure(char *reason, char *api_reason, int (*cb)(zend_extension *, zend_extension *))
{
	accel_startup_ok = 0;
	zps_failure_reason = reason;
	zps_api_failure_reason = api_reason?api_reason:reason;
	zend_llist_del_element(&zend_extensions, NULL, (int (*)(void *, void *))cb);
}

static inline int accel_find_sapi(void)
{
	static const char *supported_sapis[] = {
		"apache",
		"fastcgi",
		"cli-server",
		"cgi-fcgi",
		"fpm-fcgi",
		"apache2handler",
		"litespeed",
		"uwsgi",
		NULL
	};
	const char **sapi_name;

	if (sapi_module.name) {
		for (sapi_name = supported_sapis; *sapi_name; sapi_name++) {
			if (strcmp(sapi_module.name, *sapi_name) == 0) {
				return SUCCESS;
			}
		}
		if (ZCG(accel_directives).enable_cli && (
		    strcmp(sapi_module.name, "cli") == 0
		  || strcmp(sapi_module.name, "phpdbg") == 0)) {
			return SUCCESS;
		}
	}

	return FAILURE;
}

static int zend_accel_init_shm(void)
{
	zend_shared_alloc_lock();

	if (ZCG(accel_directives).interned_strings_buffer) {
		accel_shared_globals = zend_shared_alloc((ZCG(accel_directives).interned_strings_buffer * 1024 * 1024));
	} else {
		accel_shared_globals = zend_shared_alloc(sizeof(zend_accel_shared_globals));
	}
	if (!accel_shared_globals) {
		zend_accel_error(ACCEL_LOG_FATAL, "Insufficient shared memory!");
		zend_shared_alloc_unlock();
		return FAILURE;
	}
	memset(accel_shared_globals, 0, sizeof(zend_accel_shared_globals));
	ZSMMG(app_shared_globals) = accel_shared_globals;

	zend_accel_hash_init(&ZCSG(hash), ZCG(accel_directives).max_accelerated_files);

	if (ZCG(accel_directives).interned_strings_buffer) {
		uint32_t hash_size;

		/* must be a power of two */
		hash_size = ZCG(accel_directives).interned_strings_buffer * (32 * 1024);
		hash_size |= (hash_size >> 1);
		hash_size |= (hash_size >> 2);
		hash_size |= (hash_size >> 4);
		hash_size |= (hash_size >> 8);
		hash_size |= (hash_size >> 16);

		ZCSG(interned_strings).nTableMask = hash_size << 2;
		ZCSG(interned_strings).nNumOfElements = 0;
		ZCSG(interned_strings).start =
			(zend_string*)((char*)&ZCSG(interned_strings) +
				sizeof(zend_string_table) +
				((hash_size + 1) * sizeof(uint32_t))) +
				8;
		ZCSG(interned_strings).top =
			ZCSG(interned_strings).start;
		ZCSG(interned_strings).end =
			(zend_string*)((char*)accel_shared_globals +
				ZCG(accel_directives).interned_strings_buffer * 1024 * 1024);
		ZCSG(interned_strings).saved_top = NULL;

		memset((char*)&ZCSG(interned_strings) + sizeof(zend_string_table),
			STRTAB_INVALID_POS,
			(char*)ZCSG(interned_strings).start -
				((char*)&ZCSG(interned_strings) + sizeof(zend_string_table)));

		zend_interned_strings_set_permanent_storage_copy_handlers(accel_use_shm_interned_strings, accel_use_permanent_interned_strings);
	}

	zend_interned_strings_set_request_storage_handlers(accel_new_interned_string_for_php, accel_init_interned_string_for_php);

	zend_reset_cache_vars();

	ZCSG(oom_restarts) = 0;
	ZCSG(hash_restarts) = 0;
	ZCSG(manual_restarts) = 0;

	ZCSG(accelerator_enabled) = 1;
	ZCSG(start_time) = zend_accel_get_time();
	ZCSG(last_restart_time) = 0;
	ZCSG(restart_in_progress) = 0;

	zend_shared_alloc_unlock();

	return SUCCESS;
}

static void accel_globals_ctor(zend_accel_globals *accel_globals)
{
#if defined(COMPILE_DL_OPCACHE) && defined(ZTS)
	ZEND_TSRMLS_CACHE_UPDATE();
#endif
	memset(accel_globals, 0, sizeof(zend_accel_globals));

	/* TODO refactor to init this just once. */
	accel_gen_system_id();
}

static void accel_globals_dtor(zend_accel_globals *accel_globals)
{
	if (accel_globals->function_table.nTableSize) {
		accel_globals->function_table.pDestructor = NULL;
		zend_hash_destroy(&accel_globals->function_table);
	}
}

#define ZEND_BIN_ID "BIN_" ZEND_TOSTR(SIZEOF_CHAR) ZEND_TOSTR(SIZEOF_INT) ZEND_TOSTR(SIZEOF_LONG) ZEND_TOSTR(SIZEOF_SIZE_T) ZEND_TOSTR(SIZEOF_ZEND_LONG) ZEND_TOSTR(ZEND_MM_ALIGNMENT)

static void accel_gen_system_id(void)
{
	PHP_MD5_CTX context;
	unsigned char digest[16], c;
	char *md5str = ZCG(system_id);
	int i;

	PHP_MD5Init(&context);
	PHP_MD5Update(&context, PHP_VERSION, sizeof(PHP_VERSION)-1);
	PHP_MD5Update(&context, ZEND_EXTENSION_BUILD_ID, sizeof(ZEND_EXTENSION_BUILD_ID)-1);
	PHP_MD5Update(&context, ZEND_BIN_ID, sizeof(ZEND_BIN_ID)-1);
	if (strstr(PHP_VERSION, "-dev") != 0) {
		/* Development versions may be changed from build to build */
		PHP_MD5Update(&context, __DATE__, sizeof(__DATE__)-1);
		PHP_MD5Update(&context, __TIME__, sizeof(__TIME__)-1);
	}
	PHP_MD5Final(digest, &context);
	for (i = 0; i < 16; i++) {
		c = digest[i] >> 4;
		c = (c <= 9) ? c + '0' : c - 10 + 'a';
		md5str[i * 2] = c;
		c = digest[i] &  0x0f;
		c = (c <= 9) ? c + '0' : c - 10 + 'a';
		md5str[(i * 2) + 1] = c;
	}
}

#ifdef HAVE_HUGE_CODE_PAGES
# ifndef _WIN32
#  include <sys/mman.h>
#  ifndef MAP_ANON
#   ifdef MAP_ANONYMOUS
#    define MAP_ANON MAP_ANONYMOUS
#   endif
#  endif
#  ifndef MAP_FAILED
#   define MAP_FAILED ((void*)-1)
#  endif
# endif

# if defined(MAP_HUGETLB) || defined(MADV_HUGEPAGE)
static int accel_remap_huge_pages(void *start, size_t size, const char *name, size_t offset)
{
	void *ret = MAP_FAILED;
	void *mem;

	mem = mmap(NULL, size,
		PROT_READ | PROT_WRITE,
		MAP_PRIVATE | MAP_ANONYMOUS,
		-1, 0);
	if (mem == MAP_FAILED) {
		zend_error(E_WARNING,
			ACCELERATOR_PRODUCT_NAME " huge_code_pages: mmap failed: %s (%d)",
			strerror(errno), errno);
		return -1;
	}
	memcpy(mem, start, size);

#  ifdef MAP_HUGETLB
	ret = mmap(start, size,
		PROT_READ | PROT_WRITE | PROT_EXEC,
		MAP_PRIVATE | MAP_ANONYMOUS | MAP_FIXED | MAP_HUGETLB,
		-1, 0);
#  endif
	if (ret == MAP_FAILED) {
		ret = mmap(start, size,
			PROT_READ | PROT_WRITE | PROT_EXEC,
			MAP_PRIVATE | MAP_ANONYMOUS | MAP_FIXED,
			-1, 0);
		/* this should never happen? */
		ZEND_ASSERT(ret != MAP_FAILED);
#  ifdef MADV_HUGEPAGE
		if (-1 == madvise(start, size, MADV_HUGEPAGE)) {
			memcpy(start, mem, size);
			mprotect(start, size, PROT_READ | PROT_EXEC);
			munmap(mem, size);
			zend_error(E_WARNING,
				ACCELERATOR_PRODUCT_NAME " huge_code_pages: madvise(HUGEPAGE) failed: %s (%d)",
				strerror(errno), errno);
			return -1;
		}
#  else
		memcpy(start, mem, size);
		mprotect(start, size, PROT_READ | PROT_EXEC);
		munmap(mem, size);
		zend_error(E_WARNING,
			ACCELERATOR_PRODUCT_NAME " huge_code_pages: mmap(HUGETLB) failed: %s (%d)",
			strerror(errno), errno);
		return -1;
#  endif
	}

	if (ret == start) {
		memcpy(start, mem, size);
		mprotect(start, size, PROT_READ | PROT_EXEC);
	}
	munmap(mem, size);

	return (ret == start) ? 0 : -1;
}

static void accel_move_code_to_huge_pages(void)
{
	FILE *f;
	long unsigned int huge_page_size = 2 * 1024 * 1024;

	f = fopen("/proc/self/maps", "r");
	if (f) {
		long unsigned int  start, end, offset, inode;
		char perm[5], dev[6], name[MAXPATHLEN];
		int ret;

		ret = fscanf(f, "%lx-%lx %4s %lx %5s %ld %s\n", &start, &end, perm, &offset, dev, &inode, name);
		if (ret == 7 && perm[0] == 'r' && perm[1] == '-' && perm[2] == 'x' && name[0] == '/') {
			long unsigned int  seg_start = ZEND_MM_ALIGNED_SIZE_EX(start, huge_page_size);
			long unsigned int  seg_end = (end & ~(huge_page_size-1L));

			if (seg_end > seg_start) {
				zend_accel_error(ACCEL_LOG_DEBUG, "remap to huge page %lx-%lx %s \n", seg_start, seg_end, name);
				accel_remap_huge_pages((void*)seg_start, seg_end - seg_start, name, offset + seg_start - start);
			}
		}
		fclose(f);
	}
}
# else
static void accel_move_code_to_huge_pages(void)
{
	zend_error(E_WARNING, ACCELERATOR_PRODUCT_NAME ": opcache.huge_code_pages has no affect as huge page is not supported");
	return;
}
# endif /* defined(MAP_HUGETLB) || defined(MADV_HUGEPAGE) */
#endif /* HAVE_HUGE_CODE_PAGES */

static int accel_startup(zend_extension *extension)
{
#ifdef ZTS
	accel_globals_id = ts_allocate_id(&accel_globals_id, sizeof(zend_accel_globals), (ts_allocate_ctor) accel_globals_ctor, (ts_allocate_dtor) accel_globals_dtor);
#else
	accel_globals_ctor(&accel_globals);
#endif

#ifdef ZEND_WIN32
	_setmaxstdio(2048); /* The default configuration is limited to 512 stdio files */
#endif

	if (start_accel_module() == FAILURE) {
		accel_startup_ok = 0;
		zend_error(E_WARNING, ACCELERATOR_PRODUCT_NAME ": module registration failed!");
		return FAILURE;
	}

	accel_gen_system_id();

#ifdef HAVE_HUGE_CODE_PAGES
	if (ZCG(accel_directives).huge_code_pages &&
	    (strcmp(sapi_module.name, "cli") == 0 ||
	     strcmp(sapi_module.name, "cli-server") == 0 ||
		 strcmp(sapi_module.name, "cgi-fcgi") == 0 ||
		 strcmp(sapi_module.name, "fpm-fcgi") == 0)) {
		accel_move_code_to_huge_pages();
	}
#endif

	/* no supported SAPI found - disable acceleration and stop initialization */
	if (accel_find_sapi() == FAILURE) {
		accel_startup_ok = 0;
		if (!ZCG(accel_directives).enable_cli &&
		    strcmp(sapi_module.name, "cli") == 0) {
			zps_startup_failure("Opcode Caching is disabled for CLI", NULL, accelerator_remove_cb);
		} else {
			zps_startup_failure("Opcode Caching is only supported in Apache, FPM, FastCGI and LiteSpeed SAPIs", NULL, accelerator_remove_cb);
		}
		return SUCCESS;
	}

	if (ZCG(enabled) == 0) {
		return SUCCESS ;
	}

	orig_post_startup_cb = zend_post_startup_cb;
	zend_post_startup_cb = accel_post_startup;

	return SUCCESS;
}

static int accel_post_startup(void)
{
	zend_function *func;
	zend_ini_entry *ini_entry;

	if (orig_post_startup_cb) {
		int (*cb)(void) = orig_post_startup_cb;

		orig_post_startup_cb = NULL;
		if (cb() != SUCCESS) {
			return FAILURE;
		}
	}

/********************************************/
/* End of non-SHM dependent initializations */
/********************************************/
#ifdef HAVE_OPCACHE_FILE_CACHE
	file_cache_only = ZCG(accel_directives).file_cache_only;
	if (!file_cache_only) {
#else
	if (1) {
#endif
		switch (zend_shared_alloc_startup(ZCG(accel_directives).memory_consumption)) {
			case ALLOC_SUCCESS:
				if (zend_accel_init_shm() == FAILURE) {
					accel_startup_ok = 0;
					return FAILURE;
				}
				break;
			case ALLOC_FAILURE:
				accel_startup_ok = 0;
				zend_accel_error(ACCEL_LOG_FATAL, "Failure to initialize shared memory structures - probably not enough shared memory.");
				return SUCCESS;
			case SUCCESSFULLY_REATTACHED:
				zend_shared_alloc_lock();
				accel_shared_globals = (zend_accel_shared_globals *) ZSMMG(app_shared_globals);
				if (ZCG(accel_directives).interned_strings_buffer) {
					zend_interned_strings_set_permanent_storage_copy_handlers(accel_use_shm_interned_strings, accel_use_permanent_interned_strings);
				}
				zend_interned_strings_set_request_storage_handlers(accel_new_interned_string_for_php, accel_init_interned_string_for_php);
				zend_shared_alloc_unlock();
				break;
			case FAILED_REATTACHED:
				accel_startup_ok = 0;
				zend_accel_error(ACCEL_LOG_FATAL, "Failure to initialize shared memory structures - can not reattach to exiting shared memory.");
				return SUCCESS;
				break;
#if ENABLE_FILE_CACHE_FALLBACK
			case ALLOC_FALLBACK:
				zend_shared_alloc_lock();
				file_cache_only = 1;
				fallback_process = 1;
				zend_accel_init_auto_globals();
				zend_shared_alloc_unlock();
				goto file_cache_fallback;
				break;
#endif
		}

		/* from this point further, shared memory is supposed to be OK */

		/* remember the last restart time in the process memory */
		ZCG(last_restart_time) = ZCSG(last_restart_time);

		/* Init auto-global strings */
		zend_accel_init_auto_globals();

		zend_shared_alloc_lock();
		zend_shared_alloc_save_state();
		zend_shared_alloc_unlock();

		SHM_PROTECT();
#ifdef HAVE_OPCACHE_FILE_CACHE
	} else if (!ZCG(accel_directives).file_cache) {
		accel_startup_ok = 0;
		zend_accel_error(ACCEL_LOG_FATAL, "opcache.file_cache_only is set without a proper setting of opcache.file_cache");
		return SUCCESS;
	} else {
		accel_shared_globals = calloc(1, sizeof(zend_accel_shared_globals));

		/* Init auto-global strings */
		zend_accel_init_auto_globals();
#endif
	}
#if ENABLE_FILE_CACHE_FALLBACK
file_cache_fallback:
#endif

	/* Override compiler */
	accelerator_orig_compile_file = zend_compile_file;
	zend_compile_file = persistent_compile_file;

	/* Override stream opener function (to eliminate open() call caused by
	 * include/require statements ) */
	accelerator_orig_zend_stream_open_function = zend_stream_open_function;
	zend_stream_open_function = persistent_stream_open_function;

	/* Override path resolver function (to eliminate stat() calls caused by
	 * include_once/require_once statements */
	accelerator_orig_zend_resolve_path = zend_resolve_path;
	zend_resolve_path = persistent_zend_resolve_path;

	/* Override chdir() function */
	if ((func = zend_hash_str_find_ptr(CG(function_table), "chdir", sizeof("chdir")-1)) != NULL &&
	    func->type == ZEND_INTERNAL_FUNCTION) {
		orig_chdir = func->internal_function.handler;
		func->internal_function.handler = ZEND_FN(accel_chdir);
	}
	ZCG(cwd) = NULL;
	ZCG(include_path) = NULL;

	/* Override "include_path" modifier callback */
	if ((ini_entry = zend_hash_str_find_ptr(EG(ini_directives), "include_path", sizeof("include_path")-1)) != NULL) {
		ZCG(include_path) = ini_entry->value;
		orig_include_path_on_modify = ini_entry->on_modify;
		ini_entry->on_modify = accel_include_path_on_modify;
	}

	accel_startup_ok = 1;

	/* Override file_exists(), is_file() and is_readable() */
	zend_accel_override_file_functions();

	/* Load black list */
	accel_blacklist.entries = NULL;
	if (ZCG(enabled) && accel_startup_ok &&
	    ZCG(accel_directives).user_blacklist_filename &&
	    *ZCG(accel_directives.user_blacklist_filename)) {
		zend_accel_blacklist_init(&accel_blacklist);
		zend_accel_blacklist_load(&accel_blacklist, ZCG(accel_directives.user_blacklist_filename));
	}

	zend_optimizer_startup();

	return SUCCESS;
}

static void accel_free_ts_resources()
{
#ifndef ZTS
	accel_globals_dtor(&accel_globals);
#else
	ts_free_id(accel_globals_id);
#endif
}

void accel_shutdown(void)
{
	zend_ini_entry *ini_entry;
	zend_bool _file_cache_only = 0;

	zend_optimizer_shutdown();

	zend_accel_blacklist_shutdown(&accel_blacklist);

	if (!ZCG(enabled) || !accel_startup_ok) {
		accel_free_ts_resources();
		return;
	}

#ifdef HAVE_OPCACHE_FILE_CACHE
	_file_cache_only = file_cache_only;
#endif

<<<<<<< HEAD
=======
	if (!_file_cache_only && ZCG(accel_directives).interned_strings_buffer) {
		accel_use_permanent_interned_strings();
	}

>>>>>>> a8fbb153
	accel_reset_pcre_cache();

	accel_free_ts_resources();

	if (!_file_cache_only) {
		zend_shared_alloc_shutdown();
	}
	zend_compile_file = accelerator_orig_compile_file;

	if ((ini_entry = zend_hash_str_find_ptr(EG(ini_directives), "include_path", sizeof("include_path")-1)) != NULL) {
		ini_entry->on_modify = orig_include_path_on_modify;
	}
}

void zend_accel_schedule_restart(zend_accel_restart_reason reason)
{
	const char *zend_accel_restart_reason_text[ACCEL_RESTART_USER + 1] = {
		"out of memory",
		"hash overflow",
		"user",
	};

	if (ZCSG(restart_pending)) {
		/* don't schedule twice */
		return;
	}
	zend_accel_error(ACCEL_LOG_DEBUG, "Restart Scheduled! Reason: %s",
			zend_accel_restart_reason_text[reason]);

	HANDLE_BLOCK_INTERRUPTIONS();
	SHM_UNPROTECT();
	ZCSG(restart_pending) = 1;
	ZCSG(restart_reason) = reason;
	ZCSG(cache_status_before_restart) = ZCSG(accelerator_enabled);
	ZCSG(accelerator_enabled) = 0;

	if (ZCG(accel_directives).force_restart_timeout) {
		ZCSG(force_restart_time) = zend_accel_get_time() + ZCG(accel_directives).force_restart_timeout;
	} else {
		ZCSG(force_restart_time) = 0;
	}
	SHM_PROTECT();
	HANDLE_UNBLOCK_INTERRUPTIONS();
}

/* this is needed because on WIN32 lock is not decreased unless ZCG(counted) is set */
#ifdef ZEND_WIN32
#define accel_deactivate_now() ZCG(counted) = 1; accel_deactivate_sub()
#else
#define accel_deactivate_now() accel_deactivate_sub()
#endif

/* ensures it is OK to read SHM
	if it's not OK (restart in progress) returns FAILURE
	if OK returns SUCCESS
	MUST call accelerator_shm_read_unlock after done lock operations
*/
int accelerator_shm_read_lock(void)
{
	if (ZCG(counted)) {
		/* counted means we are holding read lock for SHM, so that nothing bad can happen */
		return SUCCESS;
	} else {
		/* here accelerator is active but we do not hold SHM lock. This means restart was scheduled
			or is in progress now */
		if (accel_activate_add() == FAILURE) { /* acquire usage lock */
			return FAILURE;
		}
		/* Now if we weren't inside restart, restart would not begin until we remove usage lock */
		if (ZCSG(restart_in_progress)) {
			/* we already were inside restart this means it's not safe to touch shm */
			accel_deactivate_now(); /* drop usage lock */
			return FAILURE;
		}
		ZCG(counted) = 1;
	}
	return SUCCESS;
}

/* must be called ONLY after SUCCESSFUL accelerator_shm_read_lock */
void accelerator_shm_read_unlock(void)
{
	if (!ZCG(counted)) {
		/* counted is 0 - meaning we had to readlock manually, release readlock now */
		accel_deactivate_now();
	}
}

ZEND_EXT_API zend_extension zend_extension_entry = {
	ACCELERATOR_PRODUCT_NAME,               /* name */
	PHP_VERSION,							/* version */
	"Zend Technologies",					/* author */
	"http://www.zend.com/",					/* URL */
	"Copyright (c) 1999-2018",				/* copyright */
	accel_startup,					   		/* startup */
	NULL,									/* shutdown */
	accel_activate,							/* per-script activation */
	accel_deactivate,						/* per-script deactivation */
	NULL,									/* message handler */
	NULL,									/* op_array handler */
	NULL,									/* extended statement handler */
	NULL,									/* extended fcall begin handler */
	NULL,									/* extended fcall end handler */
	NULL,									/* op_array ctor */
	NULL,									/* op_array dtor */
	STANDARD_ZEND_EXTENSION_PROPERTIES
};<|MERGE_RESOLUTION|>--- conflicted
+++ resolved
@@ -444,11 +444,7 @@
 	zend_string *s;
 
 #ifdef HAVE_OPCACHE_FILE_CACHE
-<<<<<<< HEAD
-	if (UNEXPECTED(ZCG(accel_directives).file_cache_only)) {
-=======
-	if (file_cache_only) {
->>>>>>> a8fbb153
+	if (UNEXPECTED(file_cache_only)) {
 		return str;
 	}
 #endif
@@ -2910,13 +2906,6 @@
 	_file_cache_only = file_cache_only;
 #endif
 
-<<<<<<< HEAD
-=======
-	if (!_file_cache_only && ZCG(accel_directives).interned_strings_buffer) {
-		accel_use_permanent_interned_strings();
-	}
-
->>>>>>> a8fbb153
 	accel_reset_pcre_cache();
 
 	accel_free_ts_resources();
