--- conflicted
+++ resolved
@@ -1771,9 +1771,6 @@
 		ZCG(counted) = 1;
 	}
 
-<<<<<<< HEAD
-	HANDLE_BLOCK_INTERRUPTIONS();
-=======
 	/* Revalidate acessibility of cached file */
 	if (EXPECTED(persistent_script != NULL) &&
 	    UNEXPECTED(ZCG(accel_directives).validate_permission) &&
@@ -1788,7 +1785,7 @@
 		return NULL;
 	}
 
->>>>>>> a1a5b52f
+	HANDLE_BLOCK_INTERRUPTIONS();
 	SHM_UNPROTECT();
 
 	/* If script is found then validate_timestamps if option is enabled */
@@ -2101,9 +2098,6 @@
 	}
 #endif
 
-<<<<<<< HEAD
-	HANDLE_BLOCK_INTERRUPTIONS();
-=======
 #ifndef ZEND_WIN32
 	if (ZCG(accel_directives).validate_root) {
 		struct stat buf;
@@ -2129,7 +2123,7 @@
 	}
 #endif
 
->>>>>>> a1a5b52f
+	HANDLE_BLOCK_INTERRUPTIONS();
 	SHM_UNPROTECT();
 
 	if (ZCG(counted)) {
