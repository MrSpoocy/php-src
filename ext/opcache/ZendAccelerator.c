--- conflicted
+++ resolved
@@ -2503,12 +2503,7 @@
 		"cli-server",
 		"cgi-fcgi",
 		"fpm-fcgi",
-<<<<<<< HEAD
-=======
 		"fpmi-fcgi",
-		"isapi",
-		"apache2filter",
->>>>>>> 8baf3ffd
 		"apache2handler",
 		"litespeed",
 		"uwsgi",
