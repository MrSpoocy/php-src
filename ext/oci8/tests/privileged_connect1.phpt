--TEST--
privileged connect tests
--SKIPIF--
<?php if (!extension_loaded('oci8')) die("skip no oci8 extension"); ?>
--INI--
oci8.privileged_connect=1
--FILE--
<?php

require dirname(__FILE__)."/connect.inc";

oci_connect("", "", "", false, OCI_SYSOPER);
oci_connect("", "", "", false, OCI_SYSDBA);
oci_connect("", "", "", false, -1);
oci_connect("", "", "", false, "qwe");

echo "Done\n";
?>
--EXPECTF--
Warning: oci_connect(): ORA-%d: %s in %s on line %d

Warning: oci_connect(): ORA-%d: %s in %s on line %d

Warning: oci_connect(): Invalid session mode specified (-1) in %s on line %d

<<<<<<< HEAD
Warning: oci_connect() expects parameter 5 to be int, string given in %s on line %d
=======
Warning: oci_connect() expects parameter 5 to be int%s string given in %s on line %d
>>>>>>> d7b060e9
Done<|MERGE_RESOLUTION|>--- conflicted
+++ resolved
@@ -23,9 +23,5 @@
 
 Warning: oci_connect(): Invalid session mode specified (-1) in %s on line %d
 
-<<<<<<< HEAD
-Warning: oci_connect() expects parameter 5 to be int, string given in %s on line %d
-=======
 Warning: oci_connect() expects parameter 5 to be int%s string given in %s on line %d
->>>>>>> d7b060e9
 Done