--- conflicted
+++ resolved
@@ -46,17 +46,12 @@
   <active>no</active>
  </lead>
 
- <date>2016-07-04</date>
+ <date>2016-08-04</date>
  <time>12:00:00</time>
 
   <version>
-<<<<<<< HEAD
-   <release>2.1.1</release>
-   <api>2.1.1</api>
-=======
-   <release>2.0.12</release>
-   <api>2.0.12</api>
->>>>>>> 78488a54
+   <release>2.1.2</release>
+   <api>2.1.2</api>
   </version>
   <stability>
    <release>stable</release>
@@ -64,12 +59,8 @@
   </stability>
   <license uri="http://www.php.net/license">PHP</license>
   <notes>
-<<<<<<< HEAD
 This version is for PHP 7 only.
-Fixed bug #71600 (oci_fetch_all segfaults when selecting more than 8 columns)
-=======
 Fixed invalid handle error with Implicit Result Sets
->>>>>>> 78488a54
   </notes>
  <contents>
   <dir name="/">
@@ -478,13 +469,8 @@
 
 <release>
   <version>
-<<<<<<< HEAD
-   <release>2.1.0</release>
-   <api>2.1.0</api>
-=======
-   <release>2.0.11</release>
-   <api>2.0.11</api>
->>>>>>> 78488a54
+   <release>2.1.1</release>
+   <api>2.1.1</api>
   </version>
   <stability>
    <release>stable</release>
@@ -492,12 +478,24 @@
   </stability>
   <license uri="http://www.php.net/license">PHP</license>
   <notes>
-<<<<<<< HEAD
+This version is for PHP 7 only.
+Fixed bug #71600 (oci_fetch_all segfaults when selecting more than 8 columns)
+  </notes>
+</release>
+
+<release>
+  <version>
+   <release>2.1.0</release>
+   <api>2.1.0</api>
+  </version>
+  <stability>
+   <release>stable</release>
+   <api>stable</api>
+  </stability>
+  <license uri="http://www.php.net/license">PHP</license>
+  <notes>
 This version is for PHP 7 only.
 Updated driver name format.    
-=======
-Fixed bug #71422 (Fix ORA-01438: value larger than specified precision allowed for this column)
->>>>>>> 78488a54
   </notes>
 </release>
 
