--- conflicted
+++ resolved
@@ -60,26 +60,6 @@
 		if (!zend_is_callable(callback, 0, 0)) {
 			callback_name = zend_get_callable_name(callback);
 			php_error_docref(NULL, E_WARNING, "function '%s' is not callable", ZSTR_VAL(callback_name));
-<<<<<<< HEAD
-			zend_string_release_ex(callback_name, 0);
-=======
-#if PHP_VERSION_ID < 70300
-			zend_string_release(callback_name);
-#else
-			zend_string_release_ex(callback_name, 0);
-#endif
->>>>>>> 4ba1fc0a
-			RETURN_FALSE;
-		}
-#else
-		if (!zend_is_callable(callback, 0, &callback_name)) {
-			php_error_docref(NULL, E_WARNING, "function '%s' is not callable", ZSTR_VAL(callback_name));
-<<<<<<< HEAD
-			zend_string_release_ex(callback_name, 0);
-			RETURN_FALSE;
-		}
-		zend_string_release_ex(callback_name, 0);
-=======
 #if PHP_VERSION_ID < 70300
 			zend_string_release(callback_name);
 #else
@@ -87,12 +67,21 @@
 #endif
 			RETURN_FALSE;
 		}
+#else
+		if (!zend_is_callable(callback, 0, &callback_name)) {
+			php_error_docref(NULL, E_WARNING, "function '%s' is not callable", ZSTR_VAL(callback_name));
+#if PHP_VERSION_ID < 70300
+			zend_string_release(callback_name);
+#else
+			zend_string_release_ex(callback_name, 0);
+#endif
+			RETURN_FALSE;
+		}
 #if PHP_VERSION_ID < 70300
 		zend_string_release(callback_name);
 #else
 		zend_string_release_ex(callback_name, 0);
 #endif
->>>>>>> 4ba1fc0a
 #endif
 	}
 
@@ -164,12 +153,6 @@
 	/* if (zend_hash_add(statement->defines, name, name_len, define, sizeof(php_oci_define), (void **)&tmp_define) == SUCCESS) { */
 	zvtmp = zend_string_init(name, name_len, 0);
 	if ((define = zend_hash_add_new_ptr(statement->defines, zvtmp, define)) != NULL) {
-<<<<<<< HEAD
-		zend_string_release_ex(zvtmp, 0);
-	} else {
-		efree(define);
-		zend_string_release_ex(zvtmp, 0);
-=======
 #if PHP_VERSION_ID < 70300
 		zend_string_release(zvtmp);
 #else
@@ -182,7 +165,6 @@
 #else
 		zend_string_release_ex(zvtmp, 0);
 #endif
->>>>>>> 4ba1fc0a
 		RETURN_FALSE;
 	}
 
@@ -1510,15 +1492,11 @@
 					zend_string *zvtmp;
 					zvtmp = zend_string_init(columns[ i ]->name, columns[ i ]->name_len, 0);
 					zend_symtable_update(Z_ARRVAL(row), zvtmp, &element);
-<<<<<<< HEAD
-					zend_string_release_ex(zvtmp, 0);
-=======
 #if PHP_VERSION_ID < 70300
 					zend_string_release(zvtmp);
 #else
 					zend_string_release_ex(zvtmp, 0);
 #endif
->>>>>>> 4ba1fc0a
 				}
 			}
 
@@ -1553,15 +1531,11 @@
 				array_init(&tmp);
 				zvtmp = zend_string_init(columns[ i ]->name, columns[ i ]->name_len, 0);
 				outarrs[ i ] = zend_symtable_update(Z_ARRVAL_P(array), zvtmp, &tmp);
-<<<<<<< HEAD
-				zend_string_release_ex(zvtmp, 0);
-=======
 #if PHP_VERSION_ID < 70300
 				zend_string_release(zvtmp);
 #else
 				zend_string_release_ex(zvtmp, 0);
 #endif
->>>>>>> 4ba1fc0a
 			}
 		}
 
