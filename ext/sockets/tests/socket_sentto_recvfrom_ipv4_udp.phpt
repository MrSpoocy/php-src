--- conflicted
+++ resolved
@@ -13,18 +13,11 @@
     die('Unable to create AF_INET socket');
 }
 
-<<<<<<< HEAD
-    $address = '127.0.0.1';
-    if (!socket_bind($socket, $address, 1223)) {
-        die("Unable to bind to $address:1223");
-    }
-=======
 if (!socket_bind($socket, '127.0.0.1', 0)) {
     die(sprintf(
         'An error occurred while binding socket: %s',
         socket_strerror(socket_last_error($socket))));
 }
->>>>>>> afdf7ed5
 
 socket_getsockname($socket, $address, $port);
 
@@ -41,15 +34,6 @@
         $sent, $len));
 }
 
-<<<<<<< HEAD
-    $from = "";
-    $port = 0;
-    $bytes_received = socket_recvfrom($socket, $buf, 12, 0, $from, $port);
-    if ($bytes_received == -1) {
-        die('An error occurred while receiving from the socket');
-    } else if ($bytes_received != $len) {
-        die($bytes_received . ' bytes have been received instead of the ' . $len . ' bytes expected');
-=======
 $wants = $len;
 $recvd = 0;
 $buf   = null;
@@ -67,18 +51,8 @@
         die(sprintf(
             'An error occurred while sending to the socket: %s',
             socket_strerror($errno)));
->>>>>>> afdf7ed5
     }
 
-<<<<<<< HEAD
-    socket_close($socket);
---EXPECT--
-bool(false)
-Received Ping! from remote address 127.0.0.1 and remote port 1223
---CREDITS--
-Falko Menge <mail at falko-menge dot de>
-PHP Testfest Berlin 2009-05-09
-=======
     $recvd += $bytes;
     $wants -= $bytes;
     $buf .= $buffering;
@@ -93,5 +67,4 @@
 echo "Received $buf from remote address $address and remote port $port" . PHP_EOL;
 ?>
 --EXPECTF--
-Received Ping! from remote address %s and remote port %d
->>>>>>> afdf7ed5
+Received Ping! from remote address %s and remote port %d