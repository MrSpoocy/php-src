--TEST--
Test if socket_recvfrom() receives data sent by socket_sendto() via IPv6 UDP
--SKIPIF--
<?php
if (!extension_loaded('sockets')) {
    die('SKIP The sockets extension is not loaded.');
}
if (substr(PHP_OS, 0, 3) == 'WIN') {
	die('skip Not valid for Windows');
}
require 'ipv6_skipif.inc';
?>
--FILE--
<?php
<<<<<<< HEAD
    $socket = socket_create(AF_INET6, SOCK_DGRAM, SOL_UDP);
    if (!$socket) {
        die('Unable to create AF_INET6 socket');
    }
    if (!socket_set_nonblock($socket)) {
        die('Unable to set nonblocking mode for socket');
    }
    var_dump(socket_recvfrom($socket, $buf, 12, 0, $from, $port)); // false (EAGAIN, no warning)
    $address = '::1';
    if (!socket_bind($socket, $address, 1223)) {
        die("Unable to bind to $address:1223");
    }
=======
$socket = socket_create(AF_INET6, SOCK_DGRAM, SOL_UDP);
if (!$socket) {
    die('Unable to create AF_INET6 socket');
}
>>>>>>> afdf7ed5

if (!socket_bind($socket, '::1', 0)) {
    die(sprintf(
        'An error occurred while binding socket: %s',
        socket_strerror(socket_last_error($socket))));
}

<<<<<<< HEAD
    $from = "";
    $port = 0;
    $bytes_received = socket_recvfrom($socket, $buf, 12, 0, $from, $port);
    if ($bytes_received == -1) {
        die('An error occurred while receiving from the socket');
    } else if ($bytes_received != $len) {
        die($bytes_received . ' bytes have been received instead of the ' . $len . ' bytes expected');
    }
    echo "Received $buf from remote address $from and remote port $port" . PHP_EOL;

    socket_close($socket);
--EXPECT--
bool(false)
Received Ping! from remote address ::1 and remote port 1223
--CREDITS--
Falko Menge <mail at falko-menge dot de>
PHP Testfest Berlin 2009-05-09
=======
socket_getsockname($socket, $address, $port);

$msg = "Ping!";
$len = strlen($msg);
$sent = socket_sendto($socket, $msg, $len, 0, $address, $port);
if ($sent === false) {
    die(sprintf(
        'An error occurred while sending to the socket: %s',
        socket_strerror(socket_last_error($socket))));
} else if ($sent != $len) {
    die(sprintf(
        '%d bytes have been sent instead of the %d bytes expected',
        $sent, $len));
}

$wants = $len;
$recvd = 0;
$buf   = null;

while ($recvd < $len) {
    $bytes = socket_recvfrom(
        $socket, $buffering, $wants, 0, $address, $port);

    if (($bytes === false) && ($errno = socket_last_error($socket))) {
        if ($errno = SOCKET_EAGAIN) {
            socket_clear_error($socket);
            continue;
        }

        die(sprintf(
            'An error occurred while sending to the socket: %s',
            socket_strerror($errno)));
    }

    $recvd += $bytes;
    $wants -= $bytes;
    $buf .= $buffering;
}

if ($recvd != $len) {
    die(sprintf(
        '%d bytes have been received instead of the %d bytes expected',
        $recvd, $len));
}

echo "Received $buf from remote address $address and remote port $port" . PHP_EOL;
?>
--EXPECTF--
Received Ping! from remote address %s and remote port %d
>>>>>>> afdf7ed5
<|MERGE_RESOLUTION|>--- conflicted
+++ resolved
@@ -12,25 +12,10 @@
 ?>
 --FILE--
 <?php
-<<<<<<< HEAD
-    $socket = socket_create(AF_INET6, SOCK_DGRAM, SOL_UDP);
-    if (!$socket) {
-        die('Unable to create AF_INET6 socket');
-    }
-    if (!socket_set_nonblock($socket)) {
-        die('Unable to set nonblocking mode for socket');
-    }
-    var_dump(socket_recvfrom($socket, $buf, 12, 0, $from, $port)); // false (EAGAIN, no warning)
-    $address = '::1';
-    if (!socket_bind($socket, $address, 1223)) {
-        die("Unable to bind to $address:1223");
-    }
-=======
 $socket = socket_create(AF_INET6, SOCK_DGRAM, SOL_UDP);
 if (!$socket) {
     die('Unable to create AF_INET6 socket');
 }
->>>>>>> afdf7ed5
 
 if (!socket_bind($socket, '::1', 0)) {
     die(sprintf(
@@ -38,25 +23,6 @@
         socket_strerror(socket_last_error($socket))));
 }
 
-<<<<<<< HEAD
-    $from = "";
-    $port = 0;
-    $bytes_received = socket_recvfrom($socket, $buf, 12, 0, $from, $port);
-    if ($bytes_received == -1) {
-        die('An error occurred while receiving from the socket');
-    } else if ($bytes_received != $len) {
-        die($bytes_received . ' bytes have been received instead of the ' . $len . ' bytes expected');
-    }
-    echo "Received $buf from remote address $from and remote port $port" . PHP_EOL;
-
-    socket_close($socket);
---EXPECT--
-bool(false)
-Received Ping! from remote address ::1 and remote port 1223
---CREDITS--
-Falko Menge <mail at falko-menge dot de>
-PHP Testfest Berlin 2009-05-09
-=======
 socket_getsockname($socket, $address, $port);
 
 $msg = "Ping!";
@@ -105,5 +71,4 @@
 echo "Received $buf from remote address $address and remote port $port" . PHP_EOL;
 ?>
 --EXPECTF--
-Received Ping! from remote address %s and remote port %d
->>>>>>> afdf7ed5
+Received Ping! from remote address %s and remote port %d