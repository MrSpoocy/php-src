--- conflicted
+++ resolved
@@ -2041,8 +2041,6 @@
 #endif
 			break;
 		}
-<<<<<<< HEAD
-=======
 #ifdef SO_BINDTODEVICE
 		case SO_BINDTODEVICE: {
 			if (Z_TYPE_PP(arg4) == IS_STRING) {
@@ -2055,7 +2053,6 @@
 			break;
 		}
 #endif
->>>>>>> a0b4348a
 
 		default:
 default_case:
