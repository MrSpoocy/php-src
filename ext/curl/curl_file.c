--- conflicted
+++ resolved
@@ -35,11 +35,7 @@
 	size_t fname_len, mime_len, postname_len;
 	zval *cf = return_value;
 
-<<<<<<< HEAD
-	if (zend_parse_parameters(ZEND_NUM_ARGS(), "s|ss", &fname, &fname_len, &mime, &mime_len, &postname, &postname_len) == FAILURE) {
-=======
-	if (zend_parse_parameters(ZEND_NUM_ARGS() TSRMLS_CC, "p|ss", &fname, &fname_len, &mime, &mime_len, &postname, &postname_len) == FAILURE) {
->>>>>>> 0ab1af7d
+	if (zend_parse_parameters(ZEND_NUM_ARGS(), "p|ss", &fname, &fname_len, &mime, &mime_len, &postname, &postname_len) == FAILURE) {
 		return;
 	}
 
