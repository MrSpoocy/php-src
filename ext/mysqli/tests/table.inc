--- conflicted
+++ resolved
@@ -12,16 +12,12 @@
 	exit(1);
 }
 
-<<<<<<< HEAD
-if (!mysqli_query($link, 'CREATE TABLE test(id INT DEFAULT 0, label CHAR(1), PRIMARY KEY(id)) ENGINE=' . $engine)) {
-=======
 if (!mysqli_query($link, 'SET SESSION sql_mode=\'\'')) {
 	printf("Failed to drop old test table: [%d] %s\n", mysqli_errno($link), mysqli_error($link));
 	exit(1);
 }
 
-if (!mysqli_query($link, 'CREATE TABLE test(id INT, label CHAR(1), PRIMARY KEY(id)) ENGINE=' . $engine)) {
->>>>>>> 0407bdf2
+if (!mysqli_query($link, 'CREATE TABLE test(id INT DEFAULT 0, label CHAR(1), PRIMARY KEY(id)) ENGINE=' . $engine)) {
 	printf("Failed to create test table: [%d] %s\n", mysqli_errno($link), mysqli_error($link));
 	exit(1);
 }
