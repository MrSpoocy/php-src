--- conflicted
+++ resolved
@@ -8,11 +8,7 @@
 
 	$driver    = new mysqli_driver;
 
-<<<<<<< HEAD
 	$host      = getenv("MYSQL_TEST_HOST")     ? getenv("MYSQL_TEST_HOST") : "localhost";
-=======
-	$host      = getenv("MYSQL_TEST_HOST")     ? getenv("MYSQL_TEST_HOST") : "127.0.0.1";
->>>>>>> 6d51b7b2
 	$port      = getenv("MYSQL_TEST_PORT")     ? getenv("MYSQL_TEST_PORT") : 3306;
 	$user      = getenv("MYSQL_TEST_USER")     ? getenv("MYSQL_TEST_USER") : "root";
 	$passwd    = getenv("MYSQL_TEST_PASSWD")   ? getenv("MYSQL_TEST_PASSWD") : "";
