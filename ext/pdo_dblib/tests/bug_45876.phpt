--TEST--
PDO_DBLIB: Does not support get column meta
--SKIPIF--
<?php
if (!extension_loaded('pdo_dblib')) die('skip not loaded');
require dirname(__FILE__) . '/config.inc';
?>
--FILE--
<?php
require dirname(__FILE__) . '/config.inc';

$stmt = $db->prepare("select ic1.* from information_schema.columns ic1");
$stmt->execute();
var_dump($stmt->getColumnMeta(0));
$stmt = null;
?>
<<<<<<< HEAD
--EXPECT--
=======
--EXPECTF--
>>>>>>> 354a682c
array(10) {
  ["max_length"]=>
  int(255)
  ["precision"]=>
  int(0)
  ["scale"]=>
  int(0)
  ["column_source"]=>
  string(13) "TABLE_CATALOG"
  ["native_type"]=>
  string(4) "char"
  ["native_type_id"]=>
<<<<<<< HEAD
  int(47)
  ["native_usertype_id"]=>
  int(2)
=======
  int(%d)
  ["native_usertype_id"]=>
  int(%d)
>>>>>>> 354a682c
  ["name"]=>
  string(13) "TABLE_CATALOG"
  ["len"]=>
  int(255)
  ["pdo_type"]=>
  int(2)
}<|MERGE_RESOLUTION|>--- conflicted
+++ resolved
@@ -14,11 +14,7 @@
 var_dump($stmt->getColumnMeta(0));
 $stmt = null;
 ?>
-<<<<<<< HEAD
---EXPECT--
-=======
 --EXPECTF--
->>>>>>> 354a682c
 array(10) {
   ["max_length"]=>
   int(255)
@@ -31,15 +27,9 @@
   ["native_type"]=>
   string(4) "char"
   ["native_type_id"]=>
-<<<<<<< HEAD
-  int(47)
-  ["native_usertype_id"]=>
-  int(2)
-=======
   int(%d)
   ["native_usertype_id"]=>
   int(%d)
->>>>>>> 354a682c
   ["name"]=>
   string(13) "TABLE_CATALOG"
   ["len"]=>
