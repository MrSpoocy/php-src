--- conflicted
+++ resolved
@@ -265,9 +265,6 @@
 static int pdo_dblib_handle_factory(pdo_dbh_t *dbh, zval *driver_options TSRMLS_DC)
 {
 	pdo_dblib_db_handle *H;
-<<<<<<< HEAD
-	int i, nvars, ret = 0;
-=======
 	int i, nvars, nvers, ret = 0;
 	int *val;
 	
@@ -287,18 +284,13 @@
 	
 	nvers = sizeof(tdsver)/sizeof(tdsver[0]);
 	
->>>>>>> 90bb2872
 	struct pdo_data_src_parser vars[] = {
 		{ "charset",	NULL,	0 }
 		,{ "appname",	"PHP " PDO_DBLIB_FLAVOUR,	0 }
 		,{ "host",		"127.0.0.1", 0 }
 		,{ "dbname",	NULL,	0 }
 		,{ "secure",	NULL,	0 } /* DBSETLSECURE */
-<<<<<<< HEAD
-		/* TODO: DBSETLVERSION */
-=======
 		,{ "version",	NULL,	0 } /* DBSETLVERSION */
->>>>>>> 90bb2872
 	};
 	
 	nvars = sizeof(vars)/sizeof(vars[0]);
@@ -354,12 +346,6 @@
 
 	DBSETLAPP(H->login, vars[1].optval);
 
-<<<<<<< HEAD
-	DBERRHANDLE(H->login, (EHANDLEFUNC) error_handler);
-	DBMSGHANDLE(H->login, (MHANDLEFUNC) msg_handler);
-
-=======
->>>>>>> 90bb2872
 	H->link = dbopen(H->login, vars[2].optval);
 
 	if (!H->link) {
