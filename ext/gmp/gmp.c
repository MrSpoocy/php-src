--- conflicted
+++ resolved
@@ -578,18 +578,10 @@
 	zend_array tmp_arr;
 
 	PHP_VAR_SERIALIZE_INIT(serialize_data);
-<<<<<<< HEAD
     
 	gmp_strval(&zv, gmpnum, 10);
 	php_var_serialize(&buf, &zv, &serialize_data TSRMLS_CC);
 	zval_dtor(&zv);
-=======
-	INIT_PZVAL(zv_ptr);
-
-	gmp_strval(zv_ptr, gmpnum, 10);
-	php_var_serialize(&buf, &zv_ptr, &serialize_data TSRMLS_CC);
-	zval_dtor(zv_ptr);
->>>>>>> 47d630e7
 
 	ZVAL_ARR(&zv, &tmp_arr);
 	tmp_arr.ht = *zend_std_get_properties(object TSRMLS_CC);
@@ -783,17 +775,10 @@
 		num_len++;
 	}
 
-<<<<<<< HEAD
 	str = zend_string_alloc(num_len, 0);
 	mpz_get_str(str->val, base, gmpnum);
 	
 	/* 
-=======
-	out_string = emalloc(num_len + 1);
-	mpz_get_str(out_string, base, gmpnum);
-
-	/*
->>>>>>> 47d630e7
 	 * From GMP documentation for mpz_sizeinbase():
 	 * The returned value will be exact or 1 too big.  If base is a power of
 	 * 2, the returned value will always be exact.
@@ -1078,7 +1063,7 @@
 }
 /* }}} */
 
-int gmp_import_export_validate(long size, long options, int *order, int *endian TSRMLS_DC)
+int gmp_import_export_validate(zend_long size, zend_long options, int *order, int *endian TSRMLS_DC)
 {
 	if (size < 1) {
 		php_error_docref(NULL TSRMLS_CC, E_WARNING,
@@ -1125,9 +1110,9 @@
 ZEND_FUNCTION(gmp_import)
 {
 	char *data;
-	int data_len;
-	long size = 1;
-	long options = GMP_MSW_FIRST | GMP_NATIVE_ENDIAN;;
+	size_t data_len;
+	zend_long size = 1;
+	zend_long options = GMP_MSW_FIRST | GMP_NATIVE_ENDIAN;;
 	int order, endian;
 	mpz_ptr gmpnumber;
 
@@ -1156,8 +1141,8 @@
 ZEND_FUNCTION(gmp_export)
 {
 	zval *gmpnumber_arg;
-	long size = 1;
-	long options = GMP_MSW_FIRST | GMP_NATIVE_ENDIAN;;
+	zend_long size = 1;
+	zend_long options = GMP_MSW_FIRST | GMP_NATIVE_ENDIAN;;
 	int order, endian;
 	mpz_ptr gmpnumber;
 	gmp_temp_t temp_a;
@@ -1173,17 +1158,17 @@
 	FETCH_GMP_ZVAL(gmpnumber, gmpnumber_arg, temp_a);
 
 	if (mpz_sgn(gmpnumber) == 0) {
-		ZVAL_STRING(return_value, "", 1);
+		RETURN_EMPTY_STRING();
 	} else {
 		size_t bits_per_word = size * 8;
 		size_t count = (mpz_sizeinbase(gmpnumber, 2) + bits_per_word - 1) / bits_per_word;
 		size_t out_len = count * size;
 
-		char *out_string = emalloc(out_len + 1);
-		mpz_export(out_string, NULL, order, size, endian, 0, gmpnumber);
-		out_string[out_len] = '\0';
-
-		ZVAL_STRINGL(return_value, out_string, out_len, 0);
+		zend_string *out_string = zend_string_alloc(out_len, 0);
+		mpz_export(out_string->val, NULL, order, size, endian, 0, gmpnumber);
+		out_string->val[out_len] = '\0';
+
+		RETURN_STR(out_string);
 	}
 
 	FREE_GMP_TEMP(temp_a);
@@ -1535,12 +1520,9 @@
 		FREE_GMP_TEMP(temp_a);
 		RETURN_FALSE;
 	}
-<<<<<<< HEAD
 	
 	gmp_create(&result1, &gmpnum_result1 TSRMLS_CC);
 	gmp_create(&result2, &gmpnum_result2 TSRMLS_CC);
-=======
->>>>>>> 47d630e7
 
 	array_init(return_value);
 	add_next_index_zval(return_value, &result1);
