--- conflicted
+++ resolved
@@ -1108,15 +1108,9 @@
 ZEND_FUNCTION(gmp_import)
 {
 	char *data;
-<<<<<<< HEAD
 	size_t data_len;
 	zend_long size = 1;
 	zend_long options = GMP_MSW_FIRST | GMP_NATIVE_ENDIAN;
-=======
-	int data_len;
-	long size = 1;
-	long options = GMP_MSW_FIRST | GMP_NATIVE_ENDIAN;
->>>>>>> 834daa45
 	int order, endian;
 	mpz_ptr gmpnumber;
 
@@ -1145,13 +1139,8 @@
 ZEND_FUNCTION(gmp_export)
 {
 	zval *gmpnumber_arg;
-<<<<<<< HEAD
 	zend_long size = 1;
 	zend_long options = GMP_MSW_FIRST | GMP_NATIVE_ENDIAN;
-=======
-	long size = 1;
-	long options = GMP_MSW_FIRST | GMP_NATIVE_ENDIAN;
->>>>>>> 834daa45
 	int order, endian;
 	mpz_ptr gmpnumber;
 	gmp_temp_t temp_a;
@@ -1177,11 +1166,7 @@
 		mpz_export(out_string->val, NULL, order, size, endian, 0, gmpnumber);
 		out_string->val[out_len] = '\0';
 
-<<<<<<< HEAD
 		RETURN_STR(out_string);
-=======
-		RETURN_STRINGL(out_string, out_len, 0);
->>>>>>> 834daa45
 	}
 
 	FREE_GMP_TEMP(temp_a);
