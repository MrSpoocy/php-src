--- conflicted
+++ resolved
@@ -10,11 +10,7 @@
 ?>
 --FILE--
 <?php
-<<<<<<< HEAD
-if (getenv('REDIR_TEST_DIR') === false) putenv('REDIR_TEST_DIR='.dirname(__FILE__) . '/../../pdo/tests/'); 
-=======
 if (getenv('REDIR_TEST_DIR') === false) putenv('REDIR_TEST_DIR='.dirname(__FILE__) . '/../../pdo/tests/');
->>>>>>> c8b33a6a
 require_once getenv('REDIR_TEST_DIR') . 'pdo_test.inc';
 $db = PDOTest::factory();
 
@@ -111,97 +107,97 @@
 
 ?>
 --EXPECT--
-unicode(1) "3"
+string(1) "3"
 array(3) {
   [0]=>
-  unicode(7) "String0"
-  [1]=>
-  unicode(7) "String1"
-  [2]=>
-  unicode(7) "String2"
+  string(7) "String0"
+  [1]=>
+  string(7) "String1"
+  [2]=>
+  string(7) "String2"
 }
 ===WHILE===
 array(1) {
   [0]=>
-  unicode(7) "String0"
-}
-array(1) {
-  [1]=>
-  unicode(7) "String1"
-}
-array(1) {
-  [2]=>
-  unicode(7) "String2"
+  string(7) "String0"
+}
+array(1) {
+  [1]=>
+  string(7) "String1"
+}
+array(1) {
+  [2]=>
+  string(7) "String2"
 }
 ===ALONE===
 array(1) {
   [0]=>
-  unicode(7) "String0"
-}
-bool(true)
-bool(true)
-bool(true)
-bool(true)
-array(1) {
-  [0]=>
-  unicode(7) "String0"
-}
-array(1) {
-  [1]=>
-  unicode(7) "String1"
-}
-bool(true)
-bool(true)
-bool(true)
-bool(true)
-array(1) {
-  [1]=>
-  unicode(7) "String1"
-}
-array(1) {
-  [2]=>
-  unicode(7) "String2"
-}
-bool(true)
-bool(true)
-bool(true)
-bool(true)
-array(1) {
-  [2]=>
-  unicode(7) "String2"
+  string(7) "String0"
+}
+bool(true)
+bool(true)
+bool(true)
+bool(true)
+array(1) {
+  [0]=>
+  string(7) "String0"
+}
+array(1) {
+  [1]=>
+  string(7) "String1"
+}
+bool(true)
+bool(true)
+bool(true)
+bool(true)
+array(1) {
+  [1]=>
+  string(7) "String1"
+}
+array(1) {
+  [2]=>
+  string(7) "String2"
+}
+bool(true)
+bool(true)
+bool(true)
+bool(true)
+array(1) {
+  [2]=>
+  string(7) "String2"
 }
 ===REBIND/SAME===
 array(1) {
   [0]=>
-  unicode(7) "String0"
-}
-bool(true)
-bool(true)
-unicode(7) "String0"
-bool(true)
-bool(true)
-unicode(1) "0"
-array(1) {
-  [1]=>
-  unicode(7) "String1"
-}
-bool(true)
-bool(true)
-unicode(7) "String1"
-bool(true)
-bool(true)
-unicode(1) "1"
-array(1) {
-  [2]=>
-  unicode(7) "String2"
-}
-bool(true)
-bool(true)
-unicode(7) "String2"
-bool(true)
-bool(true)
-unicode(1) "2"
+  string(7) "String0"
+}
+bool(true)
+bool(true)
+string(7) "String0"
+bool(true)
+bool(true)
+string(1) "0"
+array(1) {
+  [1]=>
+  string(7) "String1"
+}
+bool(true)
+bool(true)
+string(7) "String1"
+bool(true)
+bool(true)
+string(1) "1"
+array(1) {
+  [2]=>
+  string(7) "String2"
+}
+bool(true)
+bool(true)
+string(7) "String2"
+bool(true)
+bool(true)
+string(1) "2"
 ===REBIND/CONFLICT===
-unicode(7) "String0"
-unicode(7) "String1"
-unicode(7) "String2"+string(7) "String0"
+string(7) "String1"
+string(7) "String2"