--TEST--
PDO Common: PDO::FETCH_COLUMN
--SKIPIF--
<?php # vim:ft=php
if (!extension_loaded('pdo')) die('skip');
$dir = getenv('REDIR_TEST_DIR');
if (false == $dir) die('skip no driver');
require_once $dir . 'pdo_test.inc';
PDOTest::skip();
?>
--FILE--
<?php
<<<<<<< HEAD
if (getenv('REDIR_TEST_DIR') === false) putenv('REDIR_TEST_DIR='.dirname(__FILE__) . '/../../pdo/tests/'); 
=======
if (getenv('REDIR_TEST_DIR') === false) putenv('REDIR_TEST_DIR='.dirname(__FILE__) . '/../../pdo/tests/');
>>>>>>> c8b33a6a
require_once getenv('REDIR_TEST_DIR') . 'pdo_test.inc';
$db = PDOTest::factory();

$db->exec('CREATE TABLE test(id int NOT NULL PRIMARY KEY, val VARCHAR(10), val2 VARCHAR(20))');
$db->exec('INSERT INTO test VALUES(1, \'A\', \'A2\')'); 
$db->exec('INSERT INTO test VALUES(2, \'A\', \'B2\')'); 

$select1 = $db->prepare('SELECT id, val, val2 FROM test');
$select2 = $db->prepare('SELECT val, val2 FROM test');

$select1->execute();
var_dump($select1->fetchAll(PDO::FETCH_COLUMN));
$select1->execute();
var_dump($select1->fetchAll(PDO::FETCH_COLUMN, 2));
$select1->execute();
var_dump($select1->fetchAll(PDO::FETCH_COLUMN|PDO::FETCH_GROUP));
$select1->execute();
var_dump($select1->fetchAll(PDO::FETCH_COLUMN|PDO::FETCH_UNIQUE));
$select1->execute();
var_dump($select1->fetchAll(PDO::FETCH_COLUMN|PDO::FETCH_UNIQUE, 0));
$select1->execute();
var_dump($select1->fetchAll(PDO::FETCH_COLUMN|PDO::FETCH_UNIQUE, 1));
$select1->execute();
var_dump($select1->fetchAll(PDO::FETCH_COLUMN|PDO::FETCH_UNIQUE, 2));

$select2->execute();
var_dump($select2->fetchAll(PDO::FETCH_COLUMN|PDO::FETCH_GROUP));

?>
--EXPECT--
array(2) {
  [0]=>
  unicode(1) "1"
  [1]=>
  unicode(1) "2"
}
array(2) {
  [0]=>
  unicode(2) "A2"
  [1]=>
  unicode(2) "B2"
}
array(2) {
  [1]=>
  array(1) {
    [0]=>
    unicode(1) "A"
  }
  [2]=>
  array(1) {
    [0]=>
    unicode(1) "A"
  }
}
array(2) {
  [1]=>
  unicode(1) "A"
  [2]=>
  unicode(1) "A"
}
array(2) {
  [1]=>
  unicode(1) "1"
  [2]=>
  unicode(1) "2"
}
array(2) {
  [1]=>
  unicode(1) "A"
  [2]=>
  unicode(1) "A"
}
array(2) {
  [1]=>
  unicode(2) "A2"
  [2]=>
  unicode(2) "B2"
}
array(1) {
  [u"A"]=>
  array(2) {
    [0]=>
    unicode(2) "A2"
    [1]=>
    unicode(2) "B2"
  }
}<|MERGE_RESOLUTION|>--- conflicted
+++ resolved
@@ -10,11 +10,7 @@
 ?>
 --FILE--
 <?php
-<<<<<<< HEAD
-if (getenv('REDIR_TEST_DIR') === false) putenv('REDIR_TEST_DIR='.dirname(__FILE__) . '/../../pdo/tests/'); 
-=======
 if (getenv('REDIR_TEST_DIR') === false) putenv('REDIR_TEST_DIR='.dirname(__FILE__) . '/../../pdo/tests/');
->>>>>>> c8b33a6a
 require_once getenv('REDIR_TEST_DIR') . 'pdo_test.inc';
 $db = PDOTest::factory();
 
@@ -47,58 +43,58 @@
 --EXPECT--
 array(2) {
   [0]=>
-  unicode(1) "1"
+  string(1) "1"
   [1]=>
-  unicode(1) "2"
+  string(1) "2"
 }
 array(2) {
   [0]=>
-  unicode(2) "A2"
+  string(2) "A2"
   [1]=>
-  unicode(2) "B2"
+  string(2) "B2"
 }
 array(2) {
   [1]=>
   array(1) {
     [0]=>
-    unicode(1) "A"
+    string(1) "A"
   }
   [2]=>
   array(1) {
     [0]=>
-    unicode(1) "A"
+    string(1) "A"
   }
 }
 array(2) {
   [1]=>
-  unicode(1) "A"
+  string(1) "A"
   [2]=>
-  unicode(1) "A"
+  string(1) "A"
 }
 array(2) {
   [1]=>
-  unicode(1) "1"
+  string(1) "1"
   [2]=>
-  unicode(1) "2"
+  string(1) "2"
 }
 array(2) {
   [1]=>
-  unicode(1) "A"
+  string(1) "A"
   [2]=>
-  unicode(1) "A"
+  string(1) "A"
 }
 array(2) {
   [1]=>
-  unicode(2) "A2"
+  string(2) "A2"
   [2]=>
-  unicode(2) "B2"
+  string(2) "B2"
 }
 array(1) {
-  [u"A"]=>
+  ["A"]=>
   array(2) {
     [0]=>
-    unicode(2) "A2"
+    string(2) "A2"
     [1]=>
-    unicode(2) "B2"
+    string(2) "B2"
   }
 }