--TEST--
PDO Common: PDO::FETCH_INTO
--SKIPIF--
<?php # vim:ft=php
if (!extension_loaded('pdo')) die('skip');
$dir = getenv('REDIR_TEST_DIR');
if (false == $dir) die('skip no driver');
require_once $dir . 'pdo_test.inc';
PDOTest::skip();
?>
--FILE--
<?php
<<<<<<< HEAD
if (getenv('REDIR_TEST_DIR') === false) putenv('REDIR_TEST_DIR='.dirname(__FILE__) . '/../../pdo/tests/'); 
=======
if (getenv('REDIR_TEST_DIR') === false) putenv('REDIR_TEST_DIR='.dirname(__FILE__) . '/../../pdo/tests/');
>>>>>>> c8b33a6a
require_once getenv('REDIR_TEST_DIR') . 'pdo_test.inc';
$db = PDOTest::factory();

$db->exec('CREATE TABLE test(id INT NOT NULL PRIMARY KEY, val VARCHAR(10), val2 VARCHAR(16))');

$data = array(
    array('10', 'Abc', 'zxy'),
    array('20', 'Def', 'wvu'),
    array('30', 'Ghi', 'tsr'),
    array('40', 'Jkl', 'qpo'),
    array('50', 'Mno', 'nml'),
    array('60', 'Pqr', 'kji'),
);


// Insert using question mark placeholders
$stmt = $db->prepare("INSERT INTO test VALUES(?, ?, ?)");
foreach ($data as $row) {
    $stmt->execute($row);
}

class Test {
	public $id, $val, $val2;
}

$stmt = $db->prepare('SELECT * FROM test');
$stmt->setFetchMode(PDO::FETCH_INTO, new Test);
$stmt->execute();

foreach($stmt as $obj) {
	var_dump($obj);
}

echo "===FAIL===\n";

class Fail {
	protected $id;
	public $val, $val2;
}

$stmt->setFetchMode(PDO::FETCH_INTO, new Fail);
$stmt->execute();

foreach($stmt as $obj) {
	var_dump($obj);
}

?>
--EXPECTF--
object(Test)#%d (3) {
  [u"id"]=>
  unicode(2) "10"
  [u"val"]=>
  unicode(3) "Abc"
  [u"val2"]=>
  unicode(3) "zxy"
}
object(Test)#%d (3) {
  [u"id"]=>
  unicode(2) "20"
  [u"val"]=>
  unicode(3) "Def"
  [u"val2"]=>
  unicode(3) "wvu"
}
object(Test)#%d (3) {
  [u"id"]=>
  unicode(2) "30"
  [u"val"]=>
  unicode(3) "Ghi"
  [u"val2"]=>
  unicode(3) "tsr"
}
object(Test)#%d (3) {
  [u"id"]=>
  unicode(2) "40"
  [u"val"]=>
  unicode(3) "Jkl"
  [u"val2"]=>
  unicode(3) "qpo"
}
object(Test)#%d (3) {
  [u"id"]=>
  unicode(2) "50"
  [u"val"]=>
  unicode(3) "Mno"
  [u"val2"]=>
  unicode(3) "nml"
}
object(Test)#%d (3) {
  [u"id"]=>
  unicode(2) "60"
  [u"val"]=>
  unicode(3) "Pqr"
  [u"val2"]=>
  unicode(3) "kji"
}
===FAIL===

Fatal error: Cannot access protected property Fail::$id in %spdo_025.php on line %d%a<|MERGE_RESOLUTION|>--- conflicted
+++ resolved
@@ -10,11 +10,7 @@
 ?>
 --FILE--
 <?php
-<<<<<<< HEAD
-if (getenv('REDIR_TEST_DIR') === false) putenv('REDIR_TEST_DIR='.dirname(__FILE__) . '/../../pdo/tests/'); 
-=======
 if (getenv('REDIR_TEST_DIR') === false) putenv('REDIR_TEST_DIR='.dirname(__FILE__) . '/../../pdo/tests/');
->>>>>>> c8b33a6a
 require_once getenv('REDIR_TEST_DIR') . 'pdo_test.inc';
 $db = PDOTest::factory();
 
@@ -65,52 +61,52 @@
 ?>
 --EXPECTF--
 object(Test)#%d (3) {
-  [u"id"]=>
-  unicode(2) "10"
-  [u"val"]=>
-  unicode(3) "Abc"
-  [u"val2"]=>
-  unicode(3) "zxy"
+  ["id"]=>
+  string(2) "10"
+  ["val"]=>
+  string(3) "Abc"
+  ["val2"]=>
+  string(3) "zxy"
 }
 object(Test)#%d (3) {
-  [u"id"]=>
-  unicode(2) "20"
-  [u"val"]=>
-  unicode(3) "Def"
-  [u"val2"]=>
-  unicode(3) "wvu"
+  ["id"]=>
+  string(2) "20"
+  ["val"]=>
+  string(3) "Def"
+  ["val2"]=>
+  string(3) "wvu"
 }
 object(Test)#%d (3) {
-  [u"id"]=>
-  unicode(2) "30"
-  [u"val"]=>
-  unicode(3) "Ghi"
-  [u"val2"]=>
-  unicode(3) "tsr"
+  ["id"]=>
+  string(2) "30"
+  ["val"]=>
+  string(3) "Ghi"
+  ["val2"]=>
+  string(3) "tsr"
 }
 object(Test)#%d (3) {
-  [u"id"]=>
-  unicode(2) "40"
-  [u"val"]=>
-  unicode(3) "Jkl"
-  [u"val2"]=>
-  unicode(3) "qpo"
+  ["id"]=>
+  string(2) "40"
+  ["val"]=>
+  string(3) "Jkl"
+  ["val2"]=>
+  string(3) "qpo"
 }
 object(Test)#%d (3) {
-  [u"id"]=>
-  unicode(2) "50"
-  [u"val"]=>
-  unicode(3) "Mno"
-  [u"val2"]=>
-  unicode(3) "nml"
+  ["id"]=>
+  string(2) "50"
+  ["val"]=>
+  string(3) "Mno"
+  ["val2"]=>
+  string(3) "nml"
 }
 object(Test)#%d (3) {
-  [u"id"]=>
-  unicode(2) "60"
-  [u"val"]=>
-  unicode(3) "Pqr"
-  [u"val2"]=>
-  unicode(3) "kji"
+  ["id"]=>
+  string(2) "60"
+  ["val"]=>
+  string(3) "Pqr"
+  ["val2"]=>
+  string(3) "kji"
 }
 ===FAIL===
 
