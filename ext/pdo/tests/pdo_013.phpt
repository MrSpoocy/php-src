--TEST--
PDO Common: PDOStatement iterator
--SKIPIF--
<?php # vim:ft=php
if (!extension_loaded('pdo')) die('skip');
$dir = getenv('REDIR_TEST_DIR');
if (false == $dir) die('skip no driver');
require_once $dir . 'pdo_test.inc';
PDOTest::skip();
?>
--FILE--
<?php
<<<<<<< HEAD
if (getenv('REDIR_TEST_DIR') === false) putenv('REDIR_TEST_DIR='.dirname(__FILE__) . '/../../pdo/tests/'); 
=======
if (getenv('REDIR_TEST_DIR') === false) putenv('REDIR_TEST_DIR='.dirname(__FILE__) . '/../../pdo/tests/');
>>>>>>> c8b33a6a
require_once getenv('REDIR_TEST_DIR') . 'pdo_test.inc';
$db = PDOTest::factory();

$db->exec('CREATE TABLE test(id int NOT NULL PRIMARY KEY, val VARCHAR(10), grp VARCHAR(10))');
$db->exec('INSERT INTO test VALUES(1, \'A\', \'Group1\')'); 
$db->exec('INSERT INTO test VALUES(2, \'B\', \'Group2\')'); 

$SELECT = 'SELECT val, grp FROM test';

$stmt = $db->prepare($SELECT);

$stmt->execute();
$stmt->setFetchMode(PDO::FETCH_NUM);
foreach ($stmt as $data)
{
	var_dump($data);
}

class Test
{
	function __construct($name = 'N/A')
	{
		echo __METHOD__ . "($name)\n";
	}
}

unset($stmt);

foreach ($db->query($SELECT, PDO::FETCH_CLASS, 'Test') as $data)
{
	var_dump($data);
}

unset($stmt);

$stmt = $db->query($SELECT, PDO::FETCH_CLASS, 'Test', array('WOW'));

foreach($stmt as $data)
{
	var_dump($data);
}
?>
--EXPECTF--
array(2) {
  [0]=>
  unicode(1) "A"
  [1]=>
  unicode(6) "Group1"
}
array(2) {
  [0]=>
  unicode(1) "B"
  [1]=>
  unicode(6) "Group2"
}
Test::__construct(N/A)
object(Test)#%d (2) {
  [u"val"]=>
  unicode(1) "A"
  [u"grp"]=>
  unicode(6) "Group1"
}
Test::__construct(N/A)
object(Test)#%d (2) {
  [u"val"]=>
  unicode(1) "B"
  [u"grp"]=>
  unicode(6) "Group2"
}
Test::__construct(WOW)
object(Test)#%d (2) {
  [u"val"]=>
  unicode(1) "A"
  [u"grp"]=>
  unicode(6) "Group1"
}
Test::__construct(WOW)
object(Test)#%d (2) {
  [u"val"]=>
  unicode(1) "B"
  [u"grp"]=>
  unicode(6) "Group2"
}<|MERGE_RESOLUTION|>--- conflicted
+++ resolved
@@ -10,11 +10,7 @@
 ?>
 --FILE--
 <?php
-<<<<<<< HEAD
-if (getenv('REDIR_TEST_DIR') === false) putenv('REDIR_TEST_DIR='.dirname(__FILE__) . '/../../pdo/tests/'); 
-=======
 if (getenv('REDIR_TEST_DIR') === false) putenv('REDIR_TEST_DIR='.dirname(__FILE__) . '/../../pdo/tests/');
->>>>>>> c8b33a6a
 require_once getenv('REDIR_TEST_DIR') . 'pdo_test.inc';
 $db = PDOTest::factory();
 
@@ -60,41 +56,41 @@
 --EXPECTF--
 array(2) {
   [0]=>
-  unicode(1) "A"
+  string(1) "A"
   [1]=>
-  unicode(6) "Group1"
+  string(6) "Group1"
 }
 array(2) {
   [0]=>
-  unicode(1) "B"
+  string(1) "B"
   [1]=>
-  unicode(6) "Group2"
+  string(6) "Group2"
 }
 Test::__construct(N/A)
 object(Test)#%d (2) {
-  [u"val"]=>
-  unicode(1) "A"
-  [u"grp"]=>
-  unicode(6) "Group1"
+  ["val"]=>
+  string(1) "A"
+  ["grp"]=>
+  string(6) "Group1"
 }
 Test::__construct(N/A)
 object(Test)#%d (2) {
-  [u"val"]=>
-  unicode(1) "B"
-  [u"grp"]=>
-  unicode(6) "Group2"
+  ["val"]=>
+  string(1) "B"
+  ["grp"]=>
+  string(6) "Group2"
 }
 Test::__construct(WOW)
 object(Test)#%d (2) {
-  [u"val"]=>
-  unicode(1) "A"
-  [u"grp"]=>
-  unicode(6) "Group1"
+  ["val"]=>
+  string(1) "A"
+  ["grp"]=>
+  string(6) "Group1"
 }
 Test::__construct(WOW)
 object(Test)#%d (2) {
-  [u"val"]=>
-  unicode(1) "B"
-  [u"grp"]=>
-  unicode(6) "Group2"
+  ["val"]=>
+  string(1) "B"
+  ["grp"]=>
+  string(6) "Group2"
 }