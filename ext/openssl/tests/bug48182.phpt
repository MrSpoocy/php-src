--- conflicted
+++ resolved
@@ -44,12 +44,8 @@
 
 include 'ServerClientTestCase.inc';
 ServerClientTestCase::getInstance()->run($clientCode, $serverCode);
-<<<<<<< HEAD
+?>
 --EXPECT--
-=======
-?>
---EXPECTF--
->>>>>>> 77bd4059
 Running bug48182
 Sending bug48182
 Sending data over to SSL server in async mode with contents like Hello World