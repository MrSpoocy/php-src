--TEST--
Bug #66501: EC private key support in openssl_sign
--SKIPIF--
<?php 
if (!extension_loaded("openssl")) die("skip");
if (!defined('OPENSSL_KEYTYPE_EC')) die("skip no EC available");
?>
--FILE--
<?php
$pkey = 'ASN1 OID: prime256v1
-----BEGIN EC PARAMETERS-----
BggqhkjOPQMBBw==
-----END EC PARAMETERS-----
-----BEGIN EC PRIVATE KEY-----
MHcCAQEEILPkqoeyM7XgwYkuSj3077lrsrfWJK5LqMolv+m2oOjZoAoGCCqGSM49
AwEHoUQDQgAEPq4hbIWHvB51rdWr8ejrjWo4qVNWVugYFtPg/xLQw0mHkIPZ4DvK
sqOTOnMoezkbSmVVMuwz9flvnqHGmQvmug==
-----END EC PRIVATE KEY-----';
$key = openssl_pkey_get_private($pkey);
$res = openssl_sign($data ='alpha', $sign, $key, 'SHA1');
var_dump($res);
<<<<<<< HEAD
--EXPECT--
=======
?>
--EXPECTF--
>>>>>>> 77bd4059
bool(true)<|MERGE_RESOLUTION|>--- conflicted
+++ resolved
@@ -19,10 +19,6 @@
 $key = openssl_pkey_get_private($pkey);
 $res = openssl_sign($data ='alpha', $sign, $key, 'SHA1');
 var_dump($res);
-<<<<<<< HEAD
+?>
 --EXPECT--
-=======
-?>
---EXPECTF--
->>>>>>> 77bd4059
 bool(true)