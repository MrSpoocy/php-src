--- conflicted
+++ resolved
@@ -1937,13 +1937,8 @@
 {
 	zval * zcert;
 	X509 * cert = NULL;
-<<<<<<< HEAD
 	zend_resource *certresource = NULL;
-	int i;
-=======
-	long certresource = -1;
 	int i, sig_nid;
->>>>>>> 5939de35
 	zend_bool useshortnames = 1;
 	char * tmpstr;
 	zval subitem;
@@ -1990,23 +1985,12 @@
 	if (tmpstr) {
 		add_assoc_string(return_value, "alias", tmpstr);
 	}
-<<<<<<< HEAD
-/*
-	add_assoc_long(return_value, "signaturetypeLONG", X509_get_signature_type(cert));
-	add_assoc_string(return_value, "signaturetype", OBJ_nid2sn(X509_get_signature_type(cert)));
-	add_assoc_string(return_value, "signaturetypeLN", OBJ_nid2ln(X509_get_signature_type(cert)));
-*/
+
+	sig_nid = OBJ_obj2nid((cert)->sig_alg->algorithm);
+	add_assoc_string(return_value, "signatureTypeSN", (char*)OBJ_nid2sn(sig_nid));
+	add_assoc_string(return_value, "signatureTypeLN", (char*)OBJ_nid2ln(sig_nid));
+	add_assoc_long(return_value, "signatureTypeNID", sig_nid);
 	array_init(&subitem);
-=======
-
-	sig_nid = OBJ_obj2nid((cert)->sig_alg->algorithm);
-	add_assoc_string(return_value, "signatureTypeSN", (char*)OBJ_nid2sn(sig_nid), 1);
-	add_assoc_string(return_value, "signatureTypeLN", (char*)OBJ_nid2ln(sig_nid), 1);
-	add_assoc_long(return_value, "signatureTypeNID", sig_nid TSRMLS_CC);
-
-	MAKE_STD_ZVAL(subitem);
-	array_init(subitem);
->>>>>>> 5939de35
 
 	/* NOTE: the purposes are added as integer keys - the keys match up to the X509_PURPOSE_SSL_XXX defines
 	   in x509v3.h */
