/*
   +----------------------------------------------------------------------+
   | PHP Version 7                                                        |
   +----------------------------------------------------------------------+
   | Copyright (c) 1997-2016 The PHP Group                                |
   +----------------------------------------------------------------------+
   | This source file is subject to version 3.01 of the PHP license,      |
   | that is bundled with this package in the file LICENSE, and is        |
   | available through the world-wide-web at the following url:           |
   | http://www.php.net/license/3_01.txt                                  |
   | If you did not receive a copy of the PHP license and are unable to   |
   | obtain it through the world-wide-web, please send a note to          |
   | license@php.net so we can mail you a copy immediately.               |
   +----------------------------------------------------------------------+
   | Authors: Stig Venaas <venaas@php.net>                                |
   |          Wez Furlong <wez@thebrainroom.com>                          |
   |          Sascha Kettler <kettler@gmx.net>                            |
   |          Pierre-Alain Joye <pierre@php.net>                          |
   |          Marc Delling <delling@silpion.de> (PKCS12 functions)        |
   +----------------------------------------------------------------------+
 */

/* $Id$ */

#ifdef HAVE_CONFIG_H
#include "config.h"
#endif

#include "php.h"
#include "php_ini.h"
#include "php_openssl.h"

/* PHP Includes */
#include "ext/standard/file.h"
#include "ext/standard/info.h"
#include "ext/standard/php_fopen_wrappers.h"
#include "ext/standard/md5.h"
#include "ext/standard/base64.h"
#ifdef PHP_WIN32
# include "win32/winutil.h"
#endif

/* OpenSSL includes */
#include <openssl/evp.h>
#include <openssl/bn.h>
#include <openssl/rsa.h>
#include <openssl/dsa.h>
#include <openssl/dh.h>
#include <openssl/x509.h>
#include <openssl/x509v3.h>
#include <openssl/crypto.h>
#include <openssl/pem.h>
#include <openssl/err.h>
#include <openssl/conf.h>
#include <openssl/rand.h>
#include <openssl/ssl.h>
#include <openssl/pkcs12.h>

/* Common */
#include <time.h>

#if defined(NETWARE) || (defined(PHP_WIN32) && defined(_MSC_VER) && _MSC_VER >= 1900)
#define timezone _timezone	/* timezone is called _timezone in LibC */
#endif

#define DEFAULT_KEY_LENGTH	512
#define MIN_KEY_LENGTH		384

#define OPENSSL_ALGO_SHA1 	1
#define OPENSSL_ALGO_MD5	2
#define OPENSSL_ALGO_MD4	3
#ifdef HAVE_OPENSSL_MD2_H
#define OPENSSL_ALGO_MD2	4
#endif
#define OPENSSL_ALGO_DSS1	5
#if OPENSSL_VERSION_NUMBER >= 0x0090708fL
#define OPENSSL_ALGO_SHA224 6
#define OPENSSL_ALGO_SHA256 7
#define OPENSSL_ALGO_SHA384 8
#define OPENSSL_ALGO_SHA512 9
#define OPENSSL_ALGO_RMD160 10
#endif
#define DEBUG_SMIME	0

#if !defined(OPENSSL_NO_EC) && defined(EVP_PKEY_EC)
#define HAVE_EVP_PKEY_EC 1
#endif

/* FIXME: Use the openssl constants instead of
 * enum. It is now impossible to match real values
 * against php constants. Also sorry to break the
 * enum principles here, BC...
 */
enum php_openssl_key_type {
	OPENSSL_KEYTYPE_RSA,
	OPENSSL_KEYTYPE_DSA,
	OPENSSL_KEYTYPE_DH,
	OPENSSL_KEYTYPE_DEFAULT = OPENSSL_KEYTYPE_RSA,
#ifdef HAVE_EVP_PKEY_EC
	OPENSSL_KEYTYPE_EC = OPENSSL_KEYTYPE_DH +1
#endif
};

enum php_openssl_cipher_type {
	PHP_OPENSSL_CIPHER_RC2_40,
	PHP_OPENSSL_CIPHER_RC2_128,
	PHP_OPENSSL_CIPHER_RC2_64,
	PHP_OPENSSL_CIPHER_DES,
	PHP_OPENSSL_CIPHER_3DES,
	PHP_OPENSSL_CIPHER_AES_128_CBC,
	PHP_OPENSSL_CIPHER_AES_192_CBC,
	PHP_OPENSSL_CIPHER_AES_256_CBC,

	PHP_OPENSSL_CIPHER_DEFAULT = PHP_OPENSSL_CIPHER_RC2_40
};

PHP_FUNCTION(openssl_get_md_methods);
PHP_FUNCTION(openssl_get_cipher_methods);

PHP_FUNCTION(openssl_digest);
PHP_FUNCTION(openssl_encrypt);
PHP_FUNCTION(openssl_decrypt);
PHP_FUNCTION(openssl_cipher_iv_length);

PHP_FUNCTION(openssl_dh_compute_key);
PHP_FUNCTION(openssl_random_pseudo_bytes);

/* {{{ arginfo */
ZEND_BEGIN_ARG_INFO_EX(arginfo_openssl_x509_export_to_file, 0, 0, 2)
	ZEND_ARG_INFO(0, x509)
	ZEND_ARG_INFO(0, outfilename)
	ZEND_ARG_INFO(0, notext)
ZEND_END_ARG_INFO()

ZEND_BEGIN_ARG_INFO_EX(arginfo_openssl_x509_export, 0, 0, 2)
	ZEND_ARG_INFO(0, x509)
	ZEND_ARG_INFO(1, out)
	ZEND_ARG_INFO(0, notext)
ZEND_END_ARG_INFO()

ZEND_BEGIN_ARG_INFO_EX(arginfo_openssl_x509_fingerprint, 0, 0, 1)
	ZEND_ARG_INFO(0, x509)
	ZEND_ARG_INFO(0, method)
	ZEND_ARG_INFO(0, raw_output)
ZEND_END_ARG_INFO()

ZEND_BEGIN_ARG_INFO(arginfo_openssl_x509_check_private_key, 0)
	ZEND_ARG_INFO(0, cert)
	ZEND_ARG_INFO(0, key)
ZEND_END_ARG_INFO()

ZEND_BEGIN_ARG_INFO(arginfo_openssl_x509_parse, 0)
	ZEND_ARG_INFO(0, x509)
	ZEND_ARG_INFO(0, shortname)
ZEND_END_ARG_INFO()

ZEND_BEGIN_ARG_INFO_EX(arginfo_openssl_x509_checkpurpose, 0, 0, 3)
	ZEND_ARG_INFO(0, x509cert)
	ZEND_ARG_INFO(0, purpose)
	ZEND_ARG_INFO(0, cainfo) /* array */
	ZEND_ARG_INFO(0, untrustedfile)
ZEND_END_ARG_INFO()

ZEND_BEGIN_ARG_INFO(arginfo_openssl_x509_read, 0)
	ZEND_ARG_INFO(0, cert)
ZEND_END_ARG_INFO()

ZEND_BEGIN_ARG_INFO(arginfo_openssl_x509_free, 0)
	ZEND_ARG_INFO(0, x509)
ZEND_END_ARG_INFO()

ZEND_BEGIN_ARG_INFO_EX(arginfo_openssl_pkcs12_export_to_file, 0, 0, 4)
	ZEND_ARG_INFO(0, x509)
	ZEND_ARG_INFO(0, filename)
	ZEND_ARG_INFO(0, priv_key)
	ZEND_ARG_INFO(0, pass)
	ZEND_ARG_INFO(0, args) /* array */
ZEND_END_ARG_INFO()

ZEND_BEGIN_ARG_INFO(arginfo_openssl_pkcs12_export, 0)
	ZEND_ARG_INFO(0, x509)
	ZEND_ARG_INFO(1, out)
	ZEND_ARG_INFO(0, priv_key)
	ZEND_ARG_INFO(0, pass)
	ZEND_ARG_INFO(0, args) /* array */
ZEND_END_ARG_INFO()

ZEND_BEGIN_ARG_INFO(arginfo_openssl_pkcs12_read, 0)
	ZEND_ARG_INFO(0, PKCS12)
	ZEND_ARG_INFO(1, certs) /* array */
	ZEND_ARG_INFO(0, pass)
ZEND_END_ARG_INFO()

ZEND_BEGIN_ARG_INFO_EX(arginfo_openssl_csr_export_to_file, 0, 0, 2)
	ZEND_ARG_INFO(0, csr)
	ZEND_ARG_INFO(0, outfilename)
	ZEND_ARG_INFO(0, notext)
ZEND_END_ARG_INFO()

ZEND_BEGIN_ARG_INFO_EX(arginfo_openssl_csr_export, 0, 0, 2)
	ZEND_ARG_INFO(0, csr)
	ZEND_ARG_INFO(1, out)
	ZEND_ARG_INFO(0, notext)
ZEND_END_ARG_INFO()

ZEND_BEGIN_ARG_INFO_EX(arginfo_openssl_csr_sign, 0, 0, 4)
	ZEND_ARG_INFO(0, csr)
	ZEND_ARG_INFO(0, x509)
	ZEND_ARG_INFO(0, priv_key)
	ZEND_ARG_INFO(0, days)
	ZEND_ARG_INFO(0, config_args) /* array */
	ZEND_ARG_INFO(0, serial)
ZEND_END_ARG_INFO()

ZEND_BEGIN_ARG_INFO_EX(arginfo_openssl_csr_new, 0, 0, 2)
	ZEND_ARG_INFO(0, dn) /* array */
	ZEND_ARG_INFO(1, privkey)
	ZEND_ARG_INFO(0, configargs)
	ZEND_ARG_INFO(0, extraattribs)
ZEND_END_ARG_INFO()

ZEND_BEGIN_ARG_INFO(arginfo_openssl_csr_get_subject, 0)
	ZEND_ARG_INFO(0, csr)
ZEND_END_ARG_INFO()

ZEND_BEGIN_ARG_INFO(arginfo_openssl_csr_get_public_key, 0)
	ZEND_ARG_INFO(0, csr)
ZEND_END_ARG_INFO()

ZEND_BEGIN_ARG_INFO_EX(arginfo_openssl_pkey_new, 0, 0, 0)
	ZEND_ARG_INFO(0, configargs) /* array */
ZEND_END_ARG_INFO()

ZEND_BEGIN_ARG_INFO_EX(arginfo_openssl_pkey_export_to_file, 0, 0, 2)
	ZEND_ARG_INFO(0, key)
	ZEND_ARG_INFO(0, outfilename)
	ZEND_ARG_INFO(0, passphrase)
	ZEND_ARG_INFO(0, config_args) /* array */
ZEND_END_ARG_INFO()

ZEND_BEGIN_ARG_INFO_EX(arginfo_openssl_pkey_export, 0, 0, 2)
	ZEND_ARG_INFO(0, key)
	ZEND_ARG_INFO(1, out)
	ZEND_ARG_INFO(0, passphrase)
	ZEND_ARG_INFO(0, config_args) /* array */
ZEND_END_ARG_INFO()

ZEND_BEGIN_ARG_INFO(arginfo_openssl_pkey_get_public, 0)
	ZEND_ARG_INFO(0, cert)
ZEND_END_ARG_INFO()

ZEND_BEGIN_ARG_INFO(arginfo_openssl_pkey_free, 0)
	ZEND_ARG_INFO(0, key)
ZEND_END_ARG_INFO()

ZEND_BEGIN_ARG_INFO_EX(arginfo_openssl_pkey_get_private, 0, 0, 1)
	ZEND_ARG_INFO(0, key)
	ZEND_ARG_INFO(0, passphrase)
ZEND_END_ARG_INFO()

ZEND_BEGIN_ARG_INFO(arginfo_openssl_pkey_get_details, 0)
	ZEND_ARG_INFO(0, key)
ZEND_END_ARG_INFO()

#if OPENSSL_VERSION_NUMBER >= 0x10000000L
ZEND_BEGIN_ARG_INFO_EX(arginfo_openssl_pbkdf2, 0, 0, 4)
	ZEND_ARG_INFO(0, password)
	ZEND_ARG_INFO(0, salt)
	ZEND_ARG_INFO(0, key_length)
	ZEND_ARG_INFO(0, iterations)
	ZEND_ARG_INFO(0, digest_algorithm)
ZEND_END_ARG_INFO()
#endif

ZEND_BEGIN_ARG_INFO_EX(arginfo_openssl_pkcs7_verify, 0, 0, 2)
	ZEND_ARG_INFO(0, filename)
	ZEND_ARG_INFO(0, flags)
	ZEND_ARG_INFO(0, signerscerts)
	ZEND_ARG_INFO(0, cainfo) /* array */
	ZEND_ARG_INFO(0, extracerts)
	ZEND_ARG_INFO(0, content)
ZEND_END_ARG_INFO()

ZEND_BEGIN_ARG_INFO_EX(arginfo_openssl_pkcs7_encrypt, 0, 0, 4)
	ZEND_ARG_INFO(0, infile)
	ZEND_ARG_INFO(0, outfile)
	ZEND_ARG_INFO(0, recipcerts)
	ZEND_ARG_INFO(0, headers) /* array */
	ZEND_ARG_INFO(0, flags)
	ZEND_ARG_INFO(0, cipher)
ZEND_END_ARG_INFO()

ZEND_BEGIN_ARG_INFO_EX(arginfo_openssl_pkcs7_sign, 0, 0, 5)
	ZEND_ARG_INFO(0, infile)
	ZEND_ARG_INFO(0, outfile)
	ZEND_ARG_INFO(0, signcert)
	ZEND_ARG_INFO(0, signkey)
	ZEND_ARG_INFO(0, headers) /* array */
	ZEND_ARG_INFO(0, flags)
	ZEND_ARG_INFO(0, extracertsfilename)
ZEND_END_ARG_INFO()

ZEND_BEGIN_ARG_INFO_EX(arginfo_openssl_pkcs7_decrypt, 0, 0, 3)
	ZEND_ARG_INFO(0, infilename)
	ZEND_ARG_INFO(0, outfilename)
	ZEND_ARG_INFO(0, recipcert)
	ZEND_ARG_INFO(0, recipkey)
ZEND_END_ARG_INFO()

ZEND_BEGIN_ARG_INFO_EX(arginfo_openssl_private_encrypt, 0, 0, 3)
	ZEND_ARG_INFO(0, data)
	ZEND_ARG_INFO(1, crypted)
	ZEND_ARG_INFO(0, key)
	ZEND_ARG_INFO(0, padding)
ZEND_END_ARG_INFO()

ZEND_BEGIN_ARG_INFO_EX(arginfo_openssl_private_decrypt, 0, 0, 3)
	ZEND_ARG_INFO(0, data)
	ZEND_ARG_INFO(1, crypted)
	ZEND_ARG_INFO(0, key)
	ZEND_ARG_INFO(0, padding)
ZEND_END_ARG_INFO()

ZEND_BEGIN_ARG_INFO_EX(arginfo_openssl_public_encrypt, 0, 0, 3)
	ZEND_ARG_INFO(0, data)
	ZEND_ARG_INFO(1, crypted)
	ZEND_ARG_INFO(0, key)
	ZEND_ARG_INFO(0, padding)
ZEND_END_ARG_INFO()

ZEND_BEGIN_ARG_INFO_EX(arginfo_openssl_public_decrypt, 0, 0, 3)
	ZEND_ARG_INFO(0, data)
	ZEND_ARG_INFO(1, crypted)
	ZEND_ARG_INFO(0, key)
	ZEND_ARG_INFO(0, padding)
ZEND_END_ARG_INFO()

ZEND_BEGIN_ARG_INFO(arginfo_openssl_error_string, 0)
ZEND_END_ARG_INFO()

ZEND_BEGIN_ARG_INFO_EX(arginfo_openssl_sign, 0, 0, 3)
	ZEND_ARG_INFO(0, data)
	ZEND_ARG_INFO(1, signature)
	ZEND_ARG_INFO(0, key)
	ZEND_ARG_INFO(0, method)
ZEND_END_ARG_INFO()

ZEND_BEGIN_ARG_INFO_EX(arginfo_openssl_verify, 0, 0, 3)
	ZEND_ARG_INFO(0, data)
	ZEND_ARG_INFO(0, signature)
	ZEND_ARG_INFO(0, key)
	ZEND_ARG_INFO(0, method)
ZEND_END_ARG_INFO()

ZEND_BEGIN_ARG_INFO_EX(arginfo_openssl_seal, 0, 0, 4)
	ZEND_ARG_INFO(0, data)
	ZEND_ARG_INFO(1, sealdata)
	ZEND_ARG_INFO(1, ekeys) /* arary */
	ZEND_ARG_INFO(0, pubkeys) /* array */
	ZEND_ARG_INFO(0, method)
	ZEND_ARG_INFO(1, iv)
ZEND_END_ARG_INFO()

ZEND_BEGIN_ARG_INFO(arginfo_openssl_open, 0)
	ZEND_ARG_INFO(0, data)
	ZEND_ARG_INFO(1, opendata)
	ZEND_ARG_INFO(0, ekey)
	ZEND_ARG_INFO(0, privkey)
	ZEND_ARG_INFO(0, iv)
ZEND_END_ARG_INFO()

ZEND_BEGIN_ARG_INFO_EX(arginfo_openssl_get_md_methods, 0, 0, 0)
	ZEND_ARG_INFO(0, aliases)
ZEND_END_ARG_INFO()

ZEND_BEGIN_ARG_INFO_EX(arginfo_openssl_get_cipher_methods, 0, 0, 0)
	ZEND_ARG_INFO(0, aliases)
ZEND_END_ARG_INFO()

ZEND_BEGIN_ARG_INFO_EX(arginfo_openssl_digest, 0, 0, 2)
	ZEND_ARG_INFO(0, data)
	ZEND_ARG_INFO(0, method)
	ZEND_ARG_INFO(0, raw_output)
ZEND_END_ARG_INFO()

ZEND_BEGIN_ARG_INFO_EX(arginfo_openssl_encrypt, 0, 0, 3)
	ZEND_ARG_INFO(0, data)
	ZEND_ARG_INFO(0, method)
	ZEND_ARG_INFO(0, password)
	ZEND_ARG_INFO(0, options)
	ZEND_ARG_INFO(0, iv)
ZEND_END_ARG_INFO()

ZEND_BEGIN_ARG_INFO_EX(arginfo_openssl_decrypt, 0, 0, 3)
	ZEND_ARG_INFO(0, data)
	ZEND_ARG_INFO(0, method)
	ZEND_ARG_INFO(0, password)
	ZEND_ARG_INFO(0, options)
	ZEND_ARG_INFO(0, iv)
ZEND_END_ARG_INFO()

ZEND_BEGIN_ARG_INFO(arginfo_openssl_cipher_iv_length, 0)
	ZEND_ARG_INFO(0, method)
ZEND_END_ARG_INFO()

ZEND_BEGIN_ARG_INFO(arginfo_openssl_dh_compute_key, 0)
	ZEND_ARG_INFO(0, pub_key)
	ZEND_ARG_INFO(0, dh_key)
ZEND_END_ARG_INFO()

ZEND_BEGIN_ARG_INFO_EX(arginfo_openssl_random_pseudo_bytes, 0, 0, 1)
	ZEND_ARG_INFO(0, length)
	ZEND_ARG_INFO(1, result_is_strong)
ZEND_END_ARG_INFO()

ZEND_BEGIN_ARG_INFO_EX(arginfo_openssl_spki_new, 0, 0, 2)
	ZEND_ARG_INFO(0, privkey)
	ZEND_ARG_INFO(0, challenge)
	ZEND_ARG_INFO(0, algo)
ZEND_END_ARG_INFO()

ZEND_BEGIN_ARG_INFO(arginfo_openssl_spki_verify, 0)
	ZEND_ARG_INFO(0, spki)
ZEND_END_ARG_INFO()

ZEND_BEGIN_ARG_INFO(arginfo_openssl_spki_export, 0)
	ZEND_ARG_INFO(0, spki)
ZEND_END_ARG_INFO()

ZEND_BEGIN_ARG_INFO(arginfo_openssl_spki_export_challenge, 0)
	ZEND_ARG_INFO(0, spki)
ZEND_END_ARG_INFO()

ZEND_BEGIN_ARG_INFO(arginfo_openssl_get_cert_locations, 0)
ZEND_END_ARG_INFO()
/* }}} */

/* {{{ openssl_functions[]
 */
const zend_function_entry openssl_functions[] = {
	PHP_FE(openssl_get_cert_locations, arginfo_openssl_get_cert_locations)

/* spki functions */
	PHP_FE(openssl_spki_new, arginfo_openssl_spki_new)
	PHP_FE(openssl_spki_verify, arginfo_openssl_spki_verify)
	PHP_FE(openssl_spki_export, arginfo_openssl_spki_export)
	PHP_FE(openssl_spki_export_challenge, arginfo_openssl_spki_export_challenge)

/* public/private key functions */
	PHP_FE(openssl_pkey_free,			arginfo_openssl_pkey_free)
	PHP_FE(openssl_pkey_new,			arginfo_openssl_pkey_new)
	PHP_FE(openssl_pkey_export,			arginfo_openssl_pkey_export)
	PHP_FE(openssl_pkey_export_to_file,	arginfo_openssl_pkey_export_to_file)
	PHP_FE(openssl_pkey_get_private,	arginfo_openssl_pkey_get_private)
	PHP_FE(openssl_pkey_get_public,		arginfo_openssl_pkey_get_public)
	PHP_FE(openssl_pkey_get_details,	arginfo_openssl_pkey_get_details)

	PHP_FALIAS(openssl_free_key,		openssl_pkey_free, 			arginfo_openssl_pkey_free)
	PHP_FALIAS(openssl_get_privatekey,	openssl_pkey_get_private,	arginfo_openssl_pkey_get_private)
	PHP_FALIAS(openssl_get_publickey,	openssl_pkey_get_public,	arginfo_openssl_pkey_get_public)

/* x.509 cert funcs */
	PHP_FE(openssl_x509_read,				arginfo_openssl_x509_read)
	PHP_FE(openssl_x509_free,				arginfo_openssl_x509_free)
	PHP_FE(openssl_x509_parse,			 	arginfo_openssl_x509_parse)
	PHP_FE(openssl_x509_checkpurpose,		arginfo_openssl_x509_checkpurpose)
	PHP_FE(openssl_x509_check_private_key,	arginfo_openssl_x509_check_private_key)
	PHP_FE(openssl_x509_export,				arginfo_openssl_x509_export)
	PHP_FE(openssl_x509_fingerprint,			arginfo_openssl_x509_fingerprint)
	PHP_FE(openssl_x509_export_to_file,		arginfo_openssl_x509_export_to_file)

/* PKCS12 funcs */
	PHP_FE(openssl_pkcs12_export,			arginfo_openssl_pkcs12_export)
	PHP_FE(openssl_pkcs12_export_to_file,	arginfo_openssl_pkcs12_export_to_file)
	PHP_FE(openssl_pkcs12_read,				arginfo_openssl_pkcs12_read)

/* CSR funcs */
	PHP_FE(openssl_csr_new,				arginfo_openssl_csr_new)
	PHP_FE(openssl_csr_export,			arginfo_openssl_csr_export)
	PHP_FE(openssl_csr_export_to_file,	arginfo_openssl_csr_export_to_file)
	PHP_FE(openssl_csr_sign,			arginfo_openssl_csr_sign)
	PHP_FE(openssl_csr_get_subject,		arginfo_openssl_csr_get_subject)
	PHP_FE(openssl_csr_get_public_key,	arginfo_openssl_csr_get_public_key)

	PHP_FE(openssl_digest,				arginfo_openssl_digest)
	PHP_FE(openssl_encrypt,				arginfo_openssl_encrypt)
	PHP_FE(openssl_decrypt,				arginfo_openssl_decrypt)
	PHP_FE(openssl_cipher_iv_length,	arginfo_openssl_cipher_iv_length)
	PHP_FE(openssl_sign,				arginfo_openssl_sign)
	PHP_FE(openssl_verify,				arginfo_openssl_verify)
	PHP_FE(openssl_seal,				arginfo_openssl_seal)
	PHP_FE(openssl_open,				arginfo_openssl_open)

#if OPENSSL_VERSION_NUMBER >= 0x10000000L
	PHP_FE(openssl_pbkdf2,	arginfo_openssl_pbkdf2)
#endif

/* for S/MIME handling */
	PHP_FE(openssl_pkcs7_verify,		arginfo_openssl_pkcs7_verify)
	PHP_FE(openssl_pkcs7_decrypt,		arginfo_openssl_pkcs7_decrypt)
	PHP_FE(openssl_pkcs7_sign,			arginfo_openssl_pkcs7_sign)
	PHP_FE(openssl_pkcs7_encrypt,		arginfo_openssl_pkcs7_encrypt)

	PHP_FE(openssl_private_encrypt,		arginfo_openssl_private_encrypt)
	PHP_FE(openssl_private_decrypt,		arginfo_openssl_private_decrypt)
	PHP_FE(openssl_public_encrypt,		arginfo_openssl_public_encrypt)
	PHP_FE(openssl_public_decrypt,		arginfo_openssl_public_decrypt)

	PHP_FE(openssl_get_md_methods,		arginfo_openssl_get_md_methods)
	PHP_FE(openssl_get_cipher_methods,	arginfo_openssl_get_cipher_methods)

	PHP_FE(openssl_dh_compute_key,		arginfo_openssl_dh_compute_key)

	PHP_FE(openssl_random_pseudo_bytes,	arginfo_openssl_random_pseudo_bytes)
	PHP_FE(openssl_error_string, arginfo_openssl_error_string)
	PHP_FE_END
};
/* }}} */

/* {{{ openssl_module_entry
 */
zend_module_entry openssl_module_entry = {
	STANDARD_MODULE_HEADER,
	"openssl",
	openssl_functions,
	PHP_MINIT(openssl),
	PHP_MSHUTDOWN(openssl),
	NULL,
	NULL,
	PHP_MINFO(openssl),
	PHP_OPENSSL_VERSION,
	STANDARD_MODULE_PROPERTIES
};
/* }}} */

#ifdef COMPILE_DL_OPENSSL
ZEND_GET_MODULE(openssl)
#endif

/* number conversion flags checks */
#define PHP_OPENSSL_CHECK_NUMBER_CONVERSION(_cond, _name) \
	do { \
		if (_cond) { \
			php_error_docref(NULL, E_WARNING, #_name" is too long"); \
			RETURN_FALSE; \
		} \
	} while(0)
/* check if size_t can be safely casted to int */
#define PHP_OPENSSL_CHECK_SIZE_T_TO_INT(_var, _name) \
	PHP_OPENSSL_CHECK_NUMBER_CONVERSION(ZEND_SIZE_T_INT_OVFL(_var), _name)
/* check if size_t can be safely casted to unsigned int */
#define PHP_OPENSSL_CHECK_SIZE_T_TO_UINT(_var, _name) \
	PHP_OPENSSL_CHECK_NUMBER_CONVERSION(ZEND_SIZE_T_UINT_OVFL(_var), _name)
/* check if long can be safely casted to int */
#define PHP_OPENSSL_CHECK_LONG_TO_INT(_var, _name) \
	PHP_OPENSSL_CHECK_NUMBER_CONVERSION(ZEND_LONG_EXCEEDS_INT(_var), _name)


static int le_key;
static int le_x509;
static int le_csr;
static int ssl_stream_data_index;

int php_openssl_get_x509_list_id(void) /* {{{ */
{
	return le_x509;
}
/* }}} */

/* {{{ resource destructors */
static void php_pkey_free(zend_resource *rsrc)
{
	EVP_PKEY *pkey = (EVP_PKEY *)rsrc->ptr;

	assert(pkey != NULL);

	EVP_PKEY_free(pkey);
}

static void php_x509_free(zend_resource *rsrc)
{
	X509 *x509 = (X509 *)rsrc->ptr;
	X509_free(x509);
}

static void php_csr_free(zend_resource *rsrc)
{
	X509_REQ * csr = (X509_REQ*)rsrc->ptr;
	X509_REQ_free(csr);
}
/* }}} */

/* {{{ openssl open_basedir check */
inline static int php_openssl_open_base_dir_chk(char *filename)
{
	if (php_check_open_basedir(filename)) {
		return -1;
	}

	return 0;
}
/* }}} */

php_stream* php_openssl_get_stream_from_ssl_handle(const SSL *ssl)
{
	return (php_stream*)SSL_get_ex_data(ssl, ssl_stream_data_index);
}

int php_openssl_get_ssl_stream_data_index()
{
	return ssl_stream_data_index;
}

/* openssl -> PHP "bridging" */
/* true global; readonly after module startup */
static char default_ssl_conf_filename[MAXPATHLEN];

struct php_x509_request { /* {{{ */
#if OPENSSL_VERSION_NUMBER >= 0x10000002L
	LHASH_OF(CONF_VALUE) * global_config;	/* Global SSL config */
	LHASH_OF(CONF_VALUE) * req_config;		/* SSL config for this request */
#else
	LHASH * global_config;	/* Global SSL config */
	LHASH * req_config;	/* SSL config for this request */
#endif
	const EVP_MD * md_alg;
	const EVP_MD * digest;
	char	* section_name,
			* config_filename,
			* digest_name,
			* extensions_section,
			* request_extensions_section;
	int priv_key_bits;
	int priv_key_type;

	int priv_key_encrypt;

	EVP_PKEY * priv_key;

	const EVP_CIPHER * priv_key_encrypt_cipher;
};
/* }}} */

static X509 * php_openssl_x509_from_zval(zval * val, int makeresource, zend_resource **resourceval);
static EVP_PKEY * php_openssl_evp_from_zval(zval * val, int public_key, char * passphrase, int makeresource, zend_resource **resourceval);
static int php_openssl_is_private_key(EVP_PKEY* pkey);
static X509_STORE * setup_verify(zval * calist);
static STACK_OF(X509) * load_all_certs_from_file(char *certfile);
static X509_REQ * php_openssl_csr_from_zval(zval * val, int makeresource, zend_resource ** resourceval);
static EVP_PKEY * php_openssl_generate_private_key(struct php_x509_request * req);

static void add_assoc_name_entry(zval * val, char * key, X509_NAME * name, int shortname) /* {{{ */
{
	zval *data;
	zval subitem, tmp;
	int i;
	char *sname;
	int nid;
	X509_NAME_ENTRY * ne;
	ASN1_STRING * str = NULL;
	ASN1_OBJECT * obj;

	if (key != NULL) {
		array_init(&subitem);
	} else {
		ZVAL_COPY_VALUE(&subitem, val);
	}

	for (i = 0; i < X509_NAME_entry_count(name); i++) {
		unsigned char *to_add;
		int to_add_len = 0;


		ne = X509_NAME_get_entry(name, i);
		obj = X509_NAME_ENTRY_get_object(ne);
		nid = OBJ_obj2nid(obj);

		if (shortname) {
			sname = (char *) OBJ_nid2sn(nid);
		} else {
			sname = (char *) OBJ_nid2ln(nid);
		}

		str = X509_NAME_ENTRY_get_data(ne);
		if (ASN1_STRING_type(str) != V_ASN1_UTF8STRING) {
			to_add_len = ASN1_STRING_to_UTF8(&to_add, str);
		} else {
			to_add = ASN1_STRING_data(str);
			to_add_len = ASN1_STRING_length(str);
		}

		if (to_add_len != -1) {
			if ((data = zend_hash_str_find(Z_ARRVAL(subitem), sname, strlen(sname))) != NULL) {
				if (Z_TYPE_P(data) == IS_ARRAY) {
					add_next_index_stringl(data, (char *)to_add, to_add_len);
				} else if (Z_TYPE_P(data) == IS_STRING) {
					array_init(&tmp);
					add_next_index_str(&tmp, zend_string_copy(Z_STR_P(data)));
					add_next_index_stringl(&tmp, (char *)to_add, to_add_len);
					zend_hash_str_update(Z_ARRVAL(subitem), sname, strlen(sname), &tmp);
				}
			} else {
				add_assoc_stringl(&subitem, sname, (char *)to_add, to_add_len);
			}
		}
	}
	if (key != NULL) {
		zend_hash_str_update(Z_ARRVAL_P(val), key, strlen(key), &subitem);
	}
}
/* }}} */

static void add_assoc_asn1_string(zval * val, char * key, ASN1_STRING * str) /* {{{ */
{
	add_assoc_stringl(val, key, (char *)str->data, str->length);
}
/* }}} */

static time_t asn1_time_to_time_t(ASN1_UTCTIME * timestr) /* {{{ */
{
/*
	This is how the time string is formatted:

   snprintf(p, sizeof(p), "%02d%02d%02d%02d%02d%02dZ",ts->tm_year%100,
      ts->tm_mon+1,ts->tm_mday,ts->tm_hour,ts->tm_min,ts->tm_sec);
*/

	time_t ret;
	struct tm thetime;
	char * strbuf;
	char * thestr;
	long gmadjust = 0;

	if (ASN1_STRING_type(timestr) != V_ASN1_UTCTIME && ASN1_STRING_type(timestr) != V_ASN1_GENERALIZEDTIME) {
		php_error_docref(NULL, E_WARNING, "illegal ASN1 data type for timestamp");
		return (time_t)-1;
	}

	if (ASN1_STRING_length(timestr) != strlen((const char*)ASN1_STRING_data(timestr))) {
		php_error_docref(NULL, E_WARNING, "illegal length in timestamp");
		return (time_t)-1;
	}

	if (ASN1_STRING_length(timestr) < 13) {
		php_error_docref(NULL, E_WARNING, "unable to parse time string %s correctly", timestr->data);
		return (time_t)-1;
	}

	if (ASN1_STRING_type(timestr) == V_ASN1_GENERALIZEDTIME && ASN1_STRING_length(timestr) < 15) {
		php_error_docref(NULL, E_WARNING, "unable to parse time string %s correctly", timestr->data);
		return (time_t)-1;
	}

	strbuf = estrdup((char *)ASN1_STRING_data(timestr));

	memset(&thetime, 0, sizeof(thetime));

	/* we work backwards so that we can use atoi more easily */

	thestr = strbuf + ASN1_STRING_length(timestr) - 3;

	thetime.tm_sec = atoi(thestr);
	*thestr = '\0';
	thestr -= 2;
	thetime.tm_min = atoi(thestr);
	*thestr = '\0';
	thestr -= 2;
	thetime.tm_hour = atoi(thestr);
	*thestr = '\0';
	thestr -= 2;
	thetime.tm_mday = atoi(thestr);
	*thestr = '\0';
	thestr -= 2;
	thetime.tm_mon = atoi(thestr)-1;

	*thestr = '\0';
	if( ASN1_STRING_type(timestr) == V_ASN1_UTCTIME ) {
		thestr -= 2;
		thetime.tm_year = atoi(thestr);

		if (thetime.tm_year < 68) {
			thetime.tm_year += 100;
		}
	} else if( ASN1_STRING_type(timestr) == V_ASN1_GENERALIZEDTIME ) {
		thestr -= 4;
		thetime.tm_year = atoi(thestr) - 1900;
	}


	thetime.tm_isdst = -1;
	ret = mktime(&thetime);

#if HAVE_TM_GMTOFF
	gmadjust = thetime.tm_gmtoff;
#else
	/*
	** If correcting for daylight savings time, we set the adjustment to
	** the value of timezone - 3600 seconds. Otherwise, we need to overcorrect and
	** set the adjustment to the main timezone + 3600 seconds.
	*/
	gmadjust = -(thetime.tm_isdst ? (long)timezone - 3600 : (long)timezone + 3600);
#endif
	ret += gmadjust;

	efree(strbuf);

	return ret;
}
/* }}} */

#if OPENSSL_VERSION_NUMBER >= 0x10000002L
static inline int php_openssl_config_check_syntax(const char * section_label, const char * config_filename, const char * section, LHASH_OF(CONF_VALUE) * config) /* {{{ */
#else
static inline int php_openssl_config_check_syntax(const char * section_label, const char * config_filename, const char * section, LHASH * config)
#endif
{
	X509V3_CTX ctx;

	X509V3_set_ctx_test(&ctx);
	X509V3_set_conf_lhash(&ctx, config);
	if (!X509V3_EXT_add_conf(config, &ctx, (char *)section, NULL)) {
		php_error_docref(NULL, E_WARNING, "Error loading %s section %s of %s",
				section_label,
				section,
				config_filename);
		return FAILURE;
	}
	return SUCCESS;
}
/* }}} */

static int add_oid_section(struct php_x509_request * req) /* {{{ */
{
	char * str;
	STACK_OF(CONF_VALUE) * sktmp;
	CONF_VALUE * cnf;
	int i;

	str = CONF_get_string(req->req_config, NULL, "oid_section");
	if (str == NULL) {
		return SUCCESS;
	}
	sktmp = CONF_get_section(req->req_config, str);
	if (sktmp == NULL) {
		php_error_docref(NULL, E_WARNING, "problem loading oid section %s", str);
		return FAILURE;
	}
	for (i = 0; i < sk_CONF_VALUE_num(sktmp); i++) {
		cnf = sk_CONF_VALUE_value(sktmp, i);
		if (OBJ_create(cnf->value, cnf->name, cnf->name) == NID_undef) {
			php_error_docref(NULL, E_WARNING, "problem creating object %s=%s", cnf->name, cnf->value);
			return FAILURE;
		}
	}
	return SUCCESS;
}
/* }}} */

#define PHP_SSL_REQ_INIT(req)		memset(req, 0, sizeof(*req))
#define PHP_SSL_REQ_DISPOSE(req)	php_openssl_dispose_config(req)
#define PHP_SSL_REQ_PARSE(req, zval)	php_openssl_parse_config(req, zval)

#define PHP_SSL_CONFIG_SYNTAX_CHECK(var) if (req->var && php_openssl_config_check_syntax(#var, \
			req->config_filename, req->var, req->req_config) == FAILURE) return FAILURE

#define SET_OPTIONAL_STRING_ARG(key, varname, defval)	\
		if (optional_args && (item = zend_hash_str_find(Z_ARRVAL_P(optional_args), key, sizeof(key)-1)) != NULL && Z_TYPE_P(item) == IS_STRING) \
		varname = Z_STRVAL_P(item); \
	else \
		varname = defval

#define SET_OPTIONAL_LONG_ARG(key, varname, defval)	\
	if (optional_args && (item = zend_hash_str_find(Z_ARRVAL_P(optional_args), key, sizeof(key)-1)) != NULL && Z_TYPE_P(item) == IS_LONG) \
		varname = (int)Z_LVAL_P(item); \
	else \
		varname = defval

static const EVP_CIPHER * php_openssl_get_evp_cipher_from_algo(zend_long algo);

/* {{{ strip line endings from spkac */
static int openssl_spki_cleanup(const char *src, char *dest)
{
	int removed = 0;

	while (*src) {
		if (*src != '\n' && *src != '\r') {
			*dest++ = *src;
		} else {
			++removed;
		}
		++src;
	}
	*dest = 0;
	return removed;
}
/* }}} */


static int php_openssl_parse_config(struct php_x509_request * req, zval * optional_args) /* {{{ */
{
	char * str;
	zval * item;

	SET_OPTIONAL_STRING_ARG("config", req->config_filename, default_ssl_conf_filename);
	SET_OPTIONAL_STRING_ARG("config_section_name", req->section_name, "req");
	req->global_config = CONF_load(NULL, default_ssl_conf_filename, NULL);
	req->req_config = CONF_load(NULL, req->config_filename, NULL);

	if (req->req_config == NULL) {
		return FAILURE;
	}

	/* read in the oids */
	str = CONF_get_string(req->req_config, NULL, "oid_file");
	if (str && !php_openssl_open_base_dir_chk(str)) {
		BIO *oid_bio = BIO_new_file(str, "r");
		if (oid_bio) {
			OBJ_create_objects(oid_bio);
			BIO_free(oid_bio);
		}
	}
	if (add_oid_section(req) == FAILURE) {
		return FAILURE;
	}
	SET_OPTIONAL_STRING_ARG("digest_alg", req->digest_name,
		CONF_get_string(req->req_config, req->section_name, "default_md"));
	SET_OPTIONAL_STRING_ARG("x509_extensions", req->extensions_section,
		CONF_get_string(req->req_config, req->section_name, "x509_extensions"));
	SET_OPTIONAL_STRING_ARG("req_extensions", req->request_extensions_section,
		CONF_get_string(req->req_config, req->section_name, "req_extensions"));
	SET_OPTIONAL_LONG_ARG("private_key_bits", req->priv_key_bits,
		CONF_get_number(req->req_config, req->section_name, "default_bits"));

	SET_OPTIONAL_LONG_ARG("private_key_type", req->priv_key_type, OPENSSL_KEYTYPE_DEFAULT);

	if (optional_args && (item = zend_hash_str_find(Z_ARRVAL_P(optional_args), "encrypt_key", sizeof("encrypt_key")-1)) != NULL) {
		req->priv_key_encrypt = Z_TYPE_P(item) == IS_TRUE ? 1 : 0;
	} else {
		str = CONF_get_string(req->req_config, req->section_name, "encrypt_rsa_key");
		if (str == NULL) {
			str = CONF_get_string(req->req_config, req->section_name, "encrypt_key");
		}
		if (str && strcmp(str, "no") == 0) {
			req->priv_key_encrypt = 0;
		} else {
			req->priv_key_encrypt = 1;
		}
	}

	if (req->priv_key_encrypt && optional_args && (item = zend_hash_str_find(Z_ARRVAL_P(optional_args), "encrypt_key_cipher", sizeof("encrypt_key_cipher")-1)) != NULL
		&& Z_TYPE_P(item) == IS_LONG) {
		zend_long cipher_algo = Z_LVAL_P(item);
		const EVP_CIPHER* cipher = php_openssl_get_evp_cipher_from_algo(cipher_algo);
		if (cipher == NULL) {
			php_error_docref(NULL, E_WARNING, "Unknown cipher algorithm for private key.");
			return FAILURE;
		} else {
			req->priv_key_encrypt_cipher = cipher;
		}
	} else {
		req->priv_key_encrypt_cipher = NULL;
	}



	/* digest alg */
	if (req->digest_name == NULL) {
		req->digest_name = CONF_get_string(req->req_config, req->section_name, "default_md");
	}
	if (req->digest_name) {
		req->digest = req->md_alg = EVP_get_digestbyname(req->digest_name);
	}
	if (req->md_alg == NULL) {
		req->md_alg = req->digest = EVP_sha1();
	}

	PHP_SSL_CONFIG_SYNTAX_CHECK(extensions_section);

	/* set the string mask */
	str = CONF_get_string(req->req_config, req->section_name, "string_mask");
	if (str && !ASN1_STRING_set_default_mask_asc(str)) {
		php_error_docref(NULL, E_WARNING, "Invalid global string mask setting %s", str);
		return FAILURE;
	}

	PHP_SSL_CONFIG_SYNTAX_CHECK(request_extensions_section);

	return SUCCESS;
}
/* }}} */

static void php_openssl_dispose_config(struct php_x509_request * req) /* {{{ */
{
	if (req->priv_key) {
		EVP_PKEY_free(req->priv_key);
		req->priv_key = NULL;
	}
	if (req->global_config) {
		CONF_free(req->global_config);
		req->global_config = NULL;
	}
	if (req->req_config) {
		CONF_free(req->req_config);
		req->req_config = NULL;
	}
}
/* }}} */

<<<<<<< HEAD
static int php_openssl_load_rand_file(const char * file, int *egdsocket, int *seeded) /* {{{ */
=======
#ifdef PHP_WIN32
#define PHP_OPENSSL_RAND_ADD_TIME() ((void) 0)
#else
#define PHP_OPENSSL_RAND_ADD_TIME() php_openssl_rand_add_timeval()

static inline void php_openssl_rand_add_timeval()  /* {{{ */
{
	struct timeval tv;

	gettimeofday(&tv, NULL);
	RAND_add(&tv, sizeof(tv), 0.0);
}
/* }}} */

#endif

static int php_openssl_load_rand_file(const char * file, int *egdsocket, int *seeded TSRMLS_DC) /* {{{ */
>>>>>>> 0e2447cd
{
	char buffer[MAXPATHLEN];

	*egdsocket = 0;
	*seeded = 0;

	if (file == NULL) {
		file = RAND_file_name(buffer, sizeof(buffer));
#ifdef HAVE_RAND_EGD
	} else if (RAND_egd(file) > 0) {
		/* if the given filename is an EGD socket, don't
		 * write anything back to it */
		*egdsocket = 1;
		return SUCCESS;
#endif
	}
	if (file == NULL || !RAND_load_file(file, -1)) {
		if (RAND_status() == 0) {
			php_error_docref(NULL, E_WARNING, "unable to load random state; not enough random data!");
			return FAILURE;
		}
		return FAILURE;
	}
	*seeded = 1;
	return SUCCESS;
}
/* }}} */

static int php_openssl_write_rand_file(const char * file, int egdsocket, int seeded) /* {{{ */
{
	char buffer[MAXPATHLEN];


	if (egdsocket || !seeded) {
		/* if we did not manage to read the seed file, we should not write
		 * a low-entropy seed file back */
		return FAILURE;
	}
	if (file == NULL) {
		file = RAND_file_name(buffer, sizeof(buffer));
	}
	PHP_OPENSSL_RAND_ADD_TIME();
	if (file == NULL || !RAND_write_file(file)) {
		php_error_docref(NULL, E_WARNING, "unable to write random state");
		return FAILURE;
	}
	return SUCCESS;
}
/* }}} */

static EVP_MD * php_openssl_get_evp_md_from_algo(zend_long algo) { /* {{{ */
	EVP_MD *mdtype;

	switch (algo) {
		case OPENSSL_ALGO_SHA1:
			mdtype = (EVP_MD *) EVP_sha1();
			break;
		case OPENSSL_ALGO_MD5:
			mdtype = (EVP_MD *) EVP_md5();
			break;
		case OPENSSL_ALGO_MD4:
			mdtype = (EVP_MD *) EVP_md4();
			break;
#ifdef HAVE_OPENSSL_MD2_H
		case OPENSSL_ALGO_MD2:
			mdtype = (EVP_MD *) EVP_md2();
			break;
#endif
		case OPENSSL_ALGO_DSS1:
			mdtype = (EVP_MD *) EVP_dss1();
			break;
#if OPENSSL_VERSION_NUMBER >= 0x0090708fL
		case OPENSSL_ALGO_SHA224:
			mdtype = (EVP_MD *) EVP_sha224();
			break;
		case OPENSSL_ALGO_SHA256:
			mdtype = (EVP_MD *) EVP_sha256();
			break;
		case OPENSSL_ALGO_SHA384:
			mdtype = (EVP_MD *) EVP_sha384();
			break;
		case OPENSSL_ALGO_SHA512:
			mdtype = (EVP_MD *) EVP_sha512();
			break;
		case OPENSSL_ALGO_RMD160:
			mdtype = (EVP_MD *) EVP_ripemd160();
			break;
#endif
		default:
			return NULL;
			break;
	}
	return mdtype;
}
/* }}} */

static const EVP_CIPHER * php_openssl_get_evp_cipher_from_algo(zend_long algo) { /* {{{ */
	switch (algo) {
#ifndef OPENSSL_NO_RC2
		case PHP_OPENSSL_CIPHER_RC2_40:
			return EVP_rc2_40_cbc();
			break;
		case PHP_OPENSSL_CIPHER_RC2_64:
			return EVP_rc2_64_cbc();
			break;
		case PHP_OPENSSL_CIPHER_RC2_128:
			return EVP_rc2_cbc();
			break;
#endif

#ifndef OPENSSL_NO_DES
		case PHP_OPENSSL_CIPHER_DES:
			return EVP_des_cbc();
			break;
		case PHP_OPENSSL_CIPHER_3DES:
			return EVP_des_ede3_cbc();
			break;
#endif

#ifndef OPENSSL_NO_AES
		case PHP_OPENSSL_CIPHER_AES_128_CBC:
			return EVP_aes_128_cbc();
			break;
		case PHP_OPENSSL_CIPHER_AES_192_CBC:
			return EVP_aes_192_cbc();
			break;
		case PHP_OPENSSL_CIPHER_AES_256_CBC:
			return EVP_aes_256_cbc();
			break;
#endif


		default:
			return NULL;
			break;
	}
}
/* }}} */

/* {{{ INI Settings */
PHP_INI_BEGIN()
	PHP_INI_ENTRY("openssl.cafile", NULL, PHP_INI_PERDIR, NULL)
	PHP_INI_ENTRY("openssl.capath", NULL, PHP_INI_PERDIR, NULL)
PHP_INI_END()
/* }}} */

/* {{{ PHP_MINIT_FUNCTION
 */
PHP_MINIT_FUNCTION(openssl)
{
	char * config_filename;

	le_key = zend_register_list_destructors_ex(php_pkey_free, NULL, "OpenSSL key", module_number);
	le_x509 = zend_register_list_destructors_ex(php_x509_free, NULL, "OpenSSL X.509", module_number);
	le_csr = zend_register_list_destructors_ex(php_csr_free, NULL, "OpenSSL X.509 CSR", module_number);

	SSL_library_init();
	OpenSSL_add_all_ciphers();
	OpenSSL_add_all_digests();
	OpenSSL_add_all_algorithms();

	SSL_load_error_strings();

	/* register a resource id number with OpenSSL so that we can map SSL -> stream structures in
	 * OpenSSL callbacks */
	ssl_stream_data_index = SSL_get_ex_new_index(0, "PHP stream index", NULL, NULL, NULL);

	REGISTER_STRING_CONSTANT("OPENSSL_VERSION_TEXT", OPENSSL_VERSION_TEXT, CONST_CS|CONST_PERSISTENT);
	REGISTER_LONG_CONSTANT("OPENSSL_VERSION_NUMBER", OPENSSL_VERSION_NUMBER, CONST_CS|CONST_PERSISTENT);

	/* purposes for cert purpose checking */
	REGISTER_LONG_CONSTANT("X509_PURPOSE_SSL_CLIENT", X509_PURPOSE_SSL_CLIENT, CONST_CS|CONST_PERSISTENT);
	REGISTER_LONG_CONSTANT("X509_PURPOSE_SSL_SERVER", X509_PURPOSE_SSL_SERVER, CONST_CS|CONST_PERSISTENT);
	REGISTER_LONG_CONSTANT("X509_PURPOSE_NS_SSL_SERVER", X509_PURPOSE_NS_SSL_SERVER, CONST_CS|CONST_PERSISTENT);
	REGISTER_LONG_CONSTANT("X509_PURPOSE_SMIME_SIGN", X509_PURPOSE_SMIME_SIGN, CONST_CS|CONST_PERSISTENT);
	REGISTER_LONG_CONSTANT("X509_PURPOSE_SMIME_ENCRYPT", X509_PURPOSE_SMIME_ENCRYPT, CONST_CS|CONST_PERSISTENT);
	REGISTER_LONG_CONSTANT("X509_PURPOSE_CRL_SIGN", X509_PURPOSE_CRL_SIGN, CONST_CS|CONST_PERSISTENT);
#ifdef X509_PURPOSE_ANY
	REGISTER_LONG_CONSTANT("X509_PURPOSE_ANY", X509_PURPOSE_ANY, CONST_CS|CONST_PERSISTENT);
#endif

	/* signature algorithm constants */
	REGISTER_LONG_CONSTANT("OPENSSL_ALGO_SHA1", OPENSSL_ALGO_SHA1, CONST_CS|CONST_PERSISTENT);
	REGISTER_LONG_CONSTANT("OPENSSL_ALGO_MD5", OPENSSL_ALGO_MD5, CONST_CS|CONST_PERSISTENT);
	REGISTER_LONG_CONSTANT("OPENSSL_ALGO_MD4", OPENSSL_ALGO_MD4, CONST_CS|CONST_PERSISTENT);
#ifdef HAVE_OPENSSL_MD2_H
	REGISTER_LONG_CONSTANT("OPENSSL_ALGO_MD2", OPENSSL_ALGO_MD2, CONST_CS|CONST_PERSISTENT);
#endif
	REGISTER_LONG_CONSTANT("OPENSSL_ALGO_DSS1", OPENSSL_ALGO_DSS1, CONST_CS|CONST_PERSISTENT);
#if OPENSSL_VERSION_NUMBER >= 0x0090708fL
	REGISTER_LONG_CONSTANT("OPENSSL_ALGO_SHA224", OPENSSL_ALGO_SHA224, CONST_CS|CONST_PERSISTENT);
	REGISTER_LONG_CONSTANT("OPENSSL_ALGO_SHA256", OPENSSL_ALGO_SHA256, CONST_CS|CONST_PERSISTENT);
	REGISTER_LONG_CONSTANT("OPENSSL_ALGO_SHA384", OPENSSL_ALGO_SHA384, CONST_CS|CONST_PERSISTENT);
	REGISTER_LONG_CONSTANT("OPENSSL_ALGO_SHA512", OPENSSL_ALGO_SHA512, CONST_CS|CONST_PERSISTENT);
	REGISTER_LONG_CONSTANT("OPENSSL_ALGO_RMD160", OPENSSL_ALGO_RMD160, CONST_CS|CONST_PERSISTENT);
#endif

	/* flags for S/MIME */
	REGISTER_LONG_CONSTANT("PKCS7_DETACHED", PKCS7_DETACHED, CONST_CS|CONST_PERSISTENT);
	REGISTER_LONG_CONSTANT("PKCS7_TEXT", PKCS7_TEXT, CONST_CS|CONST_PERSISTENT);
	REGISTER_LONG_CONSTANT("PKCS7_NOINTERN", PKCS7_NOINTERN, CONST_CS|CONST_PERSISTENT);
	REGISTER_LONG_CONSTANT("PKCS7_NOVERIFY", PKCS7_NOVERIFY, CONST_CS|CONST_PERSISTENT);
	REGISTER_LONG_CONSTANT("PKCS7_NOCHAIN", PKCS7_NOCHAIN, CONST_CS|CONST_PERSISTENT);
	REGISTER_LONG_CONSTANT("PKCS7_NOCERTS", PKCS7_NOCERTS, CONST_CS|CONST_PERSISTENT);
	REGISTER_LONG_CONSTANT("PKCS7_NOATTR", PKCS7_NOATTR, CONST_CS|CONST_PERSISTENT);
	REGISTER_LONG_CONSTANT("PKCS7_BINARY", PKCS7_BINARY, CONST_CS|CONST_PERSISTENT);
	REGISTER_LONG_CONSTANT("PKCS7_NOSIGS", PKCS7_NOSIGS, CONST_CS|CONST_PERSISTENT);

	REGISTER_LONG_CONSTANT("OPENSSL_PKCS1_PADDING", RSA_PKCS1_PADDING, CONST_CS|CONST_PERSISTENT);
	REGISTER_LONG_CONSTANT("OPENSSL_SSLV23_PADDING", RSA_SSLV23_PADDING, CONST_CS|CONST_PERSISTENT);
	REGISTER_LONG_CONSTANT("OPENSSL_NO_PADDING", RSA_NO_PADDING, CONST_CS|CONST_PERSISTENT);
	REGISTER_LONG_CONSTANT("OPENSSL_PKCS1_OAEP_PADDING", RSA_PKCS1_OAEP_PADDING, CONST_CS|CONST_PERSISTENT);

	/* Informational stream wrapper constants */
	REGISTER_STRING_CONSTANT("OPENSSL_DEFAULT_STREAM_CIPHERS", OPENSSL_DEFAULT_STREAM_CIPHERS, CONST_CS|CONST_PERSISTENT);

	/* Ciphers */
#ifndef OPENSSL_NO_RC2
	REGISTER_LONG_CONSTANT("OPENSSL_CIPHER_RC2_40", PHP_OPENSSL_CIPHER_RC2_40, CONST_CS|CONST_PERSISTENT);
	REGISTER_LONG_CONSTANT("OPENSSL_CIPHER_RC2_128", PHP_OPENSSL_CIPHER_RC2_128, CONST_CS|CONST_PERSISTENT);
	REGISTER_LONG_CONSTANT("OPENSSL_CIPHER_RC2_64", PHP_OPENSSL_CIPHER_RC2_64, CONST_CS|CONST_PERSISTENT);
#endif
#ifndef OPENSSL_NO_DES
	REGISTER_LONG_CONSTANT("OPENSSL_CIPHER_DES", PHP_OPENSSL_CIPHER_DES, CONST_CS|CONST_PERSISTENT);
	REGISTER_LONG_CONSTANT("OPENSSL_CIPHER_3DES", PHP_OPENSSL_CIPHER_3DES, CONST_CS|CONST_PERSISTENT);
#endif
#ifndef OPENSSL_NO_AES
	REGISTER_LONG_CONSTANT("OPENSSL_CIPHER_AES_128_CBC", PHP_OPENSSL_CIPHER_AES_128_CBC, CONST_CS|CONST_PERSISTENT);
	REGISTER_LONG_CONSTANT("OPENSSL_CIPHER_AES_192_CBC", PHP_OPENSSL_CIPHER_AES_192_CBC, CONST_CS|CONST_PERSISTENT);
	REGISTER_LONG_CONSTANT("OPENSSL_CIPHER_AES_256_CBC", PHP_OPENSSL_CIPHER_AES_256_CBC, CONST_CS|CONST_PERSISTENT);
#endif

	/* Values for key types */
	REGISTER_LONG_CONSTANT("OPENSSL_KEYTYPE_RSA", OPENSSL_KEYTYPE_RSA, CONST_CS|CONST_PERSISTENT);
#ifndef NO_DSA
	REGISTER_LONG_CONSTANT("OPENSSL_KEYTYPE_DSA", OPENSSL_KEYTYPE_DSA, CONST_CS|CONST_PERSISTENT);
#endif
	REGISTER_LONG_CONSTANT("OPENSSL_KEYTYPE_DH", OPENSSL_KEYTYPE_DH, CONST_CS|CONST_PERSISTENT);
#ifdef HAVE_EVP_PKEY_EC
	REGISTER_LONG_CONSTANT("OPENSSL_KEYTYPE_EC", OPENSSL_KEYTYPE_EC, CONST_CS|CONST_PERSISTENT);
#endif

	REGISTER_LONG_CONSTANT("OPENSSL_RAW_DATA", OPENSSL_RAW_DATA, CONST_CS|CONST_PERSISTENT);
	REGISTER_LONG_CONSTANT("OPENSSL_ZERO_PADDING", OPENSSL_ZERO_PADDING, CONST_CS|CONST_PERSISTENT);

#if OPENSSL_VERSION_NUMBER >= 0x0090806fL && !defined(OPENSSL_NO_TLSEXT)
	/* SNI support included in OpenSSL >= 0.9.8j */
	REGISTER_LONG_CONSTANT("OPENSSL_TLSEXT_SERVER_NAME", 1, CONST_CS|CONST_PERSISTENT);
#endif

	/* Determine default SSL configuration file */
	config_filename = getenv("OPENSSL_CONF");
	if (config_filename == NULL) {
		config_filename = getenv("SSLEAY_CONF");
	}

	/* default to 'openssl.cnf' if no environment variable is set */
	if (config_filename == NULL) {
		snprintf(default_ssl_conf_filename, sizeof(default_ssl_conf_filename), "%s/%s",
				X509_get_default_cert_area(),
				"openssl.cnf");
	} else {
		strlcpy(default_ssl_conf_filename, config_filename, sizeof(default_ssl_conf_filename));
	}

	php_stream_xport_register("ssl", php_openssl_ssl_socket_factory);
#ifndef OPENSSL_NO_SSL3
	php_stream_xport_register("sslv3", php_openssl_ssl_socket_factory);
#endif
#ifndef OPENSSL_NO_SSL2
	php_stream_xport_register("sslv2", php_openssl_ssl_socket_factory);
#endif
	php_stream_xport_register("tls", php_openssl_ssl_socket_factory);
	php_stream_xport_register("tlsv1.0", php_openssl_ssl_socket_factory);
#if OPENSSL_VERSION_NUMBER >= 0x10001001L
	php_stream_xport_register("tlsv1.1", php_openssl_ssl_socket_factory);
	php_stream_xport_register("tlsv1.2", php_openssl_ssl_socket_factory);
#endif

	/* override the default tcp socket provider */
	php_stream_xport_register("tcp", php_openssl_ssl_socket_factory);

	php_register_url_stream_wrapper("https", &php_stream_http_wrapper);
	php_register_url_stream_wrapper("ftps", &php_stream_ftp_wrapper);

	REGISTER_INI_ENTRIES();

	return SUCCESS;
}
/* }}} */

/* {{{ PHP_MINFO_FUNCTION
 */
PHP_MINFO_FUNCTION(openssl)
{
	php_info_print_table_start();
	php_info_print_table_row(2, "OpenSSL support", "enabled");
	php_info_print_table_row(2, "OpenSSL Library Version", SSLeay_version(SSLEAY_VERSION));
	php_info_print_table_row(2, "OpenSSL Header Version", OPENSSL_VERSION_TEXT);
	php_info_print_table_row(2, "Openssl default config", default_ssl_conf_filename);
	php_info_print_table_end();
	DISPLAY_INI_ENTRIES();
}
/* }}} */

/* {{{ PHP_MSHUTDOWN_FUNCTION
 */
PHP_MSHUTDOWN_FUNCTION(openssl)
{
	EVP_cleanup();

#if OPENSSL_VERSION_NUMBER >= 0x00090805f
	/* prevent accessing locking callback from unloaded extension */
	CRYPTO_set_locking_callback(NULL);
	/* free allocated error strings */
	ERR_free_strings();
#endif

	php_unregister_url_stream_wrapper("https");
	php_unregister_url_stream_wrapper("ftps");

	php_stream_xport_unregister("ssl");
#ifndef OPENSSL_NO_SSL2
	php_stream_xport_unregister("sslv2");
#endif
#ifndef OPENSSL_NO_SSL3
	php_stream_xport_unregister("sslv3");
#endif
	php_stream_xport_unregister("tls");
	php_stream_xport_unregister("tlsv1.0");
#if OPENSSL_VERSION_NUMBER >= 0x10001001L
	php_stream_xport_unregister("tlsv1.1");
	php_stream_xport_unregister("tlsv1.2");
#endif

	/* reinstate the default tcp handler */
	php_stream_xport_register("tcp", php_stream_generic_socket_factory);

	UNREGISTER_INI_ENTRIES();

	return SUCCESS;
}
/* }}} */

/* {{{ x509 cert functions */

/* {{{ proto array openssl_get_cert_locations(void)
   Retrieve an array mapping available certificate locations */
PHP_FUNCTION(openssl_get_cert_locations)
{
	array_init(return_value);

	add_assoc_string(return_value, "default_cert_file", (char *) X509_get_default_cert_file());
	add_assoc_string(return_value, "default_cert_file_env", (char *) X509_get_default_cert_file_env());
	add_assoc_string(return_value, "default_cert_dir", (char *) X509_get_default_cert_dir());
	add_assoc_string(return_value, "default_cert_dir_env", (char *) X509_get_default_cert_dir_env());
	add_assoc_string(return_value, "default_private_dir", (char *) X509_get_default_private_dir());
	add_assoc_string(return_value, "default_default_cert_area", (char *) X509_get_default_cert_area());
	add_assoc_string(return_value, "ini_cafile",
		zend_ini_string("openssl.cafile", sizeof("openssl.cafile")-1, 0));
	add_assoc_string(return_value, "ini_capath",
		zend_ini_string("openssl.capath", sizeof("openssl.capath")-1, 0));
}
/* }}} */


/* {{{ php_openssl_x509_from_zval
	Given a zval, coerce it into an X509 object.
	The zval can be:
		. X509 resource created using openssl_read_x509()
		. if it starts with file:// then it will be interpreted as the path to that cert
		. it will be interpreted as the cert data
	If you supply makeresource, the result will be registered as an x509 resource and
	it's value returned in makeresource.
*/
static X509 * php_openssl_x509_from_zval(zval * val, int makeresource, zend_resource **resourceval)
{
	X509 *cert = NULL;

	if (resourceval) {
		*resourceval = NULL;
	}
	if (Z_TYPE_P(val) == IS_RESOURCE) {
		/* is it an x509 resource ? */
		void * what;
		zend_resource *res = Z_RES_P(val);

		what = zend_fetch_resource(res, "OpenSSL X.509", le_x509);
		if (!what) {
			return NULL;
		}
		/* this is so callers can decide if they should free the X509 */
		if (resourceval) {
			*resourceval = res;
			Z_ADDREF_P(val);
		}
		return (X509*)what;
	}

	if (!(Z_TYPE_P(val) == IS_STRING || Z_TYPE_P(val) == IS_OBJECT)) {
		return NULL;
	}

	/* force it to be a string and check if it refers to a file */
	convert_to_string_ex(val);

	if (Z_STRLEN_P(val) > 7 && memcmp(Z_STRVAL_P(val), "file://", sizeof("file://") - 1) == 0) {
		/* read cert from the named file */
		BIO *in;

		if (php_openssl_open_base_dir_chk(Z_STRVAL_P(val) + (sizeof("file://") - 1))) {
			return NULL;
		}

		in = BIO_new_file(Z_STRVAL_P(val) + (sizeof("file://") - 1), "r");
		if (in == NULL) {
			return NULL;
		}
		cert = PEM_read_bio_X509(in, NULL, NULL, NULL);
		BIO_free(in);
	} else {
		BIO *in;

		in = BIO_new_mem_buf(Z_STRVAL_P(val), (int)Z_STRLEN_P(val));
		if (in == NULL) {
			return NULL;
		}
#ifdef TYPEDEF_D2I_OF
		cert = (X509 *) PEM_ASN1_read_bio((d2i_of_void *)d2i_X509, PEM_STRING_X509, in, NULL, NULL, NULL);
#else
		cert = (X509 *) PEM_ASN1_read_bio((char *(*)())d2i_X509, PEM_STRING_X509, in, NULL, NULL, NULL);
#endif
		BIO_free(in);
	}

	if (cert && makeresource && resourceval) {
		*resourceval = zend_register_resource(cert, le_x509);
	}
	return cert;
}

/* }}} */

/* {{{ proto bool openssl_x509_export_to_file(mixed x509, string outfilename [, bool notext = true])
   Exports a CERT to file or a var */
PHP_FUNCTION(openssl_x509_export_to_file)
{
	X509 * cert;
	zval * zcert;
	zend_bool notext = 1;
	BIO * bio_out;
	zend_resource *certresource;
	char * filename;
	size_t filename_len;

	if (zend_parse_parameters(ZEND_NUM_ARGS(), "zp|b", &zcert, &filename, &filename_len, &notext) == FAILURE) {
		return;
	}
	RETVAL_FALSE;

	cert = php_openssl_x509_from_zval(zcert, 0, &certresource);
	if (cert == NULL) {
		php_error_docref(NULL, E_WARNING, "cannot get cert from parameter 1");
		return;
	}

	if (php_openssl_open_base_dir_chk(filename)) {
		return;
	}

	bio_out = BIO_new_file(filename, "w");
	if (bio_out) {
		if (!notext) {
			X509_print(bio_out, cert);
		}
		PEM_write_bio_X509(bio_out, cert);

		RETVAL_TRUE;
	} else {
		php_error_docref(NULL, E_WARNING, "error opening file %s", filename);
	}
	if (certresource == NULL && cert) {
		X509_free(cert);
	}
	BIO_free(bio_out);
}
/* }}} */

/* {{{ proto string openssl_spki_new(mixed zpkey, string challenge [, mixed method])
   Creates new private key (or uses existing) and creates a new spki cert
   outputting results to var */
PHP_FUNCTION(openssl_spki_new)
{
	size_t challenge_len;
	char * challenge = NULL, * spkstr = NULL;
	zend_string * s = NULL;
	zend_resource *keyresource = NULL;
	const char *spkac = "SPKAC=";
	zend_long algo = OPENSSL_ALGO_MD5;

	zval *method = NULL;
	zval * zpkey = NULL;
	EVP_PKEY * pkey = NULL;
	NETSCAPE_SPKI *spki=NULL;
	const EVP_MD *mdtype;

	if (zend_parse_parameters(ZEND_NUM_ARGS(), "rs|z", &zpkey, &challenge, &challenge_len, &method) == FAILURE) {
		return;
	}
	RETVAL_FALSE;

	pkey = php_openssl_evp_from_zval(zpkey, 0, challenge, 1, &keyresource);

	if (pkey == NULL) {
		php_error_docref(NULL, E_WARNING, "Unable to use supplied private key");
		goto cleanup;
	}

	if (method != NULL) {
		if (Z_TYPE_P(method) == IS_LONG) {
			algo = Z_LVAL_P(method);
		} else {
			php_error_docref(NULL, E_WARNING, "Algorithm must be of supported type");
			goto cleanup;
		}
	}
	mdtype = php_openssl_get_evp_md_from_algo(algo);

	if (!mdtype) {
		php_error_docref(NULL, E_WARNING, "Unknown signature algorithm");
		goto cleanup;
	}

	if ((spki = NETSCAPE_SPKI_new()) == NULL) {
		php_error_docref(NULL, E_WARNING, "Unable to create new SPKAC");
		goto cleanup;
	}

	if (challenge) {
		if (!ASN1_STRING_set(spki->spkac->challenge, challenge, (int)challenge_len)) {
			php_error_docref(NULL, E_WARNING, "Unable to set challenge data");
			goto cleanup;
		}
	}

	if (!NETSCAPE_SPKI_set_pubkey(spki, pkey)) {
		php_error_docref(NULL, E_WARNING, "Unable to embed public key");
		goto cleanup;
	}

	if (!NETSCAPE_SPKI_sign(spki, pkey, mdtype)) {
		php_error_docref(NULL, E_WARNING, "Unable to sign with specified algorithm");
		goto cleanup;
	}

	spkstr = NETSCAPE_SPKI_b64_encode(spki);
	if (!spkstr){
		php_error_docref(NULL, E_WARNING, "Unable to encode SPKAC");
		goto cleanup;
	}

	s = zend_string_alloc(strlen(spkac) + strlen(spkstr), 0);
	sprintf(ZSTR_VAL(s), "%s%s", spkac, spkstr);
	ZSTR_LEN(s) = strlen(ZSTR_VAL(s));

	RETVAL_STR(s);
	goto cleanup;

cleanup:

	if (keyresource == NULL && spki != NULL) {
		NETSCAPE_SPKI_free(spki);
	}
	if (keyresource == NULL && pkey != NULL) {
		EVP_PKEY_free(pkey);
	}
	if (keyresource == NULL && spkstr != NULL) {
		efree(spkstr);
	}

	if (s && ZSTR_LEN(s) <= 0) {
		RETVAL_FALSE;
	}

	if (keyresource == NULL && s != NULL) {
		zend_string_release(s);
	}
}
/* }}} */

/* {{{ proto bool openssl_spki_verify(string spki)
   Verifies spki returns boolean */
PHP_FUNCTION(openssl_spki_verify)
{
	size_t spkstr_len;
	int i = 0, spkstr_cleaned_len = 0;
	char *spkstr = NULL, * spkstr_cleaned = NULL;

	EVP_PKEY *pkey = NULL;
	NETSCAPE_SPKI *spki = NULL;

	if (zend_parse_parameters(ZEND_NUM_ARGS(), "s", &spkstr, &spkstr_len) == FAILURE) {
		return;
	}
	RETVAL_FALSE;

	if (spkstr == NULL) {
		php_error_docref(NULL, E_WARNING, "Unable to use supplied SPKAC");
		goto cleanup;
	}

	spkstr_cleaned = emalloc(spkstr_len + 1);
	spkstr_cleaned_len = (int)(spkstr_len - openssl_spki_cleanup(spkstr, spkstr_cleaned));

	if (spkstr_cleaned_len == 0) {
		php_error_docref(NULL, E_WARNING, "Invalid SPKAC");
		goto cleanup;
	}

	spki = NETSCAPE_SPKI_b64_decode(spkstr_cleaned, spkstr_cleaned_len);
	if (spki == NULL) {
		php_error_docref(NULL, E_WARNING, "Unable to decode supplied SPKAC");
		goto cleanup;
	}

	pkey = X509_PUBKEY_get(spki->spkac->pubkey);
	if (pkey == NULL) {
		php_error_docref(NULL, E_WARNING, "Unable to acquire signed public key");
		goto cleanup;
	}

	i = NETSCAPE_SPKI_verify(spki, pkey);
	goto cleanup;

cleanup:
	if (spki != NULL) {
		NETSCAPE_SPKI_free(spki);
	}
	if (pkey != NULL) {
		EVP_PKEY_free(pkey);
	}
	if (spkstr_cleaned != NULL) {
		efree(spkstr_cleaned);
	}

	if (i > 0) {
		RETVAL_TRUE;
	}
}
/* }}} */

/* {{{ proto string openssl_spki_export(string spki)
   Exports public key from existing spki to var */
PHP_FUNCTION(openssl_spki_export)
{
	size_t spkstr_len;
	char *spkstr = NULL, * spkstr_cleaned = NULL, * s = NULL;
	int spkstr_cleaned_len;

	EVP_PKEY *pkey = NULL;
	NETSCAPE_SPKI *spki = NULL;
	BIO *out = NULL;

	if (zend_parse_parameters(ZEND_NUM_ARGS(), "s", &spkstr, &spkstr_len) == FAILURE) {
		return;
	}
	RETVAL_FALSE;

	if (spkstr == NULL) {
		php_error_docref(NULL, E_WARNING, "Unable to use supplied SPKAC");
		goto cleanup;
	}

	spkstr_cleaned = emalloc(spkstr_len + 1);
	spkstr_cleaned_len = (int)(spkstr_len - openssl_spki_cleanup(spkstr, spkstr_cleaned));

	if (spkstr_cleaned_len == 0) {
		php_error_docref(NULL, E_WARNING, "Invalid SPKAC");
		goto cleanup;
	}

	spki = NETSCAPE_SPKI_b64_decode(spkstr_cleaned, spkstr_cleaned_len);
	if (spki == NULL) {
		php_error_docref(NULL, E_WARNING, "Unable to decode supplied SPKAC");
		goto cleanup;
	}

	pkey = X509_PUBKEY_get(spki->spkac->pubkey);
	if (pkey == NULL) {
		php_error_docref(NULL, E_WARNING, "Unable to acquire signed public key");
		goto cleanup;
	}

	out = BIO_new(BIO_s_mem());
	if (out && PEM_write_bio_PUBKEY(out, pkey)) {
		BUF_MEM *bio_buf;

		BIO_get_mem_ptr(out, &bio_buf);
		RETVAL_STRINGL((char *)bio_buf->data, bio_buf->length);
	}
	goto cleanup;

cleanup:

	if (spki != NULL) {
		NETSCAPE_SPKI_free(spki);
	}
	if (out != NULL) {
		BIO_free_all(out);
	}
	if (pkey != NULL) {
		EVP_PKEY_free(pkey);
	}
	if (spkstr_cleaned != NULL) {
		efree(spkstr_cleaned);
	}
	if (s != NULL) {
		efree(s);
	}
}
/* }}} */

/* {{{ proto string openssl_spki_export_challenge(string spki)
   Exports spkac challenge from existing spki to var */
PHP_FUNCTION(openssl_spki_export_challenge)
{
	size_t spkstr_len;
	char *spkstr = NULL, * spkstr_cleaned = NULL;
	int spkstr_cleaned_len;

	NETSCAPE_SPKI *spki = NULL;

	if (zend_parse_parameters(ZEND_NUM_ARGS(), "s", &spkstr, &spkstr_len) == FAILURE) {
		return;
	}
	RETVAL_FALSE;

	if (spkstr == NULL) {
		php_error_docref(NULL, E_WARNING, "Unable to use supplied SPKAC");
		goto cleanup;
	}

	spkstr_cleaned = emalloc(spkstr_len + 1);
	spkstr_cleaned_len = (int)(spkstr_len - openssl_spki_cleanup(spkstr, spkstr_cleaned));

	if (spkstr_cleaned_len == 0) {
		php_error_docref(NULL, E_WARNING, "Invalid SPKAC");
		goto cleanup;
	}

	spki = NETSCAPE_SPKI_b64_decode(spkstr_cleaned, spkstr_cleaned_len);
	if (spki == NULL) {
		php_error_docref(NULL, E_WARNING, "Unable to decode SPKAC");
		goto cleanup;
	}

	RETVAL_STRING((char *) ASN1_STRING_data(spki->spkac->challenge));
	goto cleanup;

cleanup:
	if (spkstr_cleaned != NULL) {
		efree(spkstr_cleaned);
	}
}
/* }}} */

/* {{{ proto bool openssl_x509_export(mixed x509, string &out [, bool notext = true])
   Exports a CERT to file or a var */
PHP_FUNCTION(openssl_x509_export)
{
	X509 * cert;
	zval * zcert, *zout;
	zend_bool notext = 1;
	BIO * bio_out;
	zend_resource *certresource;

	if (zend_parse_parameters(ZEND_NUM_ARGS(), "zz/|b", &zcert, &zout, &notext) == FAILURE) {
		return;
	}
	RETVAL_FALSE;

	cert = php_openssl_x509_from_zval(zcert, 0, &certresource);
	if (cert == NULL) {
		php_error_docref(NULL, E_WARNING, "cannot get cert from parameter 1");
		return;
	}

	bio_out = BIO_new(BIO_s_mem());
	if (!notext) {
		X509_print(bio_out, cert);
	}
	if (PEM_write_bio_X509(bio_out, cert)) {
		BUF_MEM *bio_buf;

		zval_dtor(zout);
		BIO_get_mem_ptr(bio_out, &bio_buf);
		ZVAL_STRINGL(zout, bio_buf->data, bio_buf->length);

		RETVAL_TRUE;
	}

	if (certresource == NULL && cert) {
		X509_free(cert);
	}
	BIO_free(bio_out);
}
/* }}} */

zend_string* php_openssl_x509_fingerprint(X509 *peer, const char *method, zend_bool raw)
{
	unsigned char md[EVP_MAX_MD_SIZE];
	const EVP_MD *mdtype;
	unsigned int n;
	zend_string *ret;

	if (!(mdtype = EVP_get_digestbyname(method))) {
		php_error_docref(NULL, E_WARNING, "Unknown signature algorithm");
		return NULL;
	} else if (!X509_digest(peer, mdtype, md, &n)) {
		php_error_docref(NULL, E_ERROR, "Could not generate signature");
		return NULL;
	}

	if (raw) {
		ret = zend_string_init((char*)md, n, 0);
	} else {
		ret = zend_string_alloc(n * 2, 0);
		make_digest_ex(ZSTR_VAL(ret), md, n);
		ZSTR_VAL(ret)[n * 2] = '\0';
	}

	return ret;
}

PHP_FUNCTION(openssl_x509_fingerprint)
{
	X509 *cert;
	zval *zcert;
	zend_resource *certresource;
	zend_bool raw_output = 0;
	char *method = "sha1";
	size_t method_len;
	zend_string *fingerprint;

	if (zend_parse_parameters(ZEND_NUM_ARGS(), "z|sb", &zcert, &method, &method_len, &raw_output) == FAILURE) {
		return;
	}

	cert = php_openssl_x509_from_zval(zcert, 0, &certresource);
	if (cert == NULL) {
		php_error_docref(NULL, E_WARNING, "cannot get cert from parameter 1");
		RETURN_FALSE;
	}

	fingerprint = php_openssl_x509_fingerprint(cert, method, raw_output);
	if (fingerprint) {
		RETVAL_STR(fingerprint);
	} else {
		RETVAL_FALSE;
	}

	if (certresource == NULL && cert) {
		X509_free(cert);
	}
}

/* {{{ proto bool openssl_x509_check_private_key(mixed cert, mixed key)
   Checks if a private key corresponds to a CERT */
PHP_FUNCTION(openssl_x509_check_private_key)
{
	zval * zcert, *zkey;
	X509 * cert = NULL;
	EVP_PKEY * key = NULL;
	zend_resource *certresource = NULL, *keyresource = NULL;

	RETVAL_FALSE;

	if (zend_parse_parameters(ZEND_NUM_ARGS(), "zz", &zcert, &zkey) == FAILURE) {
		return;
	}
	cert = php_openssl_x509_from_zval(zcert, 0, &certresource);
	if (cert == NULL) {
		RETURN_FALSE;
	}
	key = php_openssl_evp_from_zval(zkey, 0, "", 1, &keyresource);
	if (key) {
		RETVAL_BOOL(X509_check_private_key(cert, key));
	}

	if (keyresource == NULL && key) {
		EVP_PKEY_free(key);
	}
	if (certresource == NULL && cert) {
		X509_free(cert);
	}
}
/* }}} */

/* Special handling of subjectAltName, see CVE-2013-4073
 * Christian Heimes
 */

static int openssl_x509v3_subjectAltName(BIO *bio, X509_EXTENSION *extension)
{
	GENERAL_NAMES *names;
	const X509V3_EXT_METHOD *method = NULL;
	long i, length, num;
	const unsigned char *p;

	method = X509V3_EXT_get(extension);
	if (method == NULL) {
		return -1;
	}

	p = extension->value->data;
	length = extension->value->length;
	if (method->it) {
		names = (GENERAL_NAMES*) (ASN1_item_d2i(NULL, &p, length,
			ASN1_ITEM_ptr(method->it)));
	} else {
		names = (GENERAL_NAMES*) (method->d2i(NULL, &p, length));
	}
	if (names == NULL) {
		return -1;
	}

	num = sk_GENERAL_NAME_num(names);
	for (i = 0; i < num; i++) {
		GENERAL_NAME *name;
		ASN1_STRING *as;
		name = sk_GENERAL_NAME_value(names, i);
		switch (name->type) {
			case GEN_EMAIL:
				BIO_puts(bio, "email:");
				as = name->d.rfc822Name;
				BIO_write(bio, ASN1_STRING_data(as),
					ASN1_STRING_length(as));
				break;
			case GEN_DNS:
				BIO_puts(bio, "DNS:");
				as = name->d.dNSName;
				BIO_write(bio, ASN1_STRING_data(as),
					ASN1_STRING_length(as));
				break;
			case GEN_URI:
				BIO_puts(bio, "URI:");
				as = name->d.uniformResourceIdentifier;
				BIO_write(bio, ASN1_STRING_data(as),
					ASN1_STRING_length(as));
				break;
			default:
				/* use builtin print for GEN_OTHERNAME, GEN_X400,
				 * GEN_EDIPARTY, GEN_DIRNAME, GEN_IPADD and GEN_RID
				 */
				GENERAL_NAME_print(bio, name);
			}
			/* trailing ', ' except for last element */
			if (i < (num - 1)) {
				BIO_puts(bio, ", ");
			}
	}
	sk_GENERAL_NAME_pop_free(names, GENERAL_NAME_free);

	return 0;
}

/* {{{ proto array openssl_x509_parse(mixed x509 [, bool shortnames=true])
   Returns an array of the fields/values of the CERT */
PHP_FUNCTION(openssl_x509_parse)
{
	zval * zcert;
	X509 * cert = NULL;
	zend_resource *certresource = NULL;
	int i, sig_nid;
	zend_bool useshortnames = 1;
	char * tmpstr;
	zval subitem;
	X509_EXTENSION *extension;
	char *extname;
	BIO *bio_out;
	BUF_MEM *bio_buf;
	char buf[256];

	if (zend_parse_parameters(ZEND_NUM_ARGS(), "z|b", &zcert, &useshortnames) == FAILURE) {
		return;
	}
	cert = php_openssl_x509_from_zval(zcert, 0, &certresource);
	if (cert == NULL) {
		RETURN_FALSE;
	}
	array_init(return_value);

	if (cert->name) {
		add_assoc_string(return_value, "name", cert->name);
	}
/*	add_assoc_bool(return_value, "valid", cert->valid); */

	add_assoc_name_entry(return_value, "subject", 		X509_get_subject_name(cert), useshortnames);
	/* hash as used in CA directories to lookup cert by subject name */
	{
		char buf[32];
		snprintf(buf, sizeof(buf), "%08lx", X509_subject_name_hash(cert));
		add_assoc_string(return_value, "hash", buf);
	}

	add_assoc_name_entry(return_value, "issuer", 		X509_get_issuer_name(cert), useshortnames);
	add_assoc_long(return_value, "version", 			X509_get_version(cert));

	add_assoc_string(return_value, "serialNumber", i2s_ASN1_INTEGER(NULL, X509_get_serialNumber(cert)));

	add_assoc_asn1_string(return_value, "validFrom", 	X509_get_notBefore(cert));
	add_assoc_asn1_string(return_value, "validTo", 		X509_get_notAfter(cert));

	add_assoc_long(return_value, "validFrom_time_t", 	asn1_time_to_time_t(X509_get_notBefore(cert)));
	add_assoc_long(return_value, "validTo_time_t", 		asn1_time_to_time_t(X509_get_notAfter(cert)));

	tmpstr = (char *)X509_alias_get0(cert, NULL);
	if (tmpstr) {
		add_assoc_string(return_value, "alias", tmpstr);
	}

	sig_nid = OBJ_obj2nid((cert)->sig_alg->algorithm);
	add_assoc_string(return_value, "signatureTypeSN", (char*)OBJ_nid2sn(sig_nid));
	add_assoc_string(return_value, "signatureTypeLN", (char*)OBJ_nid2ln(sig_nid));
	add_assoc_long(return_value, "signatureTypeNID", sig_nid);
	array_init(&subitem);

	/* NOTE: the purposes are added as integer keys - the keys match up to the X509_PURPOSE_SSL_XXX defines
	   in x509v3.h */
	for (i = 0; i < X509_PURPOSE_get_count(); i++) {
		int id, purpset;
		char * pname;
		X509_PURPOSE * purp;
		zval subsub;

		array_init(&subsub);

		purp = X509_PURPOSE_get0(i);
		id = X509_PURPOSE_get_id(purp);

		purpset = X509_check_purpose(cert, id, 0);
		add_index_bool(&subsub, 0, purpset);

		purpset = X509_check_purpose(cert, id, 1);
		add_index_bool(&subsub, 1, purpset);

		pname = useshortnames ? X509_PURPOSE_get0_sname(purp) : X509_PURPOSE_get0_name(purp);
		add_index_string(&subsub, 2, pname);

		/* NOTE: if purpset > 1 then it's a warning - we should mention it ? */

		add_index_zval(&subitem, id, &subsub);
	}
	add_assoc_zval(return_value, "purposes", &subitem);

	array_init(&subitem);


	for (i = 0; i < X509_get_ext_count(cert); i++) {
		int nid;
		extension = X509_get_ext(cert, i);
		nid = OBJ_obj2nid(X509_EXTENSION_get_object(extension));
		if (nid != NID_undef) {
			extname = (char *)OBJ_nid2sn(OBJ_obj2nid(X509_EXTENSION_get_object(extension)));
		} else {
			OBJ_obj2txt(buf, sizeof(buf)-1, X509_EXTENSION_get_object(extension), 1);
			extname = buf;
		}
		bio_out = BIO_new(BIO_s_mem());
		if (nid == NID_subject_alt_name) {
			if (openssl_x509v3_subjectAltName(bio_out, extension) == 0) {
				BIO_get_mem_ptr(bio_out, &bio_buf);
				add_assoc_stringl(&subitem, extname, bio_buf->data, bio_buf->length);
			} else {
				zval_dtor(return_value);
				if (certresource == NULL && cert) {
					X509_free(cert);
				}
				BIO_free(bio_out);
				RETURN_FALSE;
			}
		}
		else if (X509V3_EXT_print(bio_out, extension, 0, 0)) {
			BIO_get_mem_ptr(bio_out, &bio_buf);
			add_assoc_stringl(&subitem, extname, bio_buf->data, bio_buf->length);
		} else {
			add_assoc_asn1_string(&subitem, extname, X509_EXTENSION_get_data(extension));
		}
		BIO_free(bio_out);
	}
	add_assoc_zval(return_value, "extensions", &subitem);

	if (certresource == NULL && cert) {
		X509_free(cert);
	}
}
/* }}} */

/* {{{ load_all_certs_from_file */
static STACK_OF(X509) * load_all_certs_from_file(char *certfile)
{
	STACK_OF(X509_INFO) *sk=NULL;
	STACK_OF(X509) *stack=NULL, *ret=NULL;
	BIO *in=NULL;
	X509_INFO *xi;

	if(!(stack = sk_X509_new_null())) {
		php_error_docref(NULL, E_ERROR, "memory allocation failure");
		goto end;
	}

	if (php_openssl_open_base_dir_chk(certfile)) {
		sk_X509_free(stack);
		goto end;
	}

	if(!(in=BIO_new_file(certfile, "r"))) {
		php_error_docref(NULL, E_WARNING, "error opening the file, %s", certfile);
		sk_X509_free(stack);
		goto end;
	}

	/* This loads from a file, a stack of x509/crl/pkey sets */
	if(!(sk=PEM_X509_INFO_read_bio(in, NULL, NULL, NULL))) {
		php_error_docref(NULL, E_WARNING, "error reading the file, %s", certfile);
		sk_X509_free(stack);
		goto end;
	}

	/* scan over it and pull out the certs */
	while (sk_X509_INFO_num(sk)) {
		xi=sk_X509_INFO_shift(sk);
		if (xi->x509 != NULL) {
			sk_X509_push(stack,xi->x509);
			xi->x509=NULL;
		}
		X509_INFO_free(xi);
	}
	if(!sk_X509_num(stack)) {
		php_error_docref(NULL, E_WARNING, "no certificates in file, %s", certfile);
		sk_X509_free(stack);
		goto end;
	}
	ret=stack;
end:
	BIO_free(in);
	sk_X509_INFO_free(sk);

	return ret;
}
/* }}} */

/* {{{ check_cert */
static int check_cert(X509_STORE *ctx, X509 *x, STACK_OF(X509) *untrustedchain, int purpose)
{
	int ret=0;
	X509_STORE_CTX *csc;

	csc = X509_STORE_CTX_new();
	if (csc == NULL) {
		php_error_docref(NULL, E_ERROR, "memory allocation failure");
		return 0;
	}
	X509_STORE_CTX_init(csc, ctx, x, untrustedchain);
	if(purpose >= 0) {
		X509_STORE_CTX_set_purpose(csc, purpose);
	}
	ret = X509_verify_cert(csc);
	X509_STORE_CTX_free(csc);

	return ret;
}
/* }}} */

/* {{{ proto int openssl_x509_checkpurpose(mixed x509cert, int purpose, array cainfo [, string untrustedfile])
   Checks the CERT to see if it can be used for the purpose in purpose. cainfo holds information about trusted CAs */
PHP_FUNCTION(openssl_x509_checkpurpose)
{
	zval * zcert, * zcainfo = NULL;
	X509_STORE * cainfo = NULL;
	X509 * cert = NULL;
	zend_resource *certresource = NULL;
	STACK_OF(X509) * untrustedchain = NULL;
	zend_long purpose;
	char * untrusted = NULL;
	size_t untrusted_len = 0;
	int ret;

	if (zend_parse_parameters(ZEND_NUM_ARGS(), "zl|a!s", &zcert, &purpose, &zcainfo, &untrusted, &untrusted_len) == FAILURE) {
		return;
	}

	RETVAL_LONG(-1);

	if (untrusted) {
		untrustedchain = load_all_certs_from_file(untrusted);
		if (untrustedchain == NULL) {
			goto clean_exit;
		}
	}

	cainfo = setup_verify(zcainfo);
	if (cainfo == NULL) {
		goto clean_exit;
	}
	cert = php_openssl_x509_from_zval(zcert, 0, &certresource);
	if (cert == NULL) {
		goto clean_exit;
	}

	ret = check_cert(cainfo, cert, untrustedchain, (int)purpose);
	if (ret != 0 && ret != 1) {
		RETVAL_LONG(ret);
	} else {
		RETVAL_BOOL(ret);
	}

clean_exit:
	if (certresource == NULL && cert) {
		X509_free(cert);
	}
	if (cainfo) {
		X509_STORE_free(cainfo);
	}
	if (untrustedchain) {
		sk_X509_pop_free(untrustedchain, X509_free);
	}
}
/* }}} */

/* {{{ setup_verify
 * calist is an array containing file and directory names.  create a
 * certificate store and add those certs to it for use in verification.
*/
static X509_STORE * setup_verify(zval * calist)
{
	X509_STORE *store;
	X509_LOOKUP * dir_lookup, * file_lookup;
	int ndirs = 0, nfiles = 0;
	zval * item;
	zend_stat_t sb;

	store = X509_STORE_new();

	if (store == NULL) {
		return NULL;
	}

	if (calist && (Z_TYPE_P(calist) == IS_ARRAY)) {
		ZEND_HASH_FOREACH_VAL(Z_ARRVAL_P(calist), item) {
			convert_to_string_ex(item);

			if (VCWD_STAT(Z_STRVAL_P(item), &sb) == -1) {
				php_error_docref(NULL, E_WARNING, "unable to stat %s", Z_STRVAL_P(item));
				continue;
			}

			if ((sb.st_mode & S_IFREG) == S_IFREG) {
				file_lookup = X509_STORE_add_lookup(store, X509_LOOKUP_file());
				if (file_lookup == NULL || !X509_LOOKUP_load_file(file_lookup, Z_STRVAL_P(item), X509_FILETYPE_PEM)) {
					php_error_docref(NULL, E_WARNING, "error loading file %s", Z_STRVAL_P(item));
				} else {
					nfiles++;
				}
				file_lookup = NULL;
			} else {
				dir_lookup = X509_STORE_add_lookup(store, X509_LOOKUP_hash_dir());
				if (dir_lookup == NULL || !X509_LOOKUP_add_dir(dir_lookup, Z_STRVAL_P(item), X509_FILETYPE_PEM)) {
					php_error_docref(NULL, E_WARNING, "error loading directory %s", Z_STRVAL_P(item));
				} else {
					ndirs++;
				}
				dir_lookup = NULL;
			}
		} ZEND_HASH_FOREACH_END();
	}
	if (nfiles == 0) {
		file_lookup = X509_STORE_add_lookup(store, X509_LOOKUP_file());
		if (file_lookup) {
			X509_LOOKUP_load_file(file_lookup, NULL, X509_FILETYPE_DEFAULT);
		}
	}
	if (ndirs == 0) {
		dir_lookup = X509_STORE_add_lookup(store, X509_LOOKUP_hash_dir());
		if (dir_lookup) {
			X509_LOOKUP_add_dir(dir_lookup, NULL, X509_FILETYPE_DEFAULT);
		}
	}
	return store;
}
/* }}} */

/* {{{ proto resource openssl_x509_read(mixed cert)
   Reads X.509 certificates */
PHP_FUNCTION(openssl_x509_read)
{
	zval *cert;
	X509 *x509;
	zend_resource *res;

	if (zend_parse_parameters(ZEND_NUM_ARGS(), "z", &cert) == FAILURE) {
		return;
	}
	x509 = php_openssl_x509_from_zval(cert, 1, &res);
	ZVAL_RES(return_value, res);

	if (x509 == NULL) {
		php_error_docref(NULL, E_WARNING, "supplied parameter cannot be coerced into an X509 certificate!");
		RETURN_FALSE;
	}
}
/* }}} */

/* {{{ proto void openssl_x509_free(resource x509)
   Frees X.509 certificates */
PHP_FUNCTION(openssl_x509_free)
{
	zval *x509;
	X509 *cert;

	if (zend_parse_parameters(ZEND_NUM_ARGS(), "r", &x509) == FAILURE) {
		return;
	}
	if ((cert = (X509 *)zend_fetch_resource(Z_RES_P(x509), "OpenSSL X.509", le_x509)) == NULL) {
		RETURN_FALSE;
	}
	zend_list_close(Z_RES_P(x509));
}
/* }}} */

/* }}} */

/* Pop all X509 from Stack and free them, free the stack afterwards */
static void php_sk_X509_free(STACK_OF(X509) * sk) /* {{{ */
{
	for (;;) {
		X509* x = sk_X509_pop(sk);
		if (!x) break;
		X509_free(x);
	}
	sk_X509_free(sk);
}
/* }}} */

static STACK_OF(X509) * php_array_to_X509_sk(zval * zcerts) /* {{{ */
{
	zval * zcertval;
	STACK_OF(X509) * sk = NULL;
	X509 * cert;
	zend_resource *certresource;

	sk = sk_X509_new_null();

	/* get certs */
	if (Z_TYPE_P(zcerts) == IS_ARRAY) {
		ZEND_HASH_FOREACH_VAL(Z_ARRVAL_P(zcerts), zcertval) {
			cert = php_openssl_x509_from_zval(zcertval, 0, &certresource);
			if (cert == NULL) {
				goto clean_exit;
			}

			if (certresource != NULL) {
				cert = X509_dup(cert);

				if (cert == NULL) {
					goto clean_exit;
				}

			}
			sk_X509_push(sk, cert);
		} ZEND_HASH_FOREACH_END();
	} else {
		/* a single certificate */
		cert = php_openssl_x509_from_zval(zcerts, 0, &certresource);

		if (cert == NULL) {
			goto clean_exit;
		}

		if (certresource != NULL) {
			cert = X509_dup(cert);
			if (cert == NULL) {
				goto clean_exit;
			}
		}
		sk_X509_push(sk, cert);
	}

clean_exit:
	return sk;
}
/* }}} */

/* {{{ proto bool openssl_pkcs12_export_to_file(mixed x509, string filename, mixed priv_key, string pass[, array args])
   Creates and exports a PKCS to file */
PHP_FUNCTION(openssl_pkcs12_export_to_file)
{
	X509 * cert = NULL;
	BIO * bio_out = NULL;
	PKCS12 * p12 = NULL;
	char * filename;
	char * friendly_name = NULL;
	size_t filename_len;
	char * pass;
	size_t pass_len;
	zval *zcert = NULL, *zpkey = NULL, *args = NULL;
	EVP_PKEY *priv_key = NULL;
	zend_resource *certresource, *keyresource;
	zval * item;
	STACK_OF(X509) *ca = NULL;

	if (zend_parse_parameters(ZEND_NUM_ARGS(), "zpzs|a", &zcert, &filename, &filename_len, &zpkey, &pass, &pass_len, &args) == FAILURE)
		return;

	RETVAL_FALSE;

	cert = php_openssl_x509_from_zval(zcert, 0, &certresource);
	if (cert == NULL) {
		php_error_docref(NULL, E_WARNING, "cannot get cert from parameter 1");
		return;
	}
	priv_key = php_openssl_evp_from_zval(zpkey, 0, "", 1, &keyresource);
	if (priv_key == NULL) {
		php_error_docref(NULL, E_WARNING, "cannot get private key from parameter 3");
		goto cleanup;
	}
	if (cert && !X509_check_private_key(cert, priv_key)) {
		php_error_docref(NULL, E_WARNING, "private key does not correspond to cert");
		goto cleanup;
	}
	if (php_openssl_open_base_dir_chk(filename)) {
		goto cleanup;
	}

	/* parse extra config from args array, promote this to an extra function */
	if (args && (item = zend_hash_str_find(Z_ARRVAL_P(args), "friendly_name", sizeof("friendly_name")-1)) != NULL && Z_TYPE_P(item) == IS_STRING)
		friendly_name = Z_STRVAL_P(item);
	/* certpbe (default RC2-40)
	   keypbe (default 3DES)
	   friendly_caname
	*/

	if (args && (item = zend_hash_str_find(Z_ARRVAL_P(args), "extracerts", sizeof("extracerts")-1)) != NULL)
		ca = php_array_to_X509_sk(item);
	/* end parse extra config */

	/*PKCS12 *PKCS12_create(char *pass, char *name, EVP_PKEY *pkey, X509 *cert, STACK_OF(X509) *ca,
				int nid_key, int nid_cert, int iter, int mac_iter, int keytype);*/

	p12 = PKCS12_create(pass, friendly_name, priv_key, cert, ca, 0, 0, 0, 0, 0);

	bio_out = BIO_new_file(filename, "w");
	if (bio_out) {

		i2d_PKCS12_bio(bio_out, p12);

		RETVAL_TRUE;
	} else {
		php_error_docref(NULL, E_WARNING, "error opening file %s", filename);
	}

	BIO_free(bio_out);
	PKCS12_free(p12);
	php_sk_X509_free(ca);

cleanup:

	if (keyresource == NULL && priv_key) {
		EVP_PKEY_free(priv_key);
	}
	if (certresource == NULL && cert) {
		X509_free(cert);
	}
}
/* }}} */

/* {{{ proto bool openssl_pkcs12_export(mixed x509, string &out, mixed priv_key, string pass[, array args])
   Creates and exports a PKCS12 to a var */
PHP_FUNCTION(openssl_pkcs12_export)
{
	X509 * cert = NULL;
	BIO * bio_out;
	PKCS12 * p12 = NULL;
	zval * zcert = NULL, *zout = NULL, *zpkey, *args = NULL;
	EVP_PKEY *priv_key = NULL;
	zend_resource *certresource, *keyresource;
	char * pass;
	size_t pass_len;
	char * friendly_name = NULL;
	zval * item;
	STACK_OF(X509) *ca = NULL;

	if (zend_parse_parameters(ZEND_NUM_ARGS(), "zz/zs|a", &zcert, &zout, &zpkey, &pass, &pass_len, &args) == FAILURE)
		return;

	RETVAL_FALSE;

	cert = php_openssl_x509_from_zval(zcert, 0, &certresource);
	if (cert == NULL) {
		php_error_docref(NULL, E_WARNING, "cannot get cert from parameter 1");
		return;
	}
	priv_key = php_openssl_evp_from_zval(zpkey, 0, "", 1, &keyresource);
	if (priv_key == NULL) {
		php_error_docref(NULL, E_WARNING, "cannot get private key from parameter 3");
		goto cleanup;
	}
	if (cert && !X509_check_private_key(cert, priv_key)) {
		php_error_docref(NULL, E_WARNING, "private key does not correspond to cert");
		goto cleanup;
	}

	/* parse extra config from args array, promote this to an extra function */
	if (args && (item = zend_hash_str_find(Z_ARRVAL_P(args), "friendly_name", sizeof("friendly_name")-1)) != NULL && Z_TYPE_P(item) == IS_STRING)
		friendly_name = Z_STRVAL_P(item);

	if (args && (item = zend_hash_str_find(Z_ARRVAL_P(args), "extracerts", sizeof("extracerts")-1)) != NULL)
		ca = php_array_to_X509_sk(item);
	/* end parse extra config */

	p12 = PKCS12_create(pass, friendly_name, priv_key, cert, ca, 0, 0, 0, 0, 0);

	bio_out = BIO_new(BIO_s_mem());
	if (i2d_PKCS12_bio(bio_out, p12)) {
		BUF_MEM *bio_buf;

		zval_dtor(zout);
		BIO_get_mem_ptr(bio_out, &bio_buf);
		ZVAL_STRINGL(zout, bio_buf->data, bio_buf->length);

		RETVAL_TRUE;
	}

	BIO_free(bio_out);
	PKCS12_free(p12);
	php_sk_X509_free(ca);

cleanup:

	if (keyresource == NULL && priv_key) {
		EVP_PKEY_free(priv_key);
	}
	if (certresource == NULL && cert) {
		X509_free(cert);
	}
}
/* }}} */

/* {{{ proto bool openssl_pkcs12_read(string PKCS12, array &certs, string pass)
   Parses a PKCS12 to an array */
PHP_FUNCTION(openssl_pkcs12_read)
{
	zval *zout = NULL, zextracerts, zcert, zpkey;
	char *pass, *zp12;
	size_t pass_len, zp12_len;
	PKCS12 * p12 = NULL;
	EVP_PKEY * pkey = NULL;
	X509 * cert = NULL;
	STACK_OF(X509) * ca = NULL;
	BIO * bio_in = NULL;
	int i;

	if (zend_parse_parameters(ZEND_NUM_ARGS(), "sz/s", &zp12, &zp12_len, &zout, &pass, &pass_len) == FAILURE)
		return;

	RETVAL_FALSE;

	PHP_OPENSSL_CHECK_SIZE_T_TO_INT(zp12_len, pkcs12);

	bio_in = BIO_new(BIO_s_mem());

	if(0 >= BIO_write(bio_in, zp12, (int)zp12_len))
		goto cleanup;

	if(d2i_PKCS12_bio(bio_in, &p12)) {
		if(PKCS12_parse(p12, pass, &pkey, &cert, &ca)) {
			BIO * bio_out;

			zval_dtor(zout);
			array_init(zout);

			bio_out = BIO_new(BIO_s_mem());
			if (PEM_write_bio_X509(bio_out, cert)) {
				BUF_MEM *bio_buf;
				BIO_get_mem_ptr(bio_out, &bio_buf);
				ZVAL_STRINGL(&zcert, bio_buf->data, bio_buf->length);
				add_assoc_zval(zout, "cert", &zcert);
			}
			BIO_free(bio_out);

			bio_out = BIO_new(BIO_s_mem());
			if (PEM_write_bio_PrivateKey(bio_out, pkey, NULL, NULL, 0, 0, NULL)) {
				BUF_MEM *bio_buf;
				BIO_get_mem_ptr(bio_out, &bio_buf);
				ZVAL_STRINGL(&zpkey, bio_buf->data, bio_buf->length);
				add_assoc_zval(zout, "pkey", &zpkey);
			}
			BIO_free(bio_out);

			array_init(&zextracerts);

			for (i=0;;i++) {
				zval zextracert;
				X509* aCA = sk_X509_pop(ca);
				if (!aCA) break;

				/* fix for bug 69882 */
				{
					int err = ERR_peek_error();
					if (err == OPENSSL_ERROR_X509_PRIVATE_KEY_VALUES_MISMATCH) {
						ERR_get_error();
					}
				}

				bio_out = BIO_new(BIO_s_mem());
				if (PEM_write_bio_X509(bio_out, aCA)) {
					BUF_MEM *bio_buf;
					BIO_get_mem_ptr(bio_out, &bio_buf);
					ZVAL_STRINGL(&zextracert, bio_buf->data, bio_buf->length);
					add_index_zval(&zextracerts, i, &zextracert);

				}
				BIO_free(bio_out);

				X509_free(aCA);
			}
			if(ca) {
				sk_X509_free(ca);
				add_assoc_zval(zout, "extracerts", &zextracerts);
			} else {
				zval_dtor(&zextracerts);
			}

			RETVAL_TRUE;

			PKCS12_free(p12);
		}
	}

	cleanup:
	if (bio_in) {
		BIO_free(bio_in);
	}
	if (pkey) {
		EVP_PKEY_free(pkey);
	}
	if (cert) {
		X509_free(cert);
	}
}
/* }}} */

/* {{{ x509 CSR functions */

/* {{{ php_openssl_make_REQ */
static int php_openssl_make_REQ(struct php_x509_request * req, X509_REQ * csr, zval * dn, zval * attribs)
{
	STACK_OF(CONF_VALUE) * dn_sk, *attr_sk = NULL;
	char * str, *dn_sect, *attr_sect;

	dn_sect = CONF_get_string(req->req_config, req->section_name, "distinguished_name");
	if (dn_sect == NULL) {
		return FAILURE;
	}
	dn_sk = CONF_get_section(req->req_config, dn_sect);
	if (dn_sk == NULL) {
		return FAILURE;
	}
	attr_sect = CONF_get_string(req->req_config, req->section_name, "attributes");
	if (attr_sect == NULL) {
		attr_sk = NULL;
	} else {
		attr_sk = CONF_get_section(req->req_config, attr_sect);
		if (attr_sk == NULL) {
			return FAILURE;
		}
	}
	/* setup the version number: version 1 */
	if (X509_REQ_set_version(csr, 0L)) {
		int i, nid;
		char * type;
		CONF_VALUE * v;
		X509_NAME * subj;
		zval * item;
		zend_string * strindex = NULL;

		subj = X509_REQ_get_subject_name(csr);
		/* apply values from the dn hash */
		ZEND_HASH_FOREACH_STR_KEY_VAL(Z_ARRVAL_P(dn), strindex, item) {
			if (strindex) {
				int nid;

				convert_to_string_ex(item);

				nid = OBJ_txt2nid(ZSTR_VAL(strindex));
				if (nid != NID_undef) {
					if (!X509_NAME_add_entry_by_NID(subj, nid, MBSTRING_UTF8,
								(unsigned char*)Z_STRVAL_P(item), -1, -1, 0))
					{
						php_error_docref(NULL, E_WARNING,
							"dn: add_entry_by_NID %d -> %s (failed; check error"
							" queue and value of string_mask OpenSSL option "
							"if illegal characters are reported)",
							nid, Z_STRVAL_P(item));
						return FAILURE;
					}
				} else {
					php_error_docref(NULL, E_WARNING, "dn: %s is not a recognized name", ZSTR_VAL(strindex));
				}
			}
		} ZEND_HASH_FOREACH_END();

		/* Finally apply defaults from config file */
		for(i = 0; i < sk_CONF_VALUE_num(dn_sk); i++) {
			int len;
			char buffer[200 + 1]; /*200 + \0 !*/

			v = sk_CONF_VALUE_value(dn_sk, i);
			type = v->name;

			len = (int)strlen(type);
			if (len < sizeof("_default")) {
				continue;
			}
			len -= sizeof("_default") - 1;
			if (strcmp("_default", type + len) != 0) {
				continue;
			}
			if (len > 200) {
				len = 200;
			}
			memcpy(buffer, type, len);
			buffer[len] = '\0';
			type = buffer;

			/* Skip past any leading X. X: X, etc to allow for multiple
			 * instances */
			for (str = type; *str; str++) {
				if (*str == ':' || *str == ',' || *str == '.') {
					str++;
					if (*str) {
						type = str;
					}
					break;
				}
			}
			/* if it is already set, skip this */
			nid = OBJ_txt2nid(type);
			if (X509_NAME_get_index_by_NID(subj, nid, -1) >= 0) {
				continue;
			}
			if (!X509_NAME_add_entry_by_txt(subj, type, MBSTRING_UTF8, (unsigned char*)v->value, -1, -1, 0)) {
				php_error_docref(NULL, E_WARNING, "add_entry_by_txt %s -> %s (failed)", type, v->value);
				return FAILURE;
			}
			if (!X509_NAME_entry_count(subj)) {
				php_error_docref(NULL, E_WARNING, "no objects specified in config file");
				return FAILURE;
			}
		}
		if (attribs) {
			ZEND_HASH_FOREACH_STR_KEY_VAL(Z_ARRVAL_P(attribs), strindex, item) {
				int nid;

				if (NULL == strindex) {
					php_error_docref(NULL, E_WARNING, "dn: numeric fild names are not supported");
					continue;
				}

				convert_to_string_ex(item);

				nid = OBJ_txt2nid(ZSTR_VAL(strindex));
				if (nid != NID_undef) {
					if (!X509_NAME_add_entry_by_NID(subj, nid, MBSTRING_UTF8, (unsigned char*)Z_STRVAL_P(item), -1, -1, 0)) {
						php_error_docref(NULL, E_WARNING, "attribs: add_entry_by_NID %d -> %s (failed)", nid, Z_STRVAL_P(item));
						return FAILURE;
					}
				} else {
					php_error_docref(NULL, E_WARNING, "dn: %s is not a recognized name", ZSTR_VAL(strindex));
				}
			} ZEND_HASH_FOREACH_END();
			for (i = 0; i < sk_CONF_VALUE_num(attr_sk); i++) {
				v = sk_CONF_VALUE_value(attr_sk, i);
				/* if it is already set, skip this */
				nid = OBJ_txt2nid(v->name);
				if (X509_REQ_get_attr_by_NID(csr, nid, -1) >= 0) {
					continue;
				}
				if (!X509_REQ_add1_attr_by_txt(csr, v->name, MBSTRING_UTF8, (unsigned char*)v->value, -1)) {
					php_error_docref(NULL, E_WARNING,
						"add1_attr_by_txt %s -> %s (failed; check error queue "
						"and value of string_mask OpenSSL option if illegal "
						"characters are reported)",
						v->name, v->value);
					return FAILURE;
				}
			}
		}
	}

	X509_REQ_set_pubkey(csr, req->priv_key);
	return SUCCESS;
}
/* }}} */

/* {{{ php_openssl_csr_from_zval */
static X509_REQ * php_openssl_csr_from_zval(zval * val, int makeresource, zend_resource **resourceval)
{
	X509_REQ * csr = NULL;
	char * filename = NULL;
	BIO * in;

	if (resourceval) {
		*resourceval = NULL;
	}
	if (Z_TYPE_P(val) == IS_RESOURCE) {
		void * what;
		zend_resource *res = Z_RES_P(val);

		what = zend_fetch_resource(res, "OpenSSL X.509 CSR", le_csr);
		if (what) {
			if (resourceval) {
				*resourceval = res;
				Z_ADDREF_P(val);
			}
			return (X509_REQ*)what;
		}
		return NULL;
	} else if (Z_TYPE_P(val) != IS_STRING) {
		return NULL;
	}

	if (Z_STRLEN_P(val) > 7 && memcmp(Z_STRVAL_P(val), "file://", sizeof("file://") - 1) == 0) {
		filename = Z_STRVAL_P(val) + (sizeof("file://") - 1);
	}
	if (filename) {
		if (php_openssl_open_base_dir_chk(filename)) {
			return NULL;
		}
		in = BIO_new_file(filename, "r");
	} else {
		in = BIO_new_mem_buf(Z_STRVAL_P(val), (int)Z_STRLEN_P(val));
	}
	csr = PEM_read_bio_X509_REQ(in, NULL,NULL,NULL);
	BIO_free(in);

	return csr;
}
/* }}} */

/* {{{ proto bool openssl_csr_export_to_file(resource csr, string outfilename [, bool notext=true])
   Exports a CSR to file */
PHP_FUNCTION(openssl_csr_export_to_file)
{
	X509_REQ * csr;
	zval * zcsr = NULL;
	zend_bool notext = 1;
	char * filename = NULL;
	size_t filename_len;
	BIO * bio_out;
	zend_resource *csr_resource;

	if (zend_parse_parameters(ZEND_NUM_ARGS(), "rp|b", &zcsr, &filename, &filename_len, &notext) == FAILURE) {
		return;
	}
	RETVAL_FALSE;

	csr = php_openssl_csr_from_zval(zcsr, 0, &csr_resource);
	if (csr == NULL) {
		php_error_docref(NULL, E_WARNING, "cannot get CSR from parameter 1");
		return;
	}

	if (php_openssl_open_base_dir_chk(filename)) {
		return;
	}

	bio_out = BIO_new_file(filename, "w");
	if (bio_out) {
		if (!notext) {
			X509_REQ_print(bio_out, csr);
		}
		PEM_write_bio_X509_REQ(bio_out, csr);
		RETVAL_TRUE;
	} else {
		php_error_docref(NULL, E_WARNING, "error opening file %s", filename);
	}

	if (csr_resource == NULL && csr) {
		X509_REQ_free(csr);
	}
	BIO_free(bio_out);
}
/* }}} */

/* {{{ proto bool openssl_csr_export(resource csr, string &out [, bool notext=true])
   Exports a CSR to file or a var */
PHP_FUNCTION(openssl_csr_export)
{
	X509_REQ * csr;
	zval * zcsr = NULL, *zout=NULL;
	zend_bool notext = 1;
	BIO * bio_out;
	zend_resource *csr_resource;

	if (zend_parse_parameters(ZEND_NUM_ARGS(), "rz/|b", &zcsr, &zout, &notext) == FAILURE) {
		return;
	}

	RETVAL_FALSE;

	csr = php_openssl_csr_from_zval(zcsr, 0, &csr_resource);
	if (csr == NULL) {
		php_error_docref(NULL, E_WARNING, "cannot get CSR from parameter 1");
		return;
	}

	/* export to a var */

	bio_out = BIO_new(BIO_s_mem());
	if (!notext) {
		X509_REQ_print(bio_out, csr);
	}

	if (PEM_write_bio_X509_REQ(bio_out, csr)) {
		BUF_MEM *bio_buf;

		BIO_get_mem_ptr(bio_out, &bio_buf);
		zval_dtor(zout);
		ZVAL_STRINGL(zout, bio_buf->data, bio_buf->length);

		RETVAL_TRUE;
	}

	if (csr_resource == NULL && csr) {
		X509_REQ_free(csr);
	}
	BIO_free(bio_out);
}
/* }}} */

/* {{{ proto resource openssl_csr_sign(mixed csr, mixed x509, mixed priv_key, long days [, array config_args [, long serial]])
   Signs a cert with another CERT */
PHP_FUNCTION(openssl_csr_sign)
{
	zval * zcert = NULL, *zcsr, *zpkey, *args = NULL;
	zend_long num_days;
	zend_long serial = Z_L(0);
	X509 * cert = NULL, *new_cert = NULL;
	X509_REQ * csr;
	EVP_PKEY * key = NULL, *priv_key = NULL;
	zend_resource *csr_resource, *certresource = NULL, *keyresource = NULL;
	int i;
	struct php_x509_request req;

	if (zend_parse_parameters(ZEND_NUM_ARGS(), "zz!zl|a!l", &zcsr, &zcert, &zpkey, &num_days, &args, &serial) == FAILURE)
		return;

	RETVAL_FALSE;
	PHP_SSL_REQ_INIT(&req);

	csr = php_openssl_csr_from_zval(zcsr, 0, &csr_resource);
	if (csr == NULL) {
		php_error_docref(NULL, E_WARNING, "cannot get CSR from parameter 1");
		return;
	}
	if (zcert) {
		cert = php_openssl_x509_from_zval(zcert, 0, &certresource);
		if (cert == NULL) {
			php_error_docref(NULL, E_WARNING, "cannot get cert from parameter 2");
			goto cleanup;
		}
	}
	priv_key = php_openssl_evp_from_zval(zpkey, 0, "", 1, &keyresource);
	if (priv_key == NULL) {
		php_error_docref(NULL, E_WARNING, "cannot get private key from parameter 3");
		goto cleanup;
	}
	if (cert && !X509_check_private_key(cert, priv_key)) {
		php_error_docref(NULL, E_WARNING, "private key does not correspond to signing cert");
		goto cleanup;
	}

	if (PHP_SSL_REQ_PARSE(&req, args) == FAILURE) {
		goto cleanup;
	}
	/* Check that the request matches the signature */
	key = X509_REQ_get_pubkey(csr);
	if (key == NULL) {
		php_error_docref(NULL, E_WARNING, "error unpacking public key");
		goto cleanup;
	}
	i = X509_REQ_verify(csr, key);

	if (i < 0) {
		php_error_docref(NULL, E_WARNING, "Signature verification problems");
		goto cleanup;
	}
	else if (i == 0) {
		php_error_docref(NULL, E_WARNING, "Signature did not match the certificate request");
		goto cleanup;
	}

	/* Now we can get on with it */

	new_cert = X509_new();
	if (new_cert == NULL) {
		php_error_docref(NULL, E_WARNING, "No memory");
		goto cleanup;
	}
	/* Version 3 cert */
	if (!X509_set_version(new_cert, 2))
		goto cleanup;


	ASN1_INTEGER_set(X509_get_serialNumber(new_cert), (long)serial);

	X509_set_subject_name(new_cert, X509_REQ_get_subject_name(csr));

	if (cert == NULL) {
		cert = new_cert;
	}
	if (!X509_set_issuer_name(new_cert, X509_get_subject_name(cert))) {
		goto cleanup;
	}
	X509_gmtime_adj(X509_get_notBefore(new_cert), 0);
	X509_gmtime_adj(X509_get_notAfter(new_cert), 60*60*24*(long)num_days);
	i = X509_set_pubkey(new_cert, key);
	if (!i) {
		goto cleanup;
	}
	if (req.extensions_section) {
		X509V3_CTX ctx;

		X509V3_set_ctx(&ctx, cert, new_cert, csr, NULL, 0);
		X509V3_set_conf_lhash(&ctx, req.req_config);
		if (!X509V3_EXT_add_conf(req.req_config, &ctx, req.extensions_section, new_cert)) {
			goto cleanup;
		}
	}

	/* Now sign it */
	if (!X509_sign(new_cert, priv_key, req.digest)) {
		php_error_docref(NULL, E_WARNING, "failed to sign it");
		goto cleanup;
	}

	/* Succeeded; lets return the cert */
	ZVAL_RES(return_value, zend_register_resource(new_cert, le_x509));
	new_cert = NULL;

cleanup:

	if (cert == new_cert) {
		cert = NULL;
	}
	PHP_SSL_REQ_DISPOSE(&req);

	if (keyresource == NULL && priv_key) {
		EVP_PKEY_free(priv_key);
	}
	if (key) {
		EVP_PKEY_free(key);
	}
	if (csr_resource == NULL && csr) {
		X509_REQ_free(csr);
	}
	if (zcert && certresource == NULL && cert) {
		X509_free(cert);
	}
	if (new_cert) {
		X509_free(new_cert);
	}
}
/* }}} */

/* {{{ proto bool openssl_csr_new(array dn, resource &privkey [, array configargs [, array extraattribs]])
   Generates a privkey and CSR */
PHP_FUNCTION(openssl_csr_new)
{
	struct php_x509_request req;
	zval * args = NULL, * dn, *attribs = NULL;
	zval * out_pkey;
	X509_REQ * csr = NULL;
	int we_made_the_key = 1;
	zend_resource *key_resource;

	if (zend_parse_parameters(ZEND_NUM_ARGS(), "az/|a!a!", &dn, &out_pkey, &args, &attribs) == FAILURE) {
		return;
	}
	RETVAL_FALSE;

	PHP_SSL_REQ_INIT(&req);

	if (PHP_SSL_REQ_PARSE(&req, args) == SUCCESS) {
		/* Generate or use a private key */
		if (Z_TYPE_P(out_pkey) != IS_NULL) {
			req.priv_key = php_openssl_evp_from_zval(out_pkey, 0, NULL, 0, &key_resource);
			if (req.priv_key != NULL) {
				we_made_the_key = 0;
			}
		}
		if (req.priv_key == NULL) {
			php_openssl_generate_private_key(&req);
		}
		if (req.priv_key == NULL) {
			php_error_docref(NULL, E_WARNING, "Unable to generate a private key");
		} else {
			csr = X509_REQ_new();
			if (csr) {
				if (php_openssl_make_REQ(&req, csr, dn, attribs) == SUCCESS) {
					X509V3_CTX ext_ctx;

					X509V3_set_ctx(&ext_ctx, NULL, NULL, csr, NULL, 0);
					X509V3_set_conf_lhash(&ext_ctx, req.req_config);

					/* Add extensions */
					if (req.request_extensions_section && !X509V3_EXT_REQ_add_conf(req.req_config,
								&ext_ctx, req.request_extensions_section, csr))
					{
						php_error_docref(NULL, E_WARNING, "Error loading extension section %s", req.request_extensions_section);
					} else {
						RETVAL_TRUE;

						if (X509_REQ_sign(csr, req.priv_key, req.digest)) {
							ZVAL_RES(return_value, zend_register_resource(csr, le_csr));
							csr = NULL;
						} else {
							php_error_docref(NULL, E_WARNING, "Error signing request");
						}

						if (we_made_the_key) {
							/* and a resource for the private key */
							zval_dtor(out_pkey);
							ZVAL_RES(out_pkey, zend_register_resource(req.priv_key, le_key));
							req.priv_key = NULL; /* make sure the cleanup code doesn't zap it! */
						} else if (key_resource != NULL) {
							req.priv_key = NULL; /* make sure the cleanup code doesn't zap it! */
						}
					}
				}
				else {
					if (!we_made_the_key) {
						/* if we have not made the key we are not supposed to zap it by calling dispose! */
						req.priv_key = NULL;
					}
				}
			}
		}
	}
	if (csr) {
		X509_REQ_free(csr);
	}
	PHP_SSL_REQ_DISPOSE(&req);
}
/* }}} */

/* {{{ proto mixed openssl_csr_get_subject(mixed csr)
   Returns the subject of a CERT or FALSE on error */
PHP_FUNCTION(openssl_csr_get_subject)
{
	zval * zcsr;
	zend_bool use_shortnames = 1;
	zend_resource *csr_resource;
	X509_NAME * subject;
	X509_REQ * csr;

	if (zend_parse_parameters(ZEND_NUM_ARGS(), "z|b", &zcsr, &use_shortnames) == FAILURE) {
		return;
	}

	csr = php_openssl_csr_from_zval(zcsr, 0, &csr_resource);

	if (csr == NULL) {
		RETURN_FALSE;
	}

	subject = X509_REQ_get_subject_name(csr);

	array_init(return_value);
	add_assoc_name_entry(return_value, NULL, subject, use_shortnames);
	return;
}
/* }}} */

/* {{{ proto mixed openssl_csr_get_public_key(mixed csr)
	Returns the subject of a CERT or FALSE on error */
PHP_FUNCTION(openssl_csr_get_public_key)
{
	zval * zcsr;
	zend_bool use_shortnames = 1;
	zend_resource *csr_resource;

	X509_REQ * csr;
	EVP_PKEY *tpubkey;

	if (zend_parse_parameters(ZEND_NUM_ARGS(), "z|b", &zcsr, &use_shortnames) == FAILURE) {
		return;
	}

	csr = php_openssl_csr_from_zval(zcsr, 0, &csr_resource);

	if (csr == NULL) {
		RETURN_FALSE;
	}

	tpubkey=X509_REQ_get_pubkey(csr);
	RETURN_RES(zend_register_resource(tpubkey, le_key));
}
/* }}} */

/* }}} */

/* {{{ EVP Public/Private key functions */

/* {{{ php_openssl_evp_from_zval
   Given a zval, coerce it into a EVP_PKEY object.
	It can be:
		1. private key resource from openssl_get_privatekey()
		2. X509 resource -> public key will be extracted from it
		3. if it starts with file:// interpreted as path to key file
		4. interpreted as the data from the cert/key file and interpreted in same way as openssl_get_privatekey()
		5. an array(0 => [items 2..4], 1 => passphrase)
		6. if val is a string (possibly starting with file:///) and it is not an X509 certificate, then interpret as public key
	NOTE: If you are requesting a private key but have not specified a passphrase, you should use an
	empty string rather than NULL for the passphrase - NULL causes a passphrase prompt to be emitted in
	the Apache error log!
*/
static EVP_PKEY * php_openssl_evp_from_zval(zval * val, int public_key, char * passphrase, int makeresource, zend_resource **resourceval)
{
	EVP_PKEY * key = NULL;
	X509 * cert = NULL;
	int free_cert = 0;
	zend_resource *cert_res = NULL;
	char * filename = NULL;
	zval tmp;

	ZVAL_NULL(&tmp);

#define TMP_CLEAN \
	if (Z_TYPE(tmp) == IS_STRING) {\
		zval_dtor(&tmp); \
	} \
	return NULL;

	if (resourceval) {
		*resourceval = NULL;
	}
	if (Z_TYPE_P(val) == IS_ARRAY) {
		zval * zphrase;

		/* get passphrase */

		if ((zphrase = zend_hash_index_find(Z_ARRVAL_P(val), 1)) == NULL) {
			php_error_docref(NULL, E_WARNING, "key array must be of the form array(0 => key, 1 => phrase)");
			return NULL;
		}

		if (Z_TYPE_P(zphrase) == IS_STRING) {
			passphrase = Z_STRVAL_P(zphrase);
		} else {
			ZVAL_COPY(&tmp, zphrase);
			convert_to_string(&tmp);
			passphrase = Z_STRVAL(tmp);
		}

		/* now set val to be the key param and continue */
		if ((val = zend_hash_index_find(Z_ARRVAL_P(val), 0)) == NULL) {
			php_error_docref(NULL, E_WARNING, "key array must be of the form array(0 => key, 1 => phrase)");
			TMP_CLEAN;
		}
	}

	if (Z_TYPE_P(val) == IS_RESOURCE) {
		void * what;
		zend_resource * res = Z_RES_P(val);

		what = zend_fetch_resource2(res, "OpenSSL X.509/key", le_x509, le_key);
		if (!what) {
			TMP_CLEAN;
		}
		if (resourceval) {
			*resourceval = res;
			Z_ADDREF_P(val);
		}
		if (res->type == le_x509) {
			/* extract key from cert, depending on public_key param */
			cert = (X509*)what;
			free_cert = 0;
		} else if (res->type == le_key) {
			int is_priv;

			is_priv = php_openssl_is_private_key((EVP_PKEY*)what);

			/* check whether it is actually a private key if requested */
			if (!public_key && !is_priv) {
				php_error_docref(NULL, E_WARNING, "supplied key param is a public key");
				TMP_CLEAN;
			}

			if (public_key && is_priv) {
				php_error_docref(NULL, E_WARNING, "Don't know how to get public key from this private key");
				TMP_CLEAN;
			} else {
				if (Z_TYPE(tmp) == IS_STRING) {
					zval_dtor(&tmp);
				}
				/* got the key - return it */
				return (EVP_PKEY*)what;
			}
		} else {
			/* other types could be used here - eg: file pointers and read in the data from them */
			TMP_CLEAN;
		}
	} else {
		/* force it to be a string and check if it refers to a file */
		/* passing non string values leaks, object uses toString, it returns NULL
		 * See bug38255.phpt
		 */
		if (!(Z_TYPE_P(val) == IS_STRING || Z_TYPE_P(val) == IS_OBJECT)) {
			TMP_CLEAN;
		}
		convert_to_string_ex(val);

		if (Z_STRLEN_P(val) > 7 && memcmp(Z_STRVAL_P(val), "file://", sizeof("file://") - 1) == 0) {
			filename = Z_STRVAL_P(val) + (sizeof("file://") - 1);
		}
		/* it's an X509 file/cert of some kind, and we need to extract the data from that */
		if (public_key) {
			cert = php_openssl_x509_from_zval(val, 0, &cert_res);
			free_cert = (cert_res == NULL);
			/* actual extraction done later */
			if (!cert) {
				/* not a X509 certificate, try to retrieve public key */
				BIO* in;
				if (filename) {
					in = BIO_new_file(filename, "r");
				} else {
					in = BIO_new_mem_buf(Z_STRVAL_P(val), (int)Z_STRLEN_P(val));
				}
				if (in == NULL) {
					TMP_CLEAN;
				}
				key = PEM_read_bio_PUBKEY(in, NULL,NULL, NULL);
				BIO_free(in);
			}
		} else {
			/* we want the private key */
			BIO *in;

			if (filename) {
				if (php_openssl_open_base_dir_chk(filename)) {
					TMP_CLEAN;
				}
				in = BIO_new_file(filename, "r");
			} else {
				in = BIO_new_mem_buf(Z_STRVAL_P(val), (int)Z_STRLEN_P(val));
			}

			if (in == NULL) {
				TMP_CLEAN;
			}
			key = PEM_read_bio_PrivateKey(in, NULL,NULL, passphrase);
			BIO_free(in);
		}
	}

	if (public_key && cert && key == NULL) {
		/* extract public key from X509 cert */
		key = (EVP_PKEY *) X509_get_pubkey(cert);
	}

	if (free_cert && cert) {
		X509_free(cert);
	}
	if (key && makeresource && resourceval) {
		*resourceval = zend_register_resource(key, le_key);
	}
	if (Z_TYPE(tmp) == IS_STRING) {
		zval_dtor(&tmp);
	}
	return key;
}
/* }}} */

/* {{{ php_openssl_generate_private_key */
static EVP_PKEY * php_openssl_generate_private_key(struct php_x509_request * req)
{
	char * randfile = NULL;
	int egdsocket, seeded;
	EVP_PKEY * return_val = NULL;

	if (req->priv_key_bits < MIN_KEY_LENGTH) {
		php_error_docref(NULL, E_WARNING, "private key length is too short; it needs to be at least %d bits, not %d",
				MIN_KEY_LENGTH, req->priv_key_bits);
		return NULL;
	}

	randfile = CONF_get_string(req->req_config, req->section_name, "RANDFILE");
	php_openssl_load_rand_file(randfile, &egdsocket, &seeded);

	if ((req->priv_key = EVP_PKEY_new()) != NULL) {
		switch(req->priv_key_type) {
			case OPENSSL_KEYTYPE_RSA:
<<<<<<< HEAD
				{
					RSA* rsaparam;
#if OPENSSL_VERSION_NUMBER < 0x10002000L
					/* OpenSSL 1.0.2 deprecates RSA_generate_key */
					rsaparam = (RSA*)RSA_generate_key(req->priv_key_bits, RSA_F4, NULL, NULL);
#else
					{
						BIGNUM *bne = (BIGNUM *)BN_new();
						if (BN_set_word(bne, RSA_F4) != 1) {
							BN_free(bne);
							php_error_docref(NULL, E_WARNING, "failed setting exponent");
							return NULL;
						}
						rsaparam = RSA_new();
						RSA_generate_key_ex(rsaparam, req->priv_key_bits, bne, NULL);
						BN_free(bne);
					}
#endif
					if (rsaparam && EVP_PKEY_assign_RSA(req->priv_key, rsaparam)) {
						return_val = req->priv_key;
					}
=======
				PHP_OPENSSL_RAND_ADD_TIME();
				if (EVP_PKEY_assign_RSA(req->priv_key, RSA_generate_key(req->priv_key_bits, 0x10001, NULL, NULL))) {
					return_val = req->priv_key;
>>>>>>> 0e2447cd
				}
				break;
#if !defined(NO_DSA)
			case OPENSSL_KEYTYPE_DSA:
				PHP_OPENSSL_RAND_ADD_TIME();
				{
					DSA *dsaparam = NULL;
#if OPENSSL_VERSION_NUMBER < 0x10002000L
					dsaparam = DSA_generate_parameters(req->priv_key_bits, NULL, 0, NULL, NULL, NULL, NULL);
#else
					DSA_generate_parameters_ex(dsaparam, req->priv_key_bits, NULL, 0, NULL, NULL, NULL);
#endif
					if (dsaparam) {
						DSA_set_method(dsaparam, DSA_get_default_method());
						if (DSA_generate_key(dsaparam)) {
							if (EVP_PKEY_assign_DSA(req->priv_key, dsaparam)) {
								return_val = req->priv_key;
							}
						} else {
							DSA_free(dsaparam);
						}
					}
				}
				break;
#endif
#if !defined(NO_DH)
			case OPENSSL_KEYTYPE_DH:
				PHP_OPENSSL_RAND_ADD_TIME();
				{
					int codes = 0;
					DH *dhparam = NULL;
#if OPENSSL_VERSION_NUMBER < 0x10002000L
					dhparam = DH_generate_parameters(req->priv_key_bits, 2, NULL, NULL);
#else
					DH_generate_parameters_ex(dhparam, req->priv_key_bits, 2, NULL);
#endif
					if (dhparam) {
						DH_set_method(dhparam, DH_get_default_method());
						if (DH_check(dhparam, &codes) && codes == 0 && DH_generate_key(dhparam)) {
							if (EVP_PKEY_assign_DH(req->priv_key, dhparam)) {
								return_val = req->priv_key;
							}
						} else {
							DH_free(dhparam);
						}
					}
				}
				break;
#endif
			default:
				php_error_docref(NULL, E_WARNING, "Unsupported private key type");
		}
	}

	php_openssl_write_rand_file(randfile, egdsocket, seeded);

	if (return_val == NULL) {
		EVP_PKEY_free(req->priv_key);
		req->priv_key = NULL;
		return NULL;
	}

	return return_val;
}
/* }}} */

/* {{{ php_openssl_is_private_key
	Check whether the supplied key is a private key by checking if the secret prime factors are set */
static int php_openssl_is_private_key(EVP_PKEY* pkey)
{
	assert(pkey != NULL);

	switch (pkey->type) {
#ifndef NO_RSA
		case EVP_PKEY_RSA:
		case EVP_PKEY_RSA2:
			assert(pkey->pkey.rsa != NULL);
			if (pkey->pkey.rsa != NULL && (NULL == pkey->pkey.rsa->p || NULL == pkey->pkey.rsa->q)) {
				return 0;
			}
			break;
#endif
#ifndef NO_DSA
		case EVP_PKEY_DSA:
		case EVP_PKEY_DSA1:
		case EVP_PKEY_DSA2:
		case EVP_PKEY_DSA3:
		case EVP_PKEY_DSA4:
			assert(pkey->pkey.dsa != NULL);

			if (NULL == pkey->pkey.dsa->p || NULL == pkey->pkey.dsa->q || NULL == pkey->pkey.dsa->priv_key){
				return 0;
			}
			break;
#endif
#ifndef NO_DH
		case EVP_PKEY_DH:
			assert(pkey->pkey.dh != NULL);

			if (NULL == pkey->pkey.dh->p || NULL == pkey->pkey.dh->priv_key) {
				return 0;
			}
			break;
#endif
#ifdef HAVE_EVP_PKEY_EC
		case EVP_PKEY_EC:
			assert(pkey->pkey.ec != NULL);

			if ( NULL == EC_KEY_get0_private_key(pkey->pkey.ec)) {
				return 0;
			}
			break;
#endif
		default:
			php_error_docref(NULL, E_WARNING, "key type not supported in this PHP build!");
			break;
	}
	return 1;
}
/* }}} */

#define OPENSSL_PKEY_GET_BN(_type, _name) do {							\
		if (pkey->pkey._type->_name != NULL) {							\
			int len = BN_num_bytes(pkey->pkey._type->_name);			\
			zend_string *str = zend_string_alloc(len, 0);				\
			BN_bn2bin(pkey->pkey._type->_name, (unsigned char*)ZSTR_VAL(str));	\
			ZSTR_VAL(str)[len] = 0;										\
			add_assoc_str(&_type, #_name, str);							\
		}																\
	} while (0)

#define OPENSSL_PKEY_SET_BN(_ht, _type, _name) do {						\
		zval *bn;														\
		if ((bn = zend_hash_str_find(_ht, #_name, sizeof(#_name)-1)) != NULL && \
				Z_TYPE_P(bn) == IS_STRING) {							\
			_type->_name = BN_bin2bn(									\
				(unsigned char*)Z_STRVAL_P(bn),							\
	 			(int)Z_STRLEN_P(bn), NULL);									\
	    }                                                               \
	} while (0);

/* {{{ php_openssl_pkey_init_dsa */
zend_bool php_openssl_pkey_init_dsa(DSA *dsa)
{
	if (!dsa->p || !dsa->q || !dsa->g) {
		return 0;
	}
	if (dsa->priv_key || dsa->pub_key) {
		return 1;
	}
	PHP_OPENSSL_RAND_ADD_TIME();
	if (!DSA_generate_key(dsa)) {
		return 0;
	}
	/* if BN_mod_exp return -1, then DSA_generate_key succeed for failed key
	 * so we need to double check that public key is created */
	if (!dsa->pub_key || BN_is_zero(dsa->pub_key)) {
		return 0;
	}
	/* all good */
	return 1;
}
/* }}} */

/* {{{ php_openssl_pkey_init_dh */
zend_bool php_openssl_pkey_init_dh(DH *dh)
{
	if (!dh->p || !dh->g) {
		return 0;
	}
	if (dh->pub_key) {
		return 1;
	}
	PHP_OPENSSL_RAND_ADD_TIME();
	if (!DH_generate_key(dh)) {
		return 0;
	}
	/* all good */
	return 1;
}
/* }}} */

/* {{{ proto resource openssl_pkey_new([array configargs])
   Generates a new private key */
PHP_FUNCTION(openssl_pkey_new)
{
	struct php_x509_request req;
	zval * args = NULL;
	zval *data;

	if (zend_parse_parameters(ZEND_NUM_ARGS(), "|a!", &args) == FAILURE) {
		return;
	}
	RETVAL_FALSE;

	if (args && Z_TYPE_P(args) == IS_ARRAY) {
		EVP_PKEY *pkey;

		if ((data = zend_hash_str_find(Z_ARRVAL_P(args), "rsa", sizeof("rsa")-1)) != NULL &&
			Z_TYPE_P(data) == IS_ARRAY) {
			pkey = EVP_PKEY_new();
			if (pkey) {
				RSA *rsa = RSA_new();
				if (rsa) {
					OPENSSL_PKEY_SET_BN(Z_ARRVAL_P(data), rsa, n);
					OPENSSL_PKEY_SET_BN(Z_ARRVAL_P(data), rsa, e);
					OPENSSL_PKEY_SET_BN(Z_ARRVAL_P(data), rsa, d);
					OPENSSL_PKEY_SET_BN(Z_ARRVAL_P(data), rsa, p);
					OPENSSL_PKEY_SET_BN(Z_ARRVAL_P(data), rsa, q);
					OPENSSL_PKEY_SET_BN(Z_ARRVAL_P(data), rsa, dmp1);
					OPENSSL_PKEY_SET_BN(Z_ARRVAL_P(data), rsa, dmq1);
					OPENSSL_PKEY_SET_BN(Z_ARRVAL_P(data), rsa, iqmp);
					if (rsa->n && rsa->d) {
						if (EVP_PKEY_assign_RSA(pkey, rsa)) {
							RETURN_RES(zend_register_resource(pkey, le_key));
						}
					}
					RSA_free(rsa);
				}
				EVP_PKEY_free(pkey);
			}
			RETURN_FALSE;
		} else if ((data = zend_hash_str_find(Z_ARRVAL_P(args), "dsa", sizeof("dsa") - 1)) != NULL &&
			Z_TYPE_P(data) == IS_ARRAY) {
			pkey = EVP_PKEY_new();
			if (pkey) {
				DSA *dsa = DSA_new();
				if (dsa) {
<<<<<<< HEAD
					OPENSSL_PKEY_SET_BN(Z_ARRVAL_P(data), dsa, p);
					OPENSSL_PKEY_SET_BN(Z_ARRVAL_P(data), dsa, q);
					OPENSSL_PKEY_SET_BN(Z_ARRVAL_P(data), dsa, g);
					OPENSSL_PKEY_SET_BN(Z_ARRVAL_P(data), dsa, priv_key);
					OPENSSL_PKEY_SET_BN(Z_ARRVAL_P(data), dsa, pub_key);
					if (dsa->p && dsa->q && dsa->g) {
						if (!dsa->priv_key && !dsa->pub_key) {
							DSA_generate_key(dsa);
						}
=======
					OPENSSL_PKEY_SET_BN(Z_ARRVAL_PP(data), dsa, p);
					OPENSSL_PKEY_SET_BN(Z_ARRVAL_PP(data), dsa, q);
					OPENSSL_PKEY_SET_BN(Z_ARRVAL_PP(data), dsa, g);
					OPENSSL_PKEY_SET_BN(Z_ARRVAL_PP(data), dsa, priv_key);
					OPENSSL_PKEY_SET_BN(Z_ARRVAL_PP(data), dsa, pub_key);
					if (php_openssl_pkey_init_dsa(dsa)) {
>>>>>>> 0e2447cd
						if (EVP_PKEY_assign_DSA(pkey, dsa)) {
							RETURN_RES(zend_register_resource(pkey, le_key));
						}
					}
					DSA_free(dsa);
				}
				EVP_PKEY_free(pkey);
			}
			RETURN_FALSE;
		} else if ((data = zend_hash_str_find(Z_ARRVAL_P(args), "dh", sizeof("dh") - 1)) != NULL &&
			Z_TYPE_P(data) == IS_ARRAY) {
			pkey = EVP_PKEY_new();
			if (pkey) {
				DH *dh = DH_new();
				if (dh) {
<<<<<<< HEAD
					OPENSSL_PKEY_SET_BN(Z_ARRVAL_P(data), dh, p);
					OPENSSL_PKEY_SET_BN(Z_ARRVAL_P(data), dh, g);
					OPENSSL_PKEY_SET_BN(Z_ARRVAL_P(data), dh, priv_key);
					OPENSSL_PKEY_SET_BN(Z_ARRVAL_P(data), dh, pub_key);
					if (dh->p && dh->g &&
							(dh->pub_key || DH_generate_key(dh)) &&
							EVP_PKEY_assign_DH(pkey, dh)) {
						ZVAL_COPY_VALUE(return_value, zend_list_insert(pkey, le_key));
						return;
=======
					OPENSSL_PKEY_SET_BN(Z_ARRVAL_PP(data), dh, p);
					OPENSSL_PKEY_SET_BN(Z_ARRVAL_PP(data), dh, g);
					OPENSSL_PKEY_SET_BN(Z_ARRVAL_PP(data), dh, priv_key);
					OPENSSL_PKEY_SET_BN(Z_ARRVAL_PP(data), dh, pub_key);
					if (php_openssl_pkey_init_dh(dh)) {
						if (EVP_PKEY_assign_DH(pkey, dh)) {
							RETURN_RESOURCE(zend_list_insert(pkey, le_key TSRMLS_CC));
						}
>>>>>>> 0e2447cd
					}
					DH_free(dh);
				}
				EVP_PKEY_free(pkey);
			}
			RETURN_FALSE;
		}
	}

	PHP_SSL_REQ_INIT(&req);

	if (PHP_SSL_REQ_PARSE(&req, args) == SUCCESS)
	{
		if (php_openssl_generate_private_key(&req)) {
			/* pass back a key resource */
			RETVAL_RES(zend_register_resource(req.priv_key, le_key));
			/* make sure the cleanup code doesn't zap it! */
			req.priv_key = NULL;
		}
	}
	PHP_SSL_REQ_DISPOSE(&req);
}
/* }}} */

/* {{{ proto bool openssl_pkey_export_to_file(mixed key, string outfilename [, string passphrase, array config_args)
   Gets an exportable representation of a key into a file */
PHP_FUNCTION(openssl_pkey_export_to_file)
{
	struct php_x509_request req;
	zval * zpkey, * args = NULL;
	char * passphrase = NULL;
	size_t passphrase_len = 0;
	char * filename = NULL;
	size_t filename_len = 0;
	zend_resource *key_resource = NULL;
	int pem_write = 0;
	EVP_PKEY * key;
	BIO * bio_out = NULL;
	const EVP_CIPHER * cipher;

	if (zend_parse_parameters(ZEND_NUM_ARGS(), "zp|s!a!", &zpkey, &filename, &filename_len, &passphrase, &passphrase_len, &args) == FAILURE) {
		return;
	}
	RETVAL_FALSE;

	PHP_OPENSSL_CHECK_SIZE_T_TO_INT(passphrase_len, passphrase);

	key = php_openssl_evp_from_zval(zpkey, 0, passphrase, 0, &key_resource);

	if (key == NULL) {
		php_error_docref(NULL, E_WARNING, "cannot get key from parameter 1");
		RETURN_FALSE;
	}

	if (php_openssl_open_base_dir_chk(filename)) {
		RETURN_FALSE;
	}

	PHP_SSL_REQ_INIT(&req);

	if (PHP_SSL_REQ_PARSE(&req, args) == SUCCESS) {
		bio_out = BIO_new_file(filename, "w");

		if (passphrase && req.priv_key_encrypt) {
			if (req.priv_key_encrypt_cipher) {
				cipher = req.priv_key_encrypt_cipher;
			} else {
				cipher = (EVP_CIPHER *) EVP_des_ede3_cbc();
			}
		} else {
			cipher = NULL;
		}

		switch (EVP_PKEY_type(key->type)) {
#ifdef HAVE_EVP_PKEY_EC
			case EVP_PKEY_EC:
				pem_write = PEM_write_bio_ECPrivateKey(bio_out, EVP_PKEY_get1_EC_KEY(key), cipher, (unsigned char *)passphrase, (int)passphrase_len, NULL, NULL);
				break;
#endif
			default:
				pem_write = PEM_write_bio_PrivateKey(bio_out, key, cipher, (unsigned char *)passphrase, (int)passphrase_len, NULL, NULL);
				break;
		}

		if (pem_write) {
			/* Success!
			 * If returning the output as a string, do so now */
			RETVAL_TRUE;
		}
	}
	PHP_SSL_REQ_DISPOSE(&req);

	if (key_resource == NULL && key) {
		EVP_PKEY_free(key);
	}
	if (bio_out) {
		BIO_free(bio_out);
	}
}
/* }}} */

/* {{{ proto bool openssl_pkey_export(mixed key, &mixed out [, string passphrase [, array config_args]])
   Gets an exportable representation of a key into a string or file */
PHP_FUNCTION(openssl_pkey_export)
{
	struct php_x509_request req;
	zval * zpkey, * args = NULL, *out;
	char * passphrase = NULL; size_t passphrase_len = 0;
	int pem_write = 0;
	zend_resource *key_resource = NULL;
	EVP_PKEY * key;
	BIO * bio_out = NULL;
	const EVP_CIPHER * cipher;

	if (zend_parse_parameters(ZEND_NUM_ARGS(), "zz/|s!a!", &zpkey, &out, &passphrase, &passphrase_len, &args) == FAILURE) {
		return;
	}
	RETVAL_FALSE;

	PHP_OPENSSL_CHECK_SIZE_T_TO_INT(passphrase_len, passphrase);

	key = php_openssl_evp_from_zval(zpkey, 0, passphrase, 0, &key_resource);

	if (key == NULL) {
		php_error_docref(NULL, E_WARNING, "cannot get key from parameter 1");
		RETURN_FALSE;
	}

	PHP_SSL_REQ_INIT(&req);

	if (PHP_SSL_REQ_PARSE(&req, args) == SUCCESS) {
		bio_out = BIO_new(BIO_s_mem());

		if (passphrase && req.priv_key_encrypt) {
			if (req.priv_key_encrypt_cipher) {
				cipher = req.priv_key_encrypt_cipher;
			} else {
				cipher = (EVP_CIPHER *) EVP_des_ede3_cbc();
			}
		} else {
			cipher = NULL;
		}

		switch (EVP_PKEY_type(key->type)) {
#ifdef HAVE_EVP_PKEY_EC
			case EVP_PKEY_EC:
				pem_write = PEM_write_bio_ECPrivateKey(bio_out, EVP_PKEY_get1_EC_KEY(key), cipher, (unsigned char *)passphrase, (int)passphrase_len, NULL, NULL);
				break;
#endif
			default:
				pem_write = PEM_write_bio_PrivateKey(bio_out, key, cipher, (unsigned char *)passphrase, (int)passphrase_len, NULL, NULL);
				break;
		}

		if (pem_write) {
			/* Success!
			 * If returning the output as a string, do so now */

			char * bio_mem_ptr;
			long bio_mem_len;
			RETVAL_TRUE;

			bio_mem_len = BIO_get_mem_data(bio_out, &bio_mem_ptr);
			zval_dtor(out);
			ZVAL_STRINGL(out, bio_mem_ptr, bio_mem_len);
		}
	}
	PHP_SSL_REQ_DISPOSE(&req);

	if (key_resource == NULL && key) {
		EVP_PKEY_free(key);
	}
	if (bio_out) {
		BIO_free(bio_out);
	}
}
/* }}} */

/* {{{ proto int openssl_pkey_get_public(mixed cert)
   Gets public key from X.509 certificate */
PHP_FUNCTION(openssl_pkey_get_public)
{
	zval *cert;
	EVP_PKEY *pkey;
	zend_resource *res;

	if (zend_parse_parameters(ZEND_NUM_ARGS(), "z", &cert) == FAILURE) {
		return;
	}
	pkey = php_openssl_evp_from_zval(cert, 1, NULL, 1, &res);
	if (pkey == NULL) {
		RETURN_FALSE;
	}
	ZVAL_RES(return_value, res);
	Z_ADDREF_P(return_value);
}
/* }}} */

/* {{{ proto void openssl_pkey_free(int key)
   Frees a key */
PHP_FUNCTION(openssl_pkey_free)
{
	zval *key;
	EVP_PKEY *pkey;

	if (zend_parse_parameters(ZEND_NUM_ARGS(), "r", &key) == FAILURE) {
		return;
	}
	if ((pkey = (EVP_PKEY *)zend_fetch_resource(Z_RES_P(key), "OpenSSL key", le_key)) == NULL) {
		RETURN_FALSE;
	}
	zend_list_close(Z_RES_P(key));
}
/* }}} */

/* {{{ proto int openssl_pkey_get_private(string key [, string passphrase])
   Gets private keys */
PHP_FUNCTION(openssl_pkey_get_private)
{
	zval *cert;
	EVP_PKEY *pkey;
	char * passphrase = "";
	size_t passphrase_len = sizeof("")-1;
	zend_resource *res;

	if (zend_parse_parameters(ZEND_NUM_ARGS(), "z|s", &cert, &passphrase, &passphrase_len) == FAILURE) {
		return;
	}
	pkey = php_openssl_evp_from_zval(cert, 0, passphrase, 1, &res);

	if (pkey == NULL) {
		RETURN_FALSE;
	}
	ZVAL_RES(return_value, res);
	Z_ADDREF_P(return_value);
}

/* }}} */

/* {{{ proto resource openssl_pkey_get_details(resource key)
	returns an array with the key details (bits, pkey, type)*/
PHP_FUNCTION(openssl_pkey_get_details)
{
	zval *key;
	EVP_PKEY *pkey;
	BIO *out;
	unsigned int pbio_len;
	char *pbio;
	zend_long ktype;

	if (zend_parse_parameters(ZEND_NUM_ARGS(), "r", &key) == FAILURE) {
		return;
	}
	if ((pkey = (EVP_PKEY *)zend_fetch_resource(Z_RES_P(key), "OpenSSL key", le_key)) == NULL) {
		RETURN_FALSE;
	}
	out = BIO_new(BIO_s_mem());
	PEM_write_bio_PUBKEY(out, pkey);
	pbio_len = BIO_get_mem_data(out, &pbio);

	array_init(return_value);
	add_assoc_long(return_value, "bits", EVP_PKEY_bits(pkey));
	add_assoc_stringl(return_value, "key", pbio, pbio_len);
	/*TODO: Use the real values once the openssl constants are used
	 * See the enum at the top of this file
	 */
	switch (EVP_PKEY_type(pkey->type)) {
		case EVP_PKEY_RSA:
		case EVP_PKEY_RSA2:
			ktype = OPENSSL_KEYTYPE_RSA;

			if (pkey->pkey.rsa != NULL) {
				zval rsa;

				array_init(&rsa);
				OPENSSL_PKEY_GET_BN(rsa, n);
				OPENSSL_PKEY_GET_BN(rsa, e);
				OPENSSL_PKEY_GET_BN(rsa, d);
				OPENSSL_PKEY_GET_BN(rsa, p);
				OPENSSL_PKEY_GET_BN(rsa, q);
				OPENSSL_PKEY_GET_BN(rsa, dmp1);
				OPENSSL_PKEY_GET_BN(rsa, dmq1);
				OPENSSL_PKEY_GET_BN(rsa, iqmp);
				add_assoc_zval(return_value, "rsa", &rsa);
			}

			break;
		case EVP_PKEY_DSA:
		case EVP_PKEY_DSA2:
		case EVP_PKEY_DSA3:
		case EVP_PKEY_DSA4:
			ktype = OPENSSL_KEYTYPE_DSA;

			if (pkey->pkey.dsa != NULL) {
				zval dsa;

				array_init(&dsa);
				OPENSSL_PKEY_GET_BN(dsa, p);
				OPENSSL_PKEY_GET_BN(dsa, q);
				OPENSSL_PKEY_GET_BN(dsa, g);
				OPENSSL_PKEY_GET_BN(dsa, priv_key);
				OPENSSL_PKEY_GET_BN(dsa, pub_key);
				add_assoc_zval(return_value, "dsa", &dsa);
			}
			break;
		case EVP_PKEY_DH:

			ktype = OPENSSL_KEYTYPE_DH;

			if (pkey->pkey.dh != NULL) {
				zval dh;

				array_init(&dh);
				OPENSSL_PKEY_GET_BN(dh, p);
				OPENSSL_PKEY_GET_BN(dh, g);
				OPENSSL_PKEY_GET_BN(dh, priv_key);
				OPENSSL_PKEY_GET_BN(dh, pub_key);
				add_assoc_zval(return_value, "dh", &dh);
			}

			break;
#ifdef HAVE_EVP_PKEY_EC
		case EVP_PKEY_EC:
			ktype = OPENSSL_KEYTYPE_EC;
			if (pkey->pkey.ec != NULL) {
				zval ec;
				const EC_GROUP *ec_group;
				int nid;
				char *crv_sn;
				ASN1_OBJECT *obj;
				// openssl recommends a buffer length of 80
				char oir_buf[80];

				ec_group = EC_KEY_get0_group(EVP_PKEY_get1_EC_KEY(pkey));

				// Curve nid (numerical identifier) used for ASN1 mapping
				nid = EC_GROUP_get_curve_name(ec_group);
				if (nid == NID_undef) {
					break;
				}
				array_init(&ec);

				// Short object name
				crv_sn = (char*) OBJ_nid2sn(nid);
				if (crv_sn != NULL) {
					add_assoc_string(&ec, "curve_name", crv_sn);
				}

				obj = OBJ_nid2obj(nid);
				if (obj != NULL) {
					int oir_len = OBJ_obj2txt(oir_buf, sizeof(oir_buf), obj, 1);
					add_assoc_stringl(&ec, "curve_oid", (char*)oir_buf, oir_len);
					ASN1_OBJECT_free(obj);
				}

				add_assoc_zval(return_value, "ec", &ec);
			}
			break;
#endif
		default:
			ktype = -1;
			break;
	}
	add_assoc_long(return_value, "type", ktype);

	BIO_free(out);
}
/* }}} */

/* }}} */

#if OPENSSL_VERSION_NUMBER >= 0x10000000L

/* {{{ proto string openssl_pbkdf2(string password, string salt, long key_length, long iterations [, string digest_method = "sha1"])
   Generates a PKCS5 v2 PBKDF2 string, defaults to sha1 */
PHP_FUNCTION(openssl_pbkdf2)
{
	zend_long key_length = 0, iterations = 0;
	char *password;
	size_t password_len;
	char *salt;
	size_t salt_len;
	char *method;
	size_t method_len = 0;
	zend_string *out_buffer;

	const EVP_MD *digest;

	if (zend_parse_parameters(ZEND_NUM_ARGS(), "ssll|s",
				&password, &password_len,
				&salt, &salt_len,
				&key_length, &iterations,
				&method, &method_len) == FAILURE) {
		return;
	}

	if (key_length <= 0) {
		RETURN_FALSE;
	}

	if (method_len) {
		digest = EVP_get_digestbyname(method);
	} else {
		digest = EVP_sha1();
	}

	if (!digest) {
		php_error_docref(NULL, E_WARNING, "Unknown signature algorithm");
		RETURN_FALSE;
	}

	PHP_OPENSSL_CHECK_LONG_TO_INT(key_length, key);
	PHP_OPENSSL_CHECK_LONG_TO_INT(iterations, iterations);
	PHP_OPENSSL_CHECK_SIZE_T_TO_INT(password_len, password);
	PHP_OPENSSL_CHECK_SIZE_T_TO_INT(salt_len, salt);

	out_buffer = zend_string_alloc(key_length, 0);

	if (PKCS5_PBKDF2_HMAC(password, (int)password_len, (unsigned char *)salt, (int)salt_len, (int)iterations, digest, (int)key_length, (unsigned char*)ZSTR_VAL(out_buffer)) == 1) {
		ZSTR_VAL(out_buffer)[key_length] = 0;
		RETURN_NEW_STR(out_buffer);
	} else {
		zend_string_release(out_buffer);
		RETURN_FALSE;
	}
}
/* }}} */

#endif

/* {{{ PKCS7 S/MIME functions */

/* {{{ proto bool openssl_pkcs7_verify(string filename, long flags [, string signerscerts [, array cainfo [, string extracerts [, string content]]]])
   Verifys that the data block is intact, the signer is who they say they are, and returns the CERTs of the signers */
PHP_FUNCTION(openssl_pkcs7_verify)
{
	X509_STORE * store = NULL;
	zval * cainfo = NULL;
	STACK_OF(X509) *signers= NULL;
	STACK_OF(X509) *others = NULL;
	PKCS7 * p7 = NULL;
	BIO * in = NULL, * datain = NULL, * dataout = NULL;
	zend_long flags = 0;
	char * filename;
	size_t filename_len;
	char * extracerts = NULL;
	size_t extracerts_len = 0;
	char * signersfilename = NULL;
	size_t signersfilename_len = 0;
	char * datafilename = NULL;
	size_t datafilename_len = 0;

	RETVAL_LONG(-1);

	if (zend_parse_parameters(ZEND_NUM_ARGS(), "pl|papp", &filename, &filename_len,
				&flags, &signersfilename, &signersfilename_len, &cainfo,
				&extracerts, &extracerts_len, &datafilename, &datafilename_len) == FAILURE) {
		return;
	}

	if (extracerts) {
		others = load_all_certs_from_file(extracerts);
		if (others == NULL) {
			goto clean_exit;
		}
	}

	flags = flags & ~PKCS7_DETACHED;

	store = setup_verify(cainfo);

	if (!store) {
		goto clean_exit;
	}
	if (php_openssl_open_base_dir_chk(filename)) {
		goto clean_exit;
	}

	in = BIO_new_file(filename, (flags & PKCS7_BINARY) ? "rb" : "r");
	if (in == NULL) {
		goto clean_exit;
	}
	p7 = SMIME_read_PKCS7(in, &datain);
	if (p7 == NULL) {
#if DEBUG_SMIME
		zend_printf("SMIME_read_PKCS7 failed\n");
#endif
		goto clean_exit;
	}

	if (datafilename) {

		if (php_openssl_open_base_dir_chk(datafilename)) {
			goto clean_exit;
		}

		dataout = BIO_new_file(datafilename, "w");
		if (dataout == NULL) {
			goto clean_exit;
		}
	}
#if DEBUG_SMIME
	zend_printf("Calling PKCS7 verify\n");
#endif

	if (PKCS7_verify(p7, others, store, datain, dataout, (int)flags)) {

		RETVAL_TRUE;

		if (signersfilename) {
			BIO *certout;

			if (php_openssl_open_base_dir_chk(signersfilename)) {
				goto clean_exit;
			}

			certout = BIO_new_file(signersfilename, "w");
			if (certout) {
				int i;
				signers = PKCS7_get0_signers(p7, NULL, (int)flags);

				for(i = 0; i < sk_X509_num(signers); i++) {
					PEM_write_bio_X509(certout, sk_X509_value(signers, i));
				}
				BIO_free(certout);
				sk_X509_free(signers);
			} else {
				php_error_docref(NULL, E_WARNING, "signature OK, but cannot open %s for writing", signersfilename);
				RETVAL_LONG(-1);
			}
		}
		goto clean_exit;
	} else {
		RETVAL_FALSE;
	}
clean_exit:
	X509_STORE_free(store);
	BIO_free(datain);
	BIO_free(in);
	BIO_free(dataout);
	PKCS7_free(p7);
	sk_X509_free(others);
}
/* }}} */

/* {{{ proto bool openssl_pkcs7_encrypt(string infile, string outfile, mixed recipcerts, array headers [, long flags [, long cipher]])
   Encrypts the message in the file named infile with the certificates in recipcerts and output the result to the file named outfile */
PHP_FUNCTION(openssl_pkcs7_encrypt)
{
	zval * zrecipcerts, * zheaders = NULL;
	STACK_OF(X509) * recipcerts = NULL;
	BIO * infile = NULL, * outfile = NULL;
	zend_long flags = 0;
	PKCS7 * p7 = NULL;
	zval * zcertval;
	X509 * cert;
	const EVP_CIPHER *cipher = NULL;
	zend_long cipherid = PHP_OPENSSL_CIPHER_DEFAULT;
	zend_string * strindex;
	char * infilename = NULL;
	size_t infilename_len;
	char * outfilename = NULL;
	size_t outfilename_len;

	RETVAL_FALSE;

	if (zend_parse_parameters(ZEND_NUM_ARGS(), "ppza!|ll", &infilename, &infilename_len,
				&outfilename, &outfilename_len, &zrecipcerts, &zheaders, &flags, &cipherid) == FAILURE)
		return;


	if (php_openssl_open_base_dir_chk(infilename) || php_openssl_open_base_dir_chk(outfilename)) {
		return;
	}

	infile = BIO_new_file(infilename, "r");
	if (infile == NULL) {
		goto clean_exit;
	}

	outfile = BIO_new_file(outfilename, "w");
	if (outfile == NULL) {
		goto clean_exit;
	}

	recipcerts = sk_X509_new_null();

	/* get certs */
	if (Z_TYPE_P(zrecipcerts) == IS_ARRAY) {
		ZEND_HASH_FOREACH_VAL(Z_ARRVAL_P(zrecipcerts), zcertval) {
			zend_resource *certresource;

			cert = php_openssl_x509_from_zval(zcertval, 0, &certresource);
			if (cert == NULL) {
				goto clean_exit;
			}

			if (certresource != NULL) {
				/* we shouldn't free this particular cert, as it is a resource.
					make a copy and push that on the stack instead */
				cert = X509_dup(cert);
				if (cert == NULL) {
					goto clean_exit;
				}
			}
			sk_X509_push(recipcerts, cert);
		} ZEND_HASH_FOREACH_END();
	} else {
		/* a single certificate */
		zend_resource *certresource;

		cert = php_openssl_x509_from_zval(zrecipcerts, 0, &certresource);
		if (cert == NULL) {
			goto clean_exit;
		}

		if (certresource != NULL) {
			/* we shouldn't free this particular cert, as it is a resource.
				make a copy and push that on the stack instead */
			cert = X509_dup(cert);
			if (cert == NULL) {
				goto clean_exit;
			}
		}
		sk_X509_push(recipcerts, cert);
	}

	/* sanity check the cipher */
	cipher = php_openssl_get_evp_cipher_from_algo(cipherid);
	if (cipher == NULL) {
		/* shouldn't happen */
		php_error_docref(NULL, E_WARNING, "Failed to get cipher");
		goto clean_exit;
	}

	p7 = PKCS7_encrypt(recipcerts, infile, (EVP_CIPHER*)cipher, (int)flags);

	if (p7 == NULL) {
		goto clean_exit;
	}

	/* tack on extra headers */
	if (zheaders) {
		ZEND_HASH_FOREACH_STR_KEY_VAL(Z_ARRVAL_P(zheaders), strindex, zcertval) {
			convert_to_string_ex(zcertval);

			if (strindex) {
				BIO_printf(outfile, "%s: %s\n", ZSTR_VAL(strindex), Z_STRVAL_P(zcertval));
			} else {
				BIO_printf(outfile, "%s\n", Z_STRVAL_P(zcertval));
			}
		} ZEND_HASH_FOREACH_END();
	}

	(void)BIO_reset(infile);

	/* write the encrypted data */
	SMIME_write_PKCS7(outfile, p7, infile, (int)flags);

	RETVAL_TRUE;

clean_exit:
	PKCS7_free(p7);
	BIO_free(infile);
	BIO_free(outfile);
	if (recipcerts) {
		sk_X509_pop_free(recipcerts, X509_free);
	}
}
/* }}} */

/* {{{ proto bool openssl_pkcs7_sign(string infile, string outfile, mixed signcert, mixed signkey, array headers [, long flags [, string extracertsfilename]])
   Signs the MIME message in the file named infile with signcert/signkey and output the result to file name outfile. headers lists plain text headers to exclude from the signed portion of the message, and should include to, from and subject as a minimum */

PHP_FUNCTION(openssl_pkcs7_sign)
{
	zval * zcert, * zprivkey, * zheaders;
	zval * hval;
	X509 * cert = NULL;
	EVP_PKEY * privkey = NULL;
	zend_long flags = PKCS7_DETACHED;
	PKCS7 * p7 = NULL;
	BIO * infile = NULL, * outfile = NULL;
	STACK_OF(X509) *others = NULL;
	zend_resource *certresource = NULL, *keyresource = NULL;
	zend_string * strindex;
	char * infilename;
	size_t infilename_len;
	char * outfilename;
	size_t outfilename_len;
	char * extracertsfilename = NULL;
	size_t extracertsfilename_len;

	if (zend_parse_parameters(ZEND_NUM_ARGS(), "ppzza!|lp!",
				&infilename, &infilename_len, &outfilename, &outfilename_len,
				&zcert, &zprivkey, &zheaders, &flags, &extracertsfilename,
				&extracertsfilename_len) == FAILURE) {
		return;
	}

	RETVAL_FALSE;

	if (extracertsfilename) {
		others = load_all_certs_from_file(extracertsfilename);
		if (others == NULL) {
			goto clean_exit;
		}
	}

	privkey = php_openssl_evp_from_zval(zprivkey, 0, "", 0, &keyresource);
	if (privkey == NULL) {
		php_error_docref(NULL, E_WARNING, "error getting private key");
		goto clean_exit;
	}

	cert = php_openssl_x509_from_zval(zcert, 0, &certresource);
	if (cert == NULL) {
		php_error_docref(NULL, E_WARNING, "error getting cert");
		goto clean_exit;
	}

	if (php_openssl_open_base_dir_chk(infilename) || php_openssl_open_base_dir_chk(outfilename)) {
		goto clean_exit;
	}

	infile = BIO_new_file(infilename, "r");
	if (infile == NULL) {
		php_error_docref(NULL, E_WARNING, "error opening input file %s!", infilename);
		goto clean_exit;
	}

	outfile = BIO_new_file(outfilename, "w");
	if (outfile == NULL) {
		php_error_docref(NULL, E_WARNING, "error opening output file %s!", outfilename);
		goto clean_exit;
	}

	p7 = PKCS7_sign(cert, privkey, others, infile, (int)flags);
	if (p7 == NULL) {
		php_error_docref(NULL, E_WARNING, "error creating PKCS7 structure!");
		goto clean_exit;
	}

	(void)BIO_reset(infile);

	/* tack on extra headers */
	if (zheaders) {
		ZEND_HASH_FOREACH_STR_KEY_VAL(Z_ARRVAL_P(zheaders), strindex, hval) {
			convert_to_string_ex(hval);

			if (strindex) {
				BIO_printf(outfile, "%s: %s\n", ZSTR_VAL(strindex), Z_STRVAL_P(hval));
			} else {
				BIO_printf(outfile, "%s\n", Z_STRVAL_P(hval));
			}
		} ZEND_HASH_FOREACH_END();
	}
	/* write the signed data */
	SMIME_write_PKCS7(outfile, p7, infile, (int)flags);

	RETVAL_TRUE;

clean_exit:
	PKCS7_free(p7);
	BIO_free(infile);
	BIO_free(outfile);
	if (others) {
		sk_X509_pop_free(others, X509_free);
	}
	if (privkey && keyresource == NULL) {
		EVP_PKEY_free(privkey);
	}
	if (cert && certresource == NULL) {
		X509_free(cert);
	}
}
/* }}} */

/* {{{ proto bool openssl_pkcs7_decrypt(string infilename, string outfilename, mixed recipcert [, mixed recipkey])
   Decrypts the S/MIME message in the file name infilename and output the results to the file name outfilename.  recipcert is a CERT for one of the recipients. recipkey specifies the private key matching recipcert, if recipcert does not include the key */

PHP_FUNCTION(openssl_pkcs7_decrypt)
{
	zval * recipcert, * recipkey = NULL;
	X509 * cert = NULL;
	EVP_PKEY * key = NULL;
	zend_resource *certresval, *keyresval;
	BIO * in = NULL, * out = NULL, * datain = NULL;
	PKCS7 * p7 = NULL;
	char * infilename;
	size_t infilename_len;
	char * outfilename;
	size_t outfilename_len;

	if (zend_parse_parameters(ZEND_NUM_ARGS(), "ppz|z", &infilename, &infilename_len,
				&outfilename, &outfilename_len, &recipcert, &recipkey) == FAILURE) {
		return;
	}

	RETVAL_FALSE;

	cert = php_openssl_x509_from_zval(recipcert, 0, &certresval);
	if (cert == NULL) {
		php_error_docref(NULL, E_WARNING, "unable to coerce parameter 3 to x509 cert");
		goto clean_exit;
	}

	key = php_openssl_evp_from_zval(recipkey ? recipkey : recipcert, 0, "", 0, &keyresval);
	if (key == NULL) {
		php_error_docref(NULL, E_WARNING, "unable to get private key");
		goto clean_exit;
	}

	if (php_openssl_open_base_dir_chk(infilename) || php_openssl_open_base_dir_chk(outfilename)) {
		goto clean_exit;
	}

	in = BIO_new_file(infilename, "r");
	if (in == NULL) {
		goto clean_exit;
	}
	out = BIO_new_file(outfilename, "w");
	if (out == NULL) {
		goto clean_exit;
	}

	p7 = SMIME_read_PKCS7(in, &datain);

	if (p7 == NULL) {
		goto clean_exit;
	}
	if (PKCS7_decrypt(p7, key, cert, out, PKCS7_DETACHED)) {
		RETVAL_TRUE;
	}
clean_exit:
	PKCS7_free(p7);
	BIO_free(datain);
	BIO_free(in);
	BIO_free(out);
	if (cert && certresval == NULL) {
		X509_free(cert);
	}
	if (key && keyresval == NULL) {
		EVP_PKEY_free(key);
	}
}
/* }}} */

/* }}} */

/* {{{ proto bool openssl_private_encrypt(string data, string &crypted, mixed key [, int padding])
   Encrypts data with private key */
PHP_FUNCTION(openssl_private_encrypt)
{
	zval *key, *crypted;
	EVP_PKEY *pkey;
	int cryptedlen;
	zend_string *cryptedbuf = NULL;
	int successful = 0;
	zend_resource *keyresource = NULL;
	char * data;
	size_t data_len;
	zend_long padding = RSA_PKCS1_PADDING;

	if (zend_parse_parameters(ZEND_NUM_ARGS(), "sz/z|l", &data, &data_len, &crypted, &key, &padding) == FAILURE) {
		return;
	}
	RETVAL_FALSE;

	pkey = php_openssl_evp_from_zval(key, 0, "", 0, &keyresource);

	if (pkey == NULL) {
		php_error_docref(NULL, E_WARNING, "key param is not a valid private key");
		RETURN_FALSE;
	}

	PHP_OPENSSL_CHECK_SIZE_T_TO_INT(data_len, data);

	cryptedlen = EVP_PKEY_size(pkey);
	cryptedbuf = zend_string_alloc(cryptedlen, 0);

	switch (pkey->type) {
		case EVP_PKEY_RSA:
		case EVP_PKEY_RSA2:
			successful = (RSA_private_encrypt((int)data_len,
						(unsigned char *)data,
						(unsigned char *)ZSTR_VAL(cryptedbuf),
						pkey->pkey.rsa,
						(int)padding) == cryptedlen);
			break;
		default:
			php_error_docref(NULL, E_WARNING, "key type not supported in this PHP build!");
	}

	if (successful) {
		zval_dtor(crypted);
		ZSTR_VAL(cryptedbuf)[cryptedlen] = '\0';
		ZVAL_NEW_STR(crypted, cryptedbuf);
		cryptedbuf = NULL;
		RETVAL_TRUE;
	}
	if (cryptedbuf) {
		zend_string_release(cryptedbuf);
	}
	if (keyresource == NULL) {
		EVP_PKEY_free(pkey);
	}
}
/* }}} */

/* {{{ proto bool openssl_private_decrypt(string data, string &decrypted, mixed key [, int padding])
   Decrypts data with private key */
PHP_FUNCTION(openssl_private_decrypt)
{
	zval *key, *crypted;
	EVP_PKEY *pkey;
	int cryptedlen;
	zend_string *cryptedbuf = NULL;
	unsigned char *crypttemp;
	int successful = 0;
	zend_long padding = RSA_PKCS1_PADDING;
	zend_resource *keyresource = NULL;
	char * data;
	size_t data_len;

	if (zend_parse_parameters(ZEND_NUM_ARGS(), "sz/z|l", &data, &data_len, &crypted, &key, &padding) == FAILURE) {
		return;
	}
	RETVAL_FALSE;

	pkey = php_openssl_evp_from_zval(key, 0, "", 0, &keyresource);
	if (pkey == NULL) {
		php_error_docref(NULL, E_WARNING, "key parameter is not a valid private key");
		RETURN_FALSE;
	}

	PHP_OPENSSL_CHECK_SIZE_T_TO_INT(data_len, data);

	cryptedlen = EVP_PKEY_size(pkey);
	crypttemp = emalloc(cryptedlen + 1);

	switch (pkey->type) {
		case EVP_PKEY_RSA:
		case EVP_PKEY_RSA2:
			cryptedlen = RSA_private_decrypt((int)data_len,
					(unsigned char *)data,
					crypttemp,
					pkey->pkey.rsa,
					(int)padding);
			if (cryptedlen != -1) {
				cryptedbuf = zend_string_alloc(cryptedlen, 0);
				memcpy(ZSTR_VAL(cryptedbuf), crypttemp, cryptedlen);
				successful = 1;
			}
			break;
		default:
			php_error_docref(NULL, E_WARNING, "key type not supported in this PHP build!");
	}

	efree(crypttemp);

	if (successful) {
		zval_dtor(crypted);
		ZSTR_VAL(cryptedbuf)[cryptedlen] = '\0';
		ZVAL_NEW_STR(crypted, cryptedbuf);
		cryptedbuf = NULL;
		RETVAL_TRUE;
	}

	if (keyresource == NULL) {
		EVP_PKEY_free(pkey);
	}
	if (cryptedbuf) {
		zend_string_release(cryptedbuf);
	}
}
/* }}} */

/* {{{ proto bool openssl_public_encrypt(string data, string &crypted, mixed key [, int padding])
   Encrypts data with public key */
PHP_FUNCTION(openssl_public_encrypt)
{
	zval *key, *crypted;
	EVP_PKEY *pkey;
	int cryptedlen;
	zend_string *cryptedbuf;
	int successful = 0;
	zend_resource *keyresource = NULL;
	zend_long padding = RSA_PKCS1_PADDING;
	char * data;
	size_t data_len;

	if (zend_parse_parameters(ZEND_NUM_ARGS(), "sz/z|l", &data, &data_len, &crypted, &key, &padding) == FAILURE)
		return;
	RETVAL_FALSE;

	pkey = php_openssl_evp_from_zval(key, 1, NULL, 0, &keyresource);
	if (pkey == NULL) {
		php_error_docref(NULL, E_WARNING, "key parameter is not a valid public key");
		RETURN_FALSE;
	}

	PHP_OPENSSL_CHECK_SIZE_T_TO_INT(data_len, data);

	cryptedlen = EVP_PKEY_size(pkey);
	cryptedbuf = zend_string_alloc(cryptedlen, 0);

	switch (pkey->type) {
		case EVP_PKEY_RSA:
		case EVP_PKEY_RSA2:
			successful = (RSA_public_encrypt((int)data_len,
						(unsigned char *)data,
						(unsigned char *)ZSTR_VAL(cryptedbuf),
						pkey->pkey.rsa,
						(int)padding) == cryptedlen);
			break;
		default:
			php_error_docref(NULL, E_WARNING, "key type not supported in this PHP build!");

	}

	if (successful) {
		zval_dtor(crypted);
		ZSTR_VAL(cryptedbuf)[cryptedlen] = '\0';
		ZVAL_NEW_STR(crypted, cryptedbuf);
		cryptedbuf = NULL;
		RETVAL_TRUE;
	}
	if (keyresource == NULL) {
		EVP_PKEY_free(pkey);
	}
	if (cryptedbuf) {
		zend_string_release(cryptedbuf);
	}
}
/* }}} */

/* {{{ proto bool openssl_public_decrypt(string data, string &crypted, resource key [, int padding])
   Decrypts data with public key */
PHP_FUNCTION(openssl_public_decrypt)
{
	zval *key, *crypted;
	EVP_PKEY *pkey;
	int cryptedlen;
	zend_string *cryptedbuf = NULL;
	unsigned char *crypttemp;
	int successful = 0;
	zend_resource *keyresource = NULL;
	zend_long padding = RSA_PKCS1_PADDING;
	char * data;
	size_t data_len;

	if (zend_parse_parameters(ZEND_NUM_ARGS(), "sz/z|l", &data, &data_len, &crypted, &key, &padding) == FAILURE) {
		return;
	}
	RETVAL_FALSE;

	pkey = php_openssl_evp_from_zval(key, 1, NULL, 0, &keyresource);
	if (pkey == NULL) {
		php_error_docref(NULL, E_WARNING, "key parameter is not a valid public key");
		RETURN_FALSE;
	}

	PHP_OPENSSL_CHECK_SIZE_T_TO_INT(data_len, data);

	cryptedlen = EVP_PKEY_size(pkey);
	crypttemp = emalloc(cryptedlen + 1);

	switch (pkey->type) {
		case EVP_PKEY_RSA:
		case EVP_PKEY_RSA2:
			cryptedlen = RSA_public_decrypt((int)data_len,
					(unsigned char *)data,
					crypttemp,
					pkey->pkey.rsa,
					(int)padding);
			if (cryptedlen != -1) {
				cryptedbuf = zend_string_alloc(cryptedlen, 0);
				memcpy(ZSTR_VAL(cryptedbuf), crypttemp, cryptedlen);
				successful = 1;
			}
			break;

		default:
			php_error_docref(NULL, E_WARNING, "key type not supported in this PHP build!");

	}

	efree(crypttemp);

	if (successful) {
		zval_dtor(crypted);
		ZSTR_VAL(cryptedbuf)[cryptedlen] = '\0';
		ZVAL_NEW_STR(crypted, cryptedbuf);
		cryptedbuf = NULL;
		RETVAL_TRUE;
	}

	if (cryptedbuf) {
		zend_string_release(cryptedbuf);
	}
	if (keyresource == NULL) {
		EVP_PKEY_free(pkey);
	}
}
/* }}} */

/* {{{ proto mixed openssl_error_string(void)
   Returns a description of the last error, and alters the index of the error messages. Returns false when the are no more messages */
PHP_FUNCTION(openssl_error_string)
{
	char buf[512];
	unsigned long val;

	if (zend_parse_parameters_none() == FAILURE) {
		return;
	}

	val = ERR_get_error();
	if (val) {
		RETURN_STRING(ERR_error_string(val, buf));
	} else {
		RETURN_FALSE;
	}
}
/* }}} */

/* {{{ proto bool openssl_sign(string data, &string signature, mixed key[, mixed method])
   Signs data */
PHP_FUNCTION(openssl_sign)
{
	zval *key, *signature;
	EVP_PKEY *pkey;
	unsigned int siglen;
	zend_string *sigbuf;
	zend_resource *keyresource = NULL;
	char * data;
	size_t data_len;
	EVP_MD_CTX md_ctx;
	zval *method = NULL;
	zend_long signature_algo = OPENSSL_ALGO_SHA1;
	const EVP_MD *mdtype;

	if (zend_parse_parameters(ZEND_NUM_ARGS(), "sz/z|z", &data, &data_len, &signature, &key, &method) == FAILURE) {
		return;
	}
	pkey = php_openssl_evp_from_zval(key, 0, "", 0, &keyresource);
	if (pkey == NULL) {
		php_error_docref(NULL, E_WARNING, "supplied key param cannot be coerced into a private key");
		RETURN_FALSE;
	}

	if (method == NULL || Z_TYPE_P(method) == IS_LONG) {
		if (method != NULL) {
			signature_algo = Z_LVAL_P(method);
		}
		mdtype = php_openssl_get_evp_md_from_algo(signature_algo);
	} else if (Z_TYPE_P(method) == IS_STRING) {
		mdtype = EVP_get_digestbyname(Z_STRVAL_P(method));
	} else {
		php_error_docref(NULL, E_WARNING, "Unknown signature algorithm.");
		RETURN_FALSE;
	}
	if (!mdtype) {
		php_error_docref(NULL, E_WARNING, "Unknown signature algorithm.");
		RETURN_FALSE;
	}

	siglen = EVP_PKEY_size(pkey);
	sigbuf = zend_string_alloc(siglen, 0);

	EVP_SignInit(&md_ctx, mdtype);
	EVP_SignUpdate(&md_ctx, data, data_len);
	if (EVP_SignFinal (&md_ctx, (unsigned char*)ZSTR_VAL(sigbuf), &siglen, pkey)) {
		zval_dtor(signature);
		ZSTR_VAL(sigbuf)[siglen] = '\0';
		ZSTR_LEN(sigbuf) = siglen;
		ZVAL_NEW_STR(signature, sigbuf);
		RETVAL_TRUE;
	} else {
		efree(sigbuf);
		RETVAL_FALSE;
	}
	EVP_MD_CTX_cleanup(&md_ctx);
	if (keyresource == NULL) {
		EVP_PKEY_free(pkey);
	}
}
/* }}} */

/* {{{ proto int openssl_verify(string data, string signature, mixed key[, mixed method])
   Verifys data */
PHP_FUNCTION(openssl_verify)
{
	zval *key;
	EVP_PKEY *pkey;
	int err;
	EVP_MD_CTX md_ctx;
	const EVP_MD *mdtype;
	zend_resource *keyresource = NULL;
	char * data;
	size_t data_len;
	char * signature;
	size_t signature_len;
	zval *method = NULL;
	zend_long signature_algo = OPENSSL_ALGO_SHA1;

	if (zend_parse_parameters(ZEND_NUM_ARGS(), "ssz|z", &data, &data_len, &signature, &signature_len, &key, &method) == FAILURE) {
		return;
	}

	PHP_OPENSSL_CHECK_SIZE_T_TO_UINT(signature_len, signature);

	if (method == NULL || Z_TYPE_P(method) == IS_LONG) {
		if (method != NULL) {
			signature_algo = Z_LVAL_P(method);
		}
		mdtype = php_openssl_get_evp_md_from_algo(signature_algo);
	} else if (Z_TYPE_P(method) == IS_STRING) {
		mdtype = EVP_get_digestbyname(Z_STRVAL_P(method));
	} else {
		php_error_docref(NULL, E_WARNING, "Unknown signature algorithm.");
		RETURN_FALSE;
	}
	if (!mdtype) {
		php_error_docref(NULL, E_WARNING, "Unknown signature algorithm.");
		RETURN_FALSE;
	}

	pkey = php_openssl_evp_from_zval(key, 1, NULL, 0, &keyresource);
	if (pkey == NULL) {
		php_error_docref(NULL, E_WARNING, "supplied key param cannot be coerced into a public key");
		RETURN_FALSE;
	}

	EVP_VerifyInit (&md_ctx, mdtype);
	EVP_VerifyUpdate (&md_ctx, data, data_len);
	err = EVP_VerifyFinal(&md_ctx, (unsigned char *)signature, (unsigned int)signature_len, pkey);
	EVP_MD_CTX_cleanup(&md_ctx);

	if (keyresource == NULL) {
		EVP_PKEY_free(pkey);
	}
	RETURN_LONG(err);
}
/* }}} */

/* {{{ proto int openssl_seal(string data, &string sealdata, &array ekeys, array pubkeys)
   Seals data */
PHP_FUNCTION(openssl_seal)
{
	zval *pubkeys, *pubkey, *sealdata, *ekeys, *iv = NULL;
	HashTable *pubkeysht;
	EVP_PKEY **pkeys;
	zend_resource ** key_resources;	/* so we know what to cleanup */
	int i, len1, len2, *eksl, nkeys, iv_len;
	unsigned char iv_buf[EVP_MAX_IV_LENGTH + 1], *buf = NULL, **eks;
	char * data;
	size_t data_len;
	char *method =NULL;
	size_t method_len = 0;
	const EVP_CIPHER *cipher;
	EVP_CIPHER_CTX ctx;

	if (zend_parse_parameters(ZEND_NUM_ARGS(), "sz/z/a/|sz/", &data, &data_len,
				&sealdata, &ekeys, &pubkeys, &method, &method_len, &iv) == FAILURE) {
		return;
	}
	pubkeysht = Z_ARRVAL_P(pubkeys);
	nkeys = pubkeysht ? zend_hash_num_elements(pubkeysht) : 0;
	if (!nkeys) {
		php_error_docref(NULL, E_WARNING, "Fourth argument to openssl_seal() must be a non-empty array");
		RETURN_FALSE;
	}

	PHP_OPENSSL_CHECK_SIZE_T_TO_INT(data_len, data);

	if (method) {
		cipher = EVP_get_cipherbyname(method);
		if (!cipher) {
			php_error_docref(NULL, E_WARNING, "Unknown signature algorithm.");
			RETURN_FALSE;
		}
	} else {
		cipher = EVP_rc4();
	}

	iv_len = EVP_CIPHER_iv_length(cipher);
	if (!iv && iv_len > 0) {
		php_error_docref(NULL, E_WARNING,
				"Cipher algorithm requires an IV to be supplied as a sixth parameter");
		RETURN_FALSE;
	}

	pkeys = safe_emalloc(nkeys, sizeof(*pkeys), 0);
	eksl = safe_emalloc(nkeys, sizeof(*eksl), 0);
	eks = safe_emalloc(nkeys, sizeof(*eks), 0);
	memset(eks, 0, sizeof(*eks) * nkeys);
	key_resources = safe_emalloc(nkeys, sizeof(zend_resource*), 0);
	memset(key_resources, 0, sizeof(zend_resource*) * nkeys);
	memset(pkeys, 0, sizeof(*pkeys) * nkeys);

	/* get the public keys we are using to seal this data */
	i = 0;
	ZEND_HASH_FOREACH_VAL(pubkeysht, pubkey) {
		pkeys[i] = php_openssl_evp_from_zval(pubkey, 1, NULL, 0, &key_resources[i]);
		if (pkeys[i] == NULL) {
			php_error_docref(NULL, E_WARNING, "not a public key (%dth member of pubkeys)", i+1);
			RETVAL_FALSE;
			goto clean_exit;
		}
		eks[i] = emalloc(EVP_PKEY_size(pkeys[i]) + 1);
		i++;
	} ZEND_HASH_FOREACH_END();

	if (!EVP_EncryptInit(&ctx,cipher,NULL,NULL)) {
		RETVAL_FALSE;
		EVP_CIPHER_CTX_cleanup(&ctx);
		goto clean_exit;
	}

	/* allocate one byte extra to make room for \0 */
	buf = emalloc(data_len + EVP_CIPHER_CTX_block_size(&ctx));
	EVP_CIPHER_CTX_cleanup(&ctx);

	if (!EVP_SealInit(&ctx, cipher, eks, eksl, &iv_buf[0], pkeys, nkeys) ||
			!EVP_SealUpdate(&ctx, buf, &len1, (unsigned char *)data, (int)data_len) ||
			!EVP_SealFinal(&ctx, buf + len1, &len2)) {
		RETVAL_FALSE;
		efree(buf);
		EVP_CIPHER_CTX_cleanup(&ctx);
		goto clean_exit;
	}

	if (len1 + len2 > 0) {
		zval_dtor(sealdata);
		buf[len1 + len2] = '\0';
		ZVAL_NEW_STR(sealdata, zend_string_init((char*)buf, len1 + len2, 0));
		efree(buf);

		zval_dtor(ekeys);
		array_init(ekeys);
		for (i=0; i<nkeys; i++) {
			eks[i][eksl[i]] = '\0';
			add_next_index_stringl(ekeys, (const char*)eks[i], eksl[i]);
			efree(eks[i]);
			eks[i] = NULL;
		}

		if (iv) {
			zval_dtor(iv);
			iv_buf[iv_len] = '\0';
			ZVAL_NEW_STR(iv, zend_string_init((char*)iv_buf, iv_len, 0));
		}
	} else {
		efree(buf);
	}
	RETVAL_LONG(len1 + len2);
	EVP_CIPHER_CTX_cleanup(&ctx);

clean_exit:
	for (i=0; i<nkeys; i++) {
		if (key_resources[i] == NULL && pkeys[i] != NULL) {
			EVP_PKEY_free(pkeys[i]);
		}
		if (eks[i]) {
			efree(eks[i]);
		}
	}
	efree(eks);
	efree(eksl);
	efree(pkeys);
	efree(key_resources);
}
/* }}} */

/* {{{ proto bool openssl_open(string data, &string opendata, string ekey, mixed privkey)
   Opens data */
PHP_FUNCTION(openssl_open)
{
	zval *privkey, *opendata;
	EVP_PKEY *pkey;
	int len1, len2, cipher_iv_len;
	unsigned char *buf, *iv_buf;
	zend_resource *keyresource = NULL;
	EVP_CIPHER_CTX ctx;
	char * data;
	size_t data_len;
	char * ekey;
	size_t ekey_len;
	char *method = NULL, *iv = NULL;
	size_t method_len = 0, iv_len = 0;
	const EVP_CIPHER *cipher;

	if (zend_parse_parameters(ZEND_NUM_ARGS(), "sz/sz|ss", &data, &data_len, &opendata,
				&ekey, &ekey_len, &privkey, &method, &method_len, &iv, &iv_len) == FAILURE) {
		return;
	}

	pkey = php_openssl_evp_from_zval(privkey, 0, "", 0, &keyresource);
	if (pkey == NULL) {
		php_error_docref(NULL, E_WARNING, "unable to coerce parameter 4 into a private key");
		RETURN_FALSE;
	}

	PHP_OPENSSL_CHECK_SIZE_T_TO_INT(ekey_len, ekey);
	PHP_OPENSSL_CHECK_SIZE_T_TO_INT(data_len, data);

	if (method) {
		cipher = EVP_get_cipherbyname(method);
		if (!cipher) {
			php_error_docref(NULL, E_WARNING, "Unknown signature algorithm.");
			RETURN_FALSE;
		}
	} else {
		cipher = EVP_rc4();
	}

	cipher_iv_len = EVP_CIPHER_iv_length(cipher);
	if (cipher_iv_len > 0) {
		if (!iv) {
			php_error_docref(NULL, E_WARNING,
					"Cipher algorithm requires an IV to be supplied as a sixth parameter");
			RETURN_FALSE;
		}
		if (cipher_iv_len != iv_len) {
			php_error_docref(NULL, E_WARNING, "IV length is invalid");
			RETURN_FALSE;
		}
		iv_buf = (unsigned char *)iv;
	} else {
		iv_buf = NULL;
	}

	buf = emalloc(data_len + 1);

	if (EVP_OpenInit(&ctx, cipher, (unsigned char *)ekey, (int)ekey_len, iv_buf, pkey) &&
			EVP_OpenUpdate(&ctx, buf, &len1, (unsigned char *)data, (int)data_len)) {
		if (!EVP_OpenFinal(&ctx, buf + len1, &len2) || (len1 + len2 == 0)) {
			efree(buf);
			RETVAL_FALSE;
		} else {
			zval_dtor(opendata);
			buf[len1 + len2] = '\0';
			ZVAL_NEW_STR(opendata, zend_string_init((char*)buf, len1 + len2, 0));
			efree(buf);
			RETVAL_TRUE;
		}
	} else {
		efree(buf);
		RETVAL_FALSE;
	}
	if (keyresource == NULL) {
		EVP_PKEY_free(pkey);
	}
	EVP_CIPHER_CTX_cleanup(&ctx);
}
/* }}} */

static void openssl_add_method_or_alias(const OBJ_NAME *name, void *arg) /* {{{ */
{
	add_next_index_string((zval*)arg, (char*)name->name);
}
/* }}} */

static void openssl_add_method(const OBJ_NAME *name, void *arg) /* {{{ */
{
	if (name->alias == 0) {
		add_next_index_string((zval*)arg, (char*)name->name);
	}
}
/* }}} */

/* {{{ proto array openssl_get_md_methods([bool aliases = false])
   Return array of available digest methods */
PHP_FUNCTION(openssl_get_md_methods)
{
	zend_bool aliases = 0;

	if (zend_parse_parameters(ZEND_NUM_ARGS(), "|b", &aliases) == FAILURE) {
		return;
	}
	array_init(return_value);
	OBJ_NAME_do_all_sorted(OBJ_NAME_TYPE_MD_METH,
		aliases ? openssl_add_method_or_alias: openssl_add_method,
		return_value);
}
/* }}} */

/* {{{ proto array openssl_get_cipher_methods([bool aliases = false])
   Return array of available cipher methods */
PHP_FUNCTION(openssl_get_cipher_methods)
{
	zend_bool aliases = 0;

	if (zend_parse_parameters(ZEND_NUM_ARGS(), "|b", &aliases) == FAILURE) {
		return;
	}
	array_init(return_value);
	OBJ_NAME_do_all_sorted(OBJ_NAME_TYPE_CIPHER_METH,
		aliases ? openssl_add_method_or_alias: openssl_add_method,
		return_value);
}
/* }}} */

/* {{{ proto string openssl_digest(string data, string method [, bool raw_output=false])
   Computes digest hash value for given data using given method, returns raw or binhex encoded string */
PHP_FUNCTION(openssl_digest)
{
	zend_bool raw_output = 0;
	char *data, *method;
	size_t data_len, method_len;
	const EVP_MD *mdtype;
	EVP_MD_CTX md_ctx;
	unsigned int siglen;
	zend_string *sigbuf;

	if (zend_parse_parameters(ZEND_NUM_ARGS(), "ss|b", &data, &data_len, &method, &method_len, &raw_output) == FAILURE) {
		return;
	}
	mdtype = EVP_get_digestbyname(method);
	if (!mdtype) {
		php_error_docref(NULL, E_WARNING, "Unknown signature algorithm");
		RETURN_FALSE;
	}

	siglen = EVP_MD_size(mdtype);
	sigbuf = zend_string_alloc(siglen, 0);

	EVP_DigestInit(&md_ctx, mdtype);
	EVP_DigestUpdate(&md_ctx, (unsigned char *)data, data_len);
	if (EVP_DigestFinal (&md_ctx, (unsigned char *)ZSTR_VAL(sigbuf), &siglen)) {
		if (raw_output) {
			ZSTR_VAL(sigbuf)[siglen] = '\0';
			ZSTR_LEN(sigbuf) = siglen;
			RETVAL_STR(sigbuf);
		} else {
			int digest_str_len = siglen * 2;
			zend_string *digest_str = zend_string_alloc(digest_str_len, 0);

			make_digest_ex(ZSTR_VAL(digest_str), (unsigned char*)ZSTR_VAL(sigbuf), siglen);
			ZSTR_VAL(digest_str)[digest_str_len] = '\0';
			zend_string_release(sigbuf);
			RETVAL_STR(digest_str);
		}
	} else {
		zend_string_release(sigbuf);
		RETVAL_FALSE;
	}
}
/* }}} */

static zend_bool php_openssl_validate_iv(char **piv, size_t *piv_len, size_t iv_required_len)
{
	char *iv_new;

	/* Best case scenario, user behaved */
	if (*piv_len == iv_required_len) {
		return 0;
	}

	iv_new = ecalloc(1, iv_required_len + 1);

	if (*piv_len == 0) {
		/* BC behavior */
		*piv_len = iv_required_len;
		*piv = iv_new;
		return 1;
	}

	if (*piv_len < iv_required_len) {
		php_error_docref(NULL, E_WARNING, "IV passed is only %zd bytes long, cipher expects an IV of precisely %zd bytes, padding with \\0", *piv_len, iv_required_len);
		memcpy(iv_new, *piv, *piv_len);
		*piv_len = iv_required_len;
		*piv = iv_new;
		return 1;
	}

	php_error_docref(NULL, E_WARNING, "IV passed is %zd bytes long which is longer than the %zd expected by selected cipher, truncating", *piv_len, iv_required_len);
	memcpy(iv_new, *piv, iv_required_len);
	*piv_len = iv_required_len;
	*piv = iv_new;
	return 1;

}

/* {{{ proto string openssl_encrypt(string data, string method, string password [, long options=0 [, string $iv='']])
   Encrypts given data with given method and key, returns raw or base64 encoded string */
PHP_FUNCTION(openssl_encrypt)
{
	zend_long options = 0;
	char *data, *method, *password, *iv = "";
	size_t data_len, method_len, password_len, iv_len = 0, max_iv_len;
	const EVP_CIPHER *cipher_type;
	EVP_CIPHER_CTX cipher_ctx;
	int i=0, outlen, keylen;
	zend_string *outbuf;
	unsigned char *key;
	zend_bool free_iv;

	if (zend_parse_parameters(ZEND_NUM_ARGS(), "sss|ls", &data, &data_len, &method, &method_len, &password, &password_len, &options, &iv, &iv_len) == FAILURE) {
		return;
	}
	cipher_type = EVP_get_cipherbyname(method);
	if (!cipher_type) {
		php_error_docref(NULL, E_WARNING, "Unknown cipher algorithm");
		RETURN_FALSE;
	}

	PHP_OPENSSL_CHECK_SIZE_T_TO_INT(data_len, data);

	keylen = EVP_CIPHER_key_length(cipher_type);
	if (keylen > password_len) {
		key = emalloc(keylen);
		memset(key, 0, keylen);
		memcpy(key, password, password_len);
	} else {
		key = (unsigned char*)password;
	}

	max_iv_len = EVP_CIPHER_iv_length(cipher_type);
	if (iv_len == 0 && max_iv_len > 0) {
		php_error_docref(NULL, E_WARNING, "Using an empty Initialization Vector (iv) is potentially insecure and not recommended");
	}
	free_iv = php_openssl_validate_iv(&iv, &iv_len, max_iv_len);

	outlen = (int)data_len + EVP_CIPHER_block_size(cipher_type);
	outbuf = zend_string_alloc(outlen, 0);

	EVP_EncryptInit(&cipher_ctx, cipher_type, NULL, NULL);
	if (password_len > keylen) {
		PHP_OPENSSL_CHECK_SIZE_T_TO_INT(password_len, password);
		EVP_CIPHER_CTX_set_key_length(&cipher_ctx, (int)password_len);
	}
	EVP_EncryptInit_ex(&cipher_ctx, NULL, NULL, key, (unsigned char *)iv);
	if (options & OPENSSL_ZERO_PADDING) {
		EVP_CIPHER_CTX_set_padding(&cipher_ctx, 0);
	}
	if (data_len > 0) {
		EVP_EncryptUpdate(&cipher_ctx, (unsigned char*)ZSTR_VAL(outbuf), &i, (unsigned char *)data, (int)data_len);
	}
	outlen = i;
	if (EVP_EncryptFinal(&cipher_ctx, (unsigned char *)ZSTR_VAL(outbuf) + i, &i)) {
		outlen += i;
		if (options & OPENSSL_RAW_DATA) {
			ZSTR_VAL(outbuf)[outlen] = '\0';
			ZSTR_LEN(outbuf) = outlen;
			RETVAL_STR(outbuf);
		} else {
			zend_string *base64_str;

			base64_str = php_base64_encode((unsigned char*)ZSTR_VAL(outbuf), outlen);
			zend_string_release(outbuf);
			RETVAL_STR(base64_str);
		}
	} else {
		zend_string_release(outbuf);
		RETVAL_FALSE;
	}
	if (key != (unsigned char*)password) {
		efree(key);
	}
	if (free_iv) {
		efree(iv);
	}
	EVP_CIPHER_CTX_cleanup(&cipher_ctx);
}
/* }}} */

/* {{{ proto string openssl_decrypt(string data, string method, string password [, long options=0 [, string $iv = '']])
   Takes raw or base64 encoded string and decrypts it using given method and key */
PHP_FUNCTION(openssl_decrypt)
{
	zend_long options = 0;
	char *data, *method, *password, *iv = "";
	size_t data_len, method_len, password_len, iv_len = 0;
	const EVP_CIPHER *cipher_type;
	EVP_CIPHER_CTX cipher_ctx;
	int i, outlen, keylen;
	zend_string *outbuf;
	unsigned char *key;
	zend_string *base64_str = NULL;
	zend_bool free_iv;

	if (zend_parse_parameters(ZEND_NUM_ARGS(), "sss|ls", &data, &data_len, &method, &method_len, &password, &password_len, &options, &iv, &iv_len) == FAILURE) {
		return;
	}

	if (!method_len) {
		php_error_docref(NULL, E_WARNING, "Unknown cipher algorithm");
		RETURN_FALSE;
	}

	PHP_OPENSSL_CHECK_SIZE_T_TO_INT(data_len, data);

	cipher_type = EVP_get_cipherbyname(method);
	if (!cipher_type) {
		php_error_docref(NULL, E_WARNING, "Unknown cipher algorithm");
		RETURN_FALSE;
	}

	if (!(options & OPENSSL_RAW_DATA)) {
		base64_str = php_base64_decode((unsigned char*)data, (int)data_len);
		if (!base64_str) {
			php_error_docref(NULL, E_WARNING, "Failed to base64 decode the input");
			RETURN_FALSE;
		}
		data_len = ZSTR_LEN(base64_str);
		data = ZSTR_VAL(base64_str);
	}

	keylen = EVP_CIPHER_key_length(cipher_type);
	if (keylen > password_len) {
		key = emalloc(keylen);
		memset(key, 0, keylen);
		memcpy(key, password, password_len);
	} else {
		key = (unsigned char*)password;
	}

	free_iv = php_openssl_validate_iv(&iv, &iv_len, EVP_CIPHER_iv_length(cipher_type));

	outlen = (int)data_len + EVP_CIPHER_block_size(cipher_type);
	outbuf = zend_string_alloc(outlen, 0);

	EVP_DecryptInit(&cipher_ctx, cipher_type, NULL, NULL);
	if (password_len > keylen) {
		PHP_OPENSSL_CHECK_SIZE_T_TO_INT(password_len, password);
		EVP_CIPHER_CTX_set_key_length(&cipher_ctx, (int)password_len);
	}
	EVP_DecryptInit_ex(&cipher_ctx, NULL, NULL, key, (unsigned char *)iv);
	if (options & OPENSSL_ZERO_PADDING) {
		EVP_CIPHER_CTX_set_padding(&cipher_ctx, 0);
	}
	EVP_DecryptUpdate(&cipher_ctx, (unsigned char*)ZSTR_VAL(outbuf), &i, (unsigned char *)data, (int)data_len);
	outlen = i;
	if (EVP_DecryptFinal(&cipher_ctx, (unsigned char *)ZSTR_VAL(outbuf) + i, &i)) {
		outlen += i;
		ZSTR_VAL(outbuf)[outlen] = '\0';
		ZSTR_LEN(outbuf) = outlen;
		RETVAL_STR(outbuf);
	} else {
		zend_string_release(outbuf);
		RETVAL_FALSE;
	}
	if (key != (unsigned char*)password) {
		efree(key);
	}
	if (free_iv) {
		efree(iv);
	}
	if (base64_str) {
		zend_string_release(base64_str);
	}
 	EVP_CIPHER_CTX_cleanup(&cipher_ctx);
}
/* }}} */

/* {{{ proto int openssl_cipher_iv_length(string $method) */
PHP_FUNCTION(openssl_cipher_iv_length)
{
	char *method;
	size_t method_len;
	const EVP_CIPHER *cipher_type;

	if (zend_parse_parameters(ZEND_NUM_ARGS(), "s", &method, &method_len) == FAILURE) {
		return;
	}

	if (!method_len) {
		php_error_docref(NULL, E_WARNING, "Unknown cipher algorithm");
		RETURN_FALSE;
	}

	cipher_type = EVP_get_cipherbyname(method);
	if (!cipher_type) {
		php_error_docref(NULL, E_WARNING, "Unknown cipher algorithm");
		RETURN_FALSE;
	}

	RETURN_LONG(EVP_CIPHER_iv_length(cipher_type));
}
/* }}} */


/* {{{ proto string openssl_dh_compute_key(string pub_key, resource dh_key)
   Computes shared secret for public value of remote DH key and local DH key */
PHP_FUNCTION(openssl_dh_compute_key)
{
	zval *key;
	char *pub_str;
	size_t pub_len;
	EVP_PKEY *pkey;
	BIGNUM *pub;
	zend_string *data;
	int len;

	if (zend_parse_parameters(ZEND_NUM_ARGS(), "sr", &pub_str, &pub_len, &key) == FAILURE) {
		return;
	}
	if ((pkey = (EVP_PKEY *)zend_fetch_resource(Z_RES_P(key), "OpenSSL key", le_key)) == NULL) {
		RETURN_FALSE;
	}
	if (EVP_PKEY_type(pkey->type) != EVP_PKEY_DH || !pkey->pkey.dh) {
		RETURN_FALSE;
	}

	PHP_OPENSSL_CHECK_SIZE_T_TO_INT(pub_len, pub_key);
	pub = BN_bin2bn((unsigned char*)pub_str, (int)pub_len, NULL);

	data = zend_string_alloc(DH_size(pkey->pkey.dh), 0);
	len = DH_compute_key((unsigned char*)ZSTR_VAL(data), pub, pkey->pkey.dh);

	if (len >= 0) {
		ZSTR_LEN(data) = len;
		ZSTR_VAL(data)[len] = 0;
		RETVAL_STR(data);
	} else {
		zend_string_release(data);
		RETVAL_FALSE;
	}

	BN_free(pub);
}
/* }}} */

/* {{{ proto string openssl_random_pseudo_bytes(integer length [, &bool returned_strong_result])
   Returns a string of the length specified filled with random pseudo bytes */
PHP_FUNCTION(openssl_random_pseudo_bytes)
{
	zend_long buffer_length;
	zend_string *buffer = NULL;
	zval *zstrong_result_returned = NULL;

	if (zend_parse_parameters(ZEND_NUM_ARGS(), "l|z/", &buffer_length, &zstrong_result_returned) == FAILURE) {
		return;
	}

	if (buffer_length <= 0) {
		RETURN_FALSE;
	}

	if (zstrong_result_returned) {
		zval_dtor(zstrong_result_returned);
		ZVAL_FALSE(zstrong_result_returned);
	}

	buffer = zend_string_alloc(buffer_length, 0);

#ifdef PHP_WIN32
	/* random/urandom equivalent on Windows */
	if (php_win32_get_random_bytes((unsigned char*)buffer->val, (size_t) buffer_length) == FAILURE){
		zend_string_release(buffer);
		if (zstrong_result_returned) {
			ZVAL_FALSE(zstrong_result_returned);
		}
		RETURN_FALSE;
	}
#else
<<<<<<< HEAD

	PHP_OPENSSL_CHECK_LONG_TO_INT(buffer_length, length);

	if (RAND_bytes((unsigned char*)ZSTR_VAL(buffer), (int)buffer_length) <= 0) {
		zend_string_release(buffer);
=======
	PHP_OPENSSL_RAND_ADD_TIME();
	if (RAND_bytes(buffer, buffer_length) <= 0) {
		efree(buffer);
>>>>>>> 0e2447cd
		if (zstrong_result_returned) {
			ZVAL_FALSE(zstrong_result_returned);
		}
		RETURN_FALSE;
	}
#endif

	ZSTR_VAL(buffer)[buffer_length] = 0;
	RETVAL_STR(buffer);

	if (zstrong_result_returned) {
		ZVAL_BOOL(zstrong_result_returned, 1);
	}
}
/* }}} */

/*
 * Local variables:
 * tab-width: 8
 * c-basic-offset: 8
 * End:
 * vim600: sw=4 ts=4 fdm=marker
 * vim<600: sw=4 ts=4
 */
<|MERGE_RESOLUTION|>--- conflicted
+++ resolved
@@ -1006,9 +1006,6 @@
 }
 /* }}} */
 
-<<<<<<< HEAD
-static int php_openssl_load_rand_file(const char * file, int *egdsocket, int *seeded) /* {{{ */
-=======
 #ifdef PHP_WIN32
 #define PHP_OPENSSL_RAND_ADD_TIME() ((void) 0)
 #else
@@ -1025,8 +1022,7 @@
 
 #endif
 
-static int php_openssl_load_rand_file(const char * file, int *egdsocket, int *seeded TSRMLS_DC) /* {{{ */
->>>>>>> 0e2447cd
+static int php_openssl_load_rand_file(const char * file, int *egdsocket, int *seeded) /* {{{ */
 {
 	char buffer[MAXPATHLEN];
 
@@ -3431,11 +3427,11 @@
 	if ((req->priv_key = EVP_PKEY_new()) != NULL) {
 		switch(req->priv_key_type) {
 			case OPENSSL_KEYTYPE_RSA:
-<<<<<<< HEAD
 				{
 					RSA* rsaparam;
 #if OPENSSL_VERSION_NUMBER < 0x10002000L
 					/* OpenSSL 1.0.2 deprecates RSA_generate_key */
+					PHP_OPENSSL_RAND_ADD_TIME();
 					rsaparam = (RSA*)RSA_generate_key(req->priv_key_bits, RSA_F4, NULL, NULL);
 #else
 					{
@@ -3446,6 +3442,7 @@
 							return NULL;
 						}
 						rsaparam = RSA_new();
+						PHP_OPENSSL_RAND_ADD_TIME();
 						RSA_generate_key_ex(rsaparam, req->priv_key_bits, bne, NULL);
 						BN_free(bne);
 					}
@@ -3453,11 +3450,6 @@
 					if (rsaparam && EVP_PKEY_assign_RSA(req->priv_key, rsaparam)) {
 						return_val = req->priv_key;
 					}
-=======
-				PHP_OPENSSL_RAND_ADD_TIME();
-				if (EVP_PKEY_assign_RSA(req->priv_key, RSA_generate_key(req->priv_key_bits, 0x10001, NULL, NULL))) {
-					return_val = req->priv_key;
->>>>>>> 0e2447cd
 				}
 				break;
 #if !defined(NO_DSA)
@@ -3686,24 +3678,12 @@
 			if (pkey) {
 				DSA *dsa = DSA_new();
 				if (dsa) {
-<<<<<<< HEAD
 					OPENSSL_PKEY_SET_BN(Z_ARRVAL_P(data), dsa, p);
 					OPENSSL_PKEY_SET_BN(Z_ARRVAL_P(data), dsa, q);
 					OPENSSL_PKEY_SET_BN(Z_ARRVAL_P(data), dsa, g);
 					OPENSSL_PKEY_SET_BN(Z_ARRVAL_P(data), dsa, priv_key);
 					OPENSSL_PKEY_SET_BN(Z_ARRVAL_P(data), dsa, pub_key);
-					if (dsa->p && dsa->q && dsa->g) {
-						if (!dsa->priv_key && !dsa->pub_key) {
-							DSA_generate_key(dsa);
-						}
-=======
-					OPENSSL_PKEY_SET_BN(Z_ARRVAL_PP(data), dsa, p);
-					OPENSSL_PKEY_SET_BN(Z_ARRVAL_PP(data), dsa, q);
-					OPENSSL_PKEY_SET_BN(Z_ARRVAL_PP(data), dsa, g);
-					OPENSSL_PKEY_SET_BN(Z_ARRVAL_PP(data), dsa, priv_key);
-					OPENSSL_PKEY_SET_BN(Z_ARRVAL_PP(data), dsa, pub_key);
 					if (php_openssl_pkey_init_dsa(dsa)) {
->>>>>>> 0e2447cd
 						if (EVP_PKEY_assign_DSA(pkey, dsa)) {
 							RETURN_RES(zend_register_resource(pkey, le_key));
 						}
@@ -3719,26 +3699,15 @@
 			if (pkey) {
 				DH *dh = DH_new();
 				if (dh) {
-<<<<<<< HEAD
 					OPENSSL_PKEY_SET_BN(Z_ARRVAL_P(data), dh, p);
 					OPENSSL_PKEY_SET_BN(Z_ARRVAL_P(data), dh, g);
 					OPENSSL_PKEY_SET_BN(Z_ARRVAL_P(data), dh, priv_key);
 					OPENSSL_PKEY_SET_BN(Z_ARRVAL_P(data), dh, pub_key);
-					if (dh->p && dh->g &&
-							(dh->pub_key || DH_generate_key(dh)) &&
-							EVP_PKEY_assign_DH(pkey, dh)) {
-						ZVAL_COPY_VALUE(return_value, zend_list_insert(pkey, le_key));
-						return;
-=======
-					OPENSSL_PKEY_SET_BN(Z_ARRVAL_PP(data), dh, p);
-					OPENSSL_PKEY_SET_BN(Z_ARRVAL_PP(data), dh, g);
-					OPENSSL_PKEY_SET_BN(Z_ARRVAL_PP(data), dh, priv_key);
-					OPENSSL_PKEY_SET_BN(Z_ARRVAL_PP(data), dh, pub_key);
 					if (php_openssl_pkey_init_dh(dh)) {
 						if (EVP_PKEY_assign_DH(pkey, dh)) {
-							RETURN_RESOURCE(zend_list_insert(pkey, le_key TSRMLS_CC));
+							ZVAL_COPY_VALUE(return_value, zend_list_insert(pkey, le_key));
+							return;
 						}
->>>>>>> 0e2447cd
 					}
 					DH_free(dh);
 				}
@@ -5598,17 +5567,11 @@
 		RETURN_FALSE;
 	}
 #else
-<<<<<<< HEAD
 
 	PHP_OPENSSL_CHECK_LONG_TO_INT(buffer_length, length);
-
+	PHP_OPENSSL_RAND_ADD_TIME();
 	if (RAND_bytes((unsigned char*)ZSTR_VAL(buffer), (int)buffer_length) <= 0) {
 		zend_string_release(buffer);
-=======
-	PHP_OPENSSL_RAND_ADD_TIME();
-	if (RAND_bytes(buffer, buffer_length) <= 0) {
-		efree(buffer);
->>>>>>> 0e2447cd
 		if (zstrong_result_returned) {
 			ZVAL_FALSE(zstrong_result_returned);
 		}
