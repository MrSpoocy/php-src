--- conflicted
+++ resolved
@@ -5029,12 +5029,8 @@
 	} else {
 		efree(buf);
 	}
-<<<<<<< HEAD
 	RETVAL_INT(len1 + len2);
-=======
-	RETVAL_LONG(len1 + len2);
 	EVP_CIPHER_CTX_cleanup(&ctx);
->>>>>>> bfbb409b
 
 clean_exit:
 	for (i=0; i<nkeys; i++) {
