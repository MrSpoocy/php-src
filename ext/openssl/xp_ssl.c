/*
  +----------------------------------------------------------------------+
  | PHP Version 5                                                        |
  +----------------------------------------------------------------------+
  | Copyright (c) 1997-2013 The PHP Group                                |
  +----------------------------------------------------------------------+
  | This source file is subject to version 3.01 of the PHP license,      |
  | that is bundled with this package in the file LICENSE, and is        |
  | available through the world-wide-web at the following url:           |
  | http://www.php.net/license/3_01.txt                                  |
  | If you did not receive a copy of the PHP license and are unable to   |
  | obtain it through the world-wide-web, please send a note to          |
  | license@php.net so we can mail you a copy immediately.               |
  +----------------------------------------------------------------------+
  | Author: Wez Furlong <wez@thebrainroom.com>                           |
  +----------------------------------------------------------------------+
*/

/* $Id$ */

#include "php.h"
#include "ext/standard/file.h"
#include "ext/standard/url.h"
#include "streams/php_streams_int.h"
#include "ext/standard/php_smart_str.h"
#include "php_network.h"
#include "php_openssl.h"
#include <openssl/ssl.h>
#include <openssl/x509.h>
#include <openssl/err.h>

#ifdef PHP_WIN32
#include "win32/time.h"
#endif

#ifdef NETWARE
#include <sys/select.h>
#endif

int php_openssl_apply_verification_policy(SSL *ssl, X509 *peer, php_stream *stream TSRMLS_DC);
SSL *php_SSL_new_from_context(SSL_CTX *ctx, php_stream *stream TSRMLS_DC);
int php_openssl_get_x509_list_id(void);

/* This implementation is very closely tied to the that of the native
 * sockets implemented in the core.
 * Don't try this technique in other extensions!
 * */

typedef struct _php_openssl_netstream_data_t {
	php_netstream_data_t s;
	SSL *ssl_handle;
	SSL_CTX *ctx;
	struct timeval connect_timeout;
	int enable_on_connect;
	int is_client;
	int ssl_active;
	php_stream_xport_crypt_method_t method;
	char *sni;
	unsigned state_set:1;
	unsigned _spare:31;
} php_openssl_netstream_data_t;

php_stream_ops php_openssl_socket_ops;

/* it doesn't matter that we do some hash traversal here, since it is done only
 * in an error condition arising from a network connection problem */
static int is_http_stream_talking_to_iis(php_stream *stream TSRMLS_DC)
{
	if (stream->wrapperdata && stream->wrapper && strcasecmp(stream->wrapper->wops->label, "HTTP") == 0) {
		/* the wrapperdata is an array zval containing the headers */
		zval **tmp;

#define SERVER_MICROSOFT_IIS	"Server: Microsoft-IIS"
#define SERVER_GOOGLE "Server: GFE/"
		
		zend_hash_internal_pointer_reset(Z_ARRVAL_P(stream->wrapperdata));
		while (SUCCESS == zend_hash_get_current_data(Z_ARRVAL_P(stream->wrapperdata), (void**)&tmp)) {

			if (strncasecmp(Z_STRVAL_PP(tmp), SERVER_MICROSOFT_IIS, sizeof(SERVER_MICROSOFT_IIS)-1) == 0) {
				return 1;
			} else if (strncasecmp(Z_STRVAL_PP(tmp), SERVER_GOOGLE, sizeof(SERVER_GOOGLE)-1) == 0) {
				return 1;
			}
			
			zend_hash_move_forward(Z_ARRVAL_P(stream->wrapperdata));
		}
	}
	return 0;
}

static int handle_ssl_error(php_stream *stream, int nr_bytes, zend_bool is_init TSRMLS_DC)
{
	php_openssl_netstream_data_t *sslsock = (php_openssl_netstream_data_t*)stream->abstract;
	int err = SSL_get_error(sslsock->ssl_handle, nr_bytes);
	char esbuf[512];
	smart_str ebuf = {0};
	unsigned long ecode;
	int retry = 1;

	switch(err) {
		case SSL_ERROR_ZERO_RETURN:
			/* SSL terminated (but socket may still be active) */
			retry = 0;
			break;
		case SSL_ERROR_WANT_READ:
		case SSL_ERROR_WANT_WRITE:
			/* re-negotiation, or perhaps the SSL layer needs more
			 * packets: retry in next iteration */
			errno = EAGAIN;
			retry = is_init ? 1 : sslsock->s.is_blocked;
			break;
		case SSL_ERROR_SYSCALL:
			if (ERR_peek_error() == 0) {
				if (nr_bytes == 0) {
					if (!is_http_stream_talking_to_iis(stream TSRMLS_CC) && ERR_get_error() != 0) {
						php_error_docref(NULL TSRMLS_CC, E_WARNING,
								"SSL: fatal protocol error");
					}
					SSL_set_shutdown(sslsock->ssl_handle, SSL_SENT_SHUTDOWN|SSL_RECEIVED_SHUTDOWN);
					stream->eof = 1;
					retry = 0;
				} else {
					char *estr = php_socket_strerror(php_socket_errno(), NULL, 0);

					php_error_docref(NULL TSRMLS_CC, E_WARNING,
							"SSL: %s", estr);

					efree(estr);
					retry = 0;
				}
				break;
			}

			
			/* fall through */
		default:
			/* some other error */
			ecode = ERR_get_error();

			switch (ERR_GET_REASON(ecode)) {
				case SSL_R_NO_SHARED_CIPHER:
					php_error_docref(NULL TSRMLS_CC, E_WARNING, "SSL_R_NO_SHARED_CIPHER: no suitable shared cipher could be used.  This could be because the server is missing an SSL certificate (local_cert context option)");
					retry = 0;
					break;

				default:
					do {
						/* NULL is automatically added */
						ERR_error_string_n(ecode, esbuf, sizeof(esbuf));
						if (ebuf.c) {
							smart_str_appendc(&ebuf, '\n');
						}
						smart_str_appends(&ebuf, esbuf);
					} while ((ecode = ERR_get_error()) != 0);

					smart_str_0(&ebuf);

					php_error_docref(NULL TSRMLS_CC, E_WARNING,
							"SSL operation failed with code %d. %s%s",
							err,
							ebuf.c ? "OpenSSL Error messages:\n" : "",
							ebuf.c ? ebuf.c : "");
					if (ebuf.c) {
						smart_str_free(&ebuf);
					}
			}
				
			retry = 0;
			errno = 0;
	}
	return retry;
}


static size_t php_openssl_sockop_write(php_stream *stream, const char *buf, size_t count TSRMLS_DC)
{
	php_openssl_netstream_data_t *sslsock = (php_openssl_netstream_data_t*)stream->abstract;
	int didwrite;
	
	if (sslsock->ssl_active) {
		int retry = 1;

		do {
			didwrite = SSL_write(sslsock->ssl_handle, buf, count);

			if (didwrite <= 0) {
				retry = handle_ssl_error(stream, didwrite, 0 TSRMLS_CC);
			} else {
				break;
			}
		} while(retry);

		if (didwrite > 0) {
			php_stream_notify_progress_increment(stream->context, didwrite, 0);
		}
	} else {
		didwrite = php_stream_socket_ops.write(stream, buf, count TSRMLS_CC);
	}

	if (didwrite < 0) {
		didwrite = 0;
	}
	
	return didwrite;
}

static size_t php_openssl_sockop_read(php_stream *stream, char *buf, size_t count TSRMLS_DC)
{
	php_openssl_netstream_data_t *sslsock = (php_openssl_netstream_data_t*)stream->abstract;
	int nr_bytes = 0;

	if (sslsock->ssl_active) {
		int retry = 1;

		do {
			nr_bytes = SSL_read(sslsock->ssl_handle, buf, count);

			if (nr_bytes <= 0) {
				retry = handle_ssl_error(stream, nr_bytes, 0 TSRMLS_CC);
				stream->eof = (retry == 0 && errno != EAGAIN && !SSL_pending(sslsock->ssl_handle));
				
			} else {
				/* we got the data */
				break;
			}
		} while (retry);

		if (nr_bytes > 0) {
			php_stream_notify_progress_increment(stream->context, nr_bytes, 0);
		}
	}
	else
	{
		nr_bytes = php_stream_socket_ops.read(stream, buf, count TSRMLS_CC);
	}

	if (nr_bytes < 0) {
		nr_bytes = 0;
	}

	return nr_bytes;
}


static int php_openssl_sockop_close(php_stream *stream, int close_handle TSRMLS_DC)
{
	php_openssl_netstream_data_t *sslsock = (php_openssl_netstream_data_t*)stream->abstract;
#ifdef PHP_WIN32
	int n;
#endif
	if (close_handle) {
		if (sslsock->ssl_active) {
			SSL_shutdown(sslsock->ssl_handle);
			sslsock->ssl_active = 0;
		}
		if (sslsock->ssl_handle) {
			SSL_free(sslsock->ssl_handle);
			sslsock->ssl_handle = NULL;
		}
		if (sslsock->ctx) {
			SSL_CTX_free(sslsock->ctx);
			sslsock->ctx = NULL;
		}
#ifdef PHP_WIN32
		if (sslsock->s.socket == -1)
			sslsock->s.socket = SOCK_ERR;
#endif
		if (sslsock->s.socket != SOCK_ERR) {
#ifdef PHP_WIN32
			/* prevent more data from coming in */
			shutdown(sslsock->s.socket, SHUT_RD);

			/* try to make sure that the OS sends all data before we close the connection.
			 * Essentially, we are waiting for the socket to become writeable, which means
			 * that all pending data has been sent.
			 * We use a small timeout which should encourage the OS to send the data,
			 * but at the same time avoid hanging indefinitely.
			 * */
			do {
				n = php_pollfd_for_ms(sslsock->s.socket, POLLOUT, 500);
			} while (n == -1 && php_socket_errno() == EINTR);
#endif
			closesocket(sslsock->s.socket);
			sslsock->s.socket = SOCK_ERR;
		}
	}

	if (sslsock->sni) {
		pefree(sslsock->sni, php_stream_is_persistent(stream));
	}
	pefree(sslsock, php_stream_is_persistent(stream));
	
	return 0;
}

static int php_openssl_sockop_flush(php_stream *stream TSRMLS_DC)
{
	return php_stream_socket_ops.flush(stream TSRMLS_CC);
}

static int php_openssl_sockop_stat(php_stream *stream, php_stream_statbuf *ssb TSRMLS_DC)
{
	return php_stream_socket_ops.stat(stream, ssb TSRMLS_CC);
}


static inline int php_openssl_setup_crypto(php_stream *stream,
		php_openssl_netstream_data_t *sslsock,
		php_stream_xport_crypto_param *cparam
		TSRMLS_DC)
{
	const SSL_METHOD *method;
	long ssl_ctx_options = SSL_OP_ALL;
	
	if (sslsock->ssl_handle) {
		if (sslsock->s.is_blocked) {
			php_error_docref(NULL TSRMLS_CC, E_WARNING, "SSL/TLS already set-up for this stream");
			return -1;
		} else {
			return 0;
		}
	}

	/* need to do slightly different things, based on client/server method,
	 * so lets remember which method was selected */

	switch (cparam->inputs.method) {
		case STREAM_CRYPTO_METHOD_SSLv23_CLIENT:
			sslsock->is_client = 1;
			method = SSLv23_client_method();
			break;
		case STREAM_CRYPTO_METHOD_SSLv2_CLIENT:
#ifdef OPENSSL_NO_SSL2
			php_error_docref(NULL TSRMLS_CC, E_WARNING, "SSLv2 support is not compiled into the OpenSSL library PHP is linked against");
			return -1;
#else
			sslsock->is_client = 1;
			method = SSLv2_client_method();
			break;
#endif
		case STREAM_CRYPTO_METHOD_SSLv3_CLIENT:
			sslsock->is_client = 1;
			method = SSLv3_client_method();
			break;
		case STREAM_CRYPTO_METHOD_TLS_CLIENT:
			sslsock->is_client = 1;
			method = TLSv1_client_method();
			break;
		case STREAM_CRYPTO_METHOD_TLSv1_1_CLIENT:
#if OPENSSL_VERSION_NUMBER >= 0x10001001L
			sslsock->is_client = 1;
			method = TLSv1_1_client_method();
			break;
#else
			php_error_docref(NULL TSRMLS_CC, E_WARNING, "TLSv1.1 support is not compiled into the OpenSSL library PHP is linked against");
			return -1;
#endif
		case STREAM_CRYPTO_METHOD_TLSv1_2_CLIENT:
#if OPENSSL_VERSION_NUMBER >= 0x10001001L
			sslsock->is_client = 1;
			method = TLSv1_2_client_method();
			break;
#else
			php_error_docref(NULL TSRMLS_CC, E_WARNING, "TLSv1.2 support is not compiled into the OpenSSL library PHP is linked against");
			return -1;
#endif
		case STREAM_CRYPTO_METHOD_SSLv23_SERVER:
			sslsock->is_client = 0;
			method = SSLv23_server_method();
			break;
		case STREAM_CRYPTO_METHOD_SSLv3_SERVER:
			sslsock->is_client = 0;
			method = SSLv3_server_method();
			break;
		case STREAM_CRYPTO_METHOD_SSLv2_SERVER:
#ifdef OPENSSL_NO_SSL2
			php_error_docref(NULL TSRMLS_CC, E_WARNING, "SSLv2 support is not compiled into the OpenSSL library PHP is linked against");
			return -1;
#else
			sslsock->is_client = 0;
			method = SSLv2_server_method();
			break;
#endif
		case STREAM_CRYPTO_METHOD_TLS_SERVER:
			sslsock->is_client = 0;
			method = TLSv1_server_method();
			break;
		case STREAM_CRYPTO_METHOD_TLSv1_1_SERVER:
#if OPENSSL_VERSION_NUMBER >= 0x10001001L
			sslsock->is_client = 0;
			method = TLSv1_1_server_method();
			break;
#else
			php_error_docref(NULL TSRMLS_CC, E_WARNING, "TLSv1.1 support is not compiled into the OpenSSL library PHP is linked against");
			return -1;
#endif
		case STREAM_CRYPTO_METHOD_TLSv1_2_SERVER:
#if OPENSSL_VERSION_NUMBER >= 0x10001001L
			sslsock->is_client = 0;
			method = TLSv1_2_server_method();
			break;
#else
			php_error_docref(NULL TSRMLS_CC, E_WARNING, "TLSv1.2 support is not compiled into the OpenSSL library PHP is linked against");
			return -1;
#endif
		default:
			return -1;

	}

	sslsock->ctx = SSL_CTX_new(method);
	if (sslsock->ctx == NULL) {
		php_error_docref(NULL TSRMLS_CC, E_WARNING, "failed to create an SSL context");
		return -1;
	}

#if OPENSSL_VERSION_NUMBER >= 0x0090605fL
	ssl_ctx_options &= ~SSL_OP_DONT_INSERT_EMPTY_FRAGMENTS;
#endif
	SSL_CTX_set_options(sslsock->ctx, ssl_ctx_options);

#if OPENSSL_VERSION_NUMBER >= 0x0090806fL
	{
		zval **val;

		if (stream->context && SUCCESS == php_stream_context_get_option(
					stream->context, "ssl", "no_ticket", &val) && 
				zval_is_true(*val)) {
			SSL_CTX_set_options(sslsock->ctx, SSL_OP_NO_TICKET);
		}
	}
#endif

#if OPENSSL_VERSION_NUMBER >= 0x10000000L
	{
		zval **val;

		if (stream->context && SUCCESS == php_stream_context_get_option(
					stream->context, "ssl", "disable_compression", &val) &&
				zval_is_true(*val)) {
			SSL_CTX_set_options(sslsock->ctx, SSL_OP_NO_COMPRESSION);
		}
	}
#endif

	sslsock->ssl_handle = php_SSL_new_from_context(sslsock->ctx, stream TSRMLS_CC);
	if (sslsock->ssl_handle == NULL) {
		php_error_docref(NULL TSRMLS_CC, E_WARNING, "failed to create an SSL handle");
		SSL_CTX_free(sslsock->ctx);
		sslsock->ctx = NULL;
		return -1;
	}

	if (!SSL_set_fd(sslsock->ssl_handle, sslsock->s.socket)) {
		handle_ssl_error(stream, 0, 1 TSRMLS_CC);
	}

	if (cparam->inputs.session) {
		if (cparam->inputs.session->ops != &php_openssl_socket_ops) {
			php_error_docref(NULL TSRMLS_CC, E_WARNING, "supplied session stream must be an SSL enabled stream");
		} else if (((php_openssl_netstream_data_t*)cparam->inputs.session->abstract)->ssl_handle == NULL) {
			php_error_docref(NULL TSRMLS_CC, E_WARNING, "supplied SSL session stream is not initialized");
		} else {
			SSL_copy_session_id(sslsock->ssl_handle, ((php_openssl_netstream_data_t*)cparam->inputs.session->abstract)->ssl_handle);
		}
	}
	return 0;
}

static inline int php_openssl_enable_crypto(php_stream *stream,
		php_openssl_netstream_data_t *sslsock,
		php_stream_xport_crypto_param *cparam
		TSRMLS_DC)
{
	int n, retry = 1;

	if (cparam->inputs.activate && !sslsock->ssl_active) {
		struct timeval	start_time,
						*timeout;
		int				blocked		= sslsock->s.is_blocked,
						has_timeout = 0;

#if OPENSSL_VERSION_NUMBER >= 0x0090806fL && !defined(OPENSSL_NO_TLSEXT)
		if (sslsock->is_client && sslsock->sni) {
			SSL_set_tlsext_host_name(sslsock->ssl_handle, sslsock->sni);
		}
#endif

		if (!sslsock->state_set) {
			if (sslsock->is_client) {
				SSL_set_connect_state(sslsock->ssl_handle);
			} else {
				SSL_set_accept_state(sslsock->ssl_handle);
			}
			sslsock->state_set = 1;
		}
	
		if (SUCCESS == php_set_sock_blocking(sslsock->s.socket, 0 TSRMLS_CC)) {
			sslsock->s.is_blocked = 0;
		}
		
		timeout = sslsock->is_client ? &sslsock->connect_timeout : &sslsock->s.timeout;
		has_timeout = !sslsock->s.is_blocked && (timeout->tv_sec || timeout->tv_usec);
		/* gettimeofday is not monotonic; using it here is not strictly correct */
		if (has_timeout) {
			gettimeofday(&start_time, NULL);
		}
		
		do {
			struct timeval	cur_time,
							elapsed_time = {0};
			
			if (sslsock->is_client) {
				n = SSL_connect(sslsock->ssl_handle);
			} else {
				n = SSL_accept(sslsock->ssl_handle);
			}

			if (has_timeout) {
				gettimeofday(&cur_time, NULL);
				elapsed_time.tv_sec  = cur_time.tv_sec  - start_time.tv_sec;
				elapsed_time.tv_usec = cur_time.tv_usec - start_time.tv_usec;
				if (cur_time.tv_usec < start_time.tv_usec) {
					elapsed_time.tv_sec  -= 1L;
					elapsed_time.tv_usec += 1000000L;
				}
			
				if (elapsed_time.tv_sec > timeout->tv_sec ||
						(elapsed_time.tv_sec == timeout->tv_sec &&
						elapsed_time.tv_usec > timeout->tv_usec)) {
					php_error_docref(NULL TSRMLS_CC, E_WARNING, "SSL: crypto enabling timeout");
					return -1;
				}
			}

			if (n <= 0) {
				/* in case of SSL_ERROR_WANT_READ/WRITE, do not retry in non-blocking mode */
				retry = handle_ssl_error(stream, n, blocked TSRMLS_CC);
				if (retry) {
					/* wait until something interesting happens in the socket. It may be a
					 * timeout. Also consider the unlikely of possibility of a write block  */
					int err = SSL_get_error(sslsock->ssl_handle, n);
					struct timeval left_time;
					
					if (has_timeout) {
						left_time.tv_sec  = timeout->tv_sec  - elapsed_time.tv_sec;
						left_time.tv_usec =	timeout->tv_usec - elapsed_time.tv_usec;
						if (timeout->tv_usec < elapsed_time.tv_usec) {
							left_time.tv_sec  -= 1L;
							left_time.tv_usec += 1000000L;
						}
					}
					php_pollfd_for(sslsock->s.socket, (err == SSL_ERROR_WANT_READ) ?
						(POLLIN|POLLPRI) : POLLOUT, has_timeout ? &left_time : NULL);
				}
			} else {
				retry = 0;
			}
		} while (retry);

		if (sslsock->s.is_blocked != blocked && SUCCESS == php_set_sock_blocking(sslsock->s.socket, blocked TSRMLS_CC)) {
			sslsock->s.is_blocked = blocked;
		}

		if (n == 1) {
			X509 *peer_cert;

			peer_cert = SSL_get_peer_certificate(sslsock->ssl_handle);

			if (FAILURE == php_openssl_apply_verification_policy(sslsock->ssl_handle, peer_cert, stream TSRMLS_CC)) {
				SSL_shutdown(sslsock->ssl_handle);
				n = -1;
			} else {	
				sslsock->ssl_active = 1;

				/* allow the script to capture the peer cert
				 * and/or the certificate chain */
				if (stream->context) {
					zval **val, *zcert;

					if (SUCCESS == php_stream_context_get_option(
								stream->context, "ssl",
								"capture_peer_cert", &val) &&
							zval_is_true(*val)) {
						MAKE_STD_ZVAL(zcert);
						ZVAL_RESOURCE(zcert, zend_list_insert(peer_cert, 
									php_openssl_get_x509_list_id() TSRMLS_CC));
						php_stream_context_set_option(stream->context,
								"ssl", "peer_certificate",
								zcert);
						peer_cert = NULL;
						FREE_ZVAL(zcert);
					}

					if (SUCCESS == php_stream_context_get_option(
								stream->context, "ssl",
								"capture_peer_cert_chain", &val) &&
							zval_is_true(*val)) {
						zval *arr;
						STACK_OF(X509) *chain;

						MAKE_STD_ZVAL(arr);
						chain = SSL_get_peer_cert_chain(
									sslsock->ssl_handle);

						if (chain && sk_X509_num(chain) > 0) {
							int i;
							array_init(arr);

							for (i = 0; i < sk_X509_num(chain); i++) {
								X509 *mycert = X509_dup(
										sk_X509_value(chain, i));
								MAKE_STD_ZVAL(zcert);
								ZVAL_RESOURCE(zcert,
										zend_list_insert(mycert,
											php_openssl_get_x509_list_id() TSRMLS_CC));
								add_next_index_zval(arr, zcert);
							}

						} else {
							ZVAL_NULL(arr);
						}

						php_stream_context_set_option(stream->context,
								"ssl", "peer_certificate_chain",
								arr);
						zval_dtor(arr);
						efree(arr);
					}
				}
			}

			if (peer_cert) {
				X509_free(peer_cert);
			}
		} else  {
			n = errno == EAGAIN ? 0 : -1;
		}

		return n;

	} else if (!cparam->inputs.activate && sslsock->ssl_active) {
		/* deactivate - common for server/client */
		SSL_shutdown(sslsock->ssl_handle);
		sslsock->ssl_active = 0;
	}
	return -1;
}

static inline int php_openssl_tcp_sockop_accept(php_stream *stream, php_openssl_netstream_data_t *sock,
		php_stream_xport_param *xparam STREAMS_DC TSRMLS_DC)
{
	int clisock;

	xparam->outputs.client = NULL;

	clisock = php_network_accept_incoming(sock->s.socket,
			xparam->want_textaddr ? &xparam->outputs.textaddr : NULL,
			xparam->want_textaddr ? &xparam->outputs.textaddrlen : NULL,
			xparam->want_addr ? &xparam->outputs.addr : NULL,
			xparam->want_addr ? &xparam->outputs.addrlen : NULL,
			xparam->inputs.timeout,
			xparam->want_errortext ? &xparam->outputs.error_text : NULL,
			&xparam->outputs.error_code
			TSRMLS_CC);

	if (clisock >= 0) {
		php_openssl_netstream_data_t *clisockdata;

		clisockdata = emalloc(sizeof(*clisockdata));

		if (clisockdata == NULL) {
			closesocket(clisock);
			/* technically a fatal error */
		} else {
			/* copy underlying tcp fields */
			memset(clisockdata, 0, sizeof(*clisockdata));
			memcpy(clisockdata, sock, sizeof(clisockdata->s));

			clisockdata->s.socket = clisock;
			
			xparam->outputs.client = php_stream_alloc_rel(stream->ops, clisockdata, NULL, "r+");
			if (xparam->outputs.client) {
				xparam->outputs.client->context = stream->context;
				if (stream->context) {
					zend_list_addref(stream->context->rsrc_id);
				}
			}
		}

		if (xparam->outputs.client && sock->enable_on_connect) {
			/* apply crypto */
			switch (sock->method) {
				case STREAM_CRYPTO_METHOD_SSLv23_CLIENT:
					sock->method = STREAM_CRYPTO_METHOD_SSLv23_SERVER;
					break;
				case STREAM_CRYPTO_METHOD_SSLv2_CLIENT:
					sock->method = STREAM_CRYPTO_METHOD_SSLv2_SERVER;
					break;
				case STREAM_CRYPTO_METHOD_SSLv3_CLIENT:
					sock->method = STREAM_CRYPTO_METHOD_SSLv3_SERVER;
					break;
				case STREAM_CRYPTO_METHOD_TLS_CLIENT:
					sock->method = STREAM_CRYPTO_METHOD_TLS_SERVER;
					break;
				case STREAM_CRYPTO_METHOD_TLSv1_1_CLIENT:
					sock->method = STREAM_CRYPTO_METHOD_TLSv1_1_SERVER;
					break;
				case STREAM_CRYPTO_METHOD_TLSv1_2_CLIENT:
					sock->method = STREAM_CRYPTO_METHOD_TLSv1_2_SERVER;
					break;
				default:
					break;
			}

			clisockdata->method = sock->method;

			if (php_stream_xport_crypto_setup(xparam->outputs.client, clisockdata->method,
					NULL TSRMLS_CC) < 0 || php_stream_xport_crypto_enable(
					xparam->outputs.client, 1 TSRMLS_CC) < 0) {
				php_error_docref(NULL TSRMLS_CC, E_WARNING, "Failed to enable crypto");

				php_stream_close(xparam->outputs.client);
				xparam->outputs.client = NULL;
				xparam->outputs.returncode = -1;
			}
		}
	}
	
	return xparam->outputs.client == NULL ? -1 : 0;
}
static int php_openssl_sockop_set_option(php_stream *stream, int option, int value, void *ptrparam TSRMLS_DC)
{
	php_openssl_netstream_data_t *sslsock = (php_openssl_netstream_data_t*)stream->abstract;
	php_stream_xport_crypto_param *cparam = (php_stream_xport_crypto_param *)ptrparam;
	php_stream_xport_param *xparam = (php_stream_xport_param *)ptrparam;

	switch (option) {
		case PHP_STREAM_OPTION_CHECK_LIVENESS:
			{
				struct timeval tv;
				char buf;
				int alive = 1;

				if (value == -1) {
					if (sslsock->s.timeout.tv_sec == -1) {
						tv.tv_sec = FG(default_socket_timeout);
						tv.tv_usec = 0;
					} else {
						tv = sslsock->connect_timeout;
					}
				} else {
					tv.tv_sec = value;
					tv.tv_usec = 0;
				}

				if (sslsock->s.socket == -1) {
					alive = 0;
				} else if (php_pollfd_for(sslsock->s.socket, PHP_POLLREADABLE|POLLPRI, &tv) > 0) {
					if (sslsock->ssl_active) {
						int n;

						do {
							n = SSL_peek(sslsock->ssl_handle, &buf, sizeof(buf));
							if (n <= 0) {
								int err = SSL_get_error(sslsock->ssl_handle, n);

								if (err == SSL_ERROR_SYSCALL) {
									alive = php_socket_errno() == EAGAIN;
									break;
								}

								if (err == SSL_ERROR_WANT_READ || err == SSL_ERROR_WANT_WRITE) {
									/* re-negotiate */
									continue;
								}

								/* any other problem is a fatal error */
								alive = 0;
							}
							/* either peek succeeded or there was an error; we
							 * have set the alive flag appropriately */
							break;
						} while (1);
					} else if (0 == recv(sslsock->s.socket, &buf, sizeof(buf), MSG_PEEK) && php_socket_errno() != EAGAIN) {
						alive = 0;
					}
				}
				return alive ? PHP_STREAM_OPTION_RETURN_OK : PHP_STREAM_OPTION_RETURN_ERR;
			}
			
		case PHP_STREAM_OPTION_CRYPTO_API:

			switch(cparam->op) {

				case STREAM_XPORT_CRYPTO_OP_SETUP:
					cparam->outputs.returncode = php_openssl_setup_crypto(stream, sslsock, cparam TSRMLS_CC);
					return PHP_STREAM_OPTION_RETURN_OK;
					break;
				case STREAM_XPORT_CRYPTO_OP_ENABLE:
					cparam->outputs.returncode = php_openssl_enable_crypto(stream, sslsock, cparam TSRMLS_CC);
					return PHP_STREAM_OPTION_RETURN_OK;
					break;
				default:
					/* fall through */
					break;
			}

			break;

		case PHP_STREAM_OPTION_XPORT_API:
			switch(xparam->op) {

				case STREAM_XPORT_OP_CONNECT:
				case STREAM_XPORT_OP_CONNECT_ASYNC:
					/* TODO: Async connects need to check the enable_on_connect option when
					 * we notice that the connect has actually been established */
					php_stream_socket_ops.set_option(stream, option, value, ptrparam TSRMLS_CC);

					if ((sslsock->enable_on_connect) &&
						((xparam->outputs.returncode == 0) ||
						(xparam->op == STREAM_XPORT_OP_CONNECT_ASYNC && 
						xparam->outputs.returncode == 1 && xparam->outputs.error_code == EINPROGRESS)))
					{
						if (php_stream_xport_crypto_setup(stream, sslsock->method, NULL TSRMLS_CC) < 0 ||
								php_stream_xport_crypto_enable(stream, 1 TSRMLS_CC) < 0) {
							php_error_docref(NULL TSRMLS_CC, E_WARNING, "Failed to enable crypto");
							xparam->outputs.returncode = -1;
						}
					}
					return PHP_STREAM_OPTION_RETURN_OK;

				case STREAM_XPORT_OP_ACCEPT:
					/* we need to copy the additional fields that the underlying tcp transport
					 * doesn't know about */
					xparam->outputs.returncode = php_openssl_tcp_sockop_accept(stream, sslsock, xparam STREAMS_CC TSRMLS_CC);

					
					return PHP_STREAM_OPTION_RETURN_OK;

				default:
					/* fall through */
					break;
			}
	}

	return php_stream_socket_ops.set_option(stream, option, value, ptrparam TSRMLS_CC);
}

static int php_openssl_sockop_cast(php_stream *stream, int castas, void **ret TSRMLS_DC)
{
	php_openssl_netstream_data_t *sslsock = (php_openssl_netstream_data_t*)stream->abstract;

	switch(castas)	{
		case PHP_STREAM_AS_STDIO:
			if (sslsock->ssl_active) {
				return FAILURE;
			}
			if (ret)	{
				*ret = fdopen(sslsock->s.socket, stream->mode);
				if (*ret) {
					return SUCCESS;
				}
				return FAILURE;
			}
			return SUCCESS;

		case PHP_STREAM_AS_FD_FOR_SELECT:
			if (ret) {
				*(int *)ret = sslsock->s.socket;
			}
			return SUCCESS;

		case PHP_STREAM_AS_FD:
		case PHP_STREAM_AS_SOCKETD:
			if (sslsock->ssl_active) {
				return FAILURE;
			}
			if (ret) {
				*(int *)ret = sslsock->s.socket;
			}
			return SUCCESS;
		default:
			return FAILURE;
	}
}

php_stream_ops php_openssl_socket_ops = {
	php_openssl_sockop_write, php_openssl_sockop_read,
	php_openssl_sockop_close, php_openssl_sockop_flush,
	"tcp_socket/ssl",
	NULL, /* seek */
	php_openssl_sockop_cast,
	php_openssl_sockop_stat,
	php_openssl_sockop_set_option,
};

static int get_crypto_method(php_stream_context *ctx) {
        if (ctx) {
                zval **val = NULL;
                long crypto_method;

                if (php_stream_context_get_option(ctx, "ssl", "crypto_method", &val) == SUCCESS) {
                        convert_to_long_ex(val);
                        crypto_method = (long)Z_LVAL_PP(val);

                        switch (crypto_method) {
                                case STREAM_CRYPTO_METHOD_SSLv2_CLIENT:
                                case STREAM_CRYPTO_METHOD_SSLv3_CLIENT:
                                case STREAM_CRYPTO_METHOD_SSLv23_CLIENT:
                                case STREAM_CRYPTO_METHOD_TLS_CLIENT:
<<<<<<< HEAD
=======
                                case STREAM_CRYPTO_METHOD_TLSv1_1_CLIENT:
                                case STREAM_CRYPTO_METHOD_TLSv1_2_CLIENT:
>>>>>>> 2aaa3d53
                                        return crypto_method;
                        }

                }
        }

        return STREAM_CRYPTO_METHOD_SSLv23_CLIENT;
}
<<<<<<< HEAD

static char * get_sni(php_stream_context *ctx, const char *resourcename, size_t resourcenamelen, int is_persistent TSRMLS_DC) {
=======
>>>>>>> 2aaa3d53

static char * get_sni(php_stream_context *ctx, const char *resourcename, size_t resourcenamelen, int is_persistent TSRMLS_DC) {
	php_url *url;

	if (ctx) {
		zval **val = NULL;

		if (php_stream_context_get_option(ctx, "ssl", "SNI_enabled", &val) == SUCCESS && !zend_is_true(*val)) {
			return NULL;
		}
		if (php_stream_context_get_option(ctx, "ssl", "SNI_server_name", &val) == SUCCESS) {
			convert_to_string_ex(val);
			return pestrdup(Z_STRVAL_PP(val), is_persistent);
		}
	}

	if (!resourcename) {
		return NULL;
	}

	url = php_url_parse_ex(resourcename, resourcenamelen);
	if (!url) {
		return NULL;
	}

	if (url->host) {
		const char * host = url->host;
		char * sni = NULL;
		size_t len = strlen(host);

		/* skip trailing dots */
		while (len && host[len-1] == '.') {
			--len;
		}

		if (len) {
			sni = pestrndup(host, len, is_persistent);
		}

		php_url_free(url);
		return sni;
	}

	php_url_free(url);
	return NULL;
}

php_stream *php_openssl_ssl_socket_factory(const char *proto, size_t protolen,
		const char *resourcename, size_t resourcenamelen,
		const char *persistent_id, int options, int flags,
		struct timeval *timeout,
		php_stream_context *context STREAMS_DC TSRMLS_DC)
{
	php_stream *stream = NULL;
	php_openssl_netstream_data_t *sslsock = NULL;
	
	sslsock = pemalloc(sizeof(php_openssl_netstream_data_t), persistent_id ? 1 : 0);
	memset(sslsock, 0, sizeof(*sslsock));

	sslsock->s.is_blocked = 1;
	/* this timeout is used by standard stream funcs, therefor it should use the default value */
	sslsock->s.timeout.tv_sec = FG(default_socket_timeout);
	sslsock->s.timeout.tv_usec = 0;

	/* use separate timeout for our private funcs */
	sslsock->connect_timeout.tv_sec = timeout->tv_sec;
	sslsock->connect_timeout.tv_usec = timeout->tv_usec;

	/* we don't know the socket until we have determined if we are binding or
	 * connecting */
	sslsock->s.socket = -1;
	
	/* Initialize context as NULL */
	sslsock->ctx = NULL;	
	
	stream = php_stream_alloc_rel(&php_openssl_socket_ops, sslsock, persistent_id, "r+");

	if (stream == NULL)	{
		pefree(sslsock, persistent_id ? 1 : 0);
		return NULL;
	}

	sslsock->sni = get_sni(context, resourcename, resourcenamelen, !!persistent_id TSRMLS_CC);
	
	if (strncmp(proto, "ssl", protolen) == 0) {
		sslsock->enable_on_connect = 1;

		/* General ssl:// transports can use a number
		 * of crypto methods. The actual methhod can be
		 * provided in the streams context options.
		 */ 
		sslsock->method = get_crypto_method(context);
	} else if (strncmp(proto, "sslv2", protolen) == 0) {
#ifdef OPENSSL_NO_SSL2
		php_error_docref(NULL TSRMLS_CC, E_WARNING, "SSLv2 support is not compiled into the OpenSSL library PHP is linked against");
		return NULL;
#else
		sslsock->enable_on_connect = 1;
		sslsock->method = STREAM_CRYPTO_METHOD_SSLv2_CLIENT;
#endif
	} else if (strncmp(proto, "sslv3", protolen) == 0) {
		sslsock->enable_on_connect = 1;
		sslsock->method = STREAM_CRYPTO_METHOD_SSLv3_CLIENT;
	} else if (strncmp(proto, "tls", protolen) == 0) {
		sslsock->enable_on_connect = 1;
		sslsock->method = STREAM_CRYPTO_METHOD_TLS_CLIENT;
	} else if (strncmp(proto, "tlsv1.1", protolen) == 0) {
#if OPENSSL_VERSION_NUMBER >= 0x10001001L
		sslsock->enable_on_connect = 1;
		sslsock->method = STREAM_CRYPTO_METHOD_TLSv1_1_CLIENT;
#else
		php_error_docref(NULL TSRMLS_CC, E_WARNING, "TLSv1.1 support is not compiled into the OpenSSL library PHP is linked against");
		return NULL;
#endif
	} else if (strncmp(proto, "tlsv1.2", protolen) == 0) {
#if OPENSSL_VERSION_NUMBER >= 0x10001001L
		sslsock->enable_on_connect = 1;
		sslsock->method = STREAM_CRYPTO_METHOD_TLSv1_2_CLIENT;
#else
		php_error_docref(NULL TSRMLS_CC, E_WARNING, "TLSv1.2 support is not compiled into the OpenSSL library PHP is linked against");
		return NULL;
#endif
	}
	
	return stream;
}



/*
 * Local variables:
 * tab-width: 4
 * c-basic-offset: 4
 * End:
 * vim600: noet sw=4 ts=4 fdm=marker
 * vim<600: noet sw=4 ts=4
 */<|MERGE_RESOLUTION|>--- conflicted
+++ resolved
@@ -909,11 +909,8 @@
                                 case STREAM_CRYPTO_METHOD_SSLv3_CLIENT:
                                 case STREAM_CRYPTO_METHOD_SSLv23_CLIENT:
                                 case STREAM_CRYPTO_METHOD_TLS_CLIENT:
-<<<<<<< HEAD
-=======
                                 case STREAM_CRYPTO_METHOD_TLSv1_1_CLIENT:
                                 case STREAM_CRYPTO_METHOD_TLSv1_2_CLIENT:
->>>>>>> 2aaa3d53
                                         return crypto_method;
                         }
 
@@ -922,11 +919,6 @@
 
         return STREAM_CRYPTO_METHOD_SSLv23_CLIENT;
 }
-<<<<<<< HEAD
-
-static char * get_sni(php_stream_context *ctx, const char *resourcename, size_t resourcenamelen, int is_persistent TSRMLS_DC) {
-=======
->>>>>>> 2aaa3d53
 
 static char * get_sni(php_stream_context *ctx, const char *resourcename, size_t resourcenamelen, int is_persistent TSRMLS_DC) {
 	php_url *url;
