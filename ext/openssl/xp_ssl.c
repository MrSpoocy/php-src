--- conflicted
+++ resolved
@@ -80,11 +80,7 @@
 extern int php_openssl_get_x509_list_id(void);
 static struct timeval subtract_timeval( struct timeval a, struct timeval b );
 static int compare_timeval( struct timeval a, struct timeval b );
-<<<<<<< HEAD
 static size_t php_openssl_sockop_io(int read, php_stream *stream, char *buf, size_t count);
-=======
-static size_t php_openssl_sockop_io(int read, php_stream *stream, char *buf, size_t count TSRMLS_DC);
->>>>>>> fb231479
 
 php_stream_ops php_openssl_socket_ops;
 
@@ -1660,11 +1656,7 @@
 				elapsed_time = subtract_timeval( cur_time, start_time );
 			
 				if (compare_timeval( elapsed_time, *timeout) > 0) {
-<<<<<<< HEAD
 					php_error_docref(NULL, E_WARNING, "SSL: Handshake timed out");
-=======
-					php_error_docref(NULL TSRMLS_CC, E_WARNING, "SSL: Handshake timed out");
->>>>>>> fb231479
 					return -1;
 				}
 			}
@@ -1744,16 +1736,15 @@
 	return -1;
 }
 
-<<<<<<< HEAD
+static size_t php_openssl_sockop_read(php_stream *stream, char *buf, size_t count) /* {{{ */
+{
+	return php_openssl_sockop_io( 1, stream, buf, count );
+}
+/* }}} */
+
 static size_t php_openssl_sockop_write(php_stream *stream, const char *buf, size_t count) /* {{{ */
 {
 	return php_openssl_sockop_io( 0, stream, (char*)buf, count );
-}
-/* }}} */
-
-static size_t php_openssl_sockop_read(php_stream *stream, char *buf, size_t count) /* {{{ */
-{
-	return php_openssl_sockop_io( 1, stream, buf, count );
 }
 /* }}} */
 
@@ -1771,10 +1762,10 @@
 	/* Only do this if SSL is active. */
 	if (sslsock->ssl_active) {
 		int retry = 1;
-		struct timeval start_time,
-		               *timeout;
-		int    blocked     = sslsock->s.is_blocked,
-		       has_timeout = 0;
+		struct timeval start_time;
+		struct timeval *timeout;
+		int blocked = sslsock->s.is_blocked;
+		int has_timeout = 0;
 		int nr_bytes = 0;
 
 		/* prevent overflow in openssl */
@@ -1821,7 +1812,7 @@
 			/* Now, do the IO operation. Don't block if we can't complete... */
 			if (read) {
 				nr_bytes = SSL_read(sslsock->ssl_handle, buf, (int)count);
-        
+
 				if (sslsock->reneg && sslsock->reneg->should_close) {
 					/* renegotiation rate limiting triggered */
 					php_stream_xport_shutdown(stream, (stream_shutdown_t)SHUT_RDWR);
@@ -1831,89 +1822,6 @@
 				}
 			} else {
 				nr_bytes = SSL_write(sslsock->ssl_handle, buf, (int)count);
-=======
-static size_t php_openssl_sockop_read(php_stream *stream, char *buf, size_t count TSRMLS_DC)/* {{{ */
-{
-	return php_openssl_sockop_io(1, stream, buf, count TSRMLS_CC);
-}
-/* }}} */
-
-static size_t php_openssl_sockop_write(php_stream *stream, const char *buf, size_t count TSRMLS_DC) /* {{{ */
-{
-	return php_openssl_sockop_io(0, stream, (char*)buf, count TSRMLS_CC);
-}
-/* }}} */
-
-/**
- * Factored out common functionality (blocking, timeout, loop management) for read and write.
- * Perform IO (read or write) to an SSL socket. If we have a timeout, we switch to non-blocking mode
- * for the duration of the operation, using select to do our waits. If we time out, or we have an error
- * report that back to PHP
- *
- */
-static size_t php_openssl_sockop_io(int read, php_stream *stream, char *buf, size_t count TSRMLS_DC)
-{
-	php_openssl_netstream_data_t *sslsock = (php_openssl_netstream_data_t*)stream->abstract;
-	int nr_bytes = 0;
-	
-	/* Only do this if SSL is active. */
-	if (sslsock->ssl_active) {
-		int retry = 1;
-		struct timeval start_time;
-		struct timeval *timeout;
-		int blocked = sslsock->s.is_blocked;
-		int has_timeout = 0;
-
-		/* Begin by making the socket non-blocking. This allows us to check the timeout. */
-		if (SUCCESS == php_set_sock_blocking(sslsock->s.socket, 0 TSRMLS_CC)) {
-			sslsock->s.is_blocked = 0;
-		}
-
-		/* Get the timeout value (and make sure we are to check it. */
-		timeout = sslsock->is_client ? &sslsock->connect_timeout : &sslsock->s.timeout;
-		has_timeout = !sslsock->s.is_blocked && (timeout->tv_sec || timeout->tv_usec);
-
-		/* gettimeofday is not monotonic; using it here is not strictly correct */
-		if (has_timeout) {
-			gettimeofday(&start_time, NULL);
-		}
-
-		/* Main IO loop. */
-		do {
-			struct timeval cur_time, elapsed_time, left_time;
-	
-			/* If we have a timeout to check, figure out how much time has elapsed since we started. */
-			if (has_timeout) {
-				gettimeofday(&cur_time, NULL);
-
-				/* Determine how much time we've taken so far. */
-				elapsed_time = subtract_timeval( cur_time, start_time );
-
-				/* and return an error if we've taken too long. */
-				if (compare_timeval( elapsed_time, *timeout) > 0 ) {
-					/* If the socket was originally blocking, set it back. */
-					if (blocked) {
-						php_set_sock_blocking(sslsock->s.socket, 1 TSRMLS_CC);
-						sslsock->s.is_blocked = 1;
-					}
-					return -1;
-				}
-			}
-
-			/* Now, do the IO operation. Don't block if we can't complete... */
-			if (read) {
-				nr_bytes = SSL_read(sslsock->ssl_handle, buf, count);
-
-				if (sslsock->reneg && sslsock->reneg->should_close) {
-					/* renegotiation rate limiting triggered */
-					php_stream_xport_shutdown(stream, (stream_shutdown_t)SHUT_RDWR TSRMLS_CC);
-					nr_bytes = 0;
-					stream->eof = 1;
-					break;
-				}
-			} else {
-				nr_bytes = SSL_write(sslsock->ssl_handle, buf, count);
->>>>>>> fb231479
 			}
 
 			/* Now, how much time until we time out? */
@@ -1926,18 +1834,13 @@
 
 				/* Get the error code from SSL, and check to see if it's an error or not. */
 				int err = SSL_get_error(sslsock->ssl_handle, nr_bytes );
-<<<<<<< HEAD
 				retry = handle_ssl_error(stream, nr_bytes, 0);
-=======
-				retry = handle_ssl_error(stream, nr_bytes, 0 TSRMLS_CC);
->>>>>>> fb231479
 
 				/* If we get this (the above doesn't check) then we'll retry as well. */
 				if (errno == EAGAIN && err == SSL_ERROR_WANT_READ && read) {
 					retry = 1;
 				}
-<<<<<<< HEAD
-				if (errno == EAGAIN && SSL_ERROR_WANT_WRITE && read == 0) {          
+				if (errno == EAGAIN && SSL_ERROR_WANT_WRITE && read == 0) {
 					retry = 1;
 				}
 				
@@ -1946,17 +1849,6 @@
 					stream->eof = (retry == 0 && errno != EAGAIN && !SSL_pending(sslsock->ssl_handle));
 				}
 
-=======
-				if (errno == EAGAIN && SSL_ERROR_WANT_WRITE && read == 0) {
-					retry = 1;
-				}
-
-				/* Also, on reads, we may get this condition on an EOF. We should check properly. */
-				if (read) {
-				stream->eof = (retry == 0 && errno != EAGAIN && !SSL_pending(sslsock->ssl_handle));
-				}
-				
->>>>>>> fb231479
 				/* Now, if we have to wait some time, and we're supposed to be blocking, wait for the socket to become
 				 * available. Now, php_pollfd_for uses select to wait up to our time_left value only...
 				 */
@@ -1971,23 +1863,15 @@
 				}
 			} else {
 				/* Else, if we got bytes back, check for possible errors. */
-				int err = SSL_get_error(sslsock->ssl_handle, nr_bytes );
+				int err = SSL_get_error(sslsock->ssl_handle, nr_bytes);
 
 				/* If we didn't get any error, then let's return it to PHP. */
-<<<<<<< HEAD
 				if (err == SSL_ERROR_NONE) {
 					break;
 				}
 
 				/* Otherwise, we need to wait again (up to time_left or we get an error) */
 				if (blocked) {
-=======
-				if (err == SSL_ERROR_NONE)
-				break;
-
-				/* Otherwise, we need to wait again (up to time_left or we get an error) */
-				if (blocked)
->>>>>>> fb231479
 					if (read) {
 						php_pollfd_for(sslsock->s.socket, (err == SSL_ERROR_WANT_WRITE) ?
 							(POLLOUT|POLLPRI) : (POLLIN|POLLPRI), has_timeout ? &left_time : NULL);
@@ -1995,19 +1879,12 @@
 						php_pollfd_for(sslsock->s.socket, (err == SSL_ERROR_WANT_READ) ?
 							(POLLIN|POLLPRI) : (POLLOUT|POLLPRI), has_timeout ? &left_time : NULL);
 					}
-<<<<<<< HEAD
 				}
 			}
 
 			/* Finally, we keep going until we got data, and an SSL_ERROR_NONE, unless we had an error. */			
 		} while (retry);
-		
-=======
-			}
-		/* Finally, we keep going until we got data, and an SSL_ERROR_NONE, unless we had an error. */
-		} while (retry);
-
->>>>>>> fb231479
+
 		/* Tell PHP if we read / wrote bytes. */
 		if (nr_bytes > 0) {
 			php_stream_notify_progress_increment(PHP_STREAM_CONTEXT(stream), nr_bytes, 0);
@@ -2015,9 +1892,8 @@
 
 		/* And if we were originally supposed to be blocking, let's reset the socket to that. */
 		if (blocked) {
-<<<<<<< HEAD
 			php_set_sock_blocking(sslsock->s.socket, 1);
-			 sslsock->s.is_blocked = 1;
+			sslsock->s.is_blocked = 1;
 		}
 
 		return 0 > nr_bytes ? 0 : nr_bytes;
@@ -2025,7 +1901,7 @@
 		size_t nr_bytes = 0;
 
 		/*
-	     	 * This block is if we had no timeout... We will just sit and wait forever on the IO operation.
+		 	 * This block is if we had no timeout... We will just sit and wait forever on the IO operation.
 		 */
 		if (read) {
 			nr_bytes = php_stream_socket_ops.read(stream, buf, count);
@@ -2048,50 +1924,12 @@
 	if (a.tv_usec < b.tv_usec) {
 	  	b.tv_sec  -= 1L;
 	   	b.tv_usec += 1000000L;
-=======
-			php_set_sock_blocking(sslsock->s.socket, 1 TSRMLS_CC);
-			sslsock->s.is_blocked = 1;
-		}
-	} else {
-		/*
-		 * This block is if we had no timeout... We will just sit and wait forever on the IO operation.
-		 */
-		if (read) {
-			nr_bytes = php_stream_socket_ops.read(stream, buf, count TSRMLS_CC);
-		} else {
-			nr_bytes = php_stream_socket_ops.write(stream, buf, count TSRMLS_CC);
-		}
-	}
-
-	/* PHP doesn't expect a negative return. */
-	if (nr_bytes < 0) {
-		nr_bytes = 0;
->>>>>>> fb231479
 	}
 
 	return difference;
 }
 
-<<<<<<< HEAD
 static int compare_timeval( struct timeval a, struct timeval b )
-=======
-struct timeval subtract_timeval( struct timeval a, struct timeval b )
-{
-	struct timeval difference;
-
-	difference.tv_sec  = a.tv_sec  - b.tv_sec;
-	difference.tv_usec = a.tv_usec - b.tv_usec;
-
-	if (a.tv_usec < b.tv_usec) {
-	  	b.tv_sec  -= 1L;
-	   	b.tv_usec += 1000000L;
-	}
-
-	return difference;
-}
-
-int compare_timeval( struct timeval a, struct timeval b )
->>>>>>> fb231479
 {
 	if (a.tv_sec > b.tv_sec || (a.tv_sec == b.tv_sec && a.tv_usec > b.tv_usec) ) {
 		return 1;
@@ -2102,11 +1940,7 @@
 	}
 }
 
-<<<<<<< HEAD
 static int php_openssl_sockop_close(php_stream *stream, int close_handle) /* {{{ */
-=======
-static int php_openssl_sockop_close(php_stream *stream, int close_handle TSRMLS_DC) /* {{{ */
->>>>>>> fb231479
 {
 	php_openssl_netstream_data_t *sslsock = (php_openssl_netstream_data_t*)stream->abstract;
 #ifdef PHP_WIN32
@@ -2425,13 +2259,8 @@
 
 	if (ctx && (val = php_stream_context_get_option(ctx, "ssl", "crypto_method")) != NULL) {
 		convert_to_long_ex(val);
-<<<<<<< HEAD
 		crypto_method = (zend_long)Z_LVAL_P(val);
-	        crypto_method |= STREAM_CRYPTO_IS_CLIENT;
-=======
-		crypto_method = (long)Z_LVAL_PP(val);
 		crypto_method |= STREAM_CRYPTO_IS_CLIENT;
->>>>>>> fb231479
 	}
 
 	return crypto_method;
