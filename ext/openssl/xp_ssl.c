/*
  +----------------------------------------------------------------------+
  | PHP Version 5                                                        |
  +----------------------------------------------------------------------+
  | Copyright (c) 1997-2015 The PHP Group                                |
  +----------------------------------------------------------------------+
  | This source file is subject to version 3.01 of the PHP license,      |
  | that is bundled with this package in the file LICENSE, and is        |
  | available through the world-wide-web at the following url:           |
  | http://www.php.net/license/3_01.txt                                  |
  | If you did not receive a copy of the PHP license and are unable to   |
  | obtain it through the world-wide-web, please send a note to          |
  | license@php.net so we can mail you a copy immediately.               |
  +----------------------------------------------------------------------+
  | Authors: Wez Furlong <wez@thebrainroom.com>                          |
  |          Daniel Lowrey <rdlowrey@php.net>                            |
  |          Chris Wright <daverandom@php.net>                           |
  +----------------------------------------------------------------------+
*/

/* $Id$ */

#ifdef HAVE_CONFIG_H
#include "config.h"
#endif

#include "php.h"
#include "ext/standard/file.h"
#include "ext/standard/url.h"
#include "streams/php_streams_int.h"
#include "ext/standard/php_smart_str.h"
#include "php_openssl.h"
#include "php_network.h"
#include <openssl/ssl.h>
#include <openssl/x509.h>
#include <openssl/x509v3.h>
#include <openssl/err.h>

#ifdef PHP_WIN32
#include "win32/winutil.h"
#include "win32/time.h"
#include <Wincrypt.h>
/* These are from Wincrypt.h, they conflict with OpenSSL */
#undef X509_NAME
#undef X509_CERT_PAIR
#undef X509_EXTENSIONS
#endif

#ifdef NETWARE
#include <sys/select.h>
#endif

<<<<<<< HEAD
#if !defined(OPENSSL_NO_ECDH) && OPENSSL_VERSION_NUMBER >= 0x0090800fL
#define HAVE_ECDH 1
#endif

#if OPENSSL_VERSION_NUMBER >= 0x00908070L && !defined(OPENSSL_NO_TLSEXT)
#define HAVE_SNI 1 
#endif

/* Flags for determining allowed stream crypto methods */
#define STREAM_CRYPTO_IS_CLIENT            (1<<0)
#define STREAM_CRYPTO_METHOD_SSLv2         (1<<1)
#define STREAM_CRYPTO_METHOD_SSLv3         (1<<2)
#define STREAM_CRYPTO_METHOD_TLSv1_0       (1<<3)
#define STREAM_CRYPTO_METHOD_TLSv1_1       (1<<4)
#define STREAM_CRYPTO_METHOD_TLSv1_2       (1<<5)

/* Simplify ssl context option retrieval */
#define GET_VER_OPT(name)               (stream->context && SUCCESS == php_stream_context_get_option(stream->context, "ssl", name, &val))
#define GET_VER_OPT_STRING(name, str)   if (GET_VER_OPT(name)) { convert_to_string_ex(val); str = Z_STRVAL_PP(val); }
#define GET_VER_OPT_LONG(name, num)     if (GET_VER_OPT(name)) { convert_to_long_ex(val); num = Z_LVAL_PP(val); }

/* Used for peer verification in windows */
#define PHP_X509_NAME_ENTRY_TO_UTF8(ne, i, out) ASN1_STRING_to_UTF8(&out, X509_NAME_ENTRY_get_data(X509_NAME_get_entry(ne, i)))

extern php_stream* php_openssl_get_stream_from_ssl_handle(const SSL *ssl);
extern int php_openssl_x509_fingerprint(X509 *peer, const char *method, zend_bool raw, char **out, int *out_len TSRMLS_DC);
extern int php_openssl_get_ssl_stream_data_index();
extern int php_openssl_get_x509_list_id(void);

php_stream_ops php_openssl_socket_ops;

/* Certificate contexts used for server-side SNI selection */
typedef struct _php_openssl_sni_cert_t {
	char *name;
	SSL_CTX *ctx;
} php_openssl_sni_cert_t;

/* Provides leaky bucket handhsake renegotiation rate-limiting  */
typedef struct _php_openssl_handshake_bucket_t {
	long prev_handshake;
	long limit;
	long window;
	float tokens;
	unsigned should_close;
} php_openssl_handshake_bucket_t;
=======
int php_openssl_apply_verification_policy(SSL *ssl, X509 *peer, php_stream *stream TSRMLS_DC);
SSL *php_SSL_new_from_context(SSL_CTX *ctx, php_stream *stream TSRMLS_DC);
int php_openssl_get_x509_list_id(void);
static struct timeval subtract_timeval( struct timeval a, struct timeval b );
static int compare_timeval( struct timeval a, struct timeval b );
static size_t php_openssl_sockop_io(int read, php_stream *stream, char *buf, size_t count TSRMLS_DC);
>>>>>>> f2b12424

/* This implementation is very closely tied to the that of the native
 * sockets implemented in the core.
 * Don't try this technique in other extensions!
 * */
typedef struct _php_openssl_netstream_data_t {
	php_netstream_data_t s;
	SSL *ssl_handle;
	SSL_CTX *ctx;
	struct timeval connect_timeout;
	int enable_on_connect;
	int is_client;
	int ssl_active;
	php_stream_xport_crypt_method_t method;
	php_openssl_handshake_bucket_t *reneg;
	php_openssl_sni_cert_t *sni_certs;
	unsigned sni_cert_count;
	char *url_name;
	unsigned state_set:1;
	unsigned _spare:31;
} php_openssl_netstream_data_t;

/* it doesn't matter that we do some hash traversal here, since it is done only
 * in an error condition arising from a network connection problem */
static int is_http_stream_talking_to_iis(php_stream *stream TSRMLS_DC) /* {{{ */
{
	if (stream->wrapperdata && stream->wrapper && strcasecmp(stream->wrapper->wops->label, "HTTP") == 0) {
		/* the wrapperdata is an array zval containing the headers */
		zval **tmp;

#define SERVER_MICROSOFT_IIS	"Server: Microsoft-IIS"
#define SERVER_GOOGLE "Server: GFE/"
		
		zend_hash_internal_pointer_reset(Z_ARRVAL_P(stream->wrapperdata));
		while (SUCCESS == zend_hash_get_current_data(Z_ARRVAL_P(stream->wrapperdata), (void**)&tmp)) {

			if (strncasecmp(Z_STRVAL_PP(tmp), SERVER_MICROSOFT_IIS, sizeof(SERVER_MICROSOFT_IIS)-1) == 0) {
				return 1;
			} else if (strncasecmp(Z_STRVAL_PP(tmp), SERVER_GOOGLE, sizeof(SERVER_GOOGLE)-1) == 0) {
				return 1;
			}
			
			zend_hash_move_forward(Z_ARRVAL_P(stream->wrapperdata));
		}
	}
	return 0;
}
/* }}} */

static int handle_ssl_error(php_stream *stream, int nr_bytes, zend_bool is_init TSRMLS_DC) /* {{{ */
{
	php_openssl_netstream_data_t *sslsock = (php_openssl_netstream_data_t*)stream->abstract;
	int err = SSL_get_error(sslsock->ssl_handle, nr_bytes);
	char esbuf[512];
	smart_str ebuf = {0};
	unsigned long ecode;
	int retry = 1;

	switch(err) {
		case SSL_ERROR_ZERO_RETURN:
			/* SSL terminated (but socket may still be active) */
			retry = 0;
			break;
		case SSL_ERROR_WANT_READ:
		case SSL_ERROR_WANT_WRITE:
			/* re-negotiation, or perhaps the SSL layer needs more
			 * packets: retry in next iteration */
			errno = EAGAIN;
			retry = is_init ? 1 : sslsock->s.is_blocked;
			break;
		case SSL_ERROR_SYSCALL:
			if (ERR_peek_error() == 0) {
				if (nr_bytes == 0) {
					if (!is_http_stream_talking_to_iis(stream TSRMLS_CC) && ERR_get_error() != 0) {
						php_error_docref(NULL TSRMLS_CC, E_WARNING,
								"SSL: fatal protocol error");
					}
					SSL_set_shutdown(sslsock->ssl_handle, SSL_SENT_SHUTDOWN|SSL_RECEIVED_SHUTDOWN);
					stream->eof = 1;
					retry = 0;
				} else {
					char *estr = php_socket_strerror(php_socket_errno(), NULL, 0);

					php_error_docref(NULL TSRMLS_CC, E_WARNING,
							"SSL: %s", estr);

					efree(estr);
					retry = 0;
				}
				break;
			}

			
			/* fall through */
		default:
			/* some other error */
			ecode = ERR_get_error();

			switch (ERR_GET_REASON(ecode)) {
				case SSL_R_NO_SHARED_CIPHER:
					php_error_docref(NULL TSRMLS_CC, E_WARNING, "SSL_R_NO_SHARED_CIPHER: no suitable shared cipher could be used.  This could be because the server is missing an SSL certificate (local_cert context option)");
					retry = 0;
					break;

				default:
					do {
						/* NULL is automatically added */
						ERR_error_string_n(ecode, esbuf, sizeof(esbuf));
						if (ebuf.c) {
							smart_str_appendc(&ebuf, '\n');
						}
						smart_str_appends(&ebuf, esbuf);
					} while ((ecode = ERR_get_error()) != 0);

					smart_str_0(&ebuf);

					php_error_docref(NULL TSRMLS_CC, E_WARNING,
							"SSL operation failed with code %d. %s%s",
							err,
							ebuf.c ? "OpenSSL Error messages:\n" : "",
							ebuf.c ? ebuf.c : "");
					if (ebuf.c) {
						smart_str_free(&ebuf);
					}
			}
				
			retry = 0;
			errno = 0;
	}
	return retry;
}
/* }}} */

<<<<<<< HEAD
static int verify_callback(int preverify_ok, X509_STORE_CTX *ctx) /* {{{ */
{
	php_stream *stream;
	SSL *ssl;
	int err, depth, ret;
	zval **val;
	unsigned long allowed_depth = OPENSSL_DEFAULT_STREAM_VERIFY_DEPTH;

	ret = preverify_ok;

	/* determine the status for the current cert */
	err = X509_STORE_CTX_get_error(ctx);
	depth = X509_STORE_CTX_get_error_depth(ctx);

	/* conjure the stream & context to use */
	ssl = X509_STORE_CTX_get_ex_data(ctx, SSL_get_ex_data_X509_STORE_CTX_idx());
	stream = (php_stream*)SSL_get_ex_data(ssl, php_openssl_get_ssl_stream_data_index());

	/* if allow_self_signed is set, make sure that verification succeeds */
	if (err == X509_V_ERR_DEPTH_ZERO_SELF_SIGNED_CERT &&
		GET_VER_OPT("allow_self_signed") &&
		zend_is_true(*val)
	) {
		ret = 1;
	}

	/* check the depth */
	GET_VER_OPT_LONG("verify_depth", allowed_depth);
	if ((unsigned long)depth > allowed_depth) {
		ret = 0;
		X509_STORE_CTX_set_error(ctx, X509_V_ERR_CERT_CHAIN_TOO_LONG);
	}
=======
static size_t php_openssl_sockop_read(php_stream *stream, char *buf, size_t count TSRMLS_DC)
{
	return php_openssl_sockop_io(1, stream, buf, count TSRMLS_CC);
}
>>>>>>> f2b12424

	return ret;
}
/* }}} */

static int php_x509_fingerprint_cmp(X509 *peer, const char *method, const char *expected TSRMLS_DC)
{
<<<<<<< HEAD
	char *fingerprint;
	int fingerprint_len;
	int result = -1;

	if (php_openssl_x509_fingerprint(peer, method, 0, &fingerprint, &fingerprint_len TSRMLS_CC) == SUCCESS) {
		result = strcmp(expected, fingerprint);
		efree(fingerprint);
	}

	return result;
}

static zend_bool php_x509_fingerprint_match(X509 *peer, zval *val TSRMLS_DC)
{
	if (Z_TYPE_P(val) == IS_STRING) {
		const char *method = NULL;

		switch (Z_STRLEN_P(val)) {
			case 32:
				method = "md5";
				break;

			case 40:
				method = "sha1";
				break;
		}

		return method && php_x509_fingerprint_cmp(peer, method, Z_STRVAL_P(val) TSRMLS_CC) == 0;
	} else if (Z_TYPE_P(val) == IS_ARRAY) {
		HashPosition pos;
		zval **current;
		char *key;
		uint key_len;
		ulong key_index;

		for (zend_hash_internal_pointer_reset_ex(Z_ARRVAL_P(val), &pos);
			zend_hash_get_current_data_ex(Z_ARRVAL_P(val), (void **)&current, &pos) == SUCCESS;
			zend_hash_move_forward_ex(Z_ARRVAL_P(val), &pos)
		) {
			int key_type = zend_hash_get_current_key_ex(Z_ARRVAL_P(val), &key, &key_len, &key_index, 0, &pos);

			if (key_type == HASH_KEY_IS_STRING 
				&& Z_TYPE_PP(current) == IS_STRING
				&& php_x509_fingerprint_cmp(peer, key, Z_STRVAL_PP(current) TSRMLS_CC) != 0
			) {
				return 0;
			}
		}
		return 1;
	}
	return 0;
}

static zend_bool matches_wildcard_name(const char *subjectname, const char *certname) /* {{{ */
{
	char *wildcard = NULL;
	int prefix_len, suffix_len, subject_len;

	if (strcasecmp(subjectname, certname) == 0) {
		return 1;
	}

	/* wildcard, if present, must only be present in the left-most component */
	if (!(wildcard = strchr(certname, '*')) || memchr(certname, '.', wildcard - certname)) {
		return 0;
	}

	/* 1) prefix, if not empty, must match subject */
	prefix_len = wildcard - certname;
	if (prefix_len && strncasecmp(subjectname, certname, prefix_len) != 0) {
		return 0;
	}

	suffix_len = strlen(wildcard + 1);
	subject_len = strlen(subjectname);
	if (suffix_len <= subject_len) {
		/* 2) suffix must match
		 * 3) no . between prefix and suffix
		 **/
		return strcasecmp(wildcard + 1, subjectname + subject_len - suffix_len) == 0 &&
			memchr(subjectname + prefix_len, '.', subject_len - suffix_len - prefix_len) == NULL;
	}

	return 0;
}
/* }}} */

static zend_bool matches_san_list(X509 *peer, const char *subject_name TSRMLS_DC) /* {{{ */
{
	int i, san_name_len;
	zend_bool is_match = 0;
	unsigned char *cert_name = NULL;

	GENERAL_NAMES *alt_names = X509_get_ext_d2i(peer, NID_subject_alt_name, 0, 0);
	int alt_name_count = sk_GENERAL_NAME_num(alt_names);

	for (i = 0; i < alt_name_count; i++) {
		GENERAL_NAME *san = sk_GENERAL_NAME_value(alt_names, i);
		if (san->type != GEN_DNS) {
			/* we only care about DNS names */
			continue;
		}

		san_name_len = ASN1_STRING_length(san->d.dNSName);
		ASN1_STRING_to_UTF8(&cert_name, san->d.dNSName);

		/* prevent null byte poisoning */
		if (san_name_len != strlen((const char*)cert_name)) {
			php_error_docref(NULL TSRMLS_CC, E_WARNING, "Peer SAN entry is malformed");
		} else {
			is_match = matches_wildcard_name(subject_name, (const char *)cert_name);
		}

		OPENSSL_free(cert_name);

		if (is_match) {
			break;
		}
	}

	return is_match;
}
/* }}} */

static zend_bool matches_common_name(X509 *peer, const char *subject_name TSRMLS_DC) /* {{{ */
{
	char buf[1024];
	X509_NAME *cert_name;
	zend_bool is_match = 0;
	int cert_name_len;

	cert_name = X509_get_subject_name(peer);
	cert_name_len = X509_NAME_get_text_by_NID(cert_name, NID_commonName, buf, sizeof(buf));

	if (cert_name_len == -1) {
		php_error_docref(NULL TSRMLS_CC, E_WARNING, "Unable to locate peer certificate CN");
	} else if (cert_name_len != strlen(buf)) {
		php_error_docref(NULL TSRMLS_CC, E_WARNING, "Peer certificate CN=`%.*s' is malformed", cert_name_len, buf);
	} else if (matches_wildcard_name(subject_name, buf)) {
		is_match = 1;
	} else {
		php_error_docref(NULL TSRMLS_CC, E_WARNING, "Peer certificate CN=`%.*s' did not match expected CN=`%s'", cert_name_len, buf, subject_name);
	}

	return is_match;
}
/* }}} */

static int apply_peer_verification_policy(SSL *ssl, X509 *peer, php_stream *stream TSRMLS_DC) /* {{{ */
{
	zval **val = NULL;
	char *peer_name = NULL;
	int err,
		must_verify_peer,
		must_verify_peer_name,
		must_verify_fingerprint,
		has_cnmatch_ctx_opt;

	php_openssl_netstream_data_t *sslsock = (php_openssl_netstream_data_t*)stream->abstract;

	must_verify_peer = GET_VER_OPT("verify_peer")
		? zend_is_true(*val)
		: sslsock->is_client;

	has_cnmatch_ctx_opt = GET_VER_OPT("CN_match");
	must_verify_peer_name = (has_cnmatch_ctx_opt || GET_VER_OPT("verify_peer_name"))
		? zend_is_true(*val)
		: sslsock->is_client;

	must_verify_fingerprint = (GET_VER_OPT("peer_fingerprint") && zend_is_true(*val));

	if ((must_verify_peer || must_verify_peer_name || must_verify_fingerprint) && peer == NULL) {
		php_error_docref(NULL TSRMLS_CC, E_WARNING, "Could not get peer certificate");
		return FAILURE;
	}

	/* Verify the peer against using CA file/path settings */
	if (must_verify_peer) {
		err = SSL_get_verify_result(ssl);
		switch (err) {
			case X509_V_OK:
				/* fine */
				break;
			case X509_V_ERR_DEPTH_ZERO_SELF_SIGNED_CERT:
				if (GET_VER_OPT("allow_self_signed") && zend_is_true(*val)) {
					/* allowed */
					break;
				}
				/* not allowed, so fall through */
			default:
				php_error_docref(NULL TSRMLS_CC, E_WARNING,
						"Could not verify peer: code:%d %s",
						err,
						X509_verify_cert_error_string(err)
				);
				return FAILURE;
		}
	}

	/* If a peer_fingerprint match is required this trumps peer and peer_name verification */
	if (must_verify_fingerprint) {
		if (Z_TYPE_PP(val) == IS_STRING || Z_TYPE_PP(val) == IS_ARRAY) {
			if (!php_x509_fingerprint_match(peer, *val TSRMLS_CC)) {
				php_error_docref(NULL TSRMLS_CC, E_WARNING,
					"Peer fingerprint doesn't match"
				);
				return FAILURE;
			}
		} else {
			php_error_docref(NULL TSRMLS_CC, E_WARNING,
				"Expected peer fingerprint must be a string or an array"
			);
		}
	}

	/* verify the host name presented in the peer certificate */
	if (must_verify_peer_name) {
		GET_VER_OPT_STRING("peer_name", peer_name);

		if (has_cnmatch_ctx_opt) {
			GET_VER_OPT_STRING("CN_match", peer_name);
			php_error(E_DEPRECATED,
				"the 'CN_match' SSL context option is deprecated in favor of 'peer_name'"
			);
		}
		/* If no peer name was specified we use the autodetected url name in client environments */
		if (peer_name == NULL && sslsock->is_client) {
			peer_name = sslsock->url_name;
		}

		if (peer_name) {
			if (matches_san_list(peer, peer_name TSRMLS_CC)) {
				return SUCCESS;
			} else if (matches_common_name(peer, peer_name TSRMLS_CC)) {
				return SUCCESS;
			} else {
				return FAILURE;
			}
		} else {
			return FAILURE;
		}
=======
	return php_openssl_sockop_io(0, stream, (char*)buf, count TSRMLS_CC);
}

/**
 * Factored out common functionality (blocking, timeout, loop management) for read and write.
 * Perform IO (read or write) to an SSL socket. If we have a timeout, we switch to non-blocking mode
 * for the duration of the operation, using select to do our waits. If we time out, or we have an error
 * report that back to PHP
 *
 */
static size_t php_openssl_sockop_io(int read, php_stream *stream, char *buf, size_t count TSRMLS_DC)
{
	php_openssl_netstream_data_t *sslsock = (php_openssl_netstream_data_t*)stream->abstract;
	int nr_bytes = 0;
	
	/* Only do this if SSL is active. */
	if (sslsock->ssl_active) {
		int retry = 1;
		struct timeval start_time;
		struct timeval *timeout;
		int blocked = sslsock->s.is_blocked;
		int has_timeout = 0;

		/* Begin by making the socket non-blocking. This allows us to check the timeout. */
		if (SUCCESS == php_set_sock_blocking(sslsock->s.socket, 0 TSRMLS_CC)) {
			sslsock->s.is_blocked = 0;
		}

		/* Get the timeout value (and make sure we are to check it. */
		timeout = sslsock->is_client ? &sslsock->connect_timeout : &sslsock->s.timeout;
		has_timeout = !sslsock->s.is_blocked && (timeout->tv_sec || timeout->tv_usec);

		/* gettimeofday is not monotonic; using it here is not strictly correct */
		if (has_timeout) {
			gettimeofday(&start_time, NULL);
		}

		/* Main IO loop. */
		do {
			struct timeval cur_time, elapsed_time, left_time;
	
			/* If we have a timeout to check, figure out how much time has elapsed since we started. */
			if (has_timeout) {
				gettimeofday(&cur_time, NULL);

				/* Determine how much time we've taken so far. */
				elapsed_time = subtract_timeval( cur_time, start_time );

				/* and return an error if we've taken too long. */
				if (compare_timeval( elapsed_time, *timeout) > 0 ) {
					/* If the socket was originally blocking, set it back. */
					if (blocked) {
						php_set_sock_blocking(sslsock->s.socket, 1 TSRMLS_CC);
						sslsock->s.is_blocked = 1;
					}
					return -1;
				}
			}

			/* Now, do the IO operation. Don't block if we can't complete... */
			if (read) {
				nr_bytes = SSL_read(sslsock->ssl_handle, buf, count);
			} else {
				nr_bytes = SSL_write(sslsock->ssl_handle, buf, count);
			}

			/* Now, how much time until we time out? */
			if (has_timeout) {
				left_time = subtract_timeval( *timeout, elapsed_time );
			}

			/* If we didn't do anything on the last loop (or an error) check to see if we should retry or exit. */
			if (nr_bytes <= 0) {

				/* Get the error code from SSL, and check to see if it's an error or not. */
				int err = SSL_get_error(sslsock->ssl_handle, nr_bytes );
				retry = handle_ssl_error(stream, nr_bytes, 0 TSRMLS_CC);

				/* If we get this (the above doesn't check) then we'll retry as well. */
				if (errno == EAGAIN && err == SSL_ERROR_WANT_READ && read) {
					retry = 1;
				}
				if (errno == EAGAIN && SSL_ERROR_WANT_WRITE && read == 0) {
					retry = 1;
				}

				/* Also, on reads, we may get this condition on an EOF. We should check properly. */
				if (read) {
				stream->eof = (retry == 0 && errno != EAGAIN && !SSL_pending(sslsock->ssl_handle));
				}
				
				/* Now, if we have to wait some time, and we're supposed to be blocking, wait for the socket to become
				 * available. Now, php_pollfd_for uses select to wait up to our time_left value only...
				 */
				if (retry && blocked) {
					if (read) {
						php_pollfd_for(sslsock->s.socket, (err == SSL_ERROR_WANT_WRITE) ?
							(POLLOUT|POLLPRI) : (POLLIN|POLLPRI), has_timeout ? &left_time : NULL);
					} else {
						php_pollfd_for(sslsock->s.socket, (err == SSL_ERROR_WANT_READ) ?
							(POLLIN|POLLPRI) : (POLLOUT|POLLPRI), has_timeout ? &left_time : NULL);
					}
				}
			} else {
				/* Else, if we got bytes back, check for possible errors. */
				int err = SSL_get_error(sslsock->ssl_handle, nr_bytes );

				/* If we didn't get any error, then let's return it to PHP. */
				if (err == SSL_ERROR_NONE) {
					break;
				}

				/* Otherwise, we need to wait again (up to time_left or we get an error) */
				if (blocked) {
					if (read) {
						php_pollfd_for(sslsock->s.socket, (err == SSL_ERROR_WANT_WRITE) ?
							(POLLOUT|POLLPRI) : (POLLIN|POLLPRI), has_timeout ? &left_time : NULL);
					} else {
						php_pollfd_for(sslsock->s.socket, (err == SSL_ERROR_WANT_READ) ?
							(POLLIN|POLLPRI) : (POLLOUT|POLLPRI), has_timeout ? &left_time : NULL);
					}
				}
			}
		/* Finally, we keep going until we got data, and an SSL_ERROR_NONE, unless we had an error. */
		} while (retry);

		/* Tell PHP if we read / wrote bytes. */
		if (nr_bytes > 0) {
			php_stream_notify_progress_increment(stream->context, nr_bytes, 0);
		}

		/* And if we were originally supposed to be blocking, let's reset the socket to that. */
		if (blocked) {
			php_set_sock_blocking(sslsock->s.socket, 1 TSRMLS_CC);
			sslsock->s.is_blocked = 1;
		}
	} else {
		/* This block is if we had no timeout... We will just sit and wait forever on the IO operation. */
		if (read) {
			nr_bytes = php_stream_socket_ops.read(stream, buf, count TSRMLS_CC);
		} else {
			nr_bytes = php_stream_socket_ops.write(stream, buf, count TSRMLS_CC);
		}
	}

	/* PHP doesn't expect a negative return. */
	if (nr_bytes < 0) {
		nr_bytes = 0;
>>>>>>> f2b12424
	}

	return SUCCESS;
}
/* }}} */

static int passwd_callback(char *buf, int num, int verify, void *data) /* {{{ */
{
	php_stream *stream = (php_stream *)data;
	zval **val = NULL;
	char *passphrase = NULL;
	/* TODO: could expand this to make a callback into PHP user-space */

<<<<<<< HEAD
	GET_VER_OPT_STRING("passphrase", passphrase);
=======
struct timeval subtract_timeval( struct timeval a, struct timeval b )
{
	struct timeval difference;

	difference.tv_sec  = a.tv_sec  - b.tv_sec;
	difference.tv_usec = a.tv_usec - b.tv_usec;

	if (a.tv_usec < b.tv_usec) {
	  	b.tv_sec  -= 1L;
	   	b.tv_usec += 1000000L;
	}

	return difference;
}

int compare_timeval( struct timeval a, struct timeval b )
{
	if (a.tv_sec > b.tv_sec || (a.tv_sec == b.tv_sec && a.tv_usec > b.tv_usec) ) {
		return 1;
	} else if( a.tv_sec == b.tv_sec && a.tv_usec == b.tv_usec ) {
		return 0;
	} else {
		return -1;
	}
}
>>>>>>> f2b12424

	if (passphrase) {
		if (Z_STRLEN_PP(val) < num - 1) {
			memcpy(buf, Z_STRVAL_PP(val), Z_STRLEN_PP(val)+1);
			return Z_STRLEN_PP(val);
		}
	}
	return 0;
}
/* }}} */

#if defined(PHP_WIN32) && OPENSSL_VERSION_NUMBER >= 0x00907000L
#define RETURN_CERT_VERIFY_FAILURE(code) X509_STORE_CTX_set_error(x509_store_ctx, code); return 0;
static int win_cert_verify_callback(X509_STORE_CTX *x509_store_ctx, void *arg) /* {{{ */
{
	PCCERT_CONTEXT cert_ctx = NULL;
	PCCERT_CHAIN_CONTEXT cert_chain_ctx = NULL;

	php_stream *stream;
	php_openssl_netstream_data_t *sslsock;
	zval **val;
	zend_bool is_self_signed = 0;

	TSRMLS_FETCH();

	stream = (php_stream*)arg;
	sslsock = (php_openssl_netstream_data_t*)stream->abstract;

	{ /* First convert the x509 struct back to a DER encoded buffer and let Windows decode it into a form it can work with */
		unsigned char *der_buf = NULL;
		int der_len;

		der_len = i2d_X509(x509_store_ctx->cert, &der_buf);
		if (der_len < 0) {
			unsigned long err_code, e;
			char err_buf[512];

			while ((e = ERR_get_error()) != 0) {
				err_code = e;
			}

			php_error_docref(NULL TSRMLS_CC, E_WARNING, "Error encoding X509 certificate: %d: %s", err_code, ERR_error_string(err_code, err_buf));
			RETURN_CERT_VERIFY_FAILURE(SSL_R_CERTIFICATE_VERIFY_FAILED);
		}

		cert_ctx = CertCreateCertificateContext(X509_ASN_ENCODING, der_buf, der_len);
		OPENSSL_free(der_buf);

		if (cert_ctx == NULL) {
			php_error_docref(NULL TSRMLS_CC, E_WARNING, "Error creating certificate context: %s", php_win_err());
			RETURN_CERT_VERIFY_FAILURE(SSL_R_CERTIFICATE_VERIFY_FAILED);
		}
	}

	{ /* Next fetch the relevant cert chain from the store */
		CERT_ENHKEY_USAGE enhkey_usage = {0};
		CERT_USAGE_MATCH cert_usage = {0};
		CERT_CHAIN_PARA chain_params = {sizeof(CERT_CHAIN_PARA)};
		LPSTR usages[] = {szOID_PKIX_KP_SERVER_AUTH, szOID_SERVER_GATED_CRYPTO, szOID_SGC_NETSCAPE};
		DWORD chain_flags = 0;
		unsigned long allowed_depth = OPENSSL_DEFAULT_STREAM_VERIFY_DEPTH;
		unsigned int i;

		enhkey_usage.cUsageIdentifier = 3;
		enhkey_usage.rgpszUsageIdentifier = usages;
		cert_usage.dwType = USAGE_MATCH_TYPE_OR;
		cert_usage.Usage = enhkey_usage;
		chain_params.RequestedUsage = cert_usage;
		chain_flags = CERT_CHAIN_CACHE_END_CERT | CERT_CHAIN_REVOCATION_CHECK_CHAIN_EXCLUDE_ROOT;

		if (!CertGetCertificateChain(NULL, cert_ctx, NULL, NULL, &chain_params, chain_flags, NULL, &cert_chain_ctx)) {
			php_error_docref(NULL TSRMLS_CC, E_WARNING, "Error getting certificate chain: %s", php_win_err());
			CertFreeCertificateContext(cert_ctx);
			RETURN_CERT_VERIFY_FAILURE(SSL_R_CERTIFICATE_VERIFY_FAILED);
		}

		/* check if the cert is self-signed */
		if (cert_chain_ctx->cChain > 0 && cert_chain_ctx->rgpChain[0]->cElement > 0
			&& (cert_chain_ctx->rgpChain[0]->rgpElement[0]->TrustStatus.dwInfoStatus & CERT_TRUST_IS_SELF_SIGNED) != 0) {
			is_self_signed = 1;
		}

		/* check the depth */
		GET_VER_OPT_LONG("verify_depth", allowed_depth);

		for (i = 0; i < cert_chain_ctx->cChain; i++) {
			if (cert_chain_ctx->rgpChain[i]->cElement > allowed_depth) {
				CertFreeCertificateChain(cert_chain_ctx);
				CertFreeCertificateContext(cert_ctx);
				RETURN_CERT_VERIFY_FAILURE(X509_V_ERR_CERT_CHAIN_TOO_LONG);
			}
		}
	}

	{ /* Then verify it against a policy */
		SSL_EXTRA_CERT_CHAIN_POLICY_PARA ssl_policy_params = {sizeof(SSL_EXTRA_CERT_CHAIN_POLICY_PARA)};
		CERT_CHAIN_POLICY_PARA chain_policy_params = {sizeof(CERT_CHAIN_POLICY_PARA)};
		CERT_CHAIN_POLICY_STATUS chain_policy_status = {sizeof(CERT_CHAIN_POLICY_STATUS)};
		LPWSTR server_name = NULL;
		BOOL verify_result;

		{ /* This looks ridiculous and it is - but we validate the name ourselves using the peer_name
		     ctx option, so just use the CN from the cert here */

			X509_NAME *cert_name;
			unsigned char *cert_name_utf8;
			int index, cert_name_utf8_len;
			DWORD num_wchars;

			cert_name = X509_get_subject_name(x509_store_ctx->cert);
			index = X509_NAME_get_index_by_NID(cert_name, NID_commonName, -1);
			if (index < 0) {
				php_error_docref(NULL TSRMLS_CC, E_WARNING, "Unable to locate certificate CN");
				CertFreeCertificateChain(cert_chain_ctx);
				CertFreeCertificateContext(cert_ctx);
				RETURN_CERT_VERIFY_FAILURE(SSL_R_CERTIFICATE_VERIFY_FAILED);
			}

			cert_name_utf8_len = PHP_X509_NAME_ENTRY_TO_UTF8(cert_name, index, cert_name_utf8);

			num_wchars = MultiByteToWideChar(CP_UTF8, 0, (char*)cert_name_utf8, -1, NULL, 0);
			if (num_wchars == 0) {
				php_error_docref(NULL TSRMLS_CC, E_WARNING, "Unable to convert %s to wide character string", cert_name_utf8);
				OPENSSL_free(cert_name_utf8);
				CertFreeCertificateChain(cert_chain_ctx);
				CertFreeCertificateContext(cert_ctx);
				RETURN_CERT_VERIFY_FAILURE(SSL_R_CERTIFICATE_VERIFY_FAILED);
			}

			server_name = emalloc((num_wchars * sizeof(WCHAR)) + sizeof(WCHAR));

			num_wchars = MultiByteToWideChar(CP_UTF8, 0, (char*)cert_name_utf8, -1, server_name, num_wchars);
			if (num_wchars == 0) {
				php_error_docref(NULL TSRMLS_CC, E_WARNING, "Unable to convert %s to wide character string", cert_name_utf8);
				efree(server_name);
				OPENSSL_free(cert_name_utf8);
				CertFreeCertificateChain(cert_chain_ctx);
				CertFreeCertificateContext(cert_ctx);
				RETURN_CERT_VERIFY_FAILURE(SSL_R_CERTIFICATE_VERIFY_FAILED);
			}

			OPENSSL_free(cert_name_utf8);
		}

		ssl_policy_params.dwAuthType = (sslsock->is_client) ? AUTHTYPE_SERVER : AUTHTYPE_CLIENT;
		ssl_policy_params.pwszServerName = server_name;
		chain_policy_params.pvExtraPolicyPara = &ssl_policy_params;

		verify_result = CertVerifyCertificateChainPolicy(CERT_CHAIN_POLICY_SSL, cert_chain_ctx, &chain_policy_params, &chain_policy_status);

		efree(server_name);
		CertFreeCertificateChain(cert_chain_ctx);
		CertFreeCertificateContext(cert_ctx);

		if (!verify_result) {
			php_error_docref(NULL TSRMLS_CC, E_WARNING, "Error verifying certificate chain policy: %s", php_win_err());
			RETURN_CERT_VERIFY_FAILURE(SSL_R_CERTIFICATE_VERIFY_FAILED);
		}

		if (chain_policy_status.dwError != 0) {
			/* The chain does not match the policy */
			if (is_self_signed && chain_policy_status.dwError == CERT_E_UNTRUSTEDROOT
				&& GET_VER_OPT("allow_self_signed") && zend_is_true(*val)) {
				/* allow self-signed certs */
				X509_STORE_CTX_set_error(x509_store_ctx, X509_V_ERR_DEPTH_ZERO_SELF_SIGNED_CERT);
			} else {
				RETURN_CERT_VERIFY_FAILURE(SSL_R_CERTIFICATE_VERIFY_FAILED);
			}
		}
	}

	return 1;
}
/* }}} */
#endif

static long load_stream_cafile(X509_STORE *cert_store, const char *cafile TSRMLS_DC) /* {{{ */
{
	php_stream *stream;
	X509 *cert;
	BIO *buffer;
	int buffer_active = 0;
	char *line = NULL;
	size_t line_len;
	long certs_added = 0;

	stream = php_stream_open_wrapper(cafile, "rb", 0, NULL);

	if (stream == NULL) {
		php_error(E_WARNING, "failed loading cafile stream: `%s'", cafile);
		return 0;
	} else if (stream->wrapper->is_url) {
		php_stream_close(stream);
		php_error(E_WARNING, "remote cafile streams are disabled for security purposes");
		return 0;
	}

	cert_start: {
		line = php_stream_get_line(stream, NULL, 0, &line_len);
		if (line == NULL) {
			goto stream_complete;
		} else if (!strcmp(line, "-----BEGIN CERTIFICATE-----\n") ||
			!strcmp(line, "-----BEGIN CERTIFICATE-----\r\n")
		) {
			buffer = BIO_new(BIO_s_mem());
			buffer_active = 1;
			goto cert_line;
		} else {
			efree(line);
			goto cert_start;
		}
	}

	cert_line: {
		BIO_puts(buffer, line);
		efree(line);
		line = php_stream_get_line(stream, NULL, 0, &line_len);
		if (line == NULL) {
			goto stream_complete;
		} else if (!strcmp(line, "-----END CERTIFICATE-----") ||
			!strcmp(line, "-----END CERTIFICATE-----\n") ||
			!strcmp(line, "-----END CERTIFICATE-----\r\n")
		) {
			goto add_cert;
		} else {
			goto cert_line;
		}
	}

	add_cert: {
		BIO_puts(buffer, line);
		efree(line);
		cert = PEM_read_bio_X509(buffer, NULL, 0, NULL);
		BIO_free(buffer);
		buffer_active = 0;
		if (cert && X509_STORE_add_cert(cert_store, cert)) {
			++certs_added;
		}
		goto cert_start;
	}

	stream_complete: {
		php_stream_close(stream);
		if (buffer_active == 1) {
			BIO_free(buffer);
		}
	}

	if (certs_added == 0) {
		php_error(E_WARNING, "no valid certs found cafile stream: `%s'", cafile);
	}

	return certs_added;
}
/* }}} */

static int enable_peer_verification(SSL_CTX *ctx, php_stream *stream TSRMLS_DC) /* {{{ */
{
	zval **val = NULL;
	char *cafile = NULL;
	char *capath = NULL;

	GET_VER_OPT_STRING("cafile", cafile);
	GET_VER_OPT_STRING("capath", capath);

	if (!cafile) {
		cafile = zend_ini_string("openssl.cafile", sizeof("openssl.cafile"), 0);
		cafile = strlen(cafile) ? cafile : NULL;
	}

	if (!capath) {
		capath = zend_ini_string("openssl.capath", sizeof("openssl.capath"), 0);
		capath = strlen(capath) ? capath : NULL;
	}

	if (cafile || capath) {
		if (!SSL_CTX_load_verify_locations(ctx, cafile, capath)) {
			if (cafile && !load_stream_cafile(SSL_CTX_get_cert_store(ctx), cafile TSRMLS_CC)) {
				return FAILURE;
			}
		}
	} else {
#if defined(PHP_WIN32) && OPENSSL_VERSION_NUMBER >= 0x00907000L
		SSL_CTX_set_cert_verify_callback(ctx, win_cert_verify_callback, (void *)stream);
		SSL_CTX_set_verify(ctx, SSL_VERIFY_PEER, NULL);
#else
		php_openssl_netstream_data_t *sslsock;
		sslsock = (php_openssl_netstream_data_t*)stream->abstract;

		if (sslsock->is_client && !SSL_CTX_set_default_verify_paths(ctx)) {
			php_error_docref(NULL TSRMLS_CC, E_WARNING,
				"Unable to set default verify locations and no CA settings specified");
			return FAILURE;
		}
#endif
	}

	SSL_CTX_set_verify(ctx, SSL_VERIFY_PEER, verify_callback);

	return SUCCESS;
}
/* }}} */

static void disable_peer_verification(SSL_CTX *ctx, php_stream *stream TSRMLS_DC) /* {{{ */
{
	SSL_CTX_set_verify(ctx, SSL_VERIFY_NONE, NULL);
}
/* }}} */

static int set_local_cert(SSL_CTX *ctx, php_stream *stream TSRMLS_DC) /* {{{ */
{
	zval **val = NULL;
	char *certfile = NULL;

	GET_VER_OPT_STRING("local_cert", certfile);

	if (certfile) {
		char resolved_path_buff[MAXPATHLEN];
		const char * private_key = NULL;

		if (VCWD_REALPATH(certfile, resolved_path_buff)) {
			/* a certificate to use for authentication */
			if (SSL_CTX_use_certificate_chain_file(ctx, resolved_path_buff) != 1) {
				php_error_docref(NULL TSRMLS_CC, E_WARNING, "Unable to set local cert chain file `%s'; Check that your cafile/capath settings include details of your certificate and its issuer", certfile);
				return FAILURE;
			}
			GET_VER_OPT_STRING("local_pk", private_key);

			if (private_key) {
				char resolved_path_buff_pk[MAXPATHLEN];
				if (VCWD_REALPATH(private_key, resolved_path_buff_pk)) {
					if (SSL_CTX_use_PrivateKey_file(ctx, resolved_path_buff_pk, SSL_FILETYPE_PEM) != 1) {
						php_error_docref(NULL TSRMLS_CC, E_WARNING, "Unable to set private key file `%s'", resolved_path_buff_pk);
						return FAILURE;
					}
				}
			} else {
				if (SSL_CTX_use_PrivateKey_file(ctx, resolved_path_buff, SSL_FILETYPE_PEM) != 1) {
					php_error_docref(NULL TSRMLS_CC, E_WARNING, "Unable to set private key file `%s'", resolved_path_buff);
					return FAILURE;
				}		
			}

#if OPENSSL_VERSION_NUMBER < 0x10001001L
			do {
				/* Unnecessary as of OpenSSLv1.0.1 (will segfault if used with >= 10001001 ) */
				X509 *cert = NULL;
				EVP_PKEY *key = NULL;
				SSL *tmpssl = SSL_new(ctx);
				cert = SSL_get_certificate(tmpssl);

				if (cert) {
					key = X509_get_pubkey(cert);
					EVP_PKEY_copy_parameters(key, SSL_get_privatekey(tmpssl));
					EVP_PKEY_free(key);
				}
				SSL_free(tmpssl);
			} while (0);
#endif
			if (!SSL_CTX_check_private_key(ctx)) {
				php_error_docref(NULL TSRMLS_CC, E_WARNING, "Private key does not match certificate!");
			}
		}
	}

	return SUCCESS;
}
/* }}} */

static const SSL_METHOD *php_select_crypto_method(long method_value, int is_client TSRMLS_DC) /* {{{ */
{
	if (method_value == STREAM_CRYPTO_METHOD_SSLv2) {
#ifndef OPENSSL_NO_SSL2
		return is_client ? SSLv2_client_method() : SSLv2_server_method();
#else
		php_error_docref(NULL TSRMLS_CC, E_WARNING,
				"SSLv2 support is not compiled into the OpenSSL library PHP is linked against");
		return NULL;
#endif
	} else if (method_value == STREAM_CRYPTO_METHOD_SSLv3) {
#ifndef OPENSSL_NO_SSL3
		return is_client ? SSLv3_client_method() : SSLv3_server_method();
#else
		php_error_docref(NULL TSRMLS_CC, E_WARNING,
				"SSLv3 support is not compiled into the OpenSSL library PHP is linked against");
		return NULL;
#endif
	} else if (method_value == STREAM_CRYPTO_METHOD_TLSv1_0) {
		return is_client ? TLSv1_client_method() : TLSv1_server_method();
	} else if (method_value == STREAM_CRYPTO_METHOD_TLSv1_1) {
#if OPENSSL_VERSION_NUMBER >= 0x10001001L
		return is_client ? TLSv1_1_client_method() : TLSv1_1_server_method();
#else
		php_error_docref(NULL TSRMLS_CC, E_WARNING,
				"TLSv1.1 support is not compiled into the OpenSSL library PHP is linked against");
		return NULL;
#endif
	} else if (method_value == STREAM_CRYPTO_METHOD_TLSv1_2) {
#if OPENSSL_VERSION_NUMBER >= 0x10001001L
		return is_client ? TLSv1_2_client_method() : TLSv1_2_server_method();
#else
		php_error_docref(NULL TSRMLS_CC, E_WARNING,
				"TLSv1.2 support is not compiled into the OpenSSL library PHP is linked against");
		return NULL;
#endif
	} else {
		php_error_docref(NULL TSRMLS_CC, E_WARNING,
				"Invalid crypto method");
		return NULL;
	}
}
/* }}} */

static long php_get_crypto_method_ctx_flags(long method_flags TSRMLS_DC) /* {{{ */
{
	long ssl_ctx_options = SSL_OP_ALL;

#ifndef OPENSSL_NO_SSL2
	if (!(method_flags & STREAM_CRYPTO_METHOD_SSLv2)) {
		ssl_ctx_options |= SSL_OP_NO_SSLv2;
	}
#endif
#ifndef OPENSSL_NO_SSL3
	if (!(method_flags & STREAM_CRYPTO_METHOD_SSLv3)) {
		ssl_ctx_options |= SSL_OP_NO_SSLv3;
	}
#endif
#ifndef OPENSSL_NO_TLS1
	if (!(method_flags & STREAM_CRYPTO_METHOD_TLSv1_0)) {
		ssl_ctx_options |= SSL_OP_NO_TLSv1;
	}
#endif
#if OPENSSL_VERSION_NUMBER >= 0x10001001L
	if (!(method_flags & STREAM_CRYPTO_METHOD_TLSv1_1)) {
		ssl_ctx_options |= SSL_OP_NO_TLSv1_1;
	}

	if (!(method_flags & STREAM_CRYPTO_METHOD_TLSv1_2)) {
		ssl_ctx_options |= SSL_OP_NO_TLSv1_2;
	}
#endif

	return ssl_ctx_options;
}
/* }}} */

static void limit_handshake_reneg(const SSL *ssl) /* {{{ */
{
	php_stream *stream;
	php_openssl_netstream_data_t *sslsock;
	struct timeval now;
	long elapsed_time;

	stream = php_openssl_get_stream_from_ssl_handle(ssl);
	sslsock = (php_openssl_netstream_data_t*)stream->abstract;
	gettimeofday(&now, NULL);

	/* The initial handshake is never rate-limited */
	if (sslsock->reneg->prev_handshake == 0) {
		sslsock->reneg->prev_handshake = now.tv_sec;
		return;
	}

	elapsed_time = (now.tv_sec - sslsock->reneg->prev_handshake);
	sslsock->reneg->prev_handshake = now.tv_sec;
	sslsock->reneg->tokens -= (elapsed_time * (sslsock->reneg->limit / sslsock->reneg->window));

	if (sslsock->reneg->tokens < 0) {
		sslsock->reneg->tokens = 0;
	}
	++sslsock->reneg->tokens;

	/* The token level exceeds our allowed limit */
	if (sslsock->reneg->tokens > sslsock->reneg->limit) {
		zval **val;

		TSRMLS_FETCH();

		sslsock->reneg->should_close = 1;

		if (stream->context && SUCCESS == php_stream_context_get_option(stream->context,
				"ssl", "reneg_limit_callback", &val)
		) {
			zval *param, **params[1], *retval;

			MAKE_STD_ZVAL(param);
			php_stream_to_zval(stream, param);
			params[0] = &param;

			/* Closing the stream inside this callback would segfault! */
			stream->flags |= PHP_STREAM_FLAG_NO_FCLOSE;
			if (FAILURE == call_user_function_ex(EG(function_table), NULL, *val, &retval, 1, params, 0, NULL TSRMLS_CC)) {
				php_error(E_WARNING, "SSL: failed invoking reneg limit notification callback");
			}
			stream->flags ^= PHP_STREAM_FLAG_NO_FCLOSE;

			/* If the reneg_limit_callback returned true don't auto-close */
			if (retval != NULL && Z_TYPE_P(retval) == IS_BOOL && Z_BVAL_P(retval) == 1) {
				sslsock->reneg->should_close = 0;
			}

			FREE_ZVAL(param);
			if (retval != NULL) {
				zval_ptr_dtor(&retval);
			}
		} else {
			php_error_docref(NULL TSRMLS_CC, E_WARNING,
				"SSL: client-initiated handshake rate limit exceeded by peer");
		}
	}
}
/* }}} */

static void info_callback(const SSL *ssl, int where, int ret) /* {{{ */
{
	/* Rate-limit client-initiated handshake renegotiation to prevent DoS */
	if (where & SSL_CB_HANDSHAKE_START) {
		limit_handshake_reneg(ssl);
	}
}
/* }}} */

static void init_server_reneg_limit(php_stream *stream, php_openssl_netstream_data_t *sslsock) /* {{{ */
{
	zval **val;
	long limit = OPENSSL_DEFAULT_RENEG_LIMIT;
	long window = OPENSSL_DEFAULT_RENEG_WINDOW;

	if (stream->context &&
		SUCCESS == php_stream_context_get_option(stream->context,
				"ssl", "reneg_limit", &val)
	) {
		convert_to_long(*val);
		limit = Z_LVAL_PP(val);
	}

	/* No renegotiation rate-limiting */
	if (limit < 0) {
		return;
	}

	if (stream->context &&
		SUCCESS == php_stream_context_get_option(stream->context,
				"ssl", "reneg_window", &val)
	) {
		convert_to_long(*val);
		window = Z_LVAL_PP(val);
	}

	sslsock->reneg = (void*)pemalloc(sizeof(php_openssl_handshake_bucket_t),
		php_stream_is_persistent(stream)
	);

	sslsock->reneg->limit = limit;
	sslsock->reneg->window = window;
	sslsock->reneg->prev_handshake = 0;
	sslsock->reneg->tokens = 0;
	sslsock->reneg->should_close = 0;

	SSL_set_info_callback(sslsock->ssl_handle, info_callback);
}
/* }}} */

static int set_server_rsa_key(php_stream *stream, SSL_CTX *ctx TSRMLS_DC) /* {{{ */
{
	zval ** val;
	int rsa_key_size;
	RSA* rsa;

	if (php_stream_context_get_option(stream->context, "ssl", "rsa_key_size", &val) == SUCCESS) {
		rsa_key_size = (int) Z_LVAL_PP(val);
		if ((rsa_key_size != 1) && (rsa_key_size & (rsa_key_size - 1))) {
			php_error_docref(NULL TSRMLS_CC, E_WARNING, "RSA key size requires a power of 2: %d", rsa_key_size);
			rsa_key_size = 2048;
		}
	} else {
		rsa_key_size = 2048;
	}

	rsa = RSA_generate_key(rsa_key_size, RSA_F4, NULL, NULL);

	if (!SSL_CTX_set_tmp_rsa(ctx, rsa)) {
		php_error_docref(NULL TSRMLS_CC, E_WARNING, "Failed setting RSA key");
		RSA_free(rsa);
		return FAILURE;
	}

	RSA_free(rsa);

	return SUCCESS;
}
/* }}} */

static int set_server_dh_param(SSL_CTX *ctx, char *dh_path TSRMLS_DC) /* {{{ */
{
	DH *dh;
	BIO* bio;

	bio = BIO_new_file(dh_path, "r");

	if (bio == NULL) {
		php_error_docref(NULL TSRMLS_CC, E_WARNING, "Invalid dh_param file: %s", dh_path);
		return FAILURE;
	}

	dh = PEM_read_bio_DHparams(bio, NULL, NULL, NULL);
	BIO_free(bio);

	if (dh == NULL) {
		php_error_docref(NULL TSRMLS_CC, E_WARNING, "Failed reading DH params from file: %s", dh_path);
		return FAILURE;
	}

	if (SSL_CTX_set_tmp_dh(ctx, dh) < 0) {
		php_error_docref(NULL TSRMLS_CC, E_WARNING, "DH param assignment failed");
		DH_free(dh);
		return FAILURE;
	}

	DH_free(dh);

	return SUCCESS;
}
/* }}} */

#ifdef HAVE_ECDH
static int set_server_ecdh_curve(php_stream *stream, SSL_CTX *ctx TSRMLS_DC) /* {{{ */
{
	zval **val;
	int curve_nid;
	char *curve_str;
	EC_KEY *ecdh;

	if (php_stream_context_get_option(stream->context, "ssl", "ecdh_curve", &val) == SUCCESS) {
		convert_to_string_ex(val);
		curve_str = Z_STRVAL_PP(val);
		curve_nid = OBJ_sn2nid(curve_str);
		if (curve_nid == NID_undef) {
			php_error_docref(NULL TSRMLS_CC, E_WARNING, "Invalid ECDH curve: %s", curve_str);
			return FAILURE;
		}
	} else {
		curve_nid = NID_X9_62_prime256v1;
	}

	ecdh = EC_KEY_new_by_curve_name(curve_nid);
	if (ecdh == NULL) {
		php_error_docref(NULL TSRMLS_CC, E_WARNING,
			"Failed generating ECDH curve");

		return FAILURE;
	}

	SSL_CTX_set_tmp_ecdh(ctx, ecdh);
	EC_KEY_free(ecdh);

	return SUCCESS;
}
/* }}} */
#endif

static int set_server_specific_opts(php_stream *stream, SSL_CTX *ctx TSRMLS_DC) /* {{{ */
{
	zval **val;
	long ssl_ctx_options = SSL_CTX_get_options(ctx);

#ifdef HAVE_ECDH
	if (FAILURE == set_server_ecdh_curve(stream, ctx TSRMLS_CC)) {
		return FAILURE;
	}
#else
	if (SUCCESS == php_stream_context_get_option(stream->context, "ssl", "ecdh_curve", &val)) {
		php_error_docref(NULL TSRMLS_CC, E_WARNING,
			"ECDH curve support not compiled into the OpenSSL lib against which PHP is linked");

		return FAILURE;
	}
#endif

	if (php_stream_context_get_option(stream->context, "ssl", "dh_param", &val) == SUCCESS) {
		convert_to_string_ex(val);
		if (FAILURE == set_server_dh_param(ctx,  Z_STRVAL_PP(val) TSRMLS_CC)) {
			return FAILURE;
		}
	}

	if (FAILURE == set_server_rsa_key(stream, ctx TSRMLS_CC)) {
		return FAILURE;
	}

	if (SUCCESS == php_stream_context_get_option(
				stream->context, "ssl", "honor_cipher_order", &val) &&
			zend_is_true(*val)
	) {
		ssl_ctx_options |= SSL_OP_CIPHER_SERVER_PREFERENCE;
	}

	if (SUCCESS == php_stream_context_get_option(
				stream->context, "ssl", "single_dh_use", &val) &&
			zend_is_true(*val)
	) {
		ssl_ctx_options |= SSL_OP_SINGLE_DH_USE;
	}

#ifdef HAVE_ECDH
	if (SUCCESS == php_stream_context_get_option(
				stream->context, "ssl", "single_ecdh_use", &val) &&
			zend_is_true(*val)
	) {
		ssl_ctx_options |= SSL_OP_SINGLE_ECDH_USE;
	}
#endif

	SSL_CTX_set_options(ctx, ssl_ctx_options);

	return SUCCESS;
}
/* }}} */

#ifdef HAVE_SNI
static int server_sni_callback(SSL *ssl_handle, int *al, void *arg) /* {{{ */
{
	php_stream *stream;
	php_openssl_netstream_data_t *sslsock;
	unsigned i;
	const char *server_name;

	server_name = SSL_get_servername(ssl_handle, TLSEXT_NAMETYPE_host_name);

	if (!server_name) {
		return SSL_TLSEXT_ERR_NOACK;
	}

	stream = (php_stream*)SSL_get_ex_data(ssl_handle, php_openssl_get_ssl_stream_data_index());
	sslsock = (php_openssl_netstream_data_t*)stream->abstract;

	if (!(sslsock->sni_cert_count && sslsock->sni_certs)) {
		return SSL_TLSEXT_ERR_NOACK;
	}

	for (i=0; i < sslsock->sni_cert_count; i++) {
		if (matches_wildcard_name(server_name, sslsock->sni_certs[i].name)) {
			SSL_set_SSL_CTX(ssl_handle, sslsock->sni_certs[i].ctx);
			return SSL_TLSEXT_ERR_OK;
		}
	}

	return SSL_TLSEXT_ERR_NOACK;
}
/* }}} */

static int enable_server_sni(php_stream *stream, php_openssl_netstream_data_t *sslsock TSRMLS_DC)
{
	zval **val;
	zval **current;
	char *key;
	uint key_len;
	ulong key_index;
	int key_type;
	HashPosition pos;
	int i = 0;
	char resolved_path_buff[MAXPATHLEN];
	SSL_CTX *ctx;

	/* If the stream ctx disables SNI we're finished here */
	if (GET_VER_OPT("SNI_enabled") && !zend_is_true(*val)) {
		return SUCCESS;
	}

	/* If no SNI cert array is specified we're finished here */
	if (!GET_VER_OPT("SNI_server_certs")) {
		return SUCCESS;
	}

	if (Z_TYPE_PP(val) != IS_ARRAY) {
		php_error_docref(NULL TSRMLS_CC, E_WARNING,
			"SNI_server_certs requires an array mapping host names to cert paths"
		);
		return FAILURE;
	}

	sslsock->sni_cert_count = zend_hash_num_elements(Z_ARRVAL_PP(val));
	if (sslsock->sni_cert_count == 0) {
		php_error_docref(NULL TSRMLS_CC, E_WARNING,
			"SNI_server_certs host cert array must not be empty"
		);
		return FAILURE;
	}

	sslsock->sni_certs = (php_openssl_sni_cert_t*)safe_pemalloc(sslsock->sni_cert_count,
		sizeof(php_openssl_sni_cert_t), 0, php_stream_is_persistent(stream)
	);

	for (zend_hash_internal_pointer_reset_ex(Z_ARRVAL_PP(val), &pos);
		zend_hash_get_current_data_ex(Z_ARRVAL_PP(val), (void **)&current, &pos) == SUCCESS;
		zend_hash_move_forward_ex(Z_ARRVAL_PP(val), &pos)
	) {
		key_type = zend_hash_get_current_key_ex(Z_ARRVAL_PP(val), &key, &key_len, &key_index, 0, &pos);
		if (key_type != HASH_KEY_IS_STRING) {
			php_error_docref(NULL TSRMLS_CC, E_WARNING,
				"SNI_server_certs array requires string host name keys"
			);
			return FAILURE;
		}

		if (VCWD_REALPATH(Z_STRVAL_PP(current), resolved_path_buff)) {
			/* The hello method is not inherited by SSL structs when assigning a new context
			 * inside the SNI callback, so the just use SSLv23 */
			ctx = SSL_CTX_new(SSLv23_server_method());

			if (SSL_CTX_use_certificate_chain_file(ctx, resolved_path_buff) != 1) {
				php_error_docref(NULL TSRMLS_CC, E_WARNING,
					"failed setting local cert chain file `%s'; " \
					"check that your cafile/capath settings include " \
					"details of your certificate and its issuer",
					resolved_path_buff
				);
				SSL_CTX_free(ctx);
				return FAILURE;
			} else if (SSL_CTX_use_PrivateKey_file(ctx, resolved_path_buff, SSL_FILETYPE_PEM) != 1) {
				php_error_docref(NULL TSRMLS_CC, E_WARNING,
					"failed setting private key from file `%s'",
					resolved_path_buff
				);
				SSL_CTX_free(ctx);
				return FAILURE;
			} else {
				sslsock->sni_certs[i].name = pestrdup(key, php_stream_is_persistent(stream));
				sslsock->sni_certs[i].ctx = ctx;
				++i;
			}
		} else {
			php_error_docref(NULL TSRMLS_CC, E_WARNING,
				"failed setting local cert chain file `%s'; file not found",
				Z_STRVAL_PP(current)
			);
			return FAILURE;
		}
	}

	SSL_CTX_set_tlsext_servername_callback(sslsock->ctx, server_sni_callback);

	return SUCCESS;
}

static void enable_client_sni(php_stream *stream, php_openssl_netstream_data_t *sslsock) /* {{{ */
{
	zval **val;
	char *sni_server_name;

	/* If SNI is explicitly disabled we're finished here */
	if (GET_VER_OPT("SNI_enabled") && !zend_is_true(*val)) {
		return;
	}

	sni_server_name = sslsock->url_name;

	GET_VER_OPT_STRING("peer_name", sni_server_name);

	if (GET_VER_OPT("SNI_server_name")) {
		GET_VER_OPT_STRING("SNI_server_name", sni_server_name);
		php_error(E_DEPRECATED, "SNI_server_name is deprecated in favor of peer_name");
	}

	if (sni_server_name) {
		SSL_set_tlsext_host_name(sslsock->ssl_handle, sni_server_name);
	}
}
/* }}} */
#endif

int php_openssl_setup_crypto(php_stream *stream,
		php_openssl_netstream_data_t *sslsock,
		php_stream_xport_crypto_param *cparam
		TSRMLS_DC) /* {{{ */
{
	const SSL_METHOD *method;
	long ssl_ctx_options;
	long method_flags;
	char *cipherlist = NULL;
	zval **val;

	if (sslsock->ssl_handle) {
		if (sslsock->s.is_blocked) {
			php_error_docref(NULL TSRMLS_CC, E_WARNING, "SSL/TLS already set-up for this stream");
			return FAILURE;
		} else {
			return SUCCESS;
		}
	}

	ERR_clear_error();

	/* We need to do slightly different things based on client/server method
	 * so lets remember which method was selected */
	sslsock->is_client = cparam->inputs.method & STREAM_CRYPTO_IS_CLIENT;
	method_flags = ((cparam->inputs.method >> 1) << 1);

	/* Should we use a specific crypto method or is generic SSLv23 okay? */
	if ((method_flags & (method_flags-1)) == 0) {
		ssl_ctx_options = SSL_OP_ALL;
		method = php_select_crypto_method(method_flags, sslsock->is_client TSRMLS_CC);
		if (method == NULL) {
			return FAILURE;
		}
	} else {
		method = sslsock->is_client ? SSLv23_client_method() : SSLv23_server_method();
		ssl_ctx_options = php_get_crypto_method_ctx_flags(method_flags TSRMLS_CC);
		if (ssl_ctx_options == -1) {
			return FAILURE;
		}
	}

#if OPENSSL_VERSION_NUMBER >= 0x10001001L
	sslsock->ctx = SSL_CTX_new(method);
#else
	/* Avoid const warning with old versions */
	sslsock->ctx = SSL_CTX_new((SSL_METHOD*)method);
#endif

	if (sslsock->ctx == NULL) {
		php_error_docref(NULL TSRMLS_CC, E_WARNING, "SSL context creation failure");
		return FAILURE;
	}

#if OPENSSL_VERSION_NUMBER >= 0x0090806fL
	if (GET_VER_OPT("no_ticket") && zend_is_true(*val)) {
		ssl_ctx_options |= SSL_OP_NO_TICKET;
	}
#endif

#if OPENSSL_VERSION_NUMBER >= 0x0090605fL
	ssl_ctx_options &= ~SSL_OP_DONT_INSERT_EMPTY_FRAGMENTS;
#endif

#if OPENSSL_VERSION_NUMBER >= 0x10000000L
	if (!GET_VER_OPT("disable_compression") || zend_is_true(*val)) {
		ssl_ctx_options |= SSL_OP_NO_COMPRESSION;
	}
#endif

	if (GET_VER_OPT("verify_peer") && !zend_is_true(*val)) {
		disable_peer_verification(sslsock->ctx, stream TSRMLS_CC);
	} else if (FAILURE == enable_peer_verification(sslsock->ctx, stream TSRMLS_CC)) {
		return FAILURE;
	}

	/* callback for the passphrase (for localcert) */
	if (GET_VER_OPT("passphrase")) {
		SSL_CTX_set_default_passwd_cb_userdata(sslsock->ctx, stream);
		SSL_CTX_set_default_passwd_cb(sslsock->ctx, passwd_callback);
	}

	GET_VER_OPT_STRING("ciphers", cipherlist);
#ifndef USE_OPENSSL_SYSTEM_CIPHERS
	if (!cipherlist) {
		cipherlist = OPENSSL_DEFAULT_STREAM_CIPHERS;
	}
#endif
	if (cipherlist) {
		if (SSL_CTX_set_cipher_list(sslsock->ctx, cipherlist) != 1) {
			return FAILURE;
		}
	}
	if (FAILURE == set_local_cert(sslsock->ctx, stream TSRMLS_CC)) {
		return FAILURE;
	}

	SSL_CTX_set_options(sslsock->ctx, ssl_ctx_options);

	if (sslsock->is_client == 0 &&
		stream->context &&
		FAILURE == set_server_specific_opts(stream, sslsock->ctx TSRMLS_CC)
	) {
		return FAILURE;
	}

	sslsock->ssl_handle = SSL_new(sslsock->ctx);
	if (sslsock->ssl_handle == NULL) {
		php_error_docref(NULL TSRMLS_CC, E_WARNING, "SSL handle creation failure");
		SSL_CTX_free(sslsock->ctx);
		sslsock->ctx = NULL;
		return FAILURE;
	} else {
		SSL_set_ex_data(sslsock->ssl_handle, php_openssl_get_ssl_stream_data_index(), stream);
	}

	if (!SSL_set_fd(sslsock->ssl_handle, sslsock->s.socket)) {
		handle_ssl_error(stream, 0, 1 TSRMLS_CC);
	}

#ifdef HAVE_SNI
	/* Enable server-side SNI */
	if (sslsock->is_client == 0 && enable_server_sni(stream, sslsock TSRMLS_CC) == FAILURE) {
		return FAILURE;
	}
#endif

	/* Enable server-side handshake renegotiation rate-limiting */
	if (sslsock->is_client == 0) {
		init_server_reneg_limit(stream, sslsock);
	}

#ifdef SSL_MODE_RELEASE_BUFFERS
	do {
		long mode = SSL_get_mode(sslsock->ssl_handle);
		SSL_set_mode(sslsock->ssl_handle, mode | SSL_MODE_RELEASE_BUFFERS);
	} while (0);
#endif

	if (cparam->inputs.session) {
		if (cparam->inputs.session->ops != &php_openssl_socket_ops) {
			php_error_docref(NULL TSRMLS_CC, E_WARNING, "supplied session stream must be an SSL enabled stream");
		} else if (((php_openssl_netstream_data_t*)cparam->inputs.session->abstract)->ssl_handle == NULL) {
			php_error_docref(NULL TSRMLS_CC, E_WARNING, "supplied SSL session stream is not initialized");
		} else {
			SSL_copy_session_id(sslsock->ssl_handle, ((php_openssl_netstream_data_t*)cparam->inputs.session->abstract)->ssl_handle);
		}
	}

	return SUCCESS;
}
/* }}} */

static zval *capture_session_meta(SSL *ssl_handle) /* {{{ */
{
	zval *meta_arr;
	char *proto_str;
	long proto = SSL_version(ssl_handle);
	const SSL_CIPHER *cipher = SSL_get_current_cipher(ssl_handle);

	switch (proto) {
#if OPENSSL_VERSION_NUMBER >= 0x10001001L
		case TLS1_2_VERSION: proto_str = "TLSv1.2"; break;
		case TLS1_1_VERSION: proto_str = "TLSv1.1"; break;
#endif
		case TLS1_VERSION: proto_str = "TLSv1"; break;
		case SSL3_VERSION: proto_str = "SSLv3"; break;
		case SSL2_VERSION: proto_str = "SSLv2"; break;
		default: proto_str = "UNKNOWN";
	}

	MAKE_STD_ZVAL(meta_arr);
	array_init(meta_arr);
	add_assoc_string(meta_arr, "protocol", proto_str, 1);
	add_assoc_string(meta_arr, "cipher_name", (char *) SSL_CIPHER_get_name(cipher), 1);
	add_assoc_long(meta_arr, "cipher_bits", SSL_CIPHER_get_bits(cipher, NULL));
	add_assoc_string(meta_arr, "cipher_version", SSL_CIPHER_get_version(cipher), 1);

	return meta_arr;
}
/* }}} */

static int capture_peer_certs(php_stream *stream, php_openssl_netstream_data_t *sslsock, X509 *peer_cert TSRMLS_DC) /* {{{ */
{
	zval **val, *zcert;
	int cert_captured = 0;

	if (SUCCESS == php_stream_context_get_option(stream->context,
			"ssl", "capture_peer_cert", &val) &&
		zend_is_true(*val)
	) {
		MAKE_STD_ZVAL(zcert);
		ZVAL_RESOURCE(zcert, zend_list_insert(peer_cert, php_openssl_get_x509_list_id() TSRMLS_CC));
		php_stream_context_set_option(stream->context, "ssl", "peer_certificate", zcert);
		cert_captured = 1;
		FREE_ZVAL(zcert);
	}

	if (SUCCESS == php_stream_context_get_option(stream->context,
			"ssl", "capture_peer_cert_chain", &val) &&
		zend_is_true(*val)
	) {
		zval *arr;
		STACK_OF(X509) *chain;

		MAKE_STD_ZVAL(arr);
		chain = SSL_get_peer_cert_chain(sslsock->ssl_handle);

		if (chain && sk_X509_num(chain) > 0) {
			int i;
			array_init(arr);

			for (i = 0; i < sk_X509_num(chain); i++) {
				X509 *mycert = X509_dup(sk_X509_value(chain, i));
				MAKE_STD_ZVAL(zcert);
				ZVAL_RESOURCE(zcert, zend_list_insert(mycert, php_openssl_get_x509_list_id() TSRMLS_CC));
				add_next_index_zval(arr, zcert);
			}

		} else {
			ZVAL_NULL(arr);
		}

		php_stream_context_set_option(stream->context, "ssl", "peer_certificate_chain", arr);
		zval_dtor(arr);
		efree(arr);
	}

	return cert_captured;
}
/* }}} */

static int php_openssl_enable_crypto(php_stream *stream,
		php_openssl_netstream_data_t *sslsock,
		php_stream_xport_crypto_param *cparam
		TSRMLS_DC)
{
	int n;
	int retry = 1;
	int cert_captured;
	X509 *peer_cert;

	if (cparam->inputs.activate && !sslsock->ssl_active) {
		struct timeval	start_time,
						*timeout;
		int				blocked		= sslsock->s.is_blocked,
						has_timeout = 0;

#ifdef HAVE_SNI
		if (sslsock->is_client) {
			enable_client_sni(stream, sslsock);
		}
#endif

		if (!sslsock->state_set) {
			if (sslsock->is_client) {
				SSL_set_connect_state(sslsock->ssl_handle);
			} else {
				SSL_set_accept_state(sslsock->ssl_handle);
			}
			sslsock->state_set = 1;
		}

		if (SUCCESS == php_set_sock_blocking(sslsock->s.socket, 0 TSRMLS_CC)) {
			sslsock->s.is_blocked = 0;
		}
		
		timeout = sslsock->is_client ? &sslsock->connect_timeout : &sslsock->s.timeout;
		has_timeout = !sslsock->s.is_blocked && (timeout->tv_sec || timeout->tv_usec);
		/* gettimeofday is not monotonic; using it here is not strictly correct */
		if (has_timeout) {
			gettimeofday(&start_time, NULL);
		}
		
		do {
			struct timeval	cur_time,
							elapsed_time = {0};
			
			if (sslsock->is_client) {
				n = SSL_connect(sslsock->ssl_handle);
			} else {
				n = SSL_accept(sslsock->ssl_handle);
			}

			if (has_timeout) {
				gettimeofday(&cur_time, NULL);
				elapsed_time = subtract_timeval( cur_time, start_time );
			
<<<<<<< HEAD
				if (elapsed_time.tv_sec > timeout->tv_sec ||
						(elapsed_time.tv_sec == timeout->tv_sec &&
						elapsed_time.tv_usec > timeout->tv_usec)) {
					php_error_docref(NULL TSRMLS_CC, E_WARNING, "SSL: Handshake timed out");
=======
				if (compare_timeval( elapsed_time, *timeout) > 0) {
					php_error_docref(NULL TSRMLS_CC, E_WARNING, "SSL: crypto enabling timeout");
>>>>>>> f2b12424
					return -1;
				}
			}

			if (n <= 0) {
				/* in case of SSL_ERROR_WANT_READ/WRITE, do not retry in non-blocking mode */
				retry = handle_ssl_error(stream, n, blocked TSRMLS_CC);
				if (retry) {
					/* wait until something interesting happens in the socket. It may be a
					 * timeout. Also consider the unlikely of possibility of a write block  */
					int err = SSL_get_error(sslsock->ssl_handle, n);
					struct timeval left_time;
					
					if (has_timeout) {
						left_time = subtract_timeval( *timeout, elapsed_time );
					}
					php_pollfd_for(sslsock->s.socket, (err == SSL_ERROR_WANT_READ) ?
						(POLLIN|POLLPRI) : POLLOUT, has_timeout ? &left_time : NULL);
				}
			} else {
				retry = 0;
			}
		} while (retry);

		if (sslsock->s.is_blocked != blocked && SUCCESS == php_set_sock_blocking(sslsock->s.socket, blocked TSRMLS_CC)) {
			sslsock->s.is_blocked = blocked;
		}

		if (n == 1) {
			peer_cert = SSL_get_peer_certificate(sslsock->ssl_handle);
			if (peer_cert && stream->context) {
				cert_captured = capture_peer_certs(stream, sslsock, peer_cert TSRMLS_CC);
			}

			if (FAILURE == apply_peer_verification_policy(sslsock->ssl_handle, peer_cert, stream TSRMLS_CC)) {
				SSL_shutdown(sslsock->ssl_handle);
				n = -1;
			} else {	
				sslsock->ssl_active = 1;

				if (stream->context) {
					zval **val;

					if (SUCCESS == php_stream_context_get_option(stream->context,
							"ssl", "capture_session_meta", &val) &&
						zend_is_true(*val)
					) {
						zval *meta_arr = capture_session_meta(sslsock->ssl_handle);
						php_stream_context_set_option(stream->context, "ssl", "session_meta", meta_arr);
						zval_dtor(meta_arr);
						efree(meta_arr);
					}
				}
			}
		} else if (errno == EAGAIN) {
			n = 0;
		} else {
			n = -1;
			peer_cert = SSL_get_peer_certificate(sslsock->ssl_handle);
			if (peer_cert && stream->context) {
				cert_captured = capture_peer_certs(stream, sslsock, peer_cert TSRMLS_CC);
			}
		}

		if (n && peer_cert && cert_captured == 0) {
			X509_free(peer_cert);
		}

		return n;

	} else if (!cparam->inputs.activate && sslsock->ssl_active) {
		/* deactivate - common for server/client */
		SSL_shutdown(sslsock->ssl_handle);
		sslsock->ssl_active = 0;
	}

	return -1;
}

static size_t php_openssl_sockop_write(php_stream *stream, const char *buf, size_t count TSRMLS_DC) /* {{{ */
{
	php_openssl_netstream_data_t *sslsock = (php_openssl_netstream_data_t*)stream->abstract;
	int didwrite;
	
	if (sslsock->ssl_active) {
		int retry = 1;

		do {
			didwrite = SSL_write(sslsock->ssl_handle, buf, count);

			if (didwrite <= 0) {
				retry = handle_ssl_error(stream, didwrite, 0 TSRMLS_CC);
			} else {
				break;
			}
		} while(retry);

		if (didwrite > 0) {
			php_stream_notify_progress_increment(stream->context, didwrite, 0);
		}
	} else {
		didwrite = php_stream_socket_ops.write(stream, buf, count TSRMLS_CC);
	}

	if (didwrite < 0) {
		didwrite = 0;
	}
	
	return didwrite;
}
/* }}} */

static size_t php_openssl_sockop_read(php_stream *stream, char *buf, size_t count TSRMLS_DC) /* {{{ */
{
	php_openssl_netstream_data_t *sslsock = (php_openssl_netstream_data_t*)stream->abstract;
	int nr_bytes = 0;

	if (sslsock->ssl_active) {
		int retry = 1;

		do {
			nr_bytes = SSL_read(sslsock->ssl_handle, buf, count);

			if (sslsock->reneg && sslsock->reneg->should_close) {
				/* renegotiation rate limiting triggered */
				php_stream_xport_shutdown(stream, (stream_shutdown_t)SHUT_RDWR TSRMLS_CC);
				nr_bytes = 0;
				stream->eof = 1;
				break;
			} else if (nr_bytes <= 0) {
				retry = handle_ssl_error(stream, nr_bytes, 0 TSRMLS_CC);
				stream->eof = (retry == 0 && errno != EAGAIN && !SSL_pending(sslsock->ssl_handle));
				
			} else {
				/* we got the data */
				break;
			}
		} while (retry);

		if (nr_bytes > 0) {
			php_stream_notify_progress_increment(stream->context, nr_bytes, 0);
		}
	}
	else
	{
		nr_bytes = php_stream_socket_ops.read(stream, buf, count TSRMLS_CC);
	}

	if (nr_bytes < 0) {
		nr_bytes = 0;
	}

	return nr_bytes;
}
/* }}} */

static int php_openssl_sockop_close(php_stream *stream, int close_handle TSRMLS_DC) /* {{{ */
{
	php_openssl_netstream_data_t *sslsock = (php_openssl_netstream_data_t*)stream->abstract;
#ifdef PHP_WIN32
	int n;
#endif
	unsigned i;

	if (close_handle) {
		if (sslsock->ssl_active) {
			SSL_shutdown(sslsock->ssl_handle);
			sslsock->ssl_active = 0;
		}
		if (sslsock->ssl_handle) {
			SSL_free(sslsock->ssl_handle);
			sslsock->ssl_handle = NULL;
		}
		if (sslsock->ctx) {
			SSL_CTX_free(sslsock->ctx);
			sslsock->ctx = NULL;
		}
#ifdef PHP_WIN32
		if (sslsock->s.socket == -1)
			sslsock->s.socket = SOCK_ERR;
#endif
		if (sslsock->s.socket != SOCK_ERR) {
#ifdef PHP_WIN32
			/* prevent more data from coming in */
			shutdown(sslsock->s.socket, SHUT_RD);

			/* try to make sure that the OS sends all data before we close the connection.
			 * Essentially, we are waiting for the socket to become writeable, which means
			 * that all pending data has been sent.
			 * We use a small timeout which should encourage the OS to send the data,
			 * but at the same time avoid hanging indefinitely.
			 * */
			do {
				n = php_pollfd_for_ms(sslsock->s.socket, POLLOUT, 500);
			} while (n == -1 && php_socket_errno() == EINTR);
#endif
			closesocket(sslsock->s.socket);
			sslsock->s.socket = SOCK_ERR;
		}
	}

	if (sslsock->sni_certs) {
		for (i=0; i<sslsock->sni_cert_count; i++) {
			SSL_CTX_free(sslsock->sni_certs[i].ctx);
			pefree(sslsock->sni_certs[i].name, php_stream_is_persistent(stream));
		}
		pefree(sslsock->sni_certs, php_stream_is_persistent(stream));
		sslsock->sni_certs = NULL;
	}

	if (sslsock->url_name) {
		pefree(sslsock->url_name, php_stream_is_persistent(stream));
	}

	if (sslsock->reneg) {
		pefree(sslsock->reneg, php_stream_is_persistent(stream));
	}

	pefree(sslsock, php_stream_is_persistent(stream));

	return 0;
}
/* }}} */

static int php_openssl_sockop_flush(php_stream *stream TSRMLS_DC) /* {{{ */
{
	return php_stream_socket_ops.flush(stream TSRMLS_CC);
}
/* }}} */

static int php_openssl_sockop_stat(php_stream *stream, php_stream_statbuf *ssb TSRMLS_DC) /* {{{ */
{
	return php_stream_socket_ops.stat(stream, ssb TSRMLS_CC);
}
/* }}} */

static inline int php_openssl_tcp_sockop_accept(php_stream *stream, php_openssl_netstream_data_t *sock,
		php_stream_xport_param *xparam STREAMS_DC TSRMLS_DC)
{
	int clisock;

	xparam->outputs.client = NULL;

	clisock = php_network_accept_incoming(sock->s.socket,
			xparam->want_textaddr ? &xparam->outputs.textaddr : NULL,
			xparam->want_textaddr ? &xparam->outputs.textaddrlen : NULL,
			xparam->want_addr ? &xparam->outputs.addr : NULL,
			xparam->want_addr ? &xparam->outputs.addrlen : NULL,
			xparam->inputs.timeout,
			xparam->want_errortext ? &xparam->outputs.error_text : NULL,
			&xparam->outputs.error_code
			TSRMLS_CC);

	if (clisock >= 0) {
		php_openssl_netstream_data_t *clisockdata;

		clisockdata = emalloc(sizeof(*clisockdata));

		if (clisockdata == NULL) {
			closesocket(clisock);
			/* technically a fatal error */
		} else {
			/* copy underlying tcp fields */
			memset(clisockdata, 0, sizeof(*clisockdata));
			memcpy(clisockdata, sock, sizeof(clisockdata->s));

			clisockdata->s.socket = clisock;
			
			xparam->outputs.client = php_stream_alloc_rel(stream->ops, clisockdata, NULL, "r+");
			if (xparam->outputs.client) {
				xparam->outputs.client->context = stream->context;
				if (stream->context) {
					zend_list_addref(stream->context->rsrc_id);
				}
			}
		}

		if (xparam->outputs.client && sock->enable_on_connect) {
			/* remove the client bit */
			if (sock->method & STREAM_CRYPTO_IS_CLIENT) {
				sock->method = ((sock->method >> 1) << 1);
			}

			clisockdata->method = sock->method;

			if (php_stream_xport_crypto_setup(xparam->outputs.client, clisockdata->method,
					NULL TSRMLS_CC) < 0 || php_stream_xport_crypto_enable(
					xparam->outputs.client, 1 TSRMLS_CC) < 0) {
				php_error_docref(NULL TSRMLS_CC, E_WARNING, "Failed to enable crypto");

				php_stream_close(xparam->outputs.client);
				xparam->outputs.client = NULL;
				xparam->outputs.returncode = -1;
			}
		}
	}
	
	return xparam->outputs.client == NULL ? -1 : 0;
}

static int php_openssl_sockop_set_option(php_stream *stream, int option, int value, void *ptrparam TSRMLS_DC)
{
	php_openssl_netstream_data_t *sslsock = (php_openssl_netstream_data_t*)stream->abstract;
	php_stream_xport_crypto_param *cparam = (php_stream_xport_crypto_param *)ptrparam;
	php_stream_xport_param *xparam = (php_stream_xport_param *)ptrparam;

	switch (option) {
		case PHP_STREAM_OPTION_CHECK_LIVENESS:
			{
				struct timeval tv;
				char buf;
				int alive = 1;

				if (value == -1) {
					if (sslsock->s.timeout.tv_sec == -1) {
						tv.tv_sec = FG(default_socket_timeout);
						tv.tv_usec = 0;
					} else {
						tv = sslsock->connect_timeout;
					}
				} else {
					tv.tv_sec = value;
					tv.tv_usec = 0;
				}

				if (sslsock->s.socket == -1) {
					alive = 0;
				} else if (php_pollfd_for(sslsock->s.socket, PHP_POLLREADABLE|POLLPRI, &tv) > 0) {
					if (sslsock->ssl_active) {
						int n;

						do {
							n = SSL_peek(sslsock->ssl_handle, &buf, sizeof(buf));
							if (n <= 0) {
								int err = SSL_get_error(sslsock->ssl_handle, n);

								if (err == SSL_ERROR_SYSCALL) {
									alive = php_socket_errno() == EAGAIN;
									break;
								}

								if (err == SSL_ERROR_WANT_READ || err == SSL_ERROR_WANT_WRITE) {
									/* re-negotiate */
									continue;
								}

								/* any other problem is a fatal error */
								alive = 0;
							}
							/* either peek succeeded or there was an error; we
							 * have set the alive flag appropriately */
							break;
						} while (1);
					} else if (0 == recv(sslsock->s.socket, &buf, sizeof(buf), MSG_PEEK) && php_socket_errno() != EAGAIN) {
						alive = 0;
					}
				}
				return alive ? PHP_STREAM_OPTION_RETURN_OK : PHP_STREAM_OPTION_RETURN_ERR;
			}
			
		case PHP_STREAM_OPTION_CRYPTO_API:

			switch(cparam->op) {

				case STREAM_XPORT_CRYPTO_OP_SETUP:
					cparam->outputs.returncode = php_openssl_setup_crypto(stream, sslsock, cparam TSRMLS_CC);
					return PHP_STREAM_OPTION_RETURN_OK;
					break;
				case STREAM_XPORT_CRYPTO_OP_ENABLE:
					cparam->outputs.returncode = php_openssl_enable_crypto(stream, sslsock, cparam TSRMLS_CC);
					return PHP_STREAM_OPTION_RETURN_OK;
					break;
				default:
					/* fall through */
					break;
			}

			break;

		case PHP_STREAM_OPTION_XPORT_API:
			switch(xparam->op) {

				case STREAM_XPORT_OP_CONNECT:
				case STREAM_XPORT_OP_CONNECT_ASYNC:
					/* TODO: Async connects need to check the enable_on_connect option when
					 * we notice that the connect has actually been established */
					php_stream_socket_ops.set_option(stream, option, value, ptrparam TSRMLS_CC);

					if ((sslsock->enable_on_connect) &&
						((xparam->outputs.returncode == 0) ||
						(xparam->op == STREAM_XPORT_OP_CONNECT_ASYNC && 
						xparam->outputs.returncode == 1 && xparam->outputs.error_code == EINPROGRESS)))
					{
						if (php_stream_xport_crypto_setup(stream, sslsock->method, NULL TSRMLS_CC) < 0 ||
								php_stream_xport_crypto_enable(stream, 1 TSRMLS_CC) < 0) {
							php_error_docref(NULL TSRMLS_CC, E_WARNING, "Failed to enable crypto");
							xparam->outputs.returncode = -1;
						}
					}
					return PHP_STREAM_OPTION_RETURN_OK;

				case STREAM_XPORT_OP_ACCEPT:
					/* we need to copy the additional fields that the underlying tcp transport
					 * doesn't know about */
					xparam->outputs.returncode = php_openssl_tcp_sockop_accept(stream, sslsock, xparam STREAMS_CC TSRMLS_CC);

					
					return PHP_STREAM_OPTION_RETURN_OK;

				default:
					/* fall through */
					break;
			}
	}

	return php_stream_socket_ops.set_option(stream, option, value, ptrparam TSRMLS_CC);
}

static int php_openssl_sockop_cast(php_stream *stream, int castas, void **ret TSRMLS_DC)
{
	php_openssl_netstream_data_t *sslsock = (php_openssl_netstream_data_t*)stream->abstract;

	switch(castas)	{
		case PHP_STREAM_AS_STDIO:
			if (sslsock->ssl_active) {
				return FAILURE;
			}
			if (ret)	{
				*ret = fdopen(sslsock->s.socket, stream->mode);
				if (*ret) {
					return SUCCESS;
				}
				return FAILURE;
			}
			return SUCCESS;

		case PHP_STREAM_AS_FD_FOR_SELECT:
			if (ret) {
				*(php_socket_t *)ret = sslsock->s.socket;
			}
			return SUCCESS;

		case PHP_STREAM_AS_FD:
		case PHP_STREAM_AS_SOCKETD:
			if (sslsock->ssl_active) {
				return FAILURE;
			}
			if (ret) {
				*(php_socket_t *)ret = sslsock->s.socket;
			}
			return SUCCESS;
		default:
			return FAILURE;
	}
}

php_stream_ops php_openssl_socket_ops = {
	php_openssl_sockop_write, php_openssl_sockop_read,
	php_openssl_sockop_close, php_openssl_sockop_flush,
	"tcp_socket/ssl",
	NULL, /* seek */
	php_openssl_sockop_cast,
	php_openssl_sockop_stat,
	php_openssl_sockop_set_option,
};

static long get_crypto_method(php_stream_context *ctx, long crypto_method)
{
	zval **val;

	if (ctx && php_stream_context_get_option(ctx, "ssl", "crypto_method", &val) == SUCCESS) {
		convert_to_long_ex(val);
		crypto_method = (long)Z_LVAL_PP(val);
	        crypto_method |= STREAM_CRYPTO_IS_CLIENT;
	}

	return crypto_method;
}

static char *get_url_name(const char *resourcename, size_t resourcenamelen, int is_persistent TSRMLS_DC)
{
	php_url *url;

	if (!resourcename) {
		return NULL;
	}

	url = php_url_parse_ex(resourcename, resourcenamelen);
	if (!url) {
		return NULL;
	}

	if (url->host) {
		const char * host = url->host;
		char * url_name = NULL;
		size_t len = strlen(host);

		/* skip trailing dots */
		while (len && host[len-1] == '.') {
			--len;
		}

		if (len) {
			url_name = pestrndup(host, len, is_persistent);
		}

		php_url_free(url);
		return url_name;
	}

	php_url_free(url);
	return NULL;
}

php_stream *php_openssl_ssl_socket_factory(const char *proto, size_t protolen,
		const char *resourcename, size_t resourcenamelen,
		const char *persistent_id, int options, int flags,
		struct timeval *timeout,
		php_stream_context *context STREAMS_DC TSRMLS_DC)
{
	php_stream *stream = NULL;
	php_openssl_netstream_data_t *sslsock = NULL;

	sslsock = pemalloc(sizeof(php_openssl_netstream_data_t), persistent_id ? 1 : 0);
	memset(sslsock, 0, sizeof(*sslsock));

	sslsock->s.is_blocked = 1;
	/* this timeout is used by standard stream funcs, therefor it should use the default value */
	sslsock->s.timeout.tv_sec = FG(default_socket_timeout);
	sslsock->s.timeout.tv_usec = 0;

	/* use separate timeout for our private funcs */
	sslsock->connect_timeout.tv_sec = timeout->tv_sec;
	sslsock->connect_timeout.tv_usec = timeout->tv_usec;

	/* we don't know the socket until we have determined if we are binding or
	 * connecting */
	sslsock->s.socket = -1;

	/* Initialize context as NULL */
	sslsock->ctx = NULL;	

	stream = php_stream_alloc_rel(&php_openssl_socket_ops, sslsock, persistent_id, "r+");

	if (stream == NULL)	{
		pefree(sslsock, persistent_id ? 1 : 0);
		return NULL;
	}

	if (strncmp(proto, "ssl", protolen) == 0) {
		sslsock->enable_on_connect = 1;
		sslsock->method = get_crypto_method(context, STREAM_CRYPTO_METHOD_ANY_CLIENT);
	} else if (strncmp(proto, "sslv2", protolen) == 0) {
#ifdef OPENSSL_NO_SSL2
		php_error_docref(NULL TSRMLS_CC, E_WARNING, "SSLv2 support is not compiled into the OpenSSL library PHP is linked against");
		return NULL;
#else
		sslsock->enable_on_connect = 1;
		sslsock->method = STREAM_CRYPTO_METHOD_SSLv2_CLIENT;
#endif
	} else if (strncmp(proto, "sslv3", protolen) == 0) {
#ifdef OPENSSL_NO_SSL3
		php_error_docref(NULL TSRMLS_CC, E_WARNING, "SSLv3 support is not compiled into the OpenSSL library PHP is linked against");
		return NULL;
#else
		sslsock->enable_on_connect = 1;
		sslsock->method = STREAM_CRYPTO_METHOD_SSLv3_CLIENT;
#endif
	} else if (strncmp(proto, "tls", protolen) == 0) {
		sslsock->enable_on_connect = 1;
		sslsock->method = get_crypto_method(context, STREAM_CRYPTO_METHOD_TLS_CLIENT);
	} else if (strncmp(proto, "tlsv1.0", protolen) == 0) {
		sslsock->enable_on_connect = 1;
		sslsock->method = STREAM_CRYPTO_METHOD_TLSv1_0_CLIENT;
	} else if (strncmp(proto, "tlsv1.1", protolen) == 0) {
#if OPENSSL_VERSION_NUMBER >= 0x10001001L
		sslsock->enable_on_connect = 1;
		sslsock->method = STREAM_CRYPTO_METHOD_TLSv1_1_CLIENT;
#else
		php_error_docref(NULL TSRMLS_CC, E_WARNING, "TLSv1.1 support is not compiled into the OpenSSL library PHP is linked against");
		return NULL;
#endif
	} else if (strncmp(proto, "tlsv1.2", protolen) == 0) {
#if OPENSSL_VERSION_NUMBER >= 0x10001001L
		sslsock->enable_on_connect = 1;
		sslsock->method = STREAM_CRYPTO_METHOD_TLSv1_2_CLIENT;
#else
		php_error_docref(NULL TSRMLS_CC, E_WARNING, "TLSv1.2 support is not compiled into the OpenSSL library PHP is linked against");
		return NULL;
#endif
	}

	sslsock->url_name = get_url_name(resourcename, resourcenamelen, !!persistent_id TSRMLS_CC);

	return stream;
}



/*
 * Local variables:
 * tab-width: 4
 * c-basic-offset: 4
 * End:
 * vim600: noet sw=4 ts=4 fdm=marker
 * vim<600: noet sw=4 ts=4
 */<|MERGE_RESOLUTION|>--- conflicted
+++ resolved
@@ -50,7 +50,6 @@
 #include <sys/select.h>
 #endif
 
-<<<<<<< HEAD
 #if !defined(OPENSSL_NO_ECDH) && OPENSSL_VERSION_NUMBER >= 0x0090800fL
 #define HAVE_ECDH 1
 #endif
@@ -79,6 +78,9 @@
 extern int php_openssl_x509_fingerprint(X509 *peer, const char *method, zend_bool raw, char **out, int *out_len TSRMLS_DC);
 extern int php_openssl_get_ssl_stream_data_index();
 extern int php_openssl_get_x509_list_id(void);
+static struct timeval subtract_timeval( struct timeval a, struct timeval b );
+static int compare_timeval( struct timeval a, struct timeval b );
+static size_t php_openssl_sockop_io(int read, php_stream *stream, char *buf, size_t count TSRMLS_DC);
 
 php_stream_ops php_openssl_socket_ops;
 
@@ -96,14 +98,6 @@
 	float tokens;
 	unsigned should_close;
 } php_openssl_handshake_bucket_t;
-=======
-int php_openssl_apply_verification_policy(SSL *ssl, X509 *peer, php_stream *stream TSRMLS_DC);
-SSL *php_SSL_new_from_context(SSL_CTX *ctx, php_stream *stream TSRMLS_DC);
-int php_openssl_get_x509_list_id(void);
-static struct timeval subtract_timeval( struct timeval a, struct timeval b );
-static int compare_timeval( struct timeval a, struct timeval b );
-static size_t php_openssl_sockop_io(int read, php_stream *stream, char *buf, size_t count TSRMLS_DC);
->>>>>>> f2b12424
 
 /* This implementation is very closely tied to the that of the native
  * sockets implemented in the core.
@@ -237,7 +231,6 @@
 }
 /* }}} */
 
-<<<<<<< HEAD
 static int verify_callback(int preverify_ok, X509_STORE_CTX *ctx) /* {{{ */
 {
 	php_stream *stream;
@@ -270,12 +263,6 @@
 		ret = 0;
 		X509_STORE_CTX_set_error(ctx, X509_V_ERR_CERT_CHAIN_TOO_LONG);
 	}
-=======
-static size_t php_openssl_sockop_read(php_stream *stream, char *buf, size_t count TSRMLS_DC)
-{
-	return php_openssl_sockop_io(1, stream, buf, count TSRMLS_CC);
-}
->>>>>>> f2b12424
 
 	return ret;
 }
@@ -283,7 +270,6 @@
 
 static int php_x509_fingerprint_cmp(X509 *peer, const char *method, const char *expected TSRMLS_DC)
 {
-<<<<<<< HEAD
 	char *fingerprint;
 	int fingerprint_len;
 	int result = -1;
@@ -525,9 +511,1271 @@
 		} else {
 			return FAILURE;
 		}
-=======
+	}
+
+	return SUCCESS;
+}
+/* }}} */
+
+static int passwd_callback(char *buf, int num, int verify, void *data) /* {{{ */
+{
+	php_stream *stream = (php_stream *)data;
+	zval **val = NULL;
+	char *passphrase = NULL;
+	/* TODO: could expand this to make a callback into PHP user-space */
+
+	GET_VER_OPT_STRING("passphrase", passphrase);
+
+	if (passphrase) {
+		if (Z_STRLEN_PP(val) < num - 1) {
+			memcpy(buf, Z_STRVAL_PP(val), Z_STRLEN_PP(val)+1);
+			return Z_STRLEN_PP(val);
+		}
+	}
+	return 0;
+}
+/* }}} */
+
+#if defined(PHP_WIN32) && OPENSSL_VERSION_NUMBER >= 0x00907000L
+#define RETURN_CERT_VERIFY_FAILURE(code) X509_STORE_CTX_set_error(x509_store_ctx, code); return 0;
+static int win_cert_verify_callback(X509_STORE_CTX *x509_store_ctx, void *arg) /* {{{ */
+{
+	PCCERT_CONTEXT cert_ctx = NULL;
+	PCCERT_CHAIN_CONTEXT cert_chain_ctx = NULL;
+
+	php_stream *stream;
+	php_openssl_netstream_data_t *sslsock;
+	zval **val;
+	zend_bool is_self_signed = 0;
+
+	TSRMLS_FETCH();
+
+	stream = (php_stream*)arg;
+	sslsock = (php_openssl_netstream_data_t*)stream->abstract;
+
+	{ /* First convert the x509 struct back to a DER encoded buffer and let Windows decode it into a form it can work with */
+		unsigned char *der_buf = NULL;
+		int der_len;
+
+		der_len = i2d_X509(x509_store_ctx->cert, &der_buf);
+		if (der_len < 0) {
+			unsigned long err_code, e;
+			char err_buf[512];
+
+			while ((e = ERR_get_error()) != 0) {
+				err_code = e;
+			}
+
+			php_error_docref(NULL TSRMLS_CC, E_WARNING, "Error encoding X509 certificate: %d: %s", err_code, ERR_error_string(err_code, err_buf));
+			RETURN_CERT_VERIFY_FAILURE(SSL_R_CERTIFICATE_VERIFY_FAILED);
+		}
+
+		cert_ctx = CertCreateCertificateContext(X509_ASN_ENCODING, der_buf, der_len);
+		OPENSSL_free(der_buf);
+
+		if (cert_ctx == NULL) {
+			php_error_docref(NULL TSRMLS_CC, E_WARNING, "Error creating certificate context: %s", php_win_err());
+			RETURN_CERT_VERIFY_FAILURE(SSL_R_CERTIFICATE_VERIFY_FAILED);
+		}
+	}
+
+	{ /* Next fetch the relevant cert chain from the store */
+		CERT_ENHKEY_USAGE enhkey_usage = {0};
+		CERT_USAGE_MATCH cert_usage = {0};
+		CERT_CHAIN_PARA chain_params = {sizeof(CERT_CHAIN_PARA)};
+		LPSTR usages[] = {szOID_PKIX_KP_SERVER_AUTH, szOID_SERVER_GATED_CRYPTO, szOID_SGC_NETSCAPE};
+		DWORD chain_flags = 0;
+		unsigned long allowed_depth = OPENSSL_DEFAULT_STREAM_VERIFY_DEPTH;
+		unsigned int i;
+
+		enhkey_usage.cUsageIdentifier = 3;
+		enhkey_usage.rgpszUsageIdentifier = usages;
+		cert_usage.dwType = USAGE_MATCH_TYPE_OR;
+		cert_usage.Usage = enhkey_usage;
+		chain_params.RequestedUsage = cert_usage;
+		chain_flags = CERT_CHAIN_CACHE_END_CERT | CERT_CHAIN_REVOCATION_CHECK_CHAIN_EXCLUDE_ROOT;
+
+		if (!CertGetCertificateChain(NULL, cert_ctx, NULL, NULL, &chain_params, chain_flags, NULL, &cert_chain_ctx)) {
+			php_error_docref(NULL TSRMLS_CC, E_WARNING, "Error getting certificate chain: %s", php_win_err());
+			CertFreeCertificateContext(cert_ctx);
+			RETURN_CERT_VERIFY_FAILURE(SSL_R_CERTIFICATE_VERIFY_FAILED);
+		}
+
+		/* check if the cert is self-signed */
+		if (cert_chain_ctx->cChain > 0 && cert_chain_ctx->rgpChain[0]->cElement > 0
+			&& (cert_chain_ctx->rgpChain[0]->rgpElement[0]->TrustStatus.dwInfoStatus & CERT_TRUST_IS_SELF_SIGNED) != 0) {
+			is_self_signed = 1;
+		}
+
+		/* check the depth */
+		GET_VER_OPT_LONG("verify_depth", allowed_depth);
+
+		for (i = 0; i < cert_chain_ctx->cChain; i++) {
+			if (cert_chain_ctx->rgpChain[i]->cElement > allowed_depth) {
+				CertFreeCertificateChain(cert_chain_ctx);
+				CertFreeCertificateContext(cert_ctx);
+				RETURN_CERT_VERIFY_FAILURE(X509_V_ERR_CERT_CHAIN_TOO_LONG);
+			}
+		}
+	}
+
+	{ /* Then verify it against a policy */
+		SSL_EXTRA_CERT_CHAIN_POLICY_PARA ssl_policy_params = {sizeof(SSL_EXTRA_CERT_CHAIN_POLICY_PARA)};
+		CERT_CHAIN_POLICY_PARA chain_policy_params = {sizeof(CERT_CHAIN_POLICY_PARA)};
+		CERT_CHAIN_POLICY_STATUS chain_policy_status = {sizeof(CERT_CHAIN_POLICY_STATUS)};
+		LPWSTR server_name = NULL;
+		BOOL verify_result;
+
+		{ /* This looks ridiculous and it is - but we validate the name ourselves using the peer_name
+		     ctx option, so just use the CN from the cert here */
+
+			X509_NAME *cert_name;
+			unsigned char *cert_name_utf8;
+			int index, cert_name_utf8_len;
+			DWORD num_wchars;
+
+			cert_name = X509_get_subject_name(x509_store_ctx->cert);
+			index = X509_NAME_get_index_by_NID(cert_name, NID_commonName, -1);
+			if (index < 0) {
+				php_error_docref(NULL TSRMLS_CC, E_WARNING, "Unable to locate certificate CN");
+				CertFreeCertificateChain(cert_chain_ctx);
+				CertFreeCertificateContext(cert_ctx);
+				RETURN_CERT_VERIFY_FAILURE(SSL_R_CERTIFICATE_VERIFY_FAILED);
+			}
+
+			cert_name_utf8_len = PHP_X509_NAME_ENTRY_TO_UTF8(cert_name, index, cert_name_utf8);
+
+			num_wchars = MultiByteToWideChar(CP_UTF8, 0, (char*)cert_name_utf8, -1, NULL, 0);
+			if (num_wchars == 0) {
+				php_error_docref(NULL TSRMLS_CC, E_WARNING, "Unable to convert %s to wide character string", cert_name_utf8);
+				OPENSSL_free(cert_name_utf8);
+				CertFreeCertificateChain(cert_chain_ctx);
+				CertFreeCertificateContext(cert_ctx);
+				RETURN_CERT_VERIFY_FAILURE(SSL_R_CERTIFICATE_VERIFY_FAILED);
+			}
+
+			server_name = emalloc((num_wchars * sizeof(WCHAR)) + sizeof(WCHAR));
+
+			num_wchars = MultiByteToWideChar(CP_UTF8, 0, (char*)cert_name_utf8, -1, server_name, num_wchars);
+			if (num_wchars == 0) {
+				php_error_docref(NULL TSRMLS_CC, E_WARNING, "Unable to convert %s to wide character string", cert_name_utf8);
+				efree(server_name);
+				OPENSSL_free(cert_name_utf8);
+				CertFreeCertificateChain(cert_chain_ctx);
+				CertFreeCertificateContext(cert_ctx);
+				RETURN_CERT_VERIFY_FAILURE(SSL_R_CERTIFICATE_VERIFY_FAILED);
+			}
+
+			OPENSSL_free(cert_name_utf8);
+		}
+
+		ssl_policy_params.dwAuthType = (sslsock->is_client) ? AUTHTYPE_SERVER : AUTHTYPE_CLIENT;
+		ssl_policy_params.pwszServerName = server_name;
+		chain_policy_params.pvExtraPolicyPara = &ssl_policy_params;
+
+		verify_result = CertVerifyCertificateChainPolicy(CERT_CHAIN_POLICY_SSL, cert_chain_ctx, &chain_policy_params, &chain_policy_status);
+
+		efree(server_name);
+		CertFreeCertificateChain(cert_chain_ctx);
+		CertFreeCertificateContext(cert_ctx);
+
+		if (!verify_result) {
+			php_error_docref(NULL TSRMLS_CC, E_WARNING, "Error verifying certificate chain policy: %s", php_win_err());
+			RETURN_CERT_VERIFY_FAILURE(SSL_R_CERTIFICATE_VERIFY_FAILED);
+		}
+
+		if (chain_policy_status.dwError != 0) {
+			/* The chain does not match the policy */
+			if (is_self_signed && chain_policy_status.dwError == CERT_E_UNTRUSTEDROOT
+				&& GET_VER_OPT("allow_self_signed") && zend_is_true(*val)) {
+				/* allow self-signed certs */
+				X509_STORE_CTX_set_error(x509_store_ctx, X509_V_ERR_DEPTH_ZERO_SELF_SIGNED_CERT);
+			} else {
+				RETURN_CERT_VERIFY_FAILURE(SSL_R_CERTIFICATE_VERIFY_FAILED);
+			}
+		}
+	}
+
+	return 1;
+}
+/* }}} */
+#endif
+
+static long load_stream_cafile(X509_STORE *cert_store, const char *cafile TSRMLS_DC) /* {{{ */
+{
+	php_stream *stream;
+	X509 *cert;
+	BIO *buffer;
+	int buffer_active = 0;
+	char *line = NULL;
+	size_t line_len;
+	long certs_added = 0;
+
+	stream = php_stream_open_wrapper(cafile, "rb", 0, NULL);
+
+	if (stream == NULL) {
+		php_error(E_WARNING, "failed loading cafile stream: `%s'", cafile);
+		return 0;
+	} else if (stream->wrapper->is_url) {
+		php_stream_close(stream);
+		php_error(E_WARNING, "remote cafile streams are disabled for security purposes");
+		return 0;
+	}
+
+	cert_start: {
+		line = php_stream_get_line(stream, NULL, 0, &line_len);
+		if (line == NULL) {
+			goto stream_complete;
+		} else if (!strcmp(line, "-----BEGIN CERTIFICATE-----\n") ||
+			!strcmp(line, "-----BEGIN CERTIFICATE-----\r\n")
+		) {
+			buffer = BIO_new(BIO_s_mem());
+			buffer_active = 1;
+			goto cert_line;
+		} else {
+			efree(line);
+			goto cert_start;
+		}
+	}
+
+	cert_line: {
+		BIO_puts(buffer, line);
+		efree(line);
+		line = php_stream_get_line(stream, NULL, 0, &line_len);
+		if (line == NULL) {
+			goto stream_complete;
+		} else if (!strcmp(line, "-----END CERTIFICATE-----") ||
+			!strcmp(line, "-----END CERTIFICATE-----\n") ||
+			!strcmp(line, "-----END CERTIFICATE-----\r\n")
+		) {
+			goto add_cert;
+		} else {
+			goto cert_line;
+		}
+	}
+
+	add_cert: {
+		BIO_puts(buffer, line);
+		efree(line);
+		cert = PEM_read_bio_X509(buffer, NULL, 0, NULL);
+		BIO_free(buffer);
+		buffer_active = 0;
+		if (cert && X509_STORE_add_cert(cert_store, cert)) {
+			++certs_added;
+		}
+		goto cert_start;
+	}
+
+	stream_complete: {
+		php_stream_close(stream);
+		if (buffer_active == 1) {
+			BIO_free(buffer);
+		}
+	}
+
+	if (certs_added == 0) {
+		php_error(E_WARNING, "no valid certs found cafile stream: `%s'", cafile);
+	}
+
+	return certs_added;
+}
+/* }}} */
+
+static int enable_peer_verification(SSL_CTX *ctx, php_stream *stream TSRMLS_DC) /* {{{ */
+{
+	zval **val = NULL;
+	char *cafile = NULL;
+	char *capath = NULL;
+
+	GET_VER_OPT_STRING("cafile", cafile);
+	GET_VER_OPT_STRING("capath", capath);
+
+	if (!cafile) {
+		cafile = zend_ini_string("openssl.cafile", sizeof("openssl.cafile"), 0);
+		cafile = strlen(cafile) ? cafile : NULL;
+	}
+
+	if (!capath) {
+		capath = zend_ini_string("openssl.capath", sizeof("openssl.capath"), 0);
+		capath = strlen(capath) ? capath : NULL;
+	}
+
+	if (cafile || capath) {
+		if (!SSL_CTX_load_verify_locations(ctx, cafile, capath)) {
+			if (cafile && !load_stream_cafile(SSL_CTX_get_cert_store(ctx), cafile TSRMLS_CC)) {
+				return FAILURE;
+			}
+		}
+	} else {
+#if defined(PHP_WIN32) && OPENSSL_VERSION_NUMBER >= 0x00907000L
+		SSL_CTX_set_cert_verify_callback(ctx, win_cert_verify_callback, (void *)stream);
+		SSL_CTX_set_verify(ctx, SSL_VERIFY_PEER, NULL);
+#else
+		php_openssl_netstream_data_t *sslsock;
+		sslsock = (php_openssl_netstream_data_t*)stream->abstract;
+
+		if (sslsock->is_client && !SSL_CTX_set_default_verify_paths(ctx)) {
+			php_error_docref(NULL TSRMLS_CC, E_WARNING,
+				"Unable to set default verify locations and no CA settings specified");
+			return FAILURE;
+		}
+#endif
+	}
+
+	SSL_CTX_set_verify(ctx, SSL_VERIFY_PEER, verify_callback);
+
+	return SUCCESS;
+}
+/* }}} */
+
+static void disable_peer_verification(SSL_CTX *ctx, php_stream *stream TSRMLS_DC) /* {{{ */
+{
+	SSL_CTX_set_verify(ctx, SSL_VERIFY_NONE, NULL);
+}
+/* }}} */
+
+static int set_local_cert(SSL_CTX *ctx, php_stream *stream TSRMLS_DC) /* {{{ */
+{
+	zval **val = NULL;
+	char *certfile = NULL;
+
+	GET_VER_OPT_STRING("local_cert", certfile);
+
+	if (certfile) {
+		char resolved_path_buff[MAXPATHLEN];
+		const char * private_key = NULL;
+
+		if (VCWD_REALPATH(certfile, resolved_path_buff)) {
+			/* a certificate to use for authentication */
+			if (SSL_CTX_use_certificate_chain_file(ctx, resolved_path_buff) != 1) {
+				php_error_docref(NULL TSRMLS_CC, E_WARNING, "Unable to set local cert chain file `%s'; Check that your cafile/capath settings include details of your certificate and its issuer", certfile);
+				return FAILURE;
+			}
+			GET_VER_OPT_STRING("local_pk", private_key);
+
+			if (private_key) {
+				char resolved_path_buff_pk[MAXPATHLEN];
+				if (VCWD_REALPATH(private_key, resolved_path_buff_pk)) {
+					if (SSL_CTX_use_PrivateKey_file(ctx, resolved_path_buff_pk, SSL_FILETYPE_PEM) != 1) {
+						php_error_docref(NULL TSRMLS_CC, E_WARNING, "Unable to set private key file `%s'", resolved_path_buff_pk);
+						return FAILURE;
+					}
+				}
+			} else {
+				if (SSL_CTX_use_PrivateKey_file(ctx, resolved_path_buff, SSL_FILETYPE_PEM) != 1) {
+					php_error_docref(NULL TSRMLS_CC, E_WARNING, "Unable to set private key file `%s'", resolved_path_buff);
+					return FAILURE;
+				}		
+			}
+
+#if OPENSSL_VERSION_NUMBER < 0x10001001L
+			do {
+				/* Unnecessary as of OpenSSLv1.0.1 (will segfault if used with >= 10001001 ) */
+				X509 *cert = NULL;
+				EVP_PKEY *key = NULL;
+				SSL *tmpssl = SSL_new(ctx);
+				cert = SSL_get_certificate(tmpssl);
+
+				if (cert) {
+					key = X509_get_pubkey(cert);
+					EVP_PKEY_copy_parameters(key, SSL_get_privatekey(tmpssl));
+					EVP_PKEY_free(key);
+				}
+				SSL_free(tmpssl);
+			} while (0);
+#endif
+			if (!SSL_CTX_check_private_key(ctx)) {
+				php_error_docref(NULL TSRMLS_CC, E_WARNING, "Private key does not match certificate!");
+			}
+		}
+	}
+
+	return SUCCESS;
+}
+/* }}} */
+
+static const SSL_METHOD *php_select_crypto_method(long method_value, int is_client TSRMLS_DC) /* {{{ */
+{
+	if (method_value == STREAM_CRYPTO_METHOD_SSLv2) {
+#ifndef OPENSSL_NO_SSL2
+		return is_client ? SSLv2_client_method() : SSLv2_server_method();
+#else
+		php_error_docref(NULL TSRMLS_CC, E_WARNING,
+				"SSLv2 support is not compiled into the OpenSSL library PHP is linked against");
+		return NULL;
+#endif
+	} else if (method_value == STREAM_CRYPTO_METHOD_SSLv3) {
+#ifndef OPENSSL_NO_SSL3
+		return is_client ? SSLv3_client_method() : SSLv3_server_method();
+#else
+		php_error_docref(NULL TSRMLS_CC, E_WARNING,
+				"SSLv3 support is not compiled into the OpenSSL library PHP is linked against");
+		return NULL;
+#endif
+	} else if (method_value == STREAM_CRYPTO_METHOD_TLSv1_0) {
+		return is_client ? TLSv1_client_method() : TLSv1_server_method();
+	} else if (method_value == STREAM_CRYPTO_METHOD_TLSv1_1) {
+#if OPENSSL_VERSION_NUMBER >= 0x10001001L
+		return is_client ? TLSv1_1_client_method() : TLSv1_1_server_method();
+#else
+		php_error_docref(NULL TSRMLS_CC, E_WARNING,
+				"TLSv1.1 support is not compiled into the OpenSSL library PHP is linked against");
+		return NULL;
+#endif
+	} else if (method_value == STREAM_CRYPTO_METHOD_TLSv1_2) {
+#if OPENSSL_VERSION_NUMBER >= 0x10001001L
+		return is_client ? TLSv1_2_client_method() : TLSv1_2_server_method();
+#else
+		php_error_docref(NULL TSRMLS_CC, E_WARNING,
+				"TLSv1.2 support is not compiled into the OpenSSL library PHP is linked against");
+		return NULL;
+#endif
+	} else {
+		php_error_docref(NULL TSRMLS_CC, E_WARNING,
+				"Invalid crypto method");
+		return NULL;
+	}
+}
+/* }}} */
+
+static long php_get_crypto_method_ctx_flags(long method_flags TSRMLS_DC) /* {{{ */
+{
+	long ssl_ctx_options = SSL_OP_ALL;
+
+#ifndef OPENSSL_NO_SSL2
+	if (!(method_flags & STREAM_CRYPTO_METHOD_SSLv2)) {
+		ssl_ctx_options |= SSL_OP_NO_SSLv2;
+	}
+#endif
+#ifndef OPENSSL_NO_SSL3
+	if (!(method_flags & STREAM_CRYPTO_METHOD_SSLv3)) {
+		ssl_ctx_options |= SSL_OP_NO_SSLv3;
+	}
+#endif
+#ifndef OPENSSL_NO_TLS1
+	if (!(method_flags & STREAM_CRYPTO_METHOD_TLSv1_0)) {
+		ssl_ctx_options |= SSL_OP_NO_TLSv1;
+	}
+#endif
+#if OPENSSL_VERSION_NUMBER >= 0x10001001L
+	if (!(method_flags & STREAM_CRYPTO_METHOD_TLSv1_1)) {
+		ssl_ctx_options |= SSL_OP_NO_TLSv1_1;
+	}
+
+	if (!(method_flags & STREAM_CRYPTO_METHOD_TLSv1_2)) {
+		ssl_ctx_options |= SSL_OP_NO_TLSv1_2;
+	}
+#endif
+
+	return ssl_ctx_options;
+}
+/* }}} */
+
+static void limit_handshake_reneg(const SSL *ssl) /* {{{ */
+{
+	php_stream *stream;
+	php_openssl_netstream_data_t *sslsock;
+	struct timeval now;
+	long elapsed_time;
+
+	stream = php_openssl_get_stream_from_ssl_handle(ssl);
+	sslsock = (php_openssl_netstream_data_t*)stream->abstract;
+	gettimeofday(&now, NULL);
+
+	/* The initial handshake is never rate-limited */
+	if (sslsock->reneg->prev_handshake == 0) {
+		sslsock->reneg->prev_handshake = now.tv_sec;
+		return;
+	}
+
+	elapsed_time = (now.tv_sec - sslsock->reneg->prev_handshake);
+	sslsock->reneg->prev_handshake = now.tv_sec;
+	sslsock->reneg->tokens -= (elapsed_time * (sslsock->reneg->limit / sslsock->reneg->window));
+
+	if (sslsock->reneg->tokens < 0) {
+		sslsock->reneg->tokens = 0;
+	}
+	++sslsock->reneg->tokens;
+
+	/* The token level exceeds our allowed limit */
+	if (sslsock->reneg->tokens > sslsock->reneg->limit) {
+		zval **val;
+
+		TSRMLS_FETCH();
+
+		sslsock->reneg->should_close = 1;
+
+		if (stream->context && SUCCESS == php_stream_context_get_option(stream->context,
+				"ssl", "reneg_limit_callback", &val)
+		) {
+			zval *param, **params[1], *retval;
+
+			MAKE_STD_ZVAL(param);
+			php_stream_to_zval(stream, param);
+			params[0] = &param;
+
+			/* Closing the stream inside this callback would segfault! */
+			stream->flags |= PHP_STREAM_FLAG_NO_FCLOSE;
+			if (FAILURE == call_user_function_ex(EG(function_table), NULL, *val, &retval, 1, params, 0, NULL TSRMLS_CC)) {
+				php_error(E_WARNING, "SSL: failed invoking reneg limit notification callback");
+			}
+			stream->flags ^= PHP_STREAM_FLAG_NO_FCLOSE;
+
+			/* If the reneg_limit_callback returned true don't auto-close */
+			if (retval != NULL && Z_TYPE_P(retval) == IS_BOOL && Z_BVAL_P(retval) == 1) {
+				sslsock->reneg->should_close = 0;
+			}
+
+			FREE_ZVAL(param);
+			if (retval != NULL) {
+				zval_ptr_dtor(&retval);
+			}
+		} else {
+			php_error_docref(NULL TSRMLS_CC, E_WARNING,
+				"SSL: client-initiated handshake rate limit exceeded by peer");
+		}
+	}
+}
+/* }}} */
+
+static void info_callback(const SSL *ssl, int where, int ret) /* {{{ */
+{
+	/* Rate-limit client-initiated handshake renegotiation to prevent DoS */
+	if (where & SSL_CB_HANDSHAKE_START) {
+		limit_handshake_reneg(ssl);
+	}
+}
+/* }}} */
+
+static void init_server_reneg_limit(php_stream *stream, php_openssl_netstream_data_t *sslsock) /* {{{ */
+{
+	zval **val;
+	long limit = OPENSSL_DEFAULT_RENEG_LIMIT;
+	long window = OPENSSL_DEFAULT_RENEG_WINDOW;
+
+	if (stream->context &&
+		SUCCESS == php_stream_context_get_option(stream->context,
+				"ssl", "reneg_limit", &val)
+	) {
+		convert_to_long(*val);
+		limit = Z_LVAL_PP(val);
+	}
+
+	/* No renegotiation rate-limiting */
+	if (limit < 0) {
+		return;
+	}
+
+	if (stream->context &&
+		SUCCESS == php_stream_context_get_option(stream->context,
+				"ssl", "reneg_window", &val)
+	) {
+		convert_to_long(*val);
+		window = Z_LVAL_PP(val);
+	}
+
+	sslsock->reneg = (void*)pemalloc(sizeof(php_openssl_handshake_bucket_t),
+		php_stream_is_persistent(stream)
+	);
+
+	sslsock->reneg->limit = limit;
+	sslsock->reneg->window = window;
+	sslsock->reneg->prev_handshake = 0;
+	sslsock->reneg->tokens = 0;
+	sslsock->reneg->should_close = 0;
+
+	SSL_set_info_callback(sslsock->ssl_handle, info_callback);
+}
+/* }}} */
+
+static int set_server_rsa_key(php_stream *stream, SSL_CTX *ctx TSRMLS_DC) /* {{{ */
+{
+	zval ** val;
+	int rsa_key_size;
+	RSA* rsa;
+
+	if (php_stream_context_get_option(stream->context, "ssl", "rsa_key_size", &val) == SUCCESS) {
+		rsa_key_size = (int) Z_LVAL_PP(val);
+		if ((rsa_key_size != 1) && (rsa_key_size & (rsa_key_size - 1))) {
+			php_error_docref(NULL TSRMLS_CC, E_WARNING, "RSA key size requires a power of 2: %d", rsa_key_size);
+			rsa_key_size = 2048;
+		}
+	} else {
+		rsa_key_size = 2048;
+	}
+
+	rsa = RSA_generate_key(rsa_key_size, RSA_F4, NULL, NULL);
+
+	if (!SSL_CTX_set_tmp_rsa(ctx, rsa)) {
+		php_error_docref(NULL TSRMLS_CC, E_WARNING, "Failed setting RSA key");
+		RSA_free(rsa);
+		return FAILURE;
+	}
+
+	RSA_free(rsa);
+
+	return SUCCESS;
+}
+/* }}} */
+
+static int set_server_dh_param(SSL_CTX *ctx, char *dh_path TSRMLS_DC) /* {{{ */
+{
+	DH *dh;
+	BIO* bio;
+
+	bio = BIO_new_file(dh_path, "r");
+
+	if (bio == NULL) {
+		php_error_docref(NULL TSRMLS_CC, E_WARNING, "Invalid dh_param file: %s", dh_path);
+		return FAILURE;
+	}
+
+	dh = PEM_read_bio_DHparams(bio, NULL, NULL, NULL);
+	BIO_free(bio);
+
+	if (dh == NULL) {
+		php_error_docref(NULL TSRMLS_CC, E_WARNING, "Failed reading DH params from file: %s", dh_path);
+		return FAILURE;
+	}
+
+	if (SSL_CTX_set_tmp_dh(ctx, dh) < 0) {
+		php_error_docref(NULL TSRMLS_CC, E_WARNING, "DH param assignment failed");
+		DH_free(dh);
+		return FAILURE;
+	}
+
+	DH_free(dh);
+
+	return SUCCESS;
+}
+/* }}} */
+
+#ifdef HAVE_ECDH
+static int set_server_ecdh_curve(php_stream *stream, SSL_CTX *ctx TSRMLS_DC) /* {{{ */
+{
+	zval **val;
+	int curve_nid;
+	char *curve_str;
+	EC_KEY *ecdh;
+
+	if (php_stream_context_get_option(stream->context, "ssl", "ecdh_curve", &val) == SUCCESS) {
+		convert_to_string_ex(val);
+		curve_str = Z_STRVAL_PP(val);
+		curve_nid = OBJ_sn2nid(curve_str);
+		if (curve_nid == NID_undef) {
+			php_error_docref(NULL TSRMLS_CC, E_WARNING, "Invalid ECDH curve: %s", curve_str);
+			return FAILURE;
+		}
+	} else {
+		curve_nid = NID_X9_62_prime256v1;
+	}
+
+	ecdh = EC_KEY_new_by_curve_name(curve_nid);
+	if (ecdh == NULL) {
+		php_error_docref(NULL TSRMLS_CC, E_WARNING,
+			"Failed generating ECDH curve");
+
+		return FAILURE;
+	}
+
+	SSL_CTX_set_tmp_ecdh(ctx, ecdh);
+	EC_KEY_free(ecdh);
+
+	return SUCCESS;
+}
+/* }}} */
+#endif
+
+static int set_server_specific_opts(php_stream *stream, SSL_CTX *ctx TSRMLS_DC) /* {{{ */
+{
+	zval **val;
+	long ssl_ctx_options = SSL_CTX_get_options(ctx);
+
+#ifdef HAVE_ECDH
+	if (FAILURE == set_server_ecdh_curve(stream, ctx TSRMLS_CC)) {
+		return FAILURE;
+	}
+#else
+	if (SUCCESS == php_stream_context_get_option(stream->context, "ssl", "ecdh_curve", &val)) {
+		php_error_docref(NULL TSRMLS_CC, E_WARNING,
+			"ECDH curve support not compiled into the OpenSSL lib against which PHP is linked");
+
+		return FAILURE;
+	}
+#endif
+
+	if (php_stream_context_get_option(stream->context, "ssl", "dh_param", &val) == SUCCESS) {
+		convert_to_string_ex(val);
+		if (FAILURE == set_server_dh_param(ctx,  Z_STRVAL_PP(val) TSRMLS_CC)) {
+			return FAILURE;
+		}
+	}
+
+	if (FAILURE == set_server_rsa_key(stream, ctx TSRMLS_CC)) {
+		return FAILURE;
+	}
+
+	if (SUCCESS == php_stream_context_get_option(
+				stream->context, "ssl", "honor_cipher_order", &val) &&
+			zend_is_true(*val)
+	) {
+		ssl_ctx_options |= SSL_OP_CIPHER_SERVER_PREFERENCE;
+	}
+
+	if (SUCCESS == php_stream_context_get_option(
+				stream->context, "ssl", "single_dh_use", &val) &&
+			zend_is_true(*val)
+	) {
+		ssl_ctx_options |= SSL_OP_SINGLE_DH_USE;
+	}
+
+#ifdef HAVE_ECDH
+	if (SUCCESS == php_stream_context_get_option(
+				stream->context, "ssl", "single_ecdh_use", &val) &&
+			zend_is_true(*val)
+	) {
+		ssl_ctx_options |= SSL_OP_SINGLE_ECDH_USE;
+	}
+#endif
+
+	SSL_CTX_set_options(ctx, ssl_ctx_options);
+
+	return SUCCESS;
+}
+/* }}} */
+
+#ifdef HAVE_SNI
+static int server_sni_callback(SSL *ssl_handle, int *al, void *arg) /* {{{ */
+{
+	php_stream *stream;
+	php_openssl_netstream_data_t *sslsock;
+	unsigned i;
+	const char *server_name;
+
+	server_name = SSL_get_servername(ssl_handle, TLSEXT_NAMETYPE_host_name);
+
+	if (!server_name) {
+		return SSL_TLSEXT_ERR_NOACK;
+	}
+
+	stream = (php_stream*)SSL_get_ex_data(ssl_handle, php_openssl_get_ssl_stream_data_index());
+	sslsock = (php_openssl_netstream_data_t*)stream->abstract;
+
+	if (!(sslsock->sni_cert_count && sslsock->sni_certs)) {
+		return SSL_TLSEXT_ERR_NOACK;
+	}
+
+	for (i=0; i < sslsock->sni_cert_count; i++) {
+		if (matches_wildcard_name(server_name, sslsock->sni_certs[i].name)) {
+			SSL_set_SSL_CTX(ssl_handle, sslsock->sni_certs[i].ctx);
+			return SSL_TLSEXT_ERR_OK;
+		}
+	}
+
+	return SSL_TLSEXT_ERR_NOACK;
+}
+/* }}} */
+
+static int enable_server_sni(php_stream *stream, php_openssl_netstream_data_t *sslsock TSRMLS_DC)
+{
+	zval **val;
+	zval **current;
+	char *key;
+	uint key_len;
+	ulong key_index;
+	int key_type;
+	HashPosition pos;
+	int i = 0;
+	char resolved_path_buff[MAXPATHLEN];
+	SSL_CTX *ctx;
+
+	/* If the stream ctx disables SNI we're finished here */
+	if (GET_VER_OPT("SNI_enabled") && !zend_is_true(*val)) {
+		return SUCCESS;
+	}
+
+	/* If no SNI cert array is specified we're finished here */
+	if (!GET_VER_OPT("SNI_server_certs")) {
+		return SUCCESS;
+	}
+
+	if (Z_TYPE_PP(val) != IS_ARRAY) {
+		php_error_docref(NULL TSRMLS_CC, E_WARNING,
+			"SNI_server_certs requires an array mapping host names to cert paths"
+		);
+		return FAILURE;
+	}
+
+	sslsock->sni_cert_count = zend_hash_num_elements(Z_ARRVAL_PP(val));
+	if (sslsock->sni_cert_count == 0) {
+		php_error_docref(NULL TSRMLS_CC, E_WARNING,
+			"SNI_server_certs host cert array must not be empty"
+		);
+		return FAILURE;
+	}
+
+	sslsock->sni_certs = (php_openssl_sni_cert_t*)safe_pemalloc(sslsock->sni_cert_count,
+		sizeof(php_openssl_sni_cert_t), 0, php_stream_is_persistent(stream)
+	);
+
+	for (zend_hash_internal_pointer_reset_ex(Z_ARRVAL_PP(val), &pos);
+		zend_hash_get_current_data_ex(Z_ARRVAL_PP(val), (void **)&current, &pos) == SUCCESS;
+		zend_hash_move_forward_ex(Z_ARRVAL_PP(val), &pos)
+	) {
+		key_type = zend_hash_get_current_key_ex(Z_ARRVAL_PP(val), &key, &key_len, &key_index, 0, &pos);
+		if (key_type != HASH_KEY_IS_STRING) {
+			php_error_docref(NULL TSRMLS_CC, E_WARNING,
+				"SNI_server_certs array requires string host name keys"
+			);
+			return FAILURE;
+		}
+
+		if (VCWD_REALPATH(Z_STRVAL_PP(current), resolved_path_buff)) {
+			/* The hello method is not inherited by SSL structs when assigning a new context
+			 * inside the SNI callback, so the just use SSLv23 */
+			ctx = SSL_CTX_new(SSLv23_server_method());
+
+			if (SSL_CTX_use_certificate_chain_file(ctx, resolved_path_buff) != 1) {
+				php_error_docref(NULL TSRMLS_CC, E_WARNING,
+					"failed setting local cert chain file `%s'; " \
+					"check that your cafile/capath settings include " \
+					"details of your certificate and its issuer",
+					resolved_path_buff
+				);
+				SSL_CTX_free(ctx);
+				return FAILURE;
+			} else if (SSL_CTX_use_PrivateKey_file(ctx, resolved_path_buff, SSL_FILETYPE_PEM) != 1) {
+				php_error_docref(NULL TSRMLS_CC, E_WARNING,
+					"failed setting private key from file `%s'",
+					resolved_path_buff
+				);
+				SSL_CTX_free(ctx);
+				return FAILURE;
+			} else {
+				sslsock->sni_certs[i].name = pestrdup(key, php_stream_is_persistent(stream));
+				sslsock->sni_certs[i].ctx = ctx;
+				++i;
+			}
+		} else {
+			php_error_docref(NULL TSRMLS_CC, E_WARNING,
+				"failed setting local cert chain file `%s'; file not found",
+				Z_STRVAL_PP(current)
+			);
+			return FAILURE;
+		}
+	}
+
+	SSL_CTX_set_tlsext_servername_callback(sslsock->ctx, server_sni_callback);
+
+	return SUCCESS;
+}
+
+static void enable_client_sni(php_stream *stream, php_openssl_netstream_data_t *sslsock) /* {{{ */
+{
+	zval **val;
+	char *sni_server_name;
+
+	/* If SNI is explicitly disabled we're finished here */
+	if (GET_VER_OPT("SNI_enabled") && !zend_is_true(*val)) {
+		return;
+	}
+
+	sni_server_name = sslsock->url_name;
+
+	GET_VER_OPT_STRING("peer_name", sni_server_name);
+
+	if (GET_VER_OPT("SNI_server_name")) {
+		GET_VER_OPT_STRING("SNI_server_name", sni_server_name);
+		php_error(E_DEPRECATED, "SNI_server_name is deprecated in favor of peer_name");
+	}
+
+	if (sni_server_name) {
+		SSL_set_tlsext_host_name(sslsock->ssl_handle, sni_server_name);
+	}
+}
+/* }}} */
+#endif
+
+int php_openssl_setup_crypto(php_stream *stream,
+		php_openssl_netstream_data_t *sslsock,
+		php_stream_xport_crypto_param *cparam
+		TSRMLS_DC) /* {{{ */
+{
+	const SSL_METHOD *method;
+	long ssl_ctx_options;
+	long method_flags;
+	char *cipherlist = NULL;
+	zval **val;
+
+	if (sslsock->ssl_handle) {
+		if (sslsock->s.is_blocked) {
+			php_error_docref(NULL TSRMLS_CC, E_WARNING, "SSL/TLS already set-up for this stream");
+			return FAILURE;
+		} else {
+			return SUCCESS;
+		}
+	}
+
+	ERR_clear_error();
+
+	/* We need to do slightly different things based on client/server method
+	 * so lets remember which method was selected */
+	sslsock->is_client = cparam->inputs.method & STREAM_CRYPTO_IS_CLIENT;
+	method_flags = ((cparam->inputs.method >> 1) << 1);
+
+	/* Should we use a specific crypto method or is generic SSLv23 okay? */
+	if ((method_flags & (method_flags-1)) == 0) {
+		ssl_ctx_options = SSL_OP_ALL;
+		method = php_select_crypto_method(method_flags, sslsock->is_client TSRMLS_CC);
+		if (method == NULL) {
+			return FAILURE;
+		}
+	} else {
+		method = sslsock->is_client ? SSLv23_client_method() : SSLv23_server_method();
+		ssl_ctx_options = php_get_crypto_method_ctx_flags(method_flags TSRMLS_CC);
+		if (ssl_ctx_options == -1) {
+			return FAILURE;
+		}
+	}
+
+#if OPENSSL_VERSION_NUMBER >= 0x10001001L
+	sslsock->ctx = SSL_CTX_new(method);
+#else
+	/* Avoid const warning with old versions */
+	sslsock->ctx = SSL_CTX_new((SSL_METHOD*)method);
+#endif
+
+	if (sslsock->ctx == NULL) {
+		php_error_docref(NULL TSRMLS_CC, E_WARNING, "SSL context creation failure");
+		return FAILURE;
+	}
+
+#if OPENSSL_VERSION_NUMBER >= 0x0090806fL
+	if (GET_VER_OPT("no_ticket") && zend_is_true(*val)) {
+		ssl_ctx_options |= SSL_OP_NO_TICKET;
+	}
+#endif
+
+#if OPENSSL_VERSION_NUMBER >= 0x0090605fL
+	ssl_ctx_options &= ~SSL_OP_DONT_INSERT_EMPTY_FRAGMENTS;
+#endif
+
+#if OPENSSL_VERSION_NUMBER >= 0x10000000L
+	if (!GET_VER_OPT("disable_compression") || zend_is_true(*val)) {
+		ssl_ctx_options |= SSL_OP_NO_COMPRESSION;
+	}
+#endif
+
+	if (GET_VER_OPT("verify_peer") && !zend_is_true(*val)) {
+		disable_peer_verification(sslsock->ctx, stream TSRMLS_CC);
+	} else if (FAILURE == enable_peer_verification(sslsock->ctx, stream TSRMLS_CC)) {
+		return FAILURE;
+	}
+
+	/* callback for the passphrase (for localcert) */
+	if (GET_VER_OPT("passphrase")) {
+		SSL_CTX_set_default_passwd_cb_userdata(sslsock->ctx, stream);
+		SSL_CTX_set_default_passwd_cb(sslsock->ctx, passwd_callback);
+	}
+
+	GET_VER_OPT_STRING("ciphers", cipherlist);
+#ifndef USE_OPENSSL_SYSTEM_CIPHERS
+	if (!cipherlist) {
+		cipherlist = OPENSSL_DEFAULT_STREAM_CIPHERS;
+	}
+#endif
+	if (cipherlist) {
+		if (SSL_CTX_set_cipher_list(sslsock->ctx, cipherlist) != 1) {
+			return FAILURE;
+		}
+	}
+	if (FAILURE == set_local_cert(sslsock->ctx, stream TSRMLS_CC)) {
+		return FAILURE;
+	}
+
+	SSL_CTX_set_options(sslsock->ctx, ssl_ctx_options);
+
+	if (sslsock->is_client == 0 &&
+		stream->context &&
+		FAILURE == set_server_specific_opts(stream, sslsock->ctx TSRMLS_CC)
+	) {
+		return FAILURE;
+	}
+
+	sslsock->ssl_handle = SSL_new(sslsock->ctx);
+	if (sslsock->ssl_handle == NULL) {
+		php_error_docref(NULL TSRMLS_CC, E_WARNING, "SSL handle creation failure");
+		SSL_CTX_free(sslsock->ctx);
+		sslsock->ctx = NULL;
+		return FAILURE;
+	} else {
+		SSL_set_ex_data(sslsock->ssl_handle, php_openssl_get_ssl_stream_data_index(), stream);
+	}
+
+	if (!SSL_set_fd(sslsock->ssl_handle, sslsock->s.socket)) {
+		handle_ssl_error(stream, 0, 1 TSRMLS_CC);
+	}
+
+#ifdef HAVE_SNI
+	/* Enable server-side SNI */
+	if (sslsock->is_client == 0 && enable_server_sni(stream, sslsock TSRMLS_CC) == FAILURE) {
+		return FAILURE;
+	}
+#endif
+
+	/* Enable server-side handshake renegotiation rate-limiting */
+	if (sslsock->is_client == 0) {
+		init_server_reneg_limit(stream, sslsock);
+	}
+
+#ifdef SSL_MODE_RELEASE_BUFFERS
+	do {
+		long mode = SSL_get_mode(sslsock->ssl_handle);
+		SSL_set_mode(sslsock->ssl_handle, mode | SSL_MODE_RELEASE_BUFFERS);
+	} while (0);
+#endif
+
+	if (cparam->inputs.session) {
+		if (cparam->inputs.session->ops != &php_openssl_socket_ops) {
+			php_error_docref(NULL TSRMLS_CC, E_WARNING, "supplied session stream must be an SSL enabled stream");
+		} else if (((php_openssl_netstream_data_t*)cparam->inputs.session->abstract)->ssl_handle == NULL) {
+			php_error_docref(NULL TSRMLS_CC, E_WARNING, "supplied SSL session stream is not initialized");
+		} else {
+			SSL_copy_session_id(sslsock->ssl_handle, ((php_openssl_netstream_data_t*)cparam->inputs.session->abstract)->ssl_handle);
+		}
+	}
+
+	return SUCCESS;
+}
+/* }}} */
+
+static zval *capture_session_meta(SSL *ssl_handle) /* {{{ */
+{
+	zval *meta_arr;
+	char *proto_str;
+	long proto = SSL_version(ssl_handle);
+	const SSL_CIPHER *cipher = SSL_get_current_cipher(ssl_handle);
+
+	switch (proto) {
+#if OPENSSL_VERSION_NUMBER >= 0x10001001L
+		case TLS1_2_VERSION: proto_str = "TLSv1.2"; break;
+		case TLS1_1_VERSION: proto_str = "TLSv1.1"; break;
+#endif
+		case TLS1_VERSION: proto_str = "TLSv1"; break;
+		case SSL3_VERSION: proto_str = "SSLv3"; break;
+		case SSL2_VERSION: proto_str = "SSLv2"; break;
+		default: proto_str = "UNKNOWN";
+	}
+
+	MAKE_STD_ZVAL(meta_arr);
+	array_init(meta_arr);
+	add_assoc_string(meta_arr, "protocol", proto_str, 1);
+	add_assoc_string(meta_arr, "cipher_name", (char *) SSL_CIPHER_get_name(cipher), 1);
+	add_assoc_long(meta_arr, "cipher_bits", SSL_CIPHER_get_bits(cipher, NULL));
+	add_assoc_string(meta_arr, "cipher_version", SSL_CIPHER_get_version(cipher), 1);
+
+	return meta_arr;
+}
+/* }}} */
+
+static int capture_peer_certs(php_stream *stream, php_openssl_netstream_data_t *sslsock, X509 *peer_cert TSRMLS_DC) /* {{{ */
+{
+	zval **val, *zcert;
+	int cert_captured = 0;
+
+	if (SUCCESS == php_stream_context_get_option(stream->context,
+			"ssl", "capture_peer_cert", &val) &&
+		zend_is_true(*val)
+	) {
+		MAKE_STD_ZVAL(zcert);
+		ZVAL_RESOURCE(zcert, zend_list_insert(peer_cert, php_openssl_get_x509_list_id() TSRMLS_CC));
+		php_stream_context_set_option(stream->context, "ssl", "peer_certificate", zcert);
+		cert_captured = 1;
+		FREE_ZVAL(zcert);
+	}
+
+	if (SUCCESS == php_stream_context_get_option(stream->context,
+			"ssl", "capture_peer_cert_chain", &val) &&
+		zend_is_true(*val)
+	) {
+		zval *arr;
+		STACK_OF(X509) *chain;
+
+		MAKE_STD_ZVAL(arr);
+		chain = SSL_get_peer_cert_chain(sslsock->ssl_handle);
+
+		if (chain && sk_X509_num(chain) > 0) {
+			int i;
+			array_init(arr);
+
+			for (i = 0; i < sk_X509_num(chain); i++) {
+				X509 *mycert = X509_dup(sk_X509_value(chain, i));
+				MAKE_STD_ZVAL(zcert);
+				ZVAL_RESOURCE(zcert, zend_list_insert(mycert, php_openssl_get_x509_list_id() TSRMLS_CC));
+				add_next_index_zval(arr, zcert);
+			}
+
+		} else {
+			ZVAL_NULL(arr);
+		}
+
+		php_stream_context_set_option(stream->context, "ssl", "peer_certificate_chain", arr);
+		zval_dtor(arr);
+		efree(arr);
+	}
+
+	return cert_captured;
+}
+/* }}} */
+
+static int php_openssl_enable_crypto(php_stream *stream,
+		php_openssl_netstream_data_t *sslsock,
+		php_stream_xport_crypto_param *cparam
+		TSRMLS_DC)
+{
+	int n;
+	int retry = 1;
+	int cert_captured;
+	X509 *peer_cert;
+
+	if (cparam->inputs.activate && !sslsock->ssl_active) {
+		struct timeval	start_time,
+						*timeout;
+		int				blocked		= sslsock->s.is_blocked,
+						has_timeout = 0;
+
+#ifdef HAVE_SNI
+		if (sslsock->is_client) {
+			enable_client_sni(stream, sslsock);
+		}
+#endif
+
+		if (!sslsock->state_set) {
+			if (sslsock->is_client) {
+				SSL_set_connect_state(sslsock->ssl_handle);
+			} else {
+				SSL_set_accept_state(sslsock->ssl_handle);
+			}
+			sslsock->state_set = 1;
+		}
+
+		if (SUCCESS == php_set_sock_blocking(sslsock->s.socket, 0 TSRMLS_CC)) {
+			sslsock->s.is_blocked = 0;
+		}
+		
+		timeout = sslsock->is_client ? &sslsock->connect_timeout : &sslsock->s.timeout;
+		has_timeout = !sslsock->s.is_blocked && (timeout->tv_sec || timeout->tv_usec);
+		/* gettimeofday is not monotonic; using it here is not strictly correct */
+		if (has_timeout) {
+			gettimeofday(&start_time, NULL);
+		}
+		
+		do {
+			struct timeval	cur_time,
+							elapsed_time = {0};
+			
+			if (sslsock->is_client) {
+				n = SSL_connect(sslsock->ssl_handle);
+			} else {
+				n = SSL_accept(sslsock->ssl_handle);
+			}
+
+			if (has_timeout) {
+				gettimeofday(&cur_time, NULL);
+				elapsed_time = subtract_timeval( cur_time, start_time );
+			
+				if (compare_timeval( elapsed_time, *timeout) > 0) {
+					php_error_docref(NULL TSRMLS_CC, E_WARNING, "SSL: Handshake timed out");
+					return -1;
+				}
+			}
+
+			if (n <= 0) {
+				/* in case of SSL_ERROR_WANT_READ/WRITE, do not retry in non-blocking mode */
+				retry = handle_ssl_error(stream, n, blocked TSRMLS_CC);
+				if (retry) {
+					/* wait until something interesting happens in the socket. It may be a
+					 * timeout. Also consider the unlikely of possibility of a write block  */
+					int err = SSL_get_error(sslsock->ssl_handle, n);
+					struct timeval left_time;
+					
+					if (has_timeout) {
+						left_time = subtract_timeval( *timeout, elapsed_time );
+					}
+					php_pollfd_for(sslsock->s.socket, (err == SSL_ERROR_WANT_READ) ?
+						(POLLIN|POLLPRI) : POLLOUT, has_timeout ? &left_time : NULL);
+				}
+			} else {
+				retry = 0;
+			}
+		} while (retry);
+
+		if (sslsock->s.is_blocked != blocked && SUCCESS == php_set_sock_blocking(sslsock->s.socket, blocked TSRMLS_CC)) {
+			sslsock->s.is_blocked = blocked;
+		}
+
+		if (n == 1) {
+			peer_cert = SSL_get_peer_certificate(sslsock->ssl_handle);
+			if (peer_cert && stream->context) {
+				cert_captured = capture_peer_certs(stream, sslsock, peer_cert TSRMLS_CC);
+			}
+
+			if (FAILURE == apply_peer_verification_policy(sslsock->ssl_handle, peer_cert, stream TSRMLS_CC)) {
+				SSL_shutdown(sslsock->ssl_handle);
+				n = -1;
+			} else {	
+				sslsock->ssl_active = 1;
+
+				if (stream->context) {
+					zval **val;
+
+					if (SUCCESS == php_stream_context_get_option(stream->context,
+							"ssl", "capture_session_meta", &val) &&
+						zend_is_true(*val)
+					) {
+						zval *meta_arr = capture_session_meta(sslsock->ssl_handle);
+						php_stream_context_set_option(stream->context, "ssl", "session_meta", meta_arr);
+						zval_dtor(meta_arr);
+						efree(meta_arr);
+					}
+				}
+			}
+		} else if (errno == EAGAIN) {
+			n = 0;
+		} else {
+			n = -1;
+			peer_cert = SSL_get_peer_certificate(sslsock->ssl_handle);
+			if (peer_cert && stream->context) {
+				cert_captured = capture_peer_certs(stream, sslsock, peer_cert TSRMLS_CC);
+			}
+		}
+
+		if (n && peer_cert && cert_captured == 0) {
+			X509_free(peer_cert);
+		}
+
+		return n;
+
+	} else if (!cparam->inputs.activate && sslsock->ssl_active) {
+		/* deactivate - common for server/client */
+		SSL_shutdown(sslsock->ssl_handle);
+		sslsock->ssl_active = 0;
+	}
+
+	return -1;
+}
+
+static size_t php_openssl_sockop_read(php_stream *stream, char *buf, size_t count TSRMLS_DC)/* {{{ */
+{
+	return php_openssl_sockop_io(1, stream, buf, count TSRMLS_CC);
+}
+/* }}} */
+
+static size_t php_openssl_sockop_write(php_stream *stream, const char *buf, size_t count TSRMLS_DC) /* {{{ */
+{
 	return php_openssl_sockop_io(0, stream, (char*)buf, count TSRMLS_CC);
 }
+/* }}} */
 
 /**
  * Factored out common functionality (blocking, timeout, loop management) for read and write.
@@ -588,6 +1836,14 @@
 			/* Now, do the IO operation. Don't block if we can't complete... */
 			if (read) {
 				nr_bytes = SSL_read(sslsock->ssl_handle, buf, count);
+
+				if (sslsock->reneg && sslsock->reneg->should_close) {
+					/* renegotiation rate limiting triggered */
+					php_stream_xport_shutdown(stream, (stream_shutdown_t)SHUT_RDWR TSRMLS_CC);
+					nr_bytes = 0;
+					stream->eof = 1;
+					break;
+				}
 			} else {
 				nr_bytes = SSL_write(sslsock->ssl_handle, buf, count);
 			}
@@ -634,12 +1890,11 @@
 				int err = SSL_get_error(sslsock->ssl_handle, nr_bytes );
 
 				/* If we didn't get any error, then let's return it to PHP. */
-				if (err == SSL_ERROR_NONE) {
-					break;
-				}
+				if (err == SSL_ERROR_NONE)
+				break;
 
 				/* Otherwise, we need to wait again (up to time_left or we get an error) */
-				if (blocked) {
+				if (blocked)
 					if (read) {
 						php_pollfd_for(sslsock->s.socket, (err == SSL_ERROR_WANT_WRITE) ?
 							(POLLOUT|POLLPRI) : (POLLIN|POLLPRI), has_timeout ? &left_time : NULL);
@@ -647,7 +1902,6 @@
 						php_pollfd_for(sslsock->s.socket, (err == SSL_ERROR_WANT_READ) ?
 							(POLLIN|POLLPRI) : (POLLOUT|POLLPRI), has_timeout ? &left_time : NULL);
 					}
-				}
 			}
 		/* Finally, we keep going until we got data, and an SSL_ERROR_NONE, unless we had an error. */
 		} while (retry);
@@ -663,7 +1917,9 @@
 			sslsock->s.is_blocked = 1;
 		}
 	} else {
-		/* This block is if we had no timeout... We will just sit and wait forever on the IO operation. */
+		/*
+		 * This block is if we had no timeout... We will just sit and wait forever on the IO operation.
+		 */
 		if (read) {
 			nr_bytes = php_stream_socket_ops.read(stream, buf, count TSRMLS_CC);
 		} else {
@@ -674,23 +1930,12 @@
 	/* PHP doesn't expect a negative return. */
 	if (nr_bytes < 0) {
 		nr_bytes = 0;
->>>>>>> f2b12424
-	}
-
-	return SUCCESS;
-}
-/* }}} */
-
-static int passwd_callback(char *buf, int num, int verify, void *data) /* {{{ */
-{
-	php_stream *stream = (php_stream *)data;
-	zval **val = NULL;
-	char *passphrase = NULL;
-	/* TODO: could expand this to make a callback into PHP user-space */
-
-<<<<<<< HEAD
-	GET_VER_OPT_STRING("passphrase", passphrase);
-=======
+	}
+
+	return nr_bytes;
+}
+/* }}} */
+
 struct timeval subtract_timeval( struct timeval a, struct timeval b )
 {
 	struct timeval difference;
@@ -716,1330 +1961,6 @@
 		return -1;
 	}
 }
->>>>>>> f2b12424
-
-	if (passphrase) {
-		if (Z_STRLEN_PP(val) < num - 1) {
-			memcpy(buf, Z_STRVAL_PP(val), Z_STRLEN_PP(val)+1);
-			return Z_STRLEN_PP(val);
-		}
-	}
-	return 0;
-}
-/* }}} */
-
-#if defined(PHP_WIN32) && OPENSSL_VERSION_NUMBER >= 0x00907000L
-#define RETURN_CERT_VERIFY_FAILURE(code) X509_STORE_CTX_set_error(x509_store_ctx, code); return 0;
-static int win_cert_verify_callback(X509_STORE_CTX *x509_store_ctx, void *arg) /* {{{ */
-{
-	PCCERT_CONTEXT cert_ctx = NULL;
-	PCCERT_CHAIN_CONTEXT cert_chain_ctx = NULL;
-
-	php_stream *stream;
-	php_openssl_netstream_data_t *sslsock;
-	zval **val;
-	zend_bool is_self_signed = 0;
-
-	TSRMLS_FETCH();
-
-	stream = (php_stream*)arg;
-	sslsock = (php_openssl_netstream_data_t*)stream->abstract;
-
-	{ /* First convert the x509 struct back to a DER encoded buffer and let Windows decode it into a form it can work with */
-		unsigned char *der_buf = NULL;
-		int der_len;
-
-		der_len = i2d_X509(x509_store_ctx->cert, &der_buf);
-		if (der_len < 0) {
-			unsigned long err_code, e;
-			char err_buf[512];
-
-			while ((e = ERR_get_error()) != 0) {
-				err_code = e;
-			}
-
-			php_error_docref(NULL TSRMLS_CC, E_WARNING, "Error encoding X509 certificate: %d: %s", err_code, ERR_error_string(err_code, err_buf));
-			RETURN_CERT_VERIFY_FAILURE(SSL_R_CERTIFICATE_VERIFY_FAILED);
-		}
-
-		cert_ctx = CertCreateCertificateContext(X509_ASN_ENCODING, der_buf, der_len);
-		OPENSSL_free(der_buf);
-
-		if (cert_ctx == NULL) {
-			php_error_docref(NULL TSRMLS_CC, E_WARNING, "Error creating certificate context: %s", php_win_err());
-			RETURN_CERT_VERIFY_FAILURE(SSL_R_CERTIFICATE_VERIFY_FAILED);
-		}
-	}
-
-	{ /* Next fetch the relevant cert chain from the store */
-		CERT_ENHKEY_USAGE enhkey_usage = {0};
-		CERT_USAGE_MATCH cert_usage = {0};
-		CERT_CHAIN_PARA chain_params = {sizeof(CERT_CHAIN_PARA)};
-		LPSTR usages[] = {szOID_PKIX_KP_SERVER_AUTH, szOID_SERVER_GATED_CRYPTO, szOID_SGC_NETSCAPE};
-		DWORD chain_flags = 0;
-		unsigned long allowed_depth = OPENSSL_DEFAULT_STREAM_VERIFY_DEPTH;
-		unsigned int i;
-
-		enhkey_usage.cUsageIdentifier = 3;
-		enhkey_usage.rgpszUsageIdentifier = usages;
-		cert_usage.dwType = USAGE_MATCH_TYPE_OR;
-		cert_usage.Usage = enhkey_usage;
-		chain_params.RequestedUsage = cert_usage;
-		chain_flags = CERT_CHAIN_CACHE_END_CERT | CERT_CHAIN_REVOCATION_CHECK_CHAIN_EXCLUDE_ROOT;
-
-		if (!CertGetCertificateChain(NULL, cert_ctx, NULL, NULL, &chain_params, chain_flags, NULL, &cert_chain_ctx)) {
-			php_error_docref(NULL TSRMLS_CC, E_WARNING, "Error getting certificate chain: %s", php_win_err());
-			CertFreeCertificateContext(cert_ctx);
-			RETURN_CERT_VERIFY_FAILURE(SSL_R_CERTIFICATE_VERIFY_FAILED);
-		}
-
-		/* check if the cert is self-signed */
-		if (cert_chain_ctx->cChain > 0 && cert_chain_ctx->rgpChain[0]->cElement > 0
-			&& (cert_chain_ctx->rgpChain[0]->rgpElement[0]->TrustStatus.dwInfoStatus & CERT_TRUST_IS_SELF_SIGNED) != 0) {
-			is_self_signed = 1;
-		}
-
-		/* check the depth */
-		GET_VER_OPT_LONG("verify_depth", allowed_depth);
-
-		for (i = 0; i < cert_chain_ctx->cChain; i++) {
-			if (cert_chain_ctx->rgpChain[i]->cElement > allowed_depth) {
-				CertFreeCertificateChain(cert_chain_ctx);
-				CertFreeCertificateContext(cert_ctx);
-				RETURN_CERT_VERIFY_FAILURE(X509_V_ERR_CERT_CHAIN_TOO_LONG);
-			}
-		}
-	}
-
-	{ /* Then verify it against a policy */
-		SSL_EXTRA_CERT_CHAIN_POLICY_PARA ssl_policy_params = {sizeof(SSL_EXTRA_CERT_CHAIN_POLICY_PARA)};
-		CERT_CHAIN_POLICY_PARA chain_policy_params = {sizeof(CERT_CHAIN_POLICY_PARA)};
-		CERT_CHAIN_POLICY_STATUS chain_policy_status = {sizeof(CERT_CHAIN_POLICY_STATUS)};
-		LPWSTR server_name = NULL;
-		BOOL verify_result;
-
-		{ /* This looks ridiculous and it is - but we validate the name ourselves using the peer_name
-		     ctx option, so just use the CN from the cert here */
-
-			X509_NAME *cert_name;
-			unsigned char *cert_name_utf8;
-			int index, cert_name_utf8_len;
-			DWORD num_wchars;
-
-			cert_name = X509_get_subject_name(x509_store_ctx->cert);
-			index = X509_NAME_get_index_by_NID(cert_name, NID_commonName, -1);
-			if (index < 0) {
-				php_error_docref(NULL TSRMLS_CC, E_WARNING, "Unable to locate certificate CN");
-				CertFreeCertificateChain(cert_chain_ctx);
-				CertFreeCertificateContext(cert_ctx);
-				RETURN_CERT_VERIFY_FAILURE(SSL_R_CERTIFICATE_VERIFY_FAILED);
-			}
-
-			cert_name_utf8_len = PHP_X509_NAME_ENTRY_TO_UTF8(cert_name, index, cert_name_utf8);
-
-			num_wchars = MultiByteToWideChar(CP_UTF8, 0, (char*)cert_name_utf8, -1, NULL, 0);
-			if (num_wchars == 0) {
-				php_error_docref(NULL TSRMLS_CC, E_WARNING, "Unable to convert %s to wide character string", cert_name_utf8);
-				OPENSSL_free(cert_name_utf8);
-				CertFreeCertificateChain(cert_chain_ctx);
-				CertFreeCertificateContext(cert_ctx);
-				RETURN_CERT_VERIFY_FAILURE(SSL_R_CERTIFICATE_VERIFY_FAILED);
-			}
-
-			server_name = emalloc((num_wchars * sizeof(WCHAR)) + sizeof(WCHAR));
-
-			num_wchars = MultiByteToWideChar(CP_UTF8, 0, (char*)cert_name_utf8, -1, server_name, num_wchars);
-			if (num_wchars == 0) {
-				php_error_docref(NULL TSRMLS_CC, E_WARNING, "Unable to convert %s to wide character string", cert_name_utf8);
-				efree(server_name);
-				OPENSSL_free(cert_name_utf8);
-				CertFreeCertificateChain(cert_chain_ctx);
-				CertFreeCertificateContext(cert_ctx);
-				RETURN_CERT_VERIFY_FAILURE(SSL_R_CERTIFICATE_VERIFY_FAILED);
-			}
-
-			OPENSSL_free(cert_name_utf8);
-		}
-
-		ssl_policy_params.dwAuthType = (sslsock->is_client) ? AUTHTYPE_SERVER : AUTHTYPE_CLIENT;
-		ssl_policy_params.pwszServerName = server_name;
-		chain_policy_params.pvExtraPolicyPara = &ssl_policy_params;
-
-		verify_result = CertVerifyCertificateChainPolicy(CERT_CHAIN_POLICY_SSL, cert_chain_ctx, &chain_policy_params, &chain_policy_status);
-
-		efree(server_name);
-		CertFreeCertificateChain(cert_chain_ctx);
-		CertFreeCertificateContext(cert_ctx);
-
-		if (!verify_result) {
-			php_error_docref(NULL TSRMLS_CC, E_WARNING, "Error verifying certificate chain policy: %s", php_win_err());
-			RETURN_CERT_VERIFY_FAILURE(SSL_R_CERTIFICATE_VERIFY_FAILED);
-		}
-
-		if (chain_policy_status.dwError != 0) {
-			/* The chain does not match the policy */
-			if (is_self_signed && chain_policy_status.dwError == CERT_E_UNTRUSTEDROOT
-				&& GET_VER_OPT("allow_self_signed") && zend_is_true(*val)) {
-				/* allow self-signed certs */
-				X509_STORE_CTX_set_error(x509_store_ctx, X509_V_ERR_DEPTH_ZERO_SELF_SIGNED_CERT);
-			} else {
-				RETURN_CERT_VERIFY_FAILURE(SSL_R_CERTIFICATE_VERIFY_FAILED);
-			}
-		}
-	}
-
-	return 1;
-}
-/* }}} */
-#endif
-
-static long load_stream_cafile(X509_STORE *cert_store, const char *cafile TSRMLS_DC) /* {{{ */
-{
-	php_stream *stream;
-	X509 *cert;
-	BIO *buffer;
-	int buffer_active = 0;
-	char *line = NULL;
-	size_t line_len;
-	long certs_added = 0;
-
-	stream = php_stream_open_wrapper(cafile, "rb", 0, NULL);
-
-	if (stream == NULL) {
-		php_error(E_WARNING, "failed loading cafile stream: `%s'", cafile);
-		return 0;
-	} else if (stream->wrapper->is_url) {
-		php_stream_close(stream);
-		php_error(E_WARNING, "remote cafile streams are disabled for security purposes");
-		return 0;
-	}
-
-	cert_start: {
-		line = php_stream_get_line(stream, NULL, 0, &line_len);
-		if (line == NULL) {
-			goto stream_complete;
-		} else if (!strcmp(line, "-----BEGIN CERTIFICATE-----\n") ||
-			!strcmp(line, "-----BEGIN CERTIFICATE-----\r\n")
-		) {
-			buffer = BIO_new(BIO_s_mem());
-			buffer_active = 1;
-			goto cert_line;
-		} else {
-			efree(line);
-			goto cert_start;
-		}
-	}
-
-	cert_line: {
-		BIO_puts(buffer, line);
-		efree(line);
-		line = php_stream_get_line(stream, NULL, 0, &line_len);
-		if (line == NULL) {
-			goto stream_complete;
-		} else if (!strcmp(line, "-----END CERTIFICATE-----") ||
-			!strcmp(line, "-----END CERTIFICATE-----\n") ||
-			!strcmp(line, "-----END CERTIFICATE-----\r\n")
-		) {
-			goto add_cert;
-		} else {
-			goto cert_line;
-		}
-	}
-
-	add_cert: {
-		BIO_puts(buffer, line);
-		efree(line);
-		cert = PEM_read_bio_X509(buffer, NULL, 0, NULL);
-		BIO_free(buffer);
-		buffer_active = 0;
-		if (cert && X509_STORE_add_cert(cert_store, cert)) {
-			++certs_added;
-		}
-		goto cert_start;
-	}
-
-	stream_complete: {
-		php_stream_close(stream);
-		if (buffer_active == 1) {
-			BIO_free(buffer);
-		}
-	}
-
-	if (certs_added == 0) {
-		php_error(E_WARNING, "no valid certs found cafile stream: `%s'", cafile);
-	}
-
-	return certs_added;
-}
-/* }}} */
-
-static int enable_peer_verification(SSL_CTX *ctx, php_stream *stream TSRMLS_DC) /* {{{ */
-{
-	zval **val = NULL;
-	char *cafile = NULL;
-	char *capath = NULL;
-
-	GET_VER_OPT_STRING("cafile", cafile);
-	GET_VER_OPT_STRING("capath", capath);
-
-	if (!cafile) {
-		cafile = zend_ini_string("openssl.cafile", sizeof("openssl.cafile"), 0);
-		cafile = strlen(cafile) ? cafile : NULL;
-	}
-
-	if (!capath) {
-		capath = zend_ini_string("openssl.capath", sizeof("openssl.capath"), 0);
-		capath = strlen(capath) ? capath : NULL;
-	}
-
-	if (cafile || capath) {
-		if (!SSL_CTX_load_verify_locations(ctx, cafile, capath)) {
-			if (cafile && !load_stream_cafile(SSL_CTX_get_cert_store(ctx), cafile TSRMLS_CC)) {
-				return FAILURE;
-			}
-		}
-	} else {
-#if defined(PHP_WIN32) && OPENSSL_VERSION_NUMBER >= 0x00907000L
-		SSL_CTX_set_cert_verify_callback(ctx, win_cert_verify_callback, (void *)stream);
-		SSL_CTX_set_verify(ctx, SSL_VERIFY_PEER, NULL);
-#else
-		php_openssl_netstream_data_t *sslsock;
-		sslsock = (php_openssl_netstream_data_t*)stream->abstract;
-
-		if (sslsock->is_client && !SSL_CTX_set_default_verify_paths(ctx)) {
-			php_error_docref(NULL TSRMLS_CC, E_WARNING,
-				"Unable to set default verify locations and no CA settings specified");
-			return FAILURE;
-		}
-#endif
-	}
-
-	SSL_CTX_set_verify(ctx, SSL_VERIFY_PEER, verify_callback);
-
-	return SUCCESS;
-}
-/* }}} */
-
-static void disable_peer_verification(SSL_CTX *ctx, php_stream *stream TSRMLS_DC) /* {{{ */
-{
-	SSL_CTX_set_verify(ctx, SSL_VERIFY_NONE, NULL);
-}
-/* }}} */
-
-static int set_local_cert(SSL_CTX *ctx, php_stream *stream TSRMLS_DC) /* {{{ */
-{
-	zval **val = NULL;
-	char *certfile = NULL;
-
-	GET_VER_OPT_STRING("local_cert", certfile);
-
-	if (certfile) {
-		char resolved_path_buff[MAXPATHLEN];
-		const char * private_key = NULL;
-
-		if (VCWD_REALPATH(certfile, resolved_path_buff)) {
-			/* a certificate to use for authentication */
-			if (SSL_CTX_use_certificate_chain_file(ctx, resolved_path_buff) != 1) {
-				php_error_docref(NULL TSRMLS_CC, E_WARNING, "Unable to set local cert chain file `%s'; Check that your cafile/capath settings include details of your certificate and its issuer", certfile);
-				return FAILURE;
-			}
-			GET_VER_OPT_STRING("local_pk", private_key);
-
-			if (private_key) {
-				char resolved_path_buff_pk[MAXPATHLEN];
-				if (VCWD_REALPATH(private_key, resolved_path_buff_pk)) {
-					if (SSL_CTX_use_PrivateKey_file(ctx, resolved_path_buff_pk, SSL_FILETYPE_PEM) != 1) {
-						php_error_docref(NULL TSRMLS_CC, E_WARNING, "Unable to set private key file `%s'", resolved_path_buff_pk);
-						return FAILURE;
-					}
-				}
-			} else {
-				if (SSL_CTX_use_PrivateKey_file(ctx, resolved_path_buff, SSL_FILETYPE_PEM) != 1) {
-					php_error_docref(NULL TSRMLS_CC, E_WARNING, "Unable to set private key file `%s'", resolved_path_buff);
-					return FAILURE;
-				}		
-			}
-
-#if OPENSSL_VERSION_NUMBER < 0x10001001L
-			do {
-				/* Unnecessary as of OpenSSLv1.0.1 (will segfault if used with >= 10001001 ) */
-				X509 *cert = NULL;
-				EVP_PKEY *key = NULL;
-				SSL *tmpssl = SSL_new(ctx);
-				cert = SSL_get_certificate(tmpssl);
-
-				if (cert) {
-					key = X509_get_pubkey(cert);
-					EVP_PKEY_copy_parameters(key, SSL_get_privatekey(tmpssl));
-					EVP_PKEY_free(key);
-				}
-				SSL_free(tmpssl);
-			} while (0);
-#endif
-			if (!SSL_CTX_check_private_key(ctx)) {
-				php_error_docref(NULL TSRMLS_CC, E_WARNING, "Private key does not match certificate!");
-			}
-		}
-	}
-
-	return SUCCESS;
-}
-/* }}} */
-
-static const SSL_METHOD *php_select_crypto_method(long method_value, int is_client TSRMLS_DC) /* {{{ */
-{
-	if (method_value == STREAM_CRYPTO_METHOD_SSLv2) {
-#ifndef OPENSSL_NO_SSL2
-		return is_client ? SSLv2_client_method() : SSLv2_server_method();
-#else
-		php_error_docref(NULL TSRMLS_CC, E_WARNING,
-				"SSLv2 support is not compiled into the OpenSSL library PHP is linked against");
-		return NULL;
-#endif
-	} else if (method_value == STREAM_CRYPTO_METHOD_SSLv3) {
-#ifndef OPENSSL_NO_SSL3
-		return is_client ? SSLv3_client_method() : SSLv3_server_method();
-#else
-		php_error_docref(NULL TSRMLS_CC, E_WARNING,
-				"SSLv3 support is not compiled into the OpenSSL library PHP is linked against");
-		return NULL;
-#endif
-	} else if (method_value == STREAM_CRYPTO_METHOD_TLSv1_0) {
-		return is_client ? TLSv1_client_method() : TLSv1_server_method();
-	} else if (method_value == STREAM_CRYPTO_METHOD_TLSv1_1) {
-#if OPENSSL_VERSION_NUMBER >= 0x10001001L
-		return is_client ? TLSv1_1_client_method() : TLSv1_1_server_method();
-#else
-		php_error_docref(NULL TSRMLS_CC, E_WARNING,
-				"TLSv1.1 support is not compiled into the OpenSSL library PHP is linked against");
-		return NULL;
-#endif
-	} else if (method_value == STREAM_CRYPTO_METHOD_TLSv1_2) {
-#if OPENSSL_VERSION_NUMBER >= 0x10001001L
-		return is_client ? TLSv1_2_client_method() : TLSv1_2_server_method();
-#else
-		php_error_docref(NULL TSRMLS_CC, E_WARNING,
-				"TLSv1.2 support is not compiled into the OpenSSL library PHP is linked against");
-		return NULL;
-#endif
-	} else {
-		php_error_docref(NULL TSRMLS_CC, E_WARNING,
-				"Invalid crypto method");
-		return NULL;
-	}
-}
-/* }}} */
-
-static long php_get_crypto_method_ctx_flags(long method_flags TSRMLS_DC) /* {{{ */
-{
-	long ssl_ctx_options = SSL_OP_ALL;
-
-#ifndef OPENSSL_NO_SSL2
-	if (!(method_flags & STREAM_CRYPTO_METHOD_SSLv2)) {
-		ssl_ctx_options |= SSL_OP_NO_SSLv2;
-	}
-#endif
-#ifndef OPENSSL_NO_SSL3
-	if (!(method_flags & STREAM_CRYPTO_METHOD_SSLv3)) {
-		ssl_ctx_options |= SSL_OP_NO_SSLv3;
-	}
-#endif
-#ifndef OPENSSL_NO_TLS1
-	if (!(method_flags & STREAM_CRYPTO_METHOD_TLSv1_0)) {
-		ssl_ctx_options |= SSL_OP_NO_TLSv1;
-	}
-#endif
-#if OPENSSL_VERSION_NUMBER >= 0x10001001L
-	if (!(method_flags & STREAM_CRYPTO_METHOD_TLSv1_1)) {
-		ssl_ctx_options |= SSL_OP_NO_TLSv1_1;
-	}
-
-	if (!(method_flags & STREAM_CRYPTO_METHOD_TLSv1_2)) {
-		ssl_ctx_options |= SSL_OP_NO_TLSv1_2;
-	}
-#endif
-
-	return ssl_ctx_options;
-}
-/* }}} */
-
-static void limit_handshake_reneg(const SSL *ssl) /* {{{ */
-{
-	php_stream *stream;
-	php_openssl_netstream_data_t *sslsock;
-	struct timeval now;
-	long elapsed_time;
-
-	stream = php_openssl_get_stream_from_ssl_handle(ssl);
-	sslsock = (php_openssl_netstream_data_t*)stream->abstract;
-	gettimeofday(&now, NULL);
-
-	/* The initial handshake is never rate-limited */
-	if (sslsock->reneg->prev_handshake == 0) {
-		sslsock->reneg->prev_handshake = now.tv_sec;
-		return;
-	}
-
-	elapsed_time = (now.tv_sec - sslsock->reneg->prev_handshake);
-	sslsock->reneg->prev_handshake = now.tv_sec;
-	sslsock->reneg->tokens -= (elapsed_time * (sslsock->reneg->limit / sslsock->reneg->window));
-
-	if (sslsock->reneg->tokens < 0) {
-		sslsock->reneg->tokens = 0;
-	}
-	++sslsock->reneg->tokens;
-
-	/* The token level exceeds our allowed limit */
-	if (sslsock->reneg->tokens > sslsock->reneg->limit) {
-		zval **val;
-
-		TSRMLS_FETCH();
-
-		sslsock->reneg->should_close = 1;
-
-		if (stream->context && SUCCESS == php_stream_context_get_option(stream->context,
-				"ssl", "reneg_limit_callback", &val)
-		) {
-			zval *param, **params[1], *retval;
-
-			MAKE_STD_ZVAL(param);
-			php_stream_to_zval(stream, param);
-			params[0] = &param;
-
-			/* Closing the stream inside this callback would segfault! */
-			stream->flags |= PHP_STREAM_FLAG_NO_FCLOSE;
-			if (FAILURE == call_user_function_ex(EG(function_table), NULL, *val, &retval, 1, params, 0, NULL TSRMLS_CC)) {
-				php_error(E_WARNING, "SSL: failed invoking reneg limit notification callback");
-			}
-			stream->flags ^= PHP_STREAM_FLAG_NO_FCLOSE;
-
-			/* If the reneg_limit_callback returned true don't auto-close */
-			if (retval != NULL && Z_TYPE_P(retval) == IS_BOOL && Z_BVAL_P(retval) == 1) {
-				sslsock->reneg->should_close = 0;
-			}
-
-			FREE_ZVAL(param);
-			if (retval != NULL) {
-				zval_ptr_dtor(&retval);
-			}
-		} else {
-			php_error_docref(NULL TSRMLS_CC, E_WARNING,
-				"SSL: client-initiated handshake rate limit exceeded by peer");
-		}
-	}
-}
-/* }}} */
-
-static void info_callback(const SSL *ssl, int where, int ret) /* {{{ */
-{
-	/* Rate-limit client-initiated handshake renegotiation to prevent DoS */
-	if (where & SSL_CB_HANDSHAKE_START) {
-		limit_handshake_reneg(ssl);
-	}
-}
-/* }}} */
-
-static void init_server_reneg_limit(php_stream *stream, php_openssl_netstream_data_t *sslsock) /* {{{ */
-{
-	zval **val;
-	long limit = OPENSSL_DEFAULT_RENEG_LIMIT;
-	long window = OPENSSL_DEFAULT_RENEG_WINDOW;
-
-	if (stream->context &&
-		SUCCESS == php_stream_context_get_option(stream->context,
-				"ssl", "reneg_limit", &val)
-	) {
-		convert_to_long(*val);
-		limit = Z_LVAL_PP(val);
-	}
-
-	/* No renegotiation rate-limiting */
-	if (limit < 0) {
-		return;
-	}
-
-	if (stream->context &&
-		SUCCESS == php_stream_context_get_option(stream->context,
-				"ssl", "reneg_window", &val)
-	) {
-		convert_to_long(*val);
-		window = Z_LVAL_PP(val);
-	}
-
-	sslsock->reneg = (void*)pemalloc(sizeof(php_openssl_handshake_bucket_t),
-		php_stream_is_persistent(stream)
-	);
-
-	sslsock->reneg->limit = limit;
-	sslsock->reneg->window = window;
-	sslsock->reneg->prev_handshake = 0;
-	sslsock->reneg->tokens = 0;
-	sslsock->reneg->should_close = 0;
-
-	SSL_set_info_callback(sslsock->ssl_handle, info_callback);
-}
-/* }}} */
-
-static int set_server_rsa_key(php_stream *stream, SSL_CTX *ctx TSRMLS_DC) /* {{{ */
-{
-	zval ** val;
-	int rsa_key_size;
-	RSA* rsa;
-
-	if (php_stream_context_get_option(stream->context, "ssl", "rsa_key_size", &val) == SUCCESS) {
-		rsa_key_size = (int) Z_LVAL_PP(val);
-		if ((rsa_key_size != 1) && (rsa_key_size & (rsa_key_size - 1))) {
-			php_error_docref(NULL TSRMLS_CC, E_WARNING, "RSA key size requires a power of 2: %d", rsa_key_size);
-			rsa_key_size = 2048;
-		}
-	} else {
-		rsa_key_size = 2048;
-	}
-
-	rsa = RSA_generate_key(rsa_key_size, RSA_F4, NULL, NULL);
-
-	if (!SSL_CTX_set_tmp_rsa(ctx, rsa)) {
-		php_error_docref(NULL TSRMLS_CC, E_WARNING, "Failed setting RSA key");
-		RSA_free(rsa);
-		return FAILURE;
-	}
-
-	RSA_free(rsa);
-
-	return SUCCESS;
-}
-/* }}} */
-
-static int set_server_dh_param(SSL_CTX *ctx, char *dh_path TSRMLS_DC) /* {{{ */
-{
-	DH *dh;
-	BIO* bio;
-
-	bio = BIO_new_file(dh_path, "r");
-
-	if (bio == NULL) {
-		php_error_docref(NULL TSRMLS_CC, E_WARNING, "Invalid dh_param file: %s", dh_path);
-		return FAILURE;
-	}
-
-	dh = PEM_read_bio_DHparams(bio, NULL, NULL, NULL);
-	BIO_free(bio);
-
-	if (dh == NULL) {
-		php_error_docref(NULL TSRMLS_CC, E_WARNING, "Failed reading DH params from file: %s", dh_path);
-		return FAILURE;
-	}
-
-	if (SSL_CTX_set_tmp_dh(ctx, dh) < 0) {
-		php_error_docref(NULL TSRMLS_CC, E_WARNING, "DH param assignment failed");
-		DH_free(dh);
-		return FAILURE;
-	}
-
-	DH_free(dh);
-
-	return SUCCESS;
-}
-/* }}} */
-
-#ifdef HAVE_ECDH
-static int set_server_ecdh_curve(php_stream *stream, SSL_CTX *ctx TSRMLS_DC) /* {{{ */
-{
-	zval **val;
-	int curve_nid;
-	char *curve_str;
-	EC_KEY *ecdh;
-
-	if (php_stream_context_get_option(stream->context, "ssl", "ecdh_curve", &val) == SUCCESS) {
-		convert_to_string_ex(val);
-		curve_str = Z_STRVAL_PP(val);
-		curve_nid = OBJ_sn2nid(curve_str);
-		if (curve_nid == NID_undef) {
-			php_error_docref(NULL TSRMLS_CC, E_WARNING, "Invalid ECDH curve: %s", curve_str);
-			return FAILURE;
-		}
-	} else {
-		curve_nid = NID_X9_62_prime256v1;
-	}
-
-	ecdh = EC_KEY_new_by_curve_name(curve_nid);
-	if (ecdh == NULL) {
-		php_error_docref(NULL TSRMLS_CC, E_WARNING,
-			"Failed generating ECDH curve");
-
-		return FAILURE;
-	}
-
-	SSL_CTX_set_tmp_ecdh(ctx, ecdh);
-	EC_KEY_free(ecdh);
-
-	return SUCCESS;
-}
-/* }}} */
-#endif
-
-static int set_server_specific_opts(php_stream *stream, SSL_CTX *ctx TSRMLS_DC) /* {{{ */
-{
-	zval **val;
-	long ssl_ctx_options = SSL_CTX_get_options(ctx);
-
-#ifdef HAVE_ECDH
-	if (FAILURE == set_server_ecdh_curve(stream, ctx TSRMLS_CC)) {
-		return FAILURE;
-	}
-#else
-	if (SUCCESS == php_stream_context_get_option(stream->context, "ssl", "ecdh_curve", &val)) {
-		php_error_docref(NULL TSRMLS_CC, E_WARNING,
-			"ECDH curve support not compiled into the OpenSSL lib against which PHP is linked");
-
-		return FAILURE;
-	}
-#endif
-
-	if (php_stream_context_get_option(stream->context, "ssl", "dh_param", &val) == SUCCESS) {
-		convert_to_string_ex(val);
-		if (FAILURE == set_server_dh_param(ctx,  Z_STRVAL_PP(val) TSRMLS_CC)) {
-			return FAILURE;
-		}
-	}
-
-	if (FAILURE == set_server_rsa_key(stream, ctx TSRMLS_CC)) {
-		return FAILURE;
-	}
-
-	if (SUCCESS == php_stream_context_get_option(
-				stream->context, "ssl", "honor_cipher_order", &val) &&
-			zend_is_true(*val)
-	) {
-		ssl_ctx_options |= SSL_OP_CIPHER_SERVER_PREFERENCE;
-	}
-
-	if (SUCCESS == php_stream_context_get_option(
-				stream->context, "ssl", "single_dh_use", &val) &&
-			zend_is_true(*val)
-	) {
-		ssl_ctx_options |= SSL_OP_SINGLE_DH_USE;
-	}
-
-#ifdef HAVE_ECDH
-	if (SUCCESS == php_stream_context_get_option(
-				stream->context, "ssl", "single_ecdh_use", &val) &&
-			zend_is_true(*val)
-	) {
-		ssl_ctx_options |= SSL_OP_SINGLE_ECDH_USE;
-	}
-#endif
-
-	SSL_CTX_set_options(ctx, ssl_ctx_options);
-
-	return SUCCESS;
-}
-/* }}} */
-
-#ifdef HAVE_SNI
-static int server_sni_callback(SSL *ssl_handle, int *al, void *arg) /* {{{ */
-{
-	php_stream *stream;
-	php_openssl_netstream_data_t *sslsock;
-	unsigned i;
-	const char *server_name;
-
-	server_name = SSL_get_servername(ssl_handle, TLSEXT_NAMETYPE_host_name);
-
-	if (!server_name) {
-		return SSL_TLSEXT_ERR_NOACK;
-	}
-
-	stream = (php_stream*)SSL_get_ex_data(ssl_handle, php_openssl_get_ssl_stream_data_index());
-	sslsock = (php_openssl_netstream_data_t*)stream->abstract;
-
-	if (!(sslsock->sni_cert_count && sslsock->sni_certs)) {
-		return SSL_TLSEXT_ERR_NOACK;
-	}
-
-	for (i=0; i < sslsock->sni_cert_count; i++) {
-		if (matches_wildcard_name(server_name, sslsock->sni_certs[i].name)) {
-			SSL_set_SSL_CTX(ssl_handle, sslsock->sni_certs[i].ctx);
-			return SSL_TLSEXT_ERR_OK;
-		}
-	}
-
-	return SSL_TLSEXT_ERR_NOACK;
-}
-/* }}} */
-
-static int enable_server_sni(php_stream *stream, php_openssl_netstream_data_t *sslsock TSRMLS_DC)
-{
-	zval **val;
-	zval **current;
-	char *key;
-	uint key_len;
-	ulong key_index;
-	int key_type;
-	HashPosition pos;
-	int i = 0;
-	char resolved_path_buff[MAXPATHLEN];
-	SSL_CTX *ctx;
-
-	/* If the stream ctx disables SNI we're finished here */
-	if (GET_VER_OPT("SNI_enabled") && !zend_is_true(*val)) {
-		return SUCCESS;
-	}
-
-	/* If no SNI cert array is specified we're finished here */
-	if (!GET_VER_OPT("SNI_server_certs")) {
-		return SUCCESS;
-	}
-
-	if (Z_TYPE_PP(val) != IS_ARRAY) {
-		php_error_docref(NULL TSRMLS_CC, E_WARNING,
-			"SNI_server_certs requires an array mapping host names to cert paths"
-		);
-		return FAILURE;
-	}
-
-	sslsock->sni_cert_count = zend_hash_num_elements(Z_ARRVAL_PP(val));
-	if (sslsock->sni_cert_count == 0) {
-		php_error_docref(NULL TSRMLS_CC, E_WARNING,
-			"SNI_server_certs host cert array must not be empty"
-		);
-		return FAILURE;
-	}
-
-	sslsock->sni_certs = (php_openssl_sni_cert_t*)safe_pemalloc(sslsock->sni_cert_count,
-		sizeof(php_openssl_sni_cert_t), 0, php_stream_is_persistent(stream)
-	);
-
-	for (zend_hash_internal_pointer_reset_ex(Z_ARRVAL_PP(val), &pos);
-		zend_hash_get_current_data_ex(Z_ARRVAL_PP(val), (void **)&current, &pos) == SUCCESS;
-		zend_hash_move_forward_ex(Z_ARRVAL_PP(val), &pos)
-	) {
-		key_type = zend_hash_get_current_key_ex(Z_ARRVAL_PP(val), &key, &key_len, &key_index, 0, &pos);
-		if (key_type != HASH_KEY_IS_STRING) {
-			php_error_docref(NULL TSRMLS_CC, E_WARNING,
-				"SNI_server_certs array requires string host name keys"
-			);
-			return FAILURE;
-		}
-
-		if (VCWD_REALPATH(Z_STRVAL_PP(current), resolved_path_buff)) {
-			/* The hello method is not inherited by SSL structs when assigning a new context
-			 * inside the SNI callback, so the just use SSLv23 */
-			ctx = SSL_CTX_new(SSLv23_server_method());
-
-			if (SSL_CTX_use_certificate_chain_file(ctx, resolved_path_buff) != 1) {
-				php_error_docref(NULL TSRMLS_CC, E_WARNING,
-					"failed setting local cert chain file `%s'; " \
-					"check that your cafile/capath settings include " \
-					"details of your certificate and its issuer",
-					resolved_path_buff
-				);
-				SSL_CTX_free(ctx);
-				return FAILURE;
-			} else if (SSL_CTX_use_PrivateKey_file(ctx, resolved_path_buff, SSL_FILETYPE_PEM) != 1) {
-				php_error_docref(NULL TSRMLS_CC, E_WARNING,
-					"failed setting private key from file `%s'",
-					resolved_path_buff
-				);
-				SSL_CTX_free(ctx);
-				return FAILURE;
-			} else {
-				sslsock->sni_certs[i].name = pestrdup(key, php_stream_is_persistent(stream));
-				sslsock->sni_certs[i].ctx = ctx;
-				++i;
-			}
-		} else {
-			php_error_docref(NULL TSRMLS_CC, E_WARNING,
-				"failed setting local cert chain file `%s'; file not found",
-				Z_STRVAL_PP(current)
-			);
-			return FAILURE;
-		}
-	}
-
-	SSL_CTX_set_tlsext_servername_callback(sslsock->ctx, server_sni_callback);
-
-	return SUCCESS;
-}
-
-static void enable_client_sni(php_stream *stream, php_openssl_netstream_data_t *sslsock) /* {{{ */
-{
-	zval **val;
-	char *sni_server_name;
-
-	/* If SNI is explicitly disabled we're finished here */
-	if (GET_VER_OPT("SNI_enabled") && !zend_is_true(*val)) {
-		return;
-	}
-
-	sni_server_name = sslsock->url_name;
-
-	GET_VER_OPT_STRING("peer_name", sni_server_name);
-
-	if (GET_VER_OPT("SNI_server_name")) {
-		GET_VER_OPT_STRING("SNI_server_name", sni_server_name);
-		php_error(E_DEPRECATED, "SNI_server_name is deprecated in favor of peer_name");
-	}
-
-	if (sni_server_name) {
-		SSL_set_tlsext_host_name(sslsock->ssl_handle, sni_server_name);
-	}
-}
-/* }}} */
-#endif
-
-int php_openssl_setup_crypto(php_stream *stream,
-		php_openssl_netstream_data_t *sslsock,
-		php_stream_xport_crypto_param *cparam
-		TSRMLS_DC) /* {{{ */
-{
-	const SSL_METHOD *method;
-	long ssl_ctx_options;
-	long method_flags;
-	char *cipherlist = NULL;
-	zval **val;
-
-	if (sslsock->ssl_handle) {
-		if (sslsock->s.is_blocked) {
-			php_error_docref(NULL TSRMLS_CC, E_WARNING, "SSL/TLS already set-up for this stream");
-			return FAILURE;
-		} else {
-			return SUCCESS;
-		}
-	}
-
-	ERR_clear_error();
-
-	/* We need to do slightly different things based on client/server method
-	 * so lets remember which method was selected */
-	sslsock->is_client = cparam->inputs.method & STREAM_CRYPTO_IS_CLIENT;
-	method_flags = ((cparam->inputs.method >> 1) << 1);
-
-	/* Should we use a specific crypto method or is generic SSLv23 okay? */
-	if ((method_flags & (method_flags-1)) == 0) {
-		ssl_ctx_options = SSL_OP_ALL;
-		method = php_select_crypto_method(method_flags, sslsock->is_client TSRMLS_CC);
-		if (method == NULL) {
-			return FAILURE;
-		}
-	} else {
-		method = sslsock->is_client ? SSLv23_client_method() : SSLv23_server_method();
-		ssl_ctx_options = php_get_crypto_method_ctx_flags(method_flags TSRMLS_CC);
-		if (ssl_ctx_options == -1) {
-			return FAILURE;
-		}
-	}
-
-#if OPENSSL_VERSION_NUMBER >= 0x10001001L
-	sslsock->ctx = SSL_CTX_new(method);
-#else
-	/* Avoid const warning with old versions */
-	sslsock->ctx = SSL_CTX_new((SSL_METHOD*)method);
-#endif
-
-	if (sslsock->ctx == NULL) {
-		php_error_docref(NULL TSRMLS_CC, E_WARNING, "SSL context creation failure");
-		return FAILURE;
-	}
-
-#if OPENSSL_VERSION_NUMBER >= 0x0090806fL
-	if (GET_VER_OPT("no_ticket") && zend_is_true(*val)) {
-		ssl_ctx_options |= SSL_OP_NO_TICKET;
-	}
-#endif
-
-#if OPENSSL_VERSION_NUMBER >= 0x0090605fL
-	ssl_ctx_options &= ~SSL_OP_DONT_INSERT_EMPTY_FRAGMENTS;
-#endif
-
-#if OPENSSL_VERSION_NUMBER >= 0x10000000L
-	if (!GET_VER_OPT("disable_compression") || zend_is_true(*val)) {
-		ssl_ctx_options |= SSL_OP_NO_COMPRESSION;
-	}
-#endif
-
-	if (GET_VER_OPT("verify_peer") && !zend_is_true(*val)) {
-		disable_peer_verification(sslsock->ctx, stream TSRMLS_CC);
-	} else if (FAILURE == enable_peer_verification(sslsock->ctx, stream TSRMLS_CC)) {
-		return FAILURE;
-	}
-
-	/* callback for the passphrase (for localcert) */
-	if (GET_VER_OPT("passphrase")) {
-		SSL_CTX_set_default_passwd_cb_userdata(sslsock->ctx, stream);
-		SSL_CTX_set_default_passwd_cb(sslsock->ctx, passwd_callback);
-	}
-
-	GET_VER_OPT_STRING("ciphers", cipherlist);
-#ifndef USE_OPENSSL_SYSTEM_CIPHERS
-	if (!cipherlist) {
-		cipherlist = OPENSSL_DEFAULT_STREAM_CIPHERS;
-	}
-#endif
-	if (cipherlist) {
-		if (SSL_CTX_set_cipher_list(sslsock->ctx, cipherlist) != 1) {
-			return FAILURE;
-		}
-	}
-	if (FAILURE == set_local_cert(sslsock->ctx, stream TSRMLS_CC)) {
-		return FAILURE;
-	}
-
-	SSL_CTX_set_options(sslsock->ctx, ssl_ctx_options);
-
-	if (sslsock->is_client == 0 &&
-		stream->context &&
-		FAILURE == set_server_specific_opts(stream, sslsock->ctx TSRMLS_CC)
-	) {
-		return FAILURE;
-	}
-
-	sslsock->ssl_handle = SSL_new(sslsock->ctx);
-	if (sslsock->ssl_handle == NULL) {
-		php_error_docref(NULL TSRMLS_CC, E_WARNING, "SSL handle creation failure");
-		SSL_CTX_free(sslsock->ctx);
-		sslsock->ctx = NULL;
-		return FAILURE;
-	} else {
-		SSL_set_ex_data(sslsock->ssl_handle, php_openssl_get_ssl_stream_data_index(), stream);
-	}
-
-	if (!SSL_set_fd(sslsock->ssl_handle, sslsock->s.socket)) {
-		handle_ssl_error(stream, 0, 1 TSRMLS_CC);
-	}
-
-#ifdef HAVE_SNI
-	/* Enable server-side SNI */
-	if (sslsock->is_client == 0 && enable_server_sni(stream, sslsock TSRMLS_CC) == FAILURE) {
-		return FAILURE;
-	}
-#endif
-
-	/* Enable server-side handshake renegotiation rate-limiting */
-	if (sslsock->is_client == 0) {
-		init_server_reneg_limit(stream, sslsock);
-	}
-
-#ifdef SSL_MODE_RELEASE_BUFFERS
-	do {
-		long mode = SSL_get_mode(sslsock->ssl_handle);
-		SSL_set_mode(sslsock->ssl_handle, mode | SSL_MODE_RELEASE_BUFFERS);
-	} while (0);
-#endif
-
-	if (cparam->inputs.session) {
-		if (cparam->inputs.session->ops != &php_openssl_socket_ops) {
-			php_error_docref(NULL TSRMLS_CC, E_WARNING, "supplied session stream must be an SSL enabled stream");
-		} else if (((php_openssl_netstream_data_t*)cparam->inputs.session->abstract)->ssl_handle == NULL) {
-			php_error_docref(NULL TSRMLS_CC, E_WARNING, "supplied SSL session stream is not initialized");
-		} else {
-			SSL_copy_session_id(sslsock->ssl_handle, ((php_openssl_netstream_data_t*)cparam->inputs.session->abstract)->ssl_handle);
-		}
-	}
-
-	return SUCCESS;
-}
-/* }}} */
-
-static zval *capture_session_meta(SSL *ssl_handle) /* {{{ */
-{
-	zval *meta_arr;
-	char *proto_str;
-	long proto = SSL_version(ssl_handle);
-	const SSL_CIPHER *cipher = SSL_get_current_cipher(ssl_handle);
-
-	switch (proto) {
-#if OPENSSL_VERSION_NUMBER >= 0x10001001L
-		case TLS1_2_VERSION: proto_str = "TLSv1.2"; break;
-		case TLS1_1_VERSION: proto_str = "TLSv1.1"; break;
-#endif
-		case TLS1_VERSION: proto_str = "TLSv1"; break;
-		case SSL3_VERSION: proto_str = "SSLv3"; break;
-		case SSL2_VERSION: proto_str = "SSLv2"; break;
-		default: proto_str = "UNKNOWN";
-	}
-
-	MAKE_STD_ZVAL(meta_arr);
-	array_init(meta_arr);
-	add_assoc_string(meta_arr, "protocol", proto_str, 1);
-	add_assoc_string(meta_arr, "cipher_name", (char *) SSL_CIPHER_get_name(cipher), 1);
-	add_assoc_long(meta_arr, "cipher_bits", SSL_CIPHER_get_bits(cipher, NULL));
-	add_assoc_string(meta_arr, "cipher_version", SSL_CIPHER_get_version(cipher), 1);
-
-	return meta_arr;
-}
-/* }}} */
-
-static int capture_peer_certs(php_stream *stream, php_openssl_netstream_data_t *sslsock, X509 *peer_cert TSRMLS_DC) /* {{{ */
-{
-	zval **val, *zcert;
-	int cert_captured = 0;
-
-	if (SUCCESS == php_stream_context_get_option(stream->context,
-			"ssl", "capture_peer_cert", &val) &&
-		zend_is_true(*val)
-	) {
-		MAKE_STD_ZVAL(zcert);
-		ZVAL_RESOURCE(zcert, zend_list_insert(peer_cert, php_openssl_get_x509_list_id() TSRMLS_CC));
-		php_stream_context_set_option(stream->context, "ssl", "peer_certificate", zcert);
-		cert_captured = 1;
-		FREE_ZVAL(zcert);
-	}
-
-	if (SUCCESS == php_stream_context_get_option(stream->context,
-			"ssl", "capture_peer_cert_chain", &val) &&
-		zend_is_true(*val)
-	) {
-		zval *arr;
-		STACK_OF(X509) *chain;
-
-		MAKE_STD_ZVAL(arr);
-		chain = SSL_get_peer_cert_chain(sslsock->ssl_handle);
-
-		if (chain && sk_X509_num(chain) > 0) {
-			int i;
-			array_init(arr);
-
-			for (i = 0; i < sk_X509_num(chain); i++) {
-				X509 *mycert = X509_dup(sk_X509_value(chain, i));
-				MAKE_STD_ZVAL(zcert);
-				ZVAL_RESOURCE(zcert, zend_list_insert(mycert, php_openssl_get_x509_list_id() TSRMLS_CC));
-				add_next_index_zval(arr, zcert);
-			}
-
-		} else {
-			ZVAL_NULL(arr);
-		}
-
-		php_stream_context_set_option(stream->context, "ssl", "peer_certificate_chain", arr);
-		zval_dtor(arr);
-		efree(arr);
-	}
-
-	return cert_captured;
-}
-/* }}} */
-
-static int php_openssl_enable_crypto(php_stream *stream,
-		php_openssl_netstream_data_t *sslsock,
-		php_stream_xport_crypto_param *cparam
-		TSRMLS_DC)
-{
-	int n;
-	int retry = 1;
-	int cert_captured;
-	X509 *peer_cert;
-
-	if (cparam->inputs.activate && !sslsock->ssl_active) {
-		struct timeval	start_time,
-						*timeout;
-		int				blocked		= sslsock->s.is_blocked,
-						has_timeout = 0;
-
-#ifdef HAVE_SNI
-		if (sslsock->is_client) {
-			enable_client_sni(stream, sslsock);
-		}
-#endif
-
-		if (!sslsock->state_set) {
-			if (sslsock->is_client) {
-				SSL_set_connect_state(sslsock->ssl_handle);
-			} else {
-				SSL_set_accept_state(sslsock->ssl_handle);
-			}
-			sslsock->state_set = 1;
-		}
-
-		if (SUCCESS == php_set_sock_blocking(sslsock->s.socket, 0 TSRMLS_CC)) {
-			sslsock->s.is_blocked = 0;
-		}
-		
-		timeout = sslsock->is_client ? &sslsock->connect_timeout : &sslsock->s.timeout;
-		has_timeout = !sslsock->s.is_blocked && (timeout->tv_sec || timeout->tv_usec);
-		/* gettimeofday is not monotonic; using it here is not strictly correct */
-		if (has_timeout) {
-			gettimeofday(&start_time, NULL);
-		}
-		
-		do {
-			struct timeval	cur_time,
-							elapsed_time = {0};
-			
-			if (sslsock->is_client) {
-				n = SSL_connect(sslsock->ssl_handle);
-			} else {
-				n = SSL_accept(sslsock->ssl_handle);
-			}
-
-			if (has_timeout) {
-				gettimeofday(&cur_time, NULL);
-				elapsed_time = subtract_timeval( cur_time, start_time );
-			
-<<<<<<< HEAD
-				if (elapsed_time.tv_sec > timeout->tv_sec ||
-						(elapsed_time.tv_sec == timeout->tv_sec &&
-						elapsed_time.tv_usec > timeout->tv_usec)) {
-					php_error_docref(NULL TSRMLS_CC, E_WARNING, "SSL: Handshake timed out");
-=======
-				if (compare_timeval( elapsed_time, *timeout) > 0) {
-					php_error_docref(NULL TSRMLS_CC, E_WARNING, "SSL: crypto enabling timeout");
->>>>>>> f2b12424
-					return -1;
-				}
-			}
-
-			if (n <= 0) {
-				/* in case of SSL_ERROR_WANT_READ/WRITE, do not retry in non-blocking mode */
-				retry = handle_ssl_error(stream, n, blocked TSRMLS_CC);
-				if (retry) {
-					/* wait until something interesting happens in the socket. It may be a
-					 * timeout. Also consider the unlikely of possibility of a write block  */
-					int err = SSL_get_error(sslsock->ssl_handle, n);
-					struct timeval left_time;
-					
-					if (has_timeout) {
-						left_time = subtract_timeval( *timeout, elapsed_time );
-					}
-					php_pollfd_for(sslsock->s.socket, (err == SSL_ERROR_WANT_READ) ?
-						(POLLIN|POLLPRI) : POLLOUT, has_timeout ? &left_time : NULL);
-				}
-			} else {
-				retry = 0;
-			}
-		} while (retry);
-
-		if (sslsock->s.is_blocked != blocked && SUCCESS == php_set_sock_blocking(sslsock->s.socket, blocked TSRMLS_CC)) {
-			sslsock->s.is_blocked = blocked;
-		}
-
-		if (n == 1) {
-			peer_cert = SSL_get_peer_certificate(sslsock->ssl_handle);
-			if (peer_cert && stream->context) {
-				cert_captured = capture_peer_certs(stream, sslsock, peer_cert TSRMLS_CC);
-			}
-
-			if (FAILURE == apply_peer_verification_policy(sslsock->ssl_handle, peer_cert, stream TSRMLS_CC)) {
-				SSL_shutdown(sslsock->ssl_handle);
-				n = -1;
-			} else {	
-				sslsock->ssl_active = 1;
-
-				if (stream->context) {
-					zval **val;
-
-					if (SUCCESS == php_stream_context_get_option(stream->context,
-							"ssl", "capture_session_meta", &val) &&
-						zend_is_true(*val)
-					) {
-						zval *meta_arr = capture_session_meta(sslsock->ssl_handle);
-						php_stream_context_set_option(stream->context, "ssl", "session_meta", meta_arr);
-						zval_dtor(meta_arr);
-						efree(meta_arr);
-					}
-				}
-			}
-		} else if (errno == EAGAIN) {
-			n = 0;
-		} else {
-			n = -1;
-			peer_cert = SSL_get_peer_certificate(sslsock->ssl_handle);
-			if (peer_cert && stream->context) {
-				cert_captured = capture_peer_certs(stream, sslsock, peer_cert TSRMLS_CC);
-			}
-		}
-
-		if (n && peer_cert && cert_captured == 0) {
-			X509_free(peer_cert);
-		}
-
-		return n;
-
-	} else if (!cparam->inputs.activate && sslsock->ssl_active) {
-		/* deactivate - common for server/client */
-		SSL_shutdown(sslsock->ssl_handle);
-		sslsock->ssl_active = 0;
-	}
-
-	return -1;
-}
-
-static size_t php_openssl_sockop_write(php_stream *stream, const char *buf, size_t count TSRMLS_DC) /* {{{ */
-{
-	php_openssl_netstream_data_t *sslsock = (php_openssl_netstream_data_t*)stream->abstract;
-	int didwrite;
-	
-	if (sslsock->ssl_active) {
-		int retry = 1;
-
-		do {
-			didwrite = SSL_write(sslsock->ssl_handle, buf, count);
-
-			if (didwrite <= 0) {
-				retry = handle_ssl_error(stream, didwrite, 0 TSRMLS_CC);
-			} else {
-				break;
-			}
-		} while(retry);
-
-		if (didwrite > 0) {
-			php_stream_notify_progress_increment(stream->context, didwrite, 0);
-		}
-	} else {
-		didwrite = php_stream_socket_ops.write(stream, buf, count TSRMLS_CC);
-	}
-
-	if (didwrite < 0) {
-		didwrite = 0;
-	}
-	
-	return didwrite;
-}
-/* }}} */
-
-static size_t php_openssl_sockop_read(php_stream *stream, char *buf, size_t count TSRMLS_DC) /* {{{ */
-{
-	php_openssl_netstream_data_t *sslsock = (php_openssl_netstream_data_t*)stream->abstract;
-	int nr_bytes = 0;
-
-	if (sslsock->ssl_active) {
-		int retry = 1;
-
-		do {
-			nr_bytes = SSL_read(sslsock->ssl_handle, buf, count);
-
-			if (sslsock->reneg && sslsock->reneg->should_close) {
-				/* renegotiation rate limiting triggered */
-				php_stream_xport_shutdown(stream, (stream_shutdown_t)SHUT_RDWR TSRMLS_CC);
-				nr_bytes = 0;
-				stream->eof = 1;
-				break;
-			} else if (nr_bytes <= 0) {
-				retry = handle_ssl_error(stream, nr_bytes, 0 TSRMLS_CC);
-				stream->eof = (retry == 0 && errno != EAGAIN && !SSL_pending(sslsock->ssl_handle));
-				
-			} else {
-				/* we got the data */
-				break;
-			}
-		} while (retry);
-
-		if (nr_bytes > 0) {
-			php_stream_notify_progress_increment(stream->context, nr_bytes, 0);
-		}
-	}
-	else
-	{
-		nr_bytes = php_stream_socket_ops.read(stream, buf, count TSRMLS_CC);
-	}
-
-	if (nr_bytes < 0) {
-		nr_bytes = 0;
-	}
-
-	return nr_bytes;
-}
-/* }}} */
 
 static int php_openssl_sockop_close(php_stream *stream, int close_handle TSRMLS_DC) /* {{{ */
 {
@@ -2358,7 +2279,7 @@
 	if (ctx && php_stream_context_get_option(ctx, "ssl", "crypto_method", &val) == SUCCESS) {
 		convert_to_long_ex(val);
 		crypto_method = (long)Z_LVAL_PP(val);
-	        crypto_method |= STREAM_CRYPTO_IS_CLIENT;
+		crypto_method |= STREAM_CRYPTO_IS_CLIENT;
 	}
 
 	return crypto_method;
