--- conflicted
+++ resolved
@@ -16,12 +16,9 @@
 
 		EXTENSION("tidy", "tidy.c");
 		AC_DEFINE('HAVE_TIDY', 1, 'Have TIDY library');
-<<<<<<< HEAD
 		AC_DEFINE('HAVE_TIDY_H', 1, "tidy include header")
+		AC_DEFINE('HAVE_TIDYOPTGETDOC', 1, "tidy_get_opt_doc function")
 		AC_DEFINE('HAVE_TIDYRELEASEDATE', 1, "tidy release date function")
-=======
-		AC_DEFINE('HAVE_TIDYOPTGETDOC', 1, "tidy_get_opt_doc function")
->>>>>>> 20695fb8
 		ADD_FLAG('CFLAGS_TIDY', '/DZEND_ENABLE_STATIC_TSRMLS_CACHE=1');
 		if (!PHP_TIDY_SHARED) {
 			ADD_DEF_FILE("ext\\tidy\\php_tidy.def");
