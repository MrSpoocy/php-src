--- conflicted
+++ resolved
@@ -1915,20 +1915,7 @@
 	int ret;
 
 	obj = php_snmp_fetch_object(object);
-
-<<<<<<< HEAD
 	hnd = zend_hash_find_ptr(&php_snmp_properties, name);
-=======
-	if (Z_TYPE_P(member) != IS_STRING) {
-		ZVAL_STR(&tmp_member, zval_get_string_func(member));
-		member = &tmp_member;
-		if (EG(exception)) {
-			return &EG(uninitialized_zval);
-		}
-	}
-
-	hnd = zend_hash_find_ptr(&php_snmp_properties, Z_STR_P(member));
->>>>>>> a31f4642
 
 	if (hnd && hnd->read_func) {
 		ret = hnd->read_func(obj, rv);
@@ -1952,20 +1939,7 @@
 	php_snmp_object *obj;
 	php_snmp_prop_handler *hnd;
 
-<<<<<<< HEAD
 	obj = php_snmp_fetch_object(object);
-=======
-	if (Z_TYPE_P(member) != IS_STRING) {
-		ZVAL_STR(&tmp_member, zval_get_string_func(member));
-		member = &tmp_member;
-		if (EG(exception)) {
-			return value;
-		}
-	}
-
-	obj = Z_SNMP_P(object);
->>>>>>> a31f4642
-
 	hnd = zend_hash_find_ptr(&php_snmp_properties, name);
 
 	if (hnd && hnd->write_func) {
