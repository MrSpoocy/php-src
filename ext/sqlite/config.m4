--- conflicted
+++ resolved
@@ -6,8 +6,8 @@
 [  --without-sqlite=DIR    Do not include sqlite support.  DIR is the sqlite base
                           install directory [BUNDLED]], yes)
 
-PHP_ARG_ENABLE(sqlite-utf8, whether to disable UTF-8 support in libsqlite (charset changes to ISO-8859-1),
-[  --disable-sqlite-utf8     SQLite: Disable UTF-8 support for SQLite (use ISO8859)], yes, no)
+PHP_ARG_ENABLE(sqlite-utf8, whether to enable UTF-8 support in sqlite (default: ISO-8859-1),
+[  --enable-sqlite-utf8      SQLite: Enable UTF-8 support for SQLite], no, no)
 
 
 
@@ -48,8 +48,9 @@
 if test "$PHP_SQLITE" != "no"; then
   if test "$PHP_PDO" != "no"; then
     PHP_CHECK_PDO_INCLUDES([], [AC_MSG_WARN([Cannot find php_pdo_driver.h.])])
-    if test -n "$pdo_cv_inc_path"; then
+    if test -n "$pdo_inc_path"; then
       AC_DEFINE([PHP_SQLITE2_HAVE_PDO], [1], [Have PDO])
+      pdo_inc_path="-I$pdo_inc_path"
     fi
   fi  
 
@@ -82,17 +83,13 @@
       -L$SQLITE_DIR/$PHP_LIBDIR -lm
     ])
     SQLITE_MODULE_TYPE=external
-    PHP_SQLITE_CFLAGS="-I$pdo_cv_inc_path"
+    PHP_SQLITE_CFLAGS=$pdo_inc_path
     sqlite_extra_sources="libsqlite/src/encode.c"
   else
     # use bundled library
     PHP_PROG_LEMON
     SQLITE_MODULE_TYPE=builtin
-<<<<<<< HEAD
-    PHP_SQLITE_CFLAGS="-I@ext_srcdir@/libsqlite/src -I@ext_builddir@/libsqlite/src -I$pdo_cv_inc_path"
-=======
     PHP_SQLITE_CFLAGS="-I@ext_srcdir@/libsqlite/src -I@ext_builddir@/libsqlite/src $pdo_inc_path"
->>>>>>> c8b33a6a
     sqlite_extra_sources="libsqlite/src/opcodes.c \
         libsqlite/src/parse.c libsqlite/src/encode.c \
         libsqlite/src/auth.c libsqlite/src/btree.c libsqlite/src/build.c \
@@ -114,11 +111,7 @@
   PHP_NEW_EXTENSION(sqlite, $sqlite_sources, $ext_shared,,$PHP_SQLITE_CFLAGS)
   PHP_ADD_EXTENSION_DEP(sqlite, spl, true)
   PHP_ADD_EXTENSION_DEP(sqlite, pdo, true)
-<<<<<<< HEAD
-  
-=======
 
->>>>>>> c8b33a6a
   PHP_ADD_MAKEFILE_FRAGMENT
   PHP_SUBST(SQLITE_SHARED_LIBADD)
   PHP_INSTALL_HEADERS([$ext_builddir/libsqlite/src/sqlite.h])
@@ -130,11 +123,11 @@
     dnl use latin 1 for SQLite older than 2.8.9; the utf-8 handling 
     dnl in funcs.c uses assert(), which is a bit silly and something 
     dnl we want to avoid. This assert() was removed in SQLite 2.8.9.
-    if test "$PHP_SQLITE_UTF8" = "no"; then
-      SQLITE_ENCODING="ISO8859"
-    else
+    if test "$PHP_SQLITE_UTF8" = "yes"; then
       SQLITE_ENCODING="UTF8"
       AC_DEFINE(SQLITE_UTF8, 1, [ ])
+    else
+      SQLITE_ENCODING="ISO8859"
     fi
     PHP_SUBST(SQLITE_ENCODING)
 
