--- conflicted
+++ resolved
@@ -611,29 +611,15 @@
 Returns lowercase hexits by default */
 PHP_FUNCTION(hash_pbkdf2)
 {
-<<<<<<< HEAD
 	char *returnval, *algo, *salt, *pass = NULL;
 	unsigned char *computed_salt, *digest, *temp, *result, *K1, *K2 = NULL;
-	php_int_t loops, i, j, iterations, length;
-	php_size_t algo_len, pass_len, digest_length = 0;
-	int argc;
-	php_size_t salt_len = 0;
-=======
-	char *returnval, *algo, *salt, *pass;
-	unsigned char *computed_salt, *digest, *temp, *result, *K1, *K2;
-	long loops, i, j, iterations, length = 0, digest_length;
-	int algo_len, pass_len, salt_len;
->>>>>>> 973f379e
+	php_int_t loops, i, j, iterations, length = 0, digest_length = 0;
+	php_size_t algo_len, pass_len, salt_len = 0;
 	zend_bool raw_output = 0;
 	const php_hash_ops *ops;
 	void *context;
 
-<<<<<<< HEAD
-	argc = ZEND_NUM_ARGS();
-	if (zend_parse_parameters(argc TSRMLS_CC, "SSSi|ib", &algo, &algo_len, &pass, &pass_len, &salt, &salt_len, &iterations, &length, &raw_output) == FAILURE) {
-=======
 	if (zend_parse_parameters(ZEND_NUM_ARGS() TSRMLS_CC, "sssl|lb", &algo, &algo_len, &pass, &pass_len, &salt, &salt_len, &iterations, &length, &raw_output) == FAILURE) {
->>>>>>> 973f379e
 		return;
 	}
 
