--- conflicted
+++ resolved
@@ -75,26 +75,6 @@
 typedef int (*xmlwriter_read_one_char_t)(xmlTextWriterPtr writer, const xmlChar *content);
 typedef int (*xmlwriter_read_int_t)(xmlTextWriterPtr writer);
 
-<<<<<<< HEAD
-=======
-/* {{{ xmlwriter_object_free_storage */
-static void xmlwriter_free_resource_ptr(xmlwriter_object *intern)
-{
-	if (intern) {
-		if (intern->ptr) {
-			xmlFreeTextWriter(intern->ptr);
-			intern->ptr = NULL;
-		}
-		if (intern->output) {
-			xmlBufferFree(intern->output);
-			intern->output = NULL;
-		}
-		efree(intern);
-	}
-}
-/* }}} */
-
->>>>>>> 3fb41c20
 /* {{{ XMLWRITER_FROM_OBJECT */
 #define XMLWRITER_FROM_OBJECT(ptr, object) \
 	{ \
@@ -113,10 +93,8 @@
 static void xmlwriter_object_dtor(zend_object *object)
 {
 	ze_xmlwriter_object *intern = php_xmlwriter_fetch_object(object);
-<<<<<<< HEAD
-	if (!intern) {
-		return;
-	}
+
+	/* freeing the resource here may leak, but otherwise we may use it after it has been freed */
 	if (intern->ptr) {
 		xmlFreeTextWriter(intern->ptr);
 		intern->ptr = NULL;
@@ -125,13 +103,6 @@
 		xmlBufferFree(intern->output);
 		intern->output = NULL;
 	}
-=======
-
-	/* freeing the resource here may leak, but otherwise we may use it after it has been freed */
-	if (intern->xmlwriter_ptr) {
-		xmlwriter_free_resource_ptr(intern->xmlwriter_ptr);
-	}
-	intern->xmlwriter_ptr = NULL;
 	zend_objects_destroy_object(object);
 }
 /* }}} */
@@ -141,7 +112,6 @@
 {
 	ze_xmlwriter_object *intern = php_xmlwriter_fetch_object(object);
 
->>>>>>> 3fb41c20
 	zend_object_std_dtor(&intern->std);
 }
 /* }}} */
