/*
  +----------------------------------------------------------------------+
  | PHP Version 6                                                        |
  +----------------------------------------------------------------------+
  | Copyright (c) 1997-2010 The PHP Group                                |
  +----------------------------------------------------------------------+
  | This source file is subject to version 3.01 of the PHP license,      |
  | that is bundled with this package in the file LICENSE, and is        |
  | available through the world-wide-web at the following url:           |
  | http://www.php.net/license/3_01.txt                                  |
  | If you did not receive a copy of the PHP license and are unable to   |
  | obtain it through the world-wide-web, please send a note to          |
  | license@php.net so we can mail you a copy immediately.               |
  +----------------------------------------------------------------------+
  | Author: Ard Biesheuvel <abies@php.net>                               |
  +----------------------------------------------------------------------+
*/

/* $Id$ */

#ifdef HAVE_CONFIG_H
#include "config.h"
#endif

#define _GNU_SOURCE

#include "php.h"
#ifdef ZEND_ENGINE_2
# include "zend_exceptions.h"
#endif
#include "php_ini.h"
#include "ext/standard/info.h"
#include "pdo/php_pdo.h"
#include "pdo/php_pdo_driver.h"
#include "php_pdo_firebird.h"
#include "php_pdo_firebird_int.h"

static int firebird_alloc_prepare_stmt(pdo_dbh_t*, const char*, long, XSQLDA*, isc_stmt_handle*,
	HashTable* TSRMLS_DC);

/* map driver specific error message to PDO error */
void _firebird_error(pdo_dbh_t *dbh, pdo_stmt_t *stmt, char const *file, long line TSRMLS_DC) /* {{{ */
{
#if 0
	pdo_firebird_db_handle *H = stmt ? ((pdo_firebird_stmt *)stmt->driver_data)->H 
		: (pdo_firebird_db_handle *)dbh->driver_data;
#endif
	pdo_error_type *const error_code = stmt ? &stmt->error_code : &dbh->error_code;
	
#if 0
	switch (isc_sqlcode(H->isc_status)) {

		case 0:
			*error_code = PDO_ERR_NONE;
			break;
		default:
			*error_code = PDO_ERR_CANT_MAP;
			break;
		case -104:
			*error_code = PDO_ERR_SYNTAX;
			break;
		case -530:
		case -803:
			*error_code = PDO_ERR_CONSTRAINT;
			break;
		case -204:
		case -205:
		case -206:
		case -829:
			*error_code = PDO_ERR_NOT_FOUND;
			break;

			*error_code = PDO_ERR_ALREADY_EXISTS;
			break;
		
			*error_code = PDO_ERR_NOT_IMPLEMENTED;
			break;
		case -313:
		case -804:
			*error_code = PDO_ERR_MISMATCH;
			break;
		case -303:
		case -314:	
		case -413:
			*error_code = PDO_ERR_TRUNCATED;
			break;
			
			*error_code = PDO_ERR_DISCONNECTED;
			break;
	}
#else
	strcpy(*error_code, "HY000");
#endif
}
/* }}} */

#define RECORD_ERROR(dbh) _firebird_error(dbh, NULL, __FILE__, __LINE__ TSRMLS_CC)

/* called by PDO to close a db handle */
static int firebird_handle_closer(pdo_dbh_t *dbh TSRMLS_DC) /* {{{ */
{
	pdo_firebird_db_handle *H = (pdo_firebird_db_handle *)dbh->driver_data;
	
	if (dbh->in_txn) {
		if (dbh->auto_commit) {
			if (isc_commit_transaction(H->isc_status, &H->tr)) {
				RECORD_ERROR(dbh);
			}
		} else {
			if (isc_rollback_transaction(H->isc_status, &H->tr)) {
				RECORD_ERROR(dbh);
			}
		}
	}
	
	if (isc_detach_database(H->isc_status, &H->db)) {
		RECORD_ERROR(dbh);
	}

	if (H->date_format) {
		efree(H->date_format);
	}
	if (H->time_format) {
		efree(H->time_format);
	}
	if (H->timestamp_format) {
		efree(H->timestamp_format);
	}
	
	pefree(H, dbh->is_persistent);

	return 0;
}
/* }}} */

/* called by PDO to prepare an SQL query */
static int firebird_handle_preparer(pdo_dbh_t *dbh, const char *sql, long sql_len, /* {{{ */
	pdo_stmt_t *stmt, zval *driver_options TSRMLS_DC)
{
	pdo_firebird_db_handle *H = (pdo_firebird_db_handle *)dbh->driver_data;
	pdo_firebird_stmt *S = NULL;
	HashTable *np;

	do {
		isc_stmt_handle s = NULL;
		XSQLDA num_sqlda;
		static char const info[] = { isc_info_sql_stmt_type };
		char result[8];

		num_sqlda.version = PDO_FB_SQLDA_VERSION;
		num_sqlda.sqln = 1;

		ALLOC_HASHTABLE(np);
		zend_hash_init(np, 8, NULL, NULL, 0);
		
		/* allocate and prepare statement */
		if (!firebird_alloc_prepare_stmt(dbh, sql, sql_len, &num_sqlda, &s, np TSRMLS_CC)) {
			break;
		}
	
		/* allocate a statement handle struct of the right size (struct out_sqlda is inlined) */
		S = ecalloc(1, sizeof(*S)-sizeof(XSQLDA) + XSQLDA_LENGTH(num_sqlda.sqld));
		S->H = H;
		S->stmt = s;
		S->fetch_buf = ecalloc(1,sizeof(char*) * num_sqlda.sqld);
		S->out_sqlda.version = PDO_FB_SQLDA_VERSION;
		S->out_sqlda.sqln = stmt->column_count = num_sqlda.sqld;
		S->named_params = np;

		/* determine the statement type */
		if (isc_dsql_sql_info(H->isc_status, &s, sizeof(info), const_cast(info), sizeof(result),
				result)) {
			break;
		}
		S->statement_type = result[3];	
		
		/* fill the output sqlda with information about the prepared query */
		if (isc_dsql_describe(H->isc_status, &s, PDO_FB_SQLDA_VERSION, &S->out_sqlda)) {
			RECORD_ERROR(dbh);
			break;
		}
		
		/* allocate the input descriptors */
		if (isc_dsql_describe_bind(H->isc_status, &s, PDO_FB_SQLDA_VERSION, &num_sqlda)) {
			break;
		}
		
		if (num_sqlda.sqld) {
			S->in_sqlda = ecalloc(1,XSQLDA_LENGTH(num_sqlda.sqld));
			S->in_sqlda->version = PDO_FB_SQLDA_VERSION;
			S->in_sqlda->sqln = num_sqlda.sqld;
		
			if (isc_dsql_describe_bind(H->isc_status, &s, PDO_FB_SQLDA_VERSION, S->in_sqlda)) {
				break;
			}
		}
	
		stmt->driver_data = S;
		stmt->methods = &firebird_stmt_methods;
		stmt->supports_placeholders = PDO_PLACEHOLDER_POSITIONAL;
	
		return 1;

	} while (0);

	RECORD_ERROR(dbh);
	
	zend_hash_destroy(np);
	FREE_HASHTABLE(np);
	
	if (S) {
		if (S->in_sqlda) {
			efree(S->in_sqlda);
		}
		efree(S);
	}
	
	return 0;
}
/* }}} */

/* called by PDO to execute a statement that doesn't produce a result set */
static long firebird_handle_doer(pdo_dbh_t *dbh, const char *sql, long sql_len TSRMLS_DC) /* {{{ */
{
	pdo_firebird_db_handle *H = (pdo_firebird_db_handle *)dbh->driver_data;
	isc_stmt_handle stmt = NULL;
	static char const info_count[] = { isc_info_sql_records };
	char result[64];
	int ret = 0;
	XSQLDA in_sqlda, out_sqlda;
		
	/* TODO no placeholders in exec() for now */
	in_sqlda.version = out_sqlda.version = PDO_FB_SQLDA_VERSION;
	in_sqlda.sqld = out_sqlda.sqld = 0;
	
	/* allocate and prepare statement */
	if (!firebird_alloc_prepare_stmt(dbh, sql, sql_len, &out_sqlda, &stmt, 0 TSRMLS_CC)) {
		return -1;
	}

	/* execute the statement */
	if (isc_dsql_execute2(H->isc_status, &H->tr, &stmt, PDO_FB_SQLDA_VERSION, &in_sqlda, &out_sqlda)) {
		RECORD_ERROR(dbh);
		return -1;
	}
	
	/* find out how many rows were affected */
	if (isc_dsql_sql_info(H->isc_status, &stmt, sizeof(info_count), const_cast(info_count),
			sizeof(result),	result)) {
		RECORD_ERROR(dbh);
		return -1;
	}

	if (result[0] == isc_info_sql_records) {
		unsigned i = 3, result_size = isc_vax_integer(&result[1],2);

		while (result[i] != isc_info_end && i < result_size) {
			short len = (short)isc_vax_integer(&result[i+1],2);
			if (result[i] != isc_info_req_select_count) {
				ret += isc_vax_integer(&result[i+3],len);
			}
			i += len+3;
		}
	}
	
	/* commit if we're in auto_commit mode */
	if (dbh->auto_commit && isc_commit_retaining(H->isc_status, &H->tr)) {
		RECORD_ERROR(dbh);
	}

	return ret;
}
/* }}} */

/* called by the PDO SQL parser to add quotes to values that are copied into SQL */
static int firebird_handle_quoter(pdo_dbh_t *dbh, const char *unquoted, int unquotedlen, /* {{{ */
	char **quoted, int *quotedlen, enum pdo_param_type paramtype TSRMLS_DC)
{
	int qcount = 0;
	char const *co, *l, *r;
	char *c;
	
	if (!unquotedlen) {
		*quotedlen = 2;
		*quoted = emalloc(*quotedlen+1);
		strcpy(*quoted, "''");
		return 1;
	}
			
	/* Firebird only requires single quotes to be doubled if string lengths are used */
	/* count the number of ' characters */
	for (co = unquoted; (co = strchr(co,'\'')); qcount++, co++);
	
	*quotedlen = unquotedlen + qcount + 2;
	*quoted = c = emalloc(*quotedlen+1);		
	*c++ = '\'';
	
	/* foreach (chunk that ends in a quote) */
	for (l = unquoted; (r = strchr(l,'\'')); l = r+1) {			
		strncpy(c, l, r-l+1);
		c += (r-l+1);			
		/* add the second quote */
		*c++ = '\'';
	}
		
	/* copy the remainder */
	strncpy(c, l, *quotedlen-(c-*quoted)-1);
	(*quoted)[*quotedlen-1] = '\''; 
	(*quoted)[*quotedlen]   = '\0';
	
	return 1;
}
/* }}} */

/* called by PDO to start a transaction */
static int firebird_handle_begin(pdo_dbh_t *dbh TSRMLS_DC) /* {{{ */
{
	pdo_firebird_db_handle *H = (pdo_firebird_db_handle *)dbh->driver_data;
	char tpb[8] = { isc_tpb_version3 }, *ptpb = tpb+1;
#if abies_0	
	if (dbh->transaction_flags & PDO_TRANS_ISOLATION_LEVEL) {
		if (dbh->transaction_flags & PDO_TRANS_READ_UNCOMMITTED) {
			/* this is a poor fit, but it's all we have */
			*ptpb++ = isc_tpb_read_committed;
			*ptpb++ = isc_tpb_rec_version;
			dbh->transaction_flags &= ~(PDO_TRANS_ISOLATION_LEVEL^PDO_TRANS_READ_UNCOMMITTED);
		} else if (dbh->transaction_flags & PDO_TRANS_READ_COMMITTED) {
			*ptpb++ = isc_tpb_read_committed;
			*ptpb++ = isc_tpb_no_rec_version;
			dbh->transaction_flags &= ~(PDO_TRANS_ISOLATION_LEVEL^PDO_TRANS_READ_COMMITTED);
		} else if (dbh->transaction_flags & PDO_TRANS_REPEATABLE_READ) {
			*ptpb++ = isc_tpb_concurrency;
			dbh->transaction_flags &= ~(PDO_TRANS_ISOLATION_LEVEL^PDO_TRANS_REPEATABLE_READ);
		} else {
			*ptpb++ = isc_tpb_consistency;
			dbh->transaction_flags &= ~(PDO_TRANS_ISOLATION_LEVEL^PDO_TRANS_SERIALIZABLE);
		}
	}
		
	if (dbh->transaction_flags & PDO_TRANS_ACCESS_MODE) {
		if (dbh->transaction_flags & PDO_TRANS_READONLY) {
			*ptpb++ = isc_tpb_read;
			dbh->transaction_flags &= ~(PDO_TRANS_ACCESS_MODE^PDO_TRANS_READONLY);
		} else {
			*ptpb++ = isc_tpb_write;
			dbh->transaction_flags &= ~(PDO_TRANS_ACCESS_MODE^PDO_TRANS_READWRITE);
		}
	}

	if (dbh->transaction_flags & PDO_TRANS_CONFLICT_RESOLUTION) {
		if (dbh->transaction_flags & PDO_TRANS_RETRY) {
			*ptpb++ = isc_tpb_wait;
			dbh->transaction_flags &= ~(PDO_TRANS_CONFLICT_RESOLUTION^PDO_TRANS_RETRY);
		} else {
			*ptpb++ = isc_tpb_nowait;
			dbh->transaction_flags &= ~(PDO_TRANS_CONFLICT_RESOLUTION^PDO_TRANS_ABORT);
		}
	}
#endif
	if (isc_start_transaction(H->isc_status, &H->tr, 1, &H->db, (unsigned short)(ptpb-tpb), tpb)) {
		RECORD_ERROR(dbh);
		return 0;
	}
	return 1;
}
/* }}} */

/* called by PDO to commit a transaction */
static int firebird_handle_commit(pdo_dbh_t *dbh TSRMLS_DC) /* {{{ */
{
	pdo_firebird_db_handle *H = (pdo_firebird_db_handle *)dbh->driver_data;

	if (isc_commit_transaction(H->isc_status, &H->tr)) {
		RECORD_ERROR(dbh);
		return 0;
	}
	return 1;
}
/* }}} */

/* called by PDO to rollback a transaction */
static int firebird_handle_rollback(pdo_dbh_t *dbh TSRMLS_DC) /* {{{ */
{
	pdo_firebird_db_handle *H = (pdo_firebird_db_handle *)dbh->driver_data;

	if (isc_rollback_transaction(H->isc_status, &H->tr)) {
		RECORD_ERROR(dbh);
		return 0;
	}
	return 1;
}
/* }}} */

/* used by prepare and exec to allocate a statement handle and prepare the SQL */
static int firebird_alloc_prepare_stmt(pdo_dbh_t *dbh, const char *sql, long sql_len, /* {{{ */
	XSQLDA *out_sqlda, isc_stmt_handle *s, HashTable *named_params TSRMLS_DC)
{
	pdo_firebird_db_handle *H = (pdo_firebird_db_handle *)dbh->driver_data;
	char *c, *new_sql, in_quote, in_param, pname[64], *ppname;
	long l, pindex = -1;
		
	/* Firebird allows SQL statements up to 64k, so bail if it doesn't fit */
	if (sql_len > SHORT_MAX) {
		strcpy(dbh->error_code, "01004");
		return 0;
	}
	
	/* start a new transaction implicitly if auto_commit is enabled and no transaction is open */
	if (dbh->auto_commit && !dbh->in_txn) {
		/* dbh->transaction_flags = PDO_TRANS_READ_UNCOMMITTED; */

		if (!firebird_handle_begin(dbh TSRMLS_CC)) {
			return 0;
		}
		dbh->in_txn = 1;
	}
	
	/* allocate the statement */
	if (isc_dsql_allocate_statement(H->isc_status, &H->db, s)) {
		RECORD_ERROR(dbh);
		return 0;
	}
	
	/* in order to support named params, which Firebird itself doesn't, 
	   we need to replace :foo by ?, and store the name we just replaced */
	new_sql = c = emalloc(sql_len+1);
	
	for (l = in_quote = in_param = 0; l <= sql_len; ++l) {
		if ( !(in_quote ^= (sql[l] == '\''))) {
			if (!in_param) {
				switch (sql[l]) {
					case ':':
						in_param = 1;
						ppname = pname;
					case '?':
						*c++ = '?';
						++pindex;
					continue;
				}
			} else {
				if ((in_param &= (sql[l] == '_') || (sql[l] >= 'A' && sql[l] <= 'Z') 
						|| (sql[l] >= 'a' && sql[l] <= 'z') || (sql[l] >= '0' && sql[l] <= '9'))) {
					*ppname++ = sql[l];
					continue;
				} else {
					*ppname++ = 0;
					if (named_params) {
						zend_hash_update(named_params, pname, (unsigned int)(ppname-pname),
							(void*)&pindex, sizeof(long)+1,NULL);
					}
				}
			}
		}
		*c++ = sql[l];
	}

	/* prepare the statement */
	if (isc_dsql_prepare(H->isc_status, &H->tr, s, 0, new_sql, PDO_FB_DIALECT, out_sqlda)) {
		RECORD_ERROR(dbh);
		efree(new_sql);
		return 0;
	}
	
	efree(new_sql);
	return 1;
}
/* }}} */
	
/* called by PDO to set a driver-specific dbh attribute */
static int firebird_handle_set_attribute(pdo_dbh_t *dbh, long attr, zval *val TSRMLS_DC) /* {{{ */
{
	pdo_firebird_db_handle *H = (pdo_firebird_db_handle *)dbh->driver_data;

	switch (attr) {
		case PDO_ATTR_AUTOCOMMIT:

			convert_to_boolean(val);
	
			/* ignore if the new value equals the old one */			
			if (dbh->auto_commit ^ Z_BVAL_P(val)) {
				if (dbh->in_txn) {
					if (Z_BVAL_P(val)) {
						/* turning on auto_commit with an open transaction is illegal, because
						   we won't know what to do with it */
						H->last_app_error = "Cannot enable auto-commit while a transaction is already open";
						return 0;
					} else {
						/* close the transaction */
						if (!firebird_handle_commit(dbh TSRMLS_CC)) {
							break;
						}
						dbh->in_txn = 0;
					}
				}
				dbh->auto_commit = Z_BVAL_P(val);
			}
			return 1;

<<<<<<< HEAD
=======
		case PDO_ATTR_FETCH_TABLE_NAMES:
			convert_to_boolean(val);
			H->fetch_table_names = Z_BVAL_P(val);
			return 1;

>>>>>>> c8b33a6a
		case PDO_FB_ATTR_DATE_FORMAT:
			convert_to_string(val);
			if (H->date_format) {
				efree(H->date_format);
			}
			spprintf(&H->date_format, 0, "%s", Z_STRVAL_P(val)); 
			return 1;

		case PDO_FB_ATTR_TIME_FORMAT:
			convert_to_string(val);
			if (H->time_format) {
				efree(H->time_format);
			}
			spprintf(&H->time_format, 0, "%s", Z_STRVAL_P(val)); 
			return 1;

		case PDO_FB_ATTR_TIMESTAMP_FORMAT:
			convert_to_string(val);
			if (H->timestamp_format) {
				efree(H->timestamp_format);
			}
			spprintf(&H->timestamp_format, 0, "%s", Z_STRVAL_P(val)); 
			return 1;
	}
	return 0;
}
/* }}} */

/* callback to used to report database server info */
static void firebird_info_cb(void *arg, char const *s) /* {{{ */
{
	if (arg) {
		if (*(char*)arg) { /* second call */
			strcat(arg, " ");
		}
		strcat(arg, s);
	}
}
/* }}} */

/* called by PDO to get a driver-specific dbh attribute */
static int firebird_handle_get_attribute(pdo_dbh_t *dbh, long attr, zval *val TSRMLS_DC) /* {{{ */
{
	pdo_firebird_db_handle *H = (pdo_firebird_db_handle *)dbh->driver_data;

	switch (attr) {
		char tmp[200];
		
		case PDO_ATTR_AUTOCOMMIT:
			ZVAL_LONG(val,dbh->auto_commit);
			return 1;

		case PDO_ATTR_CONNECTION_STATUS:
			ZVAL_BOOL(val, !isc_version(&H->db, firebird_info_cb, NULL));
			return 1;

		case PDO_ATTR_CLIENT_VERSION: {
#if defined(__GNUC__) || defined(PHP_WIN32)
			info_func_t info_func = NULL;
#ifdef __GNUC__
			info_func = (info_func_t)dlsym(RTLD_DEFAULT, "isc_get_client_version");
#else
			HMODULE l = GetModuleHandle("fbclient");

			if (!l && !(l = GetModuleHandle("gds32"))) {
				break;
			}
			info_func = (info_func_t)GetProcAddress(l, "isc_get_client_version");
#endif
			if (info_func) {
				info_func(tmp);
				ZVAL_STRING(val,tmp,1);
			} else {
				ZVAL_STRING(val,"Firebird 1.0/Interbase 6",1);
			}
#else
			ZVAL_NULL(val);
#endif
			}
			return 1;
			
		case PDO_ATTR_SERVER_VERSION:
		case PDO_ATTR_SERVER_INFO:
			*tmp = 0;
			
			if (!isc_version(&H->db, firebird_info_cb, (void*)tmp)) {
				ZVAL_STRING(val,tmp,1);
				return 1;
			}
	}
	return 0;
}       
/* }}} */
        
/* called by PDO to retrieve driver-specific information about an error that has occurred */
static int pdo_firebird_fetch_error_func(pdo_dbh_t *dbh, pdo_stmt_t *stmt, zval *info TSRMLS_DC) /* {{{ */
{       
	pdo_firebird_db_handle *H = (pdo_firebird_db_handle *)dbh->driver_data;
	ISC_STATUS *s = H->isc_status;
	char buf[400];
	long i = 0, l, sqlcode = isc_sqlcode(s);

	if (sqlcode) {
		add_next_index_long(info, sqlcode);

		while ((l = isc_interprete(&buf[i],&s))) {
			i += l;
			strcpy(&buf[i++], " ");
		}
		add_next_index_string(info, buf, 1);
	} else if (H->last_app_error) {
		add_next_index_long(info, -999);
		add_next_index_string(info, const_cast(H->last_app_error),1);
	}
	return 1;
}
/* }}} */

static struct pdo_dbh_methods firebird_methods = { /* {{{ */
	firebird_handle_closer,
	firebird_handle_preparer,
	firebird_handle_doer,
	firebird_handle_quoter,
	firebird_handle_begin,
	firebird_handle_commit,
	firebird_handle_rollback,
	firebird_handle_set_attribute,
	NULL, /* last_id not supported */
	pdo_firebird_fetch_error_func,
	firebird_handle_get_attribute,
	NULL /* check_liveness */
};
/* }}} */

/* the driver-specific PDO handle constructor */
static int pdo_firebird_handle_factory(pdo_dbh_t *dbh, zval *driver_options TSRMLS_DC) /* {{{ */
{
	struct pdo_data_src_parser vars[] = {
		{ "dbname", NULL, 0 },
		{ "charset",  NULL,	0 },
		{ "role", NULL,	0 }
	};
	int i, ret = 0;
	short buf_len = 256, dpb_len;

	pdo_firebird_db_handle *H = dbh->driver_data = pecalloc(1,sizeof(*H),dbh->is_persistent);

	php_pdo_parse_data_source(dbh->data_source, dbh->data_source_len, vars, 3);
	
	do {
		static char const dpb_flags[] = { 
			isc_dpb_user_name, isc_dpb_password, isc_dpb_lc_ctype, isc_dpb_sql_role_name };
		char const *dpb_values[] = { dbh->username, dbh->password, vars[1].optval, vars[2].optval };
		char dpb_buffer[256] = { isc_dpb_version1 }, *dpb;
		
		dpb = dpb_buffer + 1; 

		/* loop through all the provided arguments and set dpb fields accordingly */
		for (i = 0; i < sizeof(dpb_flags); ++i) {
			if (dpb_values[i] && buf_len > 0) {
				dpb_len = slprintf(dpb, buf_len, "%c%c%s", dpb_flags[i], (unsigned char)strlen(dpb_values[i]),
					dpb_values[i]);
				dpb += dpb_len;
				buf_len -= dpb_len;
			}
		}
		
		/* fire it up baby! */
		if (isc_attach_database(H->isc_status, 0, vars[0].optval, &H->db,(short)(dpb-dpb_buffer), dpb_buffer)) {
			break;
		}
		
		dbh->methods = &firebird_methods;
		dbh->native_case = PDO_CASE_UPPER;
		dbh->alloc_own_columns = 1;
		
		ret = 1;
		
	} while (0);
		
	for (i = 0; i < sizeof(vars)/sizeof(vars[0]); ++i) {
		if (vars[i].freeme) {
			efree(vars[i].optval);
		}
	}

	if (!dbh->methods) {
		char errmsg[512];
		ISC_STATUS *s = H->isc_status;
		isc_interprete(errmsg, &s);
		zend_throw_exception_ex(php_pdo_get_exception(), H->isc_status[1] TSRMLS_CC, "SQLSTATE[%s] [%d] %s",
				"HY000", H->isc_status[1], errmsg);
	}

	if (!ret) {
		firebird_handle_closer(dbh TSRMLS_CC);
	}

	return ret;
}
/* }}} */


pdo_driver_t pdo_firebird_driver = { /* {{{ */
	PDO_DRIVER_HEADER(firebird),
	pdo_firebird_handle_factory
};
/* }}} */

/*
 * Local variables:
 * tab-width: 4
 * c-basic-offset: 4
 * End:
 * vim600: noet sw=4 ts=4 fdm=marker
 * vim<600: noet sw=4 ts=4
 */<|MERGE_RESOLUTION|>--- conflicted
+++ resolved
@@ -1,6 +1,6 @@
 /*
   +----------------------------------------------------------------------+
-  | PHP Version 6                                                        |
+  | PHP Version 5                                                        |
   +----------------------------------------------------------------------+
   | Copyright (c) 1997-2010 The PHP Group                                |
   +----------------------------------------------------------------------+
@@ -496,14 +496,11 @@
 			}
 			return 1;
 
-<<<<<<< HEAD
-=======
 		case PDO_ATTR_FETCH_TABLE_NAMES:
 			convert_to_boolean(val);
 			H->fetch_table_names = Z_BVAL_P(val);
 			return 1;
 
->>>>>>> c8b33a6a
 		case PDO_FB_ATTR_DATE_FORMAT:
 			convert_to_string(val);
 			if (H->date_format) {
