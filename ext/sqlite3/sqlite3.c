/*
   +----------------------------------------------------------------------+
   | PHP Version 7                                                        |
   +----------------------------------------------------------------------+
   | Copyright (c) 1997-2016 The PHP Group                                |
   +----------------------------------------------------------------------+
   | This source file is subject to version 3.01 of the PHP license,      |
   | that is bundled with this package in the file LICENSE, and is        |
   | available through the world-wide-web at the following url:           |
   | http://www.php.net/license/3_01.txt                                  |
   | If you did not receive a copy of the PHP license and are unable to   |
   | obtain it through the world-wide-web, please send a note to          |
   | license@php.net so we can mail you a copy immediately.               |
   +----------------------------------------------------------------------+
   | Authors: Scott MacVicar <scottmac@php.net>                           |
   +----------------------------------------------------------------------+
*/

/* $Id$ */

#ifdef HAVE_CONFIG_H
#include "config.h"
#endif

#include "php.h"
#include "php_ini.h"
#include "ext/standard/info.h"
#include "php_sqlite3.h"
#include "php_sqlite3_structs.h"
#include "main/SAPI.h"

#include <sqlite3.h>

#include "zend_exceptions.h"
#include "zend_interfaces.h"
#include "SAPI.h"

ZEND_DECLARE_MODULE_GLOBALS(sqlite3)

static PHP_GINIT_FUNCTION(sqlite3);
static int php_sqlite3_authorizer(void *autharg, int access_type, const char *arg3, const char *arg4, const char *arg5, const char *arg6);
static void sqlite3_param_dtor(zval *data);
static int php_sqlite3_compare_stmt_zval_free(php_sqlite3_free_list **free_list, zval *statement);

/* {{{ Error Handler
*/
static void php_sqlite3_error(php_sqlite3_db_object *db_obj, char *format, ...)
{
	va_list arg;
	char 	*message;

	va_start(arg, format);
	vspprintf(&message, 0, format, arg);
	va_end(arg);

	if (db_obj && db_obj->exception) {
		zend_throw_exception(zend_ce_exception, message, 0);
	} else {
		php_error_docref(NULL, E_WARNING, "%s", message);
	}

	if (message) {
		efree(message);
	}
}
/* }}} */

#define SQLITE3_CHECK_INITIALIZED(db_obj, member, class_name) \
	if (!(db_obj) || !(member)) { \
		php_sqlite3_error(db_obj, "The " #class_name " object has not been correctly initialised"); \
		RETURN_FALSE; \
	}

#define SQLITE3_CHECK_INITIALIZED_STMT(member, class_name) \
	if (!(member)) { \
		php_error_docref(NULL, E_WARNING, "The " #class_name " object has not been correctly initialised"); \
		RETURN_FALSE; \
	}

/* {{{ PHP_INI
*/
PHP_INI_BEGIN()
	STD_PHP_INI_ENTRY("sqlite3.extension_dir",  NULL, PHP_INI_SYSTEM, OnUpdateString, extension_dir, zend_sqlite3_globals, sqlite3_globals)
PHP_INI_END()
/* }}} */

/* Handlers */
static zend_object_handlers sqlite3_object_handlers;
static zend_object_handlers sqlite3_stmt_object_handlers;
static zend_object_handlers sqlite3_result_object_handlers;

/* Class entries */
zend_class_entry *php_sqlite3_sc_entry;
zend_class_entry *php_sqlite3_stmt_entry;
zend_class_entry *php_sqlite3_result_entry;

/* {{{ proto void SQLite3::open(String filename [, int Flags [, string Encryption Key]])
   Opens a SQLite 3 Database, if the build includes encryption then it will attempt to use the key. */
PHP_METHOD(sqlite3, open)
{
	php_sqlite3_db_object *db_obj;
	zval *object = getThis();
	char *filename, *encryption_key, *fullpath;
	size_t filename_len, encryption_key_len = 0;
	zend_long flags = SQLITE_OPEN_READWRITE | SQLITE_OPEN_CREATE;

	db_obj = Z_SQLITE3_DB_P(object);

	if (FAILURE == zend_parse_parameters_throw(ZEND_NUM_ARGS(), "p|ls", &filename, &filename_len, &flags, &encryption_key, &encryption_key_len)) {
		return;
	}

	if (db_obj->initialised) {
		zend_throw_exception(zend_ce_exception, "Already initialised DB Object", 0);
		return;
	}

	if (filename_len != 0 && (filename_len != sizeof(":memory:")-1 ||
			memcmp(filename, ":memory:", sizeof(":memory:")-1) != 0)) {
		if (!(fullpath = expand_filepath(filename, NULL))) {
			zend_throw_exception(zend_ce_exception, "Unable to expand filepath", 0);
			return;
		}

#if PHP_API_VERSION < 20100412
		if (PG(safe_mode) && (!php_checkuid(fullpath, NULL, CHECKUID_CHECK_FILE_AND_DIR))) {
			zend_throw_exception_ex(zend_ce_exception, 0, "safe_mode prohibits opening %s", fullpath);
			efree(fullpath);
			return;
		}
#endif

		if (php_check_open_basedir(fullpath)) {
			zend_throw_exception_ex(zend_ce_exception, 0, "open_basedir prohibits opening %s", fullpath);
			efree(fullpath);
			return;
		}
	} else {
		/* filename equals "" or ":memory:" */
		fullpath = filename;
	}

#if SQLITE_VERSION_NUMBER >= 3005000
	if (sqlite3_open_v2(fullpath, &(db_obj->db), flags, NULL) != SQLITE_OK) {
#else
	if (sqlite3_open(fullpath, &(db_obj->db)) != SQLITE_OK) {
#endif
		zend_throw_exception_ex(zend_ce_exception, 0, "Unable to open database: %s", sqlite3_errmsg(db_obj->db));
		if (fullpath != filename) {
			efree(fullpath);
		}
		return;
	}

#if SQLITE_HAS_CODEC
	if (encryption_key_len > 0) {
		if (sqlite3_key(db_obj->db, encryption_key, encryption_key_len) != SQLITE_OK) {
			zend_throw_exception_ex(zend_ce_exception, 0, "Unable to open database: %s", sqlite3_errmsg(db_obj->db));
			return;
		}
	}
#endif

	db_obj->initialised = 1;

#if PHP_API_VERSION < 20100412
	if (PG(safe_mode) || (PG(open_basedir) && *PG(open_basedir))) {
#else
	if (PG(open_basedir) && *PG(open_basedir)) {
#endif
		sqlite3_set_authorizer(db_obj->db, php_sqlite3_authorizer, NULL);
	}

	if (fullpath != filename) {
		efree(fullpath);
	}
}
/* }}} */

/* {{{ proto bool SQLite3::close()
   Close a SQLite 3 Database. */
PHP_METHOD(sqlite3, close)
{
	php_sqlite3_db_object *db_obj;
	zval *object = getThis();
	int errcode;
	db_obj = Z_SQLITE3_DB_P(object);

	if (zend_parse_parameters_none() == FAILURE) {
		return;
	}

	if (db_obj->initialised) {
        zend_llist_clean(&(db_obj->free_list));
		if(db_obj->db) {
            errcode = sqlite3_close(db_obj->db);
            if (errcode != SQLITE_OK) {
			    php_sqlite3_error(db_obj, "Unable to close database: %d, %s", errcode, sqlite3_errmsg(db_obj->db));
                RETURN_FALSE;
		    }
        }
		db_obj->initialised = 0;
	}

	RETURN_TRUE;
}
/* }}} */

/* {{{ proto bool SQLite3::exec(String Query)
   Executes a result-less query against a given database. */
PHP_METHOD(sqlite3, exec)
{
	php_sqlite3_db_object *db_obj;
	zval *object = getThis();
	zend_string *sql;
	char *errtext = NULL;
	db_obj = Z_SQLITE3_DB_P(object);

	SQLITE3_CHECK_INITIALIZED(db_obj, db_obj->initialised, SQLite3)

	if (FAILURE == zend_parse_parameters(ZEND_NUM_ARGS(), "S", &sql)) {
		return;
	}

	if (sqlite3_exec(db_obj->db, ZSTR_VAL(sql), NULL, NULL, &errtext) != SQLITE_OK) {
		php_sqlite3_error(db_obj, "%s", errtext);
		sqlite3_free(errtext);
		RETURN_FALSE;
	}

	RETURN_TRUE;
}
/* }}} */

/* {{{ proto Array SQLite3::version()
   Returns the SQLite3 Library version as a string constant and as a number. */
PHP_METHOD(sqlite3, version)
{
	if (zend_parse_parameters_none() == FAILURE) {
		return;
	}

	array_init(return_value);

	add_assoc_string(return_value, "versionString", (char*)sqlite3_libversion());
	add_assoc_long(return_value, "versionNumber", sqlite3_libversion_number());

	return;
}
/* }}} */

/* {{{ proto int SQLite3::lastInsertRowID()
   Returns the rowid of the most recent INSERT into the database from the database connection. */
PHP_METHOD(sqlite3, lastInsertRowID)
{
	php_sqlite3_db_object *db_obj;
	zval *object = getThis();
	db_obj = Z_SQLITE3_DB_P(object);

	SQLITE3_CHECK_INITIALIZED(db_obj, db_obj->initialised, SQLite3)

	if (zend_parse_parameters_none() == FAILURE) {
		return;
	}

	RETURN_LONG(sqlite3_last_insert_rowid(db_obj->db));
}
/* }}} */

/* {{{ proto int SQLite3::lastErrorCode()
   Returns the numeric result code of the most recent failed sqlite API call for the database connection. */
PHP_METHOD(sqlite3, lastErrorCode)
{
	php_sqlite3_db_object *db_obj;
	zval *object = getThis();
	db_obj = Z_SQLITE3_DB_P(object);

	SQLITE3_CHECK_INITIALIZED(db_obj, db_obj->db, SQLite3)

	if (zend_parse_parameters_none() == FAILURE) {
		return;
	}

	if (db_obj->initialised) {
		RETURN_LONG(sqlite3_errcode(db_obj->db));
	} else {
		RETURN_LONG(0);
	}
}
/* }}} */

/* {{{ proto string SQLite3::lastErrorMsg()
   Returns english text describing the most recent failed sqlite API call for the database connection. */
PHP_METHOD(sqlite3, lastErrorMsg)
{
	php_sqlite3_db_object *db_obj;
	zval *object = getThis();
	db_obj = Z_SQLITE3_DB_P(object);

	SQLITE3_CHECK_INITIALIZED(db_obj, db_obj->db, SQLite3)

	if (zend_parse_parameters_none() == FAILURE) {
		return;
	}

	if (db_obj->initialised) {
		RETURN_STRING((char *)sqlite3_errmsg(db_obj->db));
	} else {
		RETURN_EMPTY_STRING();
	}
}
/* }}} */

/* {{{ proto bool SQLite3::busyTimeout(int msecs)
   Sets a busy handler that will sleep until database is not locked or timeout is reached. Passing a value less than or equal to zero turns off all busy handlers. */
PHP_METHOD(sqlite3, busyTimeout)
{
	php_sqlite3_db_object *db_obj;
	zval *object = getThis();
	zend_long ms;
	int return_code;
	db_obj = Z_SQLITE3_DB_P(object);

	SQLITE3_CHECK_INITIALIZED(db_obj, db_obj->initialised, SQLite3)

	if (FAILURE == zend_parse_parameters(ZEND_NUM_ARGS(), "l", &ms)) {
		return;
	}

	return_code = sqlite3_busy_timeout(db_obj->db, ms);
	if (return_code != SQLITE_OK) {
		php_sqlite3_error(db_obj, "Unable to set busy timeout: %d, %s", return_code, sqlite3_errmsg(db_obj->db));
		RETURN_FALSE;
	}

	RETURN_TRUE;
}
/* }}} */


#ifndef SQLITE_OMIT_LOAD_EXTENSION
/* {{{ proto bool SQLite3::loadExtension(String Shared Library)
   Attempts to load an SQLite extension library. */
PHP_METHOD(sqlite3, loadExtension)
{
	php_sqlite3_db_object *db_obj;
	zval *object = getThis();
	char *extension, *lib_path, *extension_dir, *errtext = NULL;
	char fullpath[MAXPATHLEN];
	size_t extension_len, extension_dir_len;
	db_obj = Z_SQLITE3_DB_P(object);

	SQLITE3_CHECK_INITIALIZED(db_obj, db_obj->initialised, SQLite3)

	if (FAILURE == zend_parse_parameters(ZEND_NUM_ARGS(), "s", &extension, &extension_len)) {
		return;
	}

#ifdef ZTS
	if ((strncmp(sapi_module.name, "cgi", 3) != 0) &&
		(strcmp(sapi_module.name, "cli") != 0) &&
		(strncmp(sapi_module.name, "embed", 5) != 0)
	) {		php_sqlite3_error(db_obj, "Not supported in multithreaded Web servers");
		RETURN_FALSE;
	}
#endif

	if (!SQLITE3G(extension_dir)) {
		php_sqlite3_error(db_obj, "SQLite Extension are disabled");
		RETURN_FALSE;
	}

	if (extension_len == 0) {
		php_sqlite3_error(db_obj, "Empty string as an extension");
		RETURN_FALSE;
	}

	extension_dir = SQLITE3G(extension_dir);
	extension_dir_len = strlen(SQLITE3G(extension_dir));

	if (IS_SLASH(extension_dir[extension_dir_len-1])) {
		spprintf(&lib_path, 0, "%s%s", extension_dir, extension);
	} else {
		spprintf(&lib_path, 0, "%s%c%s", extension_dir, DEFAULT_SLASH, extension);
	}

	if (!VCWD_REALPATH(lib_path, fullpath)) {
		php_sqlite3_error(db_obj, "Unable to load extension at '%s'", lib_path);
		efree(lib_path);
		RETURN_FALSE;
	}

	efree(lib_path);

	if (strncmp(fullpath, extension_dir, extension_dir_len) != 0) {
		php_sqlite3_error(db_obj, "Unable to open extensions outside the defined directory");
		RETURN_FALSE;
	}

	/* Extension loading should only be enabled for when we attempt to load */
	sqlite3_enable_load_extension(db_obj->db, 1);
	if (sqlite3_load_extension(db_obj->db, fullpath, 0, &errtext) != SQLITE_OK) {
		php_sqlite3_error(db_obj, "%s", errtext);
		sqlite3_free(errtext);
		sqlite3_enable_load_extension(db_obj->db, 0);
		RETURN_FALSE;
	}
	sqlite3_enable_load_extension(db_obj->db, 0);

	RETURN_TRUE;
}
/* }}} */
#endif

/* {{{ proto int SQLite3::changes()
  Returns the number of database rows that were changed (or inserted or deleted) by the most recent SQL statement. */
PHP_METHOD(sqlite3, changes)
{
	php_sqlite3_db_object *db_obj;
	zval *object = getThis();
	db_obj = Z_SQLITE3_DB_P(object);

	SQLITE3_CHECK_INITIALIZED(db_obj, db_obj->initialised, SQLite3)

	if (zend_parse_parameters_none() == FAILURE) {
		return;
	}

	RETURN_LONG(sqlite3_changes(db_obj->db));
}
/* }}} */

/* {{{ proto String SQLite3::escapeString(String value)
   Returns a string that has been properly escaped. */
PHP_METHOD(sqlite3, escapeString)
{
	zend_string *sql;
	char *ret;

	if (FAILURE == zend_parse_parameters(ZEND_NUM_ARGS(), "S", &sql)) {
		return;
	}

	if (ZSTR_LEN(sql)) {
		ret = sqlite3_mprintf("%q", ZSTR_VAL(sql));
		if (ret) {
			RETVAL_STRING(ret);
			sqlite3_free(ret);
		}
	} else {
		RETURN_EMPTY_STRING();
	}
}
/* }}} */

/* {{{ proto SQLite3Stmt SQLite3::prepare(String Query)
   Returns a prepared SQL statement for execution. */
PHP_METHOD(sqlite3, prepare)
{
	php_sqlite3_db_object *db_obj;
	php_sqlite3_stmt *stmt_obj;
	zval *object = getThis();
	zend_string *sql;
	int errcode;
	php_sqlite3_free_list *free_item;

	db_obj = Z_SQLITE3_DB_P(object);

	SQLITE3_CHECK_INITIALIZED(db_obj, db_obj->initialised, SQLite3)

	if (FAILURE == zend_parse_parameters(ZEND_NUM_ARGS(), "S", &sql)) {
		return;
	}

	if (!ZSTR_LEN(sql)) {
		RETURN_FALSE;
	}

	object_init_ex(return_value, php_sqlite3_stmt_entry);
	stmt_obj = Z_SQLITE3_STMT_P(return_value);
	stmt_obj->db_obj = db_obj;
	ZVAL_COPY(&stmt_obj->db_obj_zval, object);

	errcode = sqlite3_prepare_v2(db_obj->db, ZSTR_VAL(sql), ZSTR_LEN(sql), &(stmt_obj->stmt), NULL);
	if (errcode != SQLITE_OK) {
		php_sqlite3_error(db_obj, "Unable to prepare statement: %d, %s", errcode, sqlite3_errmsg(db_obj->db));
		zval_dtor(return_value);
		RETURN_FALSE;
	}

	stmt_obj->initialised = 1;

	free_item = emalloc(sizeof(php_sqlite3_free_list));
	free_item->stmt_obj = stmt_obj;
	ZVAL_COPY_VALUE(&free_item->stmt_obj_zval, return_value);

	zend_llist_add_element(&(db_obj->free_list), &free_item);
}
/* }}} */

/* {{{ proto SQLite3Result SQLite3::query(String Query)
   Returns true or false, for queries that return data it will return a SQLite3Result object. */
PHP_METHOD(sqlite3, query)
{
	php_sqlite3_db_object *db_obj;
	php_sqlite3_result *result;
	php_sqlite3_stmt *stmt_obj;
	zval *object = getThis();
	zval stmt;
	zend_string *sql;
	char *errtext = NULL;
	int return_code;
	db_obj = Z_SQLITE3_DB_P(object);

	SQLITE3_CHECK_INITIALIZED(db_obj, db_obj->initialised, SQLite3)

	if (FAILURE == zend_parse_parameters(ZEND_NUM_ARGS(), "S", &sql)) {
		return;
	}

	if (!ZSTR_LEN(sql)) {
		RETURN_FALSE;
	}

	/* If there was no return value then just execute the query */
	if (!USED_RET()) {
		if (sqlite3_exec(db_obj->db, ZSTR_VAL(sql), NULL, NULL, &errtext) != SQLITE_OK) {
			php_sqlite3_error(db_obj, "%s", errtext);
			sqlite3_free(errtext);
		}
		return;
	}

	object_init_ex(&stmt, php_sqlite3_stmt_entry);
	stmt_obj = Z_SQLITE3_STMT_P(&stmt);
	stmt_obj->db_obj = db_obj;
	ZVAL_COPY(&stmt_obj->db_obj_zval, object);

	return_code = sqlite3_prepare_v2(db_obj->db, ZSTR_VAL(sql), ZSTR_LEN(sql), &(stmt_obj->stmt), NULL);
	if (return_code != SQLITE_OK) {
		php_sqlite3_error(db_obj, "Unable to prepare statement: %d, %s", return_code, sqlite3_errmsg(db_obj->db));
		zval_ptr_dtor(&stmt);
		RETURN_FALSE;
	}

	stmt_obj->initialised = 1;

	object_init_ex(return_value, php_sqlite3_result_entry);
	result = Z_SQLITE3_RESULT_P(return_value);
	result->db_obj = db_obj;
	result->stmt_obj = stmt_obj;
	ZVAL_COPY_VALUE(&result->stmt_obj_zval, &stmt);

	return_code = sqlite3_step(result->stmt_obj->stmt);

	switch (return_code) {
		case SQLITE_ROW: /* Valid Row */
		case SQLITE_DONE: /* Valid but no results */
		{
			php_sqlite3_free_list *free_item;
			free_item = emalloc(sizeof(php_sqlite3_free_list));
			free_item->stmt_obj = stmt_obj;
			free_item->stmt_obj_zval = stmt;
			zend_llist_add_element(&(db_obj->free_list), &free_item);
			sqlite3_reset(result->stmt_obj->stmt);
			break;
		}
		default:
			if (!EG(exception)) {
				php_sqlite3_error(db_obj, "Unable to execute statement: %s", sqlite3_errmsg(db_obj->db));
			}
			sqlite3_finalize(stmt_obj->stmt);
			stmt_obj->initialised = 0;
			zval_dtor(return_value);
			RETURN_FALSE;
	}
}
/* }}} */

static void sqlite_value_to_zval(sqlite3_stmt *stmt, int column, zval *data) /* {{{ */
{
	sqlite3_int64 val;

	switch (sqlite3_column_type(stmt, column)) {
		case SQLITE_INTEGER:
			val = sqlite3_column_int64(stmt, column);
#if LONG_MAX <= 2147483647
			if (val > ZEND_LONG_MAX || val < ZEND_LONG_MIN) {
				ZVAL_STRINGL(data, (char *)sqlite3_column_text(stmt, column), sqlite3_column_bytes(stmt, column));
			} else {
#endif
				ZVAL_LONG(data, val);
#if LONG_MAX <= 2147483647
			}
#endif
			break;

		case SQLITE_FLOAT:
			ZVAL_DOUBLE(data, sqlite3_column_double(stmt, column));
			break;

		case SQLITE_NULL:
			ZVAL_NULL(data);
			break;

		case SQLITE3_TEXT:
			ZVAL_STRING(data, (char*)sqlite3_column_text(stmt, column));
			break;

		case SQLITE_BLOB:
		default:
			ZVAL_STRINGL(data, (char*)sqlite3_column_blob(stmt, column), sqlite3_column_bytes(stmt, column));
	}
}
/* }}} */

/* {{{ proto SQLite3Result SQLite3::querySingle(String Query [, bool entire_row = false])
   Returns a string of the first column, or an array of the entire row. */
PHP_METHOD(sqlite3, querySingle)
{
	php_sqlite3_db_object *db_obj;
	zval *object = getThis();
	zend_string *sql;
	char *errtext = NULL;
	int return_code;
	zend_bool entire_row = 0;
	sqlite3_stmt *stmt;
	db_obj = Z_SQLITE3_DB_P(object);

	SQLITE3_CHECK_INITIALIZED(db_obj, db_obj->initialised, SQLite3)

	if (FAILURE == zend_parse_parameters(ZEND_NUM_ARGS(), "S|b", &sql, &entire_row)) {
		return;
	}

	if (!ZSTR_LEN(sql)) {
		RETURN_FALSE;
	}

	/* If there was no return value then just execute the query */
	if (!USED_RET()) {
		if (sqlite3_exec(db_obj->db, ZSTR_VAL(sql), NULL, NULL, &errtext) != SQLITE_OK) {
			php_sqlite3_error(db_obj, "%s", errtext);
			sqlite3_free(errtext);
		}
		return;
	}

	return_code = sqlite3_prepare_v2(db_obj->db, ZSTR_VAL(sql), ZSTR_LEN(sql), &stmt, NULL);
	if (return_code != SQLITE_OK) {
		php_sqlite3_error(db_obj, "Unable to prepare statement: %d, %s", return_code, sqlite3_errmsg(db_obj->db));
		RETURN_FALSE;
	}

	return_code = sqlite3_step(stmt);

	switch (return_code) {
		case SQLITE_ROW: /* Valid Row */
		{
			if (!entire_row) {
				sqlite_value_to_zval(stmt, 0, return_value);
			} else {
				int i = 0;
				array_init(return_value);
				for (i = 0; i < sqlite3_data_count(stmt); i++) {
					zval data;
					sqlite_value_to_zval(stmt, i, &data);
					add_assoc_zval(return_value, (char*)sqlite3_column_name(stmt, i), &data);
				}
			}
			break;
		}
		case SQLITE_DONE: /* Valid but no results */
		{
			if (!entire_row) {
				RETVAL_NULL();
			} else {
				array_init(return_value);
			}
			break;
		}
		default:
		if (!EG(exception)) {
			php_sqlite3_error(db_obj, "Unable to execute statement: %s", sqlite3_errmsg(db_obj->db));
		}
		RETVAL_FALSE;
	}
	sqlite3_finalize(stmt);
}
/* }}} */

static int sqlite3_do_callback(struct php_sqlite3_fci *fc, zval *cb, int argc, sqlite3_value **argv, sqlite3_context *context, int is_agg) /* {{{ */
{
	zval *zargs = NULL;
	zval retval;
	int i;
	int ret;
	int fake_argc;
	php_sqlite3_agg_context *agg_context = NULL;

	if (is_agg) {
		is_agg = 2;
	}

	fake_argc = argc + is_agg;

	fc->fci.size = sizeof(fc->fci);
	fc->fci.function_table = EG(function_table);
	ZVAL_COPY_VALUE(&fc->fci.function_name, cb);
	fc->fci.symbol_table = NULL;
	fc->fci.object = NULL;
	fc->fci.retval = &retval;
	fc->fci.param_count = fake_argc;

	/* build up the params */

	if (fake_argc) {
		zargs = (zval *)safe_emalloc(fake_argc, sizeof(zval), 0);
	}

	if (is_agg) {
		/* summon the aggregation context */
		agg_context = (php_sqlite3_agg_context *)sqlite3_aggregate_context(context, sizeof(php_sqlite3_agg_context));

		if (Z_ISUNDEF(agg_context->zval_context)) {
			ZVAL_NULL(&agg_context->zval_context);
		}
		ZVAL_DUP(&zargs[0], &agg_context->zval_context);
		ZVAL_LONG(&zargs[1], agg_context->row_count);
	}

	for (i = 0; i < argc; i++) {
		switch (sqlite3_value_type(argv[i])) {
			case SQLITE_INTEGER:
#if ZEND_LONG_MAX > 2147483647
				ZVAL_LONG(&zargs[i + is_agg], sqlite3_value_int64(argv[i]));
#else
				ZVAL_LONG(&zargs[i + is_agg], sqlite3_value_int(argv[i]));
#endif
				break;

			case SQLITE_FLOAT:
				ZVAL_DOUBLE(&zargs[i + is_agg], sqlite3_value_double(argv[i]));
				break;

			case SQLITE_NULL:
				ZVAL_NULL(&zargs[i + is_agg]);
				break;

			case SQLITE_BLOB:
			case SQLITE3_TEXT:
			default:
				ZVAL_STRINGL(&zargs[i + is_agg], (char*)sqlite3_value_text(argv[i]), sqlite3_value_bytes(argv[i]));
				break;
		}
	}

	fc->fci.params = zargs;

	if ((ret = zend_call_function(&fc->fci, &fc->fcc)) == FAILURE) {
		php_error_docref(NULL, E_WARNING, "An error occurred while invoking the callback");
	}

	if (is_agg) {
		zval_ptr_dtor(&zargs[0]);
	}

	/* clean up the params */
	if (fake_argc) {
		for (i = is_agg; i < argc + is_agg; i++) {
			zval_ptr_dtor(&zargs[i]);
		}
		if (is_agg) {
			zval_ptr_dtor(&zargs[1]);
		}
		efree(zargs);
	}

	if (!is_agg || !argv) {
		/* only set the sqlite return value if we are a scalar function,
		 * or if we are finalizing an aggregate */
		if (!Z_ISUNDEF(retval)) {
			switch (Z_TYPE(retval)) {
				case IS_LONG:
#if ZEND_LONG_MAX > 2147483647
					sqlite3_result_int64(context, Z_LVAL(retval));
#else
					sqlite3_result_int(context, Z_LVAL(retval));
#endif
					break;

				case IS_NULL:
					sqlite3_result_null(context);
					break;

				case IS_DOUBLE:
					sqlite3_result_double(context, Z_DVAL(retval));
					break;

				default:
					convert_to_string_ex(&retval);
					sqlite3_result_text(context, Z_STRVAL(retval), Z_STRLEN(retval), SQLITE_TRANSIENT);
					break;
			}
		} else {
			sqlite3_result_error(context, "failed to invoke callback", 0);
		}

		if (agg_context && !Z_ISUNDEF(agg_context->zval_context)) {
			zval_ptr_dtor(&agg_context->zval_context);
		}
	} else {
		/* we're stepping in an aggregate; the return value goes into
		 * the context */
		if (agg_context && !Z_ISUNDEF(agg_context->zval_context)) {
			zval_ptr_dtor(&agg_context->zval_context);
		}
		ZVAL_COPY_VALUE(&agg_context->zval_context, &retval);
		ZVAL_UNDEF(&retval);
	}

	if (!Z_ISUNDEF(retval)) {
		zval_ptr_dtor(&retval);
	}
	return ret;
}
/* }}}*/

static void php_sqlite3_callback_func(sqlite3_context *context, int argc, sqlite3_value **argv) /* {{{ */
{
	php_sqlite3_func *func = (php_sqlite3_func *)sqlite3_user_data(context);

	sqlite3_do_callback(&func->afunc, &func->func, argc, argv, context, 0);
}
/* }}}*/

static void php_sqlite3_callback_step(sqlite3_context *context, int argc, sqlite3_value **argv) /* {{{ */
{
	php_sqlite3_func *func = (php_sqlite3_func *)sqlite3_user_data(context);
	php_sqlite3_agg_context *agg_context = (php_sqlite3_agg_context *)sqlite3_aggregate_context(context, sizeof(php_sqlite3_agg_context));

	agg_context->row_count++;

	sqlite3_do_callback(&func->astep, &func->step, argc, argv, context, 1);
}
/* }}} */

static void php_sqlite3_callback_final(sqlite3_context *context) /* {{{ */
{
	php_sqlite3_func *func = (php_sqlite3_func *)sqlite3_user_data(context);
	php_sqlite3_agg_context *agg_context = (php_sqlite3_agg_context *)sqlite3_aggregate_context(context, sizeof(php_sqlite3_agg_context));

	agg_context->row_count = 0;

	sqlite3_do_callback(&func->afini, &func->fini, 0, NULL, context, 1);
}
/* }}} */

static int php_sqlite3_callback_compare(void *coll, int a_len, const void *a, int b_len, const void* b) /* {{{ */
{
	php_sqlite3_collation *collation = (php_sqlite3_collation*)coll;
	zval *zargs = NULL;
	zval retval;
	int ret;

	collation->fci.fci.size = (sizeof(collation->fci.fci));
	collation->fci.fci.function_table = EG(function_table);
	ZVAL_COPY_VALUE(&collation->fci.fci.function_name, &collation->cmp_func);
	collation->fci.fci.symbol_table = NULL;
	collation->fci.fci.object = NULL;
	collation->fci.fci.retval = &retval;
	collation->fci.fci.param_count = 2;

	zargs = safe_emalloc(2, sizeof(zval), 0);
	ZVAL_STRINGL(&zargs[0], a, a_len);
	ZVAL_STRINGL(&zargs[1], b, b_len);

	collation->fci.fci.params = zargs;

	if (!EG(exception)) {
		//Exception occurred on previous callback. Don't attempt to call function
		if ((ret = zend_call_function(&collation->fci.fci, &collation->fci.fcc)) == FAILURE) {
			php_error_docref(NULL, E_WARNING, "An error occurred while invoking the compare callback");
		}
	} else {
		ZVAL_UNDEF(&retval);
	}

	zval_ptr_dtor(&zargs[0]);
	zval_ptr_dtor(&zargs[1]);
	efree(zargs);

	if (EG(exception)) {
		ret = 0;
	} else if (Z_TYPE(retval) != IS_LONG){
		//retval ought to contain a ZVAL_LONG by now
		// (the result of a comparison, i.e. most likely -1, 0, or 1)
		//I suppose we could accept any scalar return type, though.
		php_error_docref(NULL, E_WARNING, "An error occurred while invoking the compare callback (invalid return type).  Collation behaviour is undefined.");
	} else {
		ret = Z_LVAL(retval);
	}

	zval_ptr_dtor(&retval);

	return ret;
}
/* }}} */

/* {{{ proto bool SQLite3::createFunction(string name, mixed callback [, int argcount])
   Allows registration of a PHP function as a SQLite UDF that can be called within SQL statements. */
PHP_METHOD(sqlite3, createFunction)
{
	php_sqlite3_db_object *db_obj;
	zval *object = getThis();
	php_sqlite3_func *func;
	char *sql_func;
	size_t sql_func_len;
	zval *callback_func;
	zend_string *callback_name;
	zend_long sql_func_num_args = -1;
	db_obj = Z_SQLITE3_DB_P(object);

	SQLITE3_CHECK_INITIALIZED(db_obj, db_obj->initialised, SQLite3)

	if (zend_parse_parameters(ZEND_NUM_ARGS(), "sz|l", &sql_func, &sql_func_len, &callback_func, &sql_func_num_args) == FAILURE) {
		return;
	}

	if (!sql_func_len) {
		RETURN_FALSE;
	}

	if (!zend_is_callable(callback_func, 0, &callback_name)) {
		php_sqlite3_error(db_obj, "Not a valid callback function %s", ZSTR_VAL(callback_name));
		zend_string_release(callback_name);
		RETURN_FALSE;
	}
	zend_string_release(callback_name);

	func = (php_sqlite3_func *)ecalloc(1, sizeof(*func));

	if (sqlite3_create_function(db_obj->db, sql_func, sql_func_num_args, SQLITE_UTF8, func, php_sqlite3_callback_func, NULL, NULL) == SQLITE_OK) {
		func->func_name = estrdup(sql_func);

		ZVAL_COPY(&func->func, callback_func);

		func->argc = sql_func_num_args;
		func->next = db_obj->funcs;
		db_obj->funcs = func;

		RETURN_TRUE;
	}
	efree(func);

	RETURN_FALSE;
}
/* }}} */

/* {{{ proto bool SQLite3::createAggregate(string name, mixed step, mixed final [, int argcount])
   Allows registration of a PHP function for use as an aggregate. */
PHP_METHOD(sqlite3, createAggregate)
{
	php_sqlite3_db_object *db_obj;
	zval *object = getThis();
	php_sqlite3_func *func;
	char *sql_func;
	zend_string *callback_name;
	size_t sql_func_len;
	zval *step_callback, *fini_callback;
	zend_long sql_func_num_args = -1;
	db_obj = Z_SQLITE3_DB_P(object);

	SQLITE3_CHECK_INITIALIZED(db_obj, db_obj->initialised, SQLite3)

	if (zend_parse_parameters(ZEND_NUM_ARGS(), "szz|l", &sql_func, &sql_func_len, &step_callback, &fini_callback, &sql_func_num_args) == FAILURE) {
		return;
	}

	if (!sql_func_len) {
		RETURN_FALSE;
	}

	if (!zend_is_callable(step_callback, 0, &callback_name)) {
		php_sqlite3_error(db_obj, "Not a valid callback function %s", ZSTR_VAL(callback_name));
		zend_string_release(callback_name);
		RETURN_FALSE;
	}
	zend_string_release(callback_name);

	if (!zend_is_callable(fini_callback, 0, &callback_name)) {
		php_sqlite3_error(db_obj, "Not a valid callback function %s", ZSTR_VAL(callback_name));
		zend_string_release(callback_name);
		RETURN_FALSE;
	}
	zend_string_release(callback_name);

	func = (php_sqlite3_func *)ecalloc(1, sizeof(*func));

	if (sqlite3_create_function(db_obj->db, sql_func, sql_func_num_args, SQLITE_UTF8, func, NULL, php_sqlite3_callback_step, php_sqlite3_callback_final) == SQLITE_OK) {
		func->func_name = estrdup(sql_func);

		ZVAL_COPY(&func->step, step_callback);
		ZVAL_COPY(&func->fini, fini_callback);

		func->argc = sql_func_num_args;
		func->next = db_obj->funcs;
		db_obj->funcs = func;

		RETURN_TRUE;
	}
	efree(func);

	RETURN_FALSE;
}
/* }}} */

/* {{{ proto bool SQLite3::createCollation(string name, mixed callback)
   Registers a PHP function as a comparator that can be used with the SQL COLLATE operator. Callback must accept two strings and return an integer (as strcmp()). */
PHP_METHOD(sqlite3, createCollation)
{
	php_sqlite3_db_object *db_obj;
	zval *object = getThis();
	php_sqlite3_collation *collation;
	char *collation_name;
	zend_string *callback_name;
	size_t collation_name_len;
	zval *callback_func;
	db_obj = Z_SQLITE3_DB_P(object);

	SQLITE3_CHECK_INITIALIZED(db_obj, db_obj->initialised, SQLite3)

	if (zend_parse_parameters(ZEND_NUM_ARGS(), "sz", &collation_name, &collation_name_len, &callback_func) == FAILURE) {
		RETURN_FALSE;
	}

	if (!collation_name_len) {
		RETURN_FALSE;
	}

	if (!zend_is_callable(callback_func, 0, &callback_name)) {
		php_sqlite3_error(db_obj, "Not a valid callback function %s", ZSTR_VAL(callback_name));
		zend_string_release(callback_name);
		RETURN_FALSE;
	}
	zend_string_release(callback_name);

	collation = (php_sqlite3_collation *)ecalloc(1, sizeof(*collation));
	if (sqlite3_create_collation(db_obj->db, collation_name, SQLITE_UTF8, collation, php_sqlite3_callback_compare) == SQLITE_OK) {
		collation->collation_name = estrdup(collation_name);

		ZVAL_COPY(&collation->cmp_func, callback_func);

		collation->next = db_obj->collations;
		db_obj->collations = collation;

		RETURN_TRUE;
	}
	efree(collation);

	RETURN_FALSE;
}
/* }}} */

typedef struct {
	sqlite3_blob *blob;
	size_t		 position;
	size_t       size;
} php_stream_sqlite3_data;

static size_t php_sqlite3_stream_write(php_stream *stream, const char *buf, size_t count)
{
/*	php_stream_sqlite3_data *sqlite3_stream = (php_stream_sqlite3_data *) stream->abstract; */

	return 0;
}

static size_t php_sqlite3_stream_read(php_stream *stream, char *buf, size_t count)
{
	php_stream_sqlite3_data *sqlite3_stream = (php_stream_sqlite3_data *) stream->abstract;

	if (sqlite3_stream->position + count >= sqlite3_stream->size) {
		count = sqlite3_stream->size - sqlite3_stream->position;
		stream->eof = 1;
	}
	if (count) {
		if (sqlite3_blob_read(sqlite3_stream->blob, buf, count, sqlite3_stream->position) != SQLITE_OK) {
			return 0;
		}
		sqlite3_stream->position += count;
	}
	return count;
}

static int php_sqlite3_stream_close(php_stream *stream, int close_handle)
{
	php_stream_sqlite3_data *sqlite3_stream = (php_stream_sqlite3_data *) stream->abstract;

	if (sqlite3_blob_close(sqlite3_stream->blob) != SQLITE_OK) {
		/* Error occurred, but it still closed */
	}

	efree(sqlite3_stream);

	return 0;
}

static int php_sqlite3_stream_flush(php_stream *stream)
{
	/* do nothing */
	return 0;
}

/* {{{ */
static int php_sqlite3_stream_seek(php_stream *stream, zend_off_t offset, int whence, zend_off_t *newoffs)
{
	php_stream_sqlite3_data *sqlite3_stream = (php_stream_sqlite3_data *) stream->abstract;

	switch(whence) {
		case SEEK_CUR:
			if (offset < 0) {
				if (sqlite3_stream->position < (size_t)(-offset)) {
					sqlite3_stream->position = 0;
					*newoffs = -1;
					return -1;
				} else {
					sqlite3_stream->position = sqlite3_stream->position + offset;
					*newoffs = sqlite3_stream->position;
					stream->eof = 0;
					return 0;
				}
			} else {
				if (sqlite3_stream->position + (size_t)(offset) > sqlite3_stream->size) {
					sqlite3_stream->position = sqlite3_stream->size;
					*newoffs = -1;
					return -1;
				} else {
					sqlite3_stream->position = sqlite3_stream->position + offset;
					*newoffs = sqlite3_stream->position;
					stream->eof = 0;
					return 0;
				}
			}
		case SEEK_SET:
			if (sqlite3_stream->size < (size_t)(offset)) {
				sqlite3_stream->position = sqlite3_stream->size;
				*newoffs = -1;
				return -1;
			} else {
				sqlite3_stream->position = offset;
				*newoffs = sqlite3_stream->position;
				stream->eof = 0;
				return 0;
			}
		case SEEK_END:
			if (offset > 0) {
				sqlite3_stream->position = sqlite3_stream->size;
				*newoffs = -1;
				return -1;
			} else if (sqlite3_stream->size < (size_t)(-offset)) {
				sqlite3_stream->position = 0;
				*newoffs = -1;
				return -1;
			} else {
				sqlite3_stream->position = sqlite3_stream->size + offset;
				*newoffs = sqlite3_stream->position;
				stream->eof = 0;
				return 0;
			}
		default:
			*newoffs = sqlite3_stream->position;
			return -1;
	}
}
/* }}} */


static int php_sqlite3_stream_cast(php_stream *stream, int castas, void **ret)
{
	return FAILURE;
}

static int php_sqlite3_stream_stat(php_stream *stream, php_stream_statbuf *ssb)
{
	php_stream_sqlite3_data *sqlite3_stream = (php_stream_sqlite3_data *) stream->abstract;
	ssb->sb.st_size = sqlite3_stream->size;
	return 0;
}

static php_stream_ops php_stream_sqlite3_ops = {
	php_sqlite3_stream_write,
	php_sqlite3_stream_read,
	php_sqlite3_stream_close,
	php_sqlite3_stream_flush,
	"SQLite3",
	php_sqlite3_stream_seek,
	php_sqlite3_stream_cast,
	php_sqlite3_stream_stat
};

/* {{{ proto resource SQLite3::openBlob(string table, string column, int rowid [, string dbname])
   Open a blob as a stream which we can read / write to. */
PHP_METHOD(sqlite3, openBlob)
{
	php_sqlite3_db_object *db_obj;
	zval *object = getThis();
	char *table, *column, *dbname = "main";
	size_t table_len, column_len, dbname_len;
	zend_long rowid, flags = 0;
	sqlite3_blob *blob = NULL;
	php_stream_sqlite3_data *sqlite3_stream;
	php_stream *stream;

	db_obj = Z_SQLITE3_DB_P(object);

	SQLITE3_CHECK_INITIALIZED(db_obj, db_obj->initialised, SQLite3)

	if (zend_parse_parameters(ZEND_NUM_ARGS(), "ssl|s", &table, &table_len, &column, &column_len, &rowid, &dbname, &dbname_len) == FAILURE) {
		return;
	}

	if (sqlite3_blob_open(db_obj->db, dbname, table, column, rowid, flags, &blob) != SQLITE_OK) {
		php_sqlite3_error(db_obj, "Unable to open blob: %s", sqlite3_errmsg(db_obj->db));
		RETURN_FALSE;
	}

	sqlite3_stream = emalloc(sizeof(php_stream_sqlite3_data));
	sqlite3_stream->blob = blob;
	sqlite3_stream->position = 0;
	sqlite3_stream->size = sqlite3_blob_bytes(blob);

	stream = php_stream_alloc(&php_stream_sqlite3_ops, sqlite3_stream, 0, "rb");

	if (stream) {
		php_stream_to_zval(stream, return_value);
	} else {
		RETURN_FALSE;
	}
}
/* }}} */

/* {{{ proto bool SQLite3::enableExceptions([bool enableExceptions = false])
   Enables an exception error mode. */
PHP_METHOD(sqlite3, enableExceptions)
{
	php_sqlite3_db_object *db_obj;
	zval *object = getThis();
	zend_bool enableExceptions = 0;

	db_obj = Z_SQLITE3_DB_P(object);

	if (zend_parse_parameters(ZEND_NUM_ARGS(), "|b", &enableExceptions) == FAILURE) {
		return;
	}

	RETVAL_BOOL(db_obj->exception);

	db_obj->exception = enableExceptions;
}
/* }}} */

/* {{{ proto int SQLite3Stmt::paramCount()
   Returns the number of parameters within the prepared statement. */
PHP_METHOD(sqlite3stmt, paramCount)
{
	php_sqlite3_stmt *stmt_obj;
	zval *object = getThis();
	stmt_obj = Z_SQLITE3_STMT_P(object);

	if (zend_parse_parameters_none() == FAILURE) {
		return;
	}

	SQLITE3_CHECK_INITIALIZED(stmt_obj->db_obj, stmt_obj->initialised, SQLite3);
	SQLITE3_CHECK_INITIALIZED_STMT(stmt_obj->stmt, SQLite3Stmt);

	RETURN_LONG(sqlite3_bind_parameter_count(stmt_obj->stmt));
}
/* }}} */

/* {{{ proto bool SQLite3Stmt::close()
   Closes the prepared statement. */
PHP_METHOD(sqlite3stmt, close)
{
	php_sqlite3_stmt *stmt_obj;
	zval *object = getThis();
	stmt_obj = Z_SQLITE3_STMT_P(object);

	if (zend_parse_parameters_none() == FAILURE) {
		return;
	}

	SQLITE3_CHECK_INITIALIZED(stmt_obj->db_obj, stmt_obj->initialised, SQLite3);

	if(stmt_obj->db_obj) {
        	zend_llist_del_element(&(stmt_obj->db_obj->free_list), object, (int (*)(void *, void *)) php_sqlite3_compare_stmt_zval_free);
	}

	RETURN_TRUE;
}
/* }}} */

/* {{{ proto bool SQLite3Stmt::reset()
   Reset the prepared statement to the state before it was executed, bindings still remain. */
PHP_METHOD(sqlite3stmt, reset)
{
	php_sqlite3_stmt *stmt_obj;
	zval *object = getThis();
	stmt_obj = Z_SQLITE3_STMT_P(object);

	if (zend_parse_parameters_none() == FAILURE) {
		return;
	}

	SQLITE3_CHECK_INITIALIZED(stmt_obj->db_obj, stmt_obj->initialised, SQLite3);
	SQLITE3_CHECK_INITIALIZED_STMT(stmt_obj->stmt, SQLite3Stmt);

	if (sqlite3_reset(stmt_obj->stmt) != SQLITE_OK) {
		php_sqlite3_error(stmt_obj->db_obj, "Unable to reset statement: %s", sqlite3_errmsg(sqlite3_db_handle(stmt_obj->stmt)));
		RETURN_FALSE;
	}
	RETURN_TRUE;
}
/* }}} */

/* {{{ proto bool SQLite3Stmt::clear()
   Clear all current bound parameters. */
PHP_METHOD(sqlite3stmt, clear)
{
	php_sqlite3_stmt *stmt_obj;
	zval *object = getThis();
	stmt_obj = Z_SQLITE3_STMT_P(object);

	if (zend_parse_parameters_none() == FAILURE) {
		return;
	}

	SQLITE3_CHECK_INITIALIZED(stmt_obj->db_obj, stmt_obj->initialised, SQLite3);
	SQLITE3_CHECK_INITIALIZED_STMT(stmt_obj->stmt, SQLite3Stmt);

	if (sqlite3_clear_bindings(stmt_obj->stmt) != SQLITE_OK) {
		php_sqlite3_error(stmt_obj->db_obj, "Unable to clear statement: %s", sqlite3_errmsg(sqlite3_db_handle(stmt_obj->stmt)));
		RETURN_FALSE;
	}

	if (stmt_obj->bound_params) {
		zend_hash_destroy(stmt_obj->bound_params);
		FREE_HASHTABLE(stmt_obj->bound_params);
		stmt_obj->bound_params = NULL;
	}

	RETURN_TRUE;
}
/* }}} */

/* {{{ proto bool SQLite3Stmt::readOnly()
   Returns true if a statement is definitely read only */
PHP_METHOD(sqlite3stmt, readOnly)
{
	php_sqlite3_stmt *stmt_obj;
	zval *object = getThis();
	stmt_obj = Z_SQLITE3_STMT_P(object);

	if (zend_parse_parameters_none() == FAILURE) {
		return;
	}

	SQLITE3_CHECK_INITIALIZED(stmt_obj->db_obj, stmt_obj->initialised, SQLite3);
	SQLITE3_CHECK_INITIALIZED_STMT(stmt_obj->stmt, SQLite3Stmt);

#if SQLITE_VERSION_NUMBER >= 3007004
	if (sqlite3_stmt_readonly(stmt_obj->stmt)) {
		RETURN_TRUE;
	}
#endif
	RETURN_FALSE;
}
/* }}} */

static int register_bound_parameter_to_sqlite(struct php_sqlite3_bound_param *param, php_sqlite3_stmt *stmt) /* {{{ */
{
	HashTable *hash;
	hash = stmt->bound_params;

	if (!hash) {
		ALLOC_HASHTABLE(hash);
		zend_hash_init(hash, 13, NULL, sqlite3_param_dtor, 0);
		stmt->bound_params = hash;
	}

	/* We need a : prefix to resolve a name to a parameter number */
	if (param->name) {
		if (ZSTR_VAL(param->name)[0] != ':') {
			/* pre-increment for character + 1 for null */
			zend_string *temp = zend_string_alloc(ZSTR_LEN(param->name) + 1, 0);
			ZSTR_VAL(temp)[0] = ':';
			memmove(ZSTR_VAL(temp) + 1, ZSTR_VAL(param->name), ZSTR_LEN(param->name) + 1);
			param->name = temp;
		} else {
			param->name = zend_string_init(ZSTR_VAL(param->name), ZSTR_LEN(param->name), 0);
		}
		/* do lookup*/
		param->param_number = sqlite3_bind_parameter_index(stmt->stmt, ZSTR_VAL(param->name));
	}

	if (param->param_number < 1) {
		if (param->name) {
			zend_string_release(param->name);
		}
		return 0;
	}

	if (param->param_number >= 1) {
		zend_hash_index_del(hash, param->param_number);
	}

	if (param->name) {
		zend_hash_update_mem(hash, param->name, param, sizeof(struct php_sqlite3_bound_param));
	} else {
		zend_hash_index_update_mem(hash, param->param_number, param, sizeof(struct php_sqlite3_bound_param));
	}

	return 1;
}
/* }}} */

/* {{{ Best try to map between PHP and SQLite. Default is still text. */
#define PHP_SQLITE3_SET_TYPE(z, p) \
	switch (Z_TYPE_P(z)) { \
		default: \
			(p).type = SQLITE_TEXT; \
			break; \
		case IS_LONG: \
		case IS_TRUE: \
		case IS_FALSE: \
			(p).type = SQLITE_INTEGER; \
			break; \
		case IS_DOUBLE: \
			(p).type = SQLITE_FLOAT; \
			break; \
		case IS_NULL: \
			(p).type = SQLITE_NULL; \
			break; \
	}
/* }}} */

/* {{{ proto bool SQLite3Stmt::bindParam(int parameter_number, mixed parameter [, int type])
   Bind Parameter to a stmt variable. */
PHP_METHOD(sqlite3stmt, bindParam)
{
	php_sqlite3_stmt *stmt_obj;
	zval *object = getThis();
	struct php_sqlite3_bound_param param = {0};
	zval *parameter;
	stmt_obj = Z_SQLITE3_STMT_P(object);

	param.param_number = -1;
	param.type = SQLITE3_TEXT;

	if (zend_parse_parameters_ex(ZEND_PARSE_PARAMS_QUIET, ZEND_NUM_ARGS(), "lz|l", &param.param_number, &parameter, &param.type) == FAILURE) {
		if (zend_parse_parameters(ZEND_NUM_ARGS(), "Sz|l", &param.name, &parameter, &param.type) == FAILURE) {
			return;
		}
	}

	SQLITE3_CHECK_INITIALIZED(stmt_obj->db_obj, stmt_obj->initialised, SQLite3);
	SQLITE3_CHECK_INITIALIZED_STMT(stmt_obj->stmt, SQLite3Stmt);

	ZVAL_COPY(&param.parameter, parameter);

	if (ZEND_NUM_ARGS() < 3) {
		PHP_SQLITE3_SET_TYPE(parameter, param);
	}

	if (!register_bound_parameter_to_sqlite(&param, stmt_obj)) {
		if (!Z_ISUNDEF(param.parameter)) {
			zval_ptr_dtor(&(param.parameter));
			ZVAL_UNDEF(&param.parameter);
		}
		RETURN_FALSE;
	}
	RETURN_TRUE;
}
/* }}} */

/* {{{ proto bool SQLite3Stmt::bindValue(int parameter_number, mixed parameter [, int type])
   Bind Value of a parameter to a stmt variable. */
PHP_METHOD(sqlite3stmt, bindValue)
{
	php_sqlite3_stmt *stmt_obj;
	zval *object = getThis();
	struct php_sqlite3_bound_param param = {0};
	zval *parameter;
	stmt_obj = Z_SQLITE3_STMT_P(object);

	param.param_number = -1;
	param.type = SQLITE3_TEXT;

	if (zend_parse_parameters_ex(ZEND_PARSE_PARAMS_QUIET, ZEND_NUM_ARGS(), "lz/|l", &param.param_number, &parameter, &param.type) == FAILURE) {
		if (zend_parse_parameters(ZEND_NUM_ARGS(), "Sz/|l", &param.name, &parameter, &param.type) == FAILURE) {
			return;
		}
	}

	SQLITE3_CHECK_INITIALIZED(stmt_obj->db_obj, stmt_obj->initialised, SQLite3);
	SQLITE3_CHECK_INITIALIZED_STMT(stmt_obj->stmt, SQLite3Stmt);

	ZVAL_COPY(&param.parameter, parameter);

	if (ZEND_NUM_ARGS() < 3) {
		PHP_SQLITE3_SET_TYPE(parameter, param);
	}

	if (!register_bound_parameter_to_sqlite(&param, stmt_obj)) {
		if (!Z_ISUNDEF(param.parameter)) {
			zval_ptr_dtor(&(param.parameter));
			ZVAL_UNDEF(&param.parameter);
		}
		RETURN_FALSE;
	}
	RETURN_TRUE;
}
/* }}} */

#undef PHP_SQLITE3_SET_TYPE

/* {{{ proto SQLite3Result SQLite3Stmt::execute()
   Executes a prepared statement and returns a result set object. */
PHP_METHOD(sqlite3stmt, execute)
{
	php_sqlite3_stmt *stmt_obj;
	php_sqlite3_result *result;
	zval *object = getThis();
	int return_code = 0;
	struct php_sqlite3_bound_param *param;

	stmt_obj = Z_SQLITE3_STMT_P(object);

	if (zend_parse_parameters_none() == FAILURE) {
		return;
	}

	SQLITE3_CHECK_INITIALIZED(stmt_obj->db_obj, stmt_obj->initialised, SQLite3);

	if (stmt_obj->bound_params) {
		ZEND_HASH_FOREACH_PTR(stmt_obj->bound_params, param) {
			zval *parameter;
			/* parameter must be a reference? */
			if (Z_ISREF(param->parameter)) {
				parameter = Z_REFVAL(param->parameter);
			} else {
				parameter = &param->parameter;
			}

			/* If the ZVAL is null then it should be bound as that */
			if (Z_TYPE_P(parameter) == IS_NULL) {
				sqlite3_bind_null(stmt_obj->stmt, param->param_number);
				continue;
			}

			switch (param->type) {
				case SQLITE_INTEGER:
					convert_to_long(parameter);
#if ZEND_LONG_MAX > 2147483647
					sqlite3_bind_int64(stmt_obj->stmt, param->param_number, Z_LVAL_P(parameter));
#else
					sqlite3_bind_int(stmt_obj->stmt, param->param_number, Z_LVAL_P(parameter));
#endif
					break;

				case SQLITE_FLOAT:
					/* convert_to_double(parameter);*/
					sqlite3_bind_double(stmt_obj->stmt, param->param_number, Z_DVAL_P(parameter));
					break;

				case SQLITE_BLOB:
				{
					php_stream *stream = NULL;
					zend_string *buffer = NULL;
					if (Z_TYPE_P(parameter) == IS_RESOURCE) {
						php_stream_from_zval_no_verify(stream, parameter);
						if (stream == NULL) {
							php_sqlite3_error(stmt_obj->db_obj, "Unable to read stream for parameter %ld", param->param_number);
							RETURN_FALSE;
						}
						buffer = php_stream_copy_to_mem(stream, PHP_STREAM_COPY_ALL, 0);
					} else {
						buffer = zval_get_string(parameter);
					}

					if (buffer) {
						sqlite3_bind_blob(stmt_obj->stmt, param->param_number, ZSTR_VAL(buffer), ZSTR_LEN(buffer), SQLITE_TRANSIENT);
						zend_string_release(buffer);
					} else {
						sqlite3_bind_null(stmt_obj->stmt, param->param_number);
					}
					break;
				}

				case SQLITE3_TEXT:
					convert_to_string(parameter);
					sqlite3_bind_text(stmt_obj->stmt, param->param_number, Z_STRVAL_P(parameter), Z_STRLEN_P(parameter), SQLITE_STATIC);
					break;

				case SQLITE_NULL:
					sqlite3_bind_null(stmt_obj->stmt, param->param_number);
					break;

				default:
					php_sqlite3_error(stmt_obj->db_obj, "Unknown parameter type: %pd for parameter %pd", param->type, param->param_number);
					RETURN_FALSE;
			}
		} ZEND_HASH_FOREACH_END();
	}

	return_code = sqlite3_step(stmt_obj->stmt);

	switch (return_code) {
		case SQLITE_ROW: /* Valid Row */
		case SQLITE_DONE: /* Valid but no results */
		{
			sqlite3_reset(stmt_obj->stmt);
			object_init_ex(return_value, php_sqlite3_result_entry);
			result = Z_SQLITE3_RESULT_P(return_value);

			result->is_prepared_statement = 1;
			result->db_obj = stmt_obj->db_obj;
			result->stmt_obj = stmt_obj;
			ZVAL_COPY(&result->stmt_obj_zval, object);

			break;
		}
		case SQLITE_ERROR:
			sqlite3_reset(stmt_obj->stmt);

		default:
			if (!EG(exception)) {
				php_sqlite3_error(stmt_obj->db_obj, "Unable to execute statement: %s", sqlite3_errmsg(sqlite3_db_handle(stmt_obj->stmt)));
			}
			zval_dtor(return_value);
			RETURN_FALSE;
	}

	return;
}
/* }}} */

/* {{{ proto int SQLite3Stmt::__construct(SQLite3 dbobject, String Statement)
   __constructor for SQLite3Stmt. */
PHP_METHOD(sqlite3stmt, __construct)
{
	php_sqlite3_stmt *stmt_obj;
	php_sqlite3_db_object *db_obj;
	zval *object = getThis();
	zval *db_zval;
	zend_string *sql;
	int errcode;
	zend_error_handling error_handling;
	php_sqlite3_free_list *free_item;

	stmt_obj = Z_SQLITE3_STMT_P(object);

	if (zend_parse_parameters_throw(ZEND_NUM_ARGS(), "OS", &db_zval, php_sqlite3_sc_entry, &sql) == FAILURE) {
		return;
	}

	db_obj = Z_SQLITE3_DB_P(db_zval);

	zend_replace_error_handling(EH_THROW, NULL, &error_handling);
	SQLITE3_CHECK_INITIALIZED(db_obj, db_obj->initialised, SQLite3)
	zend_restore_error_handling(&error_handling);

	if (!ZSTR_LEN(sql)) {
		RETURN_FALSE;
	}

	stmt_obj->db_obj = db_obj;
	ZVAL_COPY(&stmt_obj->db_obj_zval, db_zval);

	errcode = sqlite3_prepare_v2(db_obj->db, ZSTR_VAL(sql), ZSTR_LEN(sql), &(stmt_obj->stmt), NULL);
	if (errcode != SQLITE_OK) {
		php_sqlite3_error(db_obj, "Unable to prepare statement: %d, %s", errcode, sqlite3_errmsg(db_obj->db));
		zval_dtor(return_value);
		RETURN_FALSE;
	}
	stmt_obj->initialised = 1;

	free_item = emalloc(sizeof(php_sqlite3_free_list));
	free_item->stmt_obj = stmt_obj;
	//??  free_item->stmt_obj_zval = getThis();
	ZVAL_COPY_VALUE(&free_item->stmt_obj_zval, object);

	zend_llist_add_element(&(db_obj->free_list), &free_item);
}
/* }}} */

/* {{{ proto int SQLite3Result::numColumns()
   Number of columns in the result set. */
PHP_METHOD(sqlite3result, numColumns)
{
	php_sqlite3_result *result_obj;
	zval *object = getThis();
	result_obj = Z_SQLITE3_RESULT_P(object);

	SQLITE3_CHECK_INITIALIZED(result_obj->db_obj, result_obj->stmt_obj->initialised, SQLite3Result)

	if (zend_parse_parameters_none() == FAILURE) {
		return;
	}

	RETURN_LONG(sqlite3_column_count(result_obj->stmt_obj->stmt));
}
/* }}} */

/* {{{ proto string SQLite3Result::columnName(int column)
   Returns the name of the nth column. */
PHP_METHOD(sqlite3result, columnName)
{
	php_sqlite3_result *result_obj;
	zval *object = getThis();
	zend_long column = 0;
	char *column_name;
	result_obj = Z_SQLITE3_RESULT_P(object);

	SQLITE3_CHECK_INITIALIZED(result_obj->db_obj, result_obj->stmt_obj->initialised, SQLite3Result)

	if (zend_parse_parameters(ZEND_NUM_ARGS(), "l", &column) == FAILURE) {
		return;
	}
	column_name = (char*) sqlite3_column_name(result_obj->stmt_obj->stmt, column);

	if (column_name == NULL) {
		RETURN_FALSE;
	}

	RETVAL_STRING(column_name);
}
/* }}} */

/* {{{ proto int SQLite3Result::columnType(int column)
   Returns the type of the nth column. */
PHP_METHOD(sqlite3result, columnType)
{
	php_sqlite3_result *result_obj;
	zval *object = getThis();
	zend_long column = 0;
	result_obj = Z_SQLITE3_RESULT_P(object);

	SQLITE3_CHECK_INITIALIZED(result_obj->db_obj, result_obj->stmt_obj->initialised, SQLite3Result)

	if (zend_parse_parameters(ZEND_NUM_ARGS(), "l", &column) == FAILURE) {
		return;
	}

	if (result_obj->complete) {
		RETURN_FALSE;
	}

	RETURN_LONG(sqlite3_column_type(result_obj->stmt_obj->stmt, column));
}
/* }}} */

/* {{{ proto array SQLite3Result::fetchArray([int mode])
   Fetch a result row as both an associative or numerically indexed array or both. */
PHP_METHOD(sqlite3result, fetchArray)
{
	php_sqlite3_result *result_obj;
	zval *object = getThis();
	int i, ret;
	zend_long mode = PHP_SQLITE3_BOTH;
	result_obj = Z_SQLITE3_RESULT_P(object);

	SQLITE3_CHECK_INITIALIZED(result_obj->db_obj, result_obj->stmt_obj->initialised, SQLite3Result)

	if (zend_parse_parameters(ZEND_NUM_ARGS(), "|l", &mode) == FAILURE) {
		return;
	}

	ret = sqlite3_step(result_obj->stmt_obj->stmt);
	switch (ret) {
		case SQLITE_ROW:
			/* If there was no return value then just skip fetching */
			if (!USED_RET()) {
				return;
			}

			array_init(return_value);

			for (i = 0; i < sqlite3_data_count(result_obj->stmt_obj->stmt); i++) {
				zval data;

				sqlite_value_to_zval(result_obj->stmt_obj->stmt, i, &data);

				if (mode & PHP_SQLITE3_NUM) {
					add_index_zval(return_value, i, &data);
				}

				if (mode & PHP_SQLITE3_ASSOC) {
					if (mode & PHP_SQLITE3_NUM) {
						if (Z_REFCOUNTED(data)) {
							Z_ADDREF(data);
						}
					}
					add_assoc_zval(return_value, (char*)sqlite3_column_name(result_obj->stmt_obj->stmt, i), &data);
				}
			}
			break;

		case SQLITE_DONE:
			result_obj->complete = 1;
			RETURN_FALSE;
			break;

		default:
			php_sqlite3_error(result_obj->db_obj, "Unable to execute statement: %s", sqlite3_errmsg(sqlite3_db_handle(result_obj->stmt_obj->stmt)));
	}
}
/* }}} */

/* {{{ proto bool SQLite3Result::reset()
   Resets the result set back to the first row. */
PHP_METHOD(sqlite3result, reset)
{
	php_sqlite3_result *result_obj;
	zval *object = getThis();
	result_obj = Z_SQLITE3_RESULT_P(object);

	SQLITE3_CHECK_INITIALIZED(result_obj->db_obj, result_obj->stmt_obj->initialised, SQLite3Result)

	if (zend_parse_parameters_none() == FAILURE) {
		return;
	}

	if (sqlite3_reset(result_obj->stmt_obj->stmt) != SQLITE_OK) {
		RETURN_FALSE;
	}

	result_obj->complete = 0;

	RETURN_TRUE;
}
/* }}} */

/* {{{ proto bool SQLite3Result::finalize()
   Closes the result set. */
PHP_METHOD(sqlite3result, finalize)
{
	php_sqlite3_result *result_obj;
	zval *object = getThis();
	result_obj = Z_SQLITE3_RESULT_P(object);

	SQLITE3_CHECK_INITIALIZED(result_obj->db_obj, result_obj->stmt_obj->initialised, SQLite3Result)

	if (zend_parse_parameters_none() == FAILURE) {
		return;
	}

	/* We need to finalize an internal statement */
	if (result_obj->is_prepared_statement == 0) {
		zend_llist_del_element(&(result_obj->db_obj->free_list), &result_obj->stmt_obj_zval,
			(int (*)(void *, void *)) php_sqlite3_compare_stmt_zval_free);
	} else {
		sqlite3_reset(result_obj->stmt_obj->stmt);
	}

	RETURN_TRUE;
}
/* }}} */

/* {{{ proto int SQLite3Result::__construct()
   __constructor for SQLite3Result. */
PHP_METHOD(sqlite3result, __construct)
{
	zend_throw_exception(zend_ce_exception, "SQLite3Result cannot be directly instantiated", 0);
}
/* }}} */

/* {{{ arginfo */
ZEND_BEGIN_ARG_INFO_EX(arginfo_sqlite3_open, 0, 0, 1)
	ZEND_ARG_INFO(0, filename)
	ZEND_ARG_INFO(0, flags)
	ZEND_ARG_INFO(0, encryption_key)
ZEND_END_ARG_INFO()

ZEND_BEGIN_ARG_INFO(arginfo_sqlite3_busytimeout, 0)
	ZEND_ARG_INFO(0, ms)
ZEND_END_ARG_INFO()

#ifndef SQLITE_OMIT_LOAD_EXTENSION
ZEND_BEGIN_ARG_INFO(arginfo_sqlite3_loadextension, 0)
	ZEND_ARG_INFO(0, shared_library)
ZEND_END_ARG_INFO()
#endif

ZEND_BEGIN_ARG_INFO_EX(arginfo_sqlite3_escapestring, 0, 0, 1)
	ZEND_ARG_INFO(0, value)
ZEND_END_ARG_INFO()

ZEND_BEGIN_ARG_INFO_EX(arginfo_sqlite3_query, 0, 0, 1)
	ZEND_ARG_INFO(0, query)
ZEND_END_ARG_INFO()

ZEND_BEGIN_ARG_INFO_EX(arginfo_sqlite3_querysingle, 0, 0, 1)
	ZEND_ARG_INFO(0, query)
	ZEND_ARG_INFO(0, entire_row)
ZEND_END_ARG_INFO()

ZEND_BEGIN_ARG_INFO_EX(arginfo_sqlite3_createfunction, 0, 0, 2)
	ZEND_ARG_INFO(0, name)
	ZEND_ARG_INFO(0, callback)
	ZEND_ARG_INFO(0, argument_count)
ZEND_END_ARG_INFO()

ZEND_BEGIN_ARG_INFO_EX(arginfo_sqlite3_createaggregate, 0, 0, 3)
	ZEND_ARG_INFO(0, name)
	ZEND_ARG_INFO(0, step_callback)
	ZEND_ARG_INFO(0, final_callback)
	ZEND_ARG_INFO(0, argument_count)
ZEND_END_ARG_INFO()

ZEND_BEGIN_ARG_INFO_EX(arginfo_sqlite3_createcollation, 0, 0, 2)
	ZEND_ARG_INFO(0, name)
	ZEND_ARG_INFO(0, callback)
ZEND_END_ARG_INFO()

ZEND_BEGIN_ARG_INFO_EX(argingo_sqlite3_openblob, 0, 0, 3)
	ZEND_ARG_INFO(0, table)
	ZEND_ARG_INFO(0, column)
	ZEND_ARG_INFO(0, rowid)
	ZEND_ARG_INFO(0, dbname)
ZEND_END_ARG_INFO()

ZEND_BEGIN_ARG_INFO_EX(argingo_sqlite3_enableexceptions, 0, 0, 1)
	ZEND_ARG_INFO(0, enableExceptions)
ZEND_END_ARG_INFO()

ZEND_BEGIN_ARG_INFO_EX(arginfo_sqlite3stmt_bindparam, 0, 0, 2)
	ZEND_ARG_INFO(0, param_number)
	ZEND_ARG_INFO(1, param)
	ZEND_ARG_INFO(0, type)
ZEND_END_ARG_INFO()

ZEND_BEGIN_ARG_INFO_EX(arginfo_sqlite3stmt_bindvalue, 0, 0, 2)
	ZEND_ARG_INFO(0, param_number)
	ZEND_ARG_INFO(0, param)
	ZEND_ARG_INFO(0, type)
ZEND_END_ARG_INFO()

ZEND_BEGIN_ARG_INFO_EX(arginfo_sqlite3stmt_construct, 0, 0, 1)
	ZEND_ARG_INFO(0, sqlite3)
ZEND_END_ARG_INFO()

ZEND_BEGIN_ARG_INFO_EX(arginfo_sqlite3result_columnname, 0, 0, 1)
	ZEND_ARG_INFO(0, column_number)
ZEND_END_ARG_INFO()

ZEND_BEGIN_ARG_INFO_EX(arginfo_sqlite3result_columntype, 0, 0, 1)
	ZEND_ARG_INFO(0, column_number)
ZEND_END_ARG_INFO()

ZEND_BEGIN_ARG_INFO_EX(arginfo_sqlite3result_fetcharray, 0, 0, 0)
	ZEND_ARG_INFO(0, mode)
ZEND_END_ARG_INFO()

ZEND_BEGIN_ARG_INFO(arginfo_sqlite3_void, 0)
ZEND_END_ARG_INFO()
/* }}} */

/* {{{ php_sqlite3_class_methods */
static zend_function_entry php_sqlite3_class_methods[] = {
	PHP_ME(sqlite3,		open,				arginfo_sqlite3_open, ZEND_ACC_PUBLIC)
	PHP_ME(sqlite3,		close,				arginfo_sqlite3_void, ZEND_ACC_PUBLIC)
	PHP_ME(sqlite3,		exec,				arginfo_sqlite3_query, ZEND_ACC_PUBLIC)
	PHP_ME(sqlite3,		version,			arginfo_sqlite3_void, ZEND_ACC_PUBLIC|ZEND_ACC_STATIC)
	PHP_ME(sqlite3,		lastInsertRowID,	arginfo_sqlite3_void, ZEND_ACC_PUBLIC)
	PHP_ME(sqlite3,		lastErrorCode,		arginfo_sqlite3_void, ZEND_ACC_PUBLIC)
	PHP_ME(sqlite3,		lastErrorMsg,		arginfo_sqlite3_void, ZEND_ACC_PUBLIC)
	PHP_ME(sqlite3,		busyTimeout,		arginfo_sqlite3_busytimeout, ZEND_ACC_PUBLIC)
#ifndef SQLITE_OMIT_LOAD_EXTENSION
	PHP_ME(sqlite3,		loadExtension,		arginfo_sqlite3_loadextension, ZEND_ACC_PUBLIC)
#endif
	PHP_ME(sqlite3,		changes,			arginfo_sqlite3_void, ZEND_ACC_PUBLIC)
	PHP_ME(sqlite3,		escapeString,		arginfo_sqlite3_escapestring, ZEND_ACC_PUBLIC|ZEND_ACC_STATIC)
	PHP_ME(sqlite3,		prepare,			arginfo_sqlite3_query, ZEND_ACC_PUBLIC)
	PHP_ME(sqlite3,		query,				arginfo_sqlite3_query, ZEND_ACC_PUBLIC)
	PHP_ME(sqlite3,		querySingle,		arginfo_sqlite3_querysingle, ZEND_ACC_PUBLIC)
	PHP_ME(sqlite3,		createFunction,		arginfo_sqlite3_createfunction, ZEND_ACC_PUBLIC)
	PHP_ME(sqlite3,		createAggregate,	arginfo_sqlite3_createaggregate, ZEND_ACC_PUBLIC)
	PHP_ME(sqlite3,		createCollation,	arginfo_sqlite3_createcollation, ZEND_ACC_PUBLIC)
	PHP_ME(sqlite3,		openBlob,			argingo_sqlite3_openblob, ZEND_ACC_PUBLIC)
	PHP_ME(sqlite3,		enableExceptions,	argingo_sqlite3_enableexceptions, ZEND_ACC_PUBLIC)
	/* Aliases */
	PHP_MALIAS(sqlite3,	__construct, open, arginfo_sqlite3_open, ZEND_ACC_PUBLIC|ZEND_ACC_CTOR)
	PHP_FE_END
};
/* }}} */

/* {{{ php_sqlite3_stmt_class_methods */
static zend_function_entry php_sqlite3_stmt_class_methods[] = {
	PHP_ME(sqlite3stmt, paramCount,	arginfo_sqlite3_void, ZEND_ACC_PUBLIC)
	PHP_ME(sqlite3stmt, close,		arginfo_sqlite3_void, ZEND_ACC_PUBLIC)
	PHP_ME(sqlite3stmt, reset,		arginfo_sqlite3_void, ZEND_ACC_PUBLIC)
	PHP_ME(sqlite3stmt, clear,		arginfo_sqlite3_void, ZEND_ACC_PUBLIC)
	PHP_ME(sqlite3stmt, execute,	arginfo_sqlite3_void, ZEND_ACC_PUBLIC)
	PHP_ME(sqlite3stmt, bindParam,	arginfo_sqlite3stmt_bindparam, ZEND_ACC_PUBLIC)
	PHP_ME(sqlite3stmt, bindValue,	arginfo_sqlite3stmt_bindvalue, ZEND_ACC_PUBLIC)
	PHP_ME(sqlite3stmt, readOnly,	arginfo_sqlite3_void, ZEND_ACC_PUBLIC)
	PHP_ME(sqlite3stmt, __construct, arginfo_sqlite3stmt_construct, ZEND_ACC_PRIVATE|ZEND_ACC_CTOR)
	PHP_FE_END
};
/* }}} */

/* {{{ php_sqlite3_result_class_methods */
static zend_function_entry php_sqlite3_result_class_methods[] = {
	PHP_ME(sqlite3result, numColumns,		arginfo_sqlite3_void, ZEND_ACC_PUBLIC)
	PHP_ME(sqlite3result, columnName,		arginfo_sqlite3result_columnname, ZEND_ACC_PUBLIC)
	PHP_ME(sqlite3result, columnType,		arginfo_sqlite3result_columntype, ZEND_ACC_PUBLIC)
	PHP_ME(sqlite3result, fetchArray,		arginfo_sqlite3result_fetcharray, ZEND_ACC_PUBLIC)
	PHP_ME(sqlite3result, reset,			arginfo_sqlite3_void, ZEND_ACC_PUBLIC)
	PHP_ME(sqlite3result, finalize,			arginfo_sqlite3_void, ZEND_ACC_PUBLIC)
	PHP_ME(sqlite3result, __construct, 		arginfo_sqlite3_void, ZEND_ACC_PRIVATE|ZEND_ACC_CTOR)
	PHP_FE_END
};
/* }}} */

/* {{{ Authorization Callback
*/
static int php_sqlite3_authorizer(void *autharg, int access_type, const char *arg3, const char *arg4, const char *arg5, const char *arg6)
{
	switch (access_type) {
		case SQLITE_ATTACH:
		{
			if (memcmp(arg3, ":memory:", sizeof(":memory:")) && *arg3) {

#if PHP_API_VERSION < 20100412
				if (PG(safe_mode) && (!php_checkuid(arg3, NULL, CHECKUID_CHECK_FILE_AND_DIR))) {
					return SQLITE_DENY;
				}
#endif

				if (php_check_open_basedir(arg3)) {
					return SQLITE_DENY;
				}
			}
			return SQLITE_OK;
		}

		default:
			/* access allowed */
			return SQLITE_OK;
	}
}
/* }}} */

/* {{{ php_sqlite3_free_list_dtor
*/
static void php_sqlite3_free_list_dtor(void **item)
{
	php_sqlite3_free_list *free_item = (php_sqlite3_free_list *)*item;

	if (free_item->stmt_obj && free_item->stmt_obj->initialised) {
		sqlite3_finalize(free_item->stmt_obj->stmt);
		free_item->stmt_obj->initialised = 0;
	}
	efree(*item);
}
/* }}} */

static int php_sqlite3_compare_stmt_zval_free(php_sqlite3_free_list **free_list, zval *statement ) /* {{{ */
{
	return  ((*free_list)->stmt_obj->initialised && Z_PTR_P(statement) == Z_PTR((*free_list)->stmt_obj_zval));
}
/* }}} */

static int php_sqlite3_compare_stmt_free( php_sqlite3_free_list **free_list, sqlite3_stmt *statement ) /* {{{ */
{
	return ((*free_list)->stmt_obj->initialised && statement == (*free_list)->stmt_obj->stmt);
}
/* }}} */

static void php_sqlite3_object_free_storage(zend_object *object) /* {{{ */
{
	php_sqlite3_db_object *intern = php_sqlite3_db_from_obj(object);
	php_sqlite3_func *func;
	php_sqlite3_collation *collation;

	if (!intern) {
		return;
	}

	while (intern->funcs) {
		func = intern->funcs;
		intern->funcs = func->next;
		if (intern->initialised && intern->db) {
			sqlite3_create_function(intern->db, func->func_name, func->argc, SQLITE_UTF8, func, NULL, NULL, NULL);
		}

		efree((char*)func->func_name);

		if (!Z_ISUNDEF(func->func)) {
			zval_ptr_dtor(&func->func);
		}
		if (!Z_ISUNDEF(func->step)) {
			zval_ptr_dtor(&func->step);
		}
		if (!Z_ISUNDEF(func->fini)) {
			zval_ptr_dtor(&func->fini);
		}
		efree(func);
	}

	while (intern->collations){
		collation = intern->collations;
		intern->collations = collation->next;
		if (intern->initialised && intern->db){
			sqlite3_create_collation(intern->db, collation->collation_name, SQLITE_UTF8, NULL, NULL);
		}
		efree((char*)collation->collation_name);
		if (!Z_ISUNDEF(collation->cmp_func)) {
			zval_ptr_dtor(&collation->cmp_func);
		}
		efree(collation);
	}

	if (intern->initialised && intern->db) {
		sqlite3_close(intern->db);
		intern->initialised = 0;
	}

	zend_object_std_dtor(&intern->zo);
}
/* }}} */

static void php_sqlite3_stmt_object_free_storage(zend_object *object) /* {{{ */
{
	php_sqlite3_stmt *intern = php_sqlite3_stmt_from_obj(object);

	if (!intern) {
		return;
	}

	if (intern->bound_params) {
		zend_hash_destroy(intern->bound_params);
		FREE_HASHTABLE(intern->bound_params);
		intern->bound_params = NULL;
	}

	if (intern->initialised) {
		zend_llist_del_element(&(intern->db_obj->free_list), intern->stmt,
			(int (*)(void *, void *)) php_sqlite3_compare_stmt_free);
	}

	if (!Z_ISUNDEF(intern->db_obj_zval)) {
		zval_ptr_dtor(&intern->db_obj_zval);
	}

	zend_object_std_dtor(&intern->zo);
}
/* }}} */

static void php_sqlite3_result_object_free_storage(zend_object *object) /* {{{ */
{
	php_sqlite3_result *intern = php_sqlite3_result_from_obj(object);

	if (!intern) {
		return;
	}

	if (!Z_ISNULL(intern->stmt_obj_zval)) {
<<<<<<< HEAD
		if (intern->stmt_obj && intern->stmt_obj->initialised) {
			sqlite3_reset(intern->stmt_obj->stmt);
		}
=======
>>>>>>> 936cafe3

		zval_ptr_dtor(&intern->stmt_obj_zval);
	}

	zend_object_std_dtor(&intern->zo);
}
/* }}} */

static zend_object *php_sqlite3_object_new(zend_class_entry *class_type) /* {{{ */
{
	php_sqlite3_db_object *intern;

	/* Allocate memory for it */
	intern = ecalloc(1, sizeof(php_sqlite3_db_object) + zend_object_properties_size(class_type));

	/* Need to keep track of things to free */
	zend_llist_init(&(intern->free_list),  sizeof(php_sqlite3_free_list *), (llist_dtor_func_t)php_sqlite3_free_list_dtor, 0);

	zend_object_std_init(&intern->zo, class_type);
	object_properties_init(&intern->zo, class_type);

	intern->zo.handlers = &sqlite3_object_handlers;

	return &intern->zo;
}
/* }}} */

static zend_object *php_sqlite3_stmt_object_new(zend_class_entry *class_type) /* {{{ */
{
	php_sqlite3_stmt *intern;

	/* Allocate memory for it */
	intern = ecalloc(1, sizeof(php_sqlite3_stmt) + zend_object_properties_size(class_type));

	zend_object_std_init(&intern->zo, class_type);
	object_properties_init(&intern->zo, class_type);

	intern->zo.handlers = &sqlite3_stmt_object_handlers;

	return &intern->zo;
}
/* }}} */

static zend_object *php_sqlite3_result_object_new(zend_class_entry *class_type) /* {{{ */
{
	php_sqlite3_result *intern;

	/* Allocate memory for it */
	intern = ecalloc(1, sizeof(php_sqlite3_result) + zend_object_properties_size(class_type));

	zend_object_std_init(&intern->zo, class_type);
	object_properties_init(&intern->zo, class_type);

	intern->zo.handlers = &sqlite3_result_object_handlers;

	return &intern->zo;
}
/* }}} */

static void sqlite3_param_dtor(zval *data) /* {{{ */
{
	struct php_sqlite3_bound_param *param = (struct php_sqlite3_bound_param*)Z_PTR_P(data);

	if (param->name) {
		zend_string_release(param->name);
	}

	if (!Z_ISNULL(param->parameter)) {
		zval_ptr_dtor(&(param->parameter));
		ZVAL_UNDEF(&param->parameter);
	}
	efree(param);
}
/* }}} */

/* {{{ PHP_MINIT_FUNCTION
*/
PHP_MINIT_FUNCTION(sqlite3)
{
	zend_class_entry ce;

#if defined(ZTS)
	/* Refuse to load if this wasn't a threasafe library loaded */
	if (!sqlite3_threadsafe()) {
		php_error_docref(NULL, E_WARNING, "A thread safe version of SQLite is required when using a thread safe version of PHP.");
		return FAILURE;
	}
#endif

	memcpy(&sqlite3_object_handlers, zend_get_std_object_handlers(), sizeof(zend_object_handlers));
	memcpy(&sqlite3_stmt_object_handlers, zend_get_std_object_handlers(), sizeof(zend_object_handlers));
	memcpy(&sqlite3_result_object_handlers, zend_get_std_object_handlers(), sizeof(zend_object_handlers));

	/* Register SQLite 3 Class */
	INIT_CLASS_ENTRY(ce, "SQLite3", php_sqlite3_class_methods);
	ce.create_object = php_sqlite3_object_new;
	sqlite3_object_handlers.offset = XtOffsetOf(php_sqlite3_db_object, zo);
	sqlite3_object_handlers.clone_obj = NULL;
	sqlite3_object_handlers.free_obj = php_sqlite3_object_free_storage;
	php_sqlite3_sc_entry = zend_register_internal_class(&ce);

	/* Register SQLite 3 Prepared Statement Class */
	INIT_CLASS_ENTRY(ce, "SQLite3Stmt", php_sqlite3_stmt_class_methods);
	ce.create_object = php_sqlite3_stmt_object_new;
	sqlite3_stmt_object_handlers.offset = XtOffsetOf(php_sqlite3_stmt, zo);
	sqlite3_stmt_object_handlers.clone_obj = NULL;
	sqlite3_stmt_object_handlers.free_obj = php_sqlite3_stmt_object_free_storage;
	php_sqlite3_stmt_entry = zend_register_internal_class(&ce);

	/* Register SQLite 3 Result Class */
	INIT_CLASS_ENTRY(ce, "SQLite3Result", php_sqlite3_result_class_methods);
	ce.create_object = php_sqlite3_result_object_new;
	sqlite3_result_object_handlers.offset = XtOffsetOf(php_sqlite3_result, zo);
	sqlite3_result_object_handlers.clone_obj = NULL;
	sqlite3_result_object_handlers.free_obj = php_sqlite3_result_object_free_storage;
	php_sqlite3_result_entry = zend_register_internal_class(&ce);

	REGISTER_INI_ENTRIES();

	REGISTER_LONG_CONSTANT("SQLITE3_ASSOC", PHP_SQLITE3_ASSOC, CONST_CS | CONST_PERSISTENT);
	REGISTER_LONG_CONSTANT("SQLITE3_NUM", PHP_SQLITE3_NUM, CONST_CS | CONST_PERSISTENT);
	REGISTER_LONG_CONSTANT("SQLITE3_BOTH", PHP_SQLITE3_BOTH, CONST_CS | CONST_PERSISTENT);

	REGISTER_LONG_CONSTANT("SQLITE3_INTEGER", SQLITE_INTEGER, CONST_CS | CONST_PERSISTENT);
	REGISTER_LONG_CONSTANT("SQLITE3_FLOAT", SQLITE_FLOAT, CONST_CS | CONST_PERSISTENT);
	REGISTER_LONG_CONSTANT("SQLITE3_TEXT", SQLITE3_TEXT, CONST_CS | CONST_PERSISTENT);
	REGISTER_LONG_CONSTANT("SQLITE3_BLOB", SQLITE_BLOB, CONST_CS | CONST_PERSISTENT);
	REGISTER_LONG_CONSTANT("SQLITE3_NULL", SQLITE_NULL, CONST_CS | CONST_PERSISTENT);

	REGISTER_LONG_CONSTANT("SQLITE3_OPEN_READONLY", SQLITE_OPEN_READONLY, CONST_CS | CONST_PERSISTENT);
	REGISTER_LONG_CONSTANT("SQLITE3_OPEN_READWRITE", SQLITE_OPEN_READWRITE, CONST_CS | CONST_PERSISTENT);
	REGISTER_LONG_CONSTANT("SQLITE3_OPEN_CREATE", SQLITE_OPEN_CREATE, CONST_CS | CONST_PERSISTENT);

	return SUCCESS;
}
/* }}} */

/* {{{ PHP_MSHUTDOWN_FUNCTION
*/
PHP_MSHUTDOWN_FUNCTION(sqlite3)
{
	UNREGISTER_INI_ENTRIES();

	return SUCCESS;
}
/* }}} */

/* {{{ PHP_MINFO_FUNCTION
*/
PHP_MINFO_FUNCTION(sqlite3)
{
	php_info_print_table_start();
	php_info_print_table_header(2, "SQLite3 support", "enabled");
	php_info_print_table_row(2, "SQLite3 module version", PHP_SQLITE3_VERSION);
	php_info_print_table_row(2, "SQLite Library", sqlite3_libversion());
	php_info_print_table_end();

	DISPLAY_INI_ENTRIES();
}
/* }}} */

/* {{{ PHP_GINIT_FUNCTION
*/
static PHP_GINIT_FUNCTION(sqlite3)
{
#if defined(COMPILE_DL_SQLITE3) && defined(ZTS)
	ZEND_TSRMLS_CACHE_UPDATE();
#endif
	memset(sqlite3_globals, 0, sizeof(*sqlite3_globals));
}
/* }}} */

/* {{{ sqlite3_module_entry
*/
zend_module_entry sqlite3_module_entry = {
	STANDARD_MODULE_HEADER,
	"sqlite3",
	NULL,
	PHP_MINIT(sqlite3),
	PHP_MSHUTDOWN(sqlite3),
	NULL,
	NULL,
	PHP_MINFO(sqlite3),
	PHP_SQLITE3_VERSION,
	PHP_MODULE_GLOBALS(sqlite3),
	PHP_GINIT(sqlite3),
	NULL,
	NULL,
	STANDARD_MODULE_PROPERTIES_EX
};
/* }}} */

#ifdef COMPILE_DL_SQLITE3
#ifdef ZTS
ZEND_TSRMLS_CACHE_DEFINE()
#endif
ZEND_GET_MODULE(sqlite3)
#endif

/*
 * Local variables:
 * tab-width: 4
 * c-basic-offset: 4
 * End:
 * vim600: sw=4 ts=4 fdm=marker
 * vim<600: sw=4 ts=4
 */<|MERGE_RESOLUTION|>--- conflicted
+++ resolved
@@ -2167,12 +2167,6 @@
 	}
 
 	if (!Z_ISNULL(intern->stmt_obj_zval)) {
-<<<<<<< HEAD
-		if (intern->stmt_obj && intern->stmt_obj->initialised) {
-			sqlite3_reset(intern->stmt_obj->stmt);
-		}
-=======
->>>>>>> 936cafe3
 
 		zval_ptr_dtor(&intern->stmt_obj_zval);
 	}
