/*
   +----------------------------------------------------------------------+
   | PHP Version 7                                                        |
   +----------------------------------------------------------------------+
   | Copyright (c) 1997-2015 The PHP Group                                |
   +----------------------------------------------------------------------+
   | This source file is subject to version 3.01 of the PHP license,      |
   | that is bundled with this package in the file LICENSE, and is        |
   | available through the world-wide-web at the following url:           |
   | http://www.php.net/license/3_01.txt                                  |
   | If you did not receive a copy of the PHP license and are unable to   |
   | obtain it through the world-wide-web, please send a note to          |
   | license@php.net so we can mail you a copy immediately.               |
   +----------------------------------------------------------------------+
   | Authors: Scott MacVicar <scottmac@php.net>                           |
   +----------------------------------------------------------------------+
*/

/* $Id$ */

#ifdef HAVE_CONFIG_H
#include "config.h"
#endif

#include "php.h"
#include "php_ini.h"
#include "ext/standard/info.h"
#include "php_sqlite3.h"
#include "php_sqlite3_structs.h"
#include "main/SAPI.h"

#include <sqlite3.h>

#include "zend_exceptions.h"
#include "zend_interfaces.h"
#include "SAPI.h"

ZEND_DECLARE_MODULE_GLOBALS(sqlite3)

static PHP_GINIT_FUNCTION(sqlite3);
static int php_sqlite3_authorizer(void *autharg, int access_type, const char *arg3, const char *arg4, const char *arg5, const char *arg6);
static void sqlite3_param_dtor(zval *data);
static int php_sqlite3_compare_stmt_zval_free(php_sqlite3_free_list **free_list, zval *statement);

/* {{{ Error Handler
*/
static void php_sqlite3_error(php_sqlite3_db_object *db_obj, char *format, ...)
{
	va_list arg;
	char 	*message;

	va_start(arg, format);
	vspprintf(&message, 0, format, arg);
	va_end(arg);

	if (db_obj && db_obj->exception) {
		zend_throw_exception(zend_ce_exception, message, 0);
	} else {
		php_error_docref(NULL, E_WARNING, "%s", message);
	}

	if (message) {
		efree(message);
	}
}
/* }}} */

#define SQLITE3_CHECK_INITIALIZED(db_obj, member, class_name) \
	if (!(db_obj) || !(member)) { \
		php_sqlite3_error(db_obj, "The " #class_name " object has not been correctly initialised"); \
		RETURN_FALSE; \
	}

#define SQLITE3_CHECK_INITIALIZED_STMT(member, class_name) \
	if (!(member)) { \
		php_error_docref(NULL, E_WARNING, "The " #class_name " object has not been correctly initialised"); \
		RETURN_FALSE; \
	}

/* {{{ PHP_INI
*/
PHP_INI_BEGIN()
	STD_PHP_INI_ENTRY("sqlite3.extension_dir",  NULL, PHP_INI_SYSTEM, OnUpdateString, extension_dir, zend_sqlite3_globals, sqlite3_globals)
PHP_INI_END()
/* }}} */

/* Handlers */
static zend_object_handlers sqlite3_object_handlers;
static zend_object_handlers sqlite3_stmt_object_handlers;
static zend_object_handlers sqlite3_result_object_handlers;

/* Class entries */
zend_class_entry *php_sqlite3_sc_entry;
zend_class_entry *php_sqlite3_stmt_entry;
zend_class_entry *php_sqlite3_result_entry;

/* {{{ proto void SQLite3::open(String filename [, int Flags [, string Encryption Key]])
   Opens a SQLite 3 Database, if the build includes encryption then it will attempt to use the key. */
PHP_METHOD(sqlite3, open)
{
	php_sqlite3_db_object *db_obj;
	zval *object = getThis();
	char *filename, *encryption_key, *fullpath;
	size_t filename_len, encryption_key_len = 0;
	zend_long flags = SQLITE_OPEN_READWRITE | SQLITE_OPEN_CREATE;

	db_obj = Z_SQLITE3_DB_P(object);

	if (FAILURE == zend_parse_parameters_throw(ZEND_NUM_ARGS(), "p|ls", &filename, &filename_len, &flags, &encryption_key, &encryption_key_len)) {
		return;
	}

	if (db_obj->initialised) {
		zend_throw_exception(zend_ce_exception, "Already initialised DB Object", 0);
	}

	if (strlen(filename) != filename_len) {
		return;
	}
	if (memcmp(filename, ":memory:", sizeof(":memory:")) != 0) {
		if (!(fullpath = expand_filepath(filename, NULL))) {
			zend_throw_exception(zend_ce_exception, "Unable to expand filepath", 0);
			return;
		}

#if PHP_API_VERSION < 20100412
		if (PG(safe_mode) && (!php_checkuid(fullpath, NULL, CHECKUID_CHECK_FILE_AND_DIR))) {
			zend_throw_exception_ex(zend_ce_exception, 0, "safe_mode prohibits opening %s", fullpath);
			efree(fullpath);
			return;
		}
#endif

		if (php_check_open_basedir(fullpath)) {
			zend_throw_exception_ex(zend_ce_exception, 0, "open_basedir prohibits opening %s", fullpath);
			efree(fullpath);
			return;
		}
	} else {
		fullpath = estrdup(filename);
	}

#if SQLITE_VERSION_NUMBER >= 3005000
	if (sqlite3_open_v2(fullpath, &(db_obj->db), flags, NULL) != SQLITE_OK) {
#else
	if (sqlite3_open(fullpath, &(db_obj->db)) != SQLITE_OK) {
#endif
		zend_throw_exception_ex(zend_ce_exception, 0, "Unable to open database: %s", sqlite3_errmsg(db_obj->db));
		if (fullpath) {
			efree(fullpath);
		}
		return;
	}

#if SQLITE_HAS_CODEC
	if (encryption_key_len > 0) {
		if (sqlite3_key(db_obj->db, encryption_key, encryption_key_len) != SQLITE_OK) {
			zend_throw_exception_ex(zend_ce_exception, 0, "Unable to open database: %s", sqlite3_errmsg(db_obj->db));
			return;
		}
	}
#endif

	db_obj->initialised = 1;

#if PHP_API_VERSION < 20100412
	if (PG(safe_mode) || (PG(open_basedir) && *PG(open_basedir))) {
#else
	if (PG(open_basedir) && *PG(open_basedir)) {
#endif
		sqlite3_set_authorizer(db_obj->db, php_sqlite3_authorizer, NULL);
	}

	if (fullpath) {
		efree(fullpath);
	}
}
/* }}} */

/* {{{ proto bool SQLite3::close()
   Close a SQLite 3 Database. */
PHP_METHOD(sqlite3, close)
{
	php_sqlite3_db_object *db_obj;
	zval *object = getThis();
	int errcode;
	db_obj = Z_SQLITE3_DB_P(object);

	if (zend_parse_parameters_none() == FAILURE) {
		return;
	}

	if (db_obj->initialised) {
        zend_llist_clean(&(db_obj->free_list));
		if(db_obj->db) {
            errcode = sqlite3_close(db_obj->db);
            if (errcode != SQLITE_OK) {
			    php_sqlite3_error(db_obj, "Unable to close database: %d, %s", errcode, sqlite3_errmsg(db_obj->db));
                RETURN_FALSE;
		    }
        }
		db_obj->initialised = 0;
	}

	RETURN_TRUE;
}
/* }}} */

/* {{{ proto bool SQLite3::exec(String Query)
   Executes a result-less query against a given database. */
PHP_METHOD(sqlite3, exec)
{
	php_sqlite3_db_object *db_obj;
	zval *object = getThis();
	zend_string *sql;
	char *errtext = NULL;
	db_obj = Z_SQLITE3_DB_P(object);

	SQLITE3_CHECK_INITIALIZED(db_obj, db_obj->initialised, SQLite3)

	if (FAILURE == zend_parse_parameters(ZEND_NUM_ARGS(), "S", &sql)) {
		return;
	}

	if (sqlite3_exec(db_obj->db, ZSTR_VAL(sql), NULL, NULL, &errtext) != SQLITE_OK) {
		php_sqlite3_error(db_obj, "%s", errtext);
		sqlite3_free(errtext);
		RETURN_FALSE;
	}

	RETURN_TRUE;
}
/* }}} */

/* {{{ proto Array SQLite3::version()
   Returns the SQLite3 Library version as a string constant and as a number. */
PHP_METHOD(sqlite3, version)
{
	if (zend_parse_parameters_none() == FAILURE) {
		return;
	}

	array_init(return_value);

	add_assoc_string(return_value, "versionString", (char*)sqlite3_libversion());
	add_assoc_long(return_value, "versionNumber", sqlite3_libversion_number());

	return;
}
/* }}} */

/* {{{ proto int SQLite3::lastInsertRowID()
   Returns the rowid of the most recent INSERT into the database from the database connection. */
PHP_METHOD(sqlite3, lastInsertRowID)
{
	php_sqlite3_db_object *db_obj;
	zval *object = getThis();
	db_obj = Z_SQLITE3_DB_P(object);

	SQLITE3_CHECK_INITIALIZED(db_obj, db_obj->initialised, SQLite3)

	if (zend_parse_parameters_none() == FAILURE) {
		return;
	}

	RETURN_LONG(sqlite3_last_insert_rowid(db_obj->db));
}
/* }}} */

/* {{{ proto int SQLite3::lastErrorCode()
   Returns the numeric result code of the most recent failed sqlite API call for the database connection. */
PHP_METHOD(sqlite3, lastErrorCode)
{
	php_sqlite3_db_object *db_obj;
	zval *object = getThis();
	db_obj = Z_SQLITE3_DB_P(object);

	SQLITE3_CHECK_INITIALIZED(db_obj, db_obj->db, SQLite3)

	if (zend_parse_parameters_none() == FAILURE) {
		return;
	}

	if (db_obj->initialised) {
		RETURN_LONG(sqlite3_errcode(db_obj->db));
	} else {
		RETURN_LONG(0);
	}
}
/* }}} */

/* {{{ proto string SQLite3::lastErrorMsg()
   Returns english text describing the most recent failed sqlite API call for the database connection. */
PHP_METHOD(sqlite3, lastErrorMsg)
{
	php_sqlite3_db_object *db_obj;
	zval *object = getThis();
	db_obj = Z_SQLITE3_DB_P(object);

	SQLITE3_CHECK_INITIALIZED(db_obj, db_obj->db, SQLite3)

	if (zend_parse_parameters_none() == FAILURE) {
		return;
	}

<<<<<<< HEAD
	RETVAL_STRING((char *)sqlite3_errmsg(db_obj->db));
=======
	if (db_obj->initialised) {
		RETURN_STRING((char *)sqlite3_errmsg(db_obj->db), 1);
	} else {
		RETURN_EMPTY_STRING();
	}
>>>>>>> 26471eb6
}
/* }}} */

/* {{{ proto bool SQLite3::busyTimeout(int msecs)
   Sets a busy handler that will sleep until database is not locked or timeout is reached. Passing a value less than or equal to zero turns off all busy handlers. */
PHP_METHOD(sqlite3, busyTimeout)
{
	php_sqlite3_db_object *db_obj;
	zval *object = getThis();
	zend_long ms;
	int return_code;
	db_obj = Z_SQLITE3_DB_P(object);

	SQLITE3_CHECK_INITIALIZED(db_obj, db_obj->initialised, SQLite3)

	if (FAILURE == zend_parse_parameters(ZEND_NUM_ARGS(), "l", &ms)) {
		return;
	}

	return_code = sqlite3_busy_timeout(db_obj->db, ms);
	if (return_code != SQLITE_OK) {
		php_sqlite3_error(db_obj, "Unable to set busy timeout: %d, %s", return_code, sqlite3_errmsg(db_obj->db));
		RETURN_FALSE;
	}

	RETURN_TRUE;
}
/* }}} */


#ifndef SQLITE_OMIT_LOAD_EXTENSION
/* {{{ proto bool SQLite3::loadExtension(String Shared Library)
   Attempts to load an SQLite extension library. */
PHP_METHOD(sqlite3, loadExtension)
{
	php_sqlite3_db_object *db_obj;
	zval *object = getThis();
	char *extension, *lib_path, *extension_dir, *errtext = NULL;
	char fullpath[MAXPATHLEN];
	size_t extension_len, extension_dir_len;
	db_obj = Z_SQLITE3_DB_P(object);

	SQLITE3_CHECK_INITIALIZED(db_obj, db_obj->initialised, SQLite3)

	if (FAILURE == zend_parse_parameters(ZEND_NUM_ARGS(), "s", &extension, &extension_len)) {
		return;
	}

#ifdef ZTS
	if ((strncmp(sapi_module.name, "cgi", 3) != 0) &&
		(strcmp(sapi_module.name, "cli") != 0) &&
		(strncmp(sapi_module.name, "embed", 5) != 0)
	) {		php_sqlite3_error(db_obj, "Not supported in multithreaded Web servers");
		RETURN_FALSE;
	}
#endif

	if (!SQLITE3G(extension_dir)) {
		php_sqlite3_error(db_obj, "SQLite Extension are disabled");
		RETURN_FALSE;
	}

	if (extension_len == 0) {
		php_sqlite3_error(db_obj, "Empty string as an extension");
		RETURN_FALSE;
	}

	extension_dir = SQLITE3G(extension_dir);
	extension_dir_len = strlen(SQLITE3G(extension_dir));

	if (IS_SLASH(extension_dir[extension_dir_len-1])) {
		spprintf(&lib_path, 0, "%s%s", extension_dir, extension);
	} else {
		spprintf(&lib_path, 0, "%s%c%s", extension_dir, DEFAULT_SLASH, extension);
	}

	if (!VCWD_REALPATH(lib_path, fullpath)) {
		php_sqlite3_error(db_obj, "Unable to load extension at '%s'", lib_path);
		efree(lib_path);
		RETURN_FALSE;
	}

	efree(lib_path);

	if (strncmp(fullpath, extension_dir, extension_dir_len) != 0) {
		php_sqlite3_error(db_obj, "Unable to open extensions outside the defined directory");
		RETURN_FALSE;
	}

	/* Extension loading should only be enabled for when we attempt to load */
	sqlite3_enable_load_extension(db_obj->db, 1);
	if (sqlite3_load_extension(db_obj->db, fullpath, 0, &errtext) != SQLITE_OK) {
		php_sqlite3_error(db_obj, "%s", errtext);
		sqlite3_free(errtext);
		sqlite3_enable_load_extension(db_obj->db, 0);
		RETURN_FALSE;
	}
	sqlite3_enable_load_extension(db_obj->db, 0);

	RETURN_TRUE;
}
/* }}} */
#endif

/* {{{ proto int SQLite3::changes()
  Returns the number of database rows that were changed (or inserted or deleted) by the most recent SQL statement. */
PHP_METHOD(sqlite3, changes)
{
	php_sqlite3_db_object *db_obj;
	zval *object = getThis();
	db_obj = Z_SQLITE3_DB_P(object);

	SQLITE3_CHECK_INITIALIZED(db_obj, db_obj->initialised, SQLite3)

	if (zend_parse_parameters_none() == FAILURE) {
		return;
	}

	RETURN_LONG(sqlite3_changes(db_obj->db));
}
/* }}} */

/* {{{ proto String SQLite3::escapeString(String value)
   Returns a string that has been properly escaped. */
PHP_METHOD(sqlite3, escapeString)
{
	zend_string *sql;
	char *ret;

	if (FAILURE == zend_parse_parameters(ZEND_NUM_ARGS(), "S", &sql)) {
		return;
	}

	if (ZSTR_LEN(sql)) {
		ret = sqlite3_mprintf("%q", ZSTR_VAL(sql));
		if (ret) {
			RETVAL_STRING(ret);
			sqlite3_free(ret);
		}
	} else {
		RETURN_EMPTY_STRING();
	}
}
/* }}} */

/* {{{ proto SQLite3Stmt SQLite3::prepare(String Query)
   Returns a prepared SQL statement for execution. */
PHP_METHOD(sqlite3, prepare)
{
	php_sqlite3_db_object *db_obj;
	php_sqlite3_stmt *stmt_obj;
	zval *object = getThis();
	zend_string *sql;
	int errcode;
	php_sqlite3_free_list *free_item;

	db_obj = Z_SQLITE3_DB_P(object);

	SQLITE3_CHECK_INITIALIZED(db_obj, db_obj->initialised, SQLite3)

	if (FAILURE == zend_parse_parameters(ZEND_NUM_ARGS(), "S", &sql)) {
		return;
	}

	if (!ZSTR_LEN(sql)) {
		RETURN_FALSE;
	}

	object_init_ex(return_value, php_sqlite3_stmt_entry);
	stmt_obj = Z_SQLITE3_STMT_P(return_value);
	stmt_obj->db_obj = db_obj;
	ZVAL_COPY(&stmt_obj->db_obj_zval, object);

	errcode = sqlite3_prepare_v2(db_obj->db, ZSTR_VAL(sql), ZSTR_LEN(sql), &(stmt_obj->stmt), NULL);
	if (errcode != SQLITE_OK) {
		php_sqlite3_error(db_obj, "Unable to prepare statement: %d, %s", errcode, sqlite3_errmsg(db_obj->db));
		zval_dtor(return_value);
		RETURN_FALSE;
	}

	stmt_obj->initialised = 1;

	free_item = emalloc(sizeof(php_sqlite3_free_list));
	free_item->stmt_obj = stmt_obj;
	ZVAL_COPY_VALUE(&free_item->stmt_obj_zval, return_value);

	zend_llist_add_element(&(db_obj->free_list), &free_item);
}
/* }}} */

/* {{{ proto SQLite3Result SQLite3::query(String Query)
   Returns true or false, for queries that return data it will return a SQLite3Result object. */
PHP_METHOD(sqlite3, query)
{
	php_sqlite3_db_object *db_obj;
	php_sqlite3_result *result;
	php_sqlite3_stmt *stmt_obj;
	zval *object = getThis();
	zval stmt;
	zend_string *sql;
	char *errtext = NULL;
	int return_code;
	db_obj = Z_SQLITE3_DB_P(object);

	SQLITE3_CHECK_INITIALIZED(db_obj, db_obj->initialised, SQLite3)

	if (FAILURE == zend_parse_parameters(ZEND_NUM_ARGS(), "S", &sql)) {
		return;
	}

	if (!ZSTR_LEN(sql)) {
		RETURN_FALSE;
	}

	/* If there was no return value then just execute the query */
	if (!USED_RET()) {
		if (sqlite3_exec(db_obj->db, ZSTR_VAL(sql), NULL, NULL, &errtext) != SQLITE_OK) {
			php_sqlite3_error(db_obj, "%s", errtext);
			sqlite3_free(errtext);
		}
		return;
	}

	object_init_ex(&stmt, php_sqlite3_stmt_entry);
	stmt_obj = Z_SQLITE3_STMT_P(&stmt);
	stmt_obj->db_obj = db_obj;
	ZVAL_COPY(&stmt_obj->db_obj_zval, object);

	return_code = sqlite3_prepare_v2(db_obj->db, ZSTR_VAL(sql), ZSTR_LEN(sql), &(stmt_obj->stmt), NULL);
	if (return_code != SQLITE_OK) {
		php_sqlite3_error(db_obj, "Unable to prepare statement: %d, %s", return_code, sqlite3_errmsg(db_obj->db));
		zval_ptr_dtor(&stmt);
		RETURN_FALSE;
	}

	stmt_obj->initialised = 1;

	object_init_ex(return_value, php_sqlite3_result_entry);
	result = Z_SQLITE3_RESULT_P(return_value);
	result->db_obj = db_obj;
	result->stmt_obj = stmt_obj;
	ZVAL_COPY_VALUE(&result->stmt_obj_zval, &stmt);

	return_code = sqlite3_step(result->stmt_obj->stmt);

	switch (return_code) {
		case SQLITE_ROW: /* Valid Row */
		case SQLITE_DONE: /* Valid but no results */
		{
			php_sqlite3_free_list *free_item;
			free_item = emalloc(sizeof(php_sqlite3_free_list));
			free_item->stmt_obj = stmt_obj;
			free_item->stmt_obj_zval = stmt;
			zend_llist_add_element(&(db_obj->free_list), &free_item);
			sqlite3_reset(result->stmt_obj->stmt);
			break;
		}
		default:
			php_sqlite3_error(db_obj, "Unable to execute statement: %s", sqlite3_errmsg(db_obj->db));
			sqlite3_finalize(stmt_obj->stmt);
			stmt_obj->initialised = 0;
			zval_dtor(return_value);
			RETURN_FALSE;
	}
}
/* }}} */

static void sqlite_value_to_zval(sqlite3_stmt *stmt, int column, zval *data) /* {{{ */
{
	switch (sqlite3_column_type(stmt, column)) {
		case SQLITE_INTEGER:
			if ((sqlite3_column_int64(stmt, column)) >= INT_MAX || sqlite3_column_int64(stmt, column) <= INT_MIN) {
				ZVAL_STRINGL(data, (char *)sqlite3_column_text(stmt, column), sqlite3_column_bytes(stmt, column));
			} else {
				ZVAL_LONG(data, sqlite3_column_int64(stmt, column));
			}
			break;

		case SQLITE_FLOAT:
			ZVAL_DOUBLE(data, sqlite3_column_double(stmt, column));
			break;

		case SQLITE_NULL:
			ZVAL_NULL(data);
			break;

		case SQLITE3_TEXT:
			ZVAL_STRING(data, (char*)sqlite3_column_text(stmt, column));
			break;

		case SQLITE_BLOB:
		default:
			ZVAL_STRINGL(data, (char*)sqlite3_column_blob(stmt, column), sqlite3_column_bytes(stmt, column));
	}
}
/* }}} */

/* {{{ proto SQLite3Result SQLite3::querySingle(String Query [, bool entire_row = false])
   Returns a string of the first column, or an array of the entire row. */
PHP_METHOD(sqlite3, querySingle)
{
	php_sqlite3_db_object *db_obj;
	zval *object = getThis();
	zend_string *sql;
	char *errtext = NULL;
	int return_code;
	zend_bool entire_row = 0;
	sqlite3_stmt *stmt;
	db_obj = Z_SQLITE3_DB_P(object);

	SQLITE3_CHECK_INITIALIZED(db_obj, db_obj->initialised, SQLite3)

	if (FAILURE == zend_parse_parameters(ZEND_NUM_ARGS(), "S|b", &sql, &entire_row)) {
		return;
	}

	if (!ZSTR_LEN(sql)) {
		RETURN_FALSE;
	}

	/* If there was no return value then just execute the query */
	if (!USED_RET()) {
		if (sqlite3_exec(db_obj->db, ZSTR_VAL(sql), NULL, NULL, &errtext) != SQLITE_OK) {
			php_sqlite3_error(db_obj, "%s", errtext);
			sqlite3_free(errtext);
		}
		return;
	}

	return_code = sqlite3_prepare_v2(db_obj->db, ZSTR_VAL(sql), ZSTR_LEN(sql), &stmt, NULL);
	if (return_code != SQLITE_OK) {
		php_sqlite3_error(db_obj, "Unable to prepare statement: %d, %s", return_code, sqlite3_errmsg(db_obj->db));
		RETURN_FALSE;
	}

	return_code = sqlite3_step(stmt);

	switch (return_code) {
		case SQLITE_ROW: /* Valid Row */
		{
			if (!entire_row) {
				sqlite_value_to_zval(stmt, 0, return_value);
			} else {
				int i = 0;
				array_init(return_value);
				for (i = 0; i < sqlite3_data_count(stmt); i++) {
					zval data;
					sqlite_value_to_zval(stmt, i, &data);
					add_assoc_zval(return_value, (char*)sqlite3_column_name(stmt, i), &data);
				}
			}
			break;
		}
		case SQLITE_DONE: /* Valid but no results */
		{
			if (!entire_row) {
				RETVAL_NULL();
			} else {
				array_init(return_value);
			}
			break;
		}
		default:
			php_sqlite3_error(db_obj, "Unable to execute statement: %s", sqlite3_errmsg(db_obj->db));
			RETVAL_FALSE;
	}
	sqlite3_finalize(stmt);
}
/* }}} */

static int sqlite3_do_callback(struct php_sqlite3_fci *fc, zval *cb, int argc, sqlite3_value **argv, sqlite3_context *context, int is_agg) /* {{{ */
{
	zval *zargs = NULL;
	zval retval;
	int i;
	int ret;
	int fake_argc;
	php_sqlite3_agg_context *agg_context = NULL;

	if (is_agg) {
		is_agg = 2;
	}

	fake_argc = argc + is_agg;

	fc->fci.size = sizeof(fc->fci);
	fc->fci.function_table = EG(function_table);
	ZVAL_COPY_VALUE(&fc->fci.function_name, cb);
	fc->fci.symbol_table = NULL;
	fc->fci.object = NULL;
	fc->fci.retval = &retval;
	fc->fci.param_count = fake_argc;

	/* build up the params */

	if (fake_argc) {
		zargs = (zval *)safe_emalloc(fake_argc, sizeof(zval), 0);
	}

	if (is_agg) {
		/* summon the aggregation context */
		agg_context = (php_sqlite3_agg_context *)sqlite3_aggregate_context(context, sizeof(php_sqlite3_agg_context));

		if (Z_ISUNDEF(agg_context->zval_context)) {
			ZVAL_NULL(&agg_context->zval_context);
		}
		ZVAL_COPY_VALUE(&zargs[0], &agg_context->zval_context);
		ZVAL_LONG(&zargs[1], agg_context->row_count);
	}

	for (i = 0; i < argc; i++) {
		switch (sqlite3_value_type(argv[i])) {
			case SQLITE_INTEGER:
#if ZEND_LONG_MAX > 2147483647
				ZVAL_LONG(&zargs[i + is_agg], sqlite3_value_int64(argv[i]));
#else
				ZVAL_LONG(&zargs[i + is_agg], sqlite3_value_int(argv[i]));
#endif
				break;

			case SQLITE_FLOAT:
				ZVAL_DOUBLE(&zargs[i + is_agg], sqlite3_value_double(argv[i]));
				break;

			case SQLITE_NULL:
				ZVAL_NULL(&zargs[i + is_agg]);
				break;

			case SQLITE_BLOB:
			case SQLITE3_TEXT:
			default:
				ZVAL_STRINGL(&zargs[i + is_agg], (char*)sqlite3_value_text(argv[i]), sqlite3_value_bytes(argv[i]));
				break;
		}
	}

	fc->fci.params = zargs;

	if ((ret = zend_call_function(&fc->fci, &fc->fcc)) == FAILURE) {
		php_error_docref(NULL, E_WARNING, "An error occurred while invoking the callback");
	}

	/* clean up the params */
	if (fake_argc) {
		for (i = is_agg; i < argc + is_agg; i++) {
			zval_ptr_dtor(&zargs[i]);
		}
		if (is_agg) {
			zval_ptr_dtor(&zargs[1]);
		}
		efree(zargs);
	}

	if (!is_agg || !argv) {
		/* only set the sqlite return value if we are a scalar function,
		 * or if we are finalizing an aggregate */
		if (!Z_ISUNDEF(retval)) {
			switch (Z_TYPE(retval)) {
				case IS_LONG:
#if ZEND_LONG_MAX > 2147483647
					sqlite3_result_int64(context, Z_LVAL(retval));
#else
					sqlite3_result_int(context, Z_LVAL(retval));
#endif
					break;

				case IS_NULL:
					sqlite3_result_null(context);
					break;

				case IS_DOUBLE:
					sqlite3_result_double(context, Z_DVAL(retval));
					break;

				default:
					convert_to_string_ex(&retval);
					sqlite3_result_text(context, Z_STRVAL(retval), Z_STRLEN(retval), SQLITE_TRANSIENT);
					break;
			}
		} else {
			sqlite3_result_error(context, "failed to invoke callback", 0);
		}

		if (agg_context && !Z_ISUNDEF(agg_context->zval_context)) {
			zval_ptr_dtor(&agg_context->zval_context);
		}
	} else {
		/* we're stepping in an aggregate; the return value goes into
		 * the context */
		if (agg_context && !Z_ISUNDEF(agg_context->zval_context)) {
			zval_ptr_dtor(&agg_context->zval_context);
		}
		ZVAL_COPY_VALUE(&agg_context->zval_context, &retval);
		ZVAL_UNDEF(&retval);
	}

	if (!Z_ISUNDEF(retval)) {
		zval_ptr_dtor(&retval);
	}
	return ret;
}
/* }}}*/

static void php_sqlite3_callback_func(sqlite3_context *context, int argc, sqlite3_value **argv) /* {{{ */
{
	php_sqlite3_func *func = (php_sqlite3_func *)sqlite3_user_data(context);

	sqlite3_do_callback(&func->afunc, &func->func, argc, argv, context, 0);
}
/* }}}*/

static void php_sqlite3_callback_step(sqlite3_context *context, int argc, sqlite3_value **argv) /* {{{ */
{
	php_sqlite3_func *func = (php_sqlite3_func *)sqlite3_user_data(context);
	php_sqlite3_agg_context *agg_context = (php_sqlite3_agg_context *)sqlite3_aggregate_context(context, sizeof(php_sqlite3_agg_context));

	agg_context->row_count++;

	sqlite3_do_callback(&func->astep, &func->step, argc, argv, context, 1);
}
/* }}} */

static void php_sqlite3_callback_final(sqlite3_context *context) /* {{{ */
{
	php_sqlite3_func *func = (php_sqlite3_func *)sqlite3_user_data(context);
	php_sqlite3_agg_context *agg_context = (php_sqlite3_agg_context *)sqlite3_aggregate_context(context, sizeof(php_sqlite3_agg_context));

	agg_context->row_count = 0;

	sqlite3_do_callback(&func->afini, &func->fini, 0, NULL, context, 1);
}
/* }}} */

static int php_sqlite3_callback_compare(void *coll, int a_len, const void *a, int b_len, const void* b) /* {{{ */
{
	php_sqlite3_collation *collation = (php_sqlite3_collation*)coll;
	zval *zargs = NULL;
	zval retval;
	int ret;

	ZVAL_UNDEF(&retval);
	collation->fci.fci.size = (sizeof(collation->fci.fci));
	collation->fci.fci.function_table = EG(function_table);
	ZVAL_COPY_VALUE(&collation->fci.fci.function_name, &collation->cmp_func);
	collation->fci.fci.symbol_table = NULL;
	collation->fci.fci.object = NULL;
	collation->fci.fci.retval = &retval;
	collation->fci.fci.param_count = 2;

	zargs = safe_emalloc(2, sizeof(zval), 0);
	ZVAL_STRINGL(&zargs[0], a, a_len);
	ZVAL_STRINGL(&zargs[1], b, b_len);

	collation->fci.fci.params = zargs;

	if (!EG(exception)) {
		//Exception occurred on previous callback. Don't attempt to call function
		if ((ret = zend_call_function(&collation->fci.fci, &collation->fci.fcc)) == FAILURE) {
			php_error_docref(NULL, E_WARNING, "An error occurred while invoking the compare callback");
		}
	}

	zval_ptr_dtor(&zargs[0]);
	zval_ptr_dtor(&zargs[1]);
	efree(zargs);

	if (EG(exception)) {
		ret = 0;
	} else if (Z_TYPE(retval) != IS_LONG){
		//retval ought to contain a ZVAL_LONG by now
		// (the result of a comparison, i.e. most likely -1, 0, or 1)
		//I suppose we could accept any scalar return type, though.
		php_error_docref(NULL, E_WARNING, "An error occurred while invoking the compare callback (invalid return type).  Collation behaviour is undefined.");
	}else{
		ret = Z_LVAL(retval);
	}

	zval_ptr_dtor(&retval);

	return ret;
}
/* }}} */

/* {{{ proto bool SQLite3::createFunction(string name, mixed callback [, int argcount])
   Allows registration of a PHP function as a SQLite UDF that can be called within SQL statements. */
PHP_METHOD(sqlite3, createFunction)
{
	php_sqlite3_db_object *db_obj;
	zval *object = getThis();
	php_sqlite3_func *func;
	char *sql_func;
	size_t sql_func_len;
	zval *callback_func;
	zend_string *callback_name;
	zend_long sql_func_num_args = -1;
	db_obj = Z_SQLITE3_DB_P(object);

	SQLITE3_CHECK_INITIALIZED(db_obj, db_obj->initialised, SQLite3)

	if (zend_parse_parameters(ZEND_NUM_ARGS(), "sz|l", &sql_func, &sql_func_len, &callback_func, &sql_func_num_args) == FAILURE) {
		return;
	}

	if (!sql_func_len) {
		RETURN_FALSE;
	}

	if (!zend_is_callable(callback_func, 0, &callback_name)) {
		php_sqlite3_error(db_obj, "Not a valid callback function %s", ZSTR_VAL(callback_name));
		zend_string_release(callback_name);
		RETURN_FALSE;
	}
	zend_string_release(callback_name);

	func = (php_sqlite3_func *)ecalloc(1, sizeof(*func));

	if (sqlite3_create_function(db_obj->db, sql_func, sql_func_num_args, SQLITE_UTF8, func, php_sqlite3_callback_func, NULL, NULL) == SQLITE_OK) {
		func->func_name = estrdup(sql_func);

		ZVAL_COPY(&func->func, callback_func);

		func->argc = sql_func_num_args;
		func->next = db_obj->funcs;
		db_obj->funcs = func;

		RETURN_TRUE;
	}
	efree(func);

	RETURN_FALSE;
}
/* }}} */

/* {{{ proto bool SQLite3::createAggregate(string name, mixed step, mixed final [, int argcount])
   Allows registration of a PHP function for use as an aggregate. */
PHP_METHOD(sqlite3, createAggregate)
{
	php_sqlite3_db_object *db_obj;
	zval *object = getThis();
	php_sqlite3_func *func;
	char *sql_func;
	zend_string *callback_name;
	size_t sql_func_len;
	zval *step_callback, *fini_callback;
	zend_long sql_func_num_args = -1;
	db_obj = Z_SQLITE3_DB_P(object);

	SQLITE3_CHECK_INITIALIZED(db_obj, db_obj->initialised, SQLite3)

	if (zend_parse_parameters(ZEND_NUM_ARGS(), "szz|l", &sql_func, &sql_func_len, &step_callback, &fini_callback, &sql_func_num_args) == FAILURE) {
		return;
	}

	if (!sql_func_len) {
		RETURN_FALSE;
	}

	if (!zend_is_callable(step_callback, 0, &callback_name)) {
		php_sqlite3_error(db_obj, "Not a valid callback function %s", ZSTR_VAL(callback_name));
		zend_string_release(callback_name);
		RETURN_FALSE;
	}
	zend_string_release(callback_name);

	if (!zend_is_callable(fini_callback, 0, &callback_name)) {
		php_sqlite3_error(db_obj, "Not a valid callback function %s", ZSTR_VAL(callback_name));
		zend_string_release(callback_name);
		RETURN_FALSE;
	}
	zend_string_release(callback_name);

	func = (php_sqlite3_func *)ecalloc(1, sizeof(*func));

	if (sqlite3_create_function(db_obj->db, sql_func, sql_func_num_args, SQLITE_UTF8, func, NULL, php_sqlite3_callback_step, php_sqlite3_callback_final) == SQLITE_OK) {
		func->func_name = estrdup(sql_func);

		ZVAL_COPY(&func->step, step_callback);
		ZVAL_COPY(&func->fini, fini_callback);

		func->argc = sql_func_num_args;
		func->next = db_obj->funcs;
		db_obj->funcs = func;

		RETURN_TRUE;
	}
	efree(func);

	RETURN_FALSE;
}
/* }}} */

/* {{{ proto bool SQLite3::createCollation(string name, mixed callback)
   Registers a PHP function as a comparator that can be used with the SQL COLLATE operator. Callback must accept two strings and return an integer (as strcmp()). */
PHP_METHOD(sqlite3, createCollation)
{
	php_sqlite3_db_object *db_obj;
	zval *object = getThis();
	php_sqlite3_collation *collation;
	char *collation_name;
	zend_string *callback_name;
	size_t collation_name_len;
	zval *callback_func;
	db_obj = Z_SQLITE3_DB_P(object);

	SQLITE3_CHECK_INITIALIZED(db_obj, db_obj->initialised, SQLite3)

	if (zend_parse_parameters(ZEND_NUM_ARGS(), "sz", &collation_name, &collation_name_len, &callback_func) == FAILURE) {
		RETURN_FALSE;
	}

	if (!collation_name_len) {
		RETURN_FALSE;
	}

	if (!zend_is_callable(callback_func, 0, &callback_name)) {
		php_sqlite3_error(db_obj, "Not a valid callback function %s", ZSTR_VAL(callback_name));
		zend_string_release(callback_name);
		RETURN_FALSE;
	}
	zend_string_release(callback_name);

	collation = (php_sqlite3_collation *)ecalloc(1, sizeof(*collation));
	if (sqlite3_create_collation(db_obj->db, collation_name, SQLITE_UTF8, collation, php_sqlite3_callback_compare) == SQLITE_OK) {
		collation->collation_name = estrdup(collation_name);

		ZVAL_COPY(&collation->cmp_func, callback_func);

		collation->next = db_obj->collations;
		db_obj->collations = collation;

		RETURN_TRUE;
	}
	efree(collation);

	RETURN_FALSE;
}
/* }}} */

typedef struct {
	sqlite3_blob *blob;
	size_t		 position;
	size_t       size;
} php_stream_sqlite3_data;

static size_t php_sqlite3_stream_write(php_stream *stream, const char *buf, size_t count)
{
/*	php_stream_sqlite3_data *sqlite3_stream = (php_stream_sqlite3_data *) stream->abstract; */

	return 0;
}

static size_t php_sqlite3_stream_read(php_stream *stream, char *buf, size_t count)
{
	php_stream_sqlite3_data *sqlite3_stream = (php_stream_sqlite3_data *) stream->abstract;

	if (sqlite3_stream->position + count >= sqlite3_stream->size) {
		count = sqlite3_stream->size - sqlite3_stream->position;
		stream->eof = 1;
	}
	if (count) {
		if (sqlite3_blob_read(sqlite3_stream->blob, buf, count, sqlite3_stream->position) != SQLITE_OK) {
			return 0;
		}
		sqlite3_stream->position += count;
	}
	return count;
}

static int php_sqlite3_stream_close(php_stream *stream, int close_handle)
{
	php_stream_sqlite3_data *sqlite3_stream = (php_stream_sqlite3_data *) stream->abstract;

	if (sqlite3_blob_close(sqlite3_stream->blob) != SQLITE_OK) {
		/* Error occurred, but it still closed */
	}

	efree(sqlite3_stream);

	return 0;
}

static int php_sqlite3_stream_flush(php_stream *stream)
{
	/* do nothing */
	return 0;
}

/* {{{ */
static int php_sqlite3_stream_seek(php_stream *stream, zend_off_t offset, int whence, zend_off_t *newoffs)
{
	php_stream_sqlite3_data *sqlite3_stream = (php_stream_sqlite3_data *) stream->abstract;

	switch(whence) {
		case SEEK_CUR:
			if (offset < 0) {
				if (sqlite3_stream->position < (size_t)(-offset)) {
					sqlite3_stream->position = 0;
					*newoffs = -1;
					return -1;
				} else {
					sqlite3_stream->position = sqlite3_stream->position + offset;
					*newoffs = sqlite3_stream->position;
					stream->eof = 0;
					return 0;
				}
			} else {
				if (sqlite3_stream->position + (size_t)(offset) > sqlite3_stream->size) {
					sqlite3_stream->position = sqlite3_stream->size;
					*newoffs = -1;
					return -1;
				} else {
					sqlite3_stream->position = sqlite3_stream->position + offset;
					*newoffs = sqlite3_stream->position;
					stream->eof = 0;
					return 0;
				}
			}
		case SEEK_SET:
			if (sqlite3_stream->size < (size_t)(offset)) {
				sqlite3_stream->position = sqlite3_stream->size;
				*newoffs = -1;
				return -1;
			} else {
				sqlite3_stream->position = offset;
				*newoffs = sqlite3_stream->position;
				stream->eof = 0;
				return 0;
			}
		case SEEK_END:
			if (offset > 0) {
				sqlite3_stream->position = sqlite3_stream->size;
				*newoffs = -1;
				return -1;
			} else if (sqlite3_stream->size < (size_t)(-offset)) {
				sqlite3_stream->position = 0;
				*newoffs = -1;
				return -1;
			} else {
				sqlite3_stream->position = sqlite3_stream->size + offset;
				*newoffs = sqlite3_stream->position;
				stream->eof = 0;
				return 0;
			}
		default:
			*newoffs = sqlite3_stream->position;
			return -1;
	}
}
/* }}} */


static int php_sqlite3_stream_cast(php_stream *stream, int castas, void **ret)
{
	return FAILURE;
}

static int php_sqlite3_stream_stat(php_stream *stream, php_stream_statbuf *ssb)
{
	php_stream_sqlite3_data *sqlite3_stream = (php_stream_sqlite3_data *) stream->abstract;
	ssb->sb.st_size = sqlite3_stream->size;
	return 0;
}

static php_stream_ops php_stream_sqlite3_ops = {
	php_sqlite3_stream_write,
	php_sqlite3_stream_read,
	php_sqlite3_stream_close,
	php_sqlite3_stream_flush,
	"SQLite3",
	php_sqlite3_stream_seek,
	php_sqlite3_stream_cast,
	php_sqlite3_stream_stat
};

/* {{{ proto resource SQLite3::openBlob(string table, string column, int rowid [, string dbname])
   Open a blob as a stream which we can read / write to. */
PHP_METHOD(sqlite3, openBlob)
{
	php_sqlite3_db_object *db_obj;
	zval *object = getThis();
	char *table, *column, *dbname = "main";
	size_t table_len, column_len, dbname_len;
	zend_long rowid, flags = 0;
	sqlite3_blob *blob = NULL;
	php_stream_sqlite3_data *sqlite3_stream;
	php_stream *stream;

	db_obj = Z_SQLITE3_DB_P(object);

	SQLITE3_CHECK_INITIALIZED(db_obj, db_obj->initialised, SQLite3)

	if (zend_parse_parameters(ZEND_NUM_ARGS(), "ssl|s", &table, &table_len, &column, &column_len, &rowid, &dbname, &dbname_len) == FAILURE) {
		return;
	}

	if (sqlite3_blob_open(db_obj->db, dbname, table, column, rowid, flags, &blob) != SQLITE_OK) {
		php_sqlite3_error(db_obj, "Unable to open blob: %s", sqlite3_errmsg(db_obj->db));
		RETURN_FALSE;
	}

	sqlite3_stream = emalloc(sizeof(php_stream_sqlite3_data));
	sqlite3_stream->blob = blob;
	sqlite3_stream->position = 0;
	sqlite3_stream->size = sqlite3_blob_bytes(blob);

	stream = php_stream_alloc(&php_stream_sqlite3_ops, sqlite3_stream, 0, "rb");

	if (stream) {
		php_stream_to_zval(stream, return_value);
	} else {
		RETURN_FALSE;
	}
}
/* }}} */

/* {{{ proto bool SQLite3::enableExceptions([bool enableExceptions = false])
   Enables an exception error mode. */
PHP_METHOD(sqlite3, enableExceptions)
{
	php_sqlite3_db_object *db_obj;
	zval *object = getThis();
	zend_bool enableExceptions = 0;

	db_obj = Z_SQLITE3_DB_P(object);

	if (zend_parse_parameters(ZEND_NUM_ARGS(), "|b", &enableExceptions) == FAILURE) {
		return;
	}

	RETVAL_BOOL(db_obj->exception);

	db_obj->exception = enableExceptions;
}
/* }}} */

/* {{{ proto int SQLite3Stmt::paramCount()
   Returns the number of parameters within the prepared statement. */
PHP_METHOD(sqlite3stmt, paramCount)
{
	php_sqlite3_stmt *stmt_obj;
	zval *object = getThis();
	stmt_obj = Z_SQLITE3_STMT_P(object);

	if (zend_parse_parameters_none() == FAILURE) {
		return;
	}

	SQLITE3_CHECK_INITIALIZED(stmt_obj->db_obj, stmt_obj->initialised, SQLite3);
	SQLITE3_CHECK_INITIALIZED_STMT(stmt_obj->stmt, SQLite3Stmt);

	RETURN_LONG(sqlite3_bind_parameter_count(stmt_obj->stmt));
}
/* }}} */

/* {{{ proto bool SQLite3Stmt::close()
   Closes the prepared statement. */
PHP_METHOD(sqlite3stmt, close)
{
	php_sqlite3_stmt *stmt_obj;
	zval *object = getThis();
	stmt_obj = Z_SQLITE3_STMT_P(object);

	if (zend_parse_parameters_none() == FAILURE) {
		return;
	}

	SQLITE3_CHECK_INITIALIZED(stmt_obj->db_obj, stmt_obj->initialised, SQLite3);

	if(stmt_obj->db_obj) {
        	zend_llist_del_element(&(stmt_obj->db_obj->free_list), object, (int (*)(void *, void *)) php_sqlite3_compare_stmt_zval_free);
	}

	RETURN_TRUE;
}
/* }}} */

/* {{{ proto bool SQLite3Stmt::reset()
   Reset the prepared statement to the state before it was executed, bindings still remain. */
PHP_METHOD(sqlite3stmt, reset)
{
	php_sqlite3_stmt *stmt_obj;
	zval *object = getThis();
	stmt_obj = Z_SQLITE3_STMT_P(object);

	if (zend_parse_parameters_none() == FAILURE) {
		return;
	}

	SQLITE3_CHECK_INITIALIZED(stmt_obj->db_obj, stmt_obj->initialised, SQLite3);
	SQLITE3_CHECK_INITIALIZED_STMT(stmt_obj->stmt, SQLite3Stmt);

	if (sqlite3_reset(stmt_obj->stmt) != SQLITE_OK) {
		php_sqlite3_error(stmt_obj->db_obj, "Unable to reset statement: %s", sqlite3_errmsg(sqlite3_db_handle(stmt_obj->stmt)));
		RETURN_FALSE;
	}
	RETURN_TRUE;
}
/* }}} */

/* {{{ proto bool SQLite3Stmt::clear()
   Clear all current bound parameters. */
PHP_METHOD(sqlite3stmt, clear)
{
	php_sqlite3_stmt *stmt_obj;
	zval *object = getThis();
	stmt_obj = Z_SQLITE3_STMT_P(object);

	if (zend_parse_parameters_none() == FAILURE) {
		return;
	}

	SQLITE3_CHECK_INITIALIZED(stmt_obj->db_obj, stmt_obj->initialised, SQLite3);
	SQLITE3_CHECK_INITIALIZED_STMT(stmt_obj->stmt, SQLite3Stmt);

	if (sqlite3_clear_bindings(stmt_obj->stmt) != SQLITE_OK) {
		php_sqlite3_error(stmt_obj->db_obj, "Unable to clear statement: %s", sqlite3_errmsg(sqlite3_db_handle(stmt_obj->stmt)));
		RETURN_FALSE;
	}

	RETURN_TRUE;
}
/* }}} */

/* {{{ proto bool SQLite3Stmt::readOnly()
   Returns true if a statement is definitely read only */
PHP_METHOD(sqlite3stmt, readOnly)
{
	php_sqlite3_stmt *stmt_obj;
	zval *object = getThis();
	stmt_obj = Z_SQLITE3_STMT_P(object);

	if (zend_parse_parameters_none() == FAILURE) {
		return;
	}

	SQLITE3_CHECK_INITIALIZED(stmt_obj->db_obj, stmt_obj->initialised, SQLite3);
	SQLITE3_CHECK_INITIALIZED_STMT(stmt_obj->stmt, SQLite3Stmt);

#if SQLITE_VERSION_NUMBER >= 3007004
	if (sqlite3_stmt_readonly(stmt_obj->stmt)) {
		RETURN_TRUE;
	}
#endif
	RETURN_FALSE;
}
/* }}} */

static int register_bound_parameter_to_sqlite(struct php_sqlite3_bound_param *param, php_sqlite3_stmt *stmt) /* {{{ */
{
	HashTable *hash;
	hash = stmt->bound_params;

	if (!hash) {
		ALLOC_HASHTABLE(hash);
		zend_hash_init(hash, 13, NULL, sqlite3_param_dtor, 0);
		stmt->bound_params = hash;
	}

	/* We need a : prefix to resolve a name to a parameter number */
	if (param->name) {
		if (ZSTR_VAL(param->name)[0] != ':') {
			/* pre-increment for character + 1 for null */
			zend_string *temp = zend_string_alloc(ZSTR_LEN(param->name) + 1, 0);
			ZSTR_VAL(temp)[0] = ':';
			memmove(ZSTR_VAL(temp) + 1, ZSTR_VAL(param->name), ZSTR_LEN(param->name) + 1);
			param->name = temp;
		} else {
			param->name = zend_string_init(ZSTR_VAL(param->name), ZSTR_LEN(param->name), 0);
		}
		/* do lookup*/
		param->param_number = sqlite3_bind_parameter_index(stmt->stmt, ZSTR_VAL(param->name));
	}

	if (param->param_number < 1) {
		zend_string_release(param->name);
		return 0;
	}

	if (param->param_number >= 1) {
		zend_hash_index_del(hash, param->param_number);
	}

	if (param->name) {
		zend_hash_update_mem(hash, param->name, param, sizeof(struct php_sqlite3_bound_param));
	} else {
		zend_hash_index_update_mem(hash, param->param_number, param, sizeof(struct php_sqlite3_bound_param));
	}

	return 1;
}
/* }}} */

/* {{{ proto bool SQLite3Stmt::bindParam(int parameter_number, mixed parameter [, int type])
   Bind Parameter to a stmt variable. */
PHP_METHOD(sqlite3stmt, bindParam)
{
	php_sqlite3_stmt *stmt_obj;
	zval *object = getThis();
	struct php_sqlite3_bound_param param = {0};
	zval *parameter;
	stmt_obj = Z_SQLITE3_STMT_P(object);

	param.param_number = -1;
	param.type = SQLITE3_TEXT;

	if (zend_parse_parameters_ex(ZEND_PARSE_PARAMS_QUIET, ZEND_NUM_ARGS(), "lz|l", &param.param_number, &parameter, &param.type) == FAILURE) {
		if (zend_parse_parameters(ZEND_NUM_ARGS(), "Sz|l", &param.name, &parameter, &param.type) == FAILURE) {
			return;
		}
	}

	SQLITE3_CHECK_INITIALIZED(stmt_obj->db_obj, stmt_obj->initialised, SQLite3);
	SQLITE3_CHECK_INITIALIZED_STMT(stmt_obj->stmt, SQLite3Stmt);

	ZVAL_COPY(&param.parameter, parameter);

	if (!register_bound_parameter_to_sqlite(&param, stmt_obj)) {
		if (!Z_ISUNDEF(param.parameter)) {
			zval_ptr_dtor(&(param.parameter));
			ZVAL_UNDEF(&param.parameter);
		}
		RETURN_FALSE;
	}
	RETURN_TRUE;
}
/* }}} */

/* {{{ proto bool SQLite3Stmt::bindValue(int parameter_number, mixed parameter [, int type])
   Bind Value of a parameter to a stmt variable. */
PHP_METHOD(sqlite3stmt, bindValue)
{
	php_sqlite3_stmt *stmt_obj;
	zval *object = getThis();
	struct php_sqlite3_bound_param param = {0};
	zval *parameter;
	stmt_obj = Z_SQLITE3_STMT_P(object);

	param.param_number = -1;
	param.type = SQLITE3_TEXT;

	if (zend_parse_parameters_ex(ZEND_PARSE_PARAMS_QUIET, ZEND_NUM_ARGS(), "lz/|l", &param.param_number, &parameter, &param.type) == FAILURE) {
		if (zend_parse_parameters(ZEND_NUM_ARGS(), "Sz/|l", &param.name, &parameter, &param.type) == FAILURE) {
			return;
		}
	}

	SQLITE3_CHECK_INITIALIZED(stmt_obj->db_obj, stmt_obj->initialised, SQLite3);
	SQLITE3_CHECK_INITIALIZED_STMT(stmt_obj->stmt, SQLite3Stmt);

	ZVAL_COPY(&param.parameter, parameter);

	if (!register_bound_parameter_to_sqlite(&param, stmt_obj)) {
		if (!Z_ISUNDEF(param.parameter)) {
			zval_ptr_dtor(&(param.parameter));
			ZVAL_UNDEF(&param.parameter);
		}
		RETURN_FALSE;
	}
	RETURN_TRUE;
}
/* }}} */

/* {{{ proto SQLite3Result SQLite3Stmt::execute()
   Executes a prepared statement and returns a result set object. */
PHP_METHOD(sqlite3stmt, execute)
{
	php_sqlite3_stmt *stmt_obj;
	php_sqlite3_result *result;
	zval *object = getThis();
	int return_code = 0;
	struct php_sqlite3_bound_param *param;

	stmt_obj = Z_SQLITE3_STMT_P(object);

	if (zend_parse_parameters_none() == FAILURE) {
		return;
	}

	SQLITE3_CHECK_INITIALIZED(stmt_obj->db_obj, stmt_obj->initialised, SQLite3);

	if (stmt_obj->bound_params) {
		ZEND_HASH_FOREACH_PTR(stmt_obj->bound_params, param) {
			zval *parameter;
			/* parameter must be a reference? */
			if (Z_ISREF(param->parameter)) {
				parameter = Z_REFVAL(param->parameter);
			} else {
				parameter = &param->parameter;
			}

			/* If the ZVAL is null then it should be bound as that */
			if (Z_TYPE_P(parameter) == IS_NULL) {
				sqlite3_bind_null(stmt_obj->stmt, param->param_number);
				continue;
			}

			switch (param->type) {
				case SQLITE_INTEGER:
					convert_to_long(parameter);
#if ZEND_LONG_MAX > 2147483647
					sqlite3_bind_int64(stmt_obj->stmt, param->param_number, Z_LVAL_P(parameter));
#else
					sqlite3_bind_int(stmt_obj->stmt, param->param_number, Z_LVAL_P(parameter));
#endif
					break;

				case SQLITE_FLOAT:
					/* convert_to_double(parameter);*/
					sqlite3_bind_double(stmt_obj->stmt, param->param_number, Z_DVAL_P(parameter));
					break;

				case SQLITE_BLOB:
				{
					php_stream *stream = NULL;
					zend_string *buffer;
					if (Z_TYPE_P(parameter) == IS_RESOURCE) {
						php_stream_from_zval_no_verify(stream, parameter);
						if (stream == NULL) {
							php_sqlite3_error(stmt_obj->db_obj, "Unable to read stream for parameter %ld", param->param_number);
							RETURN_FALSE;
						}
						buffer = php_stream_copy_to_mem(stream, PHP_STREAM_COPY_ALL, 0);
					} else {
						convert_to_string(parameter);
						buffer = Z_STR_P(parameter);
					}

					sqlite3_bind_blob(stmt_obj->stmt, param->param_number, ZSTR_VAL(buffer), ZSTR_LEN(buffer), SQLITE_TRANSIENT);

					if (stream) {
						zend_string_release(buffer);
					}
					break;
				}

				case SQLITE3_TEXT:
					convert_to_string(parameter);
					sqlite3_bind_text(stmt_obj->stmt, param->param_number, Z_STRVAL_P(parameter), Z_STRLEN_P(parameter), SQLITE_STATIC);
					break;

				case SQLITE_NULL:
					sqlite3_bind_null(stmt_obj->stmt, param->param_number);
					break;

				default:
					php_sqlite3_error(stmt_obj->db_obj, "Unknown parameter type: %pd for parameter %pd", param->type, param->param_number);
					RETURN_FALSE;
			}
		} ZEND_HASH_FOREACH_END();
	}

	return_code = sqlite3_step(stmt_obj->stmt);

	switch (return_code) {
		case SQLITE_ROW: /* Valid Row */
		case SQLITE_DONE: /* Valid but no results */
		{
			sqlite3_reset(stmt_obj->stmt);
			object_init_ex(return_value, php_sqlite3_result_entry);
			result = Z_SQLITE3_RESULT_P(return_value);

			result->is_prepared_statement = 1;
			result->db_obj = stmt_obj->db_obj;
			result->stmt_obj = stmt_obj;
			ZVAL_COPY(&result->stmt_obj_zval, object);

			break;
		}
		case SQLITE_ERROR:
			sqlite3_reset(stmt_obj->stmt);

		default:
			php_sqlite3_error(stmt_obj->db_obj, "Unable to execute statement: %s", sqlite3_errmsg(sqlite3_db_handle(stmt_obj->stmt)));
			zval_dtor(return_value);
			RETURN_FALSE;
	}

	return;
}
/* }}} */

/* {{{ proto int SQLite3Stmt::__construct(SQLite3 dbobject, String Statement)
   __constructor for SQLite3Stmt. */
PHP_METHOD(sqlite3stmt, __construct)
{
	php_sqlite3_stmt *stmt_obj;
	php_sqlite3_db_object *db_obj;
	zval *object = getThis();
	zval *db_zval;
	zend_string *sql;
	int errcode;
	zend_error_handling error_handling;
	php_sqlite3_free_list *free_item;

	stmt_obj = Z_SQLITE3_STMT_P(object);

	if (zend_parse_parameters_throw(ZEND_NUM_ARGS(), "OS", &db_zval, php_sqlite3_sc_entry, &sql) == FAILURE) {
		return;
	}

	db_obj = Z_SQLITE3_DB_P(db_zval);

	zend_replace_error_handling(EH_THROW, NULL, &error_handling);
	SQLITE3_CHECK_INITIALIZED(db_obj, db_obj->initialised, SQLite3)
	zend_restore_error_handling(&error_handling);

	if (!ZSTR_LEN(sql)) {
		RETURN_FALSE;
	}

	stmt_obj->db_obj = db_obj;
	ZVAL_COPY(&stmt_obj->db_obj_zval, db_zval);

	errcode = sqlite3_prepare_v2(db_obj->db, ZSTR_VAL(sql), ZSTR_LEN(sql), &(stmt_obj->stmt), NULL);
	if (errcode != SQLITE_OK) {
		php_sqlite3_error(db_obj, "Unable to prepare statement: %d, %s", errcode, sqlite3_errmsg(db_obj->db));
		zval_dtor(return_value);
		RETURN_FALSE;
	}
	stmt_obj->initialised = 1;

	free_item = emalloc(sizeof(php_sqlite3_free_list));
	free_item->stmt_obj = stmt_obj;
	//??  free_item->stmt_obj_zval = getThis();
	ZVAL_COPY_VALUE(&free_item->stmt_obj_zval, object);

	zend_llist_add_element(&(db_obj->free_list), &free_item);
}
/* }}} */

/* {{{ proto int SQLite3Result::numColumns()
   Number of columns in the result set. */
PHP_METHOD(sqlite3result, numColumns)
{
	php_sqlite3_result *result_obj;
	zval *object = getThis();
	result_obj = Z_SQLITE3_RESULT_P(object);

	SQLITE3_CHECK_INITIALIZED(result_obj->db_obj, result_obj->stmt_obj->initialised, SQLite3Result)

	if (zend_parse_parameters_none() == FAILURE) {
		return;
	}

	RETURN_LONG(sqlite3_column_count(result_obj->stmt_obj->stmt));
}
/* }}} */

/* {{{ proto string SQLite3Result::columnName(int column)
   Returns the name of the nth column. */
PHP_METHOD(sqlite3result, columnName)
{
	php_sqlite3_result *result_obj;
	zval *object = getThis();
	zend_long column = 0;
	char *column_name;
	result_obj = Z_SQLITE3_RESULT_P(object);

	SQLITE3_CHECK_INITIALIZED(result_obj->db_obj, result_obj->stmt_obj->initialised, SQLite3Result)

	if (zend_parse_parameters(ZEND_NUM_ARGS(), "l", &column) == FAILURE) {
		return;
	}
	column_name = (char*) sqlite3_column_name(result_obj->stmt_obj->stmt, column);

	if (column_name == NULL) {
		RETURN_FALSE;
	}

	RETVAL_STRING(column_name);
}
/* }}} */

/* {{{ proto int SQLite3Result::columnType(int column)
   Returns the type of the nth column. */
PHP_METHOD(sqlite3result, columnType)
{
	php_sqlite3_result *result_obj;
	zval *object = getThis();
	zend_long column = 0;
	result_obj = Z_SQLITE3_RESULT_P(object);

	SQLITE3_CHECK_INITIALIZED(result_obj->db_obj, result_obj->stmt_obj->initialised, SQLite3Result)

	if (zend_parse_parameters(ZEND_NUM_ARGS(), "l", &column) == FAILURE) {
		return;
	}

	if (result_obj->complete) {
		RETURN_FALSE;
	}

	RETURN_LONG(sqlite3_column_type(result_obj->stmt_obj->stmt, column));
}
/* }}} */

/* {{{ proto array SQLite3Result::fetchArray([int mode])
   Fetch a result row as both an associative or numerically indexed array or both. */
PHP_METHOD(sqlite3result, fetchArray)
{
	php_sqlite3_result *result_obj;
	zval *object = getThis();
	int i, ret;
	zend_long mode = PHP_SQLITE3_BOTH;
	result_obj = Z_SQLITE3_RESULT_P(object);

	SQLITE3_CHECK_INITIALIZED(result_obj->db_obj, result_obj->stmt_obj->initialised, SQLite3Result)

	if (zend_parse_parameters(ZEND_NUM_ARGS(), "|l", &mode) == FAILURE) {
		return;
	}

	ret = sqlite3_step(result_obj->stmt_obj->stmt);
	switch (ret) {
		case SQLITE_ROW:
			/* If there was no return value then just skip fetching */
			if (!USED_RET()) {
				return;
			}

			array_init(return_value);

			for (i = 0; i < sqlite3_data_count(result_obj->stmt_obj->stmt); i++) {
				zval data;

				sqlite_value_to_zval(result_obj->stmt_obj->stmt, i, &data);

				if (mode & PHP_SQLITE3_NUM) {
					add_index_zval(return_value, i, &data);
				}

				if (mode & PHP_SQLITE3_ASSOC) {
					if (mode & PHP_SQLITE3_NUM) {
						if (Z_REFCOUNTED(data)) {
							Z_ADDREF(data);
						}
					}
					add_assoc_zval(return_value, (char*)sqlite3_column_name(result_obj->stmt_obj->stmt, i), &data);
				}
			}
			break;

		case SQLITE_DONE:
			result_obj->complete = 1;
			RETURN_FALSE;
			break;

		default:
			php_sqlite3_error(result_obj->db_obj, "Unable to execute statement: %s", sqlite3_errmsg(sqlite3_db_handle(result_obj->stmt_obj->stmt)));
	}
}
/* }}} */

/* {{{ proto bool SQLite3Result::reset()
   Resets the result set back to the first row. */
PHP_METHOD(sqlite3result, reset)
{
	php_sqlite3_result *result_obj;
	zval *object = getThis();
	result_obj = Z_SQLITE3_RESULT_P(object);

	SQLITE3_CHECK_INITIALIZED(result_obj->db_obj, result_obj->stmt_obj->initialised, SQLite3Result)

	if (zend_parse_parameters_none() == FAILURE) {
		return;
	}

	if (sqlite3_reset(result_obj->stmt_obj->stmt) != SQLITE_OK) {
		RETURN_FALSE;
	}

	result_obj->complete = 0;

	RETURN_TRUE;
}
/* }}} */

/* {{{ proto bool SQLite3Result::finalize()
   Closes the result set. */
PHP_METHOD(sqlite3result, finalize)
{
	php_sqlite3_result *result_obj;
	zval *object = getThis();
	result_obj = Z_SQLITE3_RESULT_P(object);

	SQLITE3_CHECK_INITIALIZED(result_obj->db_obj, result_obj->stmt_obj->initialised, SQLite3Result)

	if (zend_parse_parameters_none() == FAILURE) {
		return;
	}

	/* We need to finalize an internal statement */
	if (result_obj->is_prepared_statement == 0) {
		zend_llist_del_element(&(result_obj->db_obj->free_list), &result_obj->stmt_obj_zval,
			(int (*)(void *, void *)) php_sqlite3_compare_stmt_zval_free);
	} else {
		sqlite3_reset(result_obj->stmt_obj->stmt);
	}

	RETURN_TRUE;
}
/* }}} */

/* {{{ proto int SQLite3Result::__construct()
   __constructor for SQLite3Result. */
PHP_METHOD(sqlite3result, __construct)
{
	zend_throw_exception(zend_ce_exception, "SQLite3Result cannot be directly instantiated", 0);
}
/* }}} */

/* {{{ arginfo */
ZEND_BEGIN_ARG_INFO(arginfo_sqlite3_open, 0)
	ZEND_ARG_INFO(0, filename)
	ZEND_ARG_INFO(0, flags)
	ZEND_ARG_INFO(0, encryption_key)
ZEND_END_ARG_INFO()

ZEND_BEGIN_ARG_INFO(arginfo_sqlite3_busytimeout, 0)
	ZEND_ARG_INFO(0, ms)
ZEND_END_ARG_INFO()

#ifndef SQLITE_OMIT_LOAD_EXTENSION
ZEND_BEGIN_ARG_INFO(arginfo_sqlite3_loadextension, 0)
	ZEND_ARG_INFO(0, shared_library)
ZEND_END_ARG_INFO()
#endif

ZEND_BEGIN_ARG_INFO_EX(arginfo_sqlite3_escapestring, 0, 0, 1)
	ZEND_ARG_INFO(0, value)
ZEND_END_ARG_INFO()

ZEND_BEGIN_ARG_INFO_EX(arginfo_sqlite3_query, 0, 0, 1)
	ZEND_ARG_INFO(0, query)
ZEND_END_ARG_INFO()

ZEND_BEGIN_ARG_INFO_EX(arginfo_sqlite3_querysingle, 0, 0, 1)
	ZEND_ARG_INFO(0, query)
	ZEND_ARG_INFO(0, entire_row)
ZEND_END_ARG_INFO()

ZEND_BEGIN_ARG_INFO_EX(arginfo_sqlite3_createfunction, 0, 0, 2)
	ZEND_ARG_INFO(0, name)
	ZEND_ARG_INFO(0, callback)
	ZEND_ARG_INFO(0, argument_count)
ZEND_END_ARG_INFO()

ZEND_BEGIN_ARG_INFO_EX(arginfo_sqlite3_createaggregate, 0, 0, 3)
	ZEND_ARG_INFO(0, name)
	ZEND_ARG_INFO(0, step_callback)
	ZEND_ARG_INFO(0, final_callback)
	ZEND_ARG_INFO(0, argument_count)
ZEND_END_ARG_INFO()

ZEND_BEGIN_ARG_INFO_EX(arginfo_sqlite3_createcollation, 0, 0, 2)
	ZEND_ARG_INFO(0, name)
	ZEND_ARG_INFO(0, callback)
ZEND_END_ARG_INFO()

ZEND_BEGIN_ARG_INFO_EX(argingo_sqlite3_openblob, 0, 0, 3)
	ZEND_ARG_INFO(0, table)
	ZEND_ARG_INFO(0, column)
	ZEND_ARG_INFO(0, rowid)
	ZEND_ARG_INFO(0, dbname)
ZEND_END_ARG_INFO()

ZEND_BEGIN_ARG_INFO_EX(argingo_sqlite3_enableexceptions, 0, 0, 1)
	ZEND_ARG_INFO(0, enableExceptions)
ZEND_END_ARG_INFO()

ZEND_BEGIN_ARG_INFO_EX(arginfo_sqlite3stmt_bindparam, 0, 0, 2)
	ZEND_ARG_INFO(0, param_number)
	ZEND_ARG_INFO(1, param)
	ZEND_ARG_INFO(0, type)
ZEND_END_ARG_INFO()

ZEND_BEGIN_ARG_INFO_EX(arginfo_sqlite3stmt_bindvalue, 0, 0, 2)
	ZEND_ARG_INFO(0, param_number)
	ZEND_ARG_INFO(0, param)
	ZEND_ARG_INFO(0, type)
ZEND_END_ARG_INFO()

ZEND_BEGIN_ARG_INFO_EX(arginfo_sqlite3stmt_construct, 0, 0, 1)
	ZEND_ARG_INFO(0, sqlite3)
ZEND_END_ARG_INFO()

ZEND_BEGIN_ARG_INFO_EX(arginfo_sqlite3result_columnname, 0, 0, 1)
	ZEND_ARG_INFO(0, column_number)
ZEND_END_ARG_INFO()

ZEND_BEGIN_ARG_INFO_EX(arginfo_sqlite3result_columntype, 0, 0, 1)
	ZEND_ARG_INFO(0, column_number)
ZEND_END_ARG_INFO()

ZEND_BEGIN_ARG_INFO_EX(arginfo_sqlite3result_fetcharray, 0, 0, 0)
	ZEND_ARG_INFO(0, mode)
ZEND_END_ARG_INFO()

ZEND_BEGIN_ARG_INFO(arginfo_sqlite3_void, 0)
ZEND_END_ARG_INFO()
/* }}} */

/* {{{ php_sqlite3_class_methods */
static zend_function_entry php_sqlite3_class_methods[] = {
	PHP_ME(sqlite3,		open,				arginfo_sqlite3_open, ZEND_ACC_PUBLIC)
	PHP_ME(sqlite3,		close,				arginfo_sqlite3_void, ZEND_ACC_PUBLIC)
	PHP_ME(sqlite3,		exec,				arginfo_sqlite3_query, ZEND_ACC_PUBLIC)
	PHP_ME(sqlite3,		version,			arginfo_sqlite3_void, ZEND_ACC_PUBLIC|ZEND_ACC_STATIC)
	PHP_ME(sqlite3,		lastInsertRowID,	arginfo_sqlite3_void, ZEND_ACC_PUBLIC)
	PHP_ME(sqlite3,		lastErrorCode,		arginfo_sqlite3_void, ZEND_ACC_PUBLIC)
	PHP_ME(sqlite3,		lastErrorMsg,		arginfo_sqlite3_void, ZEND_ACC_PUBLIC)
	PHP_ME(sqlite3,		busyTimeout,		arginfo_sqlite3_busytimeout, ZEND_ACC_PUBLIC)
#ifndef SQLITE_OMIT_LOAD_EXTENSION
	PHP_ME(sqlite3,		loadExtension,		arginfo_sqlite3_loadextension, ZEND_ACC_PUBLIC)
#endif
	PHP_ME(sqlite3,		changes,			arginfo_sqlite3_void, ZEND_ACC_PUBLIC)
	PHP_ME(sqlite3,		escapeString,		arginfo_sqlite3_escapestring, ZEND_ACC_PUBLIC|ZEND_ACC_STATIC)
	PHP_ME(sqlite3,		prepare,			arginfo_sqlite3_query, ZEND_ACC_PUBLIC)
	PHP_ME(sqlite3,		query,				arginfo_sqlite3_query, ZEND_ACC_PUBLIC)
	PHP_ME(sqlite3,		querySingle,		arginfo_sqlite3_querysingle, ZEND_ACC_PUBLIC)
	PHP_ME(sqlite3,		createFunction,		arginfo_sqlite3_createfunction, ZEND_ACC_PUBLIC)
	PHP_ME(sqlite3,		createAggregate,	arginfo_sqlite3_createaggregate, ZEND_ACC_PUBLIC)
	PHP_ME(sqlite3,		createCollation,	arginfo_sqlite3_createcollation, ZEND_ACC_PUBLIC)
	PHP_ME(sqlite3,		openBlob,			argingo_sqlite3_openblob, ZEND_ACC_PUBLIC)
	PHP_ME(sqlite3,		enableExceptions,	argingo_sqlite3_enableexceptions, ZEND_ACC_PUBLIC)
	/* Aliases */
	PHP_MALIAS(sqlite3,	__construct, open, arginfo_sqlite3_open, ZEND_ACC_PUBLIC|ZEND_ACC_CTOR)
	PHP_FE_END
};
/* }}} */

/* {{{ php_sqlite3_stmt_class_methods */
static zend_function_entry php_sqlite3_stmt_class_methods[] = {
	PHP_ME(sqlite3stmt, paramCount,	arginfo_sqlite3_void, ZEND_ACC_PUBLIC)
	PHP_ME(sqlite3stmt, close,		arginfo_sqlite3_void, ZEND_ACC_PUBLIC)
	PHP_ME(sqlite3stmt, reset,		arginfo_sqlite3_void, ZEND_ACC_PUBLIC)
	PHP_ME(sqlite3stmt, clear,		arginfo_sqlite3_void, ZEND_ACC_PUBLIC)
	PHP_ME(sqlite3stmt, execute,	arginfo_sqlite3_void, ZEND_ACC_PUBLIC)
	PHP_ME(sqlite3stmt, bindParam,	arginfo_sqlite3stmt_bindparam, ZEND_ACC_PUBLIC)
	PHP_ME(sqlite3stmt, bindValue,	arginfo_sqlite3stmt_bindvalue, ZEND_ACC_PUBLIC)
	PHP_ME(sqlite3stmt, readOnly,	arginfo_sqlite3_void, ZEND_ACC_PUBLIC)
	PHP_ME(sqlite3stmt, __construct, arginfo_sqlite3stmt_construct, ZEND_ACC_PRIVATE|ZEND_ACC_CTOR)
	PHP_FE_END
};
/* }}} */

/* {{{ php_sqlite3_result_class_methods */
static zend_function_entry php_sqlite3_result_class_methods[] = {
	PHP_ME(sqlite3result, numColumns,		arginfo_sqlite3_void, ZEND_ACC_PUBLIC)
	PHP_ME(sqlite3result, columnName,		arginfo_sqlite3result_columnname, ZEND_ACC_PUBLIC)
	PHP_ME(sqlite3result, columnType,		arginfo_sqlite3result_columntype, ZEND_ACC_PUBLIC)
	PHP_ME(sqlite3result, fetchArray,		arginfo_sqlite3result_fetcharray, ZEND_ACC_PUBLIC)
	PHP_ME(sqlite3result, reset,			arginfo_sqlite3_void, ZEND_ACC_PUBLIC)
	PHP_ME(sqlite3result, finalize,			arginfo_sqlite3_void, ZEND_ACC_PUBLIC)
	PHP_ME(sqlite3result, __construct, 		arginfo_sqlite3_void, ZEND_ACC_PRIVATE|ZEND_ACC_CTOR)
	PHP_FE_END
};
/* }}} */

/* {{{ Authorization Callback
*/
static int php_sqlite3_authorizer(void *autharg, int access_type, const char *arg3, const char *arg4, const char *arg5, const char *arg6)
{
	switch (access_type) {
		case SQLITE_ATTACH:
		{
			if (memcmp(arg3, ":memory:", sizeof(":memory:")) && *arg3) {

#if PHP_API_VERSION < 20100412
				if (PG(safe_mode) && (!php_checkuid(arg3, NULL, CHECKUID_CHECK_FILE_AND_DIR))) {
					return SQLITE_DENY;
				}
#endif

				if (php_check_open_basedir(arg3)) {
					return SQLITE_DENY;
				}
			}
			return SQLITE_OK;
		}

		default:
			/* access allowed */
			return SQLITE_OK;
	}
}
/* }}} */

/* {{{ php_sqlite3_free_list_dtor
*/
static void php_sqlite3_free_list_dtor(void **item)
{
	php_sqlite3_free_list *free_item = (php_sqlite3_free_list *)*item;

	if (free_item->stmt_obj && free_item->stmt_obj->initialised) {
		sqlite3_finalize(free_item->stmt_obj->stmt);
		free_item->stmt_obj->initialised = 0;
	}
	efree(*item);
}
/* }}} */

static int php_sqlite3_compare_stmt_zval_free(php_sqlite3_free_list **free_list, zval *statement ) /* {{{ */
{
	return  ((*free_list)->stmt_obj->initialised && Z_PTR_P(statement) == Z_PTR((*free_list)->stmt_obj_zval));
}
/* }}} */

static int php_sqlite3_compare_stmt_free( php_sqlite3_free_list **free_list, sqlite3_stmt *statement ) /* {{{ */
{
	return ((*free_list)->stmt_obj->initialised && statement == (*free_list)->stmt_obj->stmt);
}
/* }}} */

static void php_sqlite3_object_free_storage(zend_object *object) /* {{{ */
{
	php_sqlite3_db_object *intern = php_sqlite3_db_from_obj(object);
	php_sqlite3_func *func;
	php_sqlite3_collation *collation;

	if (!intern) {
		return;
	}

	while (intern->funcs) {
		func = intern->funcs;
		intern->funcs = func->next;
		if (intern->initialised && intern->db) {
			sqlite3_create_function(intern->db, func->func_name, func->argc, SQLITE_UTF8, func, NULL, NULL, NULL);
		}

		efree((char*)func->func_name);

		if (!Z_ISUNDEF(func->func)) {
			zval_ptr_dtor(&func->func);
		}
		if (!Z_ISUNDEF(func->step)) {
			zval_ptr_dtor(&func->step);
		}
		if (!Z_ISUNDEF(func->fini)) {
			zval_ptr_dtor(&func->fini);
		}
		efree(func);
	}

	while (intern->collations){
		collation = intern->collations;
		intern->collations = collation->next;
		if (intern->initialised && intern->db){
			sqlite3_create_collation(intern->db, collation->collation_name, SQLITE_UTF8, NULL, NULL);
		}
		efree((char*)collation->collation_name);
		if (!Z_ISUNDEF(collation->cmp_func)) {
			zval_ptr_dtor(&collation->cmp_func);
		}
		efree(collation);
	}

	if (intern->initialised && intern->db) {
		sqlite3_close(intern->db);
		intern->initialised = 0;
	}

	zend_object_std_dtor(&intern->zo);
}
/* }}} */

static void php_sqlite3_stmt_object_free_storage(zend_object *object) /* {{{ */
{
	php_sqlite3_stmt *intern = php_sqlite3_stmt_from_obj(object);

	if (!intern) {
		return;
	}

	if (intern->bound_params) {
		zend_hash_destroy(intern->bound_params);
		FREE_HASHTABLE(intern->bound_params);
		intern->bound_params = NULL;
	}

	if (intern->initialised) {
		zend_llist_del_element(&(intern->db_obj->free_list), intern->stmt,
			(int (*)(void *, void *)) php_sqlite3_compare_stmt_free);
	}

	if (!Z_ISUNDEF(intern->db_obj_zval)) {
		zval_ptr_dtor(&intern->db_obj_zval);
	}

	zend_object_std_dtor(&intern->zo);
}
/* }}} */

static void php_sqlite3_result_object_free_storage(zend_object *object) /* {{{ */
{
	php_sqlite3_result *intern = php_sqlite3_result_from_obj(object);

	if (!intern) {
		return;
	}

	if (!Z_ISNULL(intern->stmt_obj_zval)) {
		if (intern->stmt_obj && intern->stmt_obj->initialised) {
			sqlite3_reset(intern->stmt_obj->stmt);
		}

		zval_ptr_dtor(&intern->stmt_obj_zval);
	}

	zend_object_std_dtor(&intern->zo);
}
/* }}} */

static zend_object *php_sqlite3_object_new(zend_class_entry *class_type) /* {{{ */
{
	php_sqlite3_db_object *intern;

	/* Allocate memory for it */
	intern = ecalloc(1, sizeof(php_sqlite3_db_object) + zend_object_properties_size(class_type));

	/* Need to keep track of things to free */
	zend_llist_init(&(intern->free_list),  sizeof(php_sqlite3_free_list *), (llist_dtor_func_t)php_sqlite3_free_list_dtor, 0);

	zend_object_std_init(&intern->zo, class_type);
	object_properties_init(&intern->zo, class_type);

	intern->zo.handlers = &sqlite3_object_handlers;

	return &intern->zo;
}
/* }}} */

static zend_object *php_sqlite3_stmt_object_new(zend_class_entry *class_type) /* {{{ */
{
	php_sqlite3_stmt *intern;

	/* Allocate memory for it */
	intern = ecalloc(1, sizeof(php_sqlite3_stmt) + zend_object_properties_size(class_type));

	zend_object_std_init(&intern->zo, class_type);
	object_properties_init(&intern->zo, class_type);

	intern->zo.handlers = &sqlite3_stmt_object_handlers;

	return &intern->zo;
}
/* }}} */

static zend_object *php_sqlite3_result_object_new(zend_class_entry *class_type) /* {{{ */
{
	php_sqlite3_result *intern;

	/* Allocate memory for it */
	intern = ecalloc(1, sizeof(php_sqlite3_result) + zend_object_properties_size(class_type));

	zend_object_std_init(&intern->zo, class_type);
	object_properties_init(&intern->zo, class_type);

	intern->zo.handlers = &sqlite3_result_object_handlers;

	return &intern->zo;
}
/* }}} */

static void sqlite3_param_dtor(zval *data) /* {{{ */
{
	struct php_sqlite3_bound_param *param = (struct php_sqlite3_bound_param*)Z_PTR_P(data);

	if (param->name) {
		zend_string_release(param->name);
	}

	if (!Z_ISNULL(param->parameter)) {
		zval_ptr_dtor(&(param->parameter));
		ZVAL_UNDEF(&param->parameter);
	}
	efree(param);
}
/* }}} */

/* {{{ PHP_MINIT_FUNCTION
*/
PHP_MINIT_FUNCTION(sqlite3)
{
	zend_class_entry ce;

#if defined(ZTS)
	/* Refuse to load if this wasn't a threasafe library loaded */
	if (!sqlite3_threadsafe()) {
		php_error_docref(NULL, E_WARNING, "A thread safe version of SQLite is required when using a thread safe version of PHP.");
		return FAILURE;
	}
#endif

	memcpy(&sqlite3_object_handlers, zend_get_std_object_handlers(), sizeof(zend_object_handlers));
	memcpy(&sqlite3_stmt_object_handlers, zend_get_std_object_handlers(), sizeof(zend_object_handlers));
	memcpy(&sqlite3_result_object_handlers, zend_get_std_object_handlers(), sizeof(zend_object_handlers));

	/* Register SQLite 3 Class */
	INIT_CLASS_ENTRY(ce, "SQLite3", php_sqlite3_class_methods);
	ce.create_object = php_sqlite3_object_new;
	sqlite3_object_handlers.offset = XtOffsetOf(php_sqlite3_db_object, zo);
	sqlite3_object_handlers.clone_obj = NULL;
	sqlite3_object_handlers.free_obj = php_sqlite3_object_free_storage;
	php_sqlite3_sc_entry = zend_register_internal_class(&ce);

	/* Register SQLite 3 Prepared Statement Class */
	INIT_CLASS_ENTRY(ce, "SQLite3Stmt", php_sqlite3_stmt_class_methods);
	ce.create_object = php_sqlite3_stmt_object_new;
	sqlite3_stmt_object_handlers.offset = XtOffsetOf(php_sqlite3_stmt, zo);
	sqlite3_stmt_object_handlers.clone_obj = NULL;
	sqlite3_stmt_object_handlers.free_obj = php_sqlite3_stmt_object_free_storage;
	php_sqlite3_stmt_entry = zend_register_internal_class(&ce);

	/* Register SQLite 3 Result Class */
	INIT_CLASS_ENTRY(ce, "SQLite3Result", php_sqlite3_result_class_methods);
	ce.create_object = php_sqlite3_result_object_new;
	sqlite3_result_object_handlers.offset = XtOffsetOf(php_sqlite3_result, zo);
	sqlite3_result_object_handlers.clone_obj = NULL;
	sqlite3_result_object_handlers.free_obj = php_sqlite3_result_object_free_storage;
	php_sqlite3_result_entry = zend_register_internal_class(&ce);

	REGISTER_INI_ENTRIES();

	REGISTER_LONG_CONSTANT("SQLITE3_ASSOC", PHP_SQLITE3_ASSOC, CONST_CS | CONST_PERSISTENT);
	REGISTER_LONG_CONSTANT("SQLITE3_NUM", PHP_SQLITE3_NUM, CONST_CS | CONST_PERSISTENT);
	REGISTER_LONG_CONSTANT("SQLITE3_BOTH", PHP_SQLITE3_BOTH, CONST_CS | CONST_PERSISTENT);

	REGISTER_LONG_CONSTANT("SQLITE3_INTEGER", SQLITE_INTEGER, CONST_CS | CONST_PERSISTENT);
	REGISTER_LONG_CONSTANT("SQLITE3_FLOAT", SQLITE_FLOAT, CONST_CS | CONST_PERSISTENT);
	REGISTER_LONG_CONSTANT("SQLITE3_TEXT", SQLITE3_TEXT, CONST_CS | CONST_PERSISTENT);
	REGISTER_LONG_CONSTANT("SQLITE3_BLOB", SQLITE_BLOB, CONST_CS | CONST_PERSISTENT);
	REGISTER_LONG_CONSTANT("SQLITE3_NULL", SQLITE_NULL, CONST_CS | CONST_PERSISTENT);

	REGISTER_LONG_CONSTANT("SQLITE3_OPEN_READONLY", SQLITE_OPEN_READONLY, CONST_CS | CONST_PERSISTENT);
	REGISTER_LONG_CONSTANT("SQLITE3_OPEN_READWRITE", SQLITE_OPEN_READWRITE, CONST_CS | CONST_PERSISTENT);
	REGISTER_LONG_CONSTANT("SQLITE3_OPEN_CREATE", SQLITE_OPEN_CREATE, CONST_CS | CONST_PERSISTENT);

	return SUCCESS;
}
/* }}} */

/* {{{ PHP_MSHUTDOWN_FUNCTION
*/
PHP_MSHUTDOWN_FUNCTION(sqlite3)
{
	UNREGISTER_INI_ENTRIES();

	return SUCCESS;
}
/* }}} */

/* {{{ PHP_MINFO_FUNCTION
*/
PHP_MINFO_FUNCTION(sqlite3)
{
	php_info_print_table_start();
	php_info_print_table_header(2, "SQLite3 support", "enabled");
	php_info_print_table_row(2, "SQLite3 module version", PHP_SQLITE3_VERSION);
	php_info_print_table_row(2, "SQLite Library", sqlite3_libversion());
	php_info_print_table_end();

	DISPLAY_INI_ENTRIES();
}
/* }}} */

/* {{{ PHP_GINIT_FUNCTION
*/
static PHP_GINIT_FUNCTION(sqlite3)
{
#if defined(COMPILE_DL_SQLITE3) && defined(ZTS)
	ZEND_TSRMLS_CACHE_UPDATE();
#endif
	memset(sqlite3_globals, 0, sizeof(*sqlite3_globals));
}
/* }}} */

/* {{{ sqlite3_module_entry
*/
zend_module_entry sqlite3_module_entry = {
	STANDARD_MODULE_HEADER,
	"sqlite3",
	NULL,
	PHP_MINIT(sqlite3),
	PHP_MSHUTDOWN(sqlite3),
	NULL,
	NULL,
	PHP_MINFO(sqlite3),
	PHP_SQLITE3_VERSION,
	PHP_MODULE_GLOBALS(sqlite3),
	PHP_GINIT(sqlite3),
	NULL,
	NULL,
	STANDARD_MODULE_PROPERTIES_EX
};
/* }}} */

#ifdef COMPILE_DL_SQLITE3
#ifdef ZTS
ZEND_TSRMLS_CACHE_DEFINE();
#endif
ZEND_GET_MODULE(sqlite3)
#endif

/*
 * Local variables:
 * tab-width: 4
 * c-basic-offset: 4
 * End:
 * vim600: sw=4 ts=4 fdm=marker
 * vim<600: sw=4 ts=4
 */<|MERGE_RESOLUTION|>--- conflicted
+++ resolved
@@ -303,15 +303,11 @@
 		return;
 	}
 
-<<<<<<< HEAD
-	RETVAL_STRING((char *)sqlite3_errmsg(db_obj->db));
-=======
 	if (db_obj->initialised) {
-		RETURN_STRING((char *)sqlite3_errmsg(db_obj->db), 1);
+		RETURN_STRING((char *)sqlite3_errmsg(db_obj->db));
 	} else {
 		RETURN_EMPTY_STRING();
 	}
->>>>>>> 26471eb6
 }
 /* }}} */
 
