/*
** 2006 June 7
**
** The author disclaims copyright to this source code.  In place of
** a legal notice, here is a blessing:
**
**    May you do good and not evil.
**    May you find forgiveness for yourself and forgive others.
**    May you share freely, never taking more than you give.
**
*************************************************************************
** This header file defines the SQLite interface for use by
** shared libraries that want to be imported as extensions into
** an SQLite instance.  Shared libraries that intend to be loaded
** as extensions by SQLite should #include this file instead of 
** sqlite3.h.
*/
#ifndef SQLITE3EXT_H
#define SQLITE3EXT_H
#include "sqlite3.h"

/*
** The following structure holds pointers to all of the SQLite API
** routines.
**
** WARNING:  In order to maintain backwards compatibility, add new
** interfaces to the end of this structure only.  If you insert new
** interfaces in the middle of this structure, then older different
** versions of SQLite will not be able to load each other's shared
** libraries!
*/
struct sqlite3_api_routines {
  void * (*aggregate_context)(sqlite3_context*,int nBytes);
  int  (*aggregate_count)(sqlite3_context*);
  int  (*bind_blob)(sqlite3_stmt*,int,const void*,int n,void(*)(void*));
  int  (*bind_double)(sqlite3_stmt*,int,double);
  int  (*bind_int)(sqlite3_stmt*,int,int);
  int  (*bind_int64)(sqlite3_stmt*,int,sqlite_int64);
  int  (*bind_null)(sqlite3_stmt*,int);
  int  (*bind_parameter_count)(sqlite3_stmt*);
  int  (*bind_parameter_index)(sqlite3_stmt*,const char*zName);
  const char * (*bind_parameter_name)(sqlite3_stmt*,int);
  int  (*bind_text)(sqlite3_stmt*,int,const char*,int n,void(*)(void*));
  int  (*bind_text16)(sqlite3_stmt*,int,const void*,int,void(*)(void*));
  int  (*bind_value)(sqlite3_stmt*,int,const sqlite3_value*);
  int  (*busy_handler)(sqlite3*,int(*)(void*,int),void*);
  int  (*busy_timeout)(sqlite3*,int ms);
  int  (*changes)(sqlite3*);
  int  (*close)(sqlite3*);
  int  (*collation_needed)(sqlite3*,void*,void(*)(void*,sqlite3*,
                           int eTextRep,const char*));
  int  (*collation_needed16)(sqlite3*,void*,void(*)(void*,sqlite3*,
                             int eTextRep,const void*));
  const void * (*column_blob)(sqlite3_stmt*,int iCol);
  int  (*column_bytes)(sqlite3_stmt*,int iCol);
  int  (*column_bytes16)(sqlite3_stmt*,int iCol);
  int  (*column_count)(sqlite3_stmt*pStmt);
  const char * (*column_database_name)(sqlite3_stmt*,int);
  const void * (*column_database_name16)(sqlite3_stmt*,int);
  const char * (*column_decltype)(sqlite3_stmt*,int i);
  const void * (*column_decltype16)(sqlite3_stmt*,int);
  double  (*column_double)(sqlite3_stmt*,int iCol);
  int  (*column_int)(sqlite3_stmt*,int iCol);
  sqlite_int64  (*column_int64)(sqlite3_stmt*,int iCol);
  const char * (*column_name)(sqlite3_stmt*,int);
  const void * (*column_name16)(sqlite3_stmt*,int);
  const char * (*column_origin_name)(sqlite3_stmt*,int);
  const void * (*column_origin_name16)(sqlite3_stmt*,int);
  const char * (*column_table_name)(sqlite3_stmt*,int);
  const void * (*column_table_name16)(sqlite3_stmt*,int);
  const unsigned char * (*column_text)(sqlite3_stmt*,int iCol);
  const void * (*column_text16)(sqlite3_stmt*,int iCol);
  int  (*column_type)(sqlite3_stmt*,int iCol);
  sqlite3_value* (*column_value)(sqlite3_stmt*,int iCol);
  void * (*commit_hook)(sqlite3*,int(*)(void*),void*);
  int  (*complete)(const char*sql);
  int  (*complete16)(const void*sql);
  int  (*create_collation)(sqlite3*,const char*,int,void*,
                           int(*)(void*,int,const void*,int,const void*));
  int  (*create_collation16)(sqlite3*,const void*,int,void*,
                             int(*)(void*,int,const void*,int,const void*));
  int  (*create_function)(sqlite3*,const char*,int,int,void*,
                          void (*xFunc)(sqlite3_context*,int,sqlite3_value**),
                          void (*xStep)(sqlite3_context*,int,sqlite3_value**),
                          void (*xFinal)(sqlite3_context*));
  int  (*create_function16)(sqlite3*,const void*,int,int,void*,
                            void (*xFunc)(sqlite3_context*,int,sqlite3_value**),
                            void (*xStep)(sqlite3_context*,int,sqlite3_value**),
                            void (*xFinal)(sqlite3_context*));
  int (*create_module)(sqlite3*,const char*,const sqlite3_module*,void*);
  int  (*data_count)(sqlite3_stmt*pStmt);
  sqlite3 * (*db_handle)(sqlite3_stmt*);
  int (*declare_vtab)(sqlite3*,const char*);
  int  (*enable_shared_cache)(int);
  int  (*errcode)(sqlite3*db);
  const char * (*errmsg)(sqlite3*);
  const void * (*errmsg16)(sqlite3*);
  int  (*exec)(sqlite3*,const char*,sqlite3_callback,void*,char**);
  int  (*expired)(sqlite3_stmt*);
  int  (*finalize)(sqlite3_stmt*pStmt);
  void  (*free)(void*);
  void  (*free_table)(char**result);
  int  (*get_autocommit)(sqlite3*);
  void * (*get_auxdata)(sqlite3_context*,int);
  int  (*get_table)(sqlite3*,const char*,char***,int*,int*,char**);
  int  (*global_recover)(void);
  void  (*interruptx)(sqlite3*);
  sqlite_int64  (*last_insert_rowid)(sqlite3*);
  const char * (*libversion)(void);
  int  (*libversion_number)(void);
  void *(*malloc)(int);
  char * (*mprintf)(const char*,...);
  int  (*open)(const char*,sqlite3**);
  int  (*open16)(const void*,sqlite3**);
  int  (*prepare)(sqlite3*,const char*,int,sqlite3_stmt**,const char**);
  int  (*prepare16)(sqlite3*,const void*,int,sqlite3_stmt**,const void**);
  void * (*profile)(sqlite3*,void(*)(void*,const char*,sqlite_uint64),void*);
  void  (*progress_handler)(sqlite3*,int,int(*)(void*),void*);
  void *(*realloc)(void*,int);
  int  (*reset)(sqlite3_stmt*pStmt);
  void  (*result_blob)(sqlite3_context*,const void*,int,void(*)(void*));
  void  (*result_double)(sqlite3_context*,double);
  void  (*result_error)(sqlite3_context*,const char*,int);
  void  (*result_error16)(sqlite3_context*,const void*,int);
  void  (*result_int)(sqlite3_context*,int);
  void  (*result_int64)(sqlite3_context*,sqlite_int64);
  void  (*result_null)(sqlite3_context*);
  void  (*result_text)(sqlite3_context*,const char*,int,void(*)(void*));
  void  (*result_text16)(sqlite3_context*,const void*,int,void(*)(void*));
  void  (*result_text16be)(sqlite3_context*,const void*,int,void(*)(void*));
  void  (*result_text16le)(sqlite3_context*,const void*,int,void(*)(void*));
  void  (*result_value)(sqlite3_context*,sqlite3_value*);
  void * (*rollback_hook)(sqlite3*,void(*)(void*),void*);
  int  (*set_authorizer)(sqlite3*,int(*)(void*,int,const char*,const char*,
                         const char*,const char*),void*);
  void  (*set_auxdata)(sqlite3_context*,int,void*,void (*)(void*));
  char * (*xsnprintf)(int,char*,const char*,...);
  int  (*step)(sqlite3_stmt*);
  int  (*table_column_metadata)(sqlite3*,const char*,const char*,const char*,
                                char const**,char const**,int*,int*,int*);
  void  (*thread_cleanup)(void);
  int  (*total_changes)(sqlite3*);
  void * (*trace)(sqlite3*,void(*xTrace)(void*,const char*),void*);
  int  (*transfer_bindings)(sqlite3_stmt*,sqlite3_stmt*);
  void * (*update_hook)(sqlite3*,void(*)(void*,int ,char const*,char const*,
                                         sqlite_int64),void*);
  void * (*user_data)(sqlite3_context*);
  const void * (*value_blob)(sqlite3_value*);
  int  (*value_bytes)(sqlite3_value*);
  int  (*value_bytes16)(sqlite3_value*);
  double  (*value_double)(sqlite3_value*);
  int  (*value_int)(sqlite3_value*);
  sqlite_int64  (*value_int64)(sqlite3_value*);
  int  (*value_numeric_type)(sqlite3_value*);
  const unsigned char * (*value_text)(sqlite3_value*);
  const void * (*value_text16)(sqlite3_value*);
  const void * (*value_text16be)(sqlite3_value*);
  const void * (*value_text16le)(sqlite3_value*);
  int  (*value_type)(sqlite3_value*);
  char *(*vmprintf)(const char*,va_list);
  /* Added ??? */
  int (*overload_function)(sqlite3*, const char *zFuncName, int nArg);
  /* Added by 3.3.13 */
  int (*prepare_v2)(sqlite3*,const char*,int,sqlite3_stmt**,const char**);
  int (*prepare16_v2)(sqlite3*,const void*,int,sqlite3_stmt**,const void**);
  int (*clear_bindings)(sqlite3_stmt*);
  /* Added by 3.4.1 */
  int (*create_module_v2)(sqlite3*,const char*,const sqlite3_module*,void*,
                          void (*xDestroy)(void *));
  /* Added by 3.5.0 */
  int (*bind_zeroblob)(sqlite3_stmt*,int,int);
  int (*blob_bytes)(sqlite3_blob*);
  int (*blob_close)(sqlite3_blob*);
  int (*blob_open)(sqlite3*,const char*,const char*,const char*,sqlite3_int64,
                   int,sqlite3_blob**);
  int (*blob_read)(sqlite3_blob*,void*,int,int);
  int (*blob_write)(sqlite3_blob*,const void*,int,int);
  int (*create_collation_v2)(sqlite3*,const char*,int,void*,
                             int(*)(void*,int,const void*,int,const void*),
                             void(*)(void*));
  int (*file_control)(sqlite3*,const char*,int,void*);
  sqlite3_int64 (*memory_highwater)(int);
  sqlite3_int64 (*memory_used)(void);
  sqlite3_mutex *(*mutex_alloc)(int);
  void (*mutex_enter)(sqlite3_mutex*);
  void (*mutex_free)(sqlite3_mutex*);
  void (*mutex_leave)(sqlite3_mutex*);
  int (*mutex_try)(sqlite3_mutex*);
  int (*open_v2)(const char*,sqlite3**,int,const char*);
  int (*release_memory)(int);
  void (*result_error_nomem)(sqlite3_context*);
  void (*result_error_toobig)(sqlite3_context*);
  int (*sleep)(int);
  void (*soft_heap_limit)(int);
  sqlite3_vfs *(*vfs_find)(const char*);
  int (*vfs_register)(sqlite3_vfs*,int);
  int (*vfs_unregister)(sqlite3_vfs*);
  int (*xthreadsafe)(void);
  void (*result_zeroblob)(sqlite3_context*,int);
  void (*result_error_code)(sqlite3_context*,int);
  int (*test_control)(int, ...);
  void (*randomness)(int,void*);
  sqlite3 *(*context_db_handle)(sqlite3_context*);
  int (*extended_result_codes)(sqlite3*,int);
  int (*limit)(sqlite3*,int,int);
  sqlite3_stmt *(*next_stmt)(sqlite3*,sqlite3_stmt*);
  const char *(*sql)(sqlite3_stmt*);
  int (*status)(int,int*,int*,int);
  int (*backup_finish)(sqlite3_backup*);
  sqlite3_backup *(*backup_init)(sqlite3*,const char*,sqlite3*,const char*);
  int (*backup_pagecount)(sqlite3_backup*);
  int (*backup_remaining)(sqlite3_backup*);
  int (*backup_step)(sqlite3_backup*,int);
  const char *(*compileoption_get)(int);
  int (*compileoption_used)(const char*);
  int (*create_function_v2)(sqlite3*,const char*,int,int,void*,
                            void (*xFunc)(sqlite3_context*,int,sqlite3_value**),
                            void (*xStep)(sqlite3_context*,int,sqlite3_value**),
                            void (*xFinal)(sqlite3_context*),
                            void(*xDestroy)(void*));
  int (*db_config)(sqlite3*,int,...);
  sqlite3_mutex *(*db_mutex)(sqlite3*);
  int (*db_status)(sqlite3*,int,int*,int*,int);
  int (*extended_errcode)(sqlite3*);
  void (*log)(int,const char*,...);
  sqlite3_int64 (*soft_heap_limit64)(sqlite3_int64);
  const char *(*sourceid)(void);
  int (*stmt_status)(sqlite3_stmt*,int,int);
  int (*strnicmp)(const char*,const char*,int);
  int (*unlock_notify)(sqlite3*,void(*)(void**,int),void*);
  int (*wal_autocheckpoint)(sqlite3*,int);
  int (*wal_checkpoint)(sqlite3*,const char*);
  void *(*wal_hook)(sqlite3*,int(*)(void*,sqlite3*,const char*,int),void*);
  int (*blob_reopen)(sqlite3_blob*,sqlite3_int64);
  int (*vtab_config)(sqlite3*,int op,...);
  int (*vtab_on_conflict)(sqlite3*);
  /* Version 3.7.16 and later */
  int (*close_v2)(sqlite3*);
  const char *(*db_filename)(sqlite3*,const char*);
  int (*db_readonly)(sqlite3*,const char*);
  int (*db_release_memory)(sqlite3*);
  const char *(*errstr)(int);
  int (*stmt_busy)(sqlite3_stmt*);
  int (*stmt_readonly)(sqlite3_stmt*);
  int (*stricmp)(const char*,const char*);
  int (*uri_boolean)(const char*,const char*,int);
  sqlite3_int64 (*uri_int64)(const char*,const char*,sqlite3_int64);
  const char *(*uri_parameter)(const char*,const char*);
  char *(*xvsnprintf)(int,char*,const char*,va_list);
  int (*wal_checkpoint_v2)(sqlite3*,const char*,int,int*,int*);
  /* Version 3.8.7 and later */
  int (*auto_extension)(void(*)(void));
  int (*bind_blob64)(sqlite3_stmt*,int,const void*,sqlite3_uint64,
                     void(*)(void*));
  int (*bind_text64)(sqlite3_stmt*,int,const char*,sqlite3_uint64,
                      void(*)(void*),unsigned char);
  int (*cancel_auto_extension)(void(*)(void));
  int (*load_extension)(sqlite3*,const char*,const char*,char**);
  void *(*malloc64)(sqlite3_uint64);
  sqlite3_uint64 (*msize)(void*);
  void *(*realloc64)(void*,sqlite3_uint64);
  void (*reset_auto_extension)(void);
  void (*result_blob64)(sqlite3_context*,const void*,sqlite3_uint64,
                        void(*)(void*));
  void (*result_text64)(sqlite3_context*,const char*,sqlite3_uint64,
                         void(*)(void*), unsigned char);
  int (*strglob)(const char*,const char*);
  /* Version 3.8.11 and later */
  sqlite3_value *(*value_dup)(const sqlite3_value*);
  void (*value_free)(sqlite3_value*);
  int (*result_zeroblob64)(sqlite3_context*,sqlite3_uint64);
  int (*bind_zeroblob64)(sqlite3_stmt*, int, sqlite3_uint64);
  /* Version 3.9.0 and later */
  unsigned int (*value_subtype)(sqlite3_value*);
  void (*result_subtype)(sqlite3_context*,unsigned int);
  /* Version 3.10.0 and later */
  int (*status64)(int,sqlite3_int64*,sqlite3_int64*,int);
  int (*strlike)(const char*,const char*,unsigned int);
  int (*db_cacheflush)(sqlite3*);
  /* Version 3.12.0 and later */
  int (*system_errno)(sqlite3*);
  /* Version 3.14.0 and later */
  int (*trace_v2)(sqlite3*,unsigned,int(*)(unsigned,void*,void*,void*),void*);
  char *(*expanded_sql)(sqlite3_stmt*);
  /* Version 3.18.0 and later */
  void (*set_last_insert_rowid)(sqlite3*,sqlite3_int64);
  /* Version 3.20.0 and later */
  int (*prepare_v3)(sqlite3*,const char*,int,unsigned int,
                    sqlite3_stmt**,const char**);
  int (*prepare16_v3)(sqlite3*,const void*,int,unsigned int,
                      sqlite3_stmt**,const void**);
  int (*bind_pointer)(sqlite3_stmt*,int,void*,const char*,void(*)(void*));
  void (*result_pointer)(sqlite3_context*,void*,const char*,void(*)(void*));
  void *(*value_pointer)(sqlite3_value*,const char*);
<<<<<<< HEAD
=======
  int (*vtab_nochange)(sqlite3_context*);
  int (*value_nochange)(sqlite3_value*);
  const char *(*vtab_collation)(sqlite3_index_info*,int);
  /* Version 3.24.0 and later */
  int (*keyword_count)(void);
  int (*keyword_name)(int,const char**,int*);
  int (*keyword_check)(const char*,int);
  sqlite3_str *(*str_new)(sqlite3*);
  char *(*str_finish)(sqlite3_str*);
  void (*str_appendf)(sqlite3_str*, const char *zFormat, ...);
  void (*str_vappendf)(sqlite3_str*, const char *zFormat, va_list);
  void (*str_append)(sqlite3_str*, const char *zIn, int N);
  void (*str_appendall)(sqlite3_str*, const char *zIn);
  void (*str_appendchar)(sqlite3_str*, int N, char C);
  void (*str_reset)(sqlite3_str*);
  int (*str_errcode)(sqlite3_str*);
  int (*str_length)(sqlite3_str*);
  char *(*str_value)(sqlite3_str*);
  /* Version 3.25.0 and later */
  int (*create_window_function)(sqlite3*,const char*,int,int,void*,
                            void (*xStep)(sqlite3_context*,int,sqlite3_value**),
                            void (*xFinal)(sqlite3_context*),
                            void (*xValue)(sqlite3_context*),
                            void (*xInv)(sqlite3_context*,int,sqlite3_value**),
                            void(*xDestroy)(void*));
  /* Version 3.26.0 and later */
  const char *(*normalized_sql)(sqlite3_stmt*);
  /* Version 3.28.0 and later */
  int (*stmt_isexplain)(sqlite3_stmt*);
  int (*value_frombind)(sqlite3_value*);
>>>>>>> e944ae6b
};

/*
** This is the function signature used for all extension entry points.  It
** is also defined in the file "loadext.c".
*/
typedef int (*sqlite3_loadext_entry)(
  sqlite3 *db,                       /* Handle to the database. */
  char **pzErrMsg,                   /* Used to set error string on failure. */
  const sqlite3_api_routines *pThunk /* Extension API function pointers. */
);

/*
** The following macros redefine the API routines so that they are
** redirected through the global sqlite3_api structure.
**
** This header file is also used by the loadext.c source file
** (part of the main SQLite library - not an extension) so that
** it can get access to the sqlite3_api_routines structure
** definition.  But the main library does not want to redefine
** the API.  So the redefinition macros are only valid if the
** SQLITE_CORE macros is undefined.
*/
#if !defined(SQLITE_CORE) && !defined(SQLITE_OMIT_LOAD_EXTENSION)
#define sqlite3_aggregate_context      sqlite3_api->aggregate_context
#ifndef SQLITE_OMIT_DEPRECATED
#define sqlite3_aggregate_count        sqlite3_api->aggregate_count
#endif
#define sqlite3_bind_blob              sqlite3_api->bind_blob
#define sqlite3_bind_double            sqlite3_api->bind_double
#define sqlite3_bind_int               sqlite3_api->bind_int
#define sqlite3_bind_int64             sqlite3_api->bind_int64
#define sqlite3_bind_null              sqlite3_api->bind_null
#define sqlite3_bind_parameter_count   sqlite3_api->bind_parameter_count
#define sqlite3_bind_parameter_index   sqlite3_api->bind_parameter_index
#define sqlite3_bind_parameter_name    sqlite3_api->bind_parameter_name
#define sqlite3_bind_text              sqlite3_api->bind_text
#define sqlite3_bind_text16            sqlite3_api->bind_text16
#define sqlite3_bind_value             sqlite3_api->bind_value
#define sqlite3_busy_handler           sqlite3_api->busy_handler
#define sqlite3_busy_timeout           sqlite3_api->busy_timeout
#define sqlite3_changes                sqlite3_api->changes
#define sqlite3_close                  sqlite3_api->close
#define sqlite3_collation_needed       sqlite3_api->collation_needed
#define sqlite3_collation_needed16     sqlite3_api->collation_needed16
#define sqlite3_column_blob            sqlite3_api->column_blob
#define sqlite3_column_bytes           sqlite3_api->column_bytes
#define sqlite3_column_bytes16         sqlite3_api->column_bytes16
#define sqlite3_column_count           sqlite3_api->column_count
#define sqlite3_column_database_name   sqlite3_api->column_database_name
#define sqlite3_column_database_name16 sqlite3_api->column_database_name16
#define sqlite3_column_decltype        sqlite3_api->column_decltype
#define sqlite3_column_decltype16      sqlite3_api->column_decltype16
#define sqlite3_column_double          sqlite3_api->column_double
#define sqlite3_column_int             sqlite3_api->column_int
#define sqlite3_column_int64           sqlite3_api->column_int64
#define sqlite3_column_name            sqlite3_api->column_name
#define sqlite3_column_name16          sqlite3_api->column_name16
#define sqlite3_column_origin_name     sqlite3_api->column_origin_name
#define sqlite3_column_origin_name16   sqlite3_api->column_origin_name16
#define sqlite3_column_table_name      sqlite3_api->column_table_name
#define sqlite3_column_table_name16    sqlite3_api->column_table_name16
#define sqlite3_column_text            sqlite3_api->column_text
#define sqlite3_column_text16          sqlite3_api->column_text16
#define sqlite3_column_type            sqlite3_api->column_type
#define sqlite3_column_value           sqlite3_api->column_value
#define sqlite3_commit_hook            sqlite3_api->commit_hook
#define sqlite3_complete               sqlite3_api->complete
#define sqlite3_complete16             sqlite3_api->complete16
#define sqlite3_create_collation       sqlite3_api->create_collation
#define sqlite3_create_collation16     sqlite3_api->create_collation16
#define sqlite3_create_function        sqlite3_api->create_function
#define sqlite3_create_function16      sqlite3_api->create_function16
#define sqlite3_create_module          sqlite3_api->create_module
#define sqlite3_create_module_v2       sqlite3_api->create_module_v2
#define sqlite3_data_count             sqlite3_api->data_count
#define sqlite3_db_handle              sqlite3_api->db_handle
#define sqlite3_declare_vtab           sqlite3_api->declare_vtab
#define sqlite3_enable_shared_cache    sqlite3_api->enable_shared_cache
#define sqlite3_errcode                sqlite3_api->errcode
#define sqlite3_errmsg                 sqlite3_api->errmsg
#define sqlite3_errmsg16               sqlite3_api->errmsg16
#define sqlite3_exec                   sqlite3_api->exec
#ifndef SQLITE_OMIT_DEPRECATED
#define sqlite3_expired                sqlite3_api->expired
#endif
#define sqlite3_finalize               sqlite3_api->finalize
#define sqlite3_free                   sqlite3_api->free
#define sqlite3_free_table             sqlite3_api->free_table
#define sqlite3_get_autocommit         sqlite3_api->get_autocommit
#define sqlite3_get_auxdata            sqlite3_api->get_auxdata
#define sqlite3_get_table              sqlite3_api->get_table
#ifndef SQLITE_OMIT_DEPRECATED
#define sqlite3_global_recover         sqlite3_api->global_recover
#endif
#define sqlite3_interrupt              sqlite3_api->interruptx
#define sqlite3_last_insert_rowid      sqlite3_api->last_insert_rowid
#define sqlite3_libversion             sqlite3_api->libversion
#define sqlite3_libversion_number      sqlite3_api->libversion_number
#define sqlite3_malloc                 sqlite3_api->malloc
#define sqlite3_mprintf                sqlite3_api->mprintf
#define sqlite3_open                   sqlite3_api->open
#define sqlite3_open16                 sqlite3_api->open16
#define sqlite3_prepare                sqlite3_api->prepare
#define sqlite3_prepare16              sqlite3_api->prepare16
#define sqlite3_prepare_v2             sqlite3_api->prepare_v2
#define sqlite3_prepare16_v2           sqlite3_api->prepare16_v2
#define sqlite3_profile                sqlite3_api->profile
#define sqlite3_progress_handler       sqlite3_api->progress_handler
#define sqlite3_realloc                sqlite3_api->realloc
#define sqlite3_reset                  sqlite3_api->reset
#define sqlite3_result_blob            sqlite3_api->result_blob
#define sqlite3_result_double          sqlite3_api->result_double
#define sqlite3_result_error           sqlite3_api->result_error
#define sqlite3_result_error16         sqlite3_api->result_error16
#define sqlite3_result_int             sqlite3_api->result_int
#define sqlite3_result_int64           sqlite3_api->result_int64
#define sqlite3_result_null            sqlite3_api->result_null
#define sqlite3_result_text            sqlite3_api->result_text
#define sqlite3_result_text16          sqlite3_api->result_text16
#define sqlite3_result_text16be        sqlite3_api->result_text16be
#define sqlite3_result_text16le        sqlite3_api->result_text16le
#define sqlite3_result_value           sqlite3_api->result_value
#define sqlite3_rollback_hook          sqlite3_api->rollback_hook
#define sqlite3_set_authorizer         sqlite3_api->set_authorizer
#define sqlite3_set_auxdata            sqlite3_api->set_auxdata
#define sqlite3_snprintf               sqlite3_api->xsnprintf
#define sqlite3_step                   sqlite3_api->step
#define sqlite3_table_column_metadata  sqlite3_api->table_column_metadata
#define sqlite3_thread_cleanup         sqlite3_api->thread_cleanup
#define sqlite3_total_changes          sqlite3_api->total_changes
#define sqlite3_trace                  sqlite3_api->trace
#ifndef SQLITE_OMIT_DEPRECATED
#define sqlite3_transfer_bindings      sqlite3_api->transfer_bindings
#endif
#define sqlite3_update_hook            sqlite3_api->update_hook
#define sqlite3_user_data              sqlite3_api->user_data
#define sqlite3_value_blob             sqlite3_api->value_blob
#define sqlite3_value_bytes            sqlite3_api->value_bytes
#define sqlite3_value_bytes16          sqlite3_api->value_bytes16
#define sqlite3_value_double           sqlite3_api->value_double
#define sqlite3_value_int              sqlite3_api->value_int
#define sqlite3_value_int64            sqlite3_api->value_int64
#define sqlite3_value_numeric_type     sqlite3_api->value_numeric_type
#define sqlite3_value_text             sqlite3_api->value_text
#define sqlite3_value_text16           sqlite3_api->value_text16
#define sqlite3_value_text16be         sqlite3_api->value_text16be
#define sqlite3_value_text16le         sqlite3_api->value_text16le
#define sqlite3_value_type             sqlite3_api->value_type
#define sqlite3_vmprintf               sqlite3_api->vmprintf
#define sqlite3_vsnprintf              sqlite3_api->xvsnprintf
#define sqlite3_overload_function      sqlite3_api->overload_function
#define sqlite3_prepare_v2             sqlite3_api->prepare_v2
#define sqlite3_prepare16_v2           sqlite3_api->prepare16_v2
#define sqlite3_clear_bindings         sqlite3_api->clear_bindings
#define sqlite3_bind_zeroblob          sqlite3_api->bind_zeroblob
#define sqlite3_blob_bytes             sqlite3_api->blob_bytes
#define sqlite3_blob_close             sqlite3_api->blob_close
#define sqlite3_blob_open              sqlite3_api->blob_open
#define sqlite3_blob_read              sqlite3_api->blob_read
#define sqlite3_blob_write             sqlite3_api->blob_write
#define sqlite3_create_collation_v2    sqlite3_api->create_collation_v2
#define sqlite3_file_control           sqlite3_api->file_control
#define sqlite3_memory_highwater       sqlite3_api->memory_highwater
#define sqlite3_memory_used            sqlite3_api->memory_used
#define sqlite3_mutex_alloc            sqlite3_api->mutex_alloc
#define sqlite3_mutex_enter            sqlite3_api->mutex_enter
#define sqlite3_mutex_free             sqlite3_api->mutex_free
#define sqlite3_mutex_leave            sqlite3_api->mutex_leave
#define sqlite3_mutex_try              sqlite3_api->mutex_try
#define sqlite3_open_v2                sqlite3_api->open_v2
#define sqlite3_release_memory         sqlite3_api->release_memory
#define sqlite3_result_error_nomem     sqlite3_api->result_error_nomem
#define sqlite3_result_error_toobig    sqlite3_api->result_error_toobig
#define sqlite3_sleep                  sqlite3_api->sleep
#define sqlite3_soft_heap_limit        sqlite3_api->soft_heap_limit
#define sqlite3_vfs_find               sqlite3_api->vfs_find
#define sqlite3_vfs_register           sqlite3_api->vfs_register
#define sqlite3_vfs_unregister         sqlite3_api->vfs_unregister
#define sqlite3_threadsafe             sqlite3_api->xthreadsafe
#define sqlite3_result_zeroblob        sqlite3_api->result_zeroblob
#define sqlite3_result_error_code      sqlite3_api->result_error_code
#define sqlite3_test_control           sqlite3_api->test_control
#define sqlite3_randomness             sqlite3_api->randomness
#define sqlite3_context_db_handle      sqlite3_api->context_db_handle
#define sqlite3_extended_result_codes  sqlite3_api->extended_result_codes
#define sqlite3_limit                  sqlite3_api->limit
#define sqlite3_next_stmt              sqlite3_api->next_stmt
#define sqlite3_sql                    sqlite3_api->sql
#define sqlite3_status                 sqlite3_api->status
#define sqlite3_backup_finish          sqlite3_api->backup_finish
#define sqlite3_backup_init            sqlite3_api->backup_init
#define sqlite3_backup_pagecount       sqlite3_api->backup_pagecount
#define sqlite3_backup_remaining       sqlite3_api->backup_remaining
#define sqlite3_backup_step            sqlite3_api->backup_step
#define sqlite3_compileoption_get      sqlite3_api->compileoption_get
#define sqlite3_compileoption_used     sqlite3_api->compileoption_used
#define sqlite3_create_function_v2     sqlite3_api->create_function_v2
#define sqlite3_db_config              sqlite3_api->db_config
#define sqlite3_db_mutex               sqlite3_api->db_mutex
#define sqlite3_db_status              sqlite3_api->db_status
#define sqlite3_extended_errcode       sqlite3_api->extended_errcode
#define sqlite3_log                    sqlite3_api->log
#define sqlite3_soft_heap_limit64      sqlite3_api->soft_heap_limit64
#define sqlite3_sourceid               sqlite3_api->sourceid
#define sqlite3_stmt_status            sqlite3_api->stmt_status
#define sqlite3_strnicmp               sqlite3_api->strnicmp
#define sqlite3_unlock_notify          sqlite3_api->unlock_notify
#define sqlite3_wal_autocheckpoint     sqlite3_api->wal_autocheckpoint
#define sqlite3_wal_checkpoint         sqlite3_api->wal_checkpoint
#define sqlite3_wal_hook               sqlite3_api->wal_hook
#define sqlite3_blob_reopen            sqlite3_api->blob_reopen
#define sqlite3_vtab_config            sqlite3_api->vtab_config
#define sqlite3_vtab_on_conflict       sqlite3_api->vtab_on_conflict
/* Version 3.7.16 and later */
#define sqlite3_close_v2               sqlite3_api->close_v2
#define sqlite3_db_filename            sqlite3_api->db_filename
#define sqlite3_db_readonly            sqlite3_api->db_readonly
#define sqlite3_db_release_memory      sqlite3_api->db_release_memory
#define sqlite3_errstr                 sqlite3_api->errstr
#define sqlite3_stmt_busy              sqlite3_api->stmt_busy
#define sqlite3_stmt_readonly          sqlite3_api->stmt_readonly
#define sqlite3_stricmp                sqlite3_api->stricmp
#define sqlite3_uri_boolean            sqlite3_api->uri_boolean
#define sqlite3_uri_int64              sqlite3_api->uri_int64
#define sqlite3_uri_parameter          sqlite3_api->uri_parameter
#define sqlite3_uri_vsnprintf          sqlite3_api->xvsnprintf
#define sqlite3_wal_checkpoint_v2      sqlite3_api->wal_checkpoint_v2
/* Version 3.8.7 and later */
#define sqlite3_auto_extension         sqlite3_api->auto_extension
#define sqlite3_bind_blob64            sqlite3_api->bind_blob64
#define sqlite3_bind_text64            sqlite3_api->bind_text64
#define sqlite3_cancel_auto_extension  sqlite3_api->cancel_auto_extension
#define sqlite3_load_extension         sqlite3_api->load_extension
#define sqlite3_malloc64               sqlite3_api->malloc64
#define sqlite3_msize                  sqlite3_api->msize
#define sqlite3_realloc64              sqlite3_api->realloc64
#define sqlite3_reset_auto_extension   sqlite3_api->reset_auto_extension
#define sqlite3_result_blob64          sqlite3_api->result_blob64
#define sqlite3_result_text64          sqlite3_api->result_text64
#define sqlite3_strglob                sqlite3_api->strglob
/* Version 3.8.11 and later */
#define sqlite3_value_dup              sqlite3_api->value_dup
#define sqlite3_value_free             sqlite3_api->value_free
#define sqlite3_result_zeroblob64      sqlite3_api->result_zeroblob64
#define sqlite3_bind_zeroblob64        sqlite3_api->bind_zeroblob64
/* Version 3.9.0 and later */
#define sqlite3_value_subtype          sqlite3_api->value_subtype
#define sqlite3_result_subtype         sqlite3_api->result_subtype
/* Version 3.10.0 and later */
#define sqlite3_status64               sqlite3_api->status64
#define sqlite3_strlike                sqlite3_api->strlike
#define sqlite3_db_cacheflush          sqlite3_api->db_cacheflush
/* Version 3.12.0 and later */
#define sqlite3_system_errno           sqlite3_api->system_errno
/* Version 3.14.0 and later */
#define sqlite3_trace_v2               sqlite3_api->trace_v2
#define sqlite3_expanded_sql           sqlite3_api->expanded_sql
/* Version 3.18.0 and later */
#define sqlite3_set_last_insert_rowid  sqlite3_api->set_last_insert_rowid
/* Version 3.20.0 and later */
#define sqlite3_prepare_v3             sqlite3_api->prepare_v3
#define sqlite3_prepare16_v3           sqlite3_api->prepare16_v3
#define sqlite3_bind_pointer           sqlite3_api->bind_pointer
#define sqlite3_result_pointer         sqlite3_api->result_pointer
#define sqlite3_value_pointer          sqlite3_api->value_pointer
<<<<<<< HEAD
=======
/* Version 3.22.0 and later */
#define sqlite3_vtab_nochange          sqlite3_api->vtab_nochange
#define sqlite3_value_nochange         sqlite3_api->value_nochange
#define sqlite3_vtab_collation         sqlite3_api->vtab_collation
/* Version 3.24.0 and later */
#define sqlite3_keyword_count          sqlite3_api->keyword_count
#define sqlite3_keyword_name           sqlite3_api->keyword_name
#define sqlite3_keyword_check          sqlite3_api->keyword_check
#define sqlite3_str_new                sqlite3_api->str_new
#define sqlite3_str_finish             sqlite3_api->str_finish
#define sqlite3_str_appendf            sqlite3_api->str_appendf
#define sqlite3_str_vappendf           sqlite3_api->str_vappendf
#define sqlite3_str_append             sqlite3_api->str_append
#define sqlite3_str_appendall          sqlite3_api->str_appendall
#define sqlite3_str_appendchar         sqlite3_api->str_appendchar
#define sqlite3_str_reset              sqlite3_api->str_reset
#define sqlite3_str_errcode            sqlite3_api->str_errcode
#define sqlite3_str_length             sqlite3_api->str_length
#define sqlite3_str_value              sqlite3_api->str_value
/* Version 3.25.0 and later */
#define sqlite3_create_window_function sqlite3_api->create_window_function
/* Version 3.26.0 and later */
#define sqlite3_normalized_sql         sqlite3_api->normalized_sql
/* Version 3.28.0 and later */
#define sqlite3_stmt_isexplain         sqlite3_api->isexplain
#define sqlite3_value_frombind         sqlite3_api->frombind
>>>>>>> e944ae6b
#endif /* !defined(SQLITE_CORE) && !defined(SQLITE_OMIT_LOAD_EXTENSION) */

#if !defined(SQLITE_CORE) && !defined(SQLITE_OMIT_LOAD_EXTENSION)
  /* This case when the file really is being compiled as a loadable 
  ** extension */
# define SQLITE_EXTENSION_INIT1     const sqlite3_api_routines *sqlite3_api=0;
# define SQLITE_EXTENSION_INIT2(v)  sqlite3_api=v;
# define SQLITE_EXTENSION_INIT3     \
    extern const sqlite3_api_routines *sqlite3_api;
#else
  /* This case when the file is being statically linked into the 
  ** application */
# define SQLITE_EXTENSION_INIT1     /*no-op*/
# define SQLITE_EXTENSION_INIT2(v)  (void)v; /* unused parameter */
# define SQLITE_EXTENSION_INIT3     /*no-op*/
#endif

#endif /* SQLITE3EXT_H */<|MERGE_RESOLUTION|>--- conflicted
+++ resolved
@@ -292,8 +292,6 @@
   int (*bind_pointer)(sqlite3_stmt*,int,void*,const char*,void(*)(void*));
   void (*result_pointer)(sqlite3_context*,void*,const char*,void(*)(void*));
   void *(*value_pointer)(sqlite3_value*,const char*);
-<<<<<<< HEAD
-=======
   int (*vtab_nochange)(sqlite3_context*);
   int (*value_nochange)(sqlite3_value*);
   const char *(*vtab_collation)(sqlite3_index_info*,int);
@@ -324,7 +322,6 @@
   /* Version 3.28.0 and later */
   int (*stmt_isexplain)(sqlite3_stmt*);
   int (*value_frombind)(sqlite3_value*);
->>>>>>> e944ae6b
 };
 
 /*
@@ -591,8 +588,6 @@
 #define sqlite3_bind_pointer           sqlite3_api->bind_pointer
 #define sqlite3_result_pointer         sqlite3_api->result_pointer
 #define sqlite3_value_pointer          sqlite3_api->value_pointer
-<<<<<<< HEAD
-=======
 /* Version 3.22.0 and later */
 #define sqlite3_vtab_nochange          sqlite3_api->vtab_nochange
 #define sqlite3_value_nochange         sqlite3_api->value_nochange
@@ -619,7 +614,6 @@
 /* Version 3.28.0 and later */
 #define sqlite3_stmt_isexplain         sqlite3_api->isexplain
 #define sqlite3_value_frombind         sqlite3_api->frombind
->>>>>>> e944ae6b
 #endif /* !defined(SQLITE_CORE) && !defined(SQLITE_OMIT_LOAD_EXTENSION) */
 
 #if !defined(SQLITE_CORE) && !defined(SQLITE_OMIT_LOAD_EXTENSION)
