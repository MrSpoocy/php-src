/*
   +----------------------------------------------------------------------+
   | PHP Version 7                                                        |
   +----------------------------------------------------------------------+
   | Copyright (c) The PHP Group                                          |
   +----------------------------------------------------------------------+
   | This source file is subject to version 3.01 of the PHP license,      |
   | that is bundled with this package in the file LICENSE, and is        |
   | available through the world-wide-web at the following url:           |
   | http://www.php.net/license/3_01.txt                                  |
   | If you did not receive a copy of the PHP license and are unable to   |
   | obtain it through the world-wide-web, please send a note to          |
   | license@php.net so we can mail you a copy immediately.               |
   +----------------------------------------------------------------------+
   | Author: Jason Greene <jason@inetgurus.net>                           |
   +----------------------------------------------------------------------+
 */

#define PCNTL_DEBUG 0

#if PCNTL_DEBUG
#define DEBUG_OUT printf("DEBUG: ");printf
#define IF_DEBUG(z) z
#else
#define IF_DEBUG(z)
#endif

#ifdef HAVE_CONFIG_H
#include "config.h"
#endif

#include "php.h"
#include "php_ini.h"
#include "ext/standard/info.h"
#include "php_pcntl.h"
#include "php_signal.h"
#include "php_ticks.h"

#if HAVE_GETPRIORITY || HAVE_SETPRIORITY || HAVE_WAIT3
#include <sys/wait.h>
#include <sys/time.h>
#include <sys/resource.h>
#endif

#include <errno.h>
#ifdef HAVE_UNSHARE
#include <sched.h>
#endif

#ifndef NSIG
# ifdef SIGRTMAX
#  define NSIG (SIGRTMAX + 1)
# else
#  define NSIG 32
# endif
#endif

ZEND_DECLARE_MODULE_GLOBALS(pcntl)
static PHP_GINIT_FUNCTION(pcntl);

/* {{{ arginfo */
ZEND_BEGIN_ARG_INFO(arginfo_pcntl_void, 0)
ZEND_END_ARG_INFO()

ZEND_BEGIN_ARG_INFO_EX(arginfo_pcntl_waitpid, 0, 0, 2)
	ZEND_ARG_INFO(0, pid)
	ZEND_ARG_INFO(1, status)
	ZEND_ARG_INFO(0, options)
	ZEND_ARG_INFO(1, rusage)
ZEND_END_ARG_INFO()

ZEND_BEGIN_ARG_INFO_EX(arginfo_pcntl_wait, 0, 0, 1)
	ZEND_ARG_INFO(1, status)
	ZEND_ARG_INFO(0, options)
	ZEND_ARG_INFO(1, rusage)
ZEND_END_ARG_INFO()

ZEND_BEGIN_ARG_INFO_EX(arginfo_pcntl_signal, 0, 0, 2)
	ZEND_ARG_INFO(0, signo)
	ZEND_ARG_INFO(0, handler)
	ZEND_ARG_INFO(0, restart_syscalls)
ZEND_END_ARG_INFO()

ZEND_BEGIN_ARG_INFO_EX(arginfo_pcntl_signal_get_handler, 0, 0, 1)
	ZEND_ARG_INFO(0, signo)
ZEND_END_ARG_INFO()

ZEND_BEGIN_ARG_INFO_EX(arginfo_pcntl_sigprocmask, 0, 0, 2)
	ZEND_ARG_INFO(0, how)
	ZEND_ARG_INFO(0, set)
	ZEND_ARG_INFO(1, oldset)
ZEND_END_ARG_INFO()

#ifdef HAVE_STRUCT_SIGINFO_T
# if HAVE_SIGWAITINFO && HAVE_SIGTIMEDWAIT
ZEND_BEGIN_ARG_INFO_EX(arginfo_pcntl_sigwaitinfo, 0, 0, 1)
	ZEND_ARG_INFO(0, set)
	ZEND_ARG_INFO(1, info)
ZEND_END_ARG_INFO()

ZEND_BEGIN_ARG_INFO_EX(arginfo_pcntl_sigtimedwait, 0, 0, 1)
	ZEND_ARG_INFO(0, set)
	ZEND_ARG_INFO(1, info)
	ZEND_ARG_INFO(0, seconds)
	ZEND_ARG_INFO(0, nanoseconds)
ZEND_END_ARG_INFO()
# endif
#endif

ZEND_BEGIN_ARG_INFO_EX(arginfo_pcntl_wifexited, 0, 0, 1)
	ZEND_ARG_INFO(0, status)
ZEND_END_ARG_INFO()

ZEND_BEGIN_ARG_INFO_EX(arginfo_pcntl_wifstopped, 0, 0, 1)
	ZEND_ARG_INFO(0, status)
ZEND_END_ARG_INFO()

#ifdef HAVE_WCONTINUED
ZEND_BEGIN_ARG_INFO_EX(arginfo_pcntl_wifcontinued, 0, 0, 1)
	ZEND_ARG_INFO(0, status)
ZEND_END_ARG_INFO()
#endif

ZEND_BEGIN_ARG_INFO_EX(arginfo_pcntl_wifsignaled, 0, 0, 1)
	ZEND_ARG_INFO(0, status)
ZEND_END_ARG_INFO()

ZEND_BEGIN_ARG_INFO_EX(arginfo_pcntl_wifexitstatus, 0, 0, 1)
	ZEND_ARG_INFO(0, status)
ZEND_END_ARG_INFO()

ZEND_BEGIN_ARG_INFO_EX(arginfo_pcntl_wtermsig, 0, 0, 1)
	ZEND_ARG_INFO(0, status)
ZEND_END_ARG_INFO()

ZEND_BEGIN_ARG_INFO_EX(arginfo_pcntl_wstopsig, 0, 0, 1)
	ZEND_ARG_INFO(0, status)
ZEND_END_ARG_INFO()

ZEND_BEGIN_ARG_INFO_EX(arginfo_pcntl_exec, 0, 0, 1)
	ZEND_ARG_INFO(0, path)
	ZEND_ARG_INFO(0, args)
	ZEND_ARG_INFO(0, envs)
ZEND_END_ARG_INFO()

ZEND_BEGIN_ARG_INFO_EX(arginfo_pcntl_alarm, 0, 0, 1)
	ZEND_ARG_INFO(0, seconds)
ZEND_END_ARG_INFO()

#ifdef HAVE_GETPRIORITY
ZEND_BEGIN_ARG_INFO_EX(arginfo_pcntl_getpriority, 0, 0, 0)
	ZEND_ARG_INFO(0, pid)
	ZEND_ARG_INFO(0, process_identifier)
ZEND_END_ARG_INFO()
#endif

#ifdef HAVE_SETPRIORITY
ZEND_BEGIN_ARG_INFO_EX(arginfo_pcntl_setpriority, 0, 0, 1)
	ZEND_ARG_INFO(0, priority)
	ZEND_ARG_INFO(0, pid)
	ZEND_ARG_INFO(0, process_identifier)
ZEND_END_ARG_INFO()
#endif

ZEND_BEGIN_ARG_INFO_EX(arginfo_pcntl_strerror, 0, 0, 1)
        ZEND_ARG_INFO(0, errno)
ZEND_END_ARG_INFO()

ZEND_BEGIN_ARG_INFO_EX(arginfo_pcntl_async_signals, 0, 0, 1)
        ZEND_ARG_INFO(0, on)
ZEND_END_ARG_INFO()

#ifdef HAVE_UNSHARE
ZEND_BEGIN_ARG_INFO_EX(arginfo_pcntl_unshare, 0, 0, 1)
	ZEND_ARG_INFO(0, flags)
ZEND_END_ARG_INFO()
#endif
/* }}} */

static const zend_function_entry pcntl_functions[] = {
	PHP_FE(pcntl_fork,			arginfo_pcntl_void)
	PHP_FE(pcntl_waitpid,		arginfo_pcntl_waitpid)
	PHP_FE(pcntl_wait,			arginfo_pcntl_wait)
	PHP_FE(pcntl_signal,		arginfo_pcntl_signal)
	PHP_FE(pcntl_signal_get_handler,		arginfo_pcntl_signal_get_handler)
	PHP_FE(pcntl_signal_dispatch,	arginfo_pcntl_void)
	PHP_FE(pcntl_wifexited,		arginfo_pcntl_wifexited)
	PHP_FE(pcntl_wifstopped,	arginfo_pcntl_wifstopped)
	PHP_FE(pcntl_wifsignaled,	arginfo_pcntl_wifsignaled)
	PHP_FE(pcntl_wexitstatus,	arginfo_pcntl_wifexitstatus)
	PHP_FE(pcntl_wtermsig,		arginfo_pcntl_wtermsig)
	PHP_FE(pcntl_wstopsig,		arginfo_pcntl_wstopsig)
	PHP_FE(pcntl_exec,			arginfo_pcntl_exec)
	PHP_FE(pcntl_alarm,			arginfo_pcntl_alarm)
	PHP_FE(pcntl_get_last_error,	arginfo_pcntl_void)
	PHP_FALIAS(pcntl_errno, pcntl_get_last_error,	NULL)
	PHP_FE(pcntl_strerror,		arginfo_pcntl_strerror)
#ifdef HAVE_GETPRIORITY
	PHP_FE(pcntl_getpriority,	arginfo_pcntl_getpriority)
#endif
#ifdef HAVE_SETPRIORITY
	PHP_FE(pcntl_setpriority,	arginfo_pcntl_setpriority)
#endif
#ifdef HAVE_SIGPROCMASK
	PHP_FE(pcntl_sigprocmask,	arginfo_pcntl_sigprocmask)
#endif
#ifdef HAVE_STRUCT_SIGINFO_T
# if HAVE_SIGWAITINFO && HAVE_SIGTIMEDWAIT
	PHP_FE(pcntl_sigwaitinfo,	arginfo_pcntl_sigwaitinfo)
	PHP_FE(pcntl_sigtimedwait,	arginfo_pcntl_sigtimedwait)
# endif
#endif
#ifdef HAVE_WCONTINUED
	PHP_FE(pcntl_wifcontinued,	arginfo_pcntl_wifcontinued)
#endif
	PHP_FE(pcntl_async_signals,	arginfo_pcntl_async_signals)
#ifdef HAVE_UNSHARE
	PHP_FE(pcntl_unshare,		arginfo_pcntl_unshare)
#endif
	PHP_FE_END
};

zend_module_entry pcntl_module_entry = {
	STANDARD_MODULE_HEADER,
	"pcntl",
	pcntl_functions,
	PHP_MINIT(pcntl),
	PHP_MSHUTDOWN(pcntl),
	PHP_RINIT(pcntl),
	PHP_RSHUTDOWN(pcntl),
	PHP_MINFO(pcntl),
	PHP_PCNTL_VERSION,
	PHP_MODULE_GLOBALS(pcntl),
	PHP_GINIT(pcntl),
	NULL,
	NULL,
	STANDARD_MODULE_PROPERTIES_EX
};

#ifdef COMPILE_DL_PCNTL
#ifdef ZTS
ZEND_TSRMLS_CACHE_DEFINE()
#endif
ZEND_GET_MODULE(pcntl)
#endif

static void (*orig_interrupt_function)(zend_execute_data *execute_data);

#ifdef HAVE_STRUCT_SIGINFO_T
static void pcntl_signal_handler(int, siginfo_t*, void*);
static void pcntl_siginfo_to_zval(int, siginfo_t*, zval*);
#else
static void pcntl_signal_handler(int);
#endif
static void pcntl_signal_dispatch();
static void pcntl_interrupt_function(zend_execute_data *execute_data);

void php_register_signal_constants(INIT_FUNC_ARGS)
{

	/* Wait Constants */
#ifdef WNOHANG
	REGISTER_LONG_CONSTANT("WNOHANG",  (zend_long) WNOHANG, CONST_CS | CONST_PERSISTENT);
#endif
#ifdef WUNTRACED
	REGISTER_LONG_CONSTANT("WUNTRACED",  (zend_long) WUNTRACED, CONST_CS | CONST_PERSISTENT);
#endif
#ifdef HAVE_WCONTINUED
	REGISTER_LONG_CONSTANT("WCONTINUED",  (zend_long) WCONTINUED, CONST_CS | CONST_PERSISTENT);
#endif

	/* Signal Constants */
	REGISTER_LONG_CONSTANT("SIG_IGN",  (zend_long) SIG_IGN, CONST_CS | CONST_PERSISTENT);
	REGISTER_LONG_CONSTANT("SIG_DFL",  (zend_long) SIG_DFL, CONST_CS | CONST_PERSISTENT);
	REGISTER_LONG_CONSTANT("SIG_ERR",  (zend_long) SIG_ERR, CONST_CS | CONST_PERSISTENT);
	REGISTER_LONG_CONSTANT("SIGHUP",   (zend_long) SIGHUP,  CONST_CS | CONST_PERSISTENT);
	REGISTER_LONG_CONSTANT("SIGINT",   (zend_long) SIGINT,  CONST_CS | CONST_PERSISTENT);
	REGISTER_LONG_CONSTANT("SIGQUIT",  (zend_long) SIGQUIT, CONST_CS | CONST_PERSISTENT);
	REGISTER_LONG_CONSTANT("SIGILL",   (zend_long) SIGILL,  CONST_CS | CONST_PERSISTENT);
	REGISTER_LONG_CONSTANT("SIGTRAP",  (zend_long) SIGTRAP, CONST_CS | CONST_PERSISTENT);
	REGISTER_LONG_CONSTANT("SIGABRT",  (zend_long) SIGABRT, CONST_CS | CONST_PERSISTENT);
#ifdef SIGIOT
	REGISTER_LONG_CONSTANT("SIGIOT",   (zend_long) SIGIOT,  CONST_CS | CONST_PERSISTENT);
#endif
	REGISTER_LONG_CONSTANT("SIGBUS",   (zend_long) SIGBUS,  CONST_CS | CONST_PERSISTENT);
	REGISTER_LONG_CONSTANT("SIGFPE",   (zend_long) SIGFPE,  CONST_CS | CONST_PERSISTENT);
	REGISTER_LONG_CONSTANT("SIGKILL",  (zend_long) SIGKILL, CONST_CS | CONST_PERSISTENT);
	REGISTER_LONG_CONSTANT("SIGUSR1",  (zend_long) SIGUSR1, CONST_CS | CONST_PERSISTENT);
	REGISTER_LONG_CONSTANT("SIGSEGV",  (zend_long) SIGSEGV, CONST_CS | CONST_PERSISTENT);
	REGISTER_LONG_CONSTANT("SIGUSR2",  (zend_long) SIGUSR2, CONST_CS | CONST_PERSISTENT);
	REGISTER_LONG_CONSTANT("SIGPIPE",  (zend_long) SIGPIPE, CONST_CS | CONST_PERSISTENT);
	REGISTER_LONG_CONSTANT("SIGALRM",  (zend_long) SIGALRM, CONST_CS | CONST_PERSISTENT);
	REGISTER_LONG_CONSTANT("SIGTERM",  (zend_long) SIGTERM, CONST_CS | CONST_PERSISTENT);
#ifdef SIGSTKFLT
	REGISTER_LONG_CONSTANT("SIGSTKFLT",(zend_long) SIGSTKFLT, CONST_CS | CONST_PERSISTENT);
#endif
#ifdef SIGCLD
	REGISTER_LONG_CONSTANT("SIGCLD",   (zend_long) SIGCLD, CONST_CS | CONST_PERSISTENT);
#endif
#ifdef SIGCHLD
	REGISTER_LONG_CONSTANT("SIGCHLD",  (zend_long) SIGCHLD, CONST_CS | CONST_PERSISTENT);
#endif
	REGISTER_LONG_CONSTANT("SIGCONT",  (zend_long) SIGCONT, CONST_CS | CONST_PERSISTENT);
	REGISTER_LONG_CONSTANT("SIGSTOP",  (zend_long) SIGSTOP, CONST_CS | CONST_PERSISTENT);
	REGISTER_LONG_CONSTANT("SIGTSTP",  (zend_long) SIGTSTP, CONST_CS | CONST_PERSISTENT);
	REGISTER_LONG_CONSTANT("SIGTTIN",  (zend_long) SIGTTIN, CONST_CS | CONST_PERSISTENT);
	REGISTER_LONG_CONSTANT("SIGTTOU",  (zend_long) SIGTTOU, CONST_CS | CONST_PERSISTENT);
	REGISTER_LONG_CONSTANT("SIGURG",   (zend_long) SIGURG , CONST_CS | CONST_PERSISTENT);
	REGISTER_LONG_CONSTANT("SIGXCPU",  (zend_long) SIGXCPU, CONST_CS | CONST_PERSISTENT);
	REGISTER_LONG_CONSTANT("SIGXFSZ",  (zend_long) SIGXFSZ, CONST_CS | CONST_PERSISTENT);
	REGISTER_LONG_CONSTANT("SIGVTALRM",(zend_long) SIGVTALRM, CONST_CS | CONST_PERSISTENT);
	REGISTER_LONG_CONSTANT("SIGPROF",  (zend_long) SIGPROF, CONST_CS | CONST_PERSISTENT);
	REGISTER_LONG_CONSTANT("SIGWINCH", (zend_long) SIGWINCH, CONST_CS | CONST_PERSISTENT);
#ifdef SIGPOLL
	REGISTER_LONG_CONSTANT("SIGPOLL",  (zend_long) SIGPOLL, CONST_CS | CONST_PERSISTENT);
#endif
	REGISTER_LONG_CONSTANT("SIGIO",    (zend_long) SIGIO, CONST_CS | CONST_PERSISTENT);
#ifdef SIGPWR
	REGISTER_LONG_CONSTANT("SIGPWR",   (zend_long) SIGPWR, CONST_CS | CONST_PERSISTENT);
#endif
#ifdef SIGSYS
	REGISTER_LONG_CONSTANT("SIGSYS",   (zend_long) SIGSYS, CONST_CS | CONST_PERSISTENT);
	REGISTER_LONG_CONSTANT("SIGBABY",  (zend_long) SIGSYS, CONST_CS | CONST_PERSISTENT);
#endif
#ifdef SIGRTMIN
	REGISTER_LONG_CONSTANT("SIGRTMIN", (zend_long) SIGRTMIN, CONST_CS | CONST_PERSISTENT);
#endif
#ifdef SIGRTMAX
	REGISTER_LONG_CONSTANT("SIGRTMAX", (zend_long) SIGRTMAX, CONST_CS | CONST_PERSISTENT);
#endif

#if HAVE_GETPRIORITY || HAVE_SETPRIORITY
	REGISTER_LONG_CONSTANT("PRIO_PGRP", PRIO_PGRP, CONST_CS | CONST_PERSISTENT);
	REGISTER_LONG_CONSTANT("PRIO_USER", PRIO_USER, CONST_CS | CONST_PERSISTENT);
	REGISTER_LONG_CONSTANT("PRIO_PROCESS", PRIO_PROCESS, CONST_CS | CONST_PERSISTENT);
#endif

	/* {{{ "how" argument for sigprocmask */
#ifdef HAVE_SIGPROCMASK
	REGISTER_LONG_CONSTANT("SIG_BLOCK",   SIG_BLOCK, CONST_CS | CONST_PERSISTENT);
	REGISTER_LONG_CONSTANT("SIG_UNBLOCK", SIG_UNBLOCK, CONST_CS | CONST_PERSISTENT);
	REGISTER_LONG_CONSTANT("SIG_SETMASK", SIG_SETMASK, CONST_CS | CONST_PERSISTENT);
#endif
	/* }}} */

	/* {{{ si_code */
#if HAVE_SIGWAITINFO && HAVE_SIGTIMEDWAIT
	REGISTER_LONG_CONSTANT("SI_USER",    SI_USER,    CONST_CS | CONST_PERSISTENT);
#ifdef SI_NOINFO
	REGISTER_LONG_CONSTANT("SI_NOINFO",  SI_NOINFO,  CONST_CS | CONST_PERSISTENT);
#endif
#ifdef SI_KERNEL
	REGISTER_LONG_CONSTANT("SI_KERNEL",  SI_KERNEL,  CONST_CS | CONST_PERSISTENT);
#endif
	REGISTER_LONG_CONSTANT("SI_QUEUE",   SI_QUEUE,   CONST_CS | CONST_PERSISTENT);
	REGISTER_LONG_CONSTANT("SI_TIMER",   SI_TIMER,   CONST_CS | CONST_PERSISTENT);
	REGISTER_LONG_CONSTANT("SI_MESGQ",   SI_MESGQ,   CONST_CS | CONST_PERSISTENT);
	REGISTER_LONG_CONSTANT("SI_ASYNCIO", SI_ASYNCIO, CONST_CS | CONST_PERSISTENT);
#ifdef SI_SIGIO
	REGISTER_LONG_CONSTANT("SI_SIGIO",   SI_SIGIO,   CONST_CS | CONST_PERSISTENT);
#endif
#ifdef SI_TKILL
	REGISTER_LONG_CONSTANT("SI_TKILL",   SI_TKILL,   CONST_CS | CONST_PERSISTENT);
#endif

	/* si_code for SIGCHILD */
#ifdef CLD_EXITED
	REGISTER_LONG_CONSTANT("CLD_EXITED",    CLD_EXITED,    CONST_CS | CONST_PERSISTENT);
#endif
#ifdef CLD_KILLED
	REGISTER_LONG_CONSTANT("CLD_KILLED",    CLD_KILLED,    CONST_CS | CONST_PERSISTENT);
#endif
#ifdef CLD_DUMPED
	REGISTER_LONG_CONSTANT("CLD_DUMPED",    CLD_DUMPED,    CONST_CS | CONST_PERSISTENT);
#endif
#ifdef CLD_TRAPPED
	REGISTER_LONG_CONSTANT("CLD_TRAPPED",   CLD_TRAPPED,   CONST_CS | CONST_PERSISTENT);
#endif
#ifdef CLD_STOPPED
	REGISTER_LONG_CONSTANT("CLD_STOPPED",   CLD_STOPPED,   CONST_CS | CONST_PERSISTENT);
#endif
#ifdef CLD_CONTINUED
	REGISTER_LONG_CONSTANT("CLD_CONTINUED", CLD_CONTINUED, CONST_CS | CONST_PERSISTENT);
#endif

	/* si_code for SIGTRAP */
#ifdef TRAP_BRKPT
	REGISTER_LONG_CONSTANT("TRAP_BRKPT", TRAP_BRKPT, CONST_CS | CONST_PERSISTENT);
#endif
#ifdef TRAP_TRACE
	REGISTER_LONG_CONSTANT("TRAP_TRACE", TRAP_TRACE, CONST_CS | CONST_PERSISTENT);
#endif

	/* si_code for SIGPOLL */
#ifdef POLL_IN
	REGISTER_LONG_CONSTANT("POLL_IN",  POLL_IN,  CONST_CS | CONST_PERSISTENT);
#endif
#ifdef POLL_OUT
	REGISTER_LONG_CONSTANT("POLL_OUT", POLL_OUT, CONST_CS | CONST_PERSISTENT);
#endif
#ifdef POLL_MSG
	REGISTER_LONG_CONSTANT("POLL_MSG", POLL_MSG, CONST_CS | CONST_PERSISTENT);
#endif
#ifdef POLL_ERR
	REGISTER_LONG_CONSTANT("POLL_ERR", POLL_ERR, CONST_CS | CONST_PERSISTENT);
#endif
#ifdef POLL_PRI
	REGISTER_LONG_CONSTANT("POLL_PRI", POLL_PRI, CONST_CS | CONST_PERSISTENT);
#endif
#ifdef POLL_HUP
	REGISTER_LONG_CONSTANT("POLL_HUP", POLL_HUP, CONST_CS | CONST_PERSISTENT);
#endif

#ifdef ILL_ILLOPC
	REGISTER_LONG_CONSTANT("ILL_ILLOPC", ILL_ILLOPC, CONST_CS | CONST_PERSISTENT);
#endif
#ifdef ILL_ILLOPN
	REGISTER_LONG_CONSTANT("ILL_ILLOPN", ILL_ILLOPN, CONST_CS | CONST_PERSISTENT);
#endif
#ifdef ILL_ILLADR
	REGISTER_LONG_CONSTANT("ILL_ILLADR", ILL_ILLADR, CONST_CS | CONST_PERSISTENT);
#endif
#ifdef ILL_ILLTRP
	REGISTER_LONG_CONSTANT("ILL_ILLTRP", ILL_ILLTRP, CONST_CS | CONST_PERSISTENT);
#endif
#ifdef ILL_PRVOPC
	REGISTER_LONG_CONSTANT("ILL_PRVOPC", ILL_PRVOPC, CONST_CS | CONST_PERSISTENT);
#endif
#ifdef ILL_PRVREG
	REGISTER_LONG_CONSTANT("ILL_PRVREG", ILL_PRVREG, CONST_CS | CONST_PERSISTENT);
#endif
#ifdef ILL_COPROC
	REGISTER_LONG_CONSTANT("ILL_COPROC", ILL_COPROC, CONST_CS | CONST_PERSISTENT);
#endif
#ifdef ILL_BADSTK
	REGISTER_LONG_CONSTANT("ILL_BADSTK", ILL_BADSTK, CONST_CS | CONST_PERSISTENT);
#endif

#ifdef FPE_INTDIV
	REGISTER_LONG_CONSTANT("FPE_INTDIV", FPE_INTDIV, CONST_CS | CONST_PERSISTENT);
#endif
#ifdef FPE_INTOVF
	REGISTER_LONG_CONSTANT("FPE_INTOVF", FPE_INTOVF, CONST_CS | CONST_PERSISTENT);
#endif
#ifdef FPE_FLTDIV
	REGISTER_LONG_CONSTANT("FPE_FLTDIV", FPE_FLTDIV, CONST_CS | CONST_PERSISTENT);
#endif
#ifdef FPE_FLTOVF
	REGISTER_LONG_CONSTANT("FPE_FLTOVF", FPE_FLTOVF, CONST_CS | CONST_PERSISTENT);
#endif
#ifdef FPE_FLTUND
	REGISTER_LONG_CONSTANT("FPE_FLTUND", FPE_FLTINV, CONST_CS | CONST_PERSISTENT);
#endif
#ifdef FPE_FLTRES
	REGISTER_LONG_CONSTANT("FPE_FLTRES", FPE_FLTRES, CONST_CS | CONST_PERSISTENT);
#endif
#ifdef FPE_FLTINV
	REGISTER_LONG_CONSTANT("FPE_FLTINV", FPE_FLTINV, CONST_CS | CONST_PERSISTENT);
#endif
#ifdef FPE_FLTSUB
	REGISTER_LONG_CONSTANT("FPE_FLTSUB", FPE_FLTSUB, CONST_CS | CONST_PERSISTENT);
#endif

#ifdef SEGV_MAPERR
	REGISTER_LONG_CONSTANT("SEGV_MAPERR", SEGV_MAPERR, CONST_CS | CONST_PERSISTENT);
#endif
#ifdef SEGV_ACCERR
	REGISTER_LONG_CONSTANT("SEGV_ACCERR", SEGV_ACCERR, CONST_CS | CONST_PERSISTENT);
#endif

#ifdef BUS_ADRALN
	REGISTER_LONG_CONSTANT("BUS_ADRALN", BUS_ADRALN, CONST_CS | CONST_PERSISTENT);
#endif
#ifdef BUS_ADRERR
	REGISTER_LONG_CONSTANT("BUS_ADRERR", BUS_ADRERR, CONST_CS | CONST_PERSISTENT);
#endif
#ifdef BUS_OBJERR
	REGISTER_LONG_CONSTANT("BUS_OBJERR", BUS_OBJERR, CONST_CS | CONST_PERSISTENT);
#endif
#endif /* HAVE_SIGWAITINFO && HAVE_SIGTIMEDWAIT */
	/* }}} */

	/* unshare(/clone) constants */
#ifdef HAVE_UNSHARE
	REGISTER_LONG_CONSTANT("CLONE_NEWNS",		CLONE_NEWNS, CONST_CS | CONST_PERSISTENT);
#ifdef CLONE_NEWIPC
	REGISTER_LONG_CONSTANT("CLONE_NEWIPC",		CLONE_NEWIPC, CONST_CS | CONST_PERSISTENT);
#endif
#ifdef CLONE_NEWUTS
	REGISTER_LONG_CONSTANT("CLONE_NEWUTS",		CLONE_NEWUTS, CONST_CS | CONST_PERSISTENT);
#endif
#ifdef CLONE_NEWNET
	REGISTER_LONG_CONSTANT("CLONE_NEWNET",		CLONE_NEWNET, CONST_CS | CONST_PERSISTENT);
#endif
#ifdef CLONE_NEWPID
	REGISTER_LONG_CONSTANT("CLONE_NEWPID",		CLONE_NEWPID, CONST_CS | CONST_PERSISTENT);
#endif
#ifdef CLONE_NEWUSER
	REGISTER_LONG_CONSTANT("CLONE_NEWUSER",		CLONE_NEWUSER, CONST_CS | CONST_PERSISTENT);
#endif
#ifdef CLONE_NEWCGROUP
	REGISTER_LONG_CONSTANT("CLONE_NEWCGROUP",	CLONE_NEWCGROUP, CONST_CS | CONST_PERSISTENT);
#endif
#endif
}

static void php_pcntl_register_errno_constants(INIT_FUNC_ARGS)
{
#ifdef EINTR
	REGISTER_PCNTL_ERRNO_CONSTANT(EINTR);
#endif
#ifdef ECHILD
	REGISTER_PCNTL_ERRNO_CONSTANT(ECHILD);
#endif
#ifdef EINVAL
	REGISTER_PCNTL_ERRNO_CONSTANT(EINVAL);
#endif
#ifdef EAGAIN
	REGISTER_PCNTL_ERRNO_CONSTANT(EAGAIN);
#endif
#ifdef ESRCH
	REGISTER_PCNTL_ERRNO_CONSTANT(ESRCH);
#endif
#ifdef EACCES
	REGISTER_PCNTL_ERRNO_CONSTANT(EACCES);
#endif
#ifdef EPERM
	REGISTER_PCNTL_ERRNO_CONSTANT(EPERM);
#endif
#ifdef ENOMEM
	REGISTER_PCNTL_ERRNO_CONSTANT(ENOMEM);
#endif
#ifdef E2BIG
	REGISTER_PCNTL_ERRNO_CONSTANT(E2BIG);
#endif
#ifdef EFAULT
	REGISTER_PCNTL_ERRNO_CONSTANT(EFAULT);
#endif
#ifdef EIO
	REGISTER_PCNTL_ERRNO_CONSTANT(EIO);
#endif
#ifdef EISDIR
	REGISTER_PCNTL_ERRNO_CONSTANT(EISDIR);
#endif
#ifdef ELIBBAD
	REGISTER_PCNTL_ERRNO_CONSTANT(ELIBBAD);
#endif
#ifdef ELOOP
	REGISTER_PCNTL_ERRNO_CONSTANT(ELOOP);
#endif
#ifdef EMFILE
	REGISTER_PCNTL_ERRNO_CONSTANT(EMFILE);
#endif
#ifdef ENAMETOOLONG
	REGISTER_PCNTL_ERRNO_CONSTANT(ENAMETOOLONG);
#endif
#ifdef ENFILE
	REGISTER_PCNTL_ERRNO_CONSTANT(ENFILE);
#endif
#ifdef ENOENT
	REGISTER_PCNTL_ERRNO_CONSTANT(ENOENT);
#endif
#ifdef ENOEXEC
	REGISTER_PCNTL_ERRNO_CONSTANT(ENOEXEC);
#endif
#ifdef ENOTDIR
	REGISTER_PCNTL_ERRNO_CONSTANT(ENOTDIR);
#endif
#ifdef ETXTBSY
	REGISTER_PCNTL_ERRNO_CONSTANT(ETXTBSY);
#endif
#ifdef ENOSPC
	REGISTER_PCNTL_ERRNO_CONSTANT(ENOSPC);
#endif
#ifdef EUSERS
	REGISTER_PCNTL_ERRNO_CONSTANT(EUSERS);
#endif
}

static PHP_GINIT_FUNCTION(pcntl)
{
#if defined(COMPILE_DL_PCNTL) && defined(ZTS)
	ZEND_TSRMLS_CACHE_UPDATE();
#endif
	memset(pcntl_globals, 0, sizeof(*pcntl_globals));
}

PHP_RINIT_FUNCTION(pcntl)
{
	php_add_tick_function(pcntl_signal_dispatch, NULL);
	zend_hash_init(&PCNTL_G(php_signal_table), 16, NULL, ZVAL_PTR_DTOR, 0);
	PCNTL_G(head) = PCNTL_G(tail) = PCNTL_G(spares) = NULL;
	PCNTL_G(async_signals) = 0;
	return SUCCESS;
}

PHP_MINIT_FUNCTION(pcntl)
{
	php_register_signal_constants(INIT_FUNC_ARGS_PASSTHRU);
	php_pcntl_register_errno_constants(INIT_FUNC_ARGS_PASSTHRU);
	orig_interrupt_function = zend_interrupt_function;
	zend_interrupt_function = pcntl_interrupt_function;

	return SUCCESS;
}

PHP_MSHUTDOWN_FUNCTION(pcntl)
{
	return SUCCESS;
}

PHP_RSHUTDOWN_FUNCTION(pcntl)
{
	struct php_pcntl_pending_signal *sig;

	/* FIXME: if a signal is delivered after this point, things will go pear shaped;
	 * need to remove signal handlers */
	zend_hash_destroy(&PCNTL_G(php_signal_table));
	while (PCNTL_G(head)) {
		sig = PCNTL_G(head);
		PCNTL_G(head) = sig->next;
		efree(sig);
	}
	while (PCNTL_G(spares)) {
		sig = PCNTL_G(spares);
		PCNTL_G(spares) = sig->next;
		efree(sig);
	}
	return SUCCESS;
}

PHP_MINFO_FUNCTION(pcntl)
{
	php_info_print_table_start();
	php_info_print_table_header(2, "pcntl support", "enabled");
	php_info_print_table_end();
}

/* {{{ proto int pcntl_fork(void)
   Forks the currently running process following the same behavior as the UNIX fork() system call*/
PHP_FUNCTION(pcntl_fork)
{
	pid_t id;

	id = fork();
	if (id == -1) {
		PCNTL_G(last_error) = errno;
		php_error_docref(NULL, E_WARNING, "Error %d", errno);
	}

	RETURN_LONG((zend_long) id);
}
/* }}} */

/* {{{ proto int pcntl_alarm(int seconds)
   Set an alarm clock for delivery of a signal*/
PHP_FUNCTION(pcntl_alarm)
{
	zend_long seconds;

	if (zend_parse_parameters(ZEND_NUM_ARGS(), "l", &seconds) == FAILURE)
		return;

	RETURN_LONG ((zend_long) alarm(seconds));
}
/* }}} */

#define PHP_RUSAGE_PARA(from, to, field) \
	add_assoc_long(to, #field, from.field)
#ifndef _OSD_POSIX
	#define PHP_RUSAGE_SPECIAL(from, to) \
		PHP_RUSAGE_PARA(from, to, ru_oublock); \
		PHP_RUSAGE_PARA(from, to, ru_inblock); \
		PHP_RUSAGE_PARA(from, to, ru_msgsnd); \
		PHP_RUSAGE_PARA(from, to, ru_msgrcv); \
		PHP_RUSAGE_PARA(from, to, ru_maxrss); \
		PHP_RUSAGE_PARA(from, to, ru_ixrss); \
		PHP_RUSAGE_PARA(from, to, ru_idrss); \
		PHP_RUSAGE_PARA(from, to, ru_minflt); \
		PHP_RUSAGE_PARA(from, to, ru_majflt); \
		PHP_RUSAGE_PARA(from, to, ru_nsignals); \
		PHP_RUSAGE_PARA(from, to, ru_nvcsw); \
		PHP_RUSAGE_PARA(from, to, ru_nivcsw); \
		PHP_RUSAGE_PARA(from, to, ru_nswap);
#else /*_OSD_POSIX*/
	#define PHP_RUSAGE_SPECIAL(from, to)
#endif

#define PHP_RUSAGE_COMMON(from ,to) \
	PHP_RUSAGE_PARA(from, to, ru_utime.tv_usec); \
	PHP_RUSAGE_PARA(from, to, ru_utime.tv_sec); \
	PHP_RUSAGE_PARA(from, to, ru_stime.tv_usec); \
	PHP_RUSAGE_PARA(from, to, ru_stime.tv_sec);

#define PHP_RUSAGE_TO_ARRAY(from, to) \
	if (to) { \
		PHP_RUSAGE_SPECIAL(from, to) \
		PHP_RUSAGE_COMMON(from, to); \
	}

/* {{{ proto int pcntl_waitpid(int pid, int &status, int options, array &$rusage)
   Waits on or returns the status of a forked child as defined by the waitpid() system call */
PHP_FUNCTION(pcntl_waitpid)
{
	zend_long pid, options = 0;
	zval *z_status = NULL, *z_rusage = NULL;
	int status;
	pid_t child_id;
#ifdef HAVE_WAIT4
	struct rusage rusage;
#endif

	if (zend_parse_parameters(ZEND_NUM_ARGS(), "lz|lz", &pid, &z_status, &options, &z_rusage) == FAILURE) {
		return;
	}

	status = zval_get_long(z_status);

#ifdef HAVE_WAIT4
	if (z_rusage) {
		z_rusage = zend_try_array_init(z_rusage);
		if (!z_rusage) {
			return;
		}

		memset(&rusage, 0, sizeof(struct rusage));
		child_id = wait4((pid_t) pid, &status, options, &rusage);
	} else {
		child_id = waitpid((pid_t) pid, &status, options);
	}
#else
	child_id = waitpid((pid_t) pid, &status, options);
#endif

	if (child_id < 0) {
		PCNTL_G(last_error) = errno;
	}

#ifdef HAVE_WAIT4
	if (child_id > 0) {
		PHP_RUSAGE_TO_ARRAY(rusage, z_rusage);
	}
#endif

	ZEND_TRY_ASSIGN_REF_LONG(z_status, status);

	RETURN_LONG((zend_long) child_id);
}
/* }}} */

/* {{{ proto int pcntl_wait(int &status, int $options, array &$rusage)
   Waits on or returns the status of a forked child as defined by the waitpid() system call */
PHP_FUNCTION(pcntl_wait)
{
	zend_long options = 0;
	zval *z_status = NULL, *z_rusage = NULL;
	int status;
	pid_t child_id;
#ifdef HAVE_WAIT3
	struct rusage rusage;
#endif

	if (zend_parse_parameters(ZEND_NUM_ARGS(), "z|lz", &z_status, &options, &z_rusage) == FAILURE) {
		return;
	}

	status = zval_get_long(z_status);
#ifdef HAVE_WAIT3
	if (z_rusage) {
		z_rusage = zend_try_array_init(z_rusage);
		if (!z_rusage) {
			return;
		}

		memset(&rusage, 0, sizeof(struct rusage));
		child_id = wait3(&status, options, &rusage);
	} else if (options) {
		child_id = wait3(&status, options, NULL);
	} else {
		child_id = wait(&status);
	}
#else
	child_id = wait(&status);
#endif
	if (child_id < 0) {
		PCNTL_G(last_error) = errno;
	}

#ifdef HAVE_WAIT3
	if (child_id > 0) {
		PHP_RUSAGE_TO_ARRAY(rusage, z_rusage);
	}
#endif

	ZEND_TRY_ASSIGN_REF_LONG(z_status, status);

	RETURN_LONG((zend_long) child_id);
}
/* }}} */

#undef PHP_RUSAGE_PARA
#undef PHP_RUSAGE_SPECIAL
#undef PHP_RUSAGE_COMMON
#undef PHP_RUSAGE_TO_ARRAY

/* {{{ proto bool pcntl_wifexited(int status)
   Returns true if the child status code represents a successful exit */
PHP_FUNCTION(pcntl_wifexited)
{
#ifdef WIFEXITED
	zend_long status_word;
	int int_status_word;

	if (zend_parse_parameters(ZEND_NUM_ARGS(), "l", &status_word) == FAILURE) {
	       return;
	}

	int_status_word = (int) status_word;
	if (WIFEXITED(int_status_word))
		RETURN_TRUE;
#endif

	RETURN_FALSE;
}
/* }}} */

/* {{{ proto bool pcntl_wifstopped(int status)
   Returns true if the child status code represents a stopped process (WUNTRACED must have been used with waitpid) */
PHP_FUNCTION(pcntl_wifstopped)
{
#ifdef WIFSTOPPED
	zend_long status_word;
	int int_status_word;

	if (zend_parse_parameters(ZEND_NUM_ARGS(), "l", &status_word) == FAILURE) {
	       return;
	}

	int_status_word = (int) status_word;
	if (WIFSTOPPED(int_status_word))
		RETURN_TRUE;
#endif
	RETURN_FALSE;
}
/* }}} */

/* {{{ proto bool pcntl_wifsignaled(int status)
   Returns true if the child status code represents a process that was terminated due to a signal */
PHP_FUNCTION(pcntl_wifsignaled)
{
#ifdef WIFSIGNALED
	zend_long status_word;
	int int_status_word;

	if (zend_parse_parameters(ZEND_NUM_ARGS(), "l", &status_word) == FAILURE) {
	       return;
	}

	int_status_word = (int) status_word;
	if (WIFSIGNALED(int_status_word))
		RETURN_TRUE;
#endif
	RETURN_FALSE;
}
/* }}} */
/* {{{ proto bool pcntl_wifcontinued(int status)
   Returns true if the child status code represents a process that was resumed due to a SIGCONT signal */
PHP_FUNCTION(pcntl_wifcontinued)
{
#ifdef HAVE_WCONTINUED
	zend_long status_word;
	int int_status_word;

	if (zend_parse_parameters(ZEND_NUM_ARGS(), "l", &status_word) == FAILURE) {
	       return;
	}

	int_status_word = (int) status_word;
	if (WIFCONTINUED(int_status_word))
		RETURN_TRUE;
#endif
	RETURN_FALSE;
}
/* }}} */


/* {{{ proto int pcntl_wexitstatus(int status)
   Returns the status code of a child's exit */
PHP_FUNCTION(pcntl_wexitstatus)
{
#ifdef WEXITSTATUS
	zend_long status_word;
	int int_status_word;

	if (zend_parse_parameters(ZEND_NUM_ARGS(), "l", &status_word) == FAILURE) {
	       return;
	}

	int_status_word = (int) status_word;
	RETURN_LONG(WEXITSTATUS(int_status_word));
#else
	RETURN_FALSE;
#endif
}
/* }}} */

/* {{{ proto int pcntl_wtermsig(int status)
   Returns the number of the signal that terminated the process who's status code is passed  */
PHP_FUNCTION(pcntl_wtermsig)
{
#ifdef WTERMSIG
	zend_long status_word;
	int int_status_word;

	if (zend_parse_parameters(ZEND_NUM_ARGS(), "l", &status_word) == FAILURE) {
	       return;
	}

	int_status_word = (int) status_word;
	RETURN_LONG(WTERMSIG(int_status_word));
#else
	RETURN_FALSE;
#endif
}
/* }}} */

/* {{{ proto int pcntl_wstopsig(int status)
   Returns the number of the signal that caused the process to stop who's status code is passed */
PHP_FUNCTION(pcntl_wstopsig)
{
#ifdef WSTOPSIG
	zend_long status_word;
	int int_status_word;

	if (zend_parse_parameters(ZEND_NUM_ARGS(), "l", &status_word) == FAILURE) {
	       return;
	}

	int_status_word = (int) status_word;
	RETURN_LONG(WSTOPSIG(int_status_word));
#else
	RETURN_FALSE;
#endif
}
/* }}} */

/* {{{ proto bool pcntl_exec(string path [, array args [, array envs]])
   Executes specified program in current process space as defined by exec(2) */
PHP_FUNCTION(pcntl_exec)
{
	zval *args = NULL, *envs = NULL;
	zval *element;
	HashTable *args_hash, *envs_hash;
	int argc = 0, argi = 0;
	int envc = 0, envi = 0;
	char **argv = NULL, **envp = NULL;
	char **current_arg, **pair;
	int pair_length;
	zend_string *key;
	char *path;
	size_t path_len;
	zend_ulong key_num;

	if (zend_parse_parameters(ZEND_NUM_ARGS(), "p|aa", &path, &path_len, &args, &envs) == FAILURE) {
		return;
	}

	if (ZEND_NUM_ARGS() > 1) {
		/* Build argument list */
		SEPARATE_ARRAY(args);
		args_hash = Z_ARRVAL_P(args);
		argc = zend_hash_num_elements(args_hash);

		argv = safe_emalloc((argc + 2), sizeof(char *), 0);
		*argv = path;
		current_arg = argv+1;
		ZEND_HASH_FOREACH_VAL(args_hash, element) {
			if (argi >= argc) break;
			if (!try_convert_to_string(element)) {
				efree(argv);
				return;
			}

			*current_arg = Z_STRVAL_P(element);
			argi++;
			current_arg++;
		} ZEND_HASH_FOREACH_END();
		*current_arg = NULL;
	} else {
		argv = emalloc(2 * sizeof(char *));
		argv[0] = path;
		argv[1] = NULL;
	}

	if ( ZEND_NUM_ARGS() == 3 ) {
		/* Build environment pair list */
		SEPARATE_ARRAY(envs);
		envs_hash = Z_ARRVAL_P(envs);
		envc = zend_hash_num_elements(envs_hash);

		pair = envp = safe_emalloc((envc + 1), sizeof(char *), 0);
		ZEND_HASH_FOREACH_KEY_VAL(envs_hash, key_num, key, element) {
			if (envi >= envc) break;
			if (!key) {
				key = zend_long_to_str(key_num);
			} else {
				zend_string_addref(key);
			}

			if (!try_convert_to_string(element)) {
				zend_string_release(key);
				efree(argv);
				efree(envp);
				return;
			}

			/* Length of element + equal sign + length of key + null */
			pair_length = Z_STRLEN_P(element) + ZSTR_LEN(key) + 2;
			*pair = emalloc(pair_length);
			strlcpy(*pair, ZSTR_VAL(key), ZSTR_LEN(key) + 1);
			strlcat(*pair, "=", pair_length);
			strlcat(*pair, Z_STRVAL_P(element), pair_length);

			/* Cleanup */
			zend_string_release_ex(key, 0);
			envi++;
			pair++;
		} ZEND_HASH_FOREACH_END();
		*(pair) = NULL;

		if (execve(path, argv, envp) == -1) {
			PCNTL_G(last_error) = errno;
			php_error_docref(NULL, E_WARNING, "Error has occurred: (errno %d) %s", errno, strerror(errno));
		}

		/* Cleanup */
		for (pair = envp; *pair != NULL; pair++) efree(*pair);
		efree(envp);
	} else {

		if (execv(path, argv) == -1) {
			PCNTL_G(last_error) = errno;
			php_error_docref(NULL, E_WARNING, "Error has occurred: (errno %d) %s", errno, strerror(errno));
		}
	}

	efree(argv);

	RETURN_FALSE;
}
/* }}} */

/* {{{ proto bool pcntl_signal(int signo, callback handle [, bool restart_syscalls])
   Assigns a system signal handler to a PHP function */
PHP_FUNCTION(pcntl_signal)
{
	zval *handle;
	zend_long signo;
	zend_bool restart_syscalls = 1;
<<<<<<< HEAD
	zend_bool restart_syscalls_is_null = 1;
=======
	char *error = NULL;
>>>>>>> cbb0efae

	if (zend_parse_parameters(ZEND_NUM_ARGS(), "lz|b!", &signo, &handle, &restart_syscalls, &restart_syscalls_is_null) == FAILURE) {
		return;
	}

	if (signo < 1 || signo >= NSIG) {
		php_error_docref(NULL, E_WARNING, "Invalid signal");
		RETURN_FALSE;
	}

	if (!PCNTL_G(spares)) {
		/* since calling malloc() from within a signal handler is not portable,
		 * pre-allocate a few records for recording signals */
		int i;
		for (i = 0; i < NSIG; i++) {
			struct php_pcntl_pending_signal *psig;

			psig = emalloc(sizeof(*psig));
			psig->next = PCNTL_G(spares);
			PCNTL_G(spares) = psig;
		}
	}

	/* If restart_syscalls was not explicitly specified and the signal is SIGALRM, then default
	 * restart_syscalls to false. PHP used to enforce that restart_syscalls is false for SIGALRM,
	 * so we keep this differing default to reduce the degree of BC breakage. */
	if (restart_syscalls_is_null && signo == SIGALRM) {
		restart_syscalls = 0;
	}

	/* Special long value case for SIG_DFL and SIG_IGN */
	if (Z_TYPE_P(handle) == IS_LONG) {
		if (Z_LVAL_P(handle) != (zend_long) SIG_DFL && Z_LVAL_P(handle) != (zend_long) SIG_IGN) {
			php_error_docref(NULL, E_WARNING, "Invalid value for handle argument specified");
			RETURN_FALSE;
		}
		if (php_signal(signo, (Sigfunc *) Z_LVAL_P(handle), (int) restart_syscalls) == (Sigfunc *)SIG_ERR) {
			PCNTL_G(last_error) = errno;
			php_error_docref(NULL, E_WARNING, "Error assigning signal");
			RETURN_FALSE;
		}
		zend_hash_index_update(&PCNTL_G(php_signal_table), signo, handle);
		RETURN_TRUE;
	}

	if (!zend_is_callable_ex(handle, NULL, 0, NULL, NULL, &error)) {
		zend_string *func_name = zend_get_callable_name(handle);
		PCNTL_G(last_error) = EINVAL;
		php_error_docref(NULL, E_WARNING, "Specified handler \"%s\" is not callable (%s)", ZSTR_VAL(func_name), error);
		zend_string_release_ex(func_name, 0);
		efree(error);
		RETURN_FALSE;
	}
	ZEND_ASSERT(!error);

	/* Add the function name to our signal table */
	handle = zend_hash_index_update(&PCNTL_G(php_signal_table), signo, handle);
	Z_TRY_ADDREF_P(handle);

	if (php_signal4(signo, pcntl_signal_handler, (int) restart_syscalls, 1) == (Sigfunc *)SIG_ERR) {
		PCNTL_G(last_error) = errno;
		php_error_docref(NULL, E_WARNING, "Error assigning signal");
		RETURN_FALSE;
	}
	RETURN_TRUE;
}
/* }}} */

/* {{{ proto bool pcntl_signal_get_handler(int signo)
   Gets signal handler */
PHP_FUNCTION(pcntl_signal_get_handler)
{
	zval *prev_handle;
	zend_long signo;

	if (zend_parse_parameters(ZEND_NUM_ARGS(), "l", &signo) == FAILURE) {
		return;
	}

	if (signo < 1 || signo > 32) {
		php_error_docref(NULL, E_WARNING, "Invalid signal");
		RETURN_FALSE;
	}

	if ((prev_handle = zend_hash_index_find(&PCNTL_G(php_signal_table), signo)) != NULL) {
		RETURN_ZVAL(prev_handle, 1, 0);
	} else {
		RETURN_LONG((zend_long)SIG_DFL);
	}
}

/* {{{ proto bool pcntl_signal_dispatch()
   Dispatch signals to signal handlers */
PHP_FUNCTION(pcntl_signal_dispatch)
{
	pcntl_signal_dispatch();
	RETURN_TRUE;
}
/* }}} */

#ifdef HAVE_SIGPROCMASK
/* {{{ proto bool pcntl_sigprocmask(int how, array set[, array &oldset])
   Examine and change blocked signals */
PHP_FUNCTION(pcntl_sigprocmask)
{
	zend_long          how, signo;
	zval         *user_set, *user_oldset = NULL, *user_signo;
	sigset_t      set, oldset;

	if (zend_parse_parameters(ZEND_NUM_ARGS(), "la|z", &how, &user_set, &user_oldset) == FAILURE) {
		return;
	}

	if (sigemptyset(&set) != 0 || sigemptyset(&oldset) != 0) {
		PCNTL_G(last_error) = errno;
		php_error_docref(NULL, E_WARNING, "%s", strerror(errno));
		RETURN_FALSE;
	}

	ZEND_HASH_FOREACH_VAL(Z_ARRVAL_P(user_set), user_signo) {
		signo = zval_get_long(user_signo);
		if (sigaddset(&set, signo) != 0) {
			PCNTL_G(last_error) = errno;
			php_error_docref(NULL, E_WARNING, "%s", strerror(errno));
			RETURN_FALSE;
		}
	} ZEND_HASH_FOREACH_END();

	if (sigprocmask(how, &set, &oldset) != 0) {
		PCNTL_G(last_error) = errno;
		php_error_docref(NULL, E_WARNING, "%s", strerror(errno));
		RETURN_FALSE;
	}

	if (user_oldset != NULL) {
		user_oldset = zend_try_array_init(user_oldset);
		if (!user_oldset) {
			return;
		}

		for (signo = 1; signo < NSIG; ++signo) {
			if (sigismember(&oldset, signo) != 1) {
				continue;
			}
			add_next_index_long(user_oldset, signo);
		}
	}

	RETURN_TRUE;
}
/* }}} */
#endif

#ifdef HAVE_STRUCT_SIGINFO_T
# if HAVE_SIGWAITINFO && HAVE_SIGTIMEDWAIT
static void pcntl_sigwaitinfo(INTERNAL_FUNCTION_PARAMETERS, int timedwait) /* {{{ */
{
	zval            *user_set, *user_signo, *user_siginfo = NULL;
	zend_long             tv_sec = 0, tv_nsec = 0;
	sigset_t         set;
	int              signo;
	siginfo_t        siginfo;
	struct timespec  timeout;

	if (timedwait) {
		if (zend_parse_parameters(ZEND_NUM_ARGS(), "a|zll", &user_set, &user_siginfo, &tv_sec, &tv_nsec) == FAILURE) {
			return;
		}
	} else {
		if (zend_parse_parameters(ZEND_NUM_ARGS(), "a|z", &user_set, &user_siginfo) == FAILURE) {
			return;
		}
	}

	if (sigemptyset(&set) != 0) {
		PCNTL_G(last_error) = errno;
		php_error_docref(NULL, E_WARNING, "%s", strerror(errno));
		RETURN_FALSE;
	}

	ZEND_HASH_FOREACH_VAL(Z_ARRVAL_P(user_set), user_signo) {
		signo = zval_get_long(user_signo);
		if (sigaddset(&set, signo) != 0) {
			PCNTL_G(last_error) = errno;
			php_error_docref(NULL, E_WARNING, "%s", strerror(errno));
			RETURN_FALSE;
		}
	} ZEND_HASH_FOREACH_END();

	if (timedwait) {
		timeout.tv_sec  = (time_t) tv_sec;
		timeout.tv_nsec = tv_nsec;
		signo = sigtimedwait(&set, &siginfo, &timeout);
	} else {
		signo = sigwaitinfo(&set, &siginfo);
	}
	if (signo == -1 && errno != EAGAIN) {
		PCNTL_G(last_error) = errno;
		php_error_docref(NULL, E_WARNING, "%s", strerror(errno));
	}

	/*
	 * sigtimedwait and sigwaitinfo can return 0 on success on some
	 * platforms, e.g. NetBSD
	 */
	if (!signo && siginfo.si_signo) {
		signo = siginfo.si_signo;
	}
	pcntl_siginfo_to_zval(signo, &siginfo, user_siginfo);
	RETURN_LONG(signo);
}
/* }}} */

/* {{{ proto int pcnlt_sigwaitinfo(array set[, array &siginfo])
   Synchronously wait for queued signals */
PHP_FUNCTION(pcntl_sigwaitinfo)
{
	pcntl_sigwaitinfo(INTERNAL_FUNCTION_PARAM_PASSTHRU, 0);
}
/* }}} */

/* {{{ proto int pcntl_sigtimedwait(array set[, array &siginfo[, int seconds[, int nanoseconds]]])
   Wait for queued signals */
PHP_FUNCTION(pcntl_sigtimedwait)
{
	pcntl_sigwaitinfo(INTERNAL_FUNCTION_PARAM_PASSTHRU, 1);
}
/* }}} */
# endif

static void pcntl_siginfo_to_zval(int signo, siginfo_t *siginfo, zval *user_siginfo) /* {{{ */
{
	if (signo > 0 && user_siginfo) {
		user_siginfo = zend_try_array_init(user_siginfo);
		if (!user_siginfo) {
			return;
		}

		add_assoc_long_ex(user_siginfo, "signo", sizeof("signo")-1, siginfo->si_signo);
		add_assoc_long_ex(user_siginfo, "errno", sizeof("errno")-1, siginfo->si_errno);
		add_assoc_long_ex(user_siginfo, "code",  sizeof("code")-1,  siginfo->si_code);
		switch(signo) {
#ifdef SIGCHLD
			case SIGCHLD:
				add_assoc_long_ex(user_siginfo,   "status", sizeof("status")-1, siginfo->si_status);
# ifdef si_utime
				add_assoc_double_ex(user_siginfo, "utime",  sizeof("utime")-1,  siginfo->si_utime);
# endif
# ifdef si_stime
				add_assoc_double_ex(user_siginfo, "stime",  sizeof("stime")-1,  siginfo->si_stime);
# endif
				add_assoc_long_ex(user_siginfo,   "pid",    sizeof("pid")-1,    siginfo->si_pid);
				add_assoc_long_ex(user_siginfo,   "uid",    sizeof("uid")-1,    siginfo->si_uid);
				break;
			case SIGUSR1:
			case SIGUSR2:
				add_assoc_long_ex(user_siginfo,   "pid",    sizeof("pid")-1,    siginfo->si_pid);
				add_assoc_long_ex(user_siginfo,   "uid",    sizeof("uid")-1,    siginfo->si_uid);
				break;
#endif
			case SIGILL:
			case SIGFPE:
			case SIGSEGV:
			case SIGBUS:
				add_assoc_double_ex(user_siginfo, "addr", sizeof("addr")-1, (zend_long)siginfo->si_addr);
				break;
#ifdef SIGPOLL
			case SIGPOLL:
				add_assoc_long_ex(user_siginfo, "band", sizeof("band")-1, siginfo->si_band);
# ifdef si_fd
				add_assoc_long_ex(user_siginfo, "fd",   sizeof("fd")-1,   siginfo->si_fd);
# endif
				break;
#endif
		}
#if defined(SIGRTMIN) && defined(SIGRTMAX)
		if (SIGRTMIN <= signo && signo <= SIGRTMAX) {
			add_assoc_long_ex(user_siginfo, "pid", sizeof("pid")-1, siginfo->si_pid);
			add_assoc_long_ex(user_siginfo, "uid", sizeof("uid")-1, siginfo->si_uid);
		}
#endif
	}
}
/* }}} */
#endif

#ifdef HAVE_GETPRIORITY
/* {{{ proto int pcntl_getpriority([int pid [, int process_identifier]])
   Get the priority of any process */
PHP_FUNCTION(pcntl_getpriority)
{
	zend_long who = PRIO_PROCESS;
	zend_long pid = getpid();
	int pri;

	if (zend_parse_parameters(ZEND_NUM_ARGS(), "|ll", &pid, &who) == FAILURE) {
		RETURN_FALSE;
	}

	/* needs to be cleared, since any returned value is valid */
	errno = 0;

	pri = getpriority(who, pid);

	if (errno) {
		PCNTL_G(last_error) = errno;
		switch (errno) {
			case ESRCH:
				php_error_docref(NULL, E_WARNING, "Error %d: No process was located using the given parameters", errno);
				break;
			case EINVAL:
				php_error_docref(NULL, E_WARNING, "Error %d: Invalid identifier flag", errno);
				break;
			default:
				php_error_docref(NULL, E_WARNING, "Unknown error %d has occurred", errno);
				break;
		}
		RETURN_FALSE;
	}

	RETURN_LONG(pri);
}
/* }}} */
#endif

#ifdef HAVE_SETPRIORITY
/* {{{ proto bool pcntl_setpriority(int priority [, int pid [, int process_identifier]])
   Change the priority of any process */
PHP_FUNCTION(pcntl_setpriority)
{
	zend_long who = PRIO_PROCESS;
	zend_long pid = getpid();
	zend_long pri;

	if (zend_parse_parameters(ZEND_NUM_ARGS(), "l|ll", &pri, &pid, &who) == FAILURE) {
		RETURN_FALSE;
	}

	if (setpriority(who, pid, pri)) {
		PCNTL_G(last_error) = errno;
		switch (errno) {
			case ESRCH:
				php_error_docref(NULL, E_WARNING, "Error %d: No process was located using the given parameters", errno);
				break;
			case EINVAL:
				php_error_docref(NULL, E_WARNING, "Error %d: Invalid identifier flag", errno);
				break;
			case EPERM:
				php_error_docref(NULL, E_WARNING, "Error %d: A process was located, but neither its effective nor real user ID matched the effective user ID of the caller", errno);
				break;
			case EACCES:
				php_error_docref(NULL, E_WARNING, "Error %d: Only a super user may attempt to increase the process priority", errno);
				break;
			default:
				php_error_docref(NULL, E_WARNING, "Unknown error %d has occurred", errno);
				break;
		}
		RETURN_FALSE;
	}

	RETURN_TRUE;
}
/* }}} */
#endif

/* {{{ proto int pcntl_get_last_error(void)
   Retrieve the error number set by the last pcntl function which failed. */
PHP_FUNCTION(pcntl_get_last_error)
{
        RETURN_LONG(PCNTL_G(last_error));
}
/* }}} */

/* {{{ proto string pcntl_strerror(int errno)
   Retrieve the system error message associated with the given errno. */
PHP_FUNCTION(pcntl_strerror)
{
        zend_long error;

        if (zend_parse_parameters(ZEND_NUM_ARGS(), "l", &error) == FAILURE) {
                RETURN_FALSE;
        }

        RETURN_STRING(strerror(error));
}
/* }}} */

/* Our custom signal handler that calls the appropriate php_function */
#ifdef HAVE_STRUCT_SIGINFO_T
static void pcntl_signal_handler(int signo, siginfo_t *siginfo, void *context)
#else
static void pcntl_signal_handler(int signo)
#endif
{
	struct php_pcntl_pending_signal *psig;

	psig = PCNTL_G(spares);
	if (!psig) {
		/* oops, too many signals for us to track, so we'll forget about this one */
		return;
	}
	PCNTL_G(spares) = psig->next;

	psig->signo = signo;
	psig->next = NULL;

#ifdef HAVE_STRUCT_SIGINFO_T
	psig->siginfo = *siginfo;
#endif

	/* the head check is important, as the tick handler cannot atomically clear both
	 * the head and tail */
	if (PCNTL_G(head) && PCNTL_G(tail)) {
		PCNTL_G(tail)->next = psig;
	} else {
		PCNTL_G(head) = psig;
	}
	PCNTL_G(tail) = psig;
	PCNTL_G(pending_signals) = 1;
	if (PCNTL_G(async_signals)) {
		EG(vm_interrupt) = 1;
	}
}

void pcntl_signal_dispatch()
{
	zval params[2], *handle, retval;
	struct php_pcntl_pending_signal *queue, *next;
	sigset_t mask;
	sigset_t old_mask;

	if(!PCNTL_G(pending_signals)) {
		return;
	}

	/* Mask all signals */
	sigfillset(&mask);
	sigprocmask(SIG_BLOCK, &mask, &old_mask);

	/* Bail if the queue is empty or if we are already playing the queue */
	if (!PCNTL_G(head) || PCNTL_G(processing_signal_queue)) {
		sigprocmask(SIG_SETMASK, &old_mask, NULL);
		return;
	}

	/* Prevent reentrant handler calls */
	PCNTL_G(processing_signal_queue) = 1;

	queue = PCNTL_G(head);
	PCNTL_G(head) = NULL; /* simple stores are atomic */

	/* Allocate */
	while (queue) {
		if ((handle = zend_hash_index_find(&PCNTL_G(php_signal_table), queue->signo)) != NULL) {
			if (Z_TYPE_P(handle) != IS_LONG) {
				ZVAL_NULL(&retval);
				ZVAL_LONG(&params[0], queue->signo);
#ifdef HAVE_STRUCT_SIGINFO_T
				array_init(&params[1]);
				pcntl_siginfo_to_zval(queue->signo, &queue->siginfo, &params[1]);
#else
				ZVAL_NULL(&params[1]);
#endif

				/* Call php signal handler - Note that we do not report errors, and we ignore the return value */
				/* FIXME: this is probably broken when multiple signals are handled in this while loop (retval) */
				call_user_function(NULL, NULL, handle, &retval, 2, params);
				zval_ptr_dtor(&retval);
#ifdef HAVE_STRUCT_SIGINFO_T
				zval_ptr_dtor(&params[1]);
#endif
			}
		}

		next = queue->next;
		queue->next = PCNTL_G(spares);
		PCNTL_G(spares) = queue;
		queue = next;
	}

	PCNTL_G(pending_signals) = 0;

	/* Re-enable queue */
	PCNTL_G(processing_signal_queue) = 0;

	/* return signal mask to previous state */
	sigprocmask(SIG_SETMASK, &old_mask, NULL);
}

/* {{{ proto bool pcntl_async_signals([bool on[)
   Enable/disable asynchronous signal handling and return the old setting. */
PHP_FUNCTION(pcntl_async_signals)
{
	zend_bool on;

	if (ZEND_NUM_ARGS() == 0) {
		RETURN_BOOL(PCNTL_G(async_signals));
	}
	if (zend_parse_parameters(ZEND_NUM_ARGS(), "|b", &on) == FAILURE) {
		return;
	}
	RETVAL_BOOL(PCNTL_G(async_signals));
	PCNTL_G(async_signals) = on;
}
/* }}} */

#ifdef HAVE_UNSHARE
/* {{{ proto bool pcntl_unshare(int flags)
   disassociate parts of the process execution context */
PHP_FUNCTION(pcntl_unshare)
{
	zend_long flags;
	int ret;

	ZEND_PARSE_PARAMETERS_START(1, 1)
		Z_PARAM_LONG(flags)
	ZEND_PARSE_PARAMETERS_END();

	ret = unshare(flags);
	if (ret == -1) {
		PCNTL_G(last_error) = errno;
		switch (errno) {
#ifdef EINVAL
			case EINVAL:
				php_error_docref(NULL, E_WARNING, "Error %d: Invalid flag specified", errno);
				break;
#endif
#ifdef ENOMEM
			case ENOMEM:
				php_error_docref(NULL, E_WARNING, "Error %d: Insufficient memory for unshare", errno);
				break;
#endif
#ifdef EPERM
			case EPERM:
				php_error_docref(NULL, E_WARNING, "Error %d: No privilege to use these flags", errno);
				break;
#endif
#ifdef ENOSPC
			case ENOSPC:
				php_error_docref(NULL, E_WARNING, "Error %d: Reached the maximum nesting limit for one of the specified namespaces", errno);
				break;
#endif
#ifdef EUSERS
			case EUSERS:
				php_error_docref(NULL, E_WARNING, "Error %d: Reached the maximum nesting limit for the user namespace", errno);
				break;
#endif
			default:
				php_error_docref(NULL, E_WARNING, "Unknown error %d has occurred", errno);
				break;
		}
		RETURN_FALSE;
	}

	RETURN_TRUE;
}
/* }}} */
#endif

static void pcntl_interrupt_function(zend_execute_data *execute_data)
{
	pcntl_signal_dispatch();
	if (orig_interrupt_function) {
		orig_interrupt_function(execute_data);
	}
}<|MERGE_RESOLUTION|>--- conflicted
+++ resolved
@@ -1057,11 +1057,8 @@
 	zval *handle;
 	zend_long signo;
 	zend_bool restart_syscalls = 1;
-<<<<<<< HEAD
 	zend_bool restart_syscalls_is_null = 1;
-=======
 	char *error = NULL;
->>>>>>> cbb0efae
 
 	if (zend_parse_parameters(ZEND_NUM_ARGS(), "lz|b!", &signo, &handle, &restart_syscalls, &restart_syscalls_is_null) == FAILURE) {
 		return;
