/*
   +----------------------------------------------------------------------+
   | PHP Version 7                                                        |
   +----------------------------------------------------------------------+
   | Copyright (c) 1997-2015 The PHP Group                                |
   +----------------------------------------------------------------------+
   | This source file is subject to version 3.01 of the PHP license,      |
   | that is bundled with this package in the file LICENSE, and is        |
   | available through the world-wide-web at the following url:           |
   | http://www.php.net/license/3_01.txt                                  |
   | If you did not receive a copy of the PHP license and are unable to   |
   | obtain it through the world-wide-web, please send a note to          |
   | license@php.net so we can mail you a copy immediately.               |
   +----------------------------------------------------------------------+
   | Authors: Rasmus Lerdorf <rasmus@lerdorf.on.ca>                       |
   |          Stefan Röhrich <sr@linux.de>                                |
   |          Zeev Suraski <zeev@zend.com>                                |
   |          Jade Nicoletti <nicoletti@nns.ch>                           |
   |          Michael Wallner <mike@php.net>                              |
   +----------------------------------------------------------------------+
 */

/* $Id$ */

#ifdef HAVE_CONFIG_H
#include "config.h"
#endif

#include "php.h"
#include "SAPI.h"
#include "php_ini.h"
#include "ext/standard/info.h"
#include "ext/standard/file.h"
#include "ext/standard/php_string.h"
#include "php_zlib.h"

/*
 * zlib include files can define the following preprocessor defines which rename
 * the corresponding PHP functions to gzopen64, gzseek64 and gztell64 and thereby
 * breaking some software, most notably PEAR's Archive_Tar, which halts execution
 * without error message on gzip compressed archivesa.
 *
 * This only seems to happen on 32bit systems with large file support.
 */
#undef gzopen
#undef gzseek
#undef gztell

ZEND_DECLARE_MODULE_GLOBALS(zlib);

/* {{{ Memory management wrappers */

static voidpf php_zlib_alloc(voidpf opaque, uInt items, uInt size)
{
	return (voidpf)safe_emalloc(items, size, 0);
}

static void php_zlib_free(voidpf opaque, voidpf address)
{
	efree((void*)address);
}
/* }}} */

/* {{{ php_zlib_output_conflict_check() */
static int php_zlib_output_conflict_check(const char *handler_name, size_t handler_name_len)
{
	if (php_output_get_level() > 0) {
		if (php_output_handler_conflict(handler_name, handler_name_len, ZEND_STRL(PHP_ZLIB_OUTPUT_HANDLER_NAME))
		||	php_output_handler_conflict(handler_name, handler_name_len, ZEND_STRL("ob_gzhandler"))
		||  php_output_handler_conflict(handler_name, handler_name_len, ZEND_STRL("mb_output_handler"))
		||	php_output_handler_conflict(handler_name, handler_name_len, ZEND_STRL("URL-Rewriter"))) {
			return FAILURE;
		}
	}
	return SUCCESS;
}
/* }}} */

/* {{{ php_zlib_output_encoding() */
static int php_zlib_output_encoding(void)
{
	zval *enc;

	if (!ZLIBG(compression_coding)) {
<<<<<<< HEAD
		zend_string *name = zend_string_init("_SERVER", sizeof("_SERVER") - 1, 0);
		zend_is_auto_global(name);
		zend_string_release(name);
		if (Z_TYPE(PG(http_globals)[TRACK_VARS_SERVER]) == IS_ARRAY &&
			(enc = zend_hash_str_find(Z_ARRVAL(PG(http_globals)[TRACK_VARS_SERVER]), "HTTP_ACCEPT_ENCODING", sizeof("HTTP_ACCEPT_ENCODING") - 1))) {
			convert_to_string(enc);
			if (strstr(Z_STRVAL_P(enc), "gzip")) {
=======
		if ((PG(http_globals)[TRACK_VARS_SERVER]  || zend_is_auto_global(ZEND_STRL("_SERVER") TSRMLS_CC)) && 
				SUCCESS == zend_hash_find(Z_ARRVAL_P(PG(http_globals)[TRACK_VARS_SERVER]), "HTTP_ACCEPT_ENCODING", sizeof("HTTP_ACCEPT_ENCODING"), (void *) &enc)) {
			convert_to_string(*enc);
			if (strstr(Z_STRVAL_PP(enc), "gzip")) {
>>>>>>> adc42657
				ZLIBG(compression_coding) = PHP_ZLIB_ENCODING_GZIP;
			} else if (strstr(Z_STRVAL_P(enc), "deflate")) {
				ZLIBG(compression_coding) = PHP_ZLIB_ENCODING_DEFLATE;
			}
		}
	}
	return ZLIBG(compression_coding);
}
/* }}} */

/* {{{ php_zlib_output_handler_ex() */
static int php_zlib_output_handler_ex(php_zlib_context *ctx, php_output_context *output_context)
{
	int flags = Z_SYNC_FLUSH;
	PHP_OUTPUT_TSRMLS(output_context);

	if (output_context->op & PHP_OUTPUT_HANDLER_START) {
		/* start up */
		if (Z_OK != deflateInit2(&ctx->Z, ZLIBG(output_compression_level), Z_DEFLATED, ZLIBG(compression_coding), MAX_MEM_LEVEL, Z_DEFAULT_STRATEGY)) {
			return FAILURE;
		}
	}

	if (output_context->op & PHP_OUTPUT_HANDLER_CLEAN) {
		/* free buffers */
		deflateEnd(&ctx->Z);

		if (output_context->op & PHP_OUTPUT_HANDLER_FINAL) {
			/* discard */
			return SUCCESS;
		} else {
			/* restart */
			if (Z_OK != deflateInit2(&ctx->Z, ZLIBG(output_compression_level), Z_DEFLATED, ZLIBG(compression_coding), MAX_MEM_LEVEL, Z_DEFAULT_STRATEGY)) {
				return FAILURE;
			}
			ctx->buffer.used = 0;
		}
	} else {
		if (output_context->in.used) {
			/* append input */
			if (ctx->buffer.free < output_context->in.used) {
				if (!(ctx->buffer.aptr = erealloc_recoverable(ctx->buffer.data, ctx->buffer.used + ctx->buffer.free + output_context->in.used))) {
					deflateEnd(&ctx->Z);
					return FAILURE;
				}
				ctx->buffer.data = ctx->buffer.aptr;
				ctx->buffer.free += output_context->in.used;
			}
			memcpy(ctx->buffer.data + ctx->buffer.used, output_context->in.data, output_context->in.used);
			ctx->buffer.free -= output_context->in.used;
			ctx->buffer.used += output_context->in.used;
		}
		output_context->out.size = PHP_ZLIB_BUFFER_SIZE_GUESS(output_context->in.used);
		output_context->out.data = emalloc(output_context->out.size);
		output_context->out.free = 1;
		output_context->out.used = 0;

		ctx->Z.avail_in = ctx->buffer.used;
		ctx->Z.next_in = (Bytef *) ctx->buffer.data;
		ctx->Z.avail_out = output_context->out.size;
		ctx->Z.next_out = (Bytef *) output_context->out.data;

		if (output_context->op & PHP_OUTPUT_HANDLER_FINAL) {
			flags = Z_FINISH;
		} else if (output_context->op & PHP_OUTPUT_HANDLER_FLUSH) {
			flags = Z_FULL_FLUSH;
		}

		switch (deflate(&ctx->Z, flags)) {
			case Z_OK:
				if (flags == Z_FINISH) {
					deflateEnd(&ctx->Z);
					return FAILURE;
				}
			case Z_STREAM_END:
				if (ctx->Z.avail_in) {
					memmove(ctx->buffer.data, ctx->buffer.data + ctx->buffer.used - ctx->Z.avail_in, ctx->Z.avail_in);
				}
				ctx->buffer.free += ctx->buffer.used - ctx->Z.avail_in;
				ctx->buffer.used = ctx->Z.avail_in;
				output_context->out.used = output_context->out.size - ctx->Z.avail_out;
				break;
			default:
				deflateEnd(&ctx->Z);
				return FAILURE;
		}

		if (output_context->op & PHP_OUTPUT_HANDLER_FINAL) {
			deflateEnd(&ctx->Z);
		}
	}

	return SUCCESS;
}
/* }}} */

/* {{{ php_zlib_output_handler() */
static int php_zlib_output_handler(void **handler_context, php_output_context *output_context)
{
	php_zlib_context *ctx = *(php_zlib_context **) handler_context;
	PHP_OUTPUT_TSRMLS(output_context);

	if (!php_zlib_output_encoding()) {
		/* "Vary: Accept-Encoding" header sent along uncompressed content breaks caching in MSIE,
			so let's just send it with successfully compressed content or unless the complete
			buffer gets discarded, see http://bugs.php.net/40325;

			Test as follows:
			+Vary: $ HTTP_ACCEPT_ENCODING=gzip ./sapi/cgi/php <<<'<?php ob_start("ob_gzhandler"); echo "foo\n";'
			+Vary: $ HTTP_ACCEPT_ENCODING= ./sapi/cgi/php <<<'<?php ob_start("ob_gzhandler"); echo "foo\n";'
			-Vary: $ HTTP_ACCEPT_ENCODING=gzip ./sapi/cgi/php <<<'<?php ob_start("ob_gzhandler"); echo "foo\n"; ob_end_clean();'
			-Vary: $ HTTP_ACCEPT_ENCODING= ./sapi/cgi/php <<<'<?php ob_start("ob_gzhandler"); echo "foo\n"; ob_end_clean();'
		*/
		if ((output_context->op & PHP_OUTPUT_HANDLER_START)
		&&	(output_context->op != (PHP_OUTPUT_HANDLER_START|PHP_OUTPUT_HANDLER_CLEAN|PHP_OUTPUT_HANDLER_FINAL))
		) {
			sapi_add_header_ex(ZEND_STRL("Vary: Accept-Encoding"), 1, 0);
		}
		return FAILURE;
	}

	if (SUCCESS != php_zlib_output_handler_ex(ctx, output_context)) {
		return FAILURE;
	}

	if (!(output_context->op & PHP_OUTPUT_HANDLER_CLEAN)) {
		int flags;

		if (SUCCESS == php_output_handler_hook(PHP_OUTPUT_HANDLER_HOOK_GET_FLAGS, &flags)) {
			/* only run this once */
			if (!(flags & PHP_OUTPUT_HANDLER_STARTED)) {
				if (SG(headers_sent) || !ZLIBG(output_compression)) {
					deflateEnd(&ctx->Z);
					return FAILURE;
				}
				switch (ZLIBG(compression_coding)) {
					case PHP_ZLIB_ENCODING_GZIP:
						sapi_add_header_ex(ZEND_STRL("Content-Encoding: gzip"), 1, 1);
						break;
					case PHP_ZLIB_ENCODING_DEFLATE:
						sapi_add_header_ex(ZEND_STRL("Content-Encoding: deflate"), 1, 1);
						break;
					default:
						deflateEnd(&ctx->Z);
						return FAILURE;
				}
				sapi_add_header_ex(ZEND_STRL("Vary: Accept-Encoding"), 1, 0);
				php_output_handler_hook(PHP_OUTPUT_HANDLER_HOOK_IMMUTABLE, NULL);
			}
		}
	}

	return SUCCESS;
}
/* }}} */

/* {{{ php_zlib_output_handler_context_init() */
static php_zlib_context *php_zlib_output_handler_context_init(void)
{
	php_zlib_context *ctx = (php_zlib_context *) ecalloc(1, sizeof(php_zlib_context));
	ctx->Z.zalloc = php_zlib_alloc;
	ctx->Z.zfree = php_zlib_free;
	return ctx;
}
/* }}} */

/* {{{ php_zlib_output_handler_context_dtor() */
static void php_zlib_output_handler_context_dtor(void *opaq)
{
	php_zlib_context *ctx = (php_zlib_context *) opaq;

	if (ctx) {
		if (ctx->buffer.data) {
			efree(ctx->buffer.data);
		}
		efree(ctx);
	}
}
/* }}} */

/* {{{ php_zlib_output_handler_init() */
static php_output_handler *php_zlib_output_handler_init(const char *handler_name, size_t handler_name_len, size_t chunk_size, int flags)
{
	php_output_handler *h = NULL;

	if (!ZLIBG(output_compression)) {
		ZLIBG(output_compression) = chunk_size ? chunk_size : PHP_OUTPUT_HANDLER_DEFAULT_SIZE;
	}

    ZLIBG(handler_registered) = 1;

	if ((h = php_output_handler_create_internal(handler_name, handler_name_len, php_zlib_output_handler, chunk_size, flags))) {
		php_output_handler_set_context(h, php_zlib_output_handler_context_init(), php_zlib_output_handler_context_dtor);
	}

	return h;
}
/* }}} */

/* {{{ php_zlib_output_compression_start() */
static void php_zlib_output_compression_start(void)
{
	zval zoh;
	php_output_handler *h;

	switch (ZLIBG(output_compression)) {
		case 0:
			break;
		case 1:
			ZLIBG(output_compression) = PHP_OUTPUT_HANDLER_DEFAULT_SIZE;
			/* break omitted intentionally */
		default:
			if (	php_zlib_output_encoding() &&
					(h = php_zlib_output_handler_init(ZEND_STRL(PHP_ZLIB_OUTPUT_HANDLER_NAME), ZLIBG(output_compression), PHP_OUTPUT_HANDLER_STDFLAGS)) &&
					(SUCCESS == php_output_handler_start(h))) {
				if (ZLIBG(output_handler) && *ZLIBG(output_handler)) {
					ZVAL_STRING(&zoh, ZLIBG(output_handler));
					php_output_start_user(&zoh, ZLIBG(output_compression), PHP_OUTPUT_HANDLER_STDFLAGS);
					zval_ptr_dtor(&zoh);
				}
			}
			break;
	}
}
/* }}} */

/* {{{ php_zlib_encode() */
static zend_string *php_zlib_encode(const char *in_buf, size_t in_len, int encoding, int level)
{
	int status;
	z_stream Z;
	zend_string *out;

	memset(&Z, 0, sizeof(z_stream));
	Z.zalloc = php_zlib_alloc;
	Z.zfree = php_zlib_free;

	if (Z_OK == (status = deflateInit2(&Z, level, Z_DEFLATED, encoding, MAX_MEM_LEVEL, Z_DEFAULT_STRATEGY))) {
		out = zend_string_alloc(PHP_ZLIB_BUFFER_SIZE_GUESS(in_len), 0);

		Z.next_in = (Bytef *) in_buf;
		Z.next_out = (Bytef *) out->val;
		Z.avail_in = in_len;
		Z.avail_out = out->len;

		status = deflate(&Z, Z_FINISH);
		deflateEnd(&Z);

		if (Z_STREAM_END == status) {
			/* size buffer down to actual length */
			out = zend_string_realloc(out, Z.total_out, 0);
			out->val[out->len] = '\0';
			return out;
		} else {
			zend_string_free(out);
		}
	}

	php_error_docref(NULL, E_WARNING, "%s", zError(status));
	return NULL;
}
/* }}} */

/* {{{ php_zlib_inflate_rounds() */
static inline int php_zlib_inflate_rounds(z_stream *Z, size_t max, char **buf, size_t *len)
{
	int status, round = 0;
	php_zlib_buffer buffer = {NULL, NULL, 0, 0, 0};

	*buf = NULL;
	*len = 0;

	buffer.size = (max && (max < Z->avail_in)) ? max : Z->avail_in;

	do {
		if ((max && (max <= buffer.used)) || !(buffer.aptr = erealloc_recoverable(buffer.data, buffer.size))) {
			status = Z_MEM_ERROR;
		} else {
			buffer.data = buffer.aptr;
			Z->avail_out = buffer.free = buffer.size - buffer.used;
			Z->next_out = (Bytef *) buffer.data + buffer.used;
#if 0
			fprintf(stderr, "\n%3d: %3d PRIOR: size=%7lu,\tfree=%7lu,\tused=%7lu,\tavail_in=%7lu,\tavail_out=%7lu\n", round, status, buffer.size, buffer.free, buffer.used, Z->avail_in, Z->avail_out);
#endif
			status = inflate(Z, Z_NO_FLUSH);

			buffer.used += buffer.free - Z->avail_out;
			buffer.free = Z->avail_out;
#if 0
			fprintf(stderr, "%3d: %3d AFTER: size=%7lu,\tfree=%7lu,\tused=%7lu,\tavail_in=%7lu,\tavail_out=%7lu\n", round, status, buffer.size, buffer.free, buffer.used, Z->avail_in, Z->avail_out);
#endif
			buffer.size += (buffer.size >> 3) + 1;
		}
	} while ((Z_BUF_ERROR == status || (Z_OK == status && Z->avail_in)) && ++round < 100);

	if (status == Z_STREAM_END) {
		buffer.data = erealloc(buffer.data, buffer.used + 1);
		buffer.data[buffer.used] = '\0';
		*buf = buffer.data;
		*len = buffer.used;
	} else {
		if (buffer.data) {
			efree(buffer.data);
		}
		/* HACK: See zlib/examples/zpipe.c inf() function for explanation. */
		/* This works as long as this function is not used for streaming. Required to catch very short invalid data. */
		status = (status == Z_OK) ? Z_DATA_ERROR : status;
	}
	return status;
}
/* }}} */

/* {{{ php_zlib_decode() */
static int php_zlib_decode(const char *in_buf, size_t in_len, char **out_buf, size_t *out_len, int encoding, size_t max_len)
{
	int status = Z_DATA_ERROR;
	z_stream Z;

	memset(&Z, 0, sizeof(z_stream));
	Z.zalloc = php_zlib_alloc;
	Z.zfree = php_zlib_free;

	if (in_len) {
retry_raw_inflate:
		status = inflateInit2(&Z, encoding);
		if (Z_OK == status) {
			Z.next_in = (Bytef *) in_buf;
			Z.avail_in = in_len + 1; /* NOTE: data must be zero terminated */

			switch (status = php_zlib_inflate_rounds(&Z, max_len, out_buf, out_len)) {
				case Z_STREAM_END:
					inflateEnd(&Z);
					return SUCCESS;

				case Z_DATA_ERROR:
					/* raw deflated data? */
					if (PHP_ZLIB_ENCODING_ANY == encoding) {
						inflateEnd(&Z);
						encoding = PHP_ZLIB_ENCODING_RAW;
						goto retry_raw_inflate;
					}
			}
			inflateEnd(&Z);
		}
	}

	*out_buf = NULL;
	*out_len = 0;

	php_error_docref(NULL, E_WARNING, "%s", zError(status));
	return FAILURE;
}
/* }}} */

/* {{{ php_zlib_cleanup_ob_gzhandler_mess() */
static void php_zlib_cleanup_ob_gzhandler_mess(void)
{
	if (ZLIBG(ob_gzhandler)) {
		deflateEnd(&(ZLIBG(ob_gzhandler)->Z));
		php_zlib_output_handler_context_dtor(ZLIBG(ob_gzhandler));
		ZLIBG(ob_gzhandler) = NULL;
	}
}
/* }}} */

/* {{{ proto string ob_gzhandler(string data, int flags)
   Legacy hack */
static PHP_FUNCTION(ob_gzhandler)
{
	char *in_str;
	size_t in_len;
	zend_long flags = 0;
	php_output_context ctx = {0};
	int encoding, rv;

	/*
	 * NOTE that the real ob_gzhandler is an alias to "zlib output compression".
	 * This is a really bad hack, because
	 * - we have to initialize a php_zlib_context on demand
	 * - we have to clean it up in RSHUTDOWN
	 * - OG(running) is not set or set to any other output handler
	 * - we have to mess around with php_output_context */

	if (SUCCESS != zend_parse_parameters(ZEND_NUM_ARGS(), "sl", &in_str, &in_len, &flags)) {
		RETURN_FALSE;
	}

	if (!(encoding = php_zlib_output_encoding())) {
		RETURN_FALSE;
	}

	if (flags & PHP_OUTPUT_HANDLER_START) {
		switch (encoding) {
			case PHP_ZLIB_ENCODING_GZIP:
				sapi_add_header_ex(ZEND_STRL("Content-Encoding: gzip"), 1, 1);
				break;
			case PHP_ZLIB_ENCODING_DEFLATE:
				sapi_add_header_ex(ZEND_STRL("Content-Encoding: deflate"), 1, 1);
				break;
		}
		sapi_add_header_ex(ZEND_STRL("Vary: Accept-Encoding"), 1, 0);
	}

	if (!ZLIBG(ob_gzhandler)) {
		ZLIBG(ob_gzhandler) = php_zlib_output_handler_context_init();
	}

	ctx.op = flags;
	ctx.in.data = in_str;
	ctx.in.used = in_len;

	rv = php_zlib_output_handler_ex(ZLIBG(ob_gzhandler), &ctx);

	if (SUCCESS != rv) {
		if (ctx.out.data && ctx.out.free) {
			efree(ctx.out.data);
		}
		php_zlib_cleanup_ob_gzhandler_mess();
		RETURN_FALSE;
	}

	if (ctx.out.data) {
		RETVAL_STRINGL(ctx.out.data, ctx.out.used);
		if (ctx.out.free) {
			efree(ctx.out.data);
		}
	} else {
		RETVAL_EMPTY_STRING();
	}
}
/* }}} */

/* {{{ proto string zlib_get_coding_type(void)
   Returns the coding type used for output compression */
static PHP_FUNCTION(zlib_get_coding_type)
{
	if (zend_parse_parameters_none() == FAILURE) {
		return;
	}
	switch (ZLIBG(compression_coding)) {
		case PHP_ZLIB_ENCODING_GZIP:
			RETURN_STRINGL("gzip", sizeof("gzip") - 1);
		case PHP_ZLIB_ENCODING_DEFLATE:
			RETURN_STRINGL("deflate", sizeof("deflate") - 1);
		default:
			RETURN_FALSE;
	}
}
/* }}} */

/* {{{ proto array gzfile(string filename [, int use_include_path])
   Read and uncompress entire .gz-file into an array */
static PHP_FUNCTION(gzfile)
{
	char *filename;
	size_t filename_len;
	int flags = REPORT_ERRORS;
	char buf[8192] = {0};
	register int i = 0;
	zend_long use_include_path = 0;
	php_stream *stream;

	if (SUCCESS != zend_parse_parameters(ZEND_NUM_ARGS(), "p|l", &filename, &filename_len, &use_include_path)) {
		return;
	}

	if (use_include_path) {
		flags |= USE_PATH;
	}

	/* using a stream here is a bit more efficient (resource wise) than php_gzopen_wrapper */
	stream = php_stream_gzopen(NULL, filename, "rb", flags, NULL, NULL STREAMS_CC);

	if (!stream) {
		/* Error reporting is already done by stream code */
		RETURN_FALSE;
	}

	/* Initialize return array */
	array_init(return_value);

	/* Now loop through the file and do the magic quotes thing if needed */
	memset(buf, 0, sizeof(buf));

	while (php_stream_gets(stream, buf, sizeof(buf) - 1) != NULL) {
		add_index_string(return_value, i++, buf);
	}
	php_stream_close(stream);
}
/* }}} */

/* {{{ proto resource gzopen(string filename, string mode [, int use_include_path])
   Open a .gz-file and return a .gz-file pointer */
static PHP_FUNCTION(gzopen)
{
	char *filename;
	char *mode;
	size_t filename_len, mode_len;
	int flags = REPORT_ERRORS;
	php_stream *stream;
	zend_long use_include_path = 0;

	if (zend_parse_parameters(ZEND_NUM_ARGS(), "ss|l", &filename, &filename_len, &mode, &mode_len, &use_include_path) == FAILURE) {
		return;
	}

	if (use_include_path) {
		flags |= USE_PATH;
	}

	stream = php_stream_gzopen(NULL, filename, mode, flags, NULL, NULL STREAMS_CC);

	if (!stream) {
		RETURN_FALSE;
	}
	php_stream_to_zval(stream, return_value);
}
/* }}} */

/* {{{ proto int readgzfile(string filename [, int use_include_path])
   Output a .gz-file */
static PHP_FUNCTION(readgzfile)
{
	char *filename;
	size_t filename_len;
	int flags = REPORT_ERRORS;
	php_stream *stream;
	size_t size;
	zend_long use_include_path = 0;

	if (zend_parse_parameters(ZEND_NUM_ARGS(), "s|l", &filename, &filename_len, &use_include_path) == FAILURE) {
		return;
	}

	if (use_include_path) {
		flags |= USE_PATH;
	}

	stream = php_stream_gzopen(NULL, filename, "rb", flags, NULL, NULL STREAMS_CC);

	if (!stream) {
		RETURN_FALSE;
	}
	size = php_stream_passthru(stream);
	php_stream_close(stream);
	RETURN_LONG(size);
}
/* }}} */

#define PHP_ZLIB_ENCODE_FUNC(name, default_encoding) \
static PHP_FUNCTION(name) \
{ \
	zend_string *in, *out; \
	zend_long level = -1; \
	zend_long encoding = default_encoding; \
	if (default_encoding) { \
		if (SUCCESS != zend_parse_parameters(ZEND_NUM_ARGS(), "S|ll", &in, &level, &encoding)) { \
			return; \
		} \
	} else { \
		if (SUCCESS != zend_parse_parameters(ZEND_NUM_ARGS(), "Sl|l", &in, &encoding, &level)) { \
			return; \
		} \
	} \
	if (level < -1 || level > 9) { \
		php_error_docref(NULL, E_WARNING, "compression level (%pd) must be within -1..9", level); \
		RETURN_FALSE; \
	} \
	switch (encoding) { \
		case PHP_ZLIB_ENCODING_RAW: \
		case PHP_ZLIB_ENCODING_GZIP: \
		case PHP_ZLIB_ENCODING_DEFLATE: \
			break; \
		default: \
			php_error_docref(NULL, E_WARNING, "encoding mode must be either ZLIB_ENCODING_RAW, ZLIB_ENCODING_GZIP or ZLIB_ENCODING_DEFLATE"); \
			RETURN_FALSE; \
	} \
	if ((out = php_zlib_encode(in->val, in->len, encoding, level)) == NULL) { \
		RETURN_FALSE; \
	} \
	RETURN_STR(out); \
}

#define PHP_ZLIB_DECODE_FUNC(name, encoding) \
static PHP_FUNCTION(name) \
{ \
	char *in_buf, *out_buf; \
	size_t in_len; \
	size_t out_len; \
	zend_long max_len = 0; \
	if (SUCCESS != zend_parse_parameters(ZEND_NUM_ARGS(), "s|l", &in_buf, &in_len, &max_len)) { \
		return; \
	} \
	if (max_len < 0) { \
		php_error_docref(NULL, E_WARNING, "length (%pd) must be greater or equal zero", max_len); \
		RETURN_FALSE; \
	} \
	if (SUCCESS != php_zlib_decode(in_buf, in_len, &out_buf, &out_len, encoding, max_len)) { \
		RETURN_FALSE; \
	} \
	RETVAL_STRINGL(out_buf, out_len); \
	efree(out_buf); \
}

/* {{{ proto binary zlib_encode(binary data, int encoding[, int level = -1])
   Compress data with the specified encoding */
PHP_ZLIB_ENCODE_FUNC(zlib_encode, 0);
/* }}} */

/* {{{ proto binary zlib_decode(binary data[, int max_decoded_len])
   Uncompress any raw/gzip/zlib encoded data */
PHP_ZLIB_DECODE_FUNC(zlib_decode, PHP_ZLIB_ENCODING_ANY);
/* }}} */

/* NOTE: The naming of these userland functions was quite unlucky */
/* {{{ proto binary gzdeflate(binary data[, int level = -1[, int encoding = ZLIB_ENCODING_RAW])
   Encode data with the raw deflate encoding */
PHP_ZLIB_ENCODE_FUNC(gzdeflate, PHP_ZLIB_ENCODING_RAW);
/* }}} */

/* {{{ proto binary gzencode(binary data[, int level = -1[, int encoding = ZLIB_ENCODING_GZIP])
   Encode data with the gzip encoding */
PHP_ZLIB_ENCODE_FUNC(gzencode, PHP_ZLIB_ENCODING_GZIP);
/* }}} */

/* {{{ proto binary gzcompress(binary data[, int level = -1[, int encoding = ZLIB_ENCODING_DEFLATE])
   Encode data with the zlib encoding */
PHP_ZLIB_ENCODE_FUNC(gzcompress, PHP_ZLIB_ENCODING_DEFLATE);
/* }}} */

/* {{{ proto binary gzinflate(binary data[, int max_decoded_len])
   Decode raw deflate encoded data */
PHP_ZLIB_DECODE_FUNC(gzinflate, PHP_ZLIB_ENCODING_RAW);
/* }}} */

/* {{{ proto binary gzdecode(binary data[, int max_decoded_len])
   Decode gzip encoded data */
PHP_ZLIB_DECODE_FUNC(gzdecode, PHP_ZLIB_ENCODING_GZIP);
/* }}} */

/* {{{ proto binary gzuncompress(binary data[, int max_decoded_len])
   Decode zlib encoded data */
PHP_ZLIB_DECODE_FUNC(gzuncompress, PHP_ZLIB_ENCODING_DEFLATE);
/* }}} */

#ifdef COMPILE_DL_ZLIB
#ifdef ZTS
ZEND_TSRMLS_CACHE_DEFINE;
#endif
ZEND_GET_MODULE(php_zlib)
#endif

/* {{{ arginfo */
ZEND_BEGIN_ARG_INFO_EX(arginfo_ob_gzhandler, 0, 0, 2)
	ZEND_ARG_INFO(0, data)
	ZEND_ARG_INFO(0, flags)
ZEND_END_ARG_INFO()

ZEND_BEGIN_ARG_INFO(arginfo_zlib_get_coding_type, 0)
ZEND_END_ARG_INFO()

ZEND_BEGIN_ARG_INFO_EX(arginfo_gzfile, 0, 0, 1)
	ZEND_ARG_INFO(0, filename)
	ZEND_ARG_INFO(0, use_include_path)
ZEND_END_ARG_INFO()

ZEND_BEGIN_ARG_INFO_EX(arginfo_gzopen, 0, 0, 2)
	ZEND_ARG_INFO(0, filename)
	ZEND_ARG_INFO(0, mode)
	ZEND_ARG_INFO(0, use_include_path)
ZEND_END_ARG_INFO()

ZEND_BEGIN_ARG_INFO_EX(arginfo_readgzfile, 0, 0, 1)
	ZEND_ARG_INFO(0, filename)
	ZEND_ARG_INFO(0, use_include_path)
ZEND_END_ARG_INFO()

ZEND_BEGIN_ARG_INFO_EX(arginfo_zlib_encode, 0, 0, 2)
	ZEND_ARG_INFO(0, data)
	ZEND_ARG_INFO(0, encoding)
	ZEND_ARG_INFO(0, level)
ZEND_END_ARG_INFO()

ZEND_BEGIN_ARG_INFO_EX(arginfo_zlib_decode, 0, 0, 1)
	ZEND_ARG_INFO(0, data)
	ZEND_ARG_INFO(0, max_decoded_len)
ZEND_END_ARG_INFO()

ZEND_BEGIN_ARG_INFO_EX(arginfo_gzdeflate, 0, 0, 1)
	ZEND_ARG_INFO(0, data)
	ZEND_ARG_INFO(0, level)
	ZEND_ARG_INFO(0, encoding)
ZEND_END_ARG_INFO()

ZEND_BEGIN_ARG_INFO_EX(arginfo_gzencode, 0, 0, 1)
	ZEND_ARG_INFO(0, data)
	ZEND_ARG_INFO(0, level)
	ZEND_ARG_INFO(0, encoding)
ZEND_END_ARG_INFO()

ZEND_BEGIN_ARG_INFO_EX(arginfo_gzcompress, 0, 0, 1)
	ZEND_ARG_INFO(0, data)
	ZEND_ARG_INFO(0, level)
	ZEND_ARG_INFO(0, encoding)
ZEND_END_ARG_INFO()

ZEND_BEGIN_ARG_INFO_EX(arginfo_gzinflate, 0, 0, 1)
	ZEND_ARG_INFO(0, data)
	ZEND_ARG_INFO(0, max_decoded_len)
ZEND_END_ARG_INFO()

ZEND_BEGIN_ARG_INFO_EX(arginfo_gzdecode, 0, 0, 1)
	ZEND_ARG_INFO(0, data)
	ZEND_ARG_INFO(0, max_decoded_len)
ZEND_END_ARG_INFO()

ZEND_BEGIN_ARG_INFO_EX(arginfo_gzuncompress, 0, 0, 1)
	ZEND_ARG_INFO(0, data)
	ZEND_ARG_INFO(0, max_decoded_len)
ZEND_END_ARG_INFO()

ZEND_BEGIN_ARG_INFO_EX(arginfo_gzputs, 0, 0, 2)
	ZEND_ARG_INFO(0, fp)
	ZEND_ARG_INFO(0, str)
	ZEND_ARG_INFO(0, length)
ZEND_END_ARG_INFO()

ZEND_BEGIN_ARG_INFO(arginfo_gzpassthru, 0)
	ZEND_ARG_INFO(0, fp)
ZEND_END_ARG_INFO()

ZEND_BEGIN_ARG_INFO_EX(arginfo_gzseek, 0, 0, 2)
	ZEND_ARG_INFO(0, fp)
	ZEND_ARG_INFO(0, offset)
	ZEND_ARG_INFO(0, whence)
ZEND_END_ARG_INFO()

ZEND_BEGIN_ARG_INFO(arginfo_gzread, 0)
	ZEND_ARG_INFO(0, fp)
	ZEND_ARG_INFO(0, length)
ZEND_END_ARG_INFO()

ZEND_BEGIN_ARG_INFO_EX(arginfo_gzgetss, 0, 0, 1)
	ZEND_ARG_INFO(0, fp)
	ZEND_ARG_INFO(0, length)
	ZEND_ARG_INFO(0, allowable_tags)
ZEND_END_ARG_INFO()

ZEND_BEGIN_ARG_INFO_EX(arginfo_gzgets, 0, 0, 1)
	ZEND_ARG_INFO(0, fp)
	ZEND_ARG_INFO(0, length)
ZEND_END_ARG_INFO()
/* }}} */

/* {{{ php_zlib_functions[] */
static const zend_function_entry php_zlib_functions[] = {
	PHP_FE(readgzfile,						arginfo_readgzfile)
	PHP_FALIAS(gzrewind,	rewind,			arginfo_gzpassthru)
	PHP_FALIAS(gzclose,		fclose,			arginfo_gzpassthru)
	PHP_FALIAS(gzeof,		feof,			arginfo_gzpassthru)
	PHP_FALIAS(gzgetc,		fgetc,			arginfo_gzpassthru)
	PHP_FALIAS(gzgets,		fgets,			arginfo_gzgets)
	PHP_FALIAS(gzgetss,		fgetss,			arginfo_gzgetss)
	PHP_FALIAS(gzread,		fread,			arginfo_gzread)
	PHP_FE(gzopen,							arginfo_gzopen)
	PHP_FALIAS(gzpassthru,	fpassthru,		arginfo_gzpassthru)
	PHP_FALIAS(gzseek,		fseek,			arginfo_gzseek)
	PHP_FALIAS(gztell,		ftell,			arginfo_gzpassthru)
	PHP_FALIAS(gzwrite,		fwrite,			arginfo_gzputs)
	PHP_FALIAS(gzputs,		fwrite,			arginfo_gzputs)
	PHP_FE(gzfile,							arginfo_gzfile)
	PHP_FE(gzcompress,						arginfo_gzcompress)
	PHP_FE(gzuncompress,					arginfo_gzuncompress)
	PHP_FE(gzdeflate,						arginfo_gzdeflate)
	PHP_FE(gzinflate,						arginfo_gzinflate)
	PHP_FE(gzencode,						arginfo_gzencode)
	PHP_FE(gzdecode,						arginfo_gzdecode)
	PHP_FE(zlib_encode,						arginfo_zlib_encode)
	PHP_FE(zlib_decode,						arginfo_zlib_decode)
	PHP_FE(zlib_get_coding_type,			arginfo_zlib_get_coding_type)
	PHP_FE(ob_gzhandler,					arginfo_ob_gzhandler)
	PHP_FE_END
};
/* }}} */

/* {{{ OnUpdate_zlib_output_compression */
static PHP_INI_MH(OnUpdate_zlib_output_compression)
{
	int int_value;
	char *ini_value;
	zend_long *p;
#ifndef ZTS
	char *base = (char *) mh_arg2;
#else
	char *base;

	base = (char *) ts_resource(*((int *) mh_arg2));
#endif

	if (new_value == NULL) {
		return FAILURE;
	}

	if (!strncasecmp(new_value->val, "off", sizeof("off"))) {
		int_value = 0;
	} else if (!strncasecmp(new_value->val, "on", sizeof("on"))) {
		int_value = 1;
	} else {
		int_value = zend_atoi(new_value->val, new_value->len);
	}
	ini_value = zend_ini_string("output_handler", sizeof("output_handler"), 0);

	if (ini_value && *ini_value && int_value) {
		php_error_docref("ref.outcontrol", E_CORE_ERROR, "Cannot use both zlib.output_compression and output_handler together!!");
		return FAILURE;
	}
	if (stage == PHP_INI_STAGE_RUNTIME) {
		int status = php_output_get_status();
		if (status & PHP_OUTPUT_SENT) {
			php_error_docref("ref.outcontrol", E_WARNING, "Cannot change zlib.output_compression - headers already sent");
			return FAILURE;
		}
	}

	p = (zend_long *) (base+(size_t) mh_arg1);
	*p = int_value;

	ZLIBG(output_compression) = ZLIBG(output_compression_default);
	if (stage == PHP_INI_STAGE_RUNTIME && int_value) {
		if (!php_output_handler_started(ZEND_STRL(PHP_ZLIB_OUTPUT_HANDLER_NAME))) {
			php_zlib_output_compression_start();
		}
	}

	return SUCCESS;
}
/* }}} */

/* {{{ OnUpdate_zlib_output_handler */
static PHP_INI_MH(OnUpdate_zlib_output_handler)
{
	if (stage == PHP_INI_STAGE_RUNTIME && (php_output_get_status() & PHP_OUTPUT_SENT)) {
		php_error_docref("ref.outcontrol", E_WARNING, "Cannot change zlib.output_handler - headers already sent");
		return FAILURE;
	}

	return OnUpdateString(entry, new_value, mh_arg1, mh_arg2, mh_arg3, stage);
}
/* }}} */

/* {{{ INI */
PHP_INI_BEGIN()
	STD_PHP_INI_BOOLEAN("zlib.output_compression",      "0", PHP_INI_ALL, OnUpdate_zlib_output_compression,       output_compression_default,       zend_zlib_globals, zlib_globals)
	STD_PHP_INI_ENTRY("zlib.output_compression_level", "-1", PHP_INI_ALL, OnUpdateLong,                           output_compression_level, zend_zlib_globals, zlib_globals)
	STD_PHP_INI_ENTRY("zlib.output_handler",             "", PHP_INI_ALL, OnUpdate_zlib_output_handler,           output_handler,           zend_zlib_globals, zlib_globals)
PHP_INI_END()

/* }}} */

/* {{{ PHP_MINIT_FUNCTION */
static PHP_MINIT_FUNCTION(zlib)
{
	php_register_url_stream_wrapper("compress.zlib", &php_stream_gzip_wrapper);
	php_stream_filter_register_factory("zlib.*", &php_zlib_filter_factory);

	php_output_handler_alias_register(ZEND_STRL("ob_gzhandler"), php_zlib_output_handler_init);
	php_output_handler_conflict_register(ZEND_STRL("ob_gzhandler"), php_zlib_output_conflict_check);
	php_output_handler_conflict_register(ZEND_STRL(PHP_ZLIB_OUTPUT_HANDLER_NAME), php_zlib_output_conflict_check);

	REGISTER_LONG_CONSTANT("FORCE_GZIP", PHP_ZLIB_ENCODING_GZIP, CONST_CS|CONST_PERSISTENT);
	REGISTER_LONG_CONSTANT("FORCE_DEFLATE", PHP_ZLIB_ENCODING_DEFLATE, CONST_CS|CONST_PERSISTENT);

	REGISTER_LONG_CONSTANT("ZLIB_ENCODING_RAW", PHP_ZLIB_ENCODING_RAW, CONST_CS|CONST_PERSISTENT);
	REGISTER_LONG_CONSTANT("ZLIB_ENCODING_GZIP", PHP_ZLIB_ENCODING_GZIP, CONST_CS|CONST_PERSISTENT);
	REGISTER_LONG_CONSTANT("ZLIB_ENCODING_DEFLATE", PHP_ZLIB_ENCODING_DEFLATE, CONST_CS|CONST_PERSISTENT);
	REGISTER_INI_ENTRIES();
	return SUCCESS;
}
/* }}} */

/* {{{ PHP_MSHUTDOWN_FUNCTION */
static PHP_MSHUTDOWN_FUNCTION(zlib)
{
	php_unregister_url_stream_wrapper("zlib");
	php_stream_filter_unregister_factory("zlib.*");

	UNREGISTER_INI_ENTRIES();

	return SUCCESS;
}
/* }}} */

/* {{{ PHP_RINIT_FUNCTION */
static PHP_RINIT_FUNCTION(zlib)
{
	ZLIBG(compression_coding) = 0;
    if (!ZLIBG(handler_registered)) {
        ZLIBG(output_compression) = ZLIBG(output_compression_default);
        php_zlib_output_compression_start();
    }

	return SUCCESS;
}
/* }}} */

/* {{{ PHP_RSHUTDOWN_FUNCTION */
static PHP_RSHUTDOWN_FUNCTION(zlib)
{
	php_zlib_cleanup_ob_gzhandler_mess();
    ZLIBG(handler_registered) = 0;

    return SUCCESS;
}
/* }}} */

/* {{{ PHP_MINFO_FUNCTION */
static PHP_MINFO_FUNCTION(zlib)
{
	php_info_print_table_start();
	php_info_print_table_header(2, "ZLib Support", "enabled");
	php_info_print_table_row(2, "Stream Wrapper", "compress.zlib://");
	php_info_print_table_row(2, "Stream Filter", "zlib.inflate, zlib.deflate");
	php_info_print_table_row(2, "Compiled Version", ZLIB_VERSION);
	php_info_print_table_row(2, "Linked Version", (char *) zlibVersion());
	php_info_print_table_end();

	DISPLAY_INI_ENTRIES();
}
/* }}} */

/* {{{ ZEND_MODULE_GLOBALS_CTOR */
static PHP_GINIT_FUNCTION(zlib)
{
#if defined(COMPILE_DL_ZLIB) && defined(ZTS)
	ZEND_TSRMLS_CACHE_UPDATE;
#endif
	zlib_globals->ob_gzhandler = NULL;
    zlib_globals->handler_registered = 0;
}
/* }}} */

/* {{{ php_zlib_module_entry */
zend_module_entry php_zlib_module_entry = {
	STANDARD_MODULE_HEADER,
	"zlib",
	php_zlib_functions,
	PHP_MINIT(zlib),
	PHP_MSHUTDOWN(zlib),
	PHP_RINIT(zlib),
	PHP_RSHUTDOWN(zlib),
	PHP_MINFO(zlib),
	"2.0",
	PHP_MODULE_GLOBALS(zlib),
	PHP_GINIT(zlib),
	NULL,
	NULL,
	STANDARD_MODULE_PROPERTIES_EX
};
/* }}} */

/*
 * Local variables:
 * tab-width: 4
 * c-basic-offset: 4
 * End:
 * vim600: sw=4 ts=4 fdm=marker
 * vim<600: sw=4 ts=4
 */<|MERGE_RESOLUTION|>--- conflicted
+++ resolved
@@ -82,20 +82,10 @@
 	zval *enc;
 
 	if (!ZLIBG(compression_coding)) {
-<<<<<<< HEAD
-		zend_string *name = zend_string_init("_SERVER", sizeof("_SERVER") - 1, 0);
-		zend_is_auto_global(name);
-		zend_string_release(name);
-		if (Z_TYPE(PG(http_globals)[TRACK_VARS_SERVER]) == IS_ARRAY &&
+		if ((Z_TYPE(PG(http_globals)[TRACK_VARS_SERVER]) == IS_ARRAY || zend_is_auto_global_str(ZEND_STRL("_SERVER"))) &&
 			(enc = zend_hash_str_find(Z_ARRVAL(PG(http_globals)[TRACK_VARS_SERVER]), "HTTP_ACCEPT_ENCODING", sizeof("HTTP_ACCEPT_ENCODING") - 1))) {
 			convert_to_string(enc);
 			if (strstr(Z_STRVAL_P(enc), "gzip")) {
-=======
-		if ((PG(http_globals)[TRACK_VARS_SERVER]  || zend_is_auto_global(ZEND_STRL("_SERVER") TSRMLS_CC)) && 
-				SUCCESS == zend_hash_find(Z_ARRVAL_P(PG(http_globals)[TRACK_VARS_SERVER]), "HTTP_ACCEPT_ENCODING", sizeof("HTTP_ACCEPT_ENCODING"), (void *) &enc)) {
-			convert_to_string(*enc);
-			if (strstr(Z_STRVAL_PP(enc), "gzip")) {
->>>>>>> adc42657
 				ZLIBG(compression_coding) = PHP_ZLIB_ENCODING_GZIP;
 			} else if (strstr(Z_STRVAL_P(enc), "deflate")) {
 				ZLIBG(compression_coding) = PHP_ZLIB_ENCODING_DEFLATE;
