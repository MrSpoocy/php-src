--TEST--
MySQL PDO->prepare(), native PS, mixed, wired style
--SKIPIF--
<?php
require_once(dirname(__FILE__) . DIRECTORY_SEPARATOR . 'skipif.inc');
require_once(dirname(__FILE__) . DIRECTORY_SEPARATOR . 'mysql_pdo_test.inc');
MySQLPDOTest::skip();
$db = MySQLPDOTest::factory();
?>
--FILE--
<?php
	require_once(dirname(__FILE__) . DIRECTORY_SEPARATOR . 'mysql_pdo_test.inc');
	$db = MySQLPDOTest::factory();
	MySQLPDOTest::createTestTable($db);

	$db->setAttribute(PDO::MYSQL_ATTR_DIRECT_QUERY, 0);
	if (0 != $db->getAttribute(PDO::MYSQL_ATTR_DIRECT_QUERY))
		printf("[002] Unable to turn off emulated prepared statements\n");

	$stmt = $db->query('DELETE FROM test');
	$stmt = $db->prepare('INSERT INTO test(id, label) VALUES (1, ?), (2, ?)');
	$stmt->execute(array('a', 'b'));
	$stmt = $db->prepare("SELECT id, label FROM test WHERE id = :placeholder AND label = (SELECT label AS 'SELECT' FROM test WHERE id = ?)");
	$stmt->execute(array(1, 1));
	var_dump($stmt->fetchAll(PDO::FETCH_ASSOC));

	print "done!";
?>
--CLEAN--
<?php
require dirname(__FILE__) . '/mysql_pdo_test.inc';
MySQLPDOTest::dropTestTable();
?>
--EXPECTF--
Warning: PDO::prepare(): SQLSTATE[HY093]: Invalid parameter number: mixed named and positional parameters in %s on line %d

Warning: PDO::prepare(): SQLSTATE[HY093]: Invalid parameter number in %s on line %d

<<<<<<< HEAD
Fatal error: Uncaught exception 'Error' with message 'Call to a member function execute() on boolean' in %s:%d
=======
Fatal error: Uncaught EngineException: Call to a member function execute() on boolean in %s:%d
>>>>>>> 440481fb
Stack trace:
#0 {main}
  thrown in %s on line %d<|MERGE_RESOLUTION|>--- conflicted
+++ resolved
@@ -36,11 +36,7 @@
 
 Warning: PDO::prepare(): SQLSTATE[HY093]: Invalid parameter number in %s on line %d
 
-<<<<<<< HEAD
-Fatal error: Uncaught exception 'Error' with message 'Call to a member function execute() on boolean' in %s:%d
-=======
 Fatal error: Uncaught EngineException: Call to a member function execute() on boolean in %s:%d
->>>>>>> 440481fb
 Stack trace:
 #0 {main}
   thrown in %s on line %d