--TEST--
MySQL PDO->__construct() - URI
--SKIPIF--
<?php
<<<<<<< HEAD
if (substr(PHP_OS, 0, 3) == 'WIN') {
    die('skip not for Windows');
}
require_once(__DIR__ . DIRECTORY_SEPARATOR . 'skipif.inc');
require_once(__DIR__ . DIRECTORY_SEPARATOR . 'mysql_pdo_test.inc');
=======
require_once(dirname(__FILE__) . DIRECTORY_SEPARATOR . 'skipif.inc');
require_once(dirname(__FILE__) . DIRECTORY_SEPARATOR . 'mysql_pdo_test.inc');
>>>>>>> 7faaf5a8
MySQLPDOTest::skip();
?>
--FILE--
<?php
	require_once(__DIR__ . DIRECTORY_SEPARATOR . 'mysql_pdo_test.inc');

	try {

		if ($tmp = MySQLPDOTest::getTempDir()) {

			$file = $tmp . DIRECTORY_SEPARATOR . 'pdomuri.tst';
			$dsn = MySQLPDOTest::getDSN();
			$user = PDO_MYSQL_TEST_USER;
			$pass = PDO_MYSQL_TEST_PASS;
			$uri = sprintf('uri:file://%s', (substr(PHP_OS, 0, 3) == 'WIN' ? str_replace('\\', '/', $file) : $file));

			if ($fp = @fopen($file, 'w')) {
				// ok, great we can create a file with a DSN in it
				fwrite($fp, $dsn);
				fclose($fp);
				clearstatcache();
				assert(file_exists($file));
				try {
					$db = new PDO($uri, $user, $pass);
				} catch (PDOException $e) {
					printf("[002] URI=%s, DSN=%s, File=%s (%d bytes, '%s'), %s\n",
						$uri, $dsn,
						$file, filesize($file), file_get_contents($file),
						$e->getMessage());
				}
				unlink($file);
			}

			if ($fp = @fopen($file, 'w')) {
				fwrite($fp, sprintf('mysql:dbname=letshopeinvalid;%s%s',
					chr(0), $dsn));
				fclose($fp);
				clearstatcache();
				assert(file_exists($file));
				try {
					$db = new PDO($uri, $user, $pass);
				} catch (PDOException $e) {
					$expected = array(
						"SQLSTATE[HY000] [1049] Unknown database 'letshopeinvalid'",
						"SQLSTATE[HY000] [2002] No such file or directory"
					);
					printf("[003] URI=%s, DSN=%s, File=%s (%d bytes, '%s'), chr(0) test, %s\n",
					$uri, $dsn,
					$file, filesize($file), file_get_contents($file),
					(in_array($e->getMessage(), $expected) ? 'EXPECTED ERROR' : $e->getMessage()));
				}
				unlink($file);
			}

		}

		/* TODO: safe mode */

	} catch (PDOException $e) {
		printf("[001] %s, [%s] %s\n",
			$e->getMessage(),
			(is_object($db)) ? $db->errorCode() : 'n/a',
			(is_object($db)) ? implode(' ', $db->errorInfo()) : 'n/a');
	}

	print "done!";
?>
--EXPECTF--
[003] URI=uri:file://%spdomuri.tst, DSN=mysql%sdbname=%s, File=%spdomuri.tst (%d bytes, 'mysql%sdbname=letshopeinvalid%s'), chr(0) test, EXPECTED ERROR
done!<|MERGE_RESOLUTION|>--- conflicted
+++ resolved
@@ -2,16 +2,8 @@
 MySQL PDO->__construct() - URI
 --SKIPIF--
 <?php
-<<<<<<< HEAD
-if (substr(PHP_OS, 0, 3) == 'WIN') {
-    die('skip not for Windows');
-}
 require_once(__DIR__ . DIRECTORY_SEPARATOR . 'skipif.inc');
 require_once(__DIR__ . DIRECTORY_SEPARATOR . 'mysql_pdo_test.inc');
-=======
-require_once(dirname(__FILE__) . DIRECTORY_SEPARATOR . 'skipif.inc');
-require_once(dirname(__FILE__) . DIRECTORY_SEPARATOR . 'mysql_pdo_test.inc');
->>>>>>> 7faaf5a8
 MySQLPDOTest::skip();
 ?>
 --FILE--
