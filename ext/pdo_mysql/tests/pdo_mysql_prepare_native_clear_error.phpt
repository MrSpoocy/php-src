--- conflicted
+++ resolved
@@ -93,11 +93,7 @@
 
 Warning: PDO::prepare(): SQLSTATE[42S22]: Column not found: 1054 Unknown column 'unknown_column' in 'field list' in %s on line %d
 
-<<<<<<< HEAD
-Fatal error: Uncaught exception 'Error' with message 'Call to a member function execute() on boolean' in %s:%d
-=======
 Fatal error: Uncaught EngineException: Call to a member function execute() on boolean in %s:%d
->>>>>>> 440481fb
 Stack trace:
 #0 {main}
   thrown in %s on line %d