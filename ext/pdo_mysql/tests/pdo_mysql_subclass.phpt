--- conflicted
+++ resolved
@@ -19,11 +19,7 @@
 				return call_user_func_array(array($this, 'parent::__construct'), func_get_args());
 			}
 
-<<<<<<< HEAD
-			public function exec($query) {
-=======
 			public function exec($statement) {
->>>>>>> 6d6d954d
 				$this->protocol();
 				return parent::exec($statement);
 			}
