--- conflicted
+++ resolved
@@ -17,11 +17,7 @@
 $stmt->bindParam(':a', 'b');
 ?>
 --EXPECTF--
-<<<<<<< HEAD
-Fatal error: Uncaught exception 'Error' with message 'Cannot pass parameter 2 by reference' in %sbug_37445.php:%d
-=======
 Fatal error: Uncaught EngineException: Cannot pass parameter 2 by reference in %sbug_37445.php:%d
->>>>>>> 440481fb
 Stack trace:
 #0 {main}
   thrown in %sbug_37445.php on line %d