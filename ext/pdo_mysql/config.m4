dnl $Id$
dnl config.m4 for extension pdo_mysql
dnl vim: se ts=2 sw=2 et:

<<<<<<< HEAD
dnl TODO Rename when moving to pdo_mysql
=======
>>>>>>> c8b33a6a
PHP_ARG_WITH(pdo-mysql, for MySQL support for PDO,
[  --with-pdo-mysql[=DIR]    PDO: MySQL support. DIR is the MySQL base directoy
                                 If mysqlnd is passed as DIR, the MySQL native
                                 native driver will be used [/usr/local]])

if test -z "$PHP_ZLIB_DIR"; then
  PHP_ARG_WITH(zlib-dir, for the location of libz,
  [  --with-zlib-dir[=DIR]       PDO_MySQL: Set the path to libz install prefix], no, no)
fi

if test "$PHP_PDO_MYSQL" != "no"; then

  if test "$PHP_PDO" = "no" && test "$ext_shared" = "no"; then
    AC_MSG_ERROR([PDO is not enabled! Add --enable-pdo to your configure line.])
  fi

  AC_DEFUN([PDO_MYSQL_LIB_CHK], [
    str="$PDO_MYSQL_DIR/$1/libmysqlclient*"
    for j in `echo $str`; do
      if test -r $j; then
        PDO_MYSQL_LIB_DIR=$PDO_MYSQL_DIR/$1
        break 2
      fi
    done
  ])

  if test -f $PHP_PDO_MYSQL && test -x $PHP_PDO_MYSQL ; then
    PDO_MYSQL_CONFIG=$PHP_PDO_MYSQL
  elif test "$PHP_PDO_MYSQL" != "yes"; then
    if test -d "$PHP_PDO_MYSQL" ; then
      if test -x "$PHP_PDO_MYSQL/bin/mysql_config" ; then
        PDO_MYSQL_CONFIG="$PHP_PDO_MYSQL/bin/mysql_config"
      else
        PDO_MYSQL_DIR="$PHP_PDO_MYSQL"
      fi
    fi
  else
    for i in /usr/local /usr ; do
      if test -x "$i/bin/mysql_config" ; then
        PDO_MYSQL_CONFIG="$i/bin/mysql_config"
        break;
      fi
      if test -r $i/include/mysql/mysql.h || test -r $i/include/mysql.h ; then
        PDO_MYSQL_DIR="$i"
        break;
      fi
    done
  fi

  if test "$PHP_PDO_MYSQL" = "mysqlnd"; then
    dnl enables build of mysqnd library
    PHP_MYSQLND_ENABLED=yes
    AC_DEFINE([PDO_USE_MYSQLND], 1, [Whether pdo_mysql uses mysqlnd])
  else
    AC_DEFINE(HAVE_MYSQL, 1, [Whether you have MySQL])

    AC_MSG_CHECKING([for mysql_config])
    if test -n "$PDO_MYSQL_CONFIG"; then
      AC_MSG_RESULT($PDO_MYSQL_CONFIG)
      if test "x$SED" = "x"; then
        AC_PATH_PROG(SED, sed)
      fi
      if test "$enable_maintainer_zts" = "yes"; then
        PDO_MYSQL_LIBNAME=mysqlclient_r
        PDO_MYSQL_LIBS=`$PDO_MYSQL_CONFIG --libs_r | $SED -e "s/'//g"`
      else
        PDO_MYSQL_LIBNAME=mysqlclient
        PDO_MYSQL_LIBS=`$PDO_MYSQL_CONFIG --libs | $SED -e "s/'//g"`
      fi
      PDO_MYSQL_INCLUDE=`$PDO_MYSQL_CONFIG --cflags | $SED -e "s/'//g"`
    elif test -n "$PDO_MYSQL_DIR"; then
      AC_MSG_RESULT([not found])
      AC_MSG_CHECKING([for mysql install under $PDO_MYSQL_DIR])
      if test -r $PDO_MYSQL_DIR/include/mysql; then
        PDO_MYSQL_INC_DIR=$PDO_MYSQL_DIR/include/mysql
      else
        PDO_MYSQL_INC_DIR=$PDO_MYSQL_DIR/include
      fi
      if test -r $PDO_MYSQL_DIR/$PHP_LIBDIR/mysql; then
        PDO_MYSQL_LIB_DIR=$PDO_MYSQL_DIR/$PHP_LIBDIR/mysql
      else
        PDO_MYSQL_LIB_DIR=$PDO_MYSQL_DIR/$PHP_LIBDIR
      fi

      if test -r "$PDO_MYSQL_LIB_DIR"; then
        AC_MSG_RESULT([libs under $PDO_MYSQL_LIB_DIR; seems promising])
      else
        AC_MSG_RESULT([can not find it])
        AC_MSG_ERROR([Unable to find your mysql installation])
      fi

      PHP_ADD_INCLUDE($PDO_MYSQL_INC_DIR)
      PDO_MYSQL_INCLUDE=-I$PDO_MYSQL_INC_DIR
    else
      AC_MSG_RESULT([not found])
      AC_MSG_ERROR([Unable to find your mysql installation])
    fi

    PHP_CHECK_LIBRARY($PDO_MYSQL_LIBNAME, mysql_query,
    [
      PHP_EVAL_INCLINE($PDO_MYSQL_INCLUDE)
      PHP_EVAL_LIBLINE($PDO_MYSQL_LIBS, PDO_MYSQL_SHARED_LIBADD)
    ],[
      if test "$PHP_ZLIB_DIR" != "no"; then
        PHP_ADD_LIBRARY_WITH_PATH(z, $PHP_ZLIB_DIR, PDO_MYSQL_SHARED_LIBADD)
        PHP_CHECK_LIBRARY($PDO_MYSQL_LIBNAME, mysql_query, [], [
          AC_MSG_ERROR([PDO_MYSQL configure failed. Please check config.log for more information.])
        ], [
          -L$PHP_ZLIB_DIR/$PHP_LIBDIR -L$PDO_MYSQL_LIB_DIR 
        ])  
        PDO_MYSQL_LIBS="$PDO_MYSQL_LIBS -L$PHP_ZLIB_DIR/$PHP_LIBDIR -lz"
      else
        PHP_ADD_LIBRARY(z,, PDO_MYSQL_SHARED_LIBADD)
        PHP_CHECK_LIBRARY($PDO_MYSQL_LIBNAME, mysql_query, [], [
          AC_MSG_ERROR([Try adding --with-zlib-dir=<DIR>. Please check config.log for more information.])
        ], [
          -L$PDO_MYSQL_LIB_DIR
        ])   
        PDO_MYSQL_LIBS="$PDO_MYSQL_LIBS -lz"
      fi

      PHP_EVAL_INCLINE($PDO_MYSQL_INCLUDE)
      PHP_EVAL_LIBLINE($PDO_MYSQL_LIBS, PDO_MYSQL_SHARED_LIBADD)
    ],[
      $PDO_MYSQL_LIBS
    ])

    _SAVE_LIBS=$LIBS
    LIBS="$LIBS $PDO_MYSQL_LIBS"
    AC_CHECK_FUNCS([mysql_commit mysql_stmt_prepare mysql_next_result mysql_sqlstate]) 
    LIBS=$_SAVE_LIBS
  fi

  ifdef([PHP_CHECK_PDO_INCLUDES],
  [
    PHP_CHECK_PDO_INCLUDES
  ],[
    AC_MSG_CHECKING([for PDO includes])
    if test -f $abs_srcdir/include/php/ext/pdo/php_pdo_driver.h; then
      pdo_cv_inc_path=$abs_srcdir/ext
    elif test -f $abs_srcdir/ext/pdo/php_pdo_driver.h; then
      pdo_cv_inc_path=$abs_srcdir/ext
    elif test -f $prefix/include/php/ext/pdo/php_pdo_driver.h; then
      pdo_cv_inc_path=$prefix/include/php/ext
    else
      AC_MSG_ERROR([Cannot find php_pdo_driver.h.])
    fi
    AC_MSG_RESULT($pdo_cv_inc_path)
  ])

  if test -n "$PDO_MYSQL_CONFIG"; then
    PDO_MYSQL_SOCKET=`$PDO_MYSQL_CONFIG --socket`
    AC_DEFINE_UNQUOTED(PDO_MYSQL_UNIX_ADDR, "$PDO_MYSQL_SOCKET", [ ])
  fi

  dnl fix after renaming to pdo_mysql
<<<<<<< HEAD
  PHP_NEW_EXTENSION(pdo_mysql, pdo_mysql.c mysql_driver.c mysql_statement.c, $ext_shared,,-I$pdo_cv_inc_path -I)
=======
  PHP_NEW_EXTENSION(pdo_mysql, pdo_mysql.c mysql_driver.c mysql_statement.c, $ext_shared,,-I$pdo_inc_path -I)
>>>>>>> c8b33a6a
  ifdef([PHP_ADD_EXTENSION_DEP],
  [
    PHP_ADD_EXTENSION_DEP(pdo_mysql, pdo)
    if test "$PHP_MYSQL" = "mysqlnd"; then
      PHP_ADD_EXTENSION_DEP(pdo_mysql, mysqlnd)
    fi
  ])
  PDO_MYSQL_MODULE_TYPE=external

  PHP_SUBST(PDO_MYSQL_SHARED_LIBADD)
  PHP_SUBST_OLD(PDO_MYSQL_MODULE_TYPE)
fi<|MERGE_RESOLUTION|>--- conflicted
+++ resolved
@@ -2,10 +2,6 @@
 dnl config.m4 for extension pdo_mysql
 dnl vim: se ts=2 sw=2 et:
 
-<<<<<<< HEAD
-dnl TODO Rename when moving to pdo_mysql
-=======
->>>>>>> c8b33a6a
 PHP_ARG_WITH(pdo-mysql, for MySQL support for PDO,
 [  --with-pdo-mysql[=DIR]    PDO: MySQL support. DIR is the MySQL base directoy
                                  If mysqlnd is passed as DIR, the MySQL native
@@ -145,15 +141,15 @@
   ],[
     AC_MSG_CHECKING([for PDO includes])
     if test -f $abs_srcdir/include/php/ext/pdo/php_pdo_driver.h; then
-      pdo_cv_inc_path=$abs_srcdir/ext
+      pdo_inc_path=$abs_srcdir/ext
     elif test -f $abs_srcdir/ext/pdo/php_pdo_driver.h; then
-      pdo_cv_inc_path=$abs_srcdir/ext
+      pdo_inc_path=$abs_srcdir/ext
     elif test -f $prefix/include/php/ext/pdo/php_pdo_driver.h; then
-      pdo_cv_inc_path=$prefix/include/php/ext
+      pdo_inc_path=$prefix/include/php/ext
     else
       AC_MSG_ERROR([Cannot find php_pdo_driver.h.])
     fi
-    AC_MSG_RESULT($pdo_cv_inc_path)
+    AC_MSG_RESULT($pdo_inc_path)
   ])
 
   if test -n "$PDO_MYSQL_CONFIG"; then
@@ -162,11 +158,7 @@
   fi
 
   dnl fix after renaming to pdo_mysql
-<<<<<<< HEAD
-  PHP_NEW_EXTENSION(pdo_mysql, pdo_mysql.c mysql_driver.c mysql_statement.c, $ext_shared,,-I$pdo_cv_inc_path -I)
-=======
   PHP_NEW_EXTENSION(pdo_mysql, pdo_mysql.c mysql_driver.c mysql_statement.c, $ext_shared,,-I$pdo_inc_path -I)
->>>>>>> c8b33a6a
   ifdef([PHP_ADD_EXTENSION_DEP],
   [
     PHP_ADD_EXTENSION_DEP(pdo_mysql, pdo)
