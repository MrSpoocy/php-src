--- conflicted
+++ resolved
@@ -1,6 +1,6 @@
 /*
   +----------------------------------------------------------------------+
-  | PHP Version 6                                                        |
+  | PHP Version 5                                                        |
   +----------------------------------------------------------------------+
   | Copyright (c) 1997-2010 The PHP Group                                |
   +----------------------------------------------------------------------+
@@ -388,14 +388,9 @@
 
 			/* if buffered, pre-fetch all the data */
 			if (H->buffered) {
-<<<<<<< HEAD
-				if (mysql_stmt_store_result(S->stmt))
-					PDO_DBG_RETURN(1);
-=======
 				if (mysql_stmt_store_result(S->stmt)) {
 					PDO_DBG_RETURN(1);
 				}
->>>>>>> c8b33a6a
 			}
 		}
 		row_count = (long) mysql_stmt_affected_rows(S->stmt);
@@ -432,11 +427,7 @@
 			row_count = 0;
 		} else {
 			S->result = mysql_store_result(H->server);
-<<<<<<< HEAD
-			if ((my_ulonglong)-1 == (row_count = mysql_affected_rows(H->server))) {
-=======
 			if ((long)-1 == (row_count = (long) mysql_affected_rows(H->server))) {
->>>>>>> c8b33a6a
 				pdo_mysql_error_stmt(stmt);
 				PDO_DBG_RETURN(0);
 			}
@@ -446,7 +437,7 @@
 			PDO_DBG_RETURN(0);
 		}
 
-		stmt->row_count = (long) row_count;
+		stmt->row_count = row_count;
 		stmt->column_count = (int) mysql_num_fields(S->result);
 		S->fields = mysql_fetch_fields(S->result);
 		PDO_DBG_RETURN(1);
