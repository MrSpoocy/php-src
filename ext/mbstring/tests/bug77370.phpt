--- conflicted
+++ resolved
@@ -7,9 +7,5 @@
 var_dump(mb_split("   \xfd",""));
 ?>
 --EXPECTF--
-<<<<<<< HEAD
-Warning: mb_split(): mbregex compile err: invalid code point value in %sbug77370.php on line %d
-=======
 Warning: mb_split(): Pattern is not valid under UTF-8 encoding in %s on line %d
->>>>>>> 0ecac37c
 bool(false)