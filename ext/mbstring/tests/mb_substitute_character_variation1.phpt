--TEST--
Test mb_substitute_character() function : usage variation
--SKIPIF--
<?php
extension_loaded('mbstring') or die('skip');
function_exists('mb_substitute_character') or die("skip mb_substitute_character() is not available in this build");
?>
--FILE--
<?php
/* Prototype  : mixed mb_substitute_character([mixed substchar])
 * Description: Sets the current substitute_character or returns the current substitute_character
 * Source code: ext/mbstring/mbstring.c
 * Alias to functions:
 */

echo "*** Testing mb_substitute_character() : usage variation ***\n";

// Define error handler
function test_error_handler($err_no, $err_msg, $filename, $linenum) {
    if (error_reporting() & $err_no) {
        // report non-silenced errors
        echo "Error: $err_no - $err_msg, $filename($linenum)\n";
    }
}
set_error_handler('test_error_handler');

// Initialise function arguments not being substituted (if any)

//get an unset variable
$unset_var = 10;
unset ($unset_var);

// define some classes
class classWithToString
{
    public function __toString() {
        return "Class A object";
    }
}

class classWithoutToString
{
}

// heredoc string
$heredoc = <<<EOT
hello world
EOT;

// get a resource variable
$fp = fopen(__FILE__, "r");

// add arrays
$index_array = array (1, 2, 3);
$assoc_array = array ('one' => 1, 'two' => 2);

//array of values to iterate over
$inputs = array(

      // int data
      'int 0' => 0,
      'int 1' => 1,
      'int 12345' => 12345,
      'int -12345' => -2345,

      // float data
      'float 10.5' => 10.5,
      'float -10.5' => -10.5,
      'float 12.3456789000e10' => 12.3456789000e10,
      'float -12.3456789000e10' => -12.3456789000e10,
      'float .5' => .5,

      // array data
      'empty array' => array(),
      'int indexed array' => $index_array,
      'associative array' => $assoc_array,
      'nested arrays' => array('foo', $index_array, $assoc_array),

      // null data
      'uppercase NULL' => NULL,
      'lowercase null' => null,

      // boolean data
      'lowercase true' => true,
      'lowercase false' =>false,
      'uppercase TRUE' =>TRUE,
      'uppercase FALSE' =>FALSE,

      // empty data
      'empty string DQ' => "",
      'empty string SQ' => '',

      // string data
      'string DQ' => "string",
      'string SQ' => 'string',
      'mixed case string' => "sTrInG",
      'heredoc' => $heredoc,

      // object data
      'instance of classWithToString' => new classWithToString(),
      'instance of classWithoutToString' => new classWithoutToString(),

      // undefined data
      'undefined var' => @$undefined_var,

      // unset data
      'unset var' => @$unset_var,
);

// loop through each element of the array for substchar

mb_internal_encoding('utf-8');
foreach($inputs as $key =>$value) {
      echo "\n--$key--\n";
      var_dump( mb_substitute_character($value) );
};

fclose($fp);

?>
--EXPECTF--
*** Testing mb_substitute_character() : usage variation ***

--int 0--
bool(true)

--int 1--
bool(true)

--int 12345--
bool(true)

--int -12345--
Error: 2 - mb_substitute_character(): Unknown character, %s(%d)
bool(false)

--float 10.5--
bool(true)

--float -10.5--
Error: 2 - mb_substitute_character(): Unknown character, %s(%d)
bool(false)

--float 12.3456789000e10--
Error: 2 - mb_substitute_character(): Unknown character, %s(%d)
bool(false)

--float -12.3456789000e10--
Error: 2 - mb_substitute_character(): Unknown character, %s(%d)
bool(false)

--float .5--
bool(true)

--empty array--
bool(true)

--int indexed array--
bool(true)

--associative array--
bool(true)

--nested arrays--
bool(true)

--uppercase NULL--
bool(true)

--lowercase null--
bool(true)

--lowercase true--
bool(true)

--lowercase false--
bool(true)

--uppercase TRUE--
bool(true)

--uppercase FALSE--
bool(true)

--empty string DQ--
bool(true)

--empty string SQ--
bool(true)

--string DQ--
bool(true)

--string SQ--
bool(true)

--mixed case string--
bool(true)

--heredoc--
bool(true)

--instance of classWithToString--
Error: 8 - Object of class classWithToString could not be converted to int, %s(%d)
bool(true)

--instance of classWithoutToString--
Error: 8 - Object of class classWithoutToString could not be converted to int, %s(%d)
bool(true)

--undefined var--
bool(true)

--unset var--
<<<<<<< HEAD
Error: 2 - mb_substitute_character(): Unknown character, %s(%d)
bool(false)
=======
bool(true)
===DONE===
>>>>>>> c31b2bbd
<|MERGE_RESOLUTION|>--- conflicted
+++ resolved
@@ -212,10 +212,4 @@
 bool(true)
 
 --unset var--
-<<<<<<< HEAD
-Error: 2 - mb_substitute_character(): Unknown character, %s(%d)
-bool(false)
-=======
-bool(true)
-===DONE===
->>>>>>> c31b2bbd
+bool(true)