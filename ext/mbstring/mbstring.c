--- conflicted
+++ resolved
@@ -4684,11 +4684,7 @@
 }
 /* }}} */
 
-<<<<<<< HEAD
 MBSTRING_API int php_mb_check_encoding(const char *input, size_t length, const char *enc)
-=======
-static inline int php_mb_check_encoding(const char *input, size_t length, const char *enc)
->>>>>>> 15e32fdc
 {
 	const mbfl_encoding *encoding = MBSTRG(current_internal_encoding);
 	mbfl_buffer_converter *convd;
@@ -4758,113 +4754,33 @@
 	if (php_mb_check_encoding(var, var_len, enc)) {
 		RETVAL_TRUE;
 	}
-<<<<<<< HEAD
-=======
-}
-/* }}} */
-
-static const enum mbfl_no_encoding php_mb_unsupported_no_encoding_list[] = {
-	mbfl_no_encoding_pass,
-	mbfl_no_encoding_auto,
-	mbfl_no_encoding_wchar,
-	mbfl_no_encoding_byte2be,
-	mbfl_no_encoding_byte2le,
-	mbfl_no_encoding_byte4be,
-	mbfl_no_encoding_byte4le,
-	mbfl_no_encoding_base64,
-	mbfl_no_encoding_uuencode,
-	mbfl_no_encoding_html_ent,
-	mbfl_no_encoding_qprint,
-	mbfl_no_encoding_utf7,
-	mbfl_no_encoding_utf7imap,
-	mbfl_no_encoding_2022kr,
-	mbfl_no_encoding_jis,
-	mbfl_no_encoding_2022jp,
-	mbfl_no_encoding_2022jpms,
-	mbfl_no_encoding_jis_ms,
-	mbfl_no_encoding_2022jp_2004,
-	mbfl_no_encoding_2022jp_kddi,
-	mbfl_no_encoding_cp50220,
-	mbfl_no_encoding_cp50220raw,
-	mbfl_no_encoding_cp50221,
-	mbfl_no_encoding_cp50222
-};
-
-static inline int php_mb_is_unsupported_no_encoding(enum mbfl_no_encoding no_enc)
-{
-	int i;
-	int size = sizeof(php_mb_unsupported_no_encoding_list)/sizeof(php_mb_unsupported_no_encoding_list[0]);
-
-	for (i = 0; i < size; i++) {
-
-		if (no_enc == php_mb_unsupported_no_encoding_list[i]) {
-			return 1;
-		}
-
-	}
-
-	return 0;
-}
-
-static const enum mbfl_no_encoding php_mb_no_encoding_unicode_list[] = {
-	mbfl_no_encoding_utf8,
-	mbfl_no_encoding_utf8_docomo,
-	mbfl_no_encoding_utf8_kddi_a,
-	mbfl_no_encoding_utf8_kddi_b,
-	mbfl_no_encoding_utf8_sb,
-	mbfl_no_encoding_ucs4,
-	mbfl_no_encoding_ucs4be,
-	mbfl_no_encoding_ucs4le,
-	mbfl_no_encoding_utf32,
-	mbfl_no_encoding_utf32be,
-	mbfl_no_encoding_utf32le,
-	mbfl_no_encoding_ucs2,
-	mbfl_no_encoding_ucs2be,
-	mbfl_no_encoding_ucs2le,
-	mbfl_no_encoding_utf16,
-	mbfl_no_encoding_utf16be,
-	mbfl_no_encoding_utf16le
-};
-
-static inline int php_mb_is_no_encoding_unicode(enum mbfl_no_encoding no_enc)
-{
-	int i;
-	int size = sizeof(php_mb_no_encoding_unicode_list)/sizeof(php_mb_no_encoding_unicode_list[0]);
-
-	for (i = 0; i < size; i++) {
-
-		if (no_enc == php_mb_no_encoding_unicode_list[i]) {
-			return 1;
-		}
-
-	}
-
-	return 0;
-}
-
-static const enum mbfl_no_encoding php_mb_no_encoding_utf8_list[] = {
-	mbfl_no_encoding_utf8,
-	mbfl_no_encoding_utf8_docomo,
-	mbfl_no_encoding_utf8_kddi_a,
-	mbfl_no_encoding_utf8_kddi_b,
-	mbfl_no_encoding_utf8_sb
-};
-
-static inline int php_mb_is_no_encoding_utf8(enum mbfl_no_encoding no_enc)
-{
-	int i;
-	int size = sizeof(php_mb_no_encoding_utf8_list)/sizeof(php_mb_no_encoding_utf8_list[0]);
-
-	for (i = 0; i < size; i++) {
-
-		if (no_enc == php_mb_no_encoding_utf8_list[i]) {
-			return 1;
-		}
-
-	}
-
-	return 0;
-}
+}
+/* }}} */
+
+
+/* See mbfl_no_encoding definition for list of unsupported encodings */
+static inline zend_bool php_mb_is_unsupported_no_encoding(enum mbfl_no_encoding no_enc)
+{
+	return ((no_enc >= mbfl_no_encoding_invalid && no_enc <= mbfl_no_encoding_qprint)
+			|| (no_enc >= mbfl_no_encoding_utf7 && no_enc <= mbfl_no_encoding_utf7imap)
+			|| (no_enc >= mbfl_no_encoding_jis && no_enc <= mbfl_no_encoding_2022jpms)
+			|| (no_enc >= mbfl_no_encoding_cp50220 && no_enc <= mbfl_no_encoding_cp50222));
+}
+
+
+/* See mbfl_no_encoding definition for list of unicode encodings */
+static inline zend_bool php_mb_is_no_encoding_unicode(enum mbfl_no_encoding no_enc)
+{
+	return (no_enc >= mbfl_no_encoding_ucs4 && no_enc <= mbfl_no_encoding_utf8_sb);
+}
+
+
+/* See mbfl_no_encoding definition for list of UTF-8 encodings */
+static inline zend_bool php_mb_is_no_encoding_utf8(enum mbfl_no_encoding no_enc)
+{
+	return (no_enc >= mbfl_no_encoding_utf8 && no_enc <= mbfl_no_encoding_utf8_sb);
+}
+
 
 static inline zend_long php_mb_ord(const char* str, size_t str_len, const char* enc)
 {
@@ -4881,7 +4797,7 @@
 		no_enc = mbfl_name2no_encoding(enc);
 
 		if (no_enc == mbfl_no_encoding_invalid) {
- 			php_error_docref(NULL, E_WARNING, "Unknown encoding \"%s\"", enc);
+			php_error_docref(NULL, E_WARNING, "Unknown encoding \"%s\"", enc);
 			return -1;
 		}
 	}
@@ -4938,6 +4854,7 @@
 	return cp;
 }
 
+
 /* {{{ proto bool mb_ord([string str[, string encoding]]) */
 PHP_FUNCTION(mb_ord)
 {
@@ -4969,6 +4886,7 @@
 }
 /* }}} */
 
+
 static inline char* php_mb_chr(zend_long cp, const char* enc, size_t *output_len)
 {
 	enum mbfl_no_encoding no_enc;
@@ -4986,7 +4904,6 @@
 			return NULL;
 		}
 	}
-
 
 	if (php_mb_is_no_encoding_utf8(no_enc)) {
 
@@ -5101,7 +5018,7 @@
 	} else {
 		buf_len = 4;
 		buf = (char *) safe_emalloc(buf_len, 1, 1);
-		buf[0] = cp >> 24;	
+		buf[0] = cp >> 24;
 		buf[1] = (cp >> 16) & 0xff;
 		buf[2] = (cp >> 8) & 0xff;
 		buf[3] = cp & 0xff;
@@ -5116,7 +5033,9 @@
 	}
 
 	return ret;
-} 
+}
+
+
 /* {{{ proto bool mb_ord([int cp[, string encoding]]) */
 PHP_FUNCTION(mb_chr)
 {
@@ -5128,7 +5047,7 @@
 
 #ifndef FAST_ZPP
 	if (zend_parse_parameters(ZEND_NUM_ARGS() TSRMLS_CC, "l|s", &cp, &enc, &enc_len) == FAILURE) {
- 		return;
+		return;
 	}
 #else
 	ZEND_PARSE_PARAMETERS_START(1, 2)
@@ -5146,9 +5065,9 @@
 
 	RETVAL_STRING(ret);
 	efree(ret);
->>>>>>> 15e32fdc
-}
-/* }}} */
+}
+/* }}} */
+
 
 /* {{{ php_mb_populate_current_detect_order_list */
 static void php_mb_populate_current_detect_order_list(void)
