/*
 * "streamable kanji code filter and converter"
 * Copyright (c) 1998-2002 HappySize, Inc. All rights reserved.
 *
 * LICENSE NOTICES
 *
 * This file is part of "streamable kanji code filter and converter",
 * which is distributed under the terms of GNU Lesser General Public
 * License (version 2) as published by the Free Software Foundation.
 *
 * This software is distributed in the hope that it will be useful,
 * but WITHOUT ANY WARRANTY; without even the implied warranty of
 * MERCHANTABILITY or FITNESS FOR A PARTICULAR PURPOSE.  See the
 * GNU Lesser General Public License for more details.
 *
 * You should have received a copy of the GNU Lesser General Public
 * License along with "streamable kanji code filter and converter";
 * if not, write to the Free Software Foundation, Inc., 59 Temple Place,
 * Suite 330, Boston, MA  02111-1307  USA
 *
 * The author of this file: Rui Hirokawa <hirokawa@php.net>
 *
 */
/*
 * The source code included in this files was separated from mbfilter_tw.c
 * by moriyoshi koizumi <moriyoshi@php.net> on 4 dec 2002.
 *
 */

#ifdef HAVE_CONFIG_H
#include "config.h"
#endif

#include "mbfilter.h"
#include "mbfilter_big5.h"

#include "unicode_table_big5.h"

static int mbfl_filt_ident_big5(int c, mbfl_identify_filter *filter);

static const unsigned char mblen_table_big5[] = { /* 0x81-0xFE */
  1, 1, 1, 1, 1, 1, 1, 1, 1, 1, 1, 1, 1, 1, 1, 1,
  1, 1, 1, 1, 1, 1, 1, 1, 1, 1, 1, 1, 1, 1, 1, 1,
  1, 1, 1, 1, 1, 1, 1, 1, 1, 1, 1, 1, 1, 1, 1, 1,
  1, 1, 1, 1, 1, 1, 1, 1, 1, 1, 1, 1, 1, 1, 1, 1,
  1, 1, 1, 1, 1, 1, 1, 1, 1, 1, 1, 1, 1, 1, 1, 1,
  1, 1, 1, 1, 1, 1, 1, 1, 1, 1, 1, 1, 1, 1, 1, 1,
  1, 1, 1, 1, 1, 1, 1, 1, 1, 1, 1, 1, 1, 1, 1, 1,
  1, 1, 1, 1, 1, 1, 1, 1, 1, 1, 1, 1, 1, 1, 1, 1,
  1, 2, 2, 2, 2, 2, 2, 2, 2, 2, 2, 2, 2, 2, 2, 2,
  2, 2, 2, 2, 2, 2, 2, 2, 2, 2, 2, 2, 2, 2, 2, 2,
  2, 2, 2, 2, 2, 2, 2, 2, 2, 2, 2, 2, 2, 2, 2, 2,
  2, 2, 2, 2, 2, 2, 2, 2, 2, 2, 2, 2, 2, 2, 2, 2,
  2, 2, 2, 2, 2, 2, 2, 2, 2, 2, 2, 2, 2, 2, 2, 2,
  2, 2, 2, 2, 2, 2, 2, 2, 2, 2, 2, 2, 2, 2, 2, 2,
  2, 2, 2, 2, 2, 2, 2, 2, 2, 2, 2, 2, 2, 2, 2, 2,
  2, 2, 2, 2, 2, 2, 2, 2, 2, 2, 2, 2, 2, 2, 2, 1
};

static const char *mbfl_encoding_big5_aliases[] = {"CN-BIG5", "BIG-FIVE", "BIGFIVE", NULL};

const mbfl_encoding mbfl_encoding_big5 = {
	mbfl_no_encoding_big5,
	"BIG-5",
	"BIG5",
	(const char *(*)[])&mbfl_encoding_big5_aliases,
	mblen_table_big5,
	MBFL_ENCTYPE_MBCS | MBFL_ENCTYPE_GL_UNSAFE,
	&vtbl_big5_wchar,
	&vtbl_wchar_big5
};

const mbfl_encoding mbfl_encoding_cp950 = {
	mbfl_no_encoding_cp950,
	"CP950",
	"BIG5",
	NULL,
	mblen_table_big5,
	MBFL_ENCTYPE_MBCS | MBFL_ENCTYPE_GL_UNSAFE,
	&vtbl_cp950_wchar,
	&vtbl_wchar_cp950
};

const struct mbfl_identify_vtbl vtbl_identify_big5 = {
	mbfl_no_encoding_big5,
	mbfl_filt_ident_common_ctor,
	mbfl_filt_ident_common_dtor,
	mbfl_filt_ident_big5
};

const struct mbfl_identify_vtbl vtbl_identify_cp950 = {
	mbfl_no_encoding_cp950,
	mbfl_filt_ident_common_ctor,
	mbfl_filt_ident_common_dtor,
	mbfl_filt_ident_big5
};

const struct mbfl_convert_vtbl vtbl_big5_wchar = {
	mbfl_no_encoding_big5,
	mbfl_no_encoding_wchar,
	mbfl_filt_conv_common_ctor,
	mbfl_filt_conv_common_dtor,
	mbfl_filt_conv_big5_wchar,
	mbfl_filt_conv_common_flush
};

const struct mbfl_convert_vtbl vtbl_wchar_big5 = {
	mbfl_no_encoding_wchar,
	mbfl_no_encoding_big5,
	mbfl_filt_conv_common_ctor,
	mbfl_filt_conv_common_dtor,
	mbfl_filt_conv_wchar_big5,
	mbfl_filt_conv_common_flush
};

const struct mbfl_convert_vtbl vtbl_cp950_wchar = {
	mbfl_no_encoding_cp950,
	mbfl_no_encoding_wchar,
	mbfl_filt_conv_common_ctor,
	mbfl_filt_conv_common_dtor,
	mbfl_filt_conv_big5_wchar,
	mbfl_filt_conv_common_flush
};

const struct mbfl_convert_vtbl vtbl_wchar_cp950 = {
	mbfl_no_encoding_wchar,
	mbfl_no_encoding_cp950,
	mbfl_filt_conv_common_ctor,
	mbfl_filt_conv_common_dtor,
	mbfl_filt_conv_wchar_big5,
	mbfl_filt_conv_common_flush
};

#define CK(statement)	do { if ((statement) < 0) return (-1); } while (0)

/* 63 + 94 = 157 or 94 */
static unsigned short cp950_pua_tbl[][4] = {
	{0xe000,0xe310,0xfa40,0xfefe},
	{0xe311,0xeeb7,0x8e40,0xa0fe},
	{0xeeb8,0xf6b0,0x8140,0x8dfe},
	{0xf6b1,0xf70e,0xc6a1,0xc6fe},
	{0xf70f,0xf848,0xc740,0xc8fe},
};

static inline int is_in_cp950_pua(int c1, int c) {
	if ((c1 >= 0xfa && c1 <= 0xfe) || (c1 >= 0x8e && c1 <= 0xa0) ||
			(c1 >= 0x81 && c1 <= 0x8d) || (c1 >= 0xc7 && c1 <= 0xc8)) {
<<<<<<< HEAD
		return (c > 0x39 && c < 0x7f) || (c > 0xa0 && c < 0xff);
	}
	if (c1 == 0xc6) {
		return c > 0xa0 && c < 0xff;
=======
		return (c >=0x40 && c <= 0x7e) || (c >= 0xa1 && c <= 0xfe);
	}
	if (c1 == 0xc6) {
		return c >= 0xa1 && c <= 0xfe;
>>>>>>> 5c90f8eb
	}
	return 0;
}

/*
 * Big5 => wchar
 */
int
mbfl_filt_conv_big5_wchar(int c, mbfl_convert_filter *filter)
{
	int k;
	int c1, w, c2;

	switch (filter->status) {
	case 0:
		if (filter->from->no_encoding == mbfl_no_encoding_cp950) {
			c1 = 0x80;
		} else {
			c1 = 0xa0;
		}

		if (c >= 0 && c <= 0x80) {	/* latin */
			CK((*filter->output_function)(c, filter->data));
		} else if (c == 0xff) {
			CK((*filter->output_function)(0xf8f8, filter->data));
		} else if (c > c1 && c < 0xff) {	/* dbcs lead byte */
			filter->status = 1;
			filter->cache = c;
		} else {
			w = c & MBFL_WCSGROUP_MASK;
			w |= MBFL_WCSGROUP_THROUGH;
			CK((*filter->output_function)(w, filter->data));
		}
		break;

	case 1:		/* dbcs second byte */
		filter->status = 0;
		c1 = filter->cache;
		if ((c > 0x39 && c < 0x7f) | (c > 0xa0 && c < 0xff)) {
			if (c < 0x7f){
				w = (c1 - 0xa1)*157 + (c - 0x40);
			} else {
				w = (c1 - 0xa1)*157 + (c - 0xa1) + 0x3f;
			}
			if (w >= 0 && w < big5_ucs_table_size) {
				w = big5_ucs_table[w];
			} else {
				w = 0;
			}

			if (filter->from->no_encoding == mbfl_no_encoding_cp950) {
				/* PUA for CP950 */
				if (w <= 0 && is_in_cp950_pua(c1, c)) {
					c2 = c1 << 8 | c;
					for (k = 0; k < sizeof(cp950_pua_tbl)/(sizeof(unsigned short)*4); k++) {
						if (c2 >= cp950_pua_tbl[k][2] && c2 <= cp950_pua_tbl[k][3]) {
							break;
						}
					}

					if ((cp950_pua_tbl[k][2] & 0xff) == 0x40) {
						w = 157*(c1 - (cp950_pua_tbl[k][2]>>8)) + c - (c >= 0xa1 ? 0x62 : 0x40)
							+ cp950_pua_tbl[k][0];
					} else {
						w = c2 - cp950_pua_tbl[k][2] + cp950_pua_tbl[k][0];
					}
				}
			}

			if (w <= 0) {
				w = (c1 << 8) | c;
				w &= MBFL_WCSPLANE_MASK;
				w |= MBFL_WCSPLANE_BIG5;
			}
			CK((*filter->output_function)(w, filter->data));
		} else if ((c >= 0 && c < 0x21) || c == 0x7f) {		/* CTLs */
			CK((*filter->output_function)(c, filter->data));
		} else {
			w = (c1 << 8) | c;
			w &= MBFL_WCSGROUP_MASK;
			w |= MBFL_WCSGROUP_THROUGH;
			CK((*filter->output_function)(w, filter->data));
		}
		break;

	default:
		filter->status = 0;
		break;
	}

	return c;
}

/*
 * wchar => Big5
 */
int
mbfl_filt_conv_wchar_big5(int c, mbfl_convert_filter *filter)
{
	int k;
	int c1, s, c2;

	s = 0;
	if (c >= ucs_a1_big5_table_min && c < ucs_a1_big5_table_max) {
		s = ucs_a1_big5_table[c - ucs_a1_big5_table_min];
	} else if (c >= ucs_a2_big5_table_min && c < ucs_a2_big5_table_max) {
		s = ucs_a2_big5_table[c - ucs_a2_big5_table_min];
	} else if (c >= ucs_a3_big5_table_min && c < ucs_a3_big5_table_max) {
		s = ucs_a3_big5_table[c - ucs_a3_big5_table_min];
	} else if (c >= ucs_i_big5_table_min && c < ucs_i_big5_table_max) {
		s = ucs_i_big5_table[c - ucs_i_big5_table_min];
	} else if (c >= ucs_pua_big5_table_min && c < ucs_pua_big5_table_max) {
		s = ucs_pua_big5_table[c - ucs_pua_big5_table_min];
	} else if (c >= ucs_r1_big5_table_min && c < ucs_r1_big5_table_max) {
		s = ucs_r1_big5_table[c - ucs_r1_big5_table_min];
	} else if (c >= ucs_r2_big5_table_min && c < ucs_r2_big5_table_max) {
		s = ucs_r2_big5_table[c - ucs_r2_big5_table_min];
	}

	if (filter->to->no_encoding == mbfl_no_encoding_cp950) {
		if (c >= 0xe000 && c <= 0xf848) { /* PUA for CP950 */
			for (k = 0; k < sizeof(cp950_pua_tbl)/(sizeof(unsigned short)*4); k++) {
				if (c <= cp950_pua_tbl[k][1]) {
					break;
				}
			}
			c1 = c - cp950_pua_tbl[k][0];
			if ((cp950_pua_tbl[k][2] & 0xff) == 0x40) {
				c2 = cp950_pua_tbl[k][2] >> 8;
				s = ((c1 / 157) + c2) << 8; c1 %= 157;
				s |= c1 + (c1 >= 0x3f ? 0x62 : 0x40);
			} else {
				s = c1 + cp950_pua_tbl[k][2];
			}
		}

		if (c == 0x80) {
			s = 0x80;
		} else if (c == 0xf8f8) {
			s = 0xff;
		} else if (c == 0x256d) {
			s = 0xa27e;
		} else if (c == 0x256e) {
			s = 0xa2a1;
		} else if (c == 0x256f) {
			s = 0xa2a3;
		} else if (c == 0x2570) {
			s = 0xa2a2;
		}
	}

	if (s <= 0) {
		c1 = c & ~MBFL_WCSPLANE_MASK;
		if (c1 == MBFL_WCSPLANE_BIG5) {
			s = c & MBFL_WCSPLANE_MASK;
		}
		if (c == 0) {
			s = 0;
		} else if (s <= 0) {
			s = -1;
		}
	}
	if (s >= 0) {
		if (s <= 0x80 || s == 0xff) {	/* latin */
			CK((*filter->output_function)(s, filter->data));
		} else {
			CK((*filter->output_function)((s >> 8) & 0xff, filter->data));
			CK((*filter->output_function)(s & 0xff, filter->data));
		}
	} else {
		if (filter->illegal_mode != MBFL_OUTPUTFILTER_ILLEGAL_MODE_NONE) {
			CK(mbfl_filt_conv_illegal_output(c, filter));
		}
	}

	return c;
}

static int mbfl_filt_ident_big5(int c, mbfl_identify_filter *filter)
{
	int c1;
	if (filter->encoding->no_encoding == mbfl_no_encoding_cp950) {
		c1 = 0x80;
	} else {
		c1 = 0xa0;
	}

	if (filter->status) {		/* kanji second char */
		if (c < 0x40 || (c > 0x7e && c < 0xa1) ||c > 0xfe) {	/* bad */
		    filter->flag = 1;
		}
		filter->status = 0;
	} else if (c >= 0 && c < 0x80) {	/* latin  ok */
		;
	} else if (c > c1 && c < 0xff) {	/* DBCS lead byte */
		filter->status = 1;
	} else {							/* bad */
		filter->flag = 1;
	}

	return c;
}<|MERGE_RESOLUTION|>--- conflicted
+++ resolved
@@ -145,17 +145,10 @@
 static inline int is_in_cp950_pua(int c1, int c) {
 	if ((c1 >= 0xfa && c1 <= 0xfe) || (c1 >= 0x8e && c1 <= 0xa0) ||
 			(c1 >= 0x81 && c1 <= 0x8d) || (c1 >= 0xc7 && c1 <= 0xc8)) {
-<<<<<<< HEAD
-		return (c > 0x39 && c < 0x7f) || (c > 0xa0 && c < 0xff);
-	}
-	if (c1 == 0xc6) {
-		return c > 0xa0 && c < 0xff;
-=======
 		return (c >=0x40 && c <= 0x7e) || (c >= 0xa1 && c <= 0xfe);
 	}
 	if (c1 == 0xc6) {
 		return c >= 0xa1 && c <= 0xfe;
->>>>>>> 5c90f8eb
 	}
 	return 0;
 }
