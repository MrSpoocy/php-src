/*
   +----------------------------------------------------------------------+
   | PHP Version 7                                                        |
   +----------------------------------------------------------------------+
   | Copyright (c) The PHP Group                                          |
   +----------------------------------------------------------------------+
   | This source file is subject to version 3.01 of the PHP license,      |
   | that is bundled with this package in the file LICENSE, and is        |
   | available through the world-wide-web at the following url:           |
   | http://www.php.net/license/3_01.txt                                  |
   | If you did not receive a copy of the PHP license and are unable to   |
   | obtain it through the world-wide-web, please send a note to          |
   | license@php.net so we can mail you a copy immediately.               |
   +----------------------------------------------------------------------+
   | Author: Dmitry Stogov <dmitry@zend.com>                              |
   +----------------------------------------------------------------------+
*/

#ifdef HAVE_CONFIG_H
# include "config.h"
#endif

#include "php.h"
#include "php_ffi.h"
#include "ext/standard/info.h"
#include "php_scandir.h"
#include "zend_exceptions.h"
#include "zend_interfaces.h"
#include "zend_closures.h"
#include "main/SAPI.h"

#include <ffi.h>

#include <sys/types.h>
#include <sys/stat.h>
#include <fcntl.h>

ZEND_DECLARE_MODULE_GLOBALS(ffi)

typedef enum _zend_ffi_tag_kind {
	ZEND_FFI_TAG_ENUM,
	ZEND_FFI_TAG_STRUCT,
	ZEND_FFI_TAG_UNION
} zend_ffi_tag_kind;

static const char *zend_ffi_tag_kind_name[3] = {"enum", "struct", "union"};


typedef struct _zend_ffi_tag {
	zend_ffi_tag_kind      kind;
	zend_ffi_type         *type;
} zend_ffi_tag;

typedef enum _zend_ffi_type_kind {
	ZEND_FFI_TYPE_VOID,
	ZEND_FFI_TYPE_FLOAT,
	ZEND_FFI_TYPE_DOUBLE,
#ifdef HAVE_LONG_DOUBLE
	ZEND_FFI_TYPE_LONGDOUBLE,
#endif
	ZEND_FFI_TYPE_UINT8,
	ZEND_FFI_TYPE_SINT8,
	ZEND_FFI_TYPE_UINT16,
	ZEND_FFI_TYPE_SINT16,
	ZEND_FFI_TYPE_UINT32,
	ZEND_FFI_TYPE_SINT32,
	ZEND_FFI_TYPE_UINT64,
	ZEND_FFI_TYPE_SINT64,
	ZEND_FFI_TYPE_ENUM,
	ZEND_FFI_TYPE_BOOL,
	ZEND_FFI_TYPE_CHAR,
	ZEND_FFI_TYPE_POINTER,
	ZEND_FFI_TYPE_FUNC,
	ZEND_FFI_TYPE_ARRAY,
	ZEND_FFI_TYPE_STRUCT,
} zend_ffi_type_kind;

typedef enum _zend_ffi_flags {
	ZEND_FFI_FLAG_CONST      = (1 << 0),
	ZEND_FFI_FLAG_OWNED      = (1 << 1),
	ZEND_FFI_FLAG_PERSISTENT = (1 << 2),
} zend_ffi_flags;

struct _zend_ffi_type {
	zend_ffi_type_kind     kind;
	size_t                 size;
	uint32_t               align;
	uint32_t               attr;
	union {
		struct {
			zend_string        *tag_name;
			zend_ffi_type_kind  kind;
		} enumeration;
		struct {
			zend_ffi_type *type;
			zend_long      length;
		} array;
		struct {
			zend_ffi_type *type;
		} pointer;
		struct {
			zend_string   *tag_name;
			HashTable      fields;
		} record;
		struct {
			zend_ffi_type *ret_type;
			HashTable     *args;
			ffi_abi        abi;
		} func;
	};
};

typedef struct _zend_ffi_field {
	size_t                 offset;
	zend_bool              is_const;
	zend_bool              is_nested; /* part of nested anonymous struct */
	uint8_t                first_bit;
	uint8_t                bits;
	zend_ffi_type         *type;
} zend_ffi_field;

typedef enum _zend_ffi_symbol_kind {
	ZEND_FFI_SYM_TYPE,
	ZEND_FFI_SYM_CONST,
	ZEND_FFI_SYM_VAR,
	ZEND_FFI_SYM_FUNC
} zend_ffi_symbol_kind;

typedef struct _zend_ffi_symbol {
	zend_ffi_symbol_kind   kind;
	zend_bool              is_const;
	zend_ffi_type         *type;
	union {
		void *addr;
		int64_t value;
	};
} zend_ffi_symbol;

typedef struct _zend_ffi_scope {
	HashTable             *symbols;
	HashTable             *tags;
} zend_ffi_scope;

typedef struct _zend_ffi {
	zend_object            std;
	DL_HANDLE              lib;
	HashTable             *symbols;
	HashTable             *tags;
	zend_bool              persistent;
} zend_ffi;

#define ZEND_FFI_TYPE_OWNED        (1<<0)

#define ZEND_FFI_TYPE(t) \
	((zend_ffi_type*)(((uintptr_t)(t)) & ~ZEND_FFI_TYPE_OWNED))

#define ZEND_FFI_TYPE_IS_OWNED(t) \
	(((uintptr_t)(t)) & ZEND_FFI_TYPE_OWNED)

#define ZEND_FFI_TYPE_MAKE_OWNED(t) \
	((zend_ffi_type*)(((uintptr_t)(t)) | ZEND_FFI_TYPE_OWNED))

typedef struct _zend_ffi_cdata {
	zend_object            std;
	zend_ffi_type         *type;
	void                  *ptr;
	void                  *ptr_holder;
	zend_ffi_flags         flags;
} zend_ffi_cdata;

typedef struct _zend_ffi_ctype {
	zend_object            std;
	zend_ffi_type         *type;
} zend_ffi_ctype;

static zend_class_entry *zend_ffi_exception_ce;
static zend_class_entry *zend_ffi_parser_exception_ce;
static zend_class_entry *zend_ffi_ce;
static zend_class_entry *zend_ffi_cdata_ce;
static zend_class_entry *zend_ffi_ctype_ce;

static zend_object_handlers zend_ffi_handlers;
static zend_object_handlers zend_ffi_cdata_handlers;
static zend_object_handlers zend_ffi_cdata_value_handlers;
static zend_object_handlers zend_ffi_cdata_free_handlers;
static zend_object_handlers zend_ffi_ctype_handlers;

static zend_internal_function zend_ffi_new_fn;
static zend_internal_function zend_ffi_cast_fn;
static zend_internal_function zend_ffi_type_fn;

/* forward declarations */
static void _zend_ffi_type_dtor(zend_ffi_type *type);
static void zend_ffi_finalize_type(zend_ffi_dcl *dcl);
static int zend_ffi_is_same_type(zend_ffi_type *type1, zend_ffi_type *type2);
static zend_ffi_type *zend_ffi_remember_type(zend_ffi_type *type);
static char *zend_ffi_parse_directives(const char *filename, char *code_pos, char **scope_name, char **lib, zend_bool preload);
static ZEND_FUNCTION(ffi_trampoline);
static ZEND_COLD void zend_ffi_return_unsupported(zend_ffi_type *type);
static ZEND_COLD void zend_ffi_pass_unsupported(zend_ffi_type *type);
static ZEND_COLD void zend_ffi_assign_incompatible(zval *arg, zend_ffi_type *type);

#if FFI_CLOSURES
static void *zend_ffi_create_callback(zend_ffi_type *type, zval *value);
#endif

static zend_always_inline void zend_ffi_type_dtor(zend_ffi_type *type) /* {{{ */
{
	if (UNEXPECTED(ZEND_FFI_TYPE_IS_OWNED(type))) {
		_zend_ffi_type_dtor(type);
		return;
	}
}
/* }}} */

static zend_always_inline void zend_ffi_object_init(zend_object *object, zend_class_entry *ce) /* {{{ */
{
	GC_SET_REFCOUNT(object, 1);
	GC_TYPE_INFO(object) = IS_OBJECT | ((GC_COLLECTABLE | IS_OBJ_DESTRUCTOR_CALLED) << GC_FLAGS_SHIFT);
	object->ce = ce;
	object->properties = NULL;
	zend_objects_store_put(object);
}
/* }}} */

static zend_object *zend_ffi_cdata_new(zend_class_entry *class_type) /* {{{ */
{
	zend_ffi_cdata *cdata;

	cdata = emalloc(sizeof(zend_ffi_cdata));

	zend_ffi_object_init(&cdata->std, class_type);
	cdata->std.handlers = &zend_ffi_cdata_handlers;

	cdata->type = NULL;
	cdata->ptr = NULL;
	cdata->flags = 0;

	return &cdata->std;
}
/* }}} */

static int zend_ffi_is_compatible_type(zend_ffi_type *dst_type, zend_ffi_type *src_type) /* {{{ */
{
	while (1) {
		if (dst_type == src_type) {
			return 1;
		} else if (dst_type->kind == src_type->kind) {
			if (dst_type->kind < ZEND_FFI_TYPE_POINTER) {
				return 1;
			} else if (dst_type->kind == ZEND_FFI_TYPE_POINTER) {
				dst_type = ZEND_FFI_TYPE(dst_type->pointer.type);
				src_type = ZEND_FFI_TYPE(src_type->pointer.type);
				if (dst_type->kind == ZEND_FFI_TYPE_VOID ||
				    src_type->kind == ZEND_FFI_TYPE_VOID) {
				    return 1;
				}
			} else if (dst_type->kind == ZEND_FFI_TYPE_ARRAY &&
			           (dst_type->array.length == src_type->array.length ||
			            dst_type->array.length == 0)) {
				dst_type = ZEND_FFI_TYPE(dst_type->array.type);
				src_type = ZEND_FFI_TYPE(src_type->array.type);
			} else {
				break;
			}
		} else if (dst_type->kind == ZEND_FFI_TYPE_POINTER &&
		           src_type->kind == ZEND_FFI_TYPE_ARRAY) {
			dst_type = ZEND_FFI_TYPE(dst_type->pointer.type);
			src_type = ZEND_FFI_TYPE(src_type->array.type);
			if (dst_type->kind == ZEND_FFI_TYPE_VOID) {
			    return 1;
			}
		} else {
			break;
		}
	}
	return 0;
}
/* }}} */

static ffi_type *zend_ffi_make_fake_struct_type(zend_ffi_type *type) /* {{{ */
{
	ffi_type *t = emalloc(sizeof(ffi_type) + sizeof(ffi_type*) * (zend_hash_num_elements(&type->record.fields) + 1));
	int i;
	zend_ffi_field *field;

	t->size = type->size;
	t->alignment = type->align;
	t->type = FFI_TYPE_STRUCT;
	t->elements = (ffi_type**)(t + 1);
	i = 0;
	ZEND_HASH_FOREACH_PTR(&type->record.fields, field) {
		switch (ZEND_FFI_TYPE(field->type)->kind) {
			case ZEND_FFI_TYPE_FLOAT:
				t->elements[i] = &ffi_type_float;
				break;
			case ZEND_FFI_TYPE_DOUBLE:
				t->elements[i] = &ffi_type_double;
				break;
#ifndef PHP_WIN32
			case ZEND_FFI_TYPE_LONGDOUBLE:
				t->elements[i] = &ffi_type_longdouble;
				break;
#endif
			case ZEND_FFI_TYPE_SINT8:
			case ZEND_FFI_TYPE_UINT8:
			case ZEND_FFI_TYPE_BOOL:
			case ZEND_FFI_TYPE_CHAR:
				t->elements[i] = &ffi_type_uint8;
				break;
			case ZEND_FFI_TYPE_SINT16:
			case ZEND_FFI_TYPE_UINT16:
				t->elements[i] = &ffi_type_uint16;
				break;
			case ZEND_FFI_TYPE_SINT32:
			case ZEND_FFI_TYPE_UINT32:
				t->elements[i] = &ffi_type_uint32;
				break;
			case ZEND_FFI_TYPE_SINT64:
			case ZEND_FFI_TYPE_UINT64:
				t->elements[i] = &ffi_type_uint64;
				break;
			case ZEND_FFI_TYPE_POINTER:
				t->elements[i] = &ffi_type_pointer;
				break;
			default:
				efree(t);
				return NULL;
			}
		i++;
	} ZEND_HASH_FOREACH_END();
	t->elements[i] = NULL;
	return t;
}
/* }}} */

static ffi_type *zend_ffi_get_type(zend_ffi_type *type) /* {{{ */
{
	zend_ffi_type_kind kind = type->kind;

again:
    switch (kind) {
		case ZEND_FFI_TYPE_FLOAT:
			return &ffi_type_float;
		case ZEND_FFI_TYPE_DOUBLE:
			return &ffi_type_double;
#ifndef PHP_WIN32
		case ZEND_FFI_TYPE_LONGDOUBLE:
			return &ffi_type_longdouble;
#endif
		case ZEND_FFI_TYPE_UINT8:
			return &ffi_type_uint8;
		case ZEND_FFI_TYPE_SINT8:
			return &ffi_type_sint8;
		case ZEND_FFI_TYPE_UINT16:
			return &ffi_type_uint16;
		case ZEND_FFI_TYPE_SINT16:
			return &ffi_type_sint16;
		case ZEND_FFI_TYPE_UINT32:
			return &ffi_type_uint32;
		case ZEND_FFI_TYPE_SINT32:
			return &ffi_type_sint32;
		case ZEND_FFI_TYPE_UINT64:
			return &ffi_type_uint64;
		case ZEND_FFI_TYPE_SINT64:
			return &ffi_type_sint64;
		case ZEND_FFI_TYPE_POINTER:
			return &ffi_type_pointer;
		case ZEND_FFI_TYPE_VOID:
			return &ffi_type_void;
		case ZEND_FFI_TYPE_BOOL:
			return &ffi_type_uint8;
		case ZEND_FFI_TYPE_CHAR:
			return &ffi_type_sint8;
		case ZEND_FFI_TYPE_ENUM:
			kind = type->enumeration.kind;
			goto again;
		case ZEND_FFI_TYPE_STRUCT:
			if (!(type->attr & ZEND_FFI_ATTR_UNION)) {
				ffi_type *t = zend_ffi_make_fake_struct_type(type);
				return t;
			}
			break;
		default:
			break;
	}
	return NULL;
}
/* }}} */

static zend_never_inline zend_ffi_cdata *zend_ffi_cdata_to_zval_slow(void *ptr, zend_ffi_type *type, zend_ffi_flags flags) /* {{{ */
{
	zend_ffi_cdata *cdata = emalloc(sizeof(zend_ffi_cdata));

	zend_ffi_object_init(&cdata->std, zend_ffi_cdata_ce);
	cdata->std.handlers =
		(type->kind < ZEND_FFI_TYPE_POINTER) ?
		&zend_ffi_cdata_value_handlers :
		&zend_ffi_cdata_handlers;
	cdata->type = type;
	cdata->flags = flags;
	cdata->ptr = ptr;
	return cdata;
}
/* }}} */

static zend_never_inline zend_ffi_cdata *zend_ffi_cdata_to_zval_slow_ptr(void *ptr, zend_ffi_type *type, zend_ffi_flags flags) /* {{{ */
{
	zend_ffi_cdata *cdata = emalloc(sizeof(zend_ffi_cdata));

	zend_ffi_object_init(&cdata->std, zend_ffi_cdata_ce);
	cdata->std.handlers = &zend_ffi_cdata_handlers;
	cdata->type = type;
	cdata->flags = flags;
	cdata->ptr = (void*)&cdata->ptr_holder;
	*(void**)cdata->ptr = *(void**)ptr;
	return cdata;
}
/* }}} */

static zend_never_inline zend_ffi_cdata *zend_ffi_cdata_to_zval_slow_ret(void *ptr, zend_ffi_type *type, zend_ffi_flags flags) /* {{{ */
{
	zend_ffi_cdata *cdata = emalloc(sizeof(zend_ffi_cdata));

	zend_ffi_object_init(&cdata->std, zend_ffi_cdata_ce);
	cdata->std.handlers =
		(type->kind < ZEND_FFI_TYPE_POINTER) ?
		&zend_ffi_cdata_value_handlers :
		&zend_ffi_cdata_handlers;
	cdata->type = type;
	cdata->flags = flags;
	if (type->kind == ZEND_FFI_TYPE_POINTER) {
		cdata->ptr = (void*)&cdata->ptr_holder;
		*(void**)cdata->ptr = *(void**)ptr;
	} else if (type->kind == ZEND_FFI_TYPE_STRUCT) {
		cdata->ptr = emalloc(type->size);
		cdata->flags |= ZEND_FFI_FLAG_OWNED;
		memcpy(cdata->ptr, ptr, type->size);
	} else {
		cdata->ptr = ptr;
	}
	return cdata;
}
/* }}} */

static zend_always_inline void zend_ffi_cdata_to_zval(zend_ffi_cdata *cdata, void *ptr, zend_ffi_type *type, int read_type, zval *rv, zend_ffi_flags flags, zend_bool is_ret) /* {{{ */
{
	if (read_type == BP_VAR_R) {
		zend_ffi_type_kind kind = type->kind;

again:
	    switch (kind) {
			case ZEND_FFI_TYPE_FLOAT:
				ZVAL_DOUBLE(rv, *(float*)ptr);
				return;
			case ZEND_FFI_TYPE_DOUBLE:
				ZVAL_DOUBLE(rv, *(double*)ptr);
				return;
#ifdef HAVE_LONG_DOUBLE
			case ZEND_FFI_TYPE_LONGDOUBLE:
				ZVAL_DOUBLE(rv, *(long double*)ptr);
				return;
#endif
			case ZEND_FFI_TYPE_UINT8:
				ZVAL_LONG(rv, *(uint8_t*)ptr);
				return;
			case ZEND_FFI_TYPE_SINT8:
				ZVAL_LONG(rv, *(int8_t*)ptr);
				return;
			case ZEND_FFI_TYPE_UINT16:
				ZVAL_LONG(rv, *(uint16_t*)ptr);
				return;
			case ZEND_FFI_TYPE_SINT16:
				ZVAL_LONG(rv, *(int16_t*)ptr);
				return;
			case ZEND_FFI_TYPE_UINT32:
				ZVAL_LONG(rv, *(uint32_t*)ptr);
				return;
			case ZEND_FFI_TYPE_SINT32:
				ZVAL_LONG(rv, *(int32_t*)ptr);
				return;
			case ZEND_FFI_TYPE_UINT64:
				ZVAL_LONG(rv, *(uint64_t*)ptr);
				return;
			case ZEND_FFI_TYPE_SINT64:
				ZVAL_LONG(rv, *(int64_t*)ptr);
				return;
			case ZEND_FFI_TYPE_BOOL:
				ZVAL_BOOL(rv, *(uint8_t*)ptr);
				return;
			case ZEND_FFI_TYPE_CHAR:
				ZVAL_INTERNED_STR(rv, ZSTR_CHAR(*(unsigned char*)ptr));
				return;
			case ZEND_FFI_TYPE_ENUM:
				kind = type->enumeration.kind;
				goto again;
			case ZEND_FFI_TYPE_POINTER:
				if (*(void**)ptr == NULL) {
					ZVAL_NULL(rv);
					return;
				} else if ((type->attr & ZEND_FFI_ATTR_CONST) && ZEND_FFI_TYPE(type->pointer.type)->kind == ZEND_FFI_TYPE_CHAR) {
					ZVAL_STRING(rv, *(char**)ptr);
					return;
				}
				if (!cdata) {
					if (is_ret) {
						cdata = zend_ffi_cdata_to_zval_slow_ret(ptr, type, flags);
					} else {
						cdata = zend_ffi_cdata_to_zval_slow_ptr(ptr, type, flags);
					}
				} else {
					GC_ADDREF(&cdata->std);
				}
				ZVAL_OBJ(rv, &cdata->std);
				return;
			default:
				break;
		}
	}

	if (!cdata) {
		if (is_ret) {
			cdata = zend_ffi_cdata_to_zval_slow_ret(ptr, type, flags);
		} else {
			cdata = zend_ffi_cdata_to_zval_slow(ptr, type, flags);
		}
	} else {
		GC_ADDREF(&cdata->std);
	}
	ZVAL_OBJ(rv, &cdata->std);
}
/* }}} */

static void zend_ffi_bit_field_to_zval(void *ptr, zend_ffi_field *field, zval *rv) /* {{{ */
{
	uint64_t *p1 = (uint64_t *)((char*)ptr + (field->first_bit / 64) * 8);
	uint64_t *p2 = (uint64_t *)((char*)ptr + ((field->first_bit + field->bits - 1) / 64) * 8);
	uint64_t pos = field->first_bit % 64;
	uint64_t shift = 64 - (field->bits % 64);
	uint64_t val;

	if (p1 == p2) {
		if (field->bits == 64) {
			val = *p1;
			shift = 0;
		} else {
			val = *p1 << (shift - pos);
		}
	} else {
		val = (*p1 >> pos) | (*p2 << (64 - pos));
	}
	if (ZEND_FFI_TYPE(field->type)->kind == ZEND_FFI_TYPE_CHAR
	 || ZEND_FFI_TYPE(field->type)->kind == ZEND_FFI_TYPE_SINT8
	 || ZEND_FFI_TYPE(field->type)->kind == ZEND_FFI_TYPE_SINT16
	 || ZEND_FFI_TYPE(field->type)->kind == ZEND_FFI_TYPE_SINT32
	 || ZEND_FFI_TYPE(field->type)->kind == ZEND_FFI_TYPE_SINT64) {
		val = (int64_t)val >> shift;
	} else {
		val = val >> shift;
	}
	ZVAL_LONG(rv, val);
}
/* }}} */

static int zend_ffi_zval_to_bit_field(void *ptr, zend_ffi_field *field, zval *value) /* {{{ */
{
	uint64_t *p1 = (uint64_t *)((char*)ptr + (field->first_bit / 64) * 8);
	uint64_t *p2 = (uint64_t *)((char*)ptr + ((field->first_bit + field->bits - 1) / (8 * 8)) * 8);
	uint64_t pos = field->first_bit % 64;
	uint64_t mask;
	uint64_t val = zval_get_long(value);

	if (p1 == p2) {
		if (field->bits == 64) {
			*p1 = val;
		} else {
			mask = ((1ULL << field->bits) - 1ULL) << pos;
			*p1 = (*p1 & ~mask) | ((val << pos) & mask);
		}
	} else {
		mask = ((1ULL << (64 - pos)) - 1ULL) << pos;
		*p1 = (*p1 & ~mask) | ((val << pos) & mask);
		mask = (1ULL << pos) - 1ULL;
		*p2 = (*p2 & ~mask) | ((val >> (64 - pos)) & mask);
	}
	return SUCCESS;
}
/* }}} */

static zend_always_inline int zend_ffi_zval_to_cdata(void *ptr, zend_ffi_type *type, zval *value) /* {{{ */
{
	zend_long lval;
	double dval;
	zend_string *tmp_str;
	zend_string *str;
	zend_ffi_type_kind kind = type->kind;

again:
    switch (kind) {
		case ZEND_FFI_TYPE_FLOAT:
			dval = zval_get_double(value);
			*(float*)ptr = dval;
			break;
		case ZEND_FFI_TYPE_DOUBLE:
			dval = zval_get_double(value);
			*(double*)ptr = dval;
			break;
#ifdef HAVE_LONG_DOUBLE
		case ZEND_FFI_TYPE_LONGDOUBLE:
			dval = zval_get_double(value);
			*(long double*)ptr = dval;
			break;
#endif
		case ZEND_FFI_TYPE_UINT8:
			lval = zval_get_long(value);
			*(uint8_t*)ptr = lval;
			break;
		case ZEND_FFI_TYPE_SINT8:
			lval = zval_get_long(value);
			*(int8_t*)ptr = lval;
			break;
		case ZEND_FFI_TYPE_UINT16:
			lval = zval_get_long(value);
			*(uint16_t*)ptr = lval;
			break;
		case ZEND_FFI_TYPE_SINT16:
			lval = zval_get_long(value);
			*(int16_t*)ptr = lval;
			break;
		case ZEND_FFI_TYPE_UINT32:
			lval = zval_get_long(value);
			*(uint32_t*)ptr = lval;
			break;
		case ZEND_FFI_TYPE_SINT32:
			lval = zval_get_long(value);
			*(int32_t*)ptr = lval;
			break;
		case ZEND_FFI_TYPE_UINT64:
			lval = zval_get_long(value);
			*(uint64_t*)ptr = lval;
			break;
		case ZEND_FFI_TYPE_SINT64:
			lval = zval_get_long(value);
			*(int64_t*)ptr = lval;
			break;
		case ZEND_FFI_TYPE_BOOL:
			*(uint8_t*)ptr = zend_is_true(value);
			break;
		case ZEND_FFI_TYPE_CHAR:
			str = zval_get_tmp_string(value, &tmp_str);
			if (ZSTR_LEN(str) == 1) {
				*(char*)ptr = ZSTR_VAL(str)[0];
			} else {
				zend_ffi_assign_incompatible(value, type);
				return FAILURE;
			}
			zend_tmp_string_release(tmp_str);
			break;
		case ZEND_FFI_TYPE_ENUM:
			kind = type->enumeration.kind;
			goto again;
		case ZEND_FFI_TYPE_POINTER:
			if (Z_TYPE_P(value) == IS_NULL) {
				*(void**)ptr = NULL;
				break;
			} else if (Z_TYPE_P(value) == IS_OBJECT && Z_OBJCE_P(value) == zend_ffi_cdata_ce) {
				zend_ffi_cdata *cdata = (zend_ffi_cdata*)Z_OBJ_P(value);

				if (zend_ffi_is_compatible_type(type, ZEND_FFI_TYPE(cdata->type))) {
					if (ZEND_FFI_TYPE(cdata->type)->kind == ZEND_FFI_TYPE_POINTER) {
						*(void**)ptr = *(void**)cdata->ptr;
					} else {
						if (cdata->flags & ZEND_FFI_FLAG_OWNED) {
							zend_throw_error(zend_ffi_exception_ce, "Attempt to perform assign of owned C pointer");
							return FAILURE;
						}
						*(void**)ptr = cdata->ptr;
					}
					return SUCCESS;
				/* Allow transparent assignment of not-owned CData to compatible pointers */
				} else if (ZEND_FFI_TYPE(cdata->type)->kind != ZEND_FFI_TYPE_POINTER
				 && zend_ffi_is_compatible_type(ZEND_FFI_TYPE(type->pointer.type), ZEND_FFI_TYPE(cdata->type))) {
					if (cdata->flags & ZEND_FFI_FLAG_OWNED) {
						zend_throw_error(zend_ffi_exception_ce, "Attempt to perform assign pointer to owned C data");
						return FAILURE;
					}
					*(void**)ptr = cdata->ptr;
					return SUCCESS;
				}
#if FFI_CLOSURES
			} else if (ZEND_FFI_TYPE(type->pointer.type)->kind == ZEND_FFI_TYPE_FUNC) {
				void *callback = zend_ffi_create_callback(ZEND_FFI_TYPE(type->pointer.type), value);

				if (callback) {
					*(void**)ptr = callback;
					break;
				} else {
					return FAILURE;
				}
#endif
			}
			zend_ffi_assign_incompatible(value, type);
			return FAILURE;
		case ZEND_FFI_TYPE_STRUCT:
		case ZEND_FFI_TYPE_ARRAY:
		default:
			if (Z_TYPE_P(value) == IS_OBJECT && Z_OBJCE_P(value) == zend_ffi_cdata_ce) {
				zend_ffi_cdata *cdata = (zend_ffi_cdata*)Z_OBJ_P(value);
				if (zend_ffi_is_compatible_type(type, ZEND_FFI_TYPE(cdata->type)) &&
				    type->size == ZEND_FFI_TYPE(cdata->type)->size) {
					memcpy(ptr, cdata->ptr, type->size);
					return SUCCESS;
				}
			}
			zend_ffi_assign_incompatible(value, type);
			return FAILURE;
	}
	return SUCCESS;
}
/* }}} */

#if FFI_CLOSURES
typedef struct _zend_ffi_callback_data {
	zend_fcall_info_cache  fcc;
	zend_ffi_type         *type;
	void                  *code;
	void                  *callback;
	ffi_cif                cif;
	uint32_t               arg_count;
	ffi_type              *ret_type;
	ffi_type              *arg_types[0];
} zend_ffi_callback_data;

static void zend_ffi_callback_hash_dtor(zval *zv) /* {{{ */
{
	zend_ffi_callback_data *callback_data = Z_PTR_P(zv);

	ffi_closure_free(callback_data->callback);
	if (callback_data->fcc.function_handler->common.fn_flags & ZEND_ACC_CLOSURE) {
		OBJ_RELEASE(ZEND_CLOSURE_OBJECT(callback_data->fcc.function_handler));
	}
	efree(callback_data);
}
/* }}} */

static void zend_ffi_callback_trampoline(ffi_cif* cif, void* ret, void** args, void* data) /* {{{ */
{
	zend_ffi_callback_data *callback_data = (zend_ffi_callback_data*)data;
	zend_fcall_info fci;
	zend_ffi_type *ret_type;
	zval retval;
	ALLOCA_FLAG(use_heap)

	fci.size = sizeof(zend_fcall_info);
	ZVAL_UNDEF(&fci.function_name);
	fci.retval = &retval;
	fci.params = do_alloca(sizeof(zval) *callback_data->arg_count, use_heap);
	fci.object = NULL;
	fci.no_separation = 1;
	fci.param_count = callback_data->arg_count;

	if (callback_data->type->func.args) {
		int n = 0;
		zend_ffi_type *arg_type;

		ZEND_HASH_FOREACH_PTR(callback_data->type->func.args, arg_type) {
			arg_type = ZEND_FFI_TYPE(arg_type);
			zend_ffi_cdata_to_zval(NULL, args[n], arg_type, BP_VAR_R, &fci.params[n], (zend_ffi_flags)(arg_type->attr & ZEND_FFI_ATTR_CONST), 0);
			n++;
		} ZEND_HASH_FOREACH_END();
	}

	ZVAL_UNDEF(&retval);
	if (zend_call_function(&fci, &callback_data->fcc) != SUCCESS) {
		zend_throw_error(zend_ffi_exception_ce, "Cannot call callback");
	}

	if (callback_data->arg_count) {
		int n = 0;

		for (n = 0; n < callback_data->arg_count; n++) {
			zval_ptr_dtor(&fci.params[n]);
		}
	}
	free_alloca(fci.params, use_heap);

	ret_type = ZEND_FFI_TYPE(callback_data->type->func.ret_type);
	if (ret_type->kind != ZEND_FFI_TYPE_VOID) {
		zend_ffi_zval_to_cdata(ret, ret_type, &retval);
	}
}
/* }}} */

static void *zend_ffi_create_callback(zend_ffi_type *type, zval *value) /* {{{ */
{
	zend_fcall_info_cache fcc;
	char *error = NULL;
	uint32_t arg_count;
	void *code;
	void *callback;
	zend_ffi_callback_data *callback_data;

	if (type->attr & ZEND_FFI_ATTR_VARIADIC) {
		zend_throw_error(zend_ffi_exception_ce, "Variadic function closures are not supported");
		return NULL;
	}

	if (!zend_is_callable_ex(value, NULL, 0, NULL, &fcc, &error)) {
		zend_throw_error(zend_ffi_exception_ce, "Attempt to assign an invalid callback, %s", error);
		return NULL;
	}

	arg_count = type->func.args ? zend_hash_num_elements(type->func.args) : 0;
	if (arg_count < fcc.function_handler->common.required_num_args) {
		zend_throw_error(zend_ffi_exception_ce, "Attempt to assign an invalid callback, insufficient number of arguments");
		return NULL;
	}

	callback = ffi_closure_alloc(sizeof(ffi_closure), &code);
	if (!callback) {
		zend_throw_error(zend_ffi_exception_ce, "Cannot allocate callback");
		return NULL;
	}

	callback_data = emalloc(sizeof(zend_ffi_callback_data) + sizeof(ffi_type*) * arg_count);
	memcpy(&callback_data->fcc, &fcc, sizeof(zend_fcall_info_cache));
	callback_data->type = type;
	callback_data->callback = callback;
	callback_data->code = code;
	callback_data->arg_count = arg_count;

	if (type->func.args) {
		int n = 0;
		zend_ffi_type *arg_type;

		ZEND_HASH_FOREACH_PTR(type->func.args, arg_type) {
			arg_type = ZEND_FFI_TYPE(arg_type);
			callback_data->arg_types[n] = zend_ffi_get_type(arg_type);
			if (!callback_data->arg_types[n]) {
				zend_ffi_pass_unsupported(arg_type);
				efree(callback_data);
				ffi_closure_free(callback);
				return NULL;
			}
			n++;
		} ZEND_HASH_FOREACH_END();
	}
	callback_data->ret_type = zend_ffi_get_type(type->func.ret_type);
	if (!callback_data->ret_type) {
		zend_ffi_return_unsupported(type->func.ret_type);
		efree(callback_data);
		ffi_closure_free(callback);
		return NULL;
	}

	if (ffi_prep_cif(&callback_data->cif, type->func.abi, callback_data->arg_count, callback_data->ret_type, callback_data->arg_types) != FFI_OK) {
		zend_throw_error(zend_ffi_exception_ce, "Cannot prepare callback CIF");
		efree(callback_data);
		ffi_closure_free(callback);
		return NULL;
	}

	if (ffi_prep_closure_loc(callback, &callback_data->cif, zend_ffi_callback_trampoline, callback_data, code) != FFI_OK) {
		zend_throw_error(zend_ffi_exception_ce, "Cannot prepare callback");
		efree(callback_data);
		ffi_closure_free(callback);
		return NULL;
	}

	if (!FFI_G(callbacks)) {
		FFI_G(callbacks) = emalloc(sizeof(HashTable));
		zend_hash_init(FFI_G(callbacks), 0, NULL, zend_ffi_callback_hash_dtor, 0);
	}
	zend_hash_next_index_insert_ptr(FFI_G(callbacks), callback_data);

	if (fcc.function_handler->common.fn_flags & ZEND_ACC_CLOSURE) {
		GC_ADDREF(ZEND_CLOSURE_OBJECT(fcc.function_handler));
	}

	return code;
}
/* }}} */
#endif

<<<<<<< HEAD
static zval* zend_ffi_cdata_get(zend_object *obj, zval *rv) /* {{{ */
=======
static zval *zend_ffi_cdata_get(zval *object, zval *member, int read_type, void **cache_slot, zval *rv) /* {{{ */
>>>>>>> 6738241a
{
	zend_ffi_cdata *cdata = (zend_ffi_cdata*)obj;
	zend_ffi_type  *type = ZEND_FFI_TYPE(cdata->type);

#if 0
	if (UNEXPECTED(!cdata->ptr)) {
		zend_throw_error(zend_ffi_exception_ce, "NULL pointer dereference");
		return &EG(uninitialized_zval);
	}
#endif

	if (UNEXPECTED(Z_TYPE_P(member) != IS_STRING)
	 || UNEXPECTED(!zend_string_equals_literal(Z_STR_P(member), "cdata"))) {
		zend_throw_error(zend_ffi_exception_ce, "only 'cdata' property may be read");
		return &EG(uninitialized_zval);;
	}

	zend_ffi_cdata_to_zval(cdata, cdata->ptr, type, BP_VAR_R, rv, 0, 0);
	return rv;
}
/* }}} */

<<<<<<< HEAD
static void zend_ffi_cdata_set(zend_object *obj, zval *value) /* {{{ */
=======
static zval *zend_ffi_cdata_set(zval *object, zval *member, zval *value, void **cache_slot) /* {{{ */
>>>>>>> 6738241a
{
	zend_ffi_cdata *cdata = (zend_ffi_cdata*)obj;
	zend_ffi_type  *type = ZEND_FFI_TYPE(cdata->type);

#if 0
	if (UNEXPECTED(!cdata->ptr)) {
		zend_throw_error(zend_ffi_exception_ce, "NULL pointer dereference");
		return &EG(uninitialized_zval);;
	}
#endif

	if (UNEXPECTED(Z_TYPE_P(member) != IS_STRING)
	 || UNEXPECTED(!zend_string_equals_literal(Z_STR_P(member), "cdata"))) {
		zend_throw_error(zend_ffi_exception_ce, "only 'cdata' property may be set");
		return &EG(uninitialized_zval);;
	}

	zend_ffi_zval_to_cdata(cdata->ptr, type, value);

	return value;
}
/* }}} */

static int zend_ffi_cdata_cast_object(zend_object *readobj, zval *writeobj, int type) /* {{{ */
{
	if (type == IS_STRING) {
		zend_ffi_cdata *cdata = (zend_ffi_cdata*)Z_OBJ_P(readobj);
		zend_ffi_type  *ctype = ZEND_FFI_TYPE(cdata->type);
		void           *ptr = cdata->ptr;
		zend_ffi_type_kind kind = ctype->kind;

again:
	    switch (kind) {
			case ZEND_FFI_TYPE_FLOAT:
				ZVAL_DOUBLE(writeobj, *(float*)ptr);
				break;
			case ZEND_FFI_TYPE_DOUBLE:
				ZVAL_DOUBLE(writeobj, *(double*)ptr);
				break;
#ifdef HAVE_LONG_DOUBLE
			case ZEND_FFI_TYPE_LONGDOUBLE:
				ZVAL_DOUBLE(writeobj, *(long double*)ptr);
				break;
#endif
			case ZEND_FFI_TYPE_UINT8:
				ZVAL_LONG(writeobj, *(uint8_t*)ptr);
				break;
			case ZEND_FFI_TYPE_SINT8:
				ZVAL_LONG(writeobj, *(int8_t*)ptr);
				break;
			case ZEND_FFI_TYPE_UINT16:
				ZVAL_LONG(writeobj, *(uint16_t*)ptr);
				break;
			case ZEND_FFI_TYPE_SINT16:
				ZVAL_LONG(writeobj, *(int16_t*)ptr);
				break;
			case ZEND_FFI_TYPE_UINT32:
				ZVAL_LONG(writeobj, *(uint32_t*)ptr);
				break;
			case ZEND_FFI_TYPE_SINT32:
				ZVAL_LONG(writeobj, *(int32_t*)ptr);
				break;
			case ZEND_FFI_TYPE_UINT64:
				ZVAL_LONG(writeobj, *(uint64_t*)ptr);
				break;
			case ZEND_FFI_TYPE_SINT64:
				ZVAL_LONG(writeobj, *(int64_t*)ptr);
				break;
			case ZEND_FFI_TYPE_BOOL:
				ZVAL_BOOL(writeobj, *(uint8_t*)ptr);
				break;
			case ZEND_FFI_TYPE_CHAR:
				ZVAL_INTERNED_STR(writeobj, ZSTR_CHAR(*(unsigned char*)ptr));
				return SUCCESS;
			case ZEND_FFI_TYPE_ENUM:
				kind = ctype->enumeration.kind;
				goto again;
			case ZEND_FFI_TYPE_POINTER:
				if (*(void**)ptr == NULL) {
					ZVAL_NULL(writeobj);
					break;
				} else if ((ctype->attr & ZEND_FFI_ATTR_CONST) && ZEND_FFI_TYPE(ctype->pointer.type)->kind == ZEND_FFI_TYPE_CHAR) {
					ZVAL_STRING(writeobj, *(char**)ptr);
					return SUCCESS;
				}
				return FAILURE;
			default:
				return FAILURE;
		}
		convert_to_string(writeobj);
		return SUCCESS;
	}

	return FAILURE;
}
/* }}} */

static zval *zend_ffi_cdata_read_field(zend_object *obj, zend_string *field_name, int read_type, void **cache_slot, zval *rv) /* {{{ */
{
	zend_ffi_cdata *cdata = (zend_ffi_cdata*)obj;
	zend_ffi_type  *type = ZEND_FFI_TYPE(cdata->type);
	void           *ptr = cdata->ptr;
	zend_ffi_field *field;

	if (cache_slot && *cache_slot == type) {
		field = *(cache_slot + 1);
	} else {
		if (UNEXPECTED(type->kind != ZEND_FFI_TYPE_STRUCT)) {
			if (type->kind == ZEND_FFI_TYPE_POINTER) {
				/* transparently dereference the pointer */
				if (UNEXPECTED(!ptr)) {
					zend_throw_error(zend_ffi_exception_ce, "NULL pointer dereference");
					return &EG(uninitialized_zval);
				}
				ptr = (void*)(*(char**)ptr);
				if (UNEXPECTED(!ptr)) {
					zend_throw_error(zend_ffi_exception_ce, "NULL pointer dereference");
					return &EG(uninitialized_zval);
				}
				type = ZEND_FFI_TYPE(type->pointer.type);
			}
			if (UNEXPECTED(type->kind != ZEND_FFI_TYPE_STRUCT)) {
				zend_throw_error(zend_ffi_exception_ce, "Attempt to read field '%s' of non C struct/union", ZSTR_VAL(field_name));
				return &EG(uninitialized_zval);
			}
		}

		field = zend_hash_find_ptr(&type->record.fields, field_name);
		if (UNEXPECTED(!field)) {
			zend_throw_error(zend_ffi_exception_ce, "Attempt to read undefined field '%s' of C struct/union", ZSTR_VAL(field_name));
			return &EG(uninitialized_zval);
		}

		if (cache_slot) {
			*cache_slot = type;
			*(cache_slot + 1) = field;
		}
	}

#if 0
	if (UNEXPECTED(!ptr)) {
		zend_throw_error(zend_ffi_exception_ce, "NULL pointer dereference");
		return &EG(uninitialized_zval);
	}
#endif

	if (EXPECTED(!field->bits)) {
		zend_ffi_type *field_type = field->type;

		if (ZEND_FFI_TYPE_IS_OWNED(field_type)) {
			field_type = ZEND_FFI_TYPE(field_type);
			if (!(field_type->attr & ZEND_FFI_ATTR_STORED)
			 && field_type->kind == ZEND_FFI_TYPE_POINTER) {
				field->type = field_type = zend_ffi_remember_type(field_type);
			}
		}
		ptr = (void*)(((char*)ptr) + field->offset);
		zend_ffi_cdata_to_zval(NULL, ptr, field_type, read_type, rv, (cdata->flags & ZEND_FFI_FLAG_CONST) | (zend_ffi_flags)field->is_const, 0);
	} else {
		zend_ffi_bit_field_to_zval(ptr, field, rv);
	}

	return rv;
}
/* }}} */

static zval *zend_ffi_cdata_write_field(zend_object *obj, zend_string *field_name, zval *value, void **cache_slot) /* {{{ */
{
	zend_ffi_cdata *cdata = (zend_ffi_cdata*)obj;
	zend_ffi_type  *type = ZEND_FFI_TYPE(cdata->type);
	void           *ptr = cdata->ptr;
	zend_ffi_field *field;

	if (cache_slot && *cache_slot == type) {
		field = *(cache_slot + 1);
	} else {
		if (UNEXPECTED(type->kind != ZEND_FFI_TYPE_STRUCT)) {
			if (type->kind == ZEND_FFI_TYPE_POINTER) {
				/* transparently dereference the pointer */
				if (UNEXPECTED(!ptr)) {
					zend_throw_error(zend_ffi_exception_ce, "NULL pointer dereference");
					return value;
				}
				ptr = (void*)(*(char**)ptr);
				if (UNEXPECTED(!ptr)) {
					zend_throw_error(zend_ffi_exception_ce, "NULL pointer dereference");
					return value;
				}
				type = ZEND_FFI_TYPE(type->pointer.type);
			}
			if (UNEXPECTED(type->kind != ZEND_FFI_TYPE_STRUCT)) {
				zend_throw_error(zend_ffi_exception_ce, "Attempt to assign field '%s' of non C struct/union", ZSTR_VAL(field_name));
				return value;
			}
		}

		field = zend_hash_find_ptr(&type->record.fields, field_name);
		if (UNEXPECTED(!field)) {
			zend_throw_error(zend_ffi_exception_ce, "Attempt to assign undefined field '%s' of C struct/union", ZSTR_VAL(field_name));
			return value;
		}

		if (cache_slot) {
			*cache_slot = type;
			*(cache_slot + 1) = field;
		}
	}

#if 0
	if (UNEXPECTED(!ptr)) {
		zend_throw_error(zend_ffi_exception_ce, "NULL pointer dereference");
		return value;
	}
#endif

	if (UNEXPECTED(cdata->flags & ZEND_FFI_FLAG_CONST)) {
		zend_throw_error(zend_ffi_exception_ce, "Attempt to assign read-only location");
		return value;
	} else if (UNEXPECTED(field->is_const)) {
		zend_throw_error(zend_ffi_exception_ce, "Attempt to assign read-only field '%s'", ZSTR_VAL(field_name));
		return value;
	}

	if (EXPECTED(!field->bits)) {
		ptr = (void*)(((char*)ptr) + field->offset);
		zend_ffi_zval_to_cdata(ptr, ZEND_FFI_TYPE(field->type), value);
	} else {
		zend_ffi_zval_to_bit_field(ptr, field, value);
	}
	return value;
}
/* }}} */

static zval *zend_ffi_cdata_read_dim(zend_object *obj, zval *offset, int read_type, zval *rv) /* {{{ */
{
	zend_ffi_cdata *cdata = (zend_ffi_cdata*)obj;
	zend_ffi_type  *type = ZEND_FFI_TYPE(cdata->type);
	zend_long       dim = zval_get_long(offset);
	zend_ffi_type  *dim_type;
	void           *ptr;
	zend_ffi_flags  is_const;

	if (EXPECTED(type->kind == ZEND_FFI_TYPE_ARRAY)) {
		if (UNEXPECTED((zend_ulong)(dim) >= (zend_ulong)type->array.length)
		 && (UNEXPECTED(dim < 0) || UNEXPECTED(type->array.length != 0))) {
			zend_throw_error(zend_ffi_exception_ce, "C array index out of bounds");
			return &EG(uninitialized_zval);
		}

		is_const = (cdata->flags & ZEND_FFI_FLAG_CONST) | (zend_ffi_flags)(type->attr & ZEND_FFI_ATTR_CONST);

		dim_type = type->array.type;
		if (ZEND_FFI_TYPE_IS_OWNED(dim_type)) {
			dim_type = ZEND_FFI_TYPE(dim_type);
			if (!(dim_type->attr & ZEND_FFI_ATTR_STORED)
			 && dim_type->kind == ZEND_FFI_TYPE_POINTER) {
				type->array.type = dim_type = zend_ffi_remember_type(dim_type);
			}
		}
#if 0
		if (UNEXPECTED(!cdata->ptr)) {
			zend_throw_error(zend_ffi_exception_ce, "NULL pointer dereference");
			return &EG(uninitialized_zval);
		}
#endif
		ptr = (void*)(((char*)cdata->ptr) + dim_type->size * dim);
	} else if (EXPECTED(type->kind == ZEND_FFI_TYPE_POINTER)) {
		is_const = (cdata->flags & ZEND_FFI_FLAG_CONST) | (zend_ffi_flags)(type->attr & ZEND_FFI_ATTR_CONST);
		dim_type = type->pointer.type;
		if (ZEND_FFI_TYPE_IS_OWNED(dim_type)) {
			dim_type = ZEND_FFI_TYPE(dim_type);
			if (!(dim_type->attr & ZEND_FFI_ATTR_STORED)
			 && dim_type->kind == ZEND_FFI_TYPE_POINTER) {
				type->pointer.type = dim_type = zend_ffi_remember_type(dim_type);
			}
		}
		if (UNEXPECTED(!cdata->ptr)) {
			zend_throw_error(zend_ffi_exception_ce, "NULL pointer dereference");
			return &EG(uninitialized_zval);
		}
		ptr = (void*)((*(char**)cdata->ptr) + dim_type->size * dim);
	} else {
		zend_throw_error(zend_ffi_exception_ce, "Attempt to read element of non C array");
		return &EG(uninitialized_zval);
	}

	zend_ffi_cdata_to_zval(NULL, ptr, dim_type, read_type, rv, is_const, 0);
	return rv;
}
/* }}} */

static void zend_ffi_cdata_write_dim(zend_object *obj, zval *offset, zval *value) /* {{{ */
{
	zend_ffi_cdata *cdata = (zend_ffi_cdata*)obj;
	zend_ffi_type  *type = ZEND_FFI_TYPE(cdata->type);
	zend_long       dim;
	void           *ptr;
	zend_ffi_flags  is_const;

	if (offset == NULL) {
		zend_throw_error(zend_ffi_exception_ce, "Cannot add next element to object of type FFI\\CData");
		return;
	}

	dim = zval_get_long(offset);
	if (EXPECTED(type->kind == ZEND_FFI_TYPE_ARRAY)) {
		if (UNEXPECTED((zend_ulong)(dim) >= (zend_ulong)type->array.length)
		 && (UNEXPECTED(dim < 0) || UNEXPECTED(type->array.length != 0))) {
			zend_throw_error(zend_ffi_exception_ce, "C array index out of bounds");
			return;
		}

		is_const = (cdata->flags & ZEND_FFI_FLAG_CONST) | (zend_ffi_flags)(type->attr & ZEND_FFI_ATTR_CONST);
		type = ZEND_FFI_TYPE(type->array.type);
#if 0
		if (UNEXPECTED(!cdata->ptr)) {
			zend_throw_error(zend_ffi_exception_ce, "NULL pointer dereference");
			return;
		}
#endif
		ptr = (void*)(((char*)cdata->ptr) + type->size * dim);
	} else if (EXPECTED(type->kind == ZEND_FFI_TYPE_POINTER)) {
		is_const = (cdata->flags & ZEND_FFI_FLAG_CONST) | (zend_ffi_flags)(type->attr & ZEND_FFI_ATTR_CONST);
		type = ZEND_FFI_TYPE(type->pointer.type);
		if (UNEXPECTED(!cdata->ptr)) {
			zend_throw_error(zend_ffi_exception_ce, "NULL pointer dereference");
			return;
		}
		ptr = (void*)((*(char**)cdata->ptr) + type->size * dim);
	} else {
		zend_throw_error(zend_ffi_exception_ce, "Attempt to assign element of non C array");
		return;
	}

	if (UNEXPECTED(is_const)) {
		zend_throw_error(zend_ffi_exception_ce, "Attempt to assign read-only location");
		return;
	}

	zend_ffi_zval_to_cdata(ptr, type, value);
}
/* }}} */

#define MAX_TYPE_NAME_LEN 256

typedef struct _zend_ffi_ctype_name_buf {
	char *start;
	char *end;
	char buf[MAX_TYPE_NAME_LEN];
} zend_ffi_ctype_name_buf;

static int zend_ffi_ctype_name_prepend(zend_ffi_ctype_name_buf *buf, const char *str, size_t len) /* {{{ */
{
	buf->start -= len;
	if (buf->start < buf->buf) {
		return 0;
	}
	memcpy(buf->start, str, len);
	return 1;
}
/* }}} */

static int zend_ffi_ctype_name_append(zend_ffi_ctype_name_buf *buf, const char *str, size_t len) /* {{{ */
{
	if (buf->end + len > buf->buf + MAX_TYPE_NAME_LEN) {
		return 0;
	}
	memcpy(buf->end, str, len);
	buf->end += len;
	return 1;
}
/* }}} */

static int zend_ffi_ctype_name(zend_ffi_ctype_name_buf *buf, const zend_ffi_type *type) /* {{{ */
{
	const char *name = NULL;
	int is_ptr = 0;

	while (1) {
		switch (type->kind) {
			case ZEND_FFI_TYPE_VOID:
				name = "void";
				break;
			case ZEND_FFI_TYPE_FLOAT:
				name = "float";
				break;
			case ZEND_FFI_TYPE_DOUBLE:
				name = "double";
				break;
#ifdef HAVE_LONG_DOUBLE
			case ZEND_FFI_TYPE_LONGDOUBLE:
				name = "long double";
				break;
#endif
			case ZEND_FFI_TYPE_UINT8:
				name = "uint8_t";
				break;
			case ZEND_FFI_TYPE_SINT8:
				name = "int8_t";
				break;
			case ZEND_FFI_TYPE_UINT16:
				name = "uint16_t";
				break;
			case ZEND_FFI_TYPE_SINT16:
				name = "int16_t";
				break;
			case ZEND_FFI_TYPE_UINT32:
				name = "uint32_t";
				break;
			case ZEND_FFI_TYPE_SINT32:
				name = "int32_t";
				break;
			case ZEND_FFI_TYPE_UINT64:
				name = "uint64_t";
				break;
			case ZEND_FFI_TYPE_SINT64:
				name = "int64_t";
				break;
			case ZEND_FFI_TYPE_ENUM:
				if (type->enumeration.tag_name) {
					zend_ffi_ctype_name_prepend(buf, ZSTR_VAL(type->enumeration.tag_name), ZSTR_LEN(type->enumeration.tag_name));
				} else {
					zend_ffi_ctype_name_prepend(buf, "<anonymous>", sizeof("<anonymous>")-1);
				}
				name = "enum ";
				break;
			case ZEND_FFI_TYPE_BOOL:
				name = "bool";
				break;
			case ZEND_FFI_TYPE_CHAR:
				name = "char";
				break;
			case ZEND_FFI_TYPE_POINTER:
				if (!zend_ffi_ctype_name_prepend(buf, "*", 1)) {
					return 0;
				}
				is_ptr = 1;
				type = ZEND_FFI_TYPE(type->pointer.type);
				break;
			case ZEND_FFI_TYPE_FUNC:
				if (is_ptr) {
					is_ptr = 0;
					if (!zend_ffi_ctype_name_prepend(buf, "(", 1)
					 || !zend_ffi_ctype_name_append(buf, ")", 1)) {
						return 0;
					}
				}
				if (!zend_ffi_ctype_name_append(buf, "(", 1)
				 || !zend_ffi_ctype_name_append(buf, ")", 1)) {
					return 0;
				}
				type = ZEND_FFI_TYPE(type->func.ret_type);
				break;
			case ZEND_FFI_TYPE_ARRAY:
				if (is_ptr) {
					is_ptr = 0;
					if (!zend_ffi_ctype_name_prepend(buf, "(", 1)
					 || !zend_ffi_ctype_name_append(buf, ")", 1)) {
						return 0;
					}
				}
				if (!zend_ffi_ctype_name_append(buf, "[", 1)) {
					return 0;
				}
				if (type->attr & ZEND_FFI_ATTR_VLA) {
					if (!zend_ffi_ctype_name_append(buf, "*", 1)) {
						return 0;
					}
				} else if (!(type->attr & ZEND_FFI_ATTR_INCOMPLETE_ARRAY)) {
					char str[MAX_LENGTH_OF_LONG + 1];
					char *s = zend_print_long_to_buf(str + sizeof(str) - 1, type->array.length);

					if (!zend_ffi_ctype_name_append(buf, s, strlen(s))) {
						return 0;
					}
				}
				if (!zend_ffi_ctype_name_append(buf, "]", 1)) {
					return 0;
				}
				type = ZEND_FFI_TYPE(type->array.type);
				break;
			case ZEND_FFI_TYPE_STRUCT:
				if (type->attr & ZEND_FFI_ATTR_UNION) {
					if (type->record.tag_name) {
						zend_ffi_ctype_name_prepend(buf, ZSTR_VAL(type->record.tag_name), ZSTR_LEN(type->record.tag_name));
					} else {
						zend_ffi_ctype_name_prepend(buf, "<anonymous>", sizeof("<anonymous>")-1);
					}
					name = "union ";
				} else {
					if (type->record.tag_name) {
						zend_ffi_ctype_name_prepend(buf, ZSTR_VAL(type->record.tag_name), ZSTR_LEN(type->record.tag_name));
					} else {
						zend_ffi_ctype_name_prepend(buf, "<anonymous>", sizeof("<anonymous>")-1);
					}
					name = "struct ";
				}
				break;
			default:
				ZEND_ASSERT(0);
		}
		if (name) {
			break;
		}
	}

//	if (buf->start != buf->end && *buf->start != '[') {
//		if (!zend_ffi_ctype_name_prepend(buf, " ", 1)) {
//			return 0;
//		}
//	}
	return zend_ffi_ctype_name_prepend(buf, name, strlen(name));
}
/* }}} */

static ZEND_COLD void zend_ffi_return_unsupported(zend_ffi_type *type) /* {{{ */
{
	type = ZEND_FFI_TYPE(type);
	if (type->kind == ZEND_FFI_TYPE_STRUCT) {
		zend_throw_error(zend_ffi_exception_ce, "FFI return struct/union is not implemented");
	} else if (type->kind == ZEND_FFI_TYPE_ARRAY) {
		zend_throw_error(zend_ffi_exception_ce, "FFI return array is not implemented");
	} else {
		zend_throw_error(zend_ffi_exception_ce, "FFI internal error. Unsupported return type");
	}
}
/* }}} */

static ZEND_COLD void zend_ffi_pass_unsupported(zend_ffi_type *type) /* {{{ */
{
	type = ZEND_FFI_TYPE(type);
	if (type->kind == ZEND_FFI_TYPE_STRUCT) {
		zend_throw_error(zend_ffi_exception_ce, "FFI passing struct/union is not implemented");
	} else if (type->kind == ZEND_FFI_TYPE_ARRAY) {
		zend_throw_error(zend_ffi_exception_ce, "FFI passing array is not implemented");
	} else {
		zend_throw_error(zend_ffi_exception_ce, "FFI internal error. Unsupported parameter type");
	}
}
/* }}} */

static ZEND_COLD void zend_ffi_pass_incompatible(zval *arg, zend_ffi_type *type, uint32_t n, zend_execute_data *execute_data) /* {{{ */
{
	zend_ffi_ctype_name_buf buf1, buf2;

	buf1.start = buf1.end = buf1.buf + ((MAX_TYPE_NAME_LEN * 3) / 4);
	if (!zend_ffi_ctype_name(&buf1, type)) {
		zend_throw_error(zend_ffi_exception_ce, "Passing incompatible argument %d of C function '%s'", n + 1, ZSTR_VAL(EX(func)->internal_function.function_name));
	} else {
		*buf1.end = 0;
		if (Z_TYPE_P(arg) == IS_OBJECT && Z_OBJCE_P(arg) == zend_ffi_cdata_ce) {
			zend_ffi_cdata *cdata = (zend_ffi_cdata*)Z_OBJ_P(arg);

			type = ZEND_FFI_TYPE(cdata->type);
			buf2.start = buf2.end = buf2.buf + ((MAX_TYPE_NAME_LEN * 3) / 4);
			if (!zend_ffi_ctype_name(&buf2, type)) {
				zend_throw_error(zend_ffi_exception_ce, "Passing incompatible argument %d of C function '%s', expecting '%s'", n + 1, ZSTR_VAL(EX(func)->internal_function.function_name), buf1.start);
			} else {
				*buf2.end = 0;
				zend_throw_error(zend_ffi_exception_ce, "Passing incompatible argument %d of C function '%s', expecting '%s', found '%s'", n + 1, ZSTR_VAL(EX(func)->internal_function.function_name), buf1.start, buf2.start);
			}
		} else {
			zend_throw_error(zend_ffi_exception_ce, "Passing incompatible argument %d of C function '%s', expecting '%s', found PHP '%s'", n + 1, ZSTR_VAL(EX(func)->internal_function.function_name), buf1.start, zend_get_type_by_const(Z_TYPE_P(arg)));
		}
	}
}
/* }}} */

static ZEND_COLD void zend_ffi_assign_incompatible(zval *arg, zend_ffi_type *type) /* {{{ */
{
	zend_ffi_ctype_name_buf buf1, buf2;

	buf1.start = buf1.end = buf1.buf + ((MAX_TYPE_NAME_LEN * 3) / 4);
	if (!zend_ffi_ctype_name(&buf1, type)) {
		zend_throw_error(zend_ffi_exception_ce, "Incompatible types when assigning");
	} else {
		*buf1.end = 0;
		if (Z_TYPE_P(arg) == IS_OBJECT && Z_OBJCE_P(arg) == zend_ffi_cdata_ce) {
			zend_ffi_cdata *cdata = (zend_ffi_cdata*)Z_OBJ_P(arg);

			type = ZEND_FFI_TYPE(cdata->type);
			buf2.start = buf2.end = buf2.buf + ((MAX_TYPE_NAME_LEN * 3) / 4);
			if (!zend_ffi_ctype_name(&buf2, type)) {
				zend_throw_error(zend_ffi_exception_ce, "Incompatible types when assigning to type '%s'", buf1.start);
			} else {
				*buf2.end = 0;
				zend_throw_error(zend_ffi_exception_ce, "Incompatible types when assigning to type '%s' from type '%s'", buf1.start, buf2.start);
			}
		} else {
			zend_throw_error(zend_ffi_exception_ce, "Incompatible types when assigning to type '%s' from PHP '%s'", buf1.start, zend_get_type_by_const(Z_TYPE_P(arg)));
		}
	}
}
/* }}} */

static zend_string *zend_ffi_get_class_name(zend_string *prefix, const zend_ffi_type *type) /* {{{ */
{
	zend_ffi_ctype_name_buf buf;

	buf.start = buf.end = buf.buf + ((MAX_TYPE_NAME_LEN * 3) / 4);
	if (!zend_ffi_ctype_name(&buf, type)) {
		return zend_string_copy(prefix);
	} else {
		zend_string *name = zend_string_alloc(ZSTR_LEN(prefix) + 1 + buf.end - buf.start, 0);
		memcpy(ZSTR_VAL(name), ZSTR_VAL(prefix), ZSTR_LEN(prefix));
		ZSTR_VAL(name)[ZSTR_LEN(prefix)] = ':';
		memcpy(ZSTR_VAL(name) + ZSTR_LEN(prefix) + 1, buf.start, buf.end - buf.start);
		ZSTR_VAL(name)[ZSTR_LEN(name)] = 0;
		return name;
	}
}
/* }}} */

static zend_string *zend_ffi_cdata_get_class_name(const zend_object *zobj) /* {{{ */
{
	zend_ffi_cdata *cdata = (zend_ffi_cdata*)zobj;

	return zend_ffi_get_class_name(zobj->ce->name, ZEND_FFI_TYPE(cdata->type));
}
/* }}} */

static int zend_ffi_cdata_compare_objects(zval *o1, zval *o2) /* {{{ */
{
	if (Z_TYPE_P(o1) == IS_OBJECT && Z_OBJCE_P(o1) == zend_ffi_cdata_ce &&
	    Z_TYPE_P(o2) == IS_OBJECT && Z_OBJCE_P(o2) == zend_ffi_cdata_ce) {
		zend_ffi_cdata *cdata1 = (zend_ffi_cdata*)Z_OBJ_P(o1);
		zend_ffi_cdata *cdata2 = (zend_ffi_cdata*)Z_OBJ_P(o2);
		zend_ffi_type *type1 = ZEND_FFI_TYPE(cdata1->type);
		zend_ffi_type *type2 = ZEND_FFI_TYPE(cdata2->type);

		if (type1->kind == ZEND_FFI_TYPE_POINTER && type2->kind == ZEND_FFI_TYPE_POINTER) {
			void *ptr1 = *(void**)cdata1->ptr;
			void *ptr2 = *(void**)cdata2->ptr;

			if (!ptr1 || !ptr2) {
				zend_throw_error(zend_ffi_exception_ce, "NULL pointer dereference");
				return 0;
			}
			return ptr1 == ptr2 ? 0 : (ptr1 < ptr2 ? -1 : 1);
		}
	}
	zend_throw_error(zend_ffi_exception_ce, "Comparison of incompatible C types");
	return 0;
}
/* }}} */

static int zend_ffi_cdata_count_elements(zend_object *obj, zend_long *count) /* {{{ */
{
	zend_ffi_cdata *cdata = (zend_ffi_cdata*)obj;
	zend_ffi_type  *type = ZEND_FFI_TYPE(cdata->type);

	if (type->kind != ZEND_FFI_TYPE_ARRAY) {
		zend_throw_error(zend_ffi_exception_ce, "Attempt to count() on non C array");
		return FAILURE;
	} else {
		*count = type->array.length;
		return SUCCESS;
	}
}
/* }}} */

static zend_object* zend_ffi_add(zend_ffi_cdata *base_cdata, zend_ffi_type *base_type, zend_long offset) /* {{{ */
{
	char *ptr;
	zend_ffi_type *ptr_type;
	zend_ffi_cdata *cdata =
		(zend_ffi_cdata*)zend_ffi_cdata_new(zend_ffi_cdata_ce);

	if (base_type->kind == ZEND_FFI_TYPE_POINTER) {
		if (ZEND_FFI_TYPE_IS_OWNED(base_cdata->type)) {
			if (!(base_type->attr & ZEND_FFI_ATTR_STORED)) {
				if (GC_REFCOUNT(&base_cdata->std) == 1) {
					/* transfer type ownership */
					base_cdata->type = base_type;
					base_type = ZEND_FFI_TYPE_MAKE_OWNED(base_type);
				} else {
					base_cdata->type = base_type = zend_ffi_remember_type(base_type);
				}
			}
		}
		cdata->type = base_type;
		ptr = (char*)(*(void**)base_cdata->ptr);
		ptr_type = ZEND_FFI_TYPE(base_type)->pointer.type;
	} else {
		zend_ffi_type *new_type = emalloc(sizeof(zend_ffi_type));

		new_type->kind = ZEND_FFI_TYPE_POINTER;
		new_type->attr = 0;
		new_type->size = sizeof(void*);
		new_type->align = _Alignof(void*);

		ptr_type = base_type->array.type;
		if (ZEND_FFI_TYPE_IS_OWNED(ptr_type)) {
			ptr_type = ZEND_FFI_TYPE(ptr_type);
			if (!(ptr_type->attr & ZEND_FFI_ATTR_STORED)) {
				if (GC_REFCOUNT(&base_cdata->std) == 1) {
					/* transfer type ownership */
					base_type->array.type = ptr_type;
					ptr_type = ZEND_FFI_TYPE_MAKE_OWNED(ptr_type);
				} else {
					base_type->array.type = ptr_type = zend_ffi_remember_type(ptr_type);
				}
			}
		}
		new_type->pointer.type = ptr_type;

		cdata->type = ZEND_FFI_TYPE_MAKE_OWNED(new_type);
		ptr = (char*)base_cdata->ptr;
	}
	cdata->ptr = &cdata->ptr_holder;
	cdata->ptr_holder = ptr +
		offset * ZEND_FFI_TYPE(ptr_type)->size;
	cdata->flags = base_cdata->flags & ZEND_FFI_FLAG_CONST;
	return &cdata->std;
}
/* }}} */

static int zend_ffi_cdata_do_operation(zend_uchar opcode, zval *result, zval *op1, zval *op2) /* {{{ */
{
	zend_long offset;

	ZVAL_DEREF(op1);
	ZVAL_DEREF(op2);
	if (Z_TYPE_P(op1) == IS_OBJECT && Z_OBJCE_P(op1) == zend_ffi_cdata_ce) {
		zend_ffi_cdata *cdata1 = (zend_ffi_cdata*)Z_OBJ_P(op1);
		zend_ffi_type *type1 = ZEND_FFI_TYPE(cdata1->type);

		if (type1->kind == ZEND_FFI_TYPE_POINTER || type1->kind == ZEND_FFI_TYPE_ARRAY) {
			if (opcode == ZEND_ADD) {
				offset = zval_get_long(op2);
				ZVAL_OBJ(result, zend_ffi_add(cdata1, type1, offset));
				if (result == op1) {
					OBJ_RELEASE(&cdata1->std);
				}
				return SUCCESS;
			} else if (opcode == ZEND_SUB) {
				if (Z_TYPE_P(op2) == IS_OBJECT && Z_OBJCE_P(op2) == zend_ffi_cdata_ce) {
					zend_ffi_cdata *cdata2 = (zend_ffi_cdata*)Z_OBJ_P(op2);
					zend_ffi_type *type2 = ZEND_FFI_TYPE(cdata2->type);

					if (type2->kind == ZEND_FFI_TYPE_POINTER || type2->kind == ZEND_FFI_TYPE_ARRAY) {
						zend_ffi_type *t1, *t2;
						char *p1, *p2;

						if (type1->kind == ZEND_FFI_TYPE_POINTER) {
							t1 = ZEND_FFI_TYPE(type1->pointer.type);
							p1 = (char*)(*(void**)cdata1->ptr);
						} else {
							t1 = ZEND_FFI_TYPE(type1->array.type);
							p1 = cdata1->ptr;
						}
						if (type2->kind == ZEND_FFI_TYPE_POINTER) {
							t2 = ZEND_FFI_TYPE(type2->pointer.type);
							p2 = (char*)(*(void**)cdata2->ptr);
						} else {
							t2 = ZEND_FFI_TYPE(type2->array.type);
							p2 = cdata2->ptr;
						}
						if (zend_ffi_is_same_type(t1, t2)) {
							ZVAL_LONG(result,
								(zend_long)(p1 - p2) / (zend_long)t1->size);
							return SUCCESS;
						}
					}
				}
				offset = zval_get_long(op2);
				ZVAL_OBJ(result, zend_ffi_add(cdata1, type1, -offset));
				if (result == op1) {
					OBJ_RELEASE(&cdata1->std);
				}
				return SUCCESS;
			}
		}
	} else if (Z_TYPE_P(op2) == IS_OBJECT && Z_OBJCE_P(op2) == zend_ffi_cdata_ce) {
		zend_ffi_cdata *cdata2 = (zend_ffi_cdata*)Z_OBJ_P(op2);
		zend_ffi_type *type2 = ZEND_FFI_TYPE(cdata2->type);

		if (type2->kind == ZEND_FFI_TYPE_POINTER || type2->kind == ZEND_FFI_TYPE_ARRAY) {
			if (opcode == ZEND_ADD) {
				offset = zval_get_long(op1);
				ZVAL_OBJ(result, zend_ffi_add(cdata2, type2, offset));
				return SUCCESS;
			}
		}
	}

	return FAILURE;
}
/* }}} */

typedef struct _zend_ffi_cdata_iterator {
	zend_object_iterator it;
	zend_long key;
	zval value;
	zend_bool by_ref;
} zend_ffi_cdata_iterator;

static void zend_ffi_cdata_it_dtor(zend_object_iterator *iter) /* {{{ */
{
	zval_ptr_dtor(&((zend_ffi_cdata_iterator*)iter)->value);
	zval_ptr_dtor(&iter->data);
}
/* }}} */

static int zend_ffi_cdata_it_valid(zend_object_iterator *it) /* {{{ */
{
	zend_ffi_cdata_iterator *iter = (zend_ffi_cdata_iterator*)it;
	zend_ffi_cdata *cdata = (zend_ffi_cdata*)Z_OBJ(iter->it.data);
	zend_ffi_type  *type = ZEND_FFI_TYPE(cdata->type);

	return (iter->key >= 0 && iter->key < type->array.length) ? SUCCESS : FAILURE;
}
/* }}} */

static zval *zend_ffi_cdata_it_get_current_data(zend_object_iterator *it) /* {{{ */
{
	zend_ffi_cdata_iterator *iter = (zend_ffi_cdata_iterator*)it;
	zend_ffi_cdata *cdata = (zend_ffi_cdata*)Z_OBJ(iter->it.data);
	zend_ffi_type  *type = ZEND_FFI_TYPE(cdata->type);
	zend_ffi_type  *dim_type;
	void *ptr;

	if (!cdata->ptr) {
		zend_throw_error(zend_ffi_exception_ce, "NULL pointer dereference");
		return &EG(uninitialized_zval);
	}
	dim_type = type->array.type;
	if (ZEND_FFI_TYPE_IS_OWNED(dim_type)) {
		dim_type = ZEND_FFI_TYPE(dim_type);
		if (!(dim_type->attr & ZEND_FFI_ATTR_STORED)
		 && dim_type->kind == ZEND_FFI_TYPE_POINTER) {
			type->array.type = dim_type = zend_ffi_remember_type(dim_type);
		}
	}
	ptr = (void*)((char*)cdata->ptr + dim_type->size * iter->it.index);

	zval_ptr_dtor(&iter->value);
	zend_ffi_cdata_to_zval(NULL, ptr, dim_type, iter->by_ref ? BP_VAR_RW : BP_VAR_R, &iter->value, (cdata->flags & ZEND_FFI_FLAG_CONST) | (zend_ffi_flags)(type->attr & ZEND_FFI_ATTR_CONST), 0);
	return &iter->value;
}
/* }}} */

static void zend_ffi_cdata_it_get_current_key(zend_object_iterator *it, zval *key) /* {{{ */
{
	zend_ffi_cdata_iterator *iter = (zend_ffi_cdata_iterator*)it;
	ZVAL_LONG(key, iter->key);
}
/* }}} */

static void zend_ffi_cdata_it_move_forward(zend_object_iterator *it) /* {{{ */
{
	zend_ffi_cdata_iterator *iter = (zend_ffi_cdata_iterator*)it;
	iter->key++;
}
/* }}} */

static void zend_ffi_cdata_it_rewind(zend_object_iterator *it) /* {{{ */
{
	zend_ffi_cdata_iterator *iter = (zend_ffi_cdata_iterator*)it;
	iter->key = 0;
}
/* }}} */

static const zend_object_iterator_funcs zend_ffi_cdata_it_funcs = {
	zend_ffi_cdata_it_dtor,
	zend_ffi_cdata_it_valid,
	zend_ffi_cdata_it_get_current_data,
	zend_ffi_cdata_it_get_current_key,
	zend_ffi_cdata_it_move_forward,
	zend_ffi_cdata_it_rewind,
	NULL
};

static zend_object_iterator *zend_ffi_cdata_get_iterator(zend_class_entry *ce, zval *object, int by_ref) /* {{{ */
{
	zend_ffi_cdata *cdata = (zend_ffi_cdata*)Z_OBJ_P(object);
	zend_ffi_type  *type = ZEND_FFI_TYPE(cdata->type);
	zend_ffi_cdata_iterator *iter;

	if (type->kind != ZEND_FFI_TYPE_ARRAY) {
		zend_throw_error(zend_ffi_exception_ce, "Attempt to iterate on non C array");
		return NULL;
	}

	iter = emalloc(sizeof(zend_ffi_cdata_iterator));

	zend_iterator_init(&iter->it);

	ZVAL_COPY(&iter->it.data, object);
	iter->it.funcs = &zend_ffi_cdata_it_funcs;
	iter->key = 0;
	iter->by_ref = by_ref;
	ZVAL_UNDEF(&iter->value);

	return &iter->it;
}
/* }}} */

static HashTable *zend_ffi_cdata_get_debug_info(zend_object *obj, int *is_temp) /* {{{ */
{
	zend_ffi_cdata *cdata = (zend_ffi_cdata*)obj;
	zend_ffi_type  *type = ZEND_FFI_TYPE(cdata->type);
	void           *ptr = cdata->ptr;
	HashTable      *ht = NULL;
	zend_string    *key;
	zend_ffi_field *f;
	zend_long       n;
	zval            tmp;

	if (!cdata->ptr) {
		zend_throw_error(zend_ffi_exception_ce, "NULL pointer dereference");
		return NULL;
	}

    switch (type->kind) {
		case ZEND_FFI_TYPE_BOOL:
		case ZEND_FFI_TYPE_CHAR:
		case ZEND_FFI_TYPE_ENUM:
		case ZEND_FFI_TYPE_FLOAT:
		case ZEND_FFI_TYPE_DOUBLE:
#ifdef HAVE_LONG_DOUBLE
		case ZEND_FFI_TYPE_LONGDOUBLE:
#endif
		case ZEND_FFI_TYPE_UINT8:
		case ZEND_FFI_TYPE_SINT8:
		case ZEND_FFI_TYPE_UINT16:
		case ZEND_FFI_TYPE_SINT16:
		case ZEND_FFI_TYPE_UINT32:
		case ZEND_FFI_TYPE_SINT32:
		case ZEND_FFI_TYPE_UINT64:
		case ZEND_FFI_TYPE_SINT64:
			zend_ffi_cdata_to_zval(cdata, ptr, type, BP_VAR_R, &tmp, ZEND_FFI_FLAG_CONST, 0);
			ht = zend_new_array(1);
			zend_hash_str_add(ht, "cdata", sizeof("cdata")-1, &tmp);
			*is_temp = 1;
			return ht;
			break;
		case ZEND_FFI_TYPE_POINTER:
			if (*(void**)ptr == NULL) {
				ZVAL_NULL(&tmp);
				ht = zend_new_array(1);
				zend_hash_index_add_new(ht, 0, &tmp);
				*is_temp = 1;
				return ht;
			} else if (ZEND_FFI_TYPE(type->pointer.type)->kind == ZEND_FFI_TYPE_VOID) {
				ZVAL_LONG(&tmp, (uintptr_t)*(void**)ptr);
				ht = zend_new_array(1);
				zend_hash_index_add_new(ht, 0, &tmp);
				*is_temp = 1;
				return ht;
			} else {
				zend_ffi_cdata_to_zval(NULL, *(void**)ptr, ZEND_FFI_TYPE(type->pointer.type), BP_VAR_R, &tmp, ZEND_FFI_FLAG_CONST, 0);
				ht = zend_new_array(1);
				zend_hash_index_add_new(ht, 0, &tmp);
				*is_temp = 1;
				return ht;
			}
			break;
		case ZEND_FFI_TYPE_STRUCT:
			ht = zend_new_array(zend_hash_num_elements(&type->record.fields));
			ZEND_HASH_FOREACH_STR_KEY_PTR(&type->record.fields, key, f) {
				if (key) {
					if (!f->bits) {
						void *f_ptr = (void*)(((char*)ptr) + f->offset);
						zend_ffi_cdata_to_zval(NULL, f_ptr, ZEND_FFI_TYPE(f->type), BP_VAR_R, &tmp, ZEND_FFI_FLAG_CONST, 0);
						zend_hash_add(ht, key, &tmp);
					} else {
						zend_ffi_bit_field_to_zval(ptr, f, &tmp);
						zend_hash_add(ht, key, &tmp);
					}
				}
			} ZEND_HASH_FOREACH_END();
			*is_temp = 1;
			return ht;
		case ZEND_FFI_TYPE_ARRAY:
			ht = zend_new_array(type->array.length);
			for (n = 0; n < type->array.length; n++) {
				zend_ffi_cdata_to_zval(NULL, ptr, ZEND_FFI_TYPE(type->array.type), BP_VAR_R, &tmp, ZEND_FFI_FLAG_CONST, 0);
				zend_hash_index_add(ht, n, &tmp);
				ptr = (void*)(((char*)ptr) + ZEND_FFI_TYPE(type->array.type)->size);
			}
			*is_temp = 1;
			return ht;
		case ZEND_FFI_TYPE_FUNC:
			ht = zend_new_array(0);
			// TODO: function name ???
			*is_temp = 1;
			return ht;
			break;
		default:
			ZEND_ASSERT(0);
			break;
	}
	return NULL;
}
/* }}} */

static int zend_ffi_cdata_get_closure(zend_object *obj, zend_class_entry **ce_ptr, zend_function **fptr_ptr, zend_object **obj_ptr) /* {{{ */
{
	zend_ffi_cdata *cdata = (zend_ffi_cdata*)obj;
	zend_ffi_type  *type = ZEND_FFI_TYPE(cdata->type);
	zend_function  *func;

	if (type->kind != ZEND_FFI_TYPE_POINTER) {
		zend_throw_error(zend_ffi_exception_ce, "Attempt to call non C function pointer");
		return FAILURE;
	}
	type = ZEND_FFI_TYPE(type->pointer.type);
	if (type->kind != ZEND_FFI_TYPE_FUNC) {
		zend_throw_error(zend_ffi_exception_ce, "Attempt to call non C function pointer");
		return FAILURE;
	}
	if (!cdata->ptr) {
		zend_throw_error(zend_ffi_exception_ce, "NULL pointer dereference");
		return FAILURE;
	}

	if (EXPECTED(EG(trampoline).common.function_name == NULL)) {
		func = &EG(trampoline);
	} else {
		func = ecalloc(sizeof(zend_internal_function), 1);
	}
	func->type = ZEND_INTERNAL_FUNCTION;
	func->common.arg_flags[0] = 0;
	func->common.arg_flags[1] = 0;
	func->common.arg_flags[2] = 0;
	func->common.fn_flags = ZEND_ACC_CALL_VIA_TRAMPOLINE;
	func->common.function_name = ZSTR_KNOWN(ZEND_STR_MAGIC_INVOKE);
	/* set to 0 to avoid arg_info[] allocation, because all values are passed by value anyway */
	func->common.num_args = 0;
	func->common.required_num_args = type->func.args ? zend_hash_num_elements(type->func.args) : 0;
	func->common.scope = NULL;
	func->common.prototype = NULL;
	func->common.arg_info = NULL;
	func->internal_function.handler = ZEND_FN(ffi_trampoline);
	func->internal_function.module = NULL;

	func->internal_function.reserved[0] = type;
	func->internal_function.reserved[1] = *(void**)cdata->ptr;

	*ce_ptr = NULL;
	*fptr_ptr= func;
	*obj_ptr = NULL;

	return SUCCESS;
}
/* }}} */

static zend_object *zend_ffi_ctype_new(zend_class_entry *class_type) /* {{{ */
{
	zend_ffi_ctype *ctype;

	ctype = emalloc(sizeof(zend_ffi_ctype));

	zend_ffi_object_init(&ctype->std, class_type);
	ctype->std.handlers = &zend_ffi_ctype_handlers;

	ctype->type = NULL;

	return &ctype->std;
}
/* }}} */

static void zend_ffi_ctype_free_obj(zend_object *object) /* {{{ */
{
	zend_ffi_ctype *ctype = (zend_ffi_ctype*)object;

	zend_ffi_type_dtor(ctype->type);
}
/* }}} */

static int zend_ffi_is_same_type(zend_ffi_type *type1, zend_ffi_type *type2) /* {{{ */
{
	while (1) {
		if (type1 == type2) {
			return 1;
		} else if (type1->kind == type2->kind) {
			if (type1->kind < ZEND_FFI_TYPE_POINTER) {
				return 1;
			} else if (type1->kind == ZEND_FFI_TYPE_POINTER) {
				type1 = ZEND_FFI_TYPE(type1->pointer.type);
				type2 = ZEND_FFI_TYPE(type2->pointer.type);
				if (type1->kind == ZEND_FFI_TYPE_VOID ||
				    type2->kind == ZEND_FFI_TYPE_VOID) {
				    return 1;
				}
			} else if (type1->kind == ZEND_FFI_TYPE_ARRAY &&
			           type1->array.length == type2->array.length) {
				type1 = ZEND_FFI_TYPE(type1->array.type);
				type2 = ZEND_FFI_TYPE(type2->array.type);
			} else {
				break;
			}
		} else {
			break;
		}
	}
	return 0;
}
/* }}} */

static zend_string *zend_ffi_ctype_get_class_name(const zend_object *zobj) /* {{{ */
{
	zend_ffi_ctype *ctype = (zend_ffi_ctype*)zobj;

	return zend_ffi_get_class_name(zobj->ce->name, ZEND_FFI_TYPE(ctype->type));
}
/* }}} */

static int zend_ffi_ctype_compare_objects(zval *o1, zval *o2) /* {{{ */
{
	if (Z_TYPE_P(o1) == IS_OBJECT && Z_OBJCE_P(o1) == zend_ffi_ctype_ce &&
	    Z_TYPE_P(o2) == IS_OBJECT && Z_OBJCE_P(o2) == zend_ffi_ctype_ce) {
		zend_ffi_ctype *ctype1 = (zend_ffi_ctype*)Z_OBJ_P(o1);
		zend_ffi_ctype *ctype2 = (zend_ffi_ctype*)Z_OBJ_P(o2);
		zend_ffi_type *type1 = ZEND_FFI_TYPE(ctype1->type);
		zend_ffi_type *type2 = ZEND_FFI_TYPE(ctype2->type);

		if (zend_ffi_is_same_type(type1, type2)) {
			return 0;
		} else {
			return 1;
		}
	}
	zend_throw_error(zend_ffi_exception_ce, "Comparison of incompatible C types");
	return 0;
}
/* }}} */

static HashTable *zend_ffi_ctype_get_debug_info(zend_object *obj, int *is_temp) /* {{{ */
{
	return NULL;
}
/* }}} */

static zend_object *zend_ffi_new(zend_class_entry *class_type) /* {{{ */
{
	zend_ffi *ffi;

	ffi = emalloc(sizeof(zend_ffi));

	zend_ffi_object_init(&ffi->std, class_type);
	ffi->std.handlers = &zend_ffi_handlers;

	ffi->lib = NULL;
	ffi->symbols = NULL;
	ffi->tags = NULL;
	ffi->persistent = 0;

	return &ffi->std;
}
/* }}} */

static void _zend_ffi_type_dtor(zend_ffi_type *type) /* {{{ */
{
	type = ZEND_FFI_TYPE(type);

	switch (type->kind) {
		case ZEND_FFI_TYPE_ENUM:
			if (type->enumeration.tag_name) {
				zend_string_release(type->enumeration.tag_name);
			}
			break;
		case ZEND_FFI_TYPE_STRUCT:
			if (type->record.tag_name) {
				zend_string_release(type->record.tag_name);
			}
			zend_hash_destroy(&type->record.fields);
			break;
		case ZEND_FFI_TYPE_POINTER:
			zend_ffi_type_dtor(type->pointer.type);
			break;
		case ZEND_FFI_TYPE_ARRAY:
			zend_ffi_type_dtor(type->array.type);
			break;
		case ZEND_FFI_TYPE_FUNC:
			if (type->func.args) {
				zend_hash_destroy(type->func.args);
				pefree(type->func.args, type->attr & ZEND_FFI_ATTR_PERSISTENT);
			}
			zend_ffi_type_dtor(type->func.ret_type);
			break;
		default:
			break;
	}
	pefree(type, type->attr & ZEND_FFI_ATTR_PERSISTENT);
}
/* }}} */

static void zend_ffi_type_hash_dtor(zval *zv) /* {{{ */
{
	zend_ffi_type *type = Z_PTR_P(zv);
	zend_ffi_type_dtor(type);
}
/* }}} */

static void zend_ffi_field_hash_dtor(zval *zv) /* {{{ */
{
	zend_ffi_field *field = Z_PTR_P(zv);
	zend_ffi_type_dtor(field->type);
	efree(field);
}
/* }}} */

static void zend_ffi_field_hash_persistent_dtor(zval *zv) /* {{{ */
{
	zend_ffi_field *field = Z_PTR_P(zv);
	zend_ffi_type_dtor(field->type);
	free(field);
}
/* }}} */

static void zend_ffi_symbol_hash_dtor(zval *zv) /* {{{ */
{
	zend_ffi_symbol *sym = Z_PTR_P(zv);
	zend_ffi_type_dtor(sym->type);
	efree(sym);
}
/* }}} */

static void zend_ffi_symbol_hash_persistent_dtor(zval *zv) /* {{{ */
{
	zend_ffi_symbol *sym = Z_PTR_P(zv);
	zend_ffi_type_dtor(sym->type);
	free(sym);
}
/* }}} */

static void zend_ffi_tag_hash_dtor(zval *zv) /* {{{ */
{
	zend_ffi_tag *tag = Z_PTR_P(zv);
	zend_ffi_type_dtor(tag->type);
	efree(tag);
}
/* }}} */

static void zend_ffi_tag_hash_persistent_dtor(zval *zv) /* {{{ */
{
	zend_ffi_tag *tag = Z_PTR_P(zv);
	zend_ffi_type_dtor(tag->type);
	free(tag);
}
/* }}} */

static void zend_ffi_cdata_dtor(zend_ffi_cdata *cdata) /* {{{ */
{
	zend_ffi_type_dtor(cdata->type);
	if (cdata->flags & ZEND_FFI_FLAG_OWNED) {
		if (cdata->ptr != (void*)&cdata->ptr_holder) {
			pefree(cdata->ptr, cdata->flags & ZEND_FFI_FLAG_PERSISTENT);
		} else {
			pefree(cdata->ptr_holder, cdata->flags & ZEND_FFI_FLAG_PERSISTENT);
		}
	}
}
/* }}} */

static void zend_ffi_scope_hash_dtor(zval *zv) /* {{{ */
{
	zend_ffi_scope *scope = Z_PTR_P(zv);
	if (scope->symbols) {
		zend_hash_destroy(scope->symbols);
		free(scope->symbols);
	}
	if (scope->tags) {
		zend_hash_destroy(scope->tags);
		free(scope->tags);
	}
	free(scope);
}
/* }}} */

static void zend_ffi_free_obj(zend_object *object) /* {{{ */
{
	zend_ffi *ffi = (zend_ffi*)object;

	if (ffi->persistent) {
		return;
	}

	if (ffi->lib) {
		DL_UNLOAD(ffi->lib);
		ffi->lib = NULL;
	}

	if (ffi->symbols) {
		zend_hash_destroy(ffi->symbols);
		efree(ffi->symbols);
	}

	if (ffi->tags) {
		zend_hash_destroy(ffi->tags);
		efree(ffi->tags);
	}
}
/* }}} */

static void zend_ffi_cdata_free_obj(zend_object *object) /* {{{ */
{
	zend_ffi_cdata *cdata = (zend_ffi_cdata*)object;

	zend_ffi_cdata_dtor(cdata);
}
/* }}} */

static zend_object *zend_ffi_cdata_clone_obj(zend_object *obj) /* {{{ */
{
	zend_ffi_cdata *old_cdata = (zend_ffi_cdata*)obj;
	zend_ffi_type *type = ZEND_FFI_TYPE(old_cdata->type);
	zend_ffi_cdata *new_cdata;

	new_cdata = (zend_ffi_cdata*)zend_ffi_cdata_new(zend_ffi_cdata_ce);
	if (type->kind < ZEND_FFI_TYPE_POINTER) {
		new_cdata->std.handlers = &zend_ffi_cdata_value_handlers;
	}
	new_cdata->type = type;
	new_cdata->ptr = emalloc(type->size);
	memcpy(new_cdata->ptr, old_cdata->ptr, type->size);
	new_cdata->flags |= ZEND_FFI_FLAG_OWNED;

	return &new_cdata->std;
}
/* }}} */

static zval *zend_ffi_read_var(zend_object *obj, zend_string *var_name, int read_type, void **cache_slot, zval *rv) /* {{{ */
{
	zend_ffi        *ffi = (zend_ffi*)obj;
	zend_ffi_symbol *sym = NULL;

	if (ffi->symbols) {
		sym = zend_hash_find_ptr(ffi->symbols, var_name);
		if (sym && sym->kind != ZEND_FFI_SYM_VAR && sym->kind != ZEND_FFI_SYM_CONST) {
			sym = NULL;
		}
	}
	if (!sym) {
		zend_throw_error(zend_ffi_exception_ce, "Attempt to read undefined C variable '%s'", ZSTR_VAL(var_name));
		return &EG(uninitialized_zval);
	}

	if (sym->kind == ZEND_FFI_SYM_VAR) {
		zend_ffi_cdata_to_zval(NULL, sym->addr, ZEND_FFI_TYPE(sym->type), read_type, rv, (zend_ffi_flags)sym->is_const, 0);
	} else {
		ZVAL_LONG(rv, sym->value);
	}

	return rv;
}
/* }}} */

static zval *zend_ffi_write_var(zend_object *obj, zend_string *var_name, zval *value, void **cache_slot) /* {{{ */
{
	zend_ffi        *ffi = (zend_ffi*)obj;
	zend_ffi_symbol *sym = NULL;

	if (ffi->symbols) {
		sym = zend_hash_find_ptr(ffi->symbols, var_name);
		if (sym && sym->kind != ZEND_FFI_SYM_VAR) {
			sym = NULL;
		}
	}
	if (!sym) {
		zend_throw_error(zend_ffi_exception_ce, "Attempt to assign undefined C variable '%s'", ZSTR_VAL(var_name));
		return value;
	}

	if (sym->is_const) {
		zend_throw_error(zend_ffi_exception_ce, "Attempt to assign read-only C variable '%s'", ZSTR_VAL(var_name));
		return value;
	}

	zend_ffi_zval_to_cdata(sym->addr, ZEND_FFI_TYPE(sym->type), value);
	return value;
}
/* }}} */

static int zend_ffi_pass_arg(zval *arg, zend_ffi_type *type, ffi_type **pass_type, void **arg_values, uint32_t n, zend_execute_data *execute_data) /* {{{ */
{
	zend_long lval;
	double dval;
	zend_string *str, *tmp_str;
	zend_ffi_type_kind kind = type->kind;

	ZVAL_DEREF(arg);

again:
    switch (kind) {
		case ZEND_FFI_TYPE_FLOAT:
			dval = zval_get_double(arg);
			*pass_type = &ffi_type_float;
			*(float*)arg_values[n] = (float)dval;
			break;
		case ZEND_FFI_TYPE_DOUBLE:
			dval = zval_get_double(arg);
			*pass_type = &ffi_type_double;
			*(double*)arg_values[n] = dval;
			break;
#ifdef HAVE_LONG_DOUBLE
		case ZEND_FFI_TYPE_LONGDOUBLE:
			dval = zval_get_double(arg);
			*pass_type = &ffi_type_double;
			*(long double*)arg_values[n] = (long double)dval;
			break;
#endif
		case ZEND_FFI_TYPE_UINT8:
			lval = zval_get_long(arg);
			*pass_type = &ffi_type_uint8;
			*(uint8_t*)arg_values[n] = (uint8_t)lval;
			break;
		case ZEND_FFI_TYPE_SINT8:
			lval = zval_get_long(arg);
			*pass_type = &ffi_type_sint8;
			*(int8_t*)arg_values[n] = (int8_t)lval;
			break;
		case ZEND_FFI_TYPE_UINT16:
			lval = zval_get_long(arg);
			*pass_type = &ffi_type_uint16;
			*(uint16_t*)arg_values[n] = (uint16_t)lval;
			break;
		case ZEND_FFI_TYPE_SINT16:
			lval = zval_get_long(arg);
			*pass_type = &ffi_type_sint16;
			*(int16_t*)arg_values[n] = (int16_t)lval;
			break;
		case ZEND_FFI_TYPE_UINT32:
			lval = zval_get_long(arg);
			*pass_type = &ffi_type_uint32;
			*(uint32_t*)arg_values[n] = (uint32_t)lval;
			break;
		case ZEND_FFI_TYPE_SINT32:
			lval = zval_get_long(arg);
			*pass_type = &ffi_type_sint32;
			*(int32_t*)arg_values[n] = (int32_t)lval;
			break;
		case ZEND_FFI_TYPE_UINT64:
			lval = zval_get_long(arg);
			*pass_type = &ffi_type_uint64;
			*(uint64_t*)arg_values[n] = (uint64_t)lval;
			break;
		case ZEND_FFI_TYPE_SINT64:
			lval = zval_get_long(arg);
			*pass_type = &ffi_type_sint64;
			*(int64_t*)arg_values[n] = (int64_t)lval;
			break;
		case ZEND_FFI_TYPE_POINTER:
			*pass_type = &ffi_type_pointer;
			if (Z_TYPE_P(arg) == IS_NULL) {
				*(void**)arg_values[n] = NULL;
				return SUCCESS;
			} else if (Z_TYPE_P(arg) == IS_STRING
			        && ((ZEND_FFI_TYPE(type->pointer.type)->kind == ZEND_FFI_TYPE_CHAR)
			         || (ZEND_FFI_TYPE(type->pointer.type)->kind == ZEND_FFI_TYPE_VOID))) {
				*(void**)arg_values[n] = Z_STRVAL_P(arg);
				return SUCCESS;
			} else if (Z_TYPE_P(arg) == IS_OBJECT && Z_OBJCE_P(arg) == zend_ffi_cdata_ce) {
				zend_ffi_cdata *cdata = (zend_ffi_cdata*)Z_OBJ_P(arg);

				if (zend_ffi_is_compatible_type(type, ZEND_FFI_TYPE(cdata->type))) {
					if (ZEND_FFI_TYPE(cdata->type)->kind == ZEND_FFI_TYPE_POINTER) {
						if (!cdata->ptr) {
							zend_throw_error(zend_ffi_exception_ce, "NULL pointer dereference");
							return FAILURE;
						}
						*(void**)arg_values[n] = *(void**)cdata->ptr;
					} else {
						*(void**)arg_values[n] = cdata->ptr;
					}
					return SUCCESS;
				}
#if FFI_CLOSURES
			} else if (ZEND_FFI_TYPE(type->pointer.type)->kind == ZEND_FFI_TYPE_FUNC) {
				void *callback = zend_ffi_create_callback(ZEND_FFI_TYPE(type->pointer.type), arg);

				if (callback) {
					*(void**)arg_values[n] = callback;
					break;
				} else {
					return FAILURE;
				}
#endif
			}
			zend_ffi_pass_incompatible(arg, type, n, execute_data);
			return FAILURE;
		case ZEND_FFI_TYPE_BOOL:
			*pass_type = &ffi_type_uint8;
			*(uint8_t*)arg_values[n] = zend_is_true(arg);
			break;
		case ZEND_FFI_TYPE_CHAR:
			str = zval_get_tmp_string(arg, &tmp_str);
			*pass_type = &ffi_type_sint8;
			*(char*)arg_values[n] = ZSTR_VAL(str)[0];
			if (ZSTR_LEN(str) != 1) {
				zend_ffi_pass_incompatible(arg, type, n, execute_data);
			}
			zend_tmp_string_release(tmp_str);
			break;
		case ZEND_FFI_TYPE_ENUM:
			kind = type->enumeration.kind;
			goto again;
		case ZEND_FFI_TYPE_STRUCT:
			if (!(type->attr & ZEND_FFI_ATTR_UNION)
			 && Z_TYPE_P(arg) == IS_OBJECT && Z_OBJCE_P(arg) == zend_ffi_cdata_ce) {
				zend_ffi_cdata *cdata = (zend_ffi_cdata*)Z_OBJ_P(arg);

				if (zend_ffi_is_compatible_type(type, ZEND_FFI_TYPE(cdata->type))) {
				    /* Create a fake structure type */
					ffi_type *t = zend_ffi_make_fake_struct_type(type);
					if (t) {
						*pass_type = t;
						arg_values[n] = cdata->ptr;
						break;
					}
				}
			}
			zend_ffi_pass_incompatible(arg, type, n, execute_data);
			return FAILURE;
		default:
			zend_ffi_pass_unsupported(type);
			return FAILURE;
	}
	return SUCCESS;
}
/* }}} */

static int zend_ffi_pass_var_arg(zval *arg, ffi_type **pass_type, void **arg_values, uint32_t n, zend_execute_data *execute_data) /* {{{ */
{
	ZVAL_DEREF(arg);
	switch (Z_TYPE_P(arg)) {
		case IS_NULL:
			*pass_type = &ffi_type_pointer;
			*(void**)arg_values[n] = NULL;
			break;
		case IS_FALSE:
			*pass_type = &ffi_type_uint8;
			*(uint8_t*)arg_values[n] = 0;
			break;
		case IS_TRUE:
			*pass_type = &ffi_type_uint8;
			*(uint8_t*)arg_values[n] = 1;
			break;
		case IS_LONG:
			if (sizeof(zend_long) == 4) {
				*pass_type = &ffi_type_sint32;
				*(int32_t*)arg_values[n] = Z_LVAL_P(arg);
			} else {
				*pass_type = &ffi_type_sint64;
				*(int64_t*)arg_values[n] = Z_LVAL_P(arg);
			}
			break;
		case IS_DOUBLE:
			*pass_type = &ffi_type_double;
			*(double*)arg_values[n] = Z_DVAL_P(arg);
			break;
		case IS_STRING:
			*pass_type = &ffi_type_pointer;
			*(char**)arg_values[n] = Z_STRVAL_P(arg);
			break;
		case IS_OBJECT:
			if (Z_OBJCE_P(arg) == zend_ffi_cdata_ce) {
				zend_ffi_cdata *cdata = (zend_ffi_cdata*)Z_OBJ_P(arg);
				zend_ffi_type *type = ZEND_FFI_TYPE(cdata->type);

				return zend_ffi_pass_arg(arg, type, pass_type, arg_values, n, execute_data);
			}
			/* break missing intentionally */
		default:
			zend_throw_error(zend_ffi_exception_ce, "Unsupported argument type");
			return FAILURE;
	}
	return SUCCESS;
}
/* }}} */

static ZEND_FUNCTION(ffi_trampoline) /* {{{ */
{
	zend_ffi_type *type = EX(func)->internal_function.reserved[0];
	void *addr = EX(func)->internal_function.reserved[1];
	ffi_cif cif;
	ffi_type *ret_type = NULL;
	ffi_type **arg_types = NULL;
	void **arg_values = NULL;
	uint32_t n, arg_count;
	ffi_arg ret;
	zend_ffi_type *arg_type;
	ALLOCA_FLAG(arg_types_use_heap = 0)
	ALLOCA_FLAG(arg_values_use_heap = 0)

	ZEND_ASSERT(type->kind == ZEND_FFI_TYPE_FUNC);
	arg_count = type->func.args ? zend_hash_num_elements(type->func.args) : 0;
	if (type->attr & ZEND_FFI_ATTR_VARIADIC) {
		if (arg_count > EX_NUM_ARGS()) {
			zend_throw_error(zend_ffi_exception_ce, "Incorrect number of arguments for C function '%s', expecting at least %d parameter%s", ZSTR_VAL(EX(func)->internal_function.function_name), arg_count, (arg_count != 1) ? "s" : "");
			goto exit;
		}
		if (EX_NUM_ARGS()) {
			arg_types = do_alloca(
				sizeof(ffi_type*) * EX_NUM_ARGS(), arg_types_use_heap);
			arg_values = do_alloca(
				(sizeof(void*) + FFI_SIZEOF_ARG) * EX_NUM_ARGS(), arg_values_use_heap);
			n = 0;
			if (type->func.args) {
				ZEND_HASH_FOREACH_PTR(type->func.args, arg_type) {
					arg_type = ZEND_FFI_TYPE(arg_type);
					arg_values[n] = ((char*)arg_values) + (sizeof(void*) * EX_NUM_ARGS()) + (FFI_SIZEOF_ARG * n);
					if (zend_ffi_pass_arg(EX_VAR_NUM(n), arg_type, &arg_types[n], arg_values, n, execute_data) != SUCCESS) {
						free_alloca(arg_types, arg_types_use_heap);
						free_alloca(arg_values, arg_values_use_heap);
						goto exit;
					}
					n++;
				} ZEND_HASH_FOREACH_END();
			}
			for (; n < EX_NUM_ARGS(); n++) {
				arg_values[n] = ((char*)arg_values) + (sizeof(void*) * EX_NUM_ARGS()) + (FFI_SIZEOF_ARG * n);
				if (zend_ffi_pass_var_arg(EX_VAR_NUM(n), &arg_types[n], arg_values, n, execute_data) != SUCCESS) {
					free_alloca(arg_types, arg_types_use_heap);
					free_alloca(arg_values, arg_values_use_heap);
					goto exit;
				}
			}
		}
		ret_type = zend_ffi_get_type(ZEND_FFI_TYPE(type->func.ret_type));
		if (!ret_type) {
			zend_ffi_return_unsupported(type->func.ret_type);
			free_alloca(arg_types, arg_types_use_heap);
			free_alloca(arg_values, arg_values_use_heap);
			goto exit;
		}
		if (ffi_prep_cif_var(&cif, type->func.abi, arg_count, EX_NUM_ARGS(), ret_type, arg_types) != FFI_OK) {
			zend_throw_error(zend_ffi_exception_ce, "Cannot prepare callback CIF");
			free_alloca(arg_types, arg_types_use_heap);
			free_alloca(arg_values, arg_values_use_heap);
			goto exit;
		}
	} else {
		if (arg_count != EX_NUM_ARGS()) {
			zend_throw_error(zend_ffi_exception_ce, "Incorrect number of arguments for C function '%s', expecting exactly %d parameter%s", ZSTR_VAL(EX(func)->internal_function.function_name), arg_count, (arg_count != 1) ? "s" : "");
			goto exit;
		}
		if (EX_NUM_ARGS()) {
			arg_types = do_alloca(
				(sizeof(ffi_type*) + sizeof(ffi_type)) * EX_NUM_ARGS(), arg_types_use_heap);
			arg_values = do_alloca(
				(sizeof(void*) + FFI_SIZEOF_ARG) * EX_NUM_ARGS(), arg_values_use_heap);
			n = 0;
			if (type->func.args) {
				ZEND_HASH_FOREACH_PTR(type->func.args, arg_type) {
					arg_type = ZEND_FFI_TYPE(arg_type);
					arg_values[n] = ((char*)arg_values) + (sizeof(void*) * EX_NUM_ARGS()) + (FFI_SIZEOF_ARG * n);
					if (zend_ffi_pass_arg(EX_VAR_NUM(n), arg_type, &arg_types[n], arg_values, n, execute_data) != SUCCESS) {
						free_alloca(arg_types, arg_types_use_heap);
						free_alloca(arg_values, arg_values_use_heap);
						goto exit;
					}
					n++;
				} ZEND_HASH_FOREACH_END();
			}
		}
		ret_type = zend_ffi_get_type(ZEND_FFI_TYPE(type->func.ret_type));
		if (!ret_type) {
			zend_ffi_return_unsupported(type->func.ret_type);
			free_alloca(arg_types, arg_types_use_heap);
			free_alloca(arg_values, arg_values_use_heap);
			goto exit;
		}
		if (ffi_prep_cif(&cif, type->func.abi, arg_count, ret_type, arg_types) != FFI_OK) {
			zend_throw_error(zend_ffi_exception_ce, "Cannot prepare callback CIF");
			free_alloca(arg_types, arg_types_use_heap);
			free_alloca(arg_values, arg_values_use_heap);
			goto exit;
		}
	}

	ffi_call(&cif, addr, &ret, arg_values);

	for (n = 0; n < arg_count; n++) {
		if (arg_types[n]->type == FFI_TYPE_STRUCT) {
			efree(arg_types[n]);
		}
	}
	if (ret_type->type == FFI_TYPE_STRUCT) {
		efree(ret_type);
	}

	if (EX_NUM_ARGS()) {
		free_alloca(arg_types, arg_types_use_heap);
		free_alloca(arg_values, arg_values_use_heap);
	}

	zend_ffi_cdata_to_zval(NULL, (void*)&ret, ZEND_FFI_TYPE(type->func.ret_type), BP_VAR_R, return_value, 0, 1);

exit:
	zend_string_release(EX(func)->common.function_name);
	if (EX(func)->common.fn_flags & ZEND_ACC_CALL_VIA_TRAMPOLINE) {
		zend_free_trampoline(EX(func));
		EX(func) = NULL;
	}
}
/* }}} */

static zend_function *zend_ffi_get_func(zend_object **obj, zend_string *name, const zval *key) /* {{{ */
{
	zend_ffi        *ffi = (zend_ffi*)*obj;
	zend_ffi_symbol *sym = NULL;
	zend_function   *func;
	zend_ffi_type   *type;

	if (ZSTR_LEN(name) == sizeof("new") -1
	 && (ZSTR_VAL(name)[0] == 'n' || ZSTR_VAL(name)[0] == 'N')
	 && (ZSTR_VAL(name)[1] == 'e' || ZSTR_VAL(name)[1] == 'E')
	 && (ZSTR_VAL(name)[2] == 'w' || ZSTR_VAL(name)[2] == 'W')) {
		return (zend_function*)&zend_ffi_new_fn;
	} else if (ZSTR_LEN(name) == sizeof("cast") -1
	 && (ZSTR_VAL(name)[0] == 'c' || ZSTR_VAL(name)[0] == 'C')
	 && (ZSTR_VAL(name)[1] == 'a' || ZSTR_VAL(name)[1] == 'A')
	 && (ZSTR_VAL(name)[2] == 's' || ZSTR_VAL(name)[2] == 'S')
	 && (ZSTR_VAL(name)[3] == 't' || ZSTR_VAL(name)[3] == 'T')) {
		return (zend_function*)&zend_ffi_cast_fn;
	} else if (ZSTR_LEN(name) == sizeof("type") -1
	 && (ZSTR_VAL(name)[0] == 't' || ZSTR_VAL(name)[0] == 'T')
	 && (ZSTR_VAL(name)[1] == 'y' || ZSTR_VAL(name)[1] == 'Y')
	 && (ZSTR_VAL(name)[2] == 'p' || ZSTR_VAL(name)[2] == 'P')
	 && (ZSTR_VAL(name)[3] == 'e' || ZSTR_VAL(name)[3] == 'E')) {
		return (zend_function*)&zend_ffi_type_fn;
	}

	if (ffi->symbols) {
		sym = zend_hash_find_ptr(ffi->symbols, name);
		if (sym && sym->kind != ZEND_FFI_SYM_FUNC) {
			sym = NULL;
		}
	}
	if (!sym) {
		zend_throw_error(zend_ffi_exception_ce, "Attempt to call undefined C function '%s'", ZSTR_VAL(name));
		return NULL;
	}

	type = ZEND_FFI_TYPE(sym->type);
	ZEND_ASSERT(type->kind == ZEND_FFI_TYPE_FUNC);

	if (EXPECTED(EG(trampoline).common.function_name == NULL)) {
		func = &EG(trampoline);
	} else {
		func = ecalloc(sizeof(zend_internal_function), 1);
	}
	func->common.type = ZEND_INTERNAL_FUNCTION;
	func->common.arg_flags[0] = 0;
	func->common.arg_flags[1] = 0;
	func->common.arg_flags[2] = 0;
	func->common.fn_flags = ZEND_ACC_CALL_VIA_TRAMPOLINE;
	func->common.function_name = zend_string_copy(name);
	/* set to 0 to avoid arg_info[] allocation, because all values are passed by value anyway */
	func->common.num_args = 0;
	func->common.required_num_args = type->func.args ? zend_hash_num_elements(type->func.args) : 0;
	func->common.scope = NULL;
	func->common.prototype = NULL;
	func->common.arg_info = NULL;
	func->internal_function.handler = ZEND_FN(ffi_trampoline);
	func->internal_function.module = NULL;

	func->internal_function.reserved[0] = type;
	func->internal_function.reserved[1] = sym->addr;

	return func;
}
/* }}} */

static zend_never_inline int zend_ffi_disabled(void) /* {{{ */
{
	zend_throw_error(zend_ffi_exception_ce, "FFI API is restricted by \"ffi.enable\" configuration directive");
	return 0;
}
/* }}} */

static zend_always_inline int zend_ffi_validate_api_restriction(zend_execute_data *execute_data) /* {{{ */
{
	if (EXPECTED(FFI_G(restriction) > ZEND_FFI_ENABLED)) {
		ZEND_ASSERT(FFI_G(restriction) == ZEND_FFI_PRELOAD);
		if (FFI_G(is_cli)
		 || (execute_data->prev_execute_data
		  && (execute_data->prev_execute_data->func->common.fn_flags & ZEND_ACC_PRELOADED))
		 || (CG(compiler_options) & ZEND_COMPILE_PRELOAD)) {
			return 1;
		}
	} else if (EXPECTED(FFI_G(restriction) == ZEND_FFI_ENABLED)) {
		return 1;
	}
	return zend_ffi_disabled();
}
/* }}} */

#define ZEND_FFI_VALIDATE_API_RESTRICTION() do { \
		if (UNEXPECTED(!zend_ffi_validate_api_restriction(execute_data))) { \
			return; \
		} \
	} while (0)

ZEND_METHOD(FFI, cdef) /* {{{ */
{
	zend_string *code = NULL;
	zend_string *lib = NULL;
	zend_ffi *ffi = NULL;
	DL_HANDLE handle = NULL;
	void *addr;

	ZEND_FFI_VALIDATE_API_RESTRICTION();
	ZEND_PARSE_PARAMETERS_START(0, 2)
		Z_PARAM_OPTIONAL
		Z_PARAM_STR(code)
		Z_PARAM_STR(lib)
	ZEND_PARSE_PARAMETERS_END();

	if (lib) {
		handle = DL_LOAD(ZSTR_VAL(lib));
		if (!handle) {
			zend_throw_error(zend_ffi_exception_ce, "Failed loading '%s'", ZSTR_VAL(lib));
			return;
		}
#ifdef RTLD_DEFAULT
	} else if (1) {
		// TODO: this might need to be disabled or protected ???
		handle = RTLD_DEFAULT;
#endif
	}

	FFI_G(symbols) = NULL;
	FFI_G(tags) = NULL;

	if (code) {
		/* Parse C definitions */
		FFI_G(default_type_attr) = ZEND_FFI_ATTR_STORED;

		if (zend_ffi_parse_decl(ZSTR_VAL(code), ZSTR_LEN(code)) != SUCCESS) {
			if (FFI_G(symbols)) {
				zend_hash_destroy(FFI_G(symbols));
				efree(FFI_G(symbols));
				FFI_G(symbols) = NULL;
			}
			if (FFI_G(tags)) {
				zend_hash_destroy(FFI_G(tags));
				efree(FFI_G(tags));
				FFI_G(tags) = NULL;
			}
			return;
		}

		if (FFI_G(symbols)) {
			zend_string *name;
			zend_ffi_symbol *sym;

			ZEND_HASH_FOREACH_STR_KEY_PTR(FFI_G(symbols), name, sym) {
				if (sym->kind == ZEND_FFI_SYM_VAR) {
					addr = DL_FETCH_SYMBOL(handle, ZSTR_VAL(name));
					if (!addr) {
						zend_throw_error(zend_ffi_exception_ce, "Failed resolving C variable '%s'", ZSTR_VAL(name));
					}
					sym->addr = addr;
				} else if (sym->kind == ZEND_FFI_SYM_FUNC) {
					addr = DL_FETCH_SYMBOL(handle, ZSTR_VAL(name));
					if (!addr) {
						zend_throw_error(zend_ffi_exception_ce, "Failed resolving C function '%s'", ZSTR_VAL(name));
					}
					sym->addr = addr;
				}
			} ZEND_HASH_FOREACH_END();
		}
	}

	ffi = (zend_ffi*)zend_ffi_new(zend_ffi_ce);
	ffi->lib = handle;
	ffi->symbols = FFI_G(symbols);
	ffi->tags = FFI_G(tags);

	FFI_G(symbols) = NULL;
	FFI_G(tags) = NULL;

	RETURN_OBJ(&ffi->std);
}
/* }}} */

static int zend_ffi_same_types(zend_ffi_type *old, zend_ffi_type *type) /* {{{ */
{
	if (old == type) {
		return 1;
	}

	if (old->kind != type->kind
	 || old->size != type->size
	 || old->align != type->align
	 || old->attr != type->attr) {
		return 0;
	}

	switch (old->kind) {
		case ZEND_FFI_TYPE_ENUM:
			return old->enumeration.kind == type->enumeration.kind;
		case ZEND_FFI_TYPE_ARRAY:
			return old->array.length == type->array.length
			 &&	zend_ffi_same_types(ZEND_FFI_TYPE(old->array.type), ZEND_FFI_TYPE(type->array.type));
		case ZEND_FFI_TYPE_POINTER:
			return zend_ffi_same_types(ZEND_FFI_TYPE(old->pointer.type), ZEND_FFI_TYPE(type->pointer.type));
		case ZEND_FFI_TYPE_STRUCT:
			if (zend_hash_num_elements(&old->record.fields) != zend_hash_num_elements(&type->record.fields)) {
				return 0;
			} else {
				zend_ffi_field *old_field, *field;
				zend_string *key;
				Bucket *b = type->record.fields.arData;

				ZEND_HASH_FOREACH_STR_KEY_PTR(&old->record.fields, key, old_field) {
					while (Z_TYPE(b->val) == IS_UNDEF) {
						b++;
					}
					if (key) {
						if (!b->key
						 || !zend_string_equals(key, b->key)) {
							return 0;
						}
					} else if (b->key) {
						return 0;
					}
					field = Z_PTR(b->val);
					if (old_field->offset != field->offset
					 || old_field->is_const != field->is_const
					 || old_field->is_nested != field->is_nested
					 || old_field->first_bit != field->first_bit
					 || old_field->bits != field->bits
					 || !zend_ffi_same_types(ZEND_FFI_TYPE(old_field->type), ZEND_FFI_TYPE(field->type))) {
						return 0;
					}
					b++;
				} ZEND_HASH_FOREACH_END();
			}
			break;
		case ZEND_FFI_TYPE_FUNC:
			if (old->func.abi != type->func.abi
			 || ((old->func.args ? zend_hash_num_elements(old->func.args) : 0) != (type->func.args ? zend_hash_num_elements(type->func.args) : 0))
			 || !zend_ffi_same_types(ZEND_FFI_TYPE(old->func.ret_type), ZEND_FFI_TYPE(type->func.ret_type))) {
				return 0;
			} else if (old->func.args) {
				zend_ffi_type *arg_type;
				Bucket *b = type->func.args->arData;

				ZEND_HASH_FOREACH_PTR(old->func.args, arg_type) {
					while (Z_TYPE(b->val) == IS_UNDEF) {
						b++;
					}
					if (!zend_ffi_same_types(ZEND_FFI_TYPE(arg_type), ZEND_FFI_TYPE(Z_PTR(b->val)))) {
						return 0;
					}
					b++;
				} ZEND_HASH_FOREACH_END();
			}
			break;
		default:
			break;
	}

	return 1;
}
/* }}} */

static int zend_ffi_same_symbols(zend_ffi_symbol *old, zend_ffi_symbol *sym) /* {{{ */
{
	if (old->kind != sym->kind || old->is_const != sym->is_const) {
		return 0;
	}

	if (old->kind == ZEND_FFI_SYM_CONST) {
		if (old->value != sym->value) {
			return 0;
		}
	}

	return zend_ffi_same_types(ZEND_FFI_TYPE(old->type), ZEND_FFI_TYPE(sym->type));
}
/* }}} */

static int zend_ffi_same_tags(zend_ffi_tag *old, zend_ffi_tag *tag) /* {{{ */
{
	if (old->kind != tag->kind) {
		return 0;
	}

	return zend_ffi_same_types(ZEND_FFI_TYPE(old->type), ZEND_FFI_TYPE(tag->type));
}
/* }}} */

static int zend_ffi_subst_old_type(zend_ffi_type **dcl, zend_ffi_type *old, zend_ffi_type *type) /* {{{ */
{
	zend_ffi_type *dcl_type;
	zend_ffi_field *field;

	if (ZEND_FFI_TYPE(*dcl) == type) {
		*dcl = old;
		return 1;
	}
	dcl_type = *dcl;
	switch (dcl_type->kind) {
		case ZEND_FFI_TYPE_POINTER:
			return zend_ffi_subst_old_type(&dcl_type->pointer.type, old, type);
		case ZEND_FFI_TYPE_ARRAY:
			return zend_ffi_subst_old_type(&dcl_type->array.type, old, type);
		case ZEND_FFI_TYPE_FUNC:
			if (zend_ffi_subst_old_type(&dcl_type->func.ret_type, old, type)) {
				return 1;
			}
			if (dcl_type->func.args) {
				zval *zv;

				ZEND_HASH_FOREACH_VAL(dcl_type->func.args, zv) {
					if (zend_ffi_subst_old_type((zend_ffi_type**)&Z_PTR_P(zv), old, type)) {
						return 1;
					}
				} ZEND_HASH_FOREACH_END();
			}
			break;
		case ZEND_FFI_TYPE_STRUCT:
			ZEND_HASH_FOREACH_PTR(&dcl_type->record.fields, field) {
				if (zend_ffi_subst_old_type(&field->type, old, type)) {
					return 1;
				}
			} ZEND_HASH_FOREACH_END();
			break;
		default:
			break;
	}
	return 0;
} /* }}} */

static void zend_ffi_cleanup_type(zend_ffi_type *old, zend_ffi_type *type) /* {{{ */
{
	zend_ffi_symbol *sym;
	zend_ffi_tag *tag;

	if (FFI_G(symbols)) {
		ZEND_HASH_FOREACH_PTR(FFI_G(symbols), sym) {
			zend_ffi_subst_old_type(&sym->type, old, type);
		} ZEND_HASH_FOREACH_END();
	}
	if (FFI_G(tags)) {
		ZEND_HASH_FOREACH_PTR(FFI_G(tags), tag) {
			zend_ffi_subst_old_type(&tag->type, old, type);
		} ZEND_HASH_FOREACH_END();
	}
}
/* }}} */

static zend_ffi_type *zend_ffi_remember_type(zend_ffi_type *type) /* {{{ */
{
	if (!FFI_G(weak_types)) {
		FFI_G(weak_types) = emalloc(sizeof(HashTable));
		zend_hash_init(FFI_G(weak_types), 0, NULL, zend_ffi_type_hash_dtor, 0);
	}
	// TODO: avoid dups ???
	type->attr |= ZEND_FFI_ATTR_STORED;
	zend_hash_next_index_insert_ptr(FFI_G(weak_types), ZEND_FFI_TYPE_MAKE_OWNED(type));
	return type;
}
/* }}} */

ZEND_METHOD(FFI, load) /* {{{ */
{
	zend_string *fn;
	struct stat buf;
	int fd;
	char *filename, *code, *code_pos, *scope_name, *lib;
	size_t code_size, scope_name_len;
	zend_ffi *ffi;
	zend_bool preload = (CG(compiler_options) & ZEND_COMPILE_PRELOAD) != 0;
	DL_HANDLE handle = NULL;
	zend_ffi_scope *scope = NULL;
	zend_string *name;
	zend_ffi_symbol *sym;
	zend_ffi_tag *tag;
	void *addr;

	ZEND_FFI_VALIDATE_API_RESTRICTION();
	ZEND_PARSE_PARAMETERS_START(1, 1)
		Z_PARAM_STR(fn)
	ZEND_PARSE_PARAMETERS_END();

	filename = ZSTR_VAL(fn);
	if (stat(filename, &buf) != 0) {
		if (preload) {
			zend_error(E_WARNING, "FFI: failed pre-loading '%s', file doesn't exist", filename);
		} else {
			zend_throw_error(zend_ffi_exception_ce, "Failed loading '%s', file doesn't exist", filename);
		}
		return;
	}

	if ((buf.st_mode & S_IFMT) != S_IFREG) {
		if (preload) {
			zend_error(E_WARNING, "FFI: failed pre-loading '%s', not a regular file", filename);
		} else {
			zend_throw_error(zend_ffi_exception_ce, "Failed loading '%s', not a regular file", filename);
		}
		return;
	}

	code_size = buf.st_size;
	code = emalloc(code_size + 1);
	fd = open(filename, O_RDONLY, 0);
	if (fd < 0 || read(fd, code, code_size) != code_size) {
		if (preload) {
			zend_error(E_WARNING, "FFI: Failed pre-loading '%s', cannot read_file", filename);
        } else {
			zend_throw_error(zend_ffi_exception_ce, "Failed loading '%s', cannot read_file", filename);
		}
		efree(code);
		close(fd);
		return;
	}
	close(fd);
	code[code_size] = 0;

	FFI_G(symbols) = NULL;
	FFI_G(tags) = NULL;
	FFI_G(persistent) = preload;
	FFI_G(default_type_attr) = preload ?
		ZEND_FFI_ATTR_STORED | ZEND_FFI_ATTR_PERSISTENT :
		ZEND_FFI_ATTR_STORED;

	scope_name = NULL;
	scope_name_len = 0;
	lib = NULL;
	code_pos = zend_ffi_parse_directives(filename, code, &scope_name, &lib, preload);
	if (!code_pos) {
		efree(code);
		FFI_G(persistent) = 0;
		return;
	}
	code_size -= code_pos - code;

	if (zend_ffi_parse_decl(code_pos, code_size) != SUCCESS) {
		if (preload) {
			zend_error(E_WARNING, "FFI: failed pre-loading '%s'", filename);
		} else {
			zend_throw_error(zend_ffi_exception_ce, "Failed loading '%s'", filename);
		}
		goto cleanup;
	}

	if (lib) {
		handle = DL_LOAD(lib);
		if (!handle) {
			if (preload) {
				zend_error(E_WARNING, "FFI: Failed pre-loading '%s'", lib);
			} else {
				zend_throw_error(zend_ffi_exception_ce, "Failed loading '%s'", lib);
			}
			goto cleanup;
		}
#ifdef RTLD_DEFAULT
	} else if (1) {
		// TODO: this might need to be disabled or protected ???
		handle = RTLD_DEFAULT;
#endif
	}

	if (preload) {
		if (!scope_name) {
			scope_name = "C";
		}
		scope_name_len = strlen(scope_name);
		if (FFI_G(scopes)) {
			scope = zend_hash_str_find_ptr(FFI_G(scopes), scope_name, scope_name_len);
		}
	}

	if (FFI_G(symbols)) {
		ZEND_HASH_FOREACH_STR_KEY_PTR(FFI_G(symbols), name, sym) {
			if (sym->kind == ZEND_FFI_SYM_VAR) {
				addr = DL_FETCH_SYMBOL(handle, ZSTR_VAL(name));
				if (!addr) {
					if (preload) {
						zend_error(E_WARNING, "FFI: failed pre-loading '%s', cannot resolve C variable '%s'", filename, ZSTR_VAL(name));
					} else {
						zend_throw_error(zend_ffi_exception_ce, "Failed resolving C variable '%s'", ZSTR_VAL(name));
					}
					if (lib) {
						DL_UNLOAD(handle);
					}
					goto cleanup;
				}
				sym->addr = addr;
			} else if (sym->kind == ZEND_FFI_SYM_FUNC) {
				addr = DL_FETCH_SYMBOL(handle, ZSTR_VAL(name));
				if (!addr) {
					if (preload) {
						zend_error(E_WARNING, "failed pre-loading '%s', cannot resolve C function '%s'", filename, ZSTR_VAL(name));
					} else {
						zend_throw_error(zend_ffi_exception_ce, "Failed resolving C function '%s'", ZSTR_VAL(name));
					}
					if (lib) {
						DL_UNLOAD(handle);
					}
					goto cleanup;
				}
				sym->addr = addr;
			}
			if (scope && scope->symbols) {
				zend_ffi_symbol *old_sym = zend_hash_find_ptr(scope->symbols, name);

				if (old_sym) {
					if (zend_ffi_same_symbols(old_sym, sym)) {
						if (ZEND_FFI_TYPE_IS_OWNED(sym->type)
						 && ZEND_FFI_TYPE(old_sym->type) != ZEND_FFI_TYPE(sym->type)) {
							zend_ffi_type *type = ZEND_FFI_TYPE(sym->type);
							zend_ffi_cleanup_type(ZEND_FFI_TYPE(old_sym->type), ZEND_FFI_TYPE(type));
							zend_ffi_type_dtor(type);
						}
					} else {
						zend_error(E_WARNING, "FFI: failed pre-loading '%s', redefinition of '%s'", filename, ZSTR_VAL(name));
						if (lib) {
							DL_UNLOAD(handle);
						}
						goto cleanup;
					}
				}
			}
		} ZEND_HASH_FOREACH_END();
	}

	if (preload) {
		if (scope && scope->tags && FFI_G(tags)) {
			ZEND_HASH_FOREACH_STR_KEY_PTR(FFI_G(tags), name, tag) {
				zend_ffi_tag *old_tag = zend_hash_find_ptr(scope->tags, name);

				if (old_tag) {
					if (zend_ffi_same_tags(old_tag, tag)) {
						if (ZEND_FFI_TYPE_IS_OWNED(tag->type)
						 && ZEND_FFI_TYPE(old_tag->type) != ZEND_FFI_TYPE(tag->type)) {
							zend_ffi_type *type = ZEND_FFI_TYPE(tag->type);
							zend_ffi_cleanup_type(ZEND_FFI_TYPE(old_tag->type), ZEND_FFI_TYPE(type));
							zend_ffi_type_dtor(type);
						}
					} else {
						zend_error(E_WARNING, "FFI: failed pre-loading '%s', redefinition of '%s %s'", filename, zend_ffi_tag_kind_name[tag->kind], ZSTR_VAL(name));
						if (lib) {
							DL_UNLOAD(handle);
						}
						goto cleanup;
					}
				}
			} ZEND_HASH_FOREACH_END();
		}

		if (!scope) {
			scope = malloc(sizeof(zend_ffi_scope));
			scope->symbols = FFI_G(symbols);
			scope->tags = FFI_G(tags);

			if (!FFI_G(scopes)) {
				FFI_G(scopes) = malloc(sizeof(HashTable));
				zend_hash_init(FFI_G(scopes), 0, NULL, zend_ffi_scope_hash_dtor, 1);
			}

			zend_hash_str_add_ptr(FFI_G(scopes), scope_name, scope_name_len, scope);
		} else {
			if (FFI_G(symbols)) {
				if (!scope->symbols) {
					scope->symbols = FFI_G(symbols);
					FFI_G(symbols) = NULL;
				} else {
					ZEND_HASH_FOREACH_STR_KEY_PTR(FFI_G(symbols), name, sym) {
						if (!zend_hash_add_ptr(scope->symbols, name, sym)) {
							zend_ffi_type_dtor(sym->type);
							free(sym);
						}
					} ZEND_HASH_FOREACH_END();
					FFI_G(symbols)->pDestructor = NULL;
					zend_hash_destroy(FFI_G(symbols));
				}
			}
			if (FFI_G(tags)) {
				if (!scope->tags) {
					scope->tags = FFI_G(tags);
					FFI_G(tags) = NULL;
				} else {
					ZEND_HASH_FOREACH_STR_KEY_PTR(FFI_G(tags), name, tag) {
						if (!zend_hash_add_ptr(scope->tags, name, tag)) {
							zend_ffi_type_dtor(tag->type);
							free(tag);
						}
					} ZEND_HASH_FOREACH_END();
					FFI_G(tags)->pDestructor = NULL;
					zend_hash_destroy(FFI_G(tags));
				}
			}
		}

		ffi = (zend_ffi*)zend_ffi_new(zend_ffi_ce);
		ffi->symbols = scope->symbols;
		ffi->tags = scope->tags;
		ffi->persistent = 1;
	} else {
		ffi = (zend_ffi*)zend_ffi_new(zend_ffi_ce);
		ffi->lib = handle;
		ffi->symbols = FFI_G(symbols);
		ffi->tags = FFI_G(tags);
	}

	efree(code);
	FFI_G(symbols) = NULL;
	FFI_G(tags) = NULL;

	RETURN_OBJ(&ffi->std);

cleanup:
	efree(code);
	if (FFI_G(symbols)) {
		zend_hash_destroy(FFI_G(symbols));
		pefree(FFI_G(symbols), preload);
		FFI_G(symbols) = NULL;
	}
	if (FFI_G(tags)) {
		zend_hash_destroy(FFI_G(tags));
		pefree(FFI_G(tags), preload);
		FFI_G(tags) = NULL;
	}
	FFI_G(persistent) = 0;
}
/* }}} */

ZEND_METHOD(FFI, scope) /* {{{ */
{
	zend_string *scope_name;
	zend_ffi_scope *scope = NULL;
	zend_ffi *ffi;

	ZEND_FFI_VALIDATE_API_RESTRICTION();
	ZEND_PARSE_PARAMETERS_START(1, 1)
		Z_PARAM_STR(scope_name)
	ZEND_PARSE_PARAMETERS_END();

	if (FFI_G(scopes)) {
		scope = zend_hash_find_ptr(FFI_G(scopes), scope_name);
	}

	if (!scope) {
		zend_throw_error(zend_ffi_exception_ce, "Failed loading scope '%s'", ZSTR_VAL(scope_name));
		return;
	}

	ffi = (zend_ffi*)zend_ffi_new(zend_ffi_ce);

	ffi->symbols = scope->symbols;
	ffi->tags = scope->tags;
	ffi->persistent = 1;

	RETURN_OBJ(&ffi->std);
}
/* }}} */

static void zend_ffi_cleanup_dcl(zend_ffi_dcl *dcl) /* {{{ */
{
	if (dcl) {
		zend_ffi_type_dtor(dcl->type);
		dcl->type = NULL;
	}
}
/* }}} */

static void zend_ffi_throw_parser_error(const char *format, ...) /* {{{ */
{
	va_list va;
	char *message = NULL;

	va_start(va, format);
	zend_vspprintf(&message, 0, format, va);

	if (EG(current_execute_data)) {
		zend_throw_exception(zend_ffi_parser_exception_ce, message, 0);
	} else {
		zend_error(E_WARNING, "FFI Parser: %s", message);
	}

	efree(message);
	va_end(va);
}
/* }}} */

static int zend_ffi_validate_vla(zend_ffi_type *type) /* {{{ */
{
	if (!FFI_G(allow_vla) && (type->attr & ZEND_FFI_ATTR_VLA)) {
		zend_ffi_throw_parser_error("'[*]' not allowed in other than function prototype scope at line %d", FFI_G(line));
		return FAILURE;
	}
	return SUCCESS;
}
/* }}} */

static int zend_ffi_validate_incomplete_type(zend_ffi_type *type, zend_bool allow_incomplete_tag, zend_bool allow_incomplete_array) /* {{{ */
{
	if (!allow_incomplete_tag && (type->attr & ZEND_FFI_ATTR_INCOMPLETE_TAG)) {
		if (FFI_G(tags)) {
			zend_string *key;
			zend_ffi_tag *tag;

			ZEND_HASH_FOREACH_STR_KEY_PTR(FFI_G(tags), key, tag) {
				if (ZEND_FFI_TYPE(tag->type) == type) {
					if (type->kind == ZEND_FFI_TYPE_ENUM) {
						zend_ffi_throw_parser_error("incomplete 'enum %s' at line %d", ZSTR_VAL(key), FFI_G(line));
					} else if (type->attr & ZEND_FFI_ATTR_UNION) {
						zend_ffi_throw_parser_error("incomplete 'union %s' at line %d", ZSTR_VAL(key), FFI_G(line));
					} else {
						zend_ffi_throw_parser_error("incomplete 'struct %s' at line %d", ZSTR_VAL(key), FFI_G(line));
					}
					return FAILURE;
				}
			} ZEND_HASH_FOREACH_END();
		}
		if (FFI_G(symbols)) {
			zend_string *key;
			zend_ffi_symbol *sym;

			ZEND_HASH_FOREACH_STR_KEY_PTR(FFI_G(symbols), key, sym) {
				if (type == ZEND_FFI_TYPE(sym->type)) {
					zend_ffi_throw_parser_error("incomplete C type '%s' at line %d", ZSTR_VAL(key), FFI_G(line));
					return FAILURE;
				}
			} ZEND_HASH_FOREACH_END();
		}
		zend_ffi_throw_parser_error("incomplete type at line %d", FFI_G(line));
		return FAILURE;
	} else if (!allow_incomplete_array && type->attr & ZEND_FFI_ATTR_INCOMPLETE_ARRAY) {
		zend_ffi_throw_parser_error("'[]' not allowed at line %d", FFI_G(line));
		return FAILURE;
	} else if (!FFI_G(allow_vla) && (type->attr & ZEND_FFI_ATTR_VLA)) {
		zend_ffi_throw_parser_error("'[*]' not allowed in other than function prototype scope at line %d", FFI_G(line));
		return FAILURE;
	}
	return SUCCESS;
}
/* }}} */

static int zend_ffi_validate_type(zend_ffi_type *type, zend_bool allow_incomplete_tag, zend_bool allow_incomplete_array) /* {{{ */
{
	if (type->kind == ZEND_FFI_TYPE_VOID) {
		zend_ffi_throw_parser_error("'void' type is not allowed at line %d", FFI_G(line));
		return FAILURE;
	}
	return zend_ffi_validate_incomplete_type(type, allow_incomplete_tag, allow_incomplete_array);
}
/* }}} */

static int zend_ffi_validate_var_type(zend_ffi_type *type, zend_bool allow_incomplete_array) /* {{{ */
{
	if (type->kind == ZEND_FFI_TYPE_FUNC) {
		zend_ffi_throw_parser_error("'function' type is not allowed at line %d", FFI_G(line));
		return FAILURE;
	}
	return zend_ffi_validate_type(type, 0, allow_incomplete_array);
}
/* }}} */

void zend_ffi_validate_type_name(zend_ffi_dcl *dcl) /* {{{ */
{
	zend_ffi_finalize_type(dcl);
	if (zend_ffi_validate_var_type(ZEND_FFI_TYPE(dcl->type), 0) != SUCCESS) {
		zend_ffi_cleanup_dcl(dcl);
		LONGJMP(FFI_G(bailout), FAILURE);
	}
}
/* }}} */

static int zend_ffi_subst_type(zend_ffi_type **dcl, zend_ffi_type *type) /* {{{ */
{
	zend_ffi_type *dcl_type;
	zend_ffi_field *field;

	if (*dcl == type) {
		*dcl = ZEND_FFI_TYPE_MAKE_OWNED(type);
		return 1;
	}
	dcl_type = *dcl;
	switch (dcl_type->kind) {
		case ZEND_FFI_TYPE_POINTER:
			return zend_ffi_subst_type(&dcl_type->pointer.type, type);
		case ZEND_FFI_TYPE_ARRAY:
			return zend_ffi_subst_type(&dcl_type->array.type, type);
		case ZEND_FFI_TYPE_FUNC:
			if (zend_ffi_subst_type(&dcl_type->func.ret_type, type)) {
				return 1;
			}
			if (dcl_type->func.args) {
				zval *zv;

				ZEND_HASH_FOREACH_VAL(dcl_type->func.args, zv) {
					if (zend_ffi_subst_type((zend_ffi_type**)&Z_PTR_P(zv), type)) {
						return 1;
					}
				} ZEND_HASH_FOREACH_END();
			}
			break;
		case ZEND_FFI_TYPE_STRUCT:
			ZEND_HASH_FOREACH_PTR(&dcl_type->record.fields, field) {
				if (zend_ffi_subst_type(&field->type, type)) {
					return 1;
				}
			} ZEND_HASH_FOREACH_END();
			break;
		default:
			break;
	}
	return 0;
} /* }}} */

static void zend_ffi_tags_cleanup(zend_ffi_dcl *dcl) /* {{{ */
{
	zend_ffi_tag *tag;
	ZEND_HASH_FOREACH_PTR(FFI_G(tags), tag) {
		if (ZEND_FFI_TYPE_IS_OWNED(tag->type)) {
			zend_ffi_type *type = ZEND_FFI_TYPE(tag->type);
			zend_ffi_subst_type(&dcl->type, type);
			tag->type = type;
		}
	} ZEND_HASH_FOREACH_END();
	zend_hash_destroy(FFI_G(tags));
	efree(FFI_G(tags));
}
/* }}} */

ZEND_METHOD(FFI, new) /* {{{ */
{
	zend_string *type_def = NULL;
	zval *ztype = NULL;
	zend_ffi_type *type, *type_ptr;
	zend_ffi_cdata *cdata;
	void *ptr;
	zend_bool owned = 1;
	zend_bool persistent = 0;
	zend_bool is_const = 0;
	zend_ffi_flags flags = ZEND_FFI_FLAG_OWNED;

	ZEND_FFI_VALIDATE_API_RESTRICTION();
	ZEND_PARSE_PARAMETERS_START(1, 3)
		if (Z_TYPE_P(EX_VAR_NUM(0)) == IS_STRING) {
			Z_PARAM_STR(type_def)
		} else {
			Z_PARAM_OBJECT_OF_CLASS(ztype, zend_ffi_ctype_ce)
		}
		Z_PARAM_OPTIONAL
		Z_PARAM_BOOL(owned)
		Z_PARAM_BOOL(persistent)
	ZEND_PARSE_PARAMETERS_END();

	if (!owned) {
		flags &= ~ZEND_FFI_FLAG_OWNED;
	}

	if (persistent) {
		flags |= ZEND_FFI_FLAG_PERSISTENT;
	}

	if (type_def) {
		zend_ffi_dcl dcl = ZEND_FFI_ATTR_INIT;

		if (Z_TYPE(EX(This)) == IS_OBJECT) {
			zend_ffi *ffi = (zend_ffi*)Z_OBJ(EX(This));
			FFI_G(symbols) = ffi->symbols;
			FFI_G(tags) = ffi->tags;
		} else {
			FFI_G(symbols) = NULL;
			FFI_G(tags) = NULL;
		}

		FFI_G(default_type_attr) = 0;

		if (zend_ffi_parse_type(ZSTR_VAL(type_def), ZSTR_LEN(type_def), &dcl) != SUCCESS) {
			zend_ffi_type_dtor(dcl.type);
			if (Z_TYPE(EX(This)) != IS_OBJECT) {
				if (FFI_G(tags)) {
					zend_hash_destroy(FFI_G(tags));
					efree(FFI_G(tags));
					FFI_G(tags) = NULL;
				}
				if (FFI_G(symbols)) {
					zend_hash_destroy(FFI_G(symbols));
					efree(FFI_G(symbols));
					FFI_G(symbols) = NULL;
				}
			}
			return;
		}

		type = ZEND_FFI_TYPE(dcl.type);
		if (dcl.attr & ZEND_FFI_ATTR_CONST) {
			is_const = 1;
		}

		if (Z_TYPE(EX(This)) != IS_OBJECT) {
			if (FFI_G(tags)) {
				zend_ffi_tags_cleanup(&dcl);
			}
			if (FFI_G(symbols)) {
				zend_hash_destroy(FFI_G(symbols));
				efree(FFI_G(symbols));
				FFI_G(symbols) = NULL;
			}
		}
		FFI_G(symbols) = NULL;
		FFI_G(tags) = NULL;

		type_ptr = dcl.type;
	} else {
		zend_ffi_ctype *ctype = (zend_ffi_ctype*)Z_OBJ_P(ztype);

		type_ptr = type = ctype->type;
		if (ZEND_FFI_TYPE_IS_OWNED(type)) {
			type = ZEND_FFI_TYPE(type);
			if (!(type->attr & ZEND_FFI_ATTR_STORED)) {
				if (GC_REFCOUNT(&ctype->std) == 1) {
					/* transfer type ownership */
					ctype->type = type;
				} else {
					ctype->type = type_ptr = type = zend_ffi_remember_type(type);
				}
			}
		}
	}

	ptr = pemalloc(type->size, flags & ZEND_FFI_FLAG_PERSISTENT);
	memset(ptr, 0, type->size);

	cdata = (zend_ffi_cdata*)zend_ffi_cdata_new(zend_ffi_cdata_ce);
	if (type->kind < ZEND_FFI_TYPE_POINTER) {
		cdata->std.handlers = &zend_ffi_cdata_value_handlers;
	}
	cdata->type = type_ptr;
	cdata->ptr = ptr;
	cdata->flags = flags;
	if (is_const) {
		cdata->flags |= ZEND_FFI_FLAG_CONST;
	}

	RETURN_OBJ(&cdata->std);
}
/* }}} */

ZEND_METHOD(FFI, free) /* {{{ */
{
	zval *zv;
	zend_ffi_cdata *cdata;

	ZEND_FFI_VALIDATE_API_RESTRICTION();
	ZEND_PARSE_PARAMETERS_START(1, 1)
		Z_PARAM_OBJECT_OF_CLASS_EX2(zv, zend_ffi_cdata_ce, 0, 1, 0);
	ZEND_PARSE_PARAMETERS_END();

	cdata = (zend_ffi_cdata*)Z_OBJ_P(zv);

	if (ZEND_FFI_TYPE(cdata->type)->kind == ZEND_FFI_TYPE_POINTER) {
		if (!cdata->ptr) {
			zend_throw_error(zend_ffi_exception_ce, "NULL pointer dereference");
			return;
		}
		if (cdata->ptr != (void*)&cdata->ptr_holder) {
			pefree(*(void**)cdata->ptr, cdata->flags & ZEND_FFI_FLAG_PERSISTENT);
		} else {
			pefree(cdata->ptr_holder, (cdata->flags & ZEND_FFI_FLAG_PERSISTENT) || !is_zend_ptr(cdata->ptr_holder));
		}
		*(void**)cdata->ptr = NULL;
	} else if (!(cdata->flags & ZEND_FFI_FLAG_OWNED)) {
		pefree(cdata->ptr, cdata->flags & ZEND_FFI_FLAG_PERSISTENT);
		cdata->ptr = NULL;
		cdata->flags &= ~(ZEND_FFI_FLAG_OWNED|ZEND_FFI_FLAG_PERSISTENT);
		cdata->std.handlers = &zend_ffi_cdata_free_handlers;
	} else {
		zend_throw_error(zend_ffi_exception_ce, "free() non a C pointer");
	}
}
/* }}} */

ZEND_METHOD(FFI, cast) /* {{{ */
{
	zend_string *type_def = NULL;
	zval *ztype = NULL;
	zend_ffi_type *old_type, *type, *type_ptr;
	zend_ffi_cdata *old_cdata, *cdata;
	zend_bool is_const = 0;
	zval *zv, *arg;
	void *ptr;

	ZEND_FFI_VALIDATE_API_RESTRICTION();
	ZEND_PARSE_PARAMETERS_START(2, 2)
		if (Z_TYPE_P(EX_VAR_NUM(0)) == IS_STRING) {
			Z_PARAM_STR(type_def)
		} else {
			Z_PARAM_OBJECT_OF_CLASS(ztype, zend_ffi_ctype_ce)
		}
		Z_PARAM_ZVAL(zv);
	ZEND_PARSE_PARAMETERS_END();

	arg = zv;
	ZVAL_DEREF(zv);

	if (type_def) {
		zend_ffi_dcl dcl = ZEND_FFI_ATTR_INIT;

		if (Z_TYPE(EX(This)) == IS_OBJECT) {
			zend_ffi *ffi = (zend_ffi*)Z_OBJ(EX(This));
			FFI_G(symbols) = ffi->symbols;
			FFI_G(tags) = ffi->tags;
		} else {
			FFI_G(symbols) = NULL;
			FFI_G(tags) = NULL;
		}

		FFI_G(default_type_attr) = 0;

		if (zend_ffi_parse_type(ZSTR_VAL(type_def), ZSTR_LEN(type_def), &dcl) != SUCCESS) {
			zend_ffi_type_dtor(dcl.type);
			if (Z_TYPE(EX(This)) != IS_OBJECT) {
				if (FFI_G(tags)) {
					zend_hash_destroy(FFI_G(tags));
					efree(FFI_G(tags));
					FFI_G(tags) = NULL;
				}
				if (FFI_G(symbols)) {
					zend_hash_destroy(FFI_G(symbols));
					efree(FFI_G(symbols));
					FFI_G(symbols) = NULL;
				}
			}
			return;
		}

		type = ZEND_FFI_TYPE(dcl.type);
		if (dcl.attr & ZEND_FFI_ATTR_CONST) {
			is_const = 1;
		}

		if (Z_TYPE(EX(This)) != IS_OBJECT) {
			if (FFI_G(tags)) {
				zend_ffi_tags_cleanup(&dcl);
			}
			if (FFI_G(symbols)) {
				zend_hash_destroy(FFI_G(symbols));
				efree(FFI_G(symbols));
				FFI_G(symbols) = NULL;
			}
		}
		FFI_G(symbols) = NULL;
		FFI_G(tags) = NULL;

		type_ptr = dcl.type;
	} else {
		zend_ffi_ctype *ctype = (zend_ffi_ctype*)Z_OBJ_P(ztype);

		type_ptr = type = ctype->type;
		if (ZEND_FFI_TYPE_IS_OWNED(type)) {
			type = ZEND_FFI_TYPE(type);
			if (!(type->attr & ZEND_FFI_ATTR_STORED)) {
				if (GC_REFCOUNT(&ctype->std) == 1) {
					/* transfer type ownership */
					ctype->type = type;
				} else {
					ctype->type = type_ptr = type = zend_ffi_remember_type(type);
				}
			}
		}
	}

	if (Z_TYPE_P(zv) != IS_OBJECT || Z_OBJCE_P(zv) != zend_ffi_cdata_ce) {
		if (type->kind < ZEND_FFI_TYPE_POINTER && Z_TYPE_P(zv) < IS_STRING) {
			/* numeric conversion */
			cdata = (zend_ffi_cdata*)zend_ffi_cdata_new(zend_ffi_cdata_ce);
			cdata->std.handlers = &zend_ffi_cdata_value_handlers;
			cdata->type = type_ptr;
			cdata->ptr = emalloc(type->size);
			zend_ffi_zval_to_cdata(cdata->ptr, type, zv);
			cdata->flags = ZEND_FFI_FLAG_OWNED;
			if (is_const) {
				cdata->flags |= ZEND_FFI_FLAG_CONST;
			}
			RETURN_OBJ(&cdata->std);
		} else if (type->kind == ZEND_FFI_TYPE_POINTER && Z_TYPE_P(zv) == IS_LONG) {
			/* number to pointer conversion */
			cdata = (zend_ffi_cdata*)zend_ffi_cdata_new(zend_ffi_cdata_ce);
			cdata->type = type_ptr;
			cdata->ptr = &cdata->ptr_holder;
			cdata->ptr_holder = (void*)(intptr_t)Z_LVAL_P(zv);
			if (is_const) {
				cdata->flags |= ZEND_FFI_FLAG_CONST;
			}
			RETURN_OBJ(&cdata->std);
		} else if (type->kind == ZEND_FFI_TYPE_POINTER && Z_TYPE_P(zv) == IS_NULL) {
			/* null -> pointer */
			cdata = (zend_ffi_cdata*)zend_ffi_cdata_new(zend_ffi_cdata_ce);
			cdata->type = type_ptr;
			cdata->ptr = &cdata->ptr_holder;
			cdata->ptr_holder = NULL;
			if (is_const) {
				cdata->flags |= ZEND_FFI_FLAG_CONST;
			}
			RETURN_OBJ(&cdata->std);
		} else {
			zend_wrong_parameter_class_error(2, "FFI\\CData", zv);
		}
	}

	old_cdata = (zend_ffi_cdata*)Z_OBJ_P(zv);
	old_type = ZEND_FFI_TYPE(old_cdata->type);
	ptr = old_cdata->ptr;

	cdata = (zend_ffi_cdata*)zend_ffi_cdata_new(zend_ffi_cdata_ce);
	if (type->kind < ZEND_FFI_TYPE_POINTER) {
		cdata->std.handlers = &zend_ffi_cdata_value_handlers;
	}
	cdata->type = type_ptr;

	if (old_type->kind == ZEND_FFI_TYPE_POINTER
	 && type->kind != ZEND_FFI_TYPE_POINTER
	 && ZEND_FFI_TYPE(old_type->pointer.type)->kind == ZEND_FFI_TYPE_VOID) {
		/* automatically dereference void* pointers ??? */
		cdata->ptr = *(void**)ptr;
	} else if (old_type->kind == ZEND_FFI_TYPE_ARRAY
	 && type->kind == ZEND_FFI_TYPE_POINTER) {
		cdata->ptr = &cdata->ptr_holder;
		cdata->ptr_holder = old_cdata->ptr;
	} else if (type->size > old_type->size) {
		zend_throw_error(zend_ffi_exception_ce, "attempt to cast to larger type");
		return;
	} else if (ptr != &old_cdata->ptr_holder) {
		cdata->ptr = ptr;
	} else {
		cdata->ptr = &cdata->ptr_holder;
		cdata->ptr_holder = old_cdata->ptr_holder;
	}
	if (is_const) {
		cdata->flags |= ZEND_FFI_FLAG_CONST;
	}

	if (old_cdata->flags & ZEND_FFI_FLAG_OWNED) {
		if (GC_REFCOUNT(&old_cdata->std) == 1 && Z_REFCOUNT_P(arg) == 1) {
			/* transfer ownership */
			old_cdata->flags &= ~ZEND_FFI_FLAG_OWNED;
			cdata->flags |= ZEND_FFI_FLAG_OWNED;
		} else {
			//???zend_throw_error(zend_ffi_exception_ce, "Attempt to cast owned C pointer");
		}
	}

	RETURN_OBJ(&cdata->std);
}
/* }}} */

ZEND_METHOD(FFI, type) /* {{{ */
{
	zend_ffi_ctype *ctype;
	zend_ffi_dcl dcl = ZEND_FFI_ATTR_INIT;
	zend_string *type_def;

	ZEND_FFI_VALIDATE_API_RESTRICTION();
	ZEND_PARSE_PARAMETERS_START(1, 1)
		Z_PARAM_STR(type_def);
	ZEND_PARSE_PARAMETERS_END();

	if (Z_TYPE(EX(This)) == IS_OBJECT) {
		zend_ffi *ffi = (zend_ffi*)Z_OBJ(EX(This));
		FFI_G(symbols) = ffi->symbols;
		FFI_G(tags) = ffi->tags;
	} else {
		FFI_G(symbols) = NULL;
		FFI_G(tags) = NULL;
	}

	FFI_G(default_type_attr) = 0;

	if (zend_ffi_parse_type(ZSTR_VAL(type_def), ZSTR_LEN(type_def), &dcl) != SUCCESS) {
		zend_ffi_type_dtor(dcl.type);
		if (Z_TYPE(EX(This)) != IS_OBJECT) {
			if (FFI_G(tags)) {
				zend_hash_destroy(FFI_G(tags));
				efree(FFI_G(tags));
				FFI_G(tags) = NULL;
			}
			if (FFI_G(symbols)) {
				zend_hash_destroy(FFI_G(symbols));
				efree(FFI_G(symbols));
				FFI_G(symbols) = NULL;
			}
		}
		return;
	}

	if (Z_TYPE(EX(This)) != IS_OBJECT) {
		if (FFI_G(tags)) {
			zend_ffi_tags_cleanup(&dcl);
		}
		if (FFI_G(symbols)) {
			zend_hash_destroy(FFI_G(symbols));
			efree(FFI_G(symbols));
			FFI_G(symbols) = NULL;
		}
	}
	FFI_G(symbols) = NULL;
	FFI_G(tags) = NULL;

	ctype = (zend_ffi_ctype*)zend_ffi_ctype_new(zend_ffi_ctype_ce);
	ctype->type = dcl.type;

	RETURN_OBJ(&ctype->std);
}
/* }}} */

ZEND_METHOD(FFI, typeof) /* {{{ */
{
	zval *zv, *arg;
	zend_ffi_ctype *ctype;
	zend_ffi_type *type;

	ZEND_FFI_VALIDATE_API_RESTRICTION();
	ZEND_PARSE_PARAMETERS_START(1, 1)
		Z_PARAM_ZVAL(zv);
	ZEND_PARSE_PARAMETERS_END();

	arg = zv;
	ZVAL_DEREF(zv);
	if (Z_TYPE_P(zv) == IS_OBJECT && Z_OBJCE_P(zv) == zend_ffi_cdata_ce) {
		zend_ffi_cdata *cdata = (zend_ffi_cdata*)Z_OBJ_P(zv);

		type = cdata->type;
		if (ZEND_FFI_TYPE_IS_OWNED(type)) {
			type = ZEND_FFI_TYPE(type);
			if (!(type->attr & ZEND_FFI_ATTR_STORED)) {
				if (GC_REFCOUNT(&cdata->std) == 1 && Z_REFCOUNT_P(arg) == 1) {
					/* transfer type ownership */
					cdata->type = type;
					type = ZEND_FFI_TYPE_MAKE_OWNED(type);
				} else {
					cdata->type = type = zend_ffi_remember_type(type);
				}
			}
		}
	} else {
		zend_wrong_parameter_class_error(1, "FFI\\CData", zv);
		return;
	}

	ctype = (zend_ffi_ctype*)zend_ffi_ctype_new(zend_ffi_ctype_ce);
	ctype->type = type;

	RETURN_OBJ(&ctype->std);
}
/* }}} */

ZEND_METHOD(FFI, arrayType) /* {{{ */
{
	zval *ztype;
	zend_ffi_ctype *ctype;
	zend_ffi_type *type;
	HashTable *dims;
	zval *val;

	ZEND_FFI_VALIDATE_API_RESTRICTION();
	ZEND_PARSE_PARAMETERS_START(2, 2)
		Z_PARAM_OBJECT_OF_CLASS(ztype, zend_ffi_ctype_ce)
		Z_PARAM_ARRAY_HT(dims)
	ZEND_PARSE_PARAMETERS_END();

	ctype = (zend_ffi_ctype*)Z_OBJ_P(ztype);
	type = ZEND_FFI_TYPE(ctype->type);

	if (type->kind == ZEND_FFI_TYPE_FUNC) {
		zend_throw_error(zend_ffi_exception_ce, "array of functions is not allowed");
		return;
	} else if (type->kind == ZEND_FFI_TYPE_ARRAY && (type->attr & ZEND_FFI_ATTR_INCOMPLETE_ARRAY)) {
		zend_throw_error(zend_ffi_exception_ce, "only the leftmost array can be undimensioned");
		return;
	} else if (type->kind == ZEND_FFI_TYPE_VOID) {
		zend_throw_error(zend_ffi_exception_ce, "array of 'void' is not allowed");
		return;
	} else if (type->attr & ZEND_FFI_ATTR_INCOMPLETE_TAG) {
		zend_throw_error(zend_ffi_exception_ce, "array of incomplete type is not allowed");
		return;
	}

	if (ZEND_FFI_TYPE_IS_OWNED(ctype->type)) {
		if (!(type->attr & ZEND_FFI_ATTR_STORED)) {
			if (GC_REFCOUNT(&ctype->std) == 1) {
				/* transfer type ownership */
				ctype->type = type;
				type = ZEND_FFI_TYPE_MAKE_OWNED(type);
			} else {
				ctype->type = type = zend_ffi_remember_type(type);
			}
		}
	}

	ZEND_HASH_REVERSE_FOREACH_VAL(dims, val) {
		zend_long n = zval_get_long(val);
		zend_ffi_type *new_type;

		if (n < 0) {
			zend_throw_error(zend_ffi_exception_ce, "negative array index");
			zend_ffi_type_dtor(type);
			return;
		} else if (ZEND_FFI_TYPE(type)->kind == ZEND_FFI_TYPE_ARRAY && (ZEND_FFI_TYPE(type)->attr & ZEND_FFI_ATTR_INCOMPLETE_ARRAY)) {
			zend_throw_error(zend_ffi_exception_ce, "only the leftmost array can be undimensioned");
			zend_ffi_type_dtor(type);
			return;
		}

		new_type = emalloc(sizeof(zend_ffi_type));
		new_type->kind = ZEND_FFI_TYPE_ARRAY;
		new_type->attr = 0;
		new_type->size = n * ZEND_FFI_TYPE(type)->size;
		new_type->align = ZEND_FFI_TYPE(type)->align;
		new_type->array.type = type;
		new_type->array.length = n;

		if (n == 0) {
			new_type->attr |= ZEND_FFI_ATTR_INCOMPLETE_ARRAY;
		}

		type = ZEND_FFI_TYPE_MAKE_OWNED(new_type);
	} ZEND_HASH_FOREACH_END();

	ctype = (zend_ffi_ctype*)zend_ffi_ctype_new(zend_ffi_ctype_ce);
	ctype->type = type;

	RETURN_OBJ(&ctype->std);
}
/* }}} */

ZEND_METHOD(FFI, addr) /* {{{ */
{
	zend_ffi_type *type, *new_type;
	zend_ffi_cdata *cdata, *new_cdata;
	zval *zv, *arg;

	ZEND_FFI_VALIDATE_API_RESTRICTION();
	ZEND_PARSE_PARAMETERS_START(1, 1)
		Z_PARAM_ZVAL(zv)
	ZEND_PARSE_PARAMETERS_END();

	arg = zv;
	ZVAL_DEREF(zv);
	if (Z_TYPE_P(zv) != IS_OBJECT || Z_OBJCE_P(zv) != zend_ffi_cdata_ce) {
		zend_wrong_parameter_class_error(1, "FFI\\CData", zv);
	}

	cdata = (zend_ffi_cdata*)Z_OBJ_P(zv);
	type = ZEND_FFI_TYPE(cdata->type);

	new_type = emalloc(sizeof(zend_ffi_type));
	new_type->kind = ZEND_FFI_TYPE_POINTER;
	new_type->attr = 0;
	new_type->size = sizeof(void*);
	new_type->align = _Alignof(void*);
	/* life-time (source must relive the resulting pointer) ??? */
	new_type->pointer.type = type;

	new_cdata = (zend_ffi_cdata*)zend_ffi_cdata_new(zend_ffi_cdata_ce);
	new_cdata->type = ZEND_FFI_TYPE_MAKE_OWNED(new_type);
	new_cdata->ptr_holder = cdata->ptr;
	new_cdata->ptr = &new_cdata->ptr_holder;

	if (GC_REFCOUNT(&cdata->std) == 1 && Z_REFCOUNT_P(arg) == 1) {
		if (ZEND_FFI_TYPE_IS_OWNED(cdata->type)) {
			/* transfer type ownership */
			cdata->type = type;
			new_type->pointer.type = ZEND_FFI_TYPE_MAKE_OWNED(type);
		}
		if (cdata->flags & ZEND_FFI_FLAG_OWNED) {
			/* transfer ownership */
			cdata->flags &= ~ZEND_FFI_FLAG_OWNED;
			new_cdata->flags |= ZEND_FFI_FLAG_OWNED;
		}
	}

	RETURN_OBJ(&new_cdata->std);
}
/* }}} */

ZEND_METHOD(FFI, sizeof) /* {{{ */
{
	zval *zv;
	zend_ffi_type *type;

	ZEND_FFI_VALIDATE_API_RESTRICTION();
	ZEND_PARSE_PARAMETERS_START(1, 1)
		Z_PARAM_ZVAL(zv);
	ZEND_PARSE_PARAMETERS_END();

	ZVAL_DEREF(zv);
	if (Z_TYPE_P(zv) == IS_OBJECT && Z_OBJCE_P(zv) == zend_ffi_cdata_ce) {
		zend_ffi_cdata *cdata = (zend_ffi_cdata*)Z_OBJ_P(zv);
		type = ZEND_FFI_TYPE(cdata->type);
	} else if (Z_TYPE_P(zv) == IS_OBJECT && Z_OBJCE_P(zv) == zend_ffi_ctype_ce) {
		zend_ffi_ctype *ctype = (zend_ffi_ctype*)Z_OBJ_P(zv);
		type = ZEND_FFI_TYPE(ctype->type);
	} else {
		zend_wrong_parameter_class_error(1, "FFI\\CData or FFI\\CType", zv);
		return;
	}

	RETURN_LONG(type->size);
}
/* }}} */

ZEND_METHOD(FFI, alignof) /* {{{ */
{
	zval *zv;
	zend_ffi_type *type;

	ZEND_FFI_VALIDATE_API_RESTRICTION();
	ZEND_PARSE_PARAMETERS_START(1, 1)
		Z_PARAM_ZVAL(zv);
	ZEND_PARSE_PARAMETERS_END();

	ZVAL_DEREF(zv);
	if (Z_TYPE_P(zv) == IS_OBJECT && Z_OBJCE_P(zv) == zend_ffi_cdata_ce) {
		zend_ffi_cdata *cdata = (zend_ffi_cdata*)Z_OBJ_P(zv);
		type = ZEND_FFI_TYPE(cdata->type);
	} else if (Z_TYPE_P(zv) == IS_OBJECT && Z_OBJCE_P(zv) == zend_ffi_ctype_ce) {
		zend_ffi_ctype *ctype = (zend_ffi_ctype*)Z_OBJ_P(zv);
		type = ZEND_FFI_TYPE(ctype->type);
	} else {
		zend_wrong_parameter_class_error(1, "FFI\\CData or FFI\\CType", zv);
		return;
	}

	RETURN_LONG(type->align);
}
/* }}} */

ZEND_METHOD(FFI, memcpy) /* {{{ */
{
	zval *zv1, *zv2;
	zend_ffi_cdata *cdata1, *cdata2;
	zend_ffi_type *type1, *type2;
	void *ptr1, *ptr2;
	zend_long size;

	ZEND_FFI_VALIDATE_API_RESTRICTION();
	ZEND_PARSE_PARAMETERS_START(3, 3)
		Z_PARAM_OBJECT_OF_CLASS_EX2(zv1, zend_ffi_cdata_ce, 0, 1, 0);
		Z_PARAM_ZVAL(zv2)
		Z_PARAM_LONG(size)
	ZEND_PARSE_PARAMETERS_END();

	cdata1 = (zend_ffi_cdata*)Z_OBJ_P(zv1);
	type1 = ZEND_FFI_TYPE(cdata1->type);
	if (type1->kind == ZEND_FFI_TYPE_POINTER) {
		ptr1 = *(void**)cdata1->ptr;
	} else {
		ptr1 = cdata1->ptr;
		if (type1->kind != ZEND_FFI_TYPE_POINTER && size > type1->size) {
			zend_throw_error(zend_ffi_exception_ce, "attempt to write over data boundary");
			return;
		}
	}

	ZVAL_DEREF(zv2);
	if (Z_TYPE_P(zv2) == IS_STRING) {
		ptr2 = Z_STRVAL_P(zv2);
		if (size > Z_STRLEN_P(zv2)) {
			zend_throw_error(zend_ffi_exception_ce, "attempt to read over string boundary");
			return;
		}
	} else if (Z_TYPE_P(zv2) == IS_OBJECT && Z_OBJCE_P(zv2) == zend_ffi_cdata_ce) {
		cdata2 = (zend_ffi_cdata*)Z_OBJ_P(zv2);
		type2 = ZEND_FFI_TYPE(cdata2->type);
		if (type2->kind == ZEND_FFI_TYPE_POINTER) {
			ptr2 = *(void**)cdata2->ptr;
		} else {
			ptr2 = cdata2->ptr;
			if (type2->kind != ZEND_FFI_TYPE_POINTER && size > type2->size) {
				zend_throw_error(zend_ffi_exception_ce, "attempt to read over data boundary");
				return;
			}
		}
	} else {
		zend_wrong_parameter_class_error(2, "FFI\\CData or string", zv2);
		return;
	}

	memcpy(ptr1, ptr2, size);
}
/* }}} */

ZEND_METHOD(FFI, memcmp) /* {{{ */
{
	zval *zv1, *zv2;
	zend_ffi_cdata *cdata1, *cdata2;
	zend_ffi_type *type1, *type2;
	void *ptr1, *ptr2;
	zend_long size;
	int ret;

	ZEND_FFI_VALIDATE_API_RESTRICTION();
	ZEND_PARSE_PARAMETERS_START(3, 3)
		Z_PARAM_ZVAL(zv1);
		Z_PARAM_ZVAL(zv2);
		Z_PARAM_LONG(size)
	ZEND_PARSE_PARAMETERS_END();

	ZVAL_DEREF(zv1);
	if (Z_TYPE_P(zv1) == IS_STRING) {
		ptr1 = Z_STRVAL_P(zv1);
		if (size > Z_STRLEN_P(zv1)) {
			zend_throw_error(zend_ffi_exception_ce, "attempt to read over string boundary");
			return;
		}
	} else if (Z_TYPE_P(zv1) == IS_OBJECT && Z_OBJCE_P(zv1) == zend_ffi_cdata_ce) {
		cdata1 = (zend_ffi_cdata*)Z_OBJ_P(zv1);
		type1 = ZEND_FFI_TYPE(cdata1->type);
		if (type1->kind == ZEND_FFI_TYPE_POINTER) {
			ptr1 = *(void**)cdata1->ptr;
		} else {
			ptr1 = cdata1->ptr;
			if (type1->kind != ZEND_FFI_TYPE_POINTER && size > type1->size) {
				zend_throw_error(zend_ffi_exception_ce, "attempt to read over data boundary");
				return;
			}
		}
	} else {
		zend_wrong_parameter_class_error(1, "FFI\\CData or string", zv1);
		return;
	}

	ZVAL_DEREF(zv2);
	if (Z_TYPE_P(zv2) == IS_STRING) {
		ptr2 = Z_STRVAL_P(zv2);
		if (size > Z_STRLEN_P(zv2)) {
			zend_throw_error(zend_ffi_exception_ce, "attempt to read over string boundary");
			return;
		}
	} else if (Z_TYPE_P(zv2) == IS_OBJECT && Z_OBJCE_P(zv2) == zend_ffi_cdata_ce) {
		cdata2 = (zend_ffi_cdata*)Z_OBJ_P(zv2);
		type2 = ZEND_FFI_TYPE(cdata2->type);
		if (type2->kind == ZEND_FFI_TYPE_POINTER) {
			ptr2 = *(void**)cdata2->ptr;
		} else {
			ptr2 = cdata2->ptr;
			if (type2->kind != ZEND_FFI_TYPE_POINTER && size > type2->size) {
				zend_throw_error(zend_ffi_exception_ce, "attempt to read over data boundary");
				return;
			}
		}
	} else {
		zend_wrong_parameter_class_error(2, "FFI\\CData or string", zv2);
		return;
	}

	ret = memcmp(ptr1, ptr2, size);
	if (ret == 0) {
		RETVAL_LONG(0);
	} else if (ret < 0) {
		RETVAL_LONG(-1);
	} else {
		RETVAL_LONG(1);
	}
}
/* }}} */

ZEND_METHOD(FFI, memset) /* {{{ */
{
	zval *zv;
	zend_ffi_cdata *cdata;
	zend_ffi_type *type;
	void *ptr;
	zend_long ch, size;

	ZEND_FFI_VALIDATE_API_RESTRICTION();
	ZEND_PARSE_PARAMETERS_START(3, 3)
		Z_PARAM_OBJECT_OF_CLASS_EX2(zv, zend_ffi_cdata_ce, 0, 1, 0);
		Z_PARAM_LONG(ch)
		Z_PARAM_LONG(size)
	ZEND_PARSE_PARAMETERS_END();

	cdata = (zend_ffi_cdata*)Z_OBJ_P(zv);
	type = ZEND_FFI_TYPE(cdata->type);
	if (type->kind == ZEND_FFI_TYPE_POINTER) {
		ptr = *(void**)cdata->ptr;
	} else {
		ptr = cdata->ptr;
		if (type->kind != ZEND_FFI_TYPE_POINTER && size > type->size) {
			zend_throw_error(zend_ffi_exception_ce, "attempt to write over data boundary");
			return;
		}
	}

	memset(ptr, ch, size);
}
/* }}} */

ZEND_METHOD(FFI, string) /* {{{ */
{
	zval *zv;
	zend_ffi_cdata *cdata;
	zend_ffi_type *type;
	void *ptr;
	zend_long size = 0;

	ZEND_FFI_VALIDATE_API_RESTRICTION();
	ZEND_PARSE_PARAMETERS_START(1, 2)
		Z_PARAM_OBJECT_OF_CLASS_EX2(zv, zend_ffi_cdata_ce, 0, 1, 0);
		Z_PARAM_OPTIONAL
		Z_PARAM_LONG(size)
	ZEND_PARSE_PARAMETERS_END();

	cdata = (zend_ffi_cdata*)Z_OBJ_P(zv);
	type = ZEND_FFI_TYPE(cdata->type);
	if (EX_NUM_ARGS() == 2) {
		if (type->kind == ZEND_FFI_TYPE_POINTER) {
			ptr = *(void**)cdata->ptr;
		} else {
			ptr = cdata->ptr;
			if (type->kind != ZEND_FFI_TYPE_POINTER && size > type->size) {
				zend_throw_error(zend_ffi_exception_ce, "attempt to read over data boundary");
				return;
			}
		}
		RETURN_STRINGL((char*)ptr, size);
	} else {
		if (type->kind == ZEND_FFI_TYPE_POINTER && ZEND_FFI_TYPE(type->pointer.type)->kind == ZEND_FFI_TYPE_CHAR) {
			ptr = *(void**)cdata->ptr;
		} else if (type->kind == ZEND_FFI_TYPE_ARRAY && ZEND_FFI_TYPE(type->array.type)->kind == ZEND_FFI_TYPE_CHAR) {
			ptr = cdata->ptr;
		} else {
			zend_throw_error(zend_ffi_exception_ce, "FFI\\Cdata is not a C string");
			return;
		}
		RETURN_STRING((char*)ptr);
	}
}
/* }}} */

ZEND_BEGIN_ARG_INFO_EX(arginfo_func_cdef, 0, 0, 0)
	ZEND_ARG_INFO(0, code)
	ZEND_ARG_INFO(0, lib)
ZEND_END_ARG_INFO()

ZEND_BEGIN_ARG_INFO_EX(arginfo_func_load, 0, 0, 1)
	ZEND_ARG_INFO(0, filename)
ZEND_END_ARG_INFO()

ZEND_BEGIN_ARG_INFO_EX(arginfo_func_scope, 0, 0, 1)
	ZEND_ARG_INFO(0, scope_name)
ZEND_END_ARG_INFO()

ZEND_BEGIN_ARG_INFO_EX(arginfo_func_new, 0, 0, 1)
	ZEND_ARG_INFO(0, type)
	ZEND_ARG_INFO(0, owned)
	ZEND_ARG_INFO(0, persistent)
ZEND_END_ARG_INFO()

ZEND_BEGIN_ARG_INFO_EX(arginfo_func_free, 0, 0, 1)
	ZEND_ARG_INFO(ZEND_SEND_PREFER_REF, ptr)
ZEND_END_ARG_INFO()

ZEND_BEGIN_ARG_INFO_EX(arginfo_func_cast, 0, 0, 2)
	ZEND_ARG_INFO(0, type)
	ZEND_ARG_INFO(ZEND_SEND_PREFER_REF, ptr)
ZEND_END_ARG_INFO()

ZEND_BEGIN_ARG_INFO_EX(arginfo_func_type, 0, 0, 1)
	ZEND_ARG_INFO(0, type)
ZEND_END_ARG_INFO()

ZEND_BEGIN_ARG_INFO_EX(arginfo_func_typeof, 0, 0, 1)
	ZEND_ARG_INFO(ZEND_SEND_PREFER_REF, ptr)
ZEND_END_ARG_INFO()

ZEND_BEGIN_ARG_INFO_EX(arginfo_func_array, 0, 0, 2)
	ZEND_ARG_INFO(0, type)
	ZEND_ARG_INFO(0, dims)
ZEND_END_ARG_INFO()

ZEND_BEGIN_ARG_INFO_EX(arginfo_func_addr, 0, 0, 1)
	ZEND_ARG_INFO(ZEND_SEND_PREFER_REF, ptr)
ZEND_END_ARG_INFO()

ZEND_BEGIN_ARG_INFO_EX(arginfo_func_sizeof, 0, 0, 1)
	ZEND_ARG_INFO(ZEND_SEND_PREFER_REF, ptr)
ZEND_END_ARG_INFO()

ZEND_BEGIN_ARG_INFO_EX(arginfo_func_alignof, 0, 0, 1)
	ZEND_ARG_INFO(ZEND_SEND_PREFER_REF, ptr)
ZEND_END_ARG_INFO()

ZEND_BEGIN_ARG_INFO_EX(arginfo_func_memcpy, 0, 0, 3)
	ZEND_ARG_INFO(ZEND_SEND_PREFER_REF, dst)
	ZEND_ARG_INFO(ZEND_SEND_PREFER_REF, src)
	ZEND_ARG_INFO(0, size)
ZEND_END_ARG_INFO()

ZEND_BEGIN_ARG_INFO_EX(arginfo_func_memcmp, 0, 0, 3)
	ZEND_ARG_INFO(ZEND_SEND_PREFER_REF, ptr1)
	ZEND_ARG_INFO(ZEND_SEND_PREFER_REF, ptr2)
	ZEND_ARG_INFO(0, size)
ZEND_END_ARG_INFO()

ZEND_BEGIN_ARG_INFO_EX(arginfo_func_memset, 0, 0, 3)
	ZEND_ARG_INFO(ZEND_SEND_PREFER_REF, ptr)
	ZEND_ARG_INFO(0, ch)
	ZEND_ARG_INFO(0, size)
ZEND_END_ARG_INFO()

ZEND_BEGIN_ARG_INFO_EX(arginfo_func_string, 0, 0, 1)
	ZEND_ARG_INFO(ZEND_SEND_PREFER_REF, ptr)
	ZEND_ARG_INFO(0, size)
ZEND_END_ARG_INFO()

static const zend_function_entry zend_ffi_functions[] = {
	ZEND_ME(FFI, cdef,        arginfo_func_cdef,    ZEND_ACC_PUBLIC|ZEND_ACC_STATIC)
	ZEND_ME(FFI, load,        arginfo_func_load,    ZEND_ACC_PUBLIC|ZEND_ACC_STATIC)
	ZEND_ME(FFI, scope,       arginfo_func_scope,   ZEND_ACC_PUBLIC|ZEND_ACC_STATIC)
	ZEND_ME(FFI, new,         arginfo_func_new,     ZEND_ACC_PUBLIC|ZEND_ACC_STATIC)
	ZEND_ME(FFI, free,        arginfo_func_free,    ZEND_ACC_PUBLIC|ZEND_ACC_STATIC)
	ZEND_ME(FFI, cast,        arginfo_func_cast,    ZEND_ACC_PUBLIC|ZEND_ACC_STATIC)
	ZEND_ME(FFI, type,        arginfo_func_type,    ZEND_ACC_PUBLIC|ZEND_ACC_STATIC)
	ZEND_ME(FFI, typeof,      arginfo_func_typeof,  ZEND_ACC_PUBLIC|ZEND_ACC_STATIC)
	ZEND_ME(FFI, arrayType,   arginfo_func_array,   ZEND_ACC_PUBLIC|ZEND_ACC_STATIC)
	ZEND_ME(FFI, addr,        arginfo_func_addr,    ZEND_ACC_PUBLIC|ZEND_ACC_STATIC)
	ZEND_ME(FFI, sizeof,      arginfo_func_sizeof,  ZEND_ACC_PUBLIC|ZEND_ACC_STATIC)
	ZEND_ME(FFI, alignof,     arginfo_func_alignof, ZEND_ACC_PUBLIC|ZEND_ACC_STATIC)
	ZEND_ME(FFI, memcpy,      arginfo_func_memcpy,  ZEND_ACC_PUBLIC|ZEND_ACC_STATIC)
	ZEND_ME(FFI, memcmp,      arginfo_func_memcmp,  ZEND_ACC_PUBLIC|ZEND_ACC_STATIC)
	ZEND_ME(FFI, memset,      arginfo_func_memset,  ZEND_ACC_PUBLIC|ZEND_ACC_STATIC)
	ZEND_ME(FFI, string,      arginfo_func_string,  ZEND_ACC_PUBLIC|ZEND_ACC_STATIC)
	ZEND_FE_END
};

static char *zend_ffi_parse_directives(const char *filename, char *code_pos, char **scope_name, char **lib, zend_bool preload) /* {{{ */
{
	char *p;

	*scope_name = NULL;
	*lib = NULL;
	while (*code_pos == '#') {
		if (strncmp(code_pos, "#define FFI_SCOPE", sizeof("#define FFI_SCOPE") - 1) == 0
		 && (code_pos[sizeof("#define FFI_SCOPE") - 1] == ' '
		  || code_pos[sizeof("#define FFI_SCOPE") - 1] == '\t')) {
			p = code_pos + sizeof("#define FFI_SCOPE");
			while (*p == ' ' || *p == '\t') {
				p++;
			}
			if (*p != '"') {
				if (preload) {
					zend_error(E_WARNING, "FFI: failed pre-loading '%s', bad FFI_SCOPE define", filename);
				} else {
					zend_throw_error(zend_ffi_exception_ce, "Failed loading '%s', bad FFI_SCOPE define", filename);
				}
				return NULL;
			}
			p++;
			if (*scope_name) {
				if (preload) {
					zend_error(E_WARNING, "FFI: failed pre-loading '%s', FFI_SCOPE defined twice", filename);
				} else {
					zend_throw_error(zend_ffi_exception_ce, "Failed loading '%s', FFI_SCOPE defined twice", filename);
				}
				return NULL;
			}
			*scope_name = p;
			while (1) {
				if (*p == '\"') {
					*p = 0;
					p++;
					break;
				} else if (*p <= ' ') {
					if (preload) {
						zend_error(E_WARNING, "FFI: failed pre-loading '%s', bad FFI_SCOPE define", filename);
					} else {
						zend_throw_error(zend_ffi_exception_ce, "Failed loading '%s', bad FFI_SCOPE define", filename);
					}
					return NULL;
				}
				p++;
			}
			while (*p == ' ' || *p == '\t') {
				p++;
			}
			while (*p == '\r' || *p == '\n') {
				p++;
			}
			code_pos = p;
		} else if (strncmp(code_pos, "#define FFI_LIB", sizeof("#define FFI_LIB") - 1) == 0
		 && (code_pos[sizeof("#define FFI_LIB") - 1] == ' '
		  || code_pos[sizeof("#define FFI_LIB") - 1] == '\t')) {
			p = code_pos + sizeof("#define FFI_LIB");
			while (*p == ' ' || *p == '\t') {
				p++;
			}
			if (*p != '"') {
				if (preload) {
					zend_error(E_WARNING, "FFI: failed pre-loading '%s', bad FFI_LIB define", filename);
				} else {
					zend_throw_error(zend_ffi_exception_ce, "Failed loading '%s', bad FFI_LIB define", filename);
				}
				return NULL;
			}
			p++;
			if (*lib) {
				if (preload) {
					zend_error(E_WARNING, "FFI: failed pre-loading '%s', FFI_LIB defined twice", filename);
				} else {
					zend_throw_error(zend_ffi_exception_ce, "Failed loading '%s', FFI_LIB defined twice", filename);
				}
				return NULL;
			}
			*lib = p;
			while (1) {
				if (*p == '\"') {
					*p = 0;
					p++;
					break;
				} else if (*p <= ' ') {
					if (preload) {
						zend_error(E_WARNING, "FFI: failed pre-loading '%s', bad FFI_LIB define", filename);
					} else {
						zend_throw_error(zend_ffi_exception_ce, "Failed loading '%s', bad FFI_LIB define", filename);
					}
					return NULL;
				}
				p++;
			}
			while (*p == ' ' || *p == '\t') {
				p++;
			}
			while (*p == '\r' || *p == '\n') {
				p++;
			}
			code_pos = p;
		} else {
			break;
		}
	}
	return code_pos;
}
/* }}} */

static ZEND_COLD zend_function *zend_fake_get_constructor(zend_object *object) /* {{{ */
{
	zend_throw_error(NULL, "Instantiation of '%s' is not allowed", ZSTR_VAL(object->ce->name));
	return NULL;
}
/* }}} */

static ZEND_COLD zend_never_inline void zend_bad_array_access(zend_class_entry *ce) /* {{{ */
{
	zend_throw_error(NULL, "Cannot use object of type %s as array", ZSTR_VAL(ce->name));
}
/* }}} */

static ZEND_COLD zval *zend_fake_read_dimension(zend_object *obj, zval *offset, int type, zval *rv) /* {{{ */
{
    zend_bad_array_access(obj->ce);
	return NULL;
}
/* }}} */

static ZEND_COLD void zend_fake_write_dimension(zend_object *obj, zval *offset, zval *value) /* {{{ */
{
    zend_bad_array_access(obj->ce);
}
/* }}} */

static ZEND_COLD int zend_fake_has_dimension(zend_object *obj, zval *offset, int check_empty) /* {{{ */
{
    zend_bad_array_access(obj->ce);
	return 0;
}
/* }}} */

static ZEND_COLD void zend_fake_unset_dimension(zend_object *obj, zval *offset) /* {{{ */
{
    zend_bad_array_access(obj->ce);
}
/* }}} */

static ZEND_COLD zend_never_inline void zend_bad_property_access(zend_class_entry *ce) /* {{{ */
{
	zend_throw_error(NULL, "Cannot access property of object of type %s", ZSTR_VAL(ce->name));
}
/* }}} */

static ZEND_COLD zval *zend_fake_read_property(zend_object *obj, zend_string *member, int type, void **cache_slot, zval *rv) /* {{{ */
{
    zend_bad_property_access(obj->ce);
	return &EG(uninitialized_zval);
}
/* }}} */

static ZEND_COLD zval *zend_fake_write_property(zend_object *obj, zend_string *member, zval *value, void **cache_slot) /* {{{ */
{
    zend_bad_array_access(obj->ce);
    return value;
}
/* }}} */

static ZEND_COLD int zend_fake_has_property(zend_object *obj, zend_string *member, int has_set_exists, void **cache_slot) /* {{{ */
{
    zend_bad_array_access(obj->ce);
	return 0;
}
/* }}} */

static ZEND_COLD void zend_fake_unset_property(zend_object *obj, zend_string *member, void **cache_slot) /* {{{ */
{
    zend_bad_array_access(obj->ce);
}
/* }}} */

static zval *zend_fake_get_property_ptr_ptr(zend_object *obj, zend_string *member, int type, void **cache_slot) /* {{{ */
{
	return NULL;
}
/* }}} */

static ZEND_COLD zend_function *zend_fake_get_method(zend_object **obj_ptr, zend_string *method_name, const zval *key) /* {{{ */
{
	zend_class_entry *ce = (*obj_ptr)->ce;
	zend_throw_error(NULL, "Object of type %s does not support method calls", ZSTR_VAL(ce->name));
	return NULL;
}
/* }}} */

static HashTable *zend_fake_get_properties(zend_object *obj) /* {{{ */
{
	return (HashTable*)&zend_empty_array;
}
/* }}} */

static HashTable *zend_fake_get_gc(zend_object *ob, zval **table, int *n) /* {{{ */
{
	*table = NULL;
	*n = 0;
	return NULL;
}
/* }}} */

static ZEND_COLD zend_never_inline void zend_ffi_use_after_free(void) /* {{{ */
{
	zend_throw_error(zend_ffi_exception_ce, "Use after free()");
}
/* }}} */

static zend_object *zend_ffi_free_clone_obj(zend_object *obj) /* {{{ */
{
	zend_ffi_use_after_free();
	return NULL;
}
/* }}} */

static ZEND_COLD zval *zend_ffi_free_read_dimension(zend_object *obj, zval *offset, int type, zval *rv) /* {{{ */
{
	zend_ffi_use_after_free();
	return NULL;
}
/* }}} */

static ZEND_COLD void zend_ffi_free_write_dimension(zend_object *obj, zval *offset, zval *value) /* {{{ */
{
	zend_ffi_use_after_free();
}
/* }}} */

static ZEND_COLD int zend_ffi_free_has_dimension(zend_object *obj, zval *offset, int check_empty) /* {{{ */
{
	zend_ffi_use_after_free();
	return 0;
}
/* }}} */

static ZEND_COLD void zend_ffi_free_unset_dimension(zend_object *obj, zval *offset) /* {{{ */
{
	zend_ffi_use_after_free();
}
/* }}} */

static ZEND_COLD zval *zend_ffi_free_read_property(zend_object *obj, zend_string *member, int type, void **cache_slot, zval *rv) /* {{{ */
{
	zend_ffi_use_after_free();
	return &EG(uninitialized_zval);
}
/* }}} */

static ZEND_COLD zval *zend_ffi_free_write_property(zend_object *obj, zend_string *member, zval *value, void **cache_slot) /* {{{ */
{
	zend_ffi_use_after_free();
	return value;
}
/* }}} */

static ZEND_COLD int zend_ffi_free_has_property(zend_object *obj, zend_string *member, int has_set_exists, void **cache_slot) /* {{{ */
{
	zend_ffi_use_after_free();
	return 0;
}
/* }}} */

static ZEND_COLD void zend_ffi_free_unset_property(zend_object *obj, zend_string *member, void **cache_slot) /* {{{ */
{
	zend_ffi_use_after_free();
}
/* }}} */

static zval* zend_ffi_free_get(zend_object *obj, zval *rv) /* {{{ */
{
	zend_ffi_use_after_free();
	return NULL;
}
/* }}} */

static HashTable *zend_ffi_free_get_debug_info(zend_object *obj, int *is_temp) /* {{{ */
{
	zend_ffi_use_after_free();
	return NULL;
}
/* }}} */

static ZEND_INI_MH(OnUpdateFFIEnable) /* {{{ */
{
	if (zend_string_equals_literal_ci(new_value, "preload")) {
		FFI_G(restriction) = ZEND_FFI_PRELOAD;
	} else {
		FFI_G(restriction) = (zend_ffi_api_restriction)zend_ini_parse_bool(new_value);
	}
	return SUCCESS;
}
/* }}} */

static ZEND_INI_DISP(zend_ffi_enable_displayer_cb) /* {{{ */
{
	if (FFI_G(restriction) == ZEND_FFI_PRELOAD) {
		ZEND_PUTS("preload");
	} else if (FFI_G(restriction) == ZEND_FFI_ENABLED) {
		ZEND_PUTS("On");
	} else {
		ZEND_PUTS("Off");
	}
}
/* }}} */

ZEND_INI_BEGIN()
	ZEND_INI_ENTRY3_EX("ffi.enable", "preload", ZEND_INI_SYSTEM, OnUpdateFFIEnable, NULL, NULL, NULL, zend_ffi_enable_displayer_cb)
ZEND_INI_END()

/* {{{ ZEND_MINIT_FUNCTION
 */
ZEND_MINIT_FUNCTION(ffi)
{
	zend_class_entry ce;

	REGISTER_INI_ENTRIES();

	FFI_G(is_cli) = strcmp(sapi_module.name, "cli") == 0;

	INIT_NS_CLASS_ENTRY(ce, "FFI", "Exception", NULL);
	zend_ffi_exception_ce = zend_register_internal_class_ex(&ce, zend_ce_error);

	INIT_NS_CLASS_ENTRY(ce, "FFI", "ParserException", NULL);
	zend_ffi_parser_exception_ce = zend_register_internal_class_ex(&ce, zend_ffi_exception_ce);
	zend_ffi_parser_exception_ce->ce_flags |= ZEND_ACC_FINAL;

	INIT_CLASS_ENTRY(ce, "FFI", zend_ffi_functions);
	zend_ffi_ce = zend_register_internal_class(&ce);
	zend_ffi_ce->ce_flags |= ZEND_ACC_FINAL;
	zend_ffi_ce->create_object = zend_ffi_new;
	zend_ffi_ce->serialize = zend_class_serialize_deny;
	zend_ffi_ce->unserialize = zend_class_unserialize_deny;

	memcpy(&zend_ffi_new_fn, zend_hash_str_find_ptr(&zend_ffi_ce->function_table, "new", sizeof("new")-1), sizeof(zend_internal_function));
	zend_ffi_new_fn.fn_flags &= ~ZEND_ACC_STATIC;
	memcpy(&zend_ffi_cast_fn, zend_hash_str_find_ptr(&zend_ffi_ce->function_table, "cast", sizeof("cast")-1), sizeof(zend_internal_function));
	zend_ffi_cast_fn.fn_flags &= ~ZEND_ACC_STATIC;
	memcpy(&zend_ffi_type_fn, zend_hash_str_find_ptr(&zend_ffi_ce->function_table, "type", sizeof("type")-1), sizeof(zend_internal_function));
	zend_ffi_type_fn.fn_flags &= ~ZEND_ACC_STATIC;

	memcpy(&zend_ffi_handlers, zend_get_std_object_handlers(), sizeof(zend_object_handlers));
	zend_ffi_handlers.get_constructor      = zend_fake_get_constructor;
	zend_ffi_handlers.free_obj             = zend_ffi_free_obj;
	zend_ffi_handlers.clone_obj            = NULL;
	zend_ffi_handlers.read_property        = zend_ffi_read_var;
	zend_ffi_handlers.write_property       = zend_ffi_write_var;
	zend_ffi_handlers.read_dimension       = zend_fake_read_dimension;
	zend_ffi_handlers.write_dimension      = zend_fake_write_dimension;
	zend_ffi_handlers.get_property_ptr_ptr = zend_fake_get_property_ptr_ptr;
	zend_ffi_handlers.has_property         = zend_fake_has_property;
	zend_ffi_handlers.unset_property       = zend_fake_unset_property;
	zend_ffi_handlers.has_dimension        = zend_fake_has_dimension;
	zend_ffi_handlers.unset_dimension      = zend_fake_unset_dimension;
	zend_ffi_handlers.get_method           = zend_ffi_get_func;
	zend_ffi_handlers.compare_objects      = NULL;
	zend_ffi_handlers.cast_object          = NULL;
	zend_ffi_handlers.get_debug_info       = NULL;
	zend_ffi_handlers.get_closure          = NULL;
	zend_ffi_handlers.get_properties       = zend_fake_get_properties;
	zend_ffi_handlers.get_gc               = zend_fake_get_gc;

	INIT_NS_CLASS_ENTRY(ce, "FFI", "CData", NULL);
	zend_ffi_cdata_ce = zend_register_internal_class(&ce);
	zend_ffi_cdata_ce->ce_flags |= ZEND_ACC_FINAL;
	zend_ffi_cdata_ce->create_object = zend_ffi_cdata_new;
	zend_ffi_cdata_ce->get_iterator = zend_ffi_cdata_get_iterator;
	zend_ffi_cdata_ce->serialize = zend_class_serialize_deny;
	zend_ffi_cdata_ce->unserialize = zend_class_unserialize_deny;

	memcpy(&zend_ffi_cdata_handlers, zend_get_std_object_handlers(), sizeof(zend_object_handlers));
	zend_ffi_cdata_handlers.get_constructor      = zend_fake_get_constructor;
	zend_ffi_cdata_handlers.free_obj             = zend_ffi_cdata_free_obj;
	zend_ffi_cdata_handlers.clone_obj            = zend_ffi_cdata_clone_obj;
	zend_ffi_cdata_handlers.read_property        = zend_ffi_cdata_read_field;
	zend_ffi_cdata_handlers.write_property       = zend_ffi_cdata_write_field;
	zend_ffi_cdata_handlers.read_dimension       = zend_ffi_cdata_read_dim;
	zend_ffi_cdata_handlers.write_dimension      = zend_ffi_cdata_write_dim;
	zend_ffi_cdata_handlers.get_property_ptr_ptr = zend_fake_get_property_ptr_ptr;
	zend_ffi_cdata_handlers.has_property         = zend_fake_has_property;
	zend_ffi_cdata_handlers.unset_property       = zend_fake_unset_property;
	zend_ffi_cdata_handlers.has_dimension        = zend_fake_has_dimension;
	zend_ffi_cdata_handlers.unset_dimension      = zend_fake_unset_dimension;
	zend_ffi_cdata_handlers.get_method           = zend_fake_get_method;
	zend_ffi_cdata_handlers.get_class_name       = zend_ffi_cdata_get_class_name;
	zend_ffi_cdata_handlers.do_operation         = zend_ffi_cdata_do_operation;
	zend_ffi_cdata_handlers.compare_objects      = zend_ffi_cdata_compare_objects;
	zend_ffi_cdata_handlers.cast_object          = zend_ffi_cdata_cast_object;
	zend_ffi_cdata_handlers.count_elements       = zend_ffi_cdata_count_elements;
	zend_ffi_cdata_handlers.get_debug_info       = zend_ffi_cdata_get_debug_info;
	zend_ffi_cdata_handlers.get_closure          = zend_ffi_cdata_get_closure;
	zend_ffi_cdata_handlers.get_properties       = zend_fake_get_properties;
	zend_ffi_cdata_handlers.get_gc               = zend_fake_get_gc;

	memcpy(&zend_ffi_cdata_value_handlers, zend_get_std_object_handlers(), sizeof(zend_object_handlers));
	zend_ffi_cdata_value_handlers.get_constructor      = zend_fake_get_constructor;
	zend_ffi_cdata_value_handlers.free_obj             = zend_ffi_cdata_free_obj;
	zend_ffi_cdata_value_handlers.clone_obj            = zend_ffi_cdata_clone_obj;
	zend_ffi_cdata_value_handlers.read_property        = zend_ffi_cdata_get;
	zend_ffi_cdata_value_handlers.write_property       = zend_ffi_cdata_set;
	zend_ffi_cdata_value_handlers.read_dimension       = zend_fake_read_dimension;
	zend_ffi_cdata_value_handlers.write_dimension      = zend_fake_write_dimension;
	zend_ffi_cdata_value_handlers.get_property_ptr_ptr = zend_fake_get_property_ptr_ptr;
	zend_ffi_cdata_value_handlers.has_property         = zend_fake_has_property;
	zend_ffi_cdata_value_handlers.unset_property       = zend_fake_unset_property;
	zend_ffi_cdata_value_handlers.has_dimension        = zend_fake_has_dimension;
	zend_ffi_cdata_value_handlers.unset_dimension      = zend_fake_unset_dimension;
	zend_ffi_cdata_value_handlers.get_method           = zend_fake_get_method;
	zend_ffi_cdata_value_handlers.get_class_name       = zend_ffi_cdata_get_class_name;
	zend_ffi_cdata_value_handlers.compare_objects      = zend_ffi_cdata_compare_objects;
	zend_ffi_cdata_value_handlers.cast_object          = zend_ffi_cdata_cast_object;
	zend_ffi_cdata_value_handlers.count_elements       = NULL;
	zend_ffi_cdata_value_handlers.get_debug_info       = zend_ffi_cdata_get_debug_info;
	zend_ffi_cdata_value_handlers.get_closure          = NULL;
	zend_ffi_cdata_value_handlers.get_properties       = zend_fake_get_properties;
	zend_ffi_cdata_value_handlers.get_gc               = zend_fake_get_gc;

	memcpy(&zend_ffi_cdata_free_handlers, zend_get_std_object_handlers(), sizeof(zend_object_handlers));
	zend_ffi_cdata_free_handlers.get_constructor      = zend_fake_get_constructor;
	zend_ffi_cdata_free_handlers.free_obj             = zend_ffi_cdata_free_obj;
	zend_ffi_cdata_free_handlers.clone_obj            = zend_ffi_free_clone_obj;
	zend_ffi_cdata_free_handlers.read_property        = zend_ffi_free_read_property;
	zend_ffi_cdata_free_handlers.write_property       = zend_ffi_free_write_property;
	zend_ffi_cdata_free_handlers.read_dimension       = zend_ffi_free_read_dimension;
	zend_ffi_cdata_free_handlers.write_dimension      = zend_ffi_free_write_dimension;
	zend_ffi_cdata_free_handlers.get_property_ptr_ptr = zend_fake_get_property_ptr_ptr;
	zend_ffi_cdata_free_handlers.get                  = zend_ffi_free_get;
	zend_ffi_cdata_free_handlers.has_property         = zend_ffi_free_has_property;
	zend_ffi_cdata_free_handlers.unset_property       = zend_ffi_free_unset_property;
	zend_ffi_cdata_free_handlers.has_dimension        = zend_ffi_free_has_dimension;
	zend_ffi_cdata_free_handlers.unset_dimension      = zend_ffi_free_unset_dimension;
	zend_ffi_cdata_free_handlers.get_method           = zend_fake_get_method;
	zend_ffi_cdata_free_handlers.get_class_name       = zend_ffi_cdata_get_class_name;
	zend_ffi_cdata_free_handlers.compare_objects      = zend_ffi_cdata_compare_objects;
	zend_ffi_cdata_free_handlers.cast_object          = NULL;
	zend_ffi_cdata_free_handlers.count_elements       = NULL;
	zend_ffi_cdata_free_handlers.get_debug_info       = zend_ffi_free_get_debug_info;
	zend_ffi_cdata_free_handlers.get_closure          = NULL;
	zend_ffi_cdata_free_handlers.get_properties       = zend_fake_get_properties;
	zend_ffi_cdata_free_handlers.get_gc               = zend_fake_get_gc;

	INIT_NS_CLASS_ENTRY(ce, "FFI", "CType", NULL);
	zend_ffi_ctype_ce = zend_register_internal_class(&ce);
	zend_ffi_ctype_ce->ce_flags |= ZEND_ACC_FINAL;
	zend_ffi_ctype_ce->create_object = zend_ffi_ctype_new;
	zend_ffi_ctype_ce->serialize = zend_class_serialize_deny;
	zend_ffi_ctype_ce->unserialize = zend_class_unserialize_deny;

	memcpy(&zend_ffi_ctype_handlers, zend_get_std_object_handlers(), sizeof(zend_object_handlers));
	zend_ffi_ctype_handlers.get_constructor      = zend_fake_get_constructor;
	zend_ffi_ctype_handlers.free_obj             = zend_ffi_ctype_free_obj;
	zend_ffi_ctype_handlers.clone_obj            = NULL;
	zend_ffi_ctype_handlers.read_property        = zend_fake_read_property;
	zend_ffi_ctype_handlers.write_property       = zend_fake_write_property;
	zend_ffi_ctype_handlers.read_dimension       = zend_fake_read_dimension;
	zend_ffi_ctype_handlers.write_dimension      = zend_fake_write_dimension;
	zend_ffi_ctype_handlers.get_property_ptr_ptr = zend_fake_get_property_ptr_ptr;
	zend_ffi_ctype_handlers.has_property         = zend_fake_has_property;
	zend_ffi_ctype_handlers.unset_property       = zend_fake_unset_property;
	zend_ffi_ctype_handlers.has_dimension        = zend_fake_has_dimension;
	zend_ffi_ctype_handlers.unset_dimension      = zend_fake_unset_dimension;
	zend_ffi_ctype_handlers.get_method           = zend_fake_get_method;
	zend_ffi_ctype_handlers.get_class_name       = zend_ffi_ctype_get_class_name;
	zend_ffi_ctype_handlers.compare_objects      = zend_ffi_ctype_compare_objects;
	zend_ffi_ctype_handlers.cast_object          = NULL;
	zend_ffi_ctype_handlers.count_elements       = NULL;
	zend_ffi_ctype_handlers.get_debug_info       = zend_ffi_ctype_get_debug_info;
	zend_ffi_ctype_handlers.get_closure          = NULL;
	zend_ffi_ctype_handlers.get_properties       = zend_fake_get_properties;
	zend_ffi_ctype_handlers.get_gc               = zend_fake_get_gc;

	return SUCCESS;
}
/* }}} */

/* {{{ ZEND_RSHUTDOWN_FUNCTION
 */
ZEND_RSHUTDOWN_FUNCTION(ffi)
{
	if (FFI_G(callbacks)) {
		zend_hash_destroy(FFI_G(callbacks));
		efree(FFI_G(callbacks));
		FFI_G(callbacks) = NULL;
	}
	if (FFI_G(weak_types)) {
#if 0
		fprintf(stderr, "WeakTypes: %d\n", zend_hash_num_elements(FFI_G(weak_types)));
#endif
		zend_hash_destroy(FFI_G(weak_types));
		efree(FFI_G(weak_types));
		FFI_G(weak_types) = NULL;
	}
	return SUCCESS;
}
/* }}} */

/* {{{ ZEND_MINFO_FUNCTION
 */
ZEND_MINFO_FUNCTION(ffi)
{
	php_info_print_table_start();
	php_info_print_table_header(2, "FFI support", "enabled");
	php_info_print_table_end();
}
/* }}} */

static const zend_ffi_type zend_ffi_type_void = {.kind=ZEND_FFI_TYPE_VOID, .size=1, .align=1};
static const zend_ffi_type zend_ffi_type_char = {.kind=ZEND_FFI_TYPE_CHAR, .size=1, .align=_Alignof(char)};
static const zend_ffi_type zend_ffi_type_bool = {.kind=ZEND_FFI_TYPE_BOOL, .size=1, .align=_Alignof(uint8_t)};
static const zend_ffi_type zend_ffi_type_sint8 = {.kind=ZEND_FFI_TYPE_SINT8, .size=1, .align=_Alignof(int8_t)};
static const zend_ffi_type zend_ffi_type_uint8 = {.kind=ZEND_FFI_TYPE_UINT8, .size=1, .align=_Alignof(uint8_t)};
static const zend_ffi_type zend_ffi_type_sint16 = {.kind=ZEND_FFI_TYPE_SINT16, .size=2, .align=_Alignof(int16_t)};
static const zend_ffi_type zend_ffi_type_uint16 = {.kind=ZEND_FFI_TYPE_UINT16, .size=2, .align=_Alignof(uint16_t)};
static const zend_ffi_type zend_ffi_type_sint32 = {.kind=ZEND_FFI_TYPE_SINT32, .size=4, .align=_Alignof(int32_t)};
static const zend_ffi_type zend_ffi_type_uint32 = {.kind=ZEND_FFI_TYPE_UINT32, .size=4, .align=_Alignof(uint32_t)};
static const zend_ffi_type zend_ffi_type_sint64 = {.kind=ZEND_FFI_TYPE_SINT64, .size=8, .align=_Alignof(int64_t)};
static const zend_ffi_type zend_ffi_type_uint64 = {.kind=ZEND_FFI_TYPE_UINT64, .size=8, .align=_Alignof(uint64_t)};
static const zend_ffi_type zend_ffi_type_float = {.kind=ZEND_FFI_TYPE_FLOAT, .size=sizeof(float), .align=_Alignof(float)};
static const zend_ffi_type zend_ffi_type_double = {.kind=ZEND_FFI_TYPE_DOUBLE, .size=sizeof(double), .align=_Alignof(double)};

#ifdef HAVE_LONG_DOUBLE
static const zend_ffi_type zend_ffi_type_long_double = {.kind=ZEND_FFI_TYPE_LONGDOUBLE, .size=sizeof(long double), .align=_Alignof(long double)};
#endif

static const zend_ffi_type zend_ffi_type_ptr = {.kind=ZEND_FFI_TYPE_POINTER, .size=sizeof(void*), .align=_Alignof(void*), .pointer.type = (zend_ffi_type*)&zend_ffi_type_void};

const struct {
	const char *name;
	const zend_ffi_type *type;
} zend_ffi_types[] = {
	{"void",        &zend_ffi_type_void},
	{"char",        &zend_ffi_type_char},
	{"bool",        &zend_ffi_type_bool},
	{"int8_t",      &zend_ffi_type_sint8},
	{"uint8_t",     &zend_ffi_type_uint8},
	{"int16_t",     &zend_ffi_type_sint16},
	{"uint16_t",    &zend_ffi_type_uint16},
	{"int32_t",     &zend_ffi_type_sint32},
	{"uint32_t",    &zend_ffi_type_uint32},
	{"int64_t",     &zend_ffi_type_sint64},
	{"uint64_t",    &zend_ffi_type_uint64},
	{"float",       &zend_ffi_type_float},
	{"double",      &zend_ffi_type_double},
#ifdef HAVE_LONG_DOUBLE
	{"long double", &zend_ffi_type_long_double},
#endif
#if SIZEOF_SIZE_T == 4
	{"uintptr_t",  &zend_ffi_type_uint32},
	{"intptr_t",   &zend_ffi_type_sint32},
	{"size_t",     &zend_ffi_type_uint32},
	{"ssize_t",    &zend_ffi_type_sint32},
	{"ptrdiff_t",  &zend_ffi_type_sint32},
#else
	{"uintptr_t",  &zend_ffi_type_uint64},
	{"intptr_t",   &zend_ffi_type_sint64},
	{"size_t",     &zend_ffi_type_uint64},
	{"ssize_t",    &zend_ffi_type_sint64},
	{"ptrdiff_t",  &zend_ffi_type_sint64},
#endif
#if SIZEOF_OFF_T == 4
	{"off_t",      &zend_ffi_type_sint32},
#else
	{"off_t",      &zend_ffi_type_sint64},
#endif

	{"va_list",           &zend_ffi_type_ptr},
	{"__builtin_va_list", &zend_ffi_type_ptr},
	{"__gnuc_va_list",    &zend_ffi_type_ptr},
};

/* {{{ ZEND_GINIT_FUNCTION
 */
static ZEND_GINIT_FUNCTION(ffi)
{
	size_t i;

#if defined(COMPILE_DL_FFI) && defined(ZTS)
	ZEND_TSRMLS_CACHE_UPDATE();
#endif
	memset(ffi_globals, 0, sizeof(*ffi_globals));
	zend_hash_init(&ffi_globals->types, 0, NULL, NULL, 1);
	for (i = 0; i < sizeof(zend_ffi_types)/sizeof(zend_ffi_types[0]); i++) {
		zend_hash_str_add_new_ptr(&ffi_globals->types, zend_ffi_types[i].name, strlen(zend_ffi_types[i].name), (void*)zend_ffi_types[i].type);
	}
}
/* }}} */

/* {{{ ZEND_GINIT_FUNCTION
 */
static ZEND_GSHUTDOWN_FUNCTION(ffi)
{
	if (ffi_globals->scopes) {
		zend_hash_destroy(ffi_globals->scopes);
		free(ffi_globals->scopes);
	}
	zend_hash_destroy(&ffi_globals->types);
}
/* }}} */

/* {{{ ffi_module_entry
 */
zend_module_entry ffi_module_entry = {
	STANDARD_MODULE_HEADER,
	"FFI",					/* Extension name */
	NULL,					/* zend_function_entry */
	ZEND_MINIT(ffi),		/* ZEND_MINIT - Module initialization */
	NULL,					/* ZEND_MSHUTDOWN - Module shutdown */
	NULL,					/* ZEND_RINIT - Request initialization */
	ZEND_RSHUTDOWN(ffi),	/* ZEND_RSHUTDOWN - Request shutdown */
	ZEND_MINFO(ffi),		/* ZEND_MINFO - Module info */
	PHP_VERSION,			/* Version */
	ZEND_MODULE_GLOBALS(ffi),
	ZEND_GINIT(ffi),
	ZEND_GSHUTDOWN(ffi),
	NULL,
	STANDARD_MODULE_PROPERTIES_EX
};
/* }}} */

#ifdef COMPILE_DL_FFI
# ifdef ZTS
ZEND_TSRMLS_CACHE_DEFINE()
# endif
ZEND_GET_MODULE(ffi)
#endif

/* parser callbacks */
void zend_ffi_parser_error(const char *format, ...) /* {{{ */
{
	va_list va;
	char *message = NULL;

	va_start(va, format);
	zend_vspprintf(&message, 0, format, va);

	if (EG(current_execute_data)) {
		zend_throw_exception(zend_ffi_parser_exception_ce, message, 0);
	} else {
		zend_error(E_WARNING, "FFI Parser: %s", message);
	}

	efree(message);
	va_end(va);

	LONGJMP(FFI_G(bailout), FAILURE);
}
/* }}} */

static void zend_ffi_finalize_type(zend_ffi_dcl *dcl) /* {{{ */
{
	if (!dcl->type) {
		switch (dcl->flags & ZEND_FFI_DCL_TYPE_SPECIFIERS) {
			case ZEND_FFI_DCL_VOID:
				dcl->type = (zend_ffi_type*)&zend_ffi_type_void;
				break;
			case ZEND_FFI_DCL_CHAR:
				dcl->type = (zend_ffi_type*)&zend_ffi_type_char;
				break;
			case ZEND_FFI_DCL_CHAR|ZEND_FFI_DCL_SIGNED:
				dcl->type = (zend_ffi_type*)&zend_ffi_type_sint8;
				break;
			case ZEND_FFI_DCL_CHAR|ZEND_FFI_DCL_UNSIGNED:
			case ZEND_FFI_DCL_BOOL:
				dcl->type = (zend_ffi_type*)&zend_ffi_type_uint8;
				break;
			case ZEND_FFI_DCL_SHORT:
			case ZEND_FFI_DCL_SHORT|ZEND_FFI_DCL_SIGNED:
			case ZEND_FFI_DCL_SHORT|ZEND_FFI_DCL_INT:
			case ZEND_FFI_DCL_SHORT|ZEND_FFI_DCL_SIGNED|ZEND_FFI_DCL_INT:
				dcl->type = (zend_ffi_type*)&zend_ffi_type_sint16;
				break;
			case ZEND_FFI_DCL_SHORT|ZEND_FFI_DCL_UNSIGNED:
			case ZEND_FFI_DCL_SHORT|ZEND_FFI_DCL_UNSIGNED|ZEND_FFI_DCL_INT:
				dcl->type = (zend_ffi_type*)&zend_ffi_type_uint16;
				break;
			case ZEND_FFI_DCL_INT:
			case ZEND_FFI_DCL_SIGNED:
			case ZEND_FFI_DCL_SIGNED|ZEND_FFI_DCL_INT:
				dcl->type = (zend_ffi_type*)&zend_ffi_type_sint32;
				break;
			case ZEND_FFI_DCL_UNSIGNED:
			case ZEND_FFI_DCL_UNSIGNED|ZEND_FFI_DCL_INT:
				dcl->type = (zend_ffi_type*)&zend_ffi_type_uint32;
				break;
			case ZEND_FFI_DCL_LONG:
			case ZEND_FFI_DCL_LONG|ZEND_FFI_DCL_SIGNED:
			case ZEND_FFI_DCL_LONG|ZEND_FFI_DCL_INT:
			case ZEND_FFI_DCL_LONG|ZEND_FFI_DCL_SIGNED|ZEND_FFI_DCL_INT:
				if (sizeof(long) == 4) {
					dcl->type = (zend_ffi_type*)&zend_ffi_type_sint32;
				} else {
					dcl->type = (zend_ffi_type*)&zend_ffi_type_sint64;
				}
				break;
			case ZEND_FFI_DCL_LONG|ZEND_FFI_DCL_UNSIGNED:
			case ZEND_FFI_DCL_LONG|ZEND_FFI_DCL_UNSIGNED|ZEND_FFI_DCL_INT:
				if (sizeof(long) == 4) {
					dcl->type = (zend_ffi_type*)&zend_ffi_type_uint32;
				} else {
					dcl->type = (zend_ffi_type*)&zend_ffi_type_uint64;
				}
				break;
			case ZEND_FFI_DCL_LONG_LONG|ZEND_FFI_DCL_LONG:
			case ZEND_FFI_DCL_LONG_LONG|ZEND_FFI_DCL_LONG|ZEND_FFI_DCL_SIGNED:
			case ZEND_FFI_DCL_LONG_LONG|ZEND_FFI_DCL_LONG|ZEND_FFI_DCL_INT:
			case ZEND_FFI_DCL_LONG_LONG|ZEND_FFI_DCL_LONG|ZEND_FFI_DCL_SIGNED|ZEND_FFI_DCL_INT:
				dcl->type = (zend_ffi_type*)&zend_ffi_type_sint64;
				break;
			case ZEND_FFI_DCL_LONG_LONG|ZEND_FFI_DCL_LONG|ZEND_FFI_DCL_UNSIGNED:
			case ZEND_FFI_DCL_LONG_LONG|ZEND_FFI_DCL_LONG|ZEND_FFI_DCL_UNSIGNED|ZEND_FFI_DCL_INT:
				dcl->type = (zend_ffi_type*)&zend_ffi_type_uint64;
				break;
			case ZEND_FFI_DCL_FLOAT:
				dcl->type = (zend_ffi_type*)&zend_ffi_type_float;
				break;
			case ZEND_FFI_DCL_DOUBLE:
				dcl->type = (zend_ffi_type*)&zend_ffi_type_double;
				break;
			case ZEND_FFI_DCL_LONG|ZEND_FFI_DCL_DOUBLE:
#ifdef _WIN32
				dcl->type = (zend_ffi_type*)&zend_ffi_type_double;
#else
				dcl->type = (zend_ffi_type*)&zend_ffi_type_long_double;
#endif
				break;
			case ZEND_FFI_DCL_FLOAT|ZEND_FFI_DCL_COMPLEX:
			case ZEND_FFI_DCL_DOUBLE|ZEND_FFI_DCL_COMPLEX:
			case ZEND_FFI_DCL_DOUBLE|ZEND_FFI_DCL_LONG|ZEND_FFI_DCL_COMPLEX:
				zend_ffi_parser_error("unsupported type '_Complex' at line %d", FFI_G(line));
				break;
			default:
				zend_ffi_parser_error("unsupported type specifier combination at line %d", FFI_G(line));
				break;
		}
		dcl->flags &= ~ZEND_FFI_DCL_TYPE_SPECIFIERS;
		dcl->flags |= ZEND_FFI_DCL_TYPEDEF_NAME;
	}
}
/* }}} */

int zend_ffi_is_typedef_name(const char *name, size_t name_len) /* {{{ */
{
	zend_ffi_symbol *sym;
	zend_ffi_type *type;

	if (FFI_G(symbols)) {
		sym = zend_hash_str_find_ptr(FFI_G(symbols), name, name_len);
		if (sym) {
			return (sym->kind == ZEND_FFI_SYM_TYPE);
		}
	}
	type = zend_hash_str_find_ptr(&FFI_G(types), name, name_len);
	if (type) {
		return 1;
	}
	return 0;
}
/* }}} */

void zend_ffi_resolve_typedef(const char *name, size_t name_len, zend_ffi_dcl *dcl) /* {{{ */
{
	zend_ffi_symbol *sym;
	zend_ffi_type *type;

	if (FFI_G(symbols)) {
		sym = zend_hash_str_find_ptr(FFI_G(symbols), name, name_len);
		if (sym && sym->kind == ZEND_FFI_SYM_TYPE) {
			dcl->type = ZEND_FFI_TYPE(sym->type);;
			if (sym->is_const) {
				dcl->attr |= ZEND_FFI_ATTR_CONST;
			}
			return;
		}
	}
	type = zend_hash_str_find_ptr(&FFI_G(types), name, name_len);
	if (type) {
		dcl->type = type;
		return;
	}
	zend_ffi_parser_error("undefined C type '%.*s' at line %d", name_len, name, FFI_G(line));
}
/* }}} */

void zend_ffi_resolve_const(const char *name, size_t name_len, zend_ffi_val *val) /* {{{ */
{
	zend_ffi_symbol *sym;

	if (UNEXPECTED(FFI_G(attribute_parsing))) {
		val->kind = ZEND_FFI_VAL_NAME;
		val->str = name;
		val->len = name_len;
		return;
	} else if (FFI_G(symbols)) {
		sym = zend_hash_str_find_ptr(FFI_G(symbols), name, name_len);
		if (sym && sym->kind == ZEND_FFI_SYM_CONST) {
			val->i64 = sym->value;
			switch (sym->type->kind) {
				case ZEND_FFI_TYPE_SINT8:
				case ZEND_FFI_TYPE_SINT16:
				case ZEND_FFI_TYPE_SINT32:
					val->kind = ZEND_FFI_VAL_INT32;
					break;
				case ZEND_FFI_TYPE_SINT64:
					val->kind = ZEND_FFI_VAL_INT64;
					break;
				case ZEND_FFI_TYPE_UINT8:
				case ZEND_FFI_TYPE_UINT16:
				case ZEND_FFI_TYPE_UINT32:
					val->kind = ZEND_FFI_VAL_UINT32;
					break;
				case ZEND_FFI_TYPE_UINT64:
					val->kind = ZEND_FFI_VAL_UINT64;
					break;
				default:
					ZEND_ASSERT(0);
			}
			return;
		}
	}
	val->kind = ZEND_FFI_VAL_ERROR;
}
/* }}} */

void zend_ffi_make_enum_type(zend_ffi_dcl *dcl) /* {{{ */
{
	zend_ffi_type *type = pemalloc(sizeof(zend_ffi_type), FFI_G(persistent));
	type->kind = ZEND_FFI_TYPE_ENUM;
	type->attr = FFI_G(default_type_attr) | (dcl->attr & ZEND_FFI_ENUM_ATTRS);
	type->enumeration.tag_name = NULL;
	if (type->attr & ZEND_FFI_ATTR_PACKED) {
		type->size = zend_ffi_type_uint8.size;
		type->align = zend_ffi_type_uint8.align;
		type->enumeration.kind = ZEND_FFI_TYPE_UINT8;
	} else {
		type->size = zend_ffi_type_uint32.size;
		type->align = zend_ffi_type_uint32.align;
		type->enumeration.kind = ZEND_FFI_TYPE_UINT32;
	}
	dcl->type = ZEND_FFI_TYPE_MAKE_OWNED(type);
	dcl->attr &= ~ZEND_FFI_ENUM_ATTRS;
}
/* }}} */

void zend_ffi_add_enum_val(zend_ffi_dcl *enum_dcl, const char *name, size_t name_len, zend_ffi_val *val, int64_t *min, int64_t *max, int64_t *last) /* {{{ */
{
	zend_ffi_symbol *sym;
	const zend_ffi_type *sym_type;
	int64_t value;
	zend_ffi_type *enum_type = ZEND_FFI_TYPE(enum_dcl->type);
	zend_bool overflow = 0;
	zend_bool is_signed =
		(enum_type->enumeration.kind == ZEND_FFI_TYPE_SINT8 ||
		 enum_type->enumeration.kind == ZEND_FFI_TYPE_SINT16 ||
		 enum_type->enumeration.kind == ZEND_FFI_TYPE_SINT32 ||
		 enum_type->enumeration.kind == ZEND_FFI_TYPE_SINT64);

	ZEND_ASSERT(enum_type && enum_type->kind == ZEND_FFI_TYPE_ENUM);
	if (val->kind == ZEND_FFI_VAL_EMPTY) {
		if (is_signed) {
			if (*last == 0x7FFFFFFFFFFFFFFFLL) {
				overflow = 1;
			}
		} else {
			if ((*min != 0 || *max != 0)
			 && (uint64_t)*last == 0xFFFFFFFFFFFFFFFFULL) {
				overflow = 1;
			}
		}
		value = *last + 1;
	} else if (val->kind == ZEND_FFI_VAL_CHAR) {
		if (!is_signed && val->ch < 0) {
			if ((uint64_t)*max > 0x7FFFFFFFFFFFFFFFULL) {
				overflow = 1;
			} else {
				is_signed = 1;
			}
		}
		value = val->ch;
	} else if (val->kind == ZEND_FFI_VAL_INT32 || val->kind == ZEND_FFI_VAL_INT64) {
		if (!is_signed && val->i64 < 0) {
			if ((uint64_t)*max > 0x7FFFFFFFFFFFFFFFULL) {
				overflow = 1;
			} else {
				is_signed = 1;
			}
		}
		value = val->i64;
	} else if (val->kind == ZEND_FFI_VAL_UINT32 || val->kind == ZEND_FFI_VAL_UINT64) {
		if (is_signed && val->u64 > 0x7FFFFFFFFFFFFFFFULL) {
			overflow = 1;
		}
		value = val->u64;
	} else {
		zend_ffi_parser_error("enumerator value '%.*s' must be an integer at line %d", name_len, name, FFI_G(line));
		return;
	}

	if (overflow) {
		zend_ffi_parser_error("overflow in enumeration values '%.*s' at line %d", name_len, name, FFI_G(line));
		return;
	}

	if (is_signed) {
		*min = MIN(*min, value);
		*max = MAX(*max, value);
		if ((enum_type->attr & ZEND_FFI_ATTR_PACKED)
		 && *min >= -0x7FLL-1 && *max <= 0x7FLL) {
			sym_type = &zend_ffi_type_sint8;
		} else if ((enum_type->attr & ZEND_FFI_ATTR_PACKED)
		 && *min >= -0x7FFFLL-1 && *max <= 0x7FFFLL) {
			sym_type = &zend_ffi_type_sint16;
		} else if (*min >= -0x7FFFFFFFLL-1 && *max <= 0x7FFFFFFFLL) {
			sym_type = &zend_ffi_type_sint32;
		} else {
			sym_type = &zend_ffi_type_sint64;
		}
	} else {
		*min = MIN((uint64_t)*min, (uint64_t)value);
		*max = MAX((uint64_t)*max, (uint64_t)value);
		if ((enum_type->attr & ZEND_FFI_ATTR_PACKED)
		 && (uint64_t)*max <= 0xFFULL) {
			sym_type = &zend_ffi_type_uint8;
		} else if ((enum_type->attr & ZEND_FFI_ATTR_PACKED)
		 && (uint64_t)*max <= 0xFFFFULL) {
			sym_type = &zend_ffi_type_uint16;
		} else if ((uint64_t)*max <= 0xFFFFFFFFULL) {
			sym_type = &zend_ffi_type_uint32;
		} else {
			sym_type = &zend_ffi_type_uint64;
		}
	}
	enum_type->enumeration.kind = sym_type->kind;
	enum_type->size = sym_type->size;
	enum_type->align = sym_type->align;
	*last = value;

	if (!FFI_G(symbols)) {
		FFI_G(symbols) = pemalloc(sizeof(HashTable), FFI_G(persistent));
		zend_hash_init(FFI_G(symbols), 0, NULL, FFI_G(persistent) ? zend_ffi_symbol_hash_persistent_dtor : zend_ffi_symbol_hash_dtor, FFI_G(persistent));
	}
	sym = zend_hash_str_find_ptr(FFI_G(symbols), name, name_len);
	if (sym) {
		zend_ffi_parser_error("redeclaration of '%.*s' at line %d", name_len, name, FFI_G(line));
	} else {
		sym = pemalloc(sizeof(zend_ffi_symbol), FFI_G(persistent));
		sym->kind  = ZEND_FFI_SYM_CONST;
		sym->type  = (zend_ffi_type*)sym_type;
		sym->value = value;
		zend_hash_str_add_new_ptr(FFI_G(symbols), name, name_len, sym);
	}
}
/* }}} */

void zend_ffi_make_struct_type(zend_ffi_dcl *dcl) /* {{{ */
{
	zend_ffi_type *type = pemalloc(sizeof(zend_ffi_type), FFI_G(persistent));
	type->kind = ZEND_FFI_TYPE_STRUCT;
	type->attr = FFI_G(default_type_attr) | (dcl->attr & ZEND_FFI_STRUCT_ATTRS);
	type->size = 0;
	type->align = dcl->align > 1 ? dcl->align : 1;
	if (dcl->flags & ZEND_FFI_DCL_UNION) {
		type->attr |= ZEND_FFI_ATTR_UNION;
	}
	dcl->type = ZEND_FFI_TYPE_MAKE_OWNED(type);
	type->record.tag_name = NULL;
	zend_hash_init(&type->record.fields, 0, NULL, FFI_G(persistent) ? zend_ffi_field_hash_persistent_dtor :zend_ffi_field_hash_dtor, FFI_G(persistent));
	dcl->attr &= ~ZEND_FFI_STRUCT_ATTRS;
	dcl->align = 0;
}
/* }}} */

static int zend_ffi_validate_prev_field_type(zend_ffi_type *struct_type) /* {{{ */
{
	if (zend_hash_num_elements(&struct_type->record.fields) > 0) {
		zend_ffi_field *field = NULL;

		ZEND_HASH_REVERSE_FOREACH_PTR(&struct_type->record.fields, field) {
			break;
		} ZEND_HASH_FOREACH_END();
		if (ZEND_FFI_TYPE(field->type)->attr & ZEND_FFI_ATTR_INCOMPLETE_ARRAY) {
			zend_ffi_throw_parser_error("flexible array member not at end of struct at line %d", FFI_G(line));
			return FAILURE;
		}
	}
	return SUCCESS;
}
/* }}} */

static int zend_ffi_validate_field_type(zend_ffi_type *type, zend_ffi_type *struct_type) /* {{{ */
{
	if (type == struct_type) {
		zend_ffi_throw_parser_error("struct/union can't contain an instance of itself at line %d", FFI_G(line));
		return FAILURE;
	} else if (zend_ffi_validate_var_type(type, 1) != SUCCESS) {
		return FAILURE;
	} else if (struct_type->attr & ZEND_FFI_ATTR_UNION) {
		if (type->attr & ZEND_FFI_ATTR_INCOMPLETE_ARRAY) {
			zend_ffi_throw_parser_error("flexible array member in union at line %d", FFI_G(line));
			return FAILURE;
		}
	}
	return zend_ffi_validate_prev_field_type(struct_type);
}
/* }}} */

void zend_ffi_add_field(zend_ffi_dcl *struct_dcl, const char *name, size_t name_len, zend_ffi_dcl *field_dcl) /* {{{ */
{
	zend_ffi_field *field;
	zend_ffi_type *struct_type = ZEND_FFI_TYPE(struct_dcl->type);
	zend_ffi_type *field_type;

	ZEND_ASSERT(struct_type && struct_type->kind == ZEND_FFI_TYPE_STRUCT);
	zend_ffi_finalize_type(field_dcl);
	field_type = ZEND_FFI_TYPE(field_dcl->type);
	if (zend_ffi_validate_field_type(field_type, struct_type) != SUCCESS) {
		zend_ffi_cleanup_dcl(field_dcl);
		LONGJMP(FFI_G(bailout), FAILURE);
	}

	field = pemalloc(sizeof(zend_ffi_field), FFI_G(persistent));
	if (!(struct_type->attr & ZEND_FFI_ATTR_PACKED) && !(field_dcl->attr & ZEND_FFI_ATTR_PACKED)) {
		struct_type->align = MAX(struct_type->align, MAX(field_type->align, field_dcl->align));
	}
	if (struct_type->attr & ZEND_FFI_ATTR_UNION) {
		field->offset = 0;
		struct_type->size = MAX(struct_type->size, field_type->size);
	} else {
		if (!(struct_type->attr & ZEND_FFI_ATTR_PACKED) && !(field_dcl->attr & ZEND_FFI_ATTR_PACKED)) {
			uint32_t field_align = MAX(field_type->align, field_dcl->align);
			struct_type->size = ((struct_type->size + (field_align - 1)) / field_align) * field_align;
		}
		field->offset = struct_type->size;
		struct_type->size += field_type->size;
	}
	field->type = field_dcl->type;
	field->is_const = (zend_bool)(field_dcl->attr & ZEND_FFI_ATTR_CONST);
	field->is_nested = 0;
	field->first_bit = 0;
	field->bits = 0;
	field_dcl->type = field_type; /* reset "owned" flag */

	if (!zend_hash_str_add_ptr(&struct_type->record.fields, name, name_len, field)) {
		zend_ffi_type_dtor(field->type);
		pefree(field, FFI_G(persistent));
		zend_ffi_parser_error("duplicate field name '%.*s' at line %d", name_len, name, FFI_G(line));
	}
}
/* }}} */

void zend_ffi_add_anonymous_field(zend_ffi_dcl *struct_dcl, zend_ffi_dcl *field_dcl) /* {{{ */
{
	zend_ffi_type *struct_type = ZEND_FFI_TYPE(struct_dcl->type);
	zend_ffi_type *field_type;
	zend_ffi_field *field;
	zend_string *key;

	ZEND_ASSERT(struct_type && struct_type->kind == ZEND_FFI_TYPE_STRUCT);
	zend_ffi_finalize_type(field_dcl);
	field_type = ZEND_FFI_TYPE(field_dcl->type);
	if (field_type->kind != ZEND_FFI_TYPE_STRUCT) {
		zend_ffi_cleanup_dcl(field_dcl);
		zend_ffi_parser_error("declaration does not declare anything at line %d", FFI_G(line));
		return;
	}

	if (!(struct_type->attr & ZEND_FFI_ATTR_PACKED) && !(field_dcl->attr & ZEND_FFI_ATTR_PACKED)) {
		struct_type->align = MAX(struct_type->align, MAX(field_type->align, field_dcl->align));
	}
	if (!(struct_type->attr & ZEND_FFI_ATTR_UNION)) {
		if (zend_ffi_validate_prev_field_type(struct_type) != SUCCESS) {
			zend_ffi_cleanup_dcl(field_dcl);
			LONGJMP(FFI_G(bailout), FAILURE);
		}
		if (!(struct_type->attr & ZEND_FFI_ATTR_PACKED) && !(field_dcl->attr & ZEND_FFI_ATTR_PACKED)) {
			uint32_t field_align = MAX(field_type->align, field_dcl->align);
			struct_type->size = ((struct_type->size + (field_align - 1)) / field_align) * field_align;
		}
	}

	ZEND_HASH_FOREACH_STR_KEY_PTR(&field_type->record.fields, key, field) {
		zend_ffi_field *new_field = pemalloc(sizeof(zend_ffi_field), FFI_G(persistent));

		if (struct_type->attr & ZEND_FFI_ATTR_UNION) {
			new_field->offset = field->offset;
		} else {
			new_field->offset = struct_type->size + field->offset;
		}
		new_field->type = field->type;
		new_field->is_const = field->is_const;
		new_field->is_nested = 1;
		new_field->first_bit = field->first_bit;
		new_field->bits = field->bits;
		field->type = ZEND_FFI_TYPE(field->type); /* reset "owned" flag */

		if (key) {
			if (!zend_hash_add_ptr(&struct_type->record.fields, key, new_field)) {
				zend_ffi_type_dtor(new_field->type);
				pefree(new_field, FFI_G(persistent));
				zend_ffi_parser_error("duplicate field name '%s' at line %d", ZSTR_VAL(key), FFI_G(line));
				return;
			}
		} else {
			zend_hash_next_index_insert_ptr(&struct_type->record.fields, field);
		}
	} ZEND_HASH_FOREACH_END();

	if (struct_type->attr & ZEND_FFI_ATTR_UNION) {
		struct_type->size = MAX(struct_type->size, field_type->size);
	} else {
		struct_type->size += field_type->size;
	}

	zend_ffi_type_dtor(field_dcl->type);
	field_dcl->type = NULL;
}
/* }}} */

void zend_ffi_add_bit_field(zend_ffi_dcl *struct_dcl, const char *name, size_t name_len, zend_ffi_dcl *field_dcl, zend_ffi_val *bits) /* {{{ */
{
	zend_ffi_type *struct_type = ZEND_FFI_TYPE(struct_dcl->type);
	zend_ffi_type *field_type;
	zend_ffi_field *field;

	ZEND_ASSERT(struct_type && struct_type->kind == ZEND_FFI_TYPE_STRUCT);
	zend_ffi_finalize_type(field_dcl);
	field_type = ZEND_FFI_TYPE(field_dcl->type);
	if (zend_ffi_validate_field_type(field_type, struct_type) != SUCCESS) {
		zend_ffi_cleanup_dcl(field_dcl);
		LONGJMP(FFI_G(bailout), FAILURE);
	}

	if (field_type->kind < ZEND_FFI_TYPE_UINT8 || field_type->kind > ZEND_FFI_TYPE_BOOL) {
		zend_ffi_cleanup_dcl(field_dcl);
		zend_ffi_parser_error("wrong type of bit field '%.*s' at line %d", name ? name_len : sizeof("<anonymous>")-1, name ? name : "<anonymous>", FFI_G(line));
	}

	if (bits->kind == ZEND_FFI_VAL_INT32 || bits->kind == ZEND_FFI_VAL_INT64) {
		if (bits->i64 < 0) {
			zend_ffi_cleanup_dcl(field_dcl);
			zend_ffi_parser_error("negative width in bit-field '%.*s' at line %d", name ? name_len : sizeof("<anonymous>")-1, name ? name : "<anonymous>", FFI_G(line));
		} else if (bits->i64 == 0) {
			zend_ffi_cleanup_dcl(field_dcl);
			if (name) {
				zend_ffi_parser_error("zero width in bit-field '%.*s' at line %d", name ? name_len : sizeof("<anonymous>")-1, name ? name : "<anonymous>", FFI_G(line));
			}
			return;
		} else if (bits->i64 > field_type->size * 8) {
			zend_ffi_cleanup_dcl(field_dcl);
			zend_ffi_parser_error("width of '%.*s' exceeds its type at line %d", name ? name_len : sizeof("<anonymous>")-1, name ? name : "<anonymous>", FFI_G(line));
		}
	} else if (bits->kind == ZEND_FFI_VAL_UINT32 || bits->kind == ZEND_FFI_VAL_UINT64) {
		if (bits->u64 == 0) {
			zend_ffi_cleanup_dcl(field_dcl);
			if (name) {
				zend_ffi_parser_error("zero width in bit-field '%.*s' at line %d", name ? name_len : sizeof("<anonymous>")-1, name ? name : "<anonymous>", FFI_G(line));
			}
			return;
		} else if (bits->u64 > field_type->size * 8) {
			zend_ffi_cleanup_dcl(field_dcl);
			zend_ffi_parser_error("width of '%.*s' exceeds its type at line %d", name ? name_len : sizeof("<anonymous>")-1, name ? name : "<anonymous>", FFI_G(line));
		}
	} else {
		zend_ffi_cleanup_dcl(field_dcl);
		zend_ffi_parser_error("bit field '%.*s' width not an integer constant at line %d", name ? name_len : sizeof("<anonymous>")-1, name ? name : "<anonymous>", FFI_G(line));
	}

	field = pemalloc(sizeof(zend_ffi_field), FFI_G(persistent));
	if (!(struct_type->attr & ZEND_FFI_ATTR_PACKED)) {
		struct_type->align = MAX(struct_type->align, sizeof(uint32_t));
	}
	if (struct_type->attr & ZEND_FFI_ATTR_UNION) {
		field->offset = 0;
		field->first_bit = 0;
		field->bits = bits->u64;
		if (struct_type->attr & ZEND_FFI_ATTR_PACKED) {
			struct_type->size = MAX(struct_type->size, (bits->u64 + 7) / 8);
		} else {
			struct_type->size = MAX(struct_type->size, ((bits->u64 + 31) / 32) * 4);
		}
	} else {
		zend_ffi_field *prev_field = NULL;

		if (zend_hash_num_elements(&struct_type->record.fields) > 0) {
			ZEND_HASH_REVERSE_FOREACH_PTR(&struct_type->record.fields, prev_field) {
				break;
			} ZEND_HASH_FOREACH_END();
		}
		if (prev_field && prev_field->bits) {
			field->offset = prev_field->offset;
			field->first_bit = prev_field->first_bit + prev_field->bits;
			field->bits = bits->u64;
		} else {
			field->offset = struct_type->size;
			field->first_bit = 0;
			field->bits = bits->u64;
		}
		if (struct_type->attr & ZEND_FFI_ATTR_PACKED) {
			struct_type->size = field->offset + ((field->first_bit + field->bits) + 7) / 8;
		} else {
			struct_type->size = field->offset + (((field->first_bit + field->bits) + 31) / 32) * 4;
		}
	}
	field->type = field_dcl->type;
	field->is_const = (zend_bool)(field_dcl->attr & ZEND_FFI_ATTR_CONST);
	field->is_nested = 0;
	field_dcl->type = field_type; /* reset "owned" flag */

	if (name) {
		if (!zend_hash_str_add_ptr(&struct_type->record.fields, name, name_len, field)) {
			zend_ffi_type_dtor(field->type);
			pefree(field, FFI_G(persistent));
			zend_ffi_parser_error("duplicate field name '%.*s' at line %d", name_len, name, FFI_G(line));
		}
	} else {
		zend_hash_next_index_insert_ptr(&struct_type->record.fields, field);
	}
}
/* }}} */

void zend_ffi_adjust_struct_size(zend_ffi_dcl *dcl) /* {{{ */
{
	zend_ffi_type *struct_type = ZEND_FFI_TYPE(dcl->type);

	ZEND_ASSERT(struct_type->kind == ZEND_FFI_TYPE_STRUCT);
	if (dcl->align > struct_type->align) {
		struct_type->align = dcl->align;
	}
	if (!(struct_type->attr & ZEND_FFI_ATTR_PACKED)) {
		struct_type->size = ((struct_type->size + (struct_type->align - 1)) / struct_type->align) * struct_type->align;
	}
	dcl->align = 0;
}
/* }}} */

void zend_ffi_make_pointer_type(zend_ffi_dcl *dcl) /* {{{ */
{
	zend_ffi_type *type = pemalloc(sizeof(zend_ffi_type), FFI_G(persistent));
	type->kind = ZEND_FFI_TYPE_POINTER;
	type->attr = FFI_G(default_type_attr) | (dcl->attr & ZEND_FFI_POINTER_ATTRS);
	type->size = sizeof(void*);
	type->align = _Alignof(void*);
	zend_ffi_finalize_type(dcl);
	if (zend_ffi_validate_vla(ZEND_FFI_TYPE(dcl->type)) != SUCCESS) {
		zend_ffi_cleanup_dcl(dcl);
		LONGJMP(FFI_G(bailout), FAILURE);
	}
	type->pointer.type = dcl->type;
	dcl->type = ZEND_FFI_TYPE_MAKE_OWNED(type);
	dcl->flags &= ~ZEND_FFI_DCL_TYPE_QUALIFIERS;
	dcl->attr &= ~ZEND_FFI_POINTER_ATTRS;
	dcl->align = 0;
}
/* }}} */

static int zend_ffi_validate_array_element_type(zend_ffi_type *type) /* {{{ */
{
	if (type->kind == ZEND_FFI_TYPE_FUNC) {
		zend_ffi_throw_parser_error("array of functions is not allowed at line %d", FFI_G(line));
		return FAILURE;
	} else if (type->kind == ZEND_FFI_TYPE_ARRAY && (type->attr & ZEND_FFI_ATTR_INCOMPLETE_ARRAY)) {
		zend_ffi_throw_parser_error("only the leftmost array can be undimensioned at line %d", FFI_G(line));
		return FAILURE;
	}
	return zend_ffi_validate_type(type, 0, 1);
}
/* }}} */

void zend_ffi_make_array_type(zend_ffi_dcl *dcl, zend_ffi_val *len) /* {{{ */
{
	int length = 0;
	zend_ffi_type *element_type;
	zend_ffi_type *type;

	zend_ffi_finalize_type(dcl);
	element_type = ZEND_FFI_TYPE(dcl->type);

	if (len->kind == ZEND_FFI_VAL_EMPTY) {
		length = 0;
	} else if (len->kind == ZEND_FFI_VAL_UINT32 || len->kind == ZEND_FFI_VAL_UINT64) {
		length = len->u64;
	} else if (len->kind == ZEND_FFI_VAL_INT32 || len->kind == ZEND_FFI_VAL_INT64) {
		length = len->i64;
	} else if (len->kind == ZEND_FFI_VAL_CHAR) {
		length = len->ch;
	} else {
		zend_ffi_cleanup_dcl(dcl);
		zend_ffi_parser_error("unsupported array index type at line %d", FFI_G(line));
		return;
	}
	if (length < 0) {
		zend_ffi_cleanup_dcl(dcl);
		zend_ffi_parser_error("negative array index at line %d", FFI_G(line));
		return;
	}

	if (zend_ffi_validate_array_element_type(element_type) != SUCCESS) {
		zend_ffi_cleanup_dcl(dcl);
		LONGJMP(FFI_G(bailout), FAILURE);
	}

	type = pemalloc(sizeof(zend_ffi_type), FFI_G(persistent));
	type->kind = ZEND_FFI_TYPE_ARRAY;
	type->attr = FFI_G(default_type_attr) | (dcl->attr & ZEND_FFI_ARRAY_ATTRS);
	type->size = length * element_type->size;
	type->align = element_type->align;
	type->array.type = dcl->type;
	type->array.length = length;
	dcl->type = ZEND_FFI_TYPE_MAKE_OWNED(type);
	dcl->flags &= ~ZEND_FFI_DCL_TYPE_QUALIFIERS;
	dcl->attr &= ~ZEND_FFI_ARRAY_ATTRS;
	dcl->align = 0;
}
/* }}} */

static int zend_ffi_validate_func_ret_type(zend_ffi_type *type) /* {{{ */
{
	if (type->kind == ZEND_FFI_TYPE_FUNC) {
		zend_ffi_throw_parser_error("function returning function is not allowed at line %d", FFI_G(line));
		return FAILURE;
	 } else if (type->kind == ZEND_FFI_TYPE_ARRAY) {
		zend_ffi_throw_parser_error("function returning array is not allowed at line %d", FFI_G(line));
		return FAILURE;
	}
	return zend_ffi_validate_incomplete_type(type, 1, 0);
}
/* }}} */

void zend_ffi_make_func_type(zend_ffi_dcl *dcl, HashTable *args) /* {{{ */
{
	zend_ffi_type *type;
	zend_ffi_type *ret_type;

	zend_ffi_finalize_type(dcl);
	ret_type = ZEND_FFI_TYPE(dcl->type);

	if (args) {
		int no_args = 0;
		zend_ffi_type *arg_type;

		ZEND_HASH_FOREACH_PTR(args, arg_type) {
			arg_type = ZEND_FFI_TYPE(arg_type);
			if (arg_type->kind == ZEND_FFI_TYPE_VOID) {
				if (zend_hash_num_elements(args) != 1) {
					zend_ffi_cleanup_dcl(dcl);
					zend_hash_destroy(args);
					pefree(args, FFI_G(persistent));
					zend_ffi_parser_error("'void' type is not allowed at line %d", FFI_G(line));
					return;
				} else {
					no_args = 1;
				}
			}
		} ZEND_HASH_FOREACH_END();
		if (no_args) {
			zend_hash_destroy(args);
			pefree(args, FFI_G(persistent));
			args = NULL;
		}
	}

	if (zend_ffi_validate_func_ret_type(ret_type) != SUCCESS) {
		zend_ffi_cleanup_dcl(dcl);
		if (args) {
			zend_hash_destroy(args);
			pefree(args, FFI_G(persistent));
		}
		LONGJMP(FFI_G(bailout), FAILURE);
	}

	type = pemalloc(sizeof(zend_ffi_type), FFI_G(persistent));
	type->kind = ZEND_FFI_TYPE_FUNC;
	type->attr = FFI_G(default_type_attr) | (dcl->attr & ZEND_FFI_FUNC_ATTRS);
	type->size = sizeof(void*);
	type->align = 1;
	type->func.ret_type = dcl->type;
	switch (dcl->abi) {
		case ZEND_FFI_ABI_DEFAULT:
		case ZEND_FFI_ABI_CDECL:
			type->func.abi = FFI_DEFAULT_ABI;
			break;
#ifdef HAVE_FFI_FASTCALL
		case ZEND_FFI_ABI_FASTCALL:
			type->func.abi = FFI_FASTCALL;
			break;
#endif
#ifdef HAVE_FFI_THISCALL
		case ZEND_FFI_ABI_THISCALL:
			type->func.abi = FFI_THISCALL;
			break;
#endif
#ifdef HAVE_FFI_STDCALL
		case ZEND_FFI_ABI_STDCALL:
			type->func.abi = FFI_STDCALL;
			break;
#endif
#ifdef HAVE_FFI_PASCAL
		case ZEND_FFI_ABI_PASCAL:
			type->func.abi = FFI_PASCAL;
			break;
#endif
#ifdef HAVE_FFI_REGISTER
		case ZEND_FFI_ABI_REGISTER:
			type->func.abi = FFI_REGISTER;
			break;
#endif
#ifdef HAVE_FFI_MS_CDELC
		case ZEND_FFI_ABI_MS:
			type->func.abi = FFI_MS_CDECL;
			break;
#endif
#ifdef HAVE_FFI_SYSV
		case ZEND_FFI_ABI_SYSV:
			type->func.abi = FFI_SYSV;
			break;
#endif
		default:
			type->func.abi = FFI_DEFAULT_ABI;
			zend_ffi_parser_error("unsupported calling convention line %d", FFI_G(line));
			break;
	}
	type->func.args = args;
	dcl->type = ZEND_FFI_TYPE_MAKE_OWNED(type);
	dcl->attr &= ~ZEND_FFI_FUNC_ATTRS;
	dcl->align = 0;
	dcl->abi = 0;
}
/* }}} */

void zend_ffi_add_arg(HashTable **args, const char *name, size_t name_len, zend_ffi_dcl *arg_dcl) /* {{{ */
{
	zend_ffi_type *type;

	if (!*args) {
		*args = pemalloc(sizeof(HashTable), FFI_G(persistent));
		zend_hash_init(*args, 0, NULL, zend_ffi_type_hash_dtor, FFI_G(persistent));
	}
	zend_ffi_finalize_type(arg_dcl);
	type = ZEND_FFI_TYPE(arg_dcl->type);
	if (type->kind == ZEND_FFI_TYPE_ARRAY) {
		if (ZEND_FFI_TYPE_IS_OWNED(arg_dcl->type)) {
			type->kind = ZEND_FFI_TYPE_POINTER;
			type->size = sizeof(void*);
		} else {
			zend_ffi_type *new_type = pemalloc(sizeof(zend_ffi_type), FFI_G(persistent));
			new_type->kind = ZEND_FFI_TYPE_POINTER;
			new_type->attr = FFI_G(default_type_attr) | (type->attr & ZEND_FFI_POINTER_ATTRS);
			new_type->size = sizeof(void*);
			new_type->align = _Alignof(void*);
			new_type->pointer.type = ZEND_FFI_TYPE(type->array.type);
			arg_dcl->type = ZEND_FFI_TYPE_MAKE_OWNED(new_type);
		}
	} else if (type->kind == ZEND_FFI_TYPE_FUNC) {
		zend_ffi_type *new_type = pemalloc(sizeof(zend_ffi_type), FFI_G(persistent));
		new_type->kind = ZEND_FFI_TYPE_POINTER;
		new_type->attr = FFI_G(default_type_attr);
		new_type->size = sizeof(void*);
		new_type->align = _Alignof(void*);
		new_type->pointer.type = arg_dcl->type;
		arg_dcl->type = ZEND_FFI_TYPE_MAKE_OWNED(new_type);
	}
	if (zend_ffi_validate_incomplete_type(type, 1, 1) != SUCCESS) {
		zend_ffi_cleanup_dcl(arg_dcl);
		zend_hash_destroy(*args);
		pefree(*args, FFI_G(persistent));
		*args = NULL;
		LONGJMP(FFI_G(bailout), FAILURE);
	}
	zend_hash_next_index_insert_ptr(*args, (void*)arg_dcl->type);
}
/* }}} */

void zend_ffi_declare(const char *name, size_t name_len, zend_ffi_dcl *dcl) /* {{{ */
{
	zend_ffi_symbol *sym;

	if (!FFI_G(symbols)) {
		FFI_G(symbols) = pemalloc(sizeof(HashTable), FFI_G(persistent));
		zend_hash_init(FFI_G(symbols), 0, NULL, FFI_G(persistent) ? zend_ffi_symbol_hash_persistent_dtor : zend_ffi_symbol_hash_dtor, FFI_G(persistent));
	}
	zend_ffi_finalize_type(dcl);
	sym = zend_hash_str_find_ptr(FFI_G(symbols), name, name_len);
	if (sym) {
		if ((dcl->flags & ZEND_FFI_DCL_STORAGE_CLASS) == ZEND_FFI_DCL_TYPEDEF
		 && sym->kind == ZEND_FFI_SYM_TYPE
		 && zend_ffi_is_same_type(ZEND_FFI_TYPE(sym->type), ZEND_FFI_TYPE(dcl->type))
		 && sym->is_const == (zend_bool)(dcl->attr & ZEND_FFI_ATTR_CONST)) {
			/* allowed redeclaration */
			zend_ffi_type_dtor(dcl->type);
			return;
		} else if ((dcl->flags & ZEND_FFI_DCL_STORAGE_CLASS) == 0
		 || (dcl->flags & ZEND_FFI_DCL_STORAGE_CLASS) == ZEND_FFI_DCL_EXTERN) {
			zend_ffi_type *type = ZEND_FFI_TYPE(dcl->type);

			if (type->kind == ZEND_FFI_TYPE_FUNC) {
				if (sym->kind == ZEND_FFI_SYM_FUNC
				 && zend_ffi_same_types(ZEND_FFI_TYPE(sym->type), type)) {
					/* allowed redeclaration */
					zend_ffi_type_dtor(dcl->type);
					return;
				}
			} else {
				if (sym->kind == ZEND_FFI_SYM_VAR
				 && zend_ffi_is_same_type(ZEND_FFI_TYPE(sym->type), type)
				 && sym->is_const == (zend_bool)(dcl->attr & ZEND_FFI_ATTR_CONST)) {
					/* allowed redeclaration */
					zend_ffi_type_dtor(dcl->type);
					return;
				}
			}
		}
		zend_ffi_parser_error("redeclaration of '%.*s' at line %d", name_len, name, FFI_G(line));
	} else {
		if ((dcl->flags & ZEND_FFI_DCL_STORAGE_CLASS) == ZEND_FFI_DCL_TYPEDEF) {
			if (zend_ffi_validate_vla(ZEND_FFI_TYPE(dcl->type)) != SUCCESS) {
				zend_ffi_cleanup_dcl(dcl);
				LONGJMP(FFI_G(bailout), FAILURE);
			}
			if (dcl->align && dcl->align > ZEND_FFI_TYPE(dcl->type)->align) {
				if (ZEND_FFI_TYPE_IS_OWNED(dcl->type)) {
					ZEND_FFI_TYPE(dcl->type)->align = dcl->align;
				} else {
					zend_ffi_type *type = pemalloc(sizeof(zend_ffi_type), FFI_G(persistent));

					memcpy(type, ZEND_FFI_TYPE(dcl->type), sizeof(zend_ffi_type));
					type->attr |= FFI_G(default_type_attr);
					type->align = dcl->align;
					dcl->type = ZEND_FFI_TYPE_MAKE_OWNED(type);
				}
			}
			sym = pemalloc(sizeof(zend_ffi_symbol), FFI_G(persistent));
			sym->kind = ZEND_FFI_SYM_TYPE;
			sym->type = dcl->type;
			sym->is_const = (zend_bool)(dcl->attr & ZEND_FFI_ATTR_CONST);
			dcl->type = ZEND_FFI_TYPE(dcl->type); /* reset "owned" flag */
			zend_hash_str_add_new_ptr(FFI_G(symbols), name, name_len, sym);
		} else {
			zend_ffi_type *type;

			type = ZEND_FFI_TYPE(dcl->type);
			if (zend_ffi_validate_type(type, (dcl->flags & ZEND_FFI_DCL_STORAGE_CLASS) == ZEND_FFI_DCL_EXTERN, 1) != SUCCESS) {
				zend_ffi_cleanup_dcl(dcl);
				LONGJMP(FFI_G(bailout), FAILURE);
			}
			if ((dcl->flags & ZEND_FFI_DCL_STORAGE_CLASS) == 0 ||
			    (dcl->flags & ZEND_FFI_DCL_STORAGE_CLASS) == ZEND_FFI_DCL_EXTERN) {
				sym = pemalloc(sizeof(zend_ffi_symbol), FFI_G(persistent));
				sym->kind = (type->kind == ZEND_FFI_TYPE_FUNC) ? ZEND_FFI_SYM_FUNC : ZEND_FFI_SYM_VAR;
				sym->type = dcl->type;
				sym->is_const = (zend_bool)(dcl->attr & ZEND_FFI_ATTR_CONST);
				dcl->type = type; /* reset "owned" flag */
				zend_hash_str_add_new_ptr(FFI_G(symbols), name, name_len, sym);
			} else {
				/* useless declarartion */
				zend_ffi_type_dtor(dcl->type);
			}
		}
	}
}
/* }}} */

void zend_ffi_declare_tag(const char *name, size_t name_len, zend_ffi_dcl *dcl, zend_bool incomplete) /* {{{ */
{
	zend_ffi_tag *tag;
	zend_ffi_type *type;

	if (!FFI_G(tags)) {
		FFI_G(tags) = pemalloc(sizeof(HashTable), FFI_G(persistent));
		zend_hash_init(FFI_G(tags), 0, NULL, FFI_G(persistent) ? zend_ffi_tag_hash_persistent_dtor : zend_ffi_tag_hash_dtor, FFI_G(persistent));
	}
	tag = zend_hash_str_find_ptr(FFI_G(tags), name, name_len);
	if (tag) {
		zend_ffi_type *type = ZEND_FFI_TYPE(tag->type);

		if (dcl->flags & ZEND_FFI_DCL_STRUCT) {
			if (tag->kind != ZEND_FFI_TAG_STRUCT) {
				zend_ffi_parser_error("'%.*s' defined as wrong kind of tag at line %d", name_len, name, FFI_G(line));
				return;
			} else if (!incomplete && !(type->attr & ZEND_FFI_ATTR_INCOMPLETE_TAG)) {
				zend_ffi_parser_error("redefinition of 'struct %.*s' at line %d", name_len, name, FFI_G(line));
				return;
			}
		} else if (dcl->flags & ZEND_FFI_DCL_UNION) {
			if (tag->kind != ZEND_FFI_TAG_UNION) {
				zend_ffi_parser_error("'%.*s' defined as wrong kind of tag at line %d", name_len, name, FFI_G(line));
				return;
			} else if (!incomplete && !(type->attr & ZEND_FFI_ATTR_INCOMPLETE_TAG)) {
				zend_ffi_parser_error("redefinition of 'union %.*s' at line %d", name_len, name, FFI_G(line));
				return;
			}
		} else if (dcl->flags & ZEND_FFI_DCL_ENUM) {
			if (tag->kind != ZEND_FFI_TAG_ENUM) {
				zend_ffi_parser_error("'%.*s' defined as wrong kind of tag at line %d", name_len, name, FFI_G(line));
				return;
			} else if (!incomplete && !(type->attr & ZEND_FFI_ATTR_INCOMPLETE_TAG)) {
				zend_ffi_parser_error("redefinition of 'enum %.*s' at line %d", name_len, name, FFI_G(line));
				return;
			}
		} else {
			ZEND_ASSERT(0);
			return;
		}
		dcl->type = type;
		if (!incomplete) {
			type->attr &= ~ZEND_FFI_ATTR_INCOMPLETE_TAG;
		}
	} else {
		zend_ffi_tag *tag = pemalloc(sizeof(zend_ffi_tag), FFI_G(persistent));
		zend_string *tag_name = zend_string_init(name, name_len, FFI_G(persistent));

		if (dcl->flags & ZEND_FFI_DCL_STRUCT) {
			tag->kind = ZEND_FFI_TAG_STRUCT;
			zend_ffi_make_struct_type(dcl);
			type = ZEND_FFI_TYPE(dcl->type);
			type->record.tag_name = zend_string_copy(tag_name);
		} else if (dcl->flags & ZEND_FFI_DCL_UNION) {
			tag->kind = ZEND_FFI_TAG_UNION;
			zend_ffi_make_struct_type(dcl);
			type = ZEND_FFI_TYPE(dcl->type);
			type->record.tag_name = zend_string_copy(tag_name);
		} else if (dcl->flags & ZEND_FFI_DCL_ENUM) {
			tag->kind = ZEND_FFI_TAG_ENUM;
			zend_ffi_make_enum_type(dcl);
			type = ZEND_FFI_TYPE(dcl->type);
			type->enumeration.tag_name = zend_string_copy(tag_name);
		} else {
			ZEND_ASSERT(0);
		}
		tag->type = ZEND_FFI_TYPE_MAKE_OWNED(dcl->type);
		dcl->type = ZEND_FFI_TYPE(dcl->type);
		if (incomplete) {
			dcl->type->attr |= ZEND_FFI_ATTR_INCOMPLETE_TAG;
		}
		zend_hash_add_new_ptr(FFI_G(tags), tag_name, tag);
		zend_string_release(tag_name);
	}
}
/* }}} */

void zend_ffi_set_abi(zend_ffi_dcl *dcl, uint16_t abi) /* {{{ */
{
	if (dcl->abi != ZEND_FFI_ABI_DEFAULT) {
		zend_ffi_parser_error("multiple calling convention specifiers at line %d", FFI_G(line));
	} else {
		dcl->abi = abi;
	}
}
/* }}} */

#ifndef __BIGGEST_ALIGNMENT__
/* XXX need something better, perhaps with regard to SIMD, etc. */
# define __BIGGEST_ALIGNMENT__ sizeof(size_t)
#endif

#define SIMPLE_ATTRIBUTES(_) \
	_(cdecl) \
	_(fastcall) \
	_(thiscall) \
	_(stdcall) \
	_(ms_abi) \
	_(sysv_abi) \
	_(aligned) \
	_(packed) \
	_(ms_struct) \
	_(gcc_struct) \
	_(const) \
	_(malloc) \
	_(deprecated) \
	_(nothrow) \
	_(leaf) \
	_(pure) \
	_(noreturn) \
	_(warn_unused_result)

#define ATTR_ID(name)   attr_ ## name,
#define ATTR_NAME(name) {sizeof(#name)-1, #name},

void zend_ffi_add_attribute(zend_ffi_dcl *dcl, const char *name, size_t name_len) /* {{{ */
{
	enum {
		SIMPLE_ATTRIBUTES(ATTR_ID)
		attr_unsupported
	};
	static const struct {
		size_t len;
		const char * const name;
	} names[] = {
		SIMPLE_ATTRIBUTES(ATTR_NAME)
		{0, NULL}
	};
	int id;

	if (name_len > 4
	 && name[0] == '_'
	 && name[1] == '_'
	 && name[name_len-2] == '_'
	 && name[name_len-1] == '_') {
		name += 2;
		name_len -= 4;
	}
	for (id = 0; names[id].len != 0; id++) {
		if (name_len == names[id].len) {
			if (memcmp(name, names[id].name, name_len) == 0) {
				break;
			}
		}
	}
	switch (id) {
		case attr_cdecl:
			zend_ffi_set_abi(dcl, ZEND_FFI_ABI_CDECL);
			break;
		case attr_fastcall:
			zend_ffi_set_abi(dcl, ZEND_FFI_ABI_FASTCALL);
			break;
		case attr_thiscall:
			zend_ffi_set_abi(dcl, ZEND_FFI_ABI_THISCALL);
			break;
		case attr_stdcall:
			zend_ffi_set_abi(dcl, ZEND_FFI_ABI_STDCALL);
			break;
		case attr_ms_abi:
			zend_ffi_set_abi(dcl, ZEND_FFI_ABI_MS);
			break;
		case attr_sysv_abi:
			zend_ffi_set_abi(dcl, ZEND_FFI_ABI_SYSV);
			break;
		case attr_aligned:
			dcl->align = __BIGGEST_ALIGNMENT__;
			break;
		case attr_packed:
			dcl->attr |= ZEND_FFI_ATTR_PACKED;
			break;
		case attr_ms_struct:
			dcl->attr |= ZEND_FFI_ATTR_MS_STRUCT;
			break;
		case attr_gcc_struct:
			dcl->attr |= ZEND_FFI_ATTR_GCC_STRUCT;
			break;
		case attr_unsupported:
			zend_ffi_parser_error("unsupported attribute '%.*s' at line %d", name_len, name, FFI_G(line));
			break;
		default:
			/* ignore */
			break;
	}
}
/* }}} */

#define VALUE_ATTRIBUTES(_) \
	_(regparam) \
	_(aligned) \
	_(mode) \
	_(nonnull) \
	_(alloc_size) \
	_(format) \
	_(deprecated)

void zend_ffi_add_attribute_value(zend_ffi_dcl *dcl, const char *name, size_t name_len, int n, zend_ffi_val *val) /* {{{ */
{
	enum {
		VALUE_ATTRIBUTES(ATTR_ID)
		attr_unsupported
	};
	static const struct {
		size_t len;
		const char * const name;
	} names[] = {
		VALUE_ATTRIBUTES(ATTR_NAME)
		{0, NULL}
	};
	int id;

	if (name_len > 4
	 && name[0] == '_'
	 && name[1] == '_'
	 && name[name_len-2] == '_'
	 && name[name_len-1] == '_') {
		name += 2;
		name_len -= 4;
	}
	for (id = 0; names[id].len != 0; id++) {
		if (name_len == names[id].len) {
			if (memcmp(name, names[id].name, name_len) == 0) {
				break;
			}
		}
	}
	switch (id) {
		case attr_regparam:
			if (n == 0
			 && (val->kind == ZEND_FFI_VAL_INT32 || val->kind == ZEND_FFI_VAL_UINT32 || val->kind == ZEND_FFI_VAL_INT64 || val->kind == ZEND_FFI_VAL_UINT64)
			 && val->i64 == 3) {
				zend_ffi_set_abi(dcl, ZEND_FFI_ABI_REGISTER);
			} else {
				zend_ffi_parser_error("incorrect 'regparam' value at line %d", FFI_G(line));
			}
			break;
		case attr_aligned:
			if (n == 0
			 && (val->kind == ZEND_FFI_VAL_INT32 || val->kind == ZEND_FFI_VAL_UINT32 || val->kind == ZEND_FFI_VAL_INT64 || val->kind == ZEND_FFI_VAL_UINT64)
			 && val->i64 > 0 && val->i64 <= 0x80000000 && (val->i64 & (val->i64 - 1)) == 0) {
				dcl->align = val->i64;
			} else {
				zend_ffi_parser_error("incorrect 'alignment' value at line %d", FFI_G(line));
			}
			break;
		case attr_mode:
			if (n == 0
			 && (val->kind == ZEND_FFI_VAL_NAME)) {
				const char *str = val->str;
				size_t len = val->len;
				if (len > 4
				 && str[0] == '_'
				 && str[1] == '_'
				 && str[len-2] == '_'
				 && str[len-1] == '_') {
					str += 2;
					len -= 4;
				}
				// TODO: Add support for vector type 'VnXX' ???
				if (len == 2) {
					if (str[1] == 'I') {
						if (dcl->flags & (ZEND_FFI_DCL_TYPE_SPECIFIERS-(ZEND_FFI_DCL_CHAR|ZEND_FFI_DCL_SHORT|ZEND_FFI_DCL_INT|ZEND_FFI_DCL_LONG|ZEND_FFI_DCL_LONG_LONG|ZEND_FFI_DCL_SIGNED|ZEND_FFI_DCL_UNSIGNED))) {
							/* inappropriate type */
						} else if (str[0] == 'Q') {
							dcl->flags &= ~(ZEND_FFI_DCL_CHAR|ZEND_FFI_DCL_SHORT|ZEND_FFI_DCL_INT|ZEND_FFI_DCL_LONG|ZEND_FFI_DCL_LONG_LONG);
							dcl->flags |= ZEND_FFI_DCL_CHAR;
							break;
						} else if (str[0] == 'H') {
							dcl->flags &= ~(ZEND_FFI_DCL_CHAR|ZEND_FFI_DCL_SHORT|ZEND_FFI_DCL_INT|ZEND_FFI_DCL_LONG|ZEND_FFI_DCL_LONG_LONG);
							dcl->flags |= ZEND_FFI_DCL_SHORT;
							break;
						} else if (str[0] == 'S') {
							dcl->flags &= ~(ZEND_FFI_DCL_CHAR|ZEND_FFI_DCL_SHORT|ZEND_FFI_DCL_INT|ZEND_FFI_DCL_LONG|ZEND_FFI_DCL_LONG_LONG);
							dcl->flags |= ZEND_FFI_DCL_INT;
							break;
						} else if (str[0] == 'D') {
							dcl->flags &= ~(ZEND_FFI_DCL_CHAR|ZEND_FFI_DCL_SHORT|ZEND_FFI_DCL_INT|ZEND_FFI_DCL_LONG|ZEND_FFI_DCL_LONG_LONG);
							if (sizeof(long) == 8) {
								dcl->flags |= ZEND_FFI_DCL_LONG;
							} else {
								dcl->flags |= ZEND_FFI_DCL_LONG|ZEND_FFI_DCL_LONG_LONG;
							}
							break;
						}
					} else if (str[1] == 'F') {
						if (dcl->flags & (ZEND_FFI_DCL_TYPE_SPECIFIERS-(ZEND_FFI_DCL_LONG|ZEND_FFI_DCL_FLOAT|ZEND_FFI_DCL_DOUBLE))) {
							/* inappropriate type */
						} else if (str[0] == 'S') {
							dcl->flags &= ~(ZEND_FFI_DCL_LONG|ZEND_FFI_DCL_FLOAT|ZEND_FFI_DCL_DOUBLE);
							dcl->flags |= ZEND_FFI_DCL_FLOAT;
							break;
						} else if (str[0] == 'D') {
							dcl->flags &= ~(ZEND_FFI_DCL_LONG|ZEND_FFI_DCL_FLOAT|ZEND_FFI_DCL_DOUBLE);
							dcl->flags |= ZEND_FFI_DCL_DOUBLE;
							break;
						}
					}
				}
			}
			zend_ffi_parser_error("unsupported 'mode' value at line %d", FFI_G(line));
			// TODO: ???
		case attr_unsupported:
			zend_ffi_parser_error("unsupported attribute '%.*s' at line %d", name_len, name, FFI_G(line));
			break;
		default:
			/* ignore */
			break;
	}
}
/* }}} */

void zend_ffi_add_msvc_attribute_value(zend_ffi_dcl *dcl, const char *name, size_t name_len, zend_ffi_val *val) /* {{{ */
{
	if (name_len == sizeof("align")-1 && memcmp(name, "align", sizeof("align")-1) == 0) {
		if ((val->kind == ZEND_FFI_VAL_INT32 || val->kind == ZEND_FFI_VAL_UINT32 || val->kind == ZEND_FFI_VAL_INT64 || val->kind == ZEND_FFI_VAL_UINT64)
		 && val->i64 > 0 && val->i64 <= 0x80000000 && (val->i64 & (val->i64 - 1)) == 0) {
			dcl->align = val->i64;
		} else {
			zend_ffi_parser_error("incorrect 'alignment' value at line %d", FFI_G(line));
		}
	} else {
		/* ignore */
	}
}
/* }}} */

static int zend_ffi_nested_type(zend_ffi_type *type, zend_ffi_type *nested_type) /* {{{ */
{
	nested_type = ZEND_FFI_TYPE(nested_type);
	switch (nested_type->kind) {
		case ZEND_FFI_TYPE_POINTER:
			/* "char" is used as a terminator of nested declaration */
			if (nested_type->pointer.type == &zend_ffi_type_char) {
				nested_type->pointer.type = type;
				return zend_ffi_validate_vla(ZEND_FFI_TYPE(type));
			} else {
				return zend_ffi_nested_type(type, nested_type->pointer.type);
			}
			break;
		case ZEND_FFI_TYPE_ARRAY:
			/* "char" is used as a terminator of nested declaration */
			if (nested_type->array.type == &zend_ffi_type_char) {
				nested_type->array.type = type;
				if (zend_ffi_validate_array_element_type(ZEND_FFI_TYPE(type)) != SUCCESS) {
					return FAILURE;
				}
			} else {
				if (zend_ffi_nested_type(type, nested_type->array.type) != SUCCESS) {
					return FAILURE;
				}
			}
			nested_type->size = nested_type->array.length * ZEND_FFI_TYPE(nested_type->array.type)->size;
			nested_type->align = ZEND_FFI_TYPE(nested_type->array.type)->align;
			return SUCCESS;
			break;
		case ZEND_FFI_TYPE_FUNC:
			/* "char" is used as a terminator of nested declaration */
			if (nested_type->func.ret_type == &zend_ffi_type_char) {
				nested_type->func.ret_type = type;
				return zend_ffi_validate_func_ret_type(ZEND_FFI_TYPE(type));
			} else {
				return zend_ffi_nested_type(type, nested_type->func.ret_type);
			}
			break;
		default:
			ZEND_ASSERT(0);
	}
}
/* }}} */

void zend_ffi_nested_declaration(zend_ffi_dcl *dcl, zend_ffi_dcl *nested_dcl) /* {{{ */
{
	/* "char" is used as a terminator of nested declaration */
	zend_ffi_finalize_type(dcl);
	if (!nested_dcl->type || nested_dcl->type == &zend_ffi_type_char) {
		nested_dcl->type = dcl->type;
	} else {
		if (zend_ffi_nested_type(dcl->type, nested_dcl->type) != SUCCESS) {
			zend_ffi_cleanup_dcl(nested_dcl);
			LONGJMP(FFI_G(bailout), FAILURE);
		}
	}
	dcl->type = nested_dcl->type;
}
/* }}} */

void zend_ffi_align_as_type(zend_ffi_dcl *dcl, zend_ffi_dcl *align_dcl) /* {{{ */
{
	zend_ffi_finalize_type(align_dcl);
	dcl->align = MAX(align_dcl->align, ZEND_FFI_TYPE(align_dcl->type)->align);
}
/* }}} */

void zend_ffi_align_as_val(zend_ffi_dcl *dcl, zend_ffi_val *align_val) /* {{{ */
{
	switch (align_val->kind) {
		case ZEND_FFI_VAL_INT32:
		case ZEND_FFI_VAL_UINT32:
			dcl->align = zend_ffi_type_uint32.align;
			break;
		case ZEND_FFI_VAL_INT64:
		case ZEND_FFI_VAL_UINT64:
			dcl->align = zend_ffi_type_uint64.align;
			break;
		case ZEND_FFI_VAL_FLOAT:
			dcl->align = zend_ffi_type_float.align;
			break;
		case ZEND_FFI_VAL_DOUBLE:
			dcl->align = zend_ffi_type_double.align;
			break;
#ifdef HAVE_LONG_DOUBLE
		case ZEND_FFI_VAL_LONG_DOUBLE:
			dcl->align = zend_ffi_type_long_double.align;
			break;
#endif
		case ZEND_FFI_VAL_CHAR:
		case ZEND_FFI_VAL_STRING:
			dcl->align = zend_ffi_type_char.align;
			break;
		default:
			break;
	}
}
/* }}} */

#define zend_ffi_expr_bool(val) do { \
	if (val->kind == ZEND_FFI_VAL_UINT32 || val->kind == ZEND_FFI_VAL_UINT64) { \
		val->kind = ZEND_FFI_VAL_INT32; \
		val->i64 = !!val->u64; \
	} else if (val->kind == ZEND_FFI_VAL_INT32 || val->kind == ZEND_FFI_VAL_INT64) { \
		val->kind = ZEND_FFI_VAL_INT32; \
		val->i64 = !!val->i64; \
	} else if (val->kind == ZEND_FFI_VAL_FLOAT || val->kind == ZEND_FFI_VAL_DOUBLE || val->kind == ZEND_FFI_VAL_LONG_DOUBLE) { \
		val->kind = ZEND_FFI_VAL_INT32; \
		val->i64 = !!val->d; \
	} else if (val->kind == ZEND_FFI_VAL_CHAR) { \
		val->kind = ZEND_FFI_VAL_INT32; \
		val->i64 = !!val->ch; \
	} else { \
		val->kind = ZEND_FFI_VAL_ERROR; \
	} \
} while (0)

#define zend_ffi_expr_math(val, op2, OP) do { \
	if (val->kind == ZEND_FFI_VAL_UINT32 || val->kind == ZEND_FFI_VAL_UINT64) { \
		if (op2->kind == ZEND_FFI_VAL_UINT32 || op2->kind == ZEND_FFI_VAL_UINT64) { \
			val->kind = MAX(val->kind, op2->kind); \
			val->u64 = val->u64 OP op2->u64; \
		} else if (op2->kind == ZEND_FFI_VAL_INT32) { \
			val->u64 = val->u64 OP op2->i64; \
		} else if (op2->kind == ZEND_FFI_VAL_INT64) { \
			val->u64 = val->u64 OP op2->i64; \
		} else if (op2->kind == ZEND_FFI_VAL_FLOAT || op2->kind == ZEND_FFI_VAL_DOUBLE || op2->kind == ZEND_FFI_VAL_LONG_DOUBLE) { \
			val->kind = op2->kind; \
			val->d = (zend_ffi_double)val->u64 OP op2->d; \
		} else if (op2->kind == ZEND_FFI_VAL_CHAR) { \
			val->u64 = val->u64 OP op2->ch; \
		} else { \
			val->kind = ZEND_FFI_VAL_ERROR; \
		} \
	} else if (val->kind == ZEND_FFI_VAL_INT32 || val->kind == ZEND_FFI_VAL_INT64) { \
		if (op2->kind == ZEND_FFI_VAL_UINT32) { \
			val->i64 = val->i64 OP op2->u64; \
		} else if (op2->kind == ZEND_FFI_VAL_UINT64) { \
			val->i64 = val->i64 OP op2->u64; \
		} else if (op2->kind == ZEND_FFI_VAL_INT32 || op2->kind == ZEND_FFI_VAL_INT64) { \
			val->kind = MAX(val->kind, op2->kind); \
			val->i64 = val->i64 OP op2->i64; \
		} else if (op2->kind == ZEND_FFI_VAL_FLOAT || op2->kind == ZEND_FFI_VAL_DOUBLE || op2->kind == ZEND_FFI_VAL_LONG_DOUBLE) { \
			val->kind = op2->kind; \
			val->d = (zend_ffi_double)val->i64 OP op2->d; \
		} else if (op2->kind == ZEND_FFI_VAL_CHAR) { \
			val->i64 = val->i64 OP op2->ch; \
		} else { \
			val->kind = ZEND_FFI_VAL_ERROR; \
		} \
	} else if (val->kind == ZEND_FFI_VAL_FLOAT || val->kind == ZEND_FFI_VAL_DOUBLE || val->kind == ZEND_FFI_VAL_LONG_DOUBLE) { \
		if (op2->kind == ZEND_FFI_VAL_UINT32 || op2->kind == ZEND_FFI_VAL_UINT64) { \
			val->d = val->d OP (zend_ffi_double)op2->u64; \
		} else if (op2->kind == ZEND_FFI_VAL_INT32 ||op2->kind == ZEND_FFI_VAL_INT64) { \
			val->d = val->d OP (zend_ffi_double)op2->i64; \
		} else if (op2->kind == ZEND_FFI_VAL_FLOAT || op2->kind == ZEND_FFI_VAL_DOUBLE || op2->kind == ZEND_FFI_VAL_LONG_DOUBLE) { \
			val->kind = MAX(val->kind, op2->kind); \
			val->d = val->d OP op2->d; \
		} else if (op2->kind == ZEND_FFI_VAL_CHAR) { \
			val->d = val->d OP (zend_ffi_double)op2->ch; \
		} else { \
			val->kind = ZEND_FFI_VAL_ERROR; \
		} \
	} else if (val->kind == ZEND_FFI_VAL_CHAR) { \
		if (op2->kind == ZEND_FFI_VAL_UINT32 || op2->kind == ZEND_FFI_VAL_UINT64) { \
			val->kind = op2->kind; \
			val->u64 = val->ch OP op2->u64; \
		} else if (op2->kind == ZEND_FFI_VAL_INT32 || op2->kind == ZEND_FFI_VAL_INT64) { \
			val->kind = ZEND_FFI_VAL_INT64; \
			val->i64 = val->ch OP op2->i64; \
		} else if (op2->kind == ZEND_FFI_VAL_FLOAT || op2->kind == ZEND_FFI_VAL_DOUBLE || op2->kind == ZEND_FFI_VAL_LONG_DOUBLE) { \
			val->kind = op2->kind; \
			val->d = (zend_ffi_double)val->ch OP op2->d; \
		} else if (op2->kind == ZEND_FFI_VAL_CHAR) { \
			val->ch = val->ch OP op2->ch; \
		} else { \
			val->kind = ZEND_FFI_VAL_ERROR; \
		} \
	} else { \
		val->kind = ZEND_FFI_VAL_ERROR; \
	} \
} while (0)

#define zend_ffi_expr_int_math(val, op2, OP) do { \
	if (val->kind == ZEND_FFI_VAL_UINT32 || val->kind == ZEND_FFI_VAL_UINT64) { \
		if (op2->kind == ZEND_FFI_VAL_UINT32 || op2->kind == ZEND_FFI_VAL_UINT64) { \
			val->kind = MAX(val->kind, op2->kind); \
			val->u64 = val->u64 OP op2->u64; \
		} else if (op2->kind == ZEND_FFI_VAL_INT32) { \
			val->u64 = val->u64 OP op2->i64; \
		} else if (op2->kind == ZEND_FFI_VAL_INT64) { \
			val->u64 = val->u64 OP op2->i64; \
		} else if (op2->kind == ZEND_FFI_VAL_FLOAT || op2->kind == ZEND_FFI_VAL_DOUBLE || op2->kind == ZEND_FFI_VAL_LONG_DOUBLE) { \
			val->u64 = val->u64 OP (uint64_t)op2->d; \
		} else if (op2->kind == ZEND_FFI_VAL_CHAR) { \
			val->u64 = val->u64 OP op2->ch; \
		} else { \
			val->kind = ZEND_FFI_VAL_ERROR; \
		} \
	} else if (val->kind == ZEND_FFI_VAL_INT32 || val->kind == ZEND_FFI_VAL_INT64) { \
		if (op2->kind == ZEND_FFI_VAL_UINT32) { \
			val->i64 = val->i64 OP op2->u64; \
		} else if (op2->kind == ZEND_FFI_VAL_UINT64) { \
			val->i64 = val->i64 OP op2->u64; \
		} else if (op2->kind == ZEND_FFI_VAL_INT32 || op2->kind == ZEND_FFI_VAL_INT64) { \
			val->kind = MAX(val->kind, op2->kind); \
			val->i64 = val->i64 OP op2->i64; \
		} else if (op2->kind == ZEND_FFI_VAL_FLOAT || op2->kind == ZEND_FFI_VAL_DOUBLE || op2->kind == ZEND_FFI_VAL_LONG_DOUBLE) { \
			val->u64 = val->u64 OP (int64_t)op2->d; \
		} else if (op2->kind == ZEND_FFI_VAL_CHAR) { \
			val->i64 = val->i64 OP op2->ch; \
		} else { \
			val->kind = ZEND_FFI_VAL_ERROR; \
		} \
	} else if (val->kind == ZEND_FFI_VAL_FLOAT || val->kind == ZEND_FFI_VAL_DOUBLE || val->kind == ZEND_FFI_VAL_LONG_DOUBLE) { \
		if (op2->kind == ZEND_FFI_VAL_UINT32 || op2->kind == ZEND_FFI_VAL_UINT64) { \
			val->kind = op2->kind; \
			val->u64 = (uint64_t)val->d OP op2->u64; \
		} else if (op2->kind == ZEND_FFI_VAL_INT32 || op2->kind == ZEND_FFI_VAL_INT64) { \
			val->kind = op2->kind; \
			val->i64 = (int64_t)val->d OP op2->i64; \
		} else { \
			val->kind = ZEND_FFI_VAL_ERROR; \
		} \
	} else if (val->kind == ZEND_FFI_VAL_CHAR) { \
		if (op2->kind == ZEND_FFI_VAL_UINT32 || op2->kind == ZEND_FFI_VAL_UINT64) { \
			val->kind = op2->kind; \
			val->u64 = (uint64_t)val->ch OP op2->u64; \
		} else if (op2->kind == ZEND_FFI_VAL_INT32 || op2->kind == ZEND_FFI_VAL_INT64) { \
			val->kind = op2->kind; \
			val->i64 = (int64_t)val->ch OP op2->u64; \
		} else if (op2->kind == ZEND_FFI_VAL_CHAR) { \
			val->ch = val->ch OP op2->ch; \
		} else { \
			val->kind = ZEND_FFI_VAL_ERROR; \
		} \
	} else { \
		val->kind = ZEND_FFI_VAL_ERROR; \
	} \
} while (0)

#define zend_ffi_expr_cmp(val, op2, OP) do { \
	if (val->kind == ZEND_FFI_VAL_UINT32 || val->kind == ZEND_FFI_VAL_UINT64) { \
		if (op2->kind == ZEND_FFI_VAL_UINT32 || op2->kind == ZEND_FFI_VAL_UINT64) { \
			val->kind = ZEND_FFI_VAL_INT32; \
			val->i64 = val->u64 OP op2->u64; \
		} else if (op2->kind == ZEND_FFI_VAL_INT32 || op2->kind == ZEND_FFI_VAL_INT64) { \
			val->kind = ZEND_FFI_VAL_INT32; \
			val->i64 = val->u64 OP op2->u64; /*signed/unsigned */ \
		} else if (op2->kind == ZEND_FFI_VAL_FLOAT || op2->kind == ZEND_FFI_VAL_DOUBLE || op2->kind == ZEND_FFI_VAL_LONG_DOUBLE) { \
			val->kind = ZEND_FFI_VAL_INT32; \
			val->i64 = (zend_ffi_double)val->u64 OP op2->d; \
		} else if (op2->kind == ZEND_FFI_VAL_CHAR) { \
			val->kind = ZEND_FFI_VAL_INT32; \
			val->i64 = val->u64 OP op2->d; \
		} else { \
			val->kind = ZEND_FFI_VAL_ERROR; \
		} \
	} else if (val->kind == ZEND_FFI_VAL_INT32 || val->kind == ZEND_FFI_VAL_INT64) { \
		if (op2->kind == ZEND_FFI_VAL_UINT32 || op2->kind == ZEND_FFI_VAL_UINT64) { \
			val->kind = ZEND_FFI_VAL_INT32; \
			val->i64 = val->i64 OP op2->i64; /* signed/unsigned */ \
		} else if (op2->kind == ZEND_FFI_VAL_INT32 || op2->kind == ZEND_FFI_VAL_INT64) { \
			val->kind = ZEND_FFI_VAL_INT32; \
			val->i64 = val->i64 OP op2->i64; \
		} else if (op2->kind == ZEND_FFI_VAL_FLOAT || op2->kind == ZEND_FFI_VAL_DOUBLE || op2->kind == ZEND_FFI_VAL_LONG_DOUBLE) { \
			val->kind = ZEND_FFI_VAL_INT32; \
			val->i64 = (zend_ffi_double)val->i64 OP op2->d; \
		} else if (op2->kind == ZEND_FFI_VAL_CHAR) { \
			val->kind = ZEND_FFI_VAL_INT32; \
			val->i64 = val->i64 OP op2->ch; \
		} else { \
			val->kind = ZEND_FFI_VAL_ERROR; \
		} \
	} else if (val->kind == ZEND_FFI_VAL_FLOAT || val->kind == ZEND_FFI_VAL_DOUBLE || val->kind == ZEND_FFI_VAL_LONG_DOUBLE) { \
		if (op2->kind == ZEND_FFI_VAL_UINT32 || op2->kind == ZEND_FFI_VAL_UINT64) { \
			val->kind = ZEND_FFI_VAL_INT32; \
			val->i64 = val->d OP (zend_ffi_double)op2->u64; \
		} else if (op2->kind == ZEND_FFI_VAL_INT32 ||op2->kind == ZEND_FFI_VAL_INT64) { \
			val->kind = ZEND_FFI_VAL_INT32; \
			val->i64 = val->d OP (zend_ffi_double)op2->i64; \
		} else if (op2->kind == ZEND_FFI_VAL_FLOAT || op2->kind == ZEND_FFI_VAL_DOUBLE || op2->kind == ZEND_FFI_VAL_LONG_DOUBLE) { \
			val->kind = ZEND_FFI_VAL_INT32; \
			val->i64 = val->d OP op2->d; \
		} else if (op2->kind == ZEND_FFI_VAL_CHAR) { \
			val->kind = ZEND_FFI_VAL_INT32; \
			val->i64 = val->d OP (zend_ffi_double)op2->ch; \
		} else { \
			val->kind = ZEND_FFI_VAL_ERROR; \
		} \
	} else if (val->kind == ZEND_FFI_VAL_CHAR) { \
		if (op2->kind == ZEND_FFI_VAL_UINT32 || op2->kind == ZEND_FFI_VAL_UINT64) { \
			val->kind = ZEND_FFI_VAL_INT32; \
			val->i64 = val->ch OP op2->i64; /* signed/unsigned */ \
		} else if (op2->kind == ZEND_FFI_VAL_INT32 || op2->kind == ZEND_FFI_VAL_INT64) { \
			val->kind = ZEND_FFI_VAL_INT32; \
			val->i64 = val->ch OP op2->i64; \
		} else if (op2->kind == ZEND_FFI_VAL_FLOAT || op2->kind == ZEND_FFI_VAL_DOUBLE || op2->kind == ZEND_FFI_VAL_LONG_DOUBLE) { \
			val->kind = ZEND_FFI_VAL_INT32; \
			val->i64 = (zend_ffi_double)val->ch OP op2->d; \
		} else if (op2->kind == ZEND_FFI_VAL_CHAR) { \
			val->kind = ZEND_FFI_VAL_INT32; \
			val->i64 = val->ch OP op2->ch; \
		} else { \
			val->kind = ZEND_FFI_VAL_ERROR; \
		} \
	} else { \
		val->kind = ZEND_FFI_VAL_ERROR; \
	} \
} while (0)

void zend_ffi_expr_conditional(zend_ffi_val *val, zend_ffi_val *op2, zend_ffi_val *op3) /* {{{ */
{
	zend_ffi_expr_bool(val);
	if (val->kind == ZEND_FFI_VAL_INT32) {
		if (val->i64) {
			*val = *op2;
		} else {
			*val = *op3;
		}
	}
}
/* }}} */

void zend_ffi_expr_bool_or(zend_ffi_val *val, zend_ffi_val *op2) /* {{{ */
{
	zend_ffi_expr_bool(val);
	zend_ffi_expr_bool(op2);
	if (val->kind == ZEND_FFI_VAL_INT32 && op2->kind == ZEND_FFI_VAL_INT32) {
		val->i64 = val->i64 || op2->i64;
	} else {
		val->kind = ZEND_FFI_VAL_ERROR;
	}
}
/* }}} */

void zend_ffi_expr_bool_and(zend_ffi_val *val, zend_ffi_val *op2) /* {{{ */
{
	zend_ffi_expr_bool(val);
	zend_ffi_expr_bool(op2);
	if (val->kind == ZEND_FFI_VAL_INT32 && op2->kind == ZEND_FFI_VAL_INT32) {
		val->i64 = val->i64 && op2->i64;
	} else {
		val->kind = ZEND_FFI_VAL_ERROR;
	}
}
/* }}} */

void zend_ffi_expr_bw_or(zend_ffi_val *val, zend_ffi_val *op2) /* {{{ */
{
	zend_ffi_expr_int_math(val, op2, |);
}
/* }}} */

void zend_ffi_expr_bw_xor(zend_ffi_val *val, zend_ffi_val *op2) /* {{{ */
{
	zend_ffi_expr_int_math(val, op2, ^);
}
/* }}} */

void zend_ffi_expr_bw_and(zend_ffi_val *val, zend_ffi_val *op2) /* {{{ */
{
	zend_ffi_expr_int_math(val, op2, &);
}
/* }}} */

void zend_ffi_expr_is_equal(zend_ffi_val *val, zend_ffi_val *op2) /* {{{ */
{
	zend_ffi_expr_cmp(val, op2, ==);
}
/* }}} */

void zend_ffi_expr_is_not_equal(zend_ffi_val *val, zend_ffi_val *op2) /* {{{ */
{
	zend_ffi_expr_cmp(val, op2, !=);
}
/* }}} */

void zend_ffi_expr_is_less(zend_ffi_val *val, zend_ffi_val *op2) /* {{{ */
{
	zend_ffi_expr_cmp(val, op2, <);
}
/* }}} */

void zend_ffi_expr_is_greater(zend_ffi_val *val, zend_ffi_val *op2) /* {{{ */
{
	zend_ffi_expr_cmp(val, op2, >);
}
/* }}} */

void zend_ffi_expr_is_less_or_equal(zend_ffi_val *val, zend_ffi_val *op2) /* {{{ */
{
	zend_ffi_expr_cmp(val, op2, <=);
}
/* }}} */

void zend_ffi_expr_is_greater_or_equal(zend_ffi_val *val, zend_ffi_val *op2) /* {{{ */
{
	zend_ffi_expr_cmp(val, op2, >=);
}
/* }}} */

void zend_ffi_expr_shift_left(zend_ffi_val *val, zend_ffi_val *op2) /* {{{ */
{
	zend_ffi_expr_int_math(val, op2, <<);
}
/* }}} */

void zend_ffi_expr_shift_right(zend_ffi_val *val, zend_ffi_val *op2) /* {{{ */
{
	zend_ffi_expr_int_math(val, op2, >>);
}
/* }}} */

void zend_ffi_expr_add(zend_ffi_val *val, zend_ffi_val *op2) /* {{{ */
{
	zend_ffi_expr_math(val, op2, +);
}
/* }}} */

void zend_ffi_expr_sub(zend_ffi_val *val, zend_ffi_val *op2) /* {{{ */
{
	zend_ffi_expr_math(val, op2, -);
}
/* }}} */

void zend_ffi_expr_mul(zend_ffi_val *val, zend_ffi_val *op2) /* {{{ */
{
	zend_ffi_expr_math(val, op2, *);
}
/* }}} */

void zend_ffi_expr_div(zend_ffi_val *val, zend_ffi_val *op2) /* {{{ */
{
	zend_ffi_expr_math(val, op2, /);
}
/* }}} */

void zend_ffi_expr_mod(zend_ffi_val *val, zend_ffi_val *op2) /* {{{ */
{
	zend_ffi_expr_int_math(val, op2, %); // ???
}
/* }}} */

void zend_ffi_expr_cast(zend_ffi_val *val, zend_ffi_dcl *dcl) /* {{{ */
{
	zend_ffi_finalize_type(dcl);
	switch (ZEND_FFI_TYPE(dcl->type)->kind) {
		case ZEND_FFI_TYPE_FLOAT:
			if (val->kind == ZEND_FFI_VAL_UINT32 || val->kind == ZEND_FFI_VAL_UINT64) {
				val->kind = ZEND_FFI_VAL_FLOAT;
				val->d = val->u64;
			} else if (val->kind == ZEND_FFI_VAL_INT32 || val->kind == ZEND_FFI_VAL_INT64) {
				val->kind = ZEND_FFI_VAL_FLOAT;
				val->d = val->i64;
			} else if (val->kind == ZEND_FFI_VAL_FLOAT || val->kind == ZEND_FFI_VAL_DOUBLE || val->kind == ZEND_FFI_VAL_LONG_DOUBLE) {
				val->kind = ZEND_FFI_VAL_FLOAT;
			} else if (val->kind == ZEND_FFI_VAL_CHAR) {
				val->kind = ZEND_FFI_VAL_FLOAT;
				val->d = val->ch;
			} else {
				val->kind = ZEND_FFI_VAL_ERROR;
			}
			break;
		case ZEND_FFI_TYPE_DOUBLE:
			if (val->kind == ZEND_FFI_VAL_UINT32 || val->kind == ZEND_FFI_VAL_UINT64) {
				val->kind = ZEND_FFI_VAL_DOUBLE;
				val->d = val->u64;
			} else if (val->kind == ZEND_FFI_VAL_INT32 || val->kind == ZEND_FFI_VAL_INT64) {
				val->kind = ZEND_FFI_VAL_DOUBLE;
				val->d = val->i64;
			} else if (val->kind == ZEND_FFI_VAL_FLOAT || val->kind == ZEND_FFI_VAL_DOUBLE || val->kind == ZEND_FFI_VAL_LONG_DOUBLE) {
				val->kind = ZEND_FFI_VAL_DOUBLE;
			} else if (val->kind == ZEND_FFI_VAL_CHAR) {
				val->kind = ZEND_FFI_VAL_DOUBLE;
				val->d = val->ch;
			} else {
				val->kind = ZEND_FFI_VAL_ERROR;
			}
			break;
#ifdef HAVE_LONG_DOUBLE
		case ZEND_FFI_TYPE_LONGDOUBLE:
			if (val->kind == ZEND_FFI_VAL_UINT32 || val->kind == ZEND_FFI_VAL_UINT64) {
				val->kind = ZEND_FFI_VAL_LONG_DOUBLE;
				val->d = val->u64;
			} else if (val->kind == ZEND_FFI_VAL_INT32 || val->kind == ZEND_FFI_VAL_INT64) {
				val->kind = ZEND_FFI_VAL_LONG_DOUBLE;
				val->d = val->i64;
			} else if (val->kind == ZEND_FFI_VAL_FLOAT || val->kind == ZEND_FFI_VAL_DOUBLE || val->kind == ZEND_FFI_VAL_LONG_DOUBLE) {
				val->kind = ZEND_FFI_VAL_LONG_DOUBLE;
			} else if (val->kind == ZEND_FFI_VAL_CHAR) {
				val->kind = ZEND_FFI_VAL_LONG_DOUBLE;
				val->d = val->ch;
			} else {
				val->kind = ZEND_FFI_VAL_ERROR;
			}
			break;
#endif
		case ZEND_FFI_TYPE_UINT8:
		case ZEND_FFI_TYPE_UINT16:
		case ZEND_FFI_TYPE_UINT32:
		case ZEND_FFI_TYPE_BOOL:
			if (val->kind == ZEND_FFI_VAL_UINT32 || val->kind == ZEND_FFI_VAL_UINT64 || val->kind == ZEND_FFI_VAL_INT32 || val->kind == ZEND_FFI_VAL_INT64) {
				val->kind = ZEND_FFI_VAL_UINT32;
			} else if (val->kind == ZEND_FFI_VAL_FLOAT || val->kind == ZEND_FFI_VAL_DOUBLE || val->kind == ZEND_FFI_VAL_LONG_DOUBLE) {
				val->kind = ZEND_FFI_VAL_UINT32;
				val->u64 = val->d;
			} else if (val->kind == ZEND_FFI_VAL_CHAR) {
				val->kind = ZEND_FFI_VAL_UINT32;
				val->u64 = val->ch;
			} else {
				val->kind = ZEND_FFI_VAL_ERROR;
			}
			break;
		case ZEND_FFI_TYPE_SINT8:
		case ZEND_FFI_TYPE_SINT16:
		case ZEND_FFI_TYPE_SINT32:
			if (val->kind == ZEND_FFI_VAL_UINT32 || val->kind == ZEND_FFI_VAL_UINT64 || val->kind == ZEND_FFI_VAL_INT32 || val->kind == ZEND_FFI_VAL_INT64) {
				val->kind = ZEND_FFI_VAL_INT32;
			} else if (val->kind == ZEND_FFI_VAL_FLOAT || val->kind == ZEND_FFI_VAL_DOUBLE || val->kind == ZEND_FFI_VAL_LONG_DOUBLE) {
				val->kind = ZEND_FFI_VAL_INT32;
				val->i64 = val->d;
			} else if (val->kind == ZEND_FFI_VAL_CHAR) {
				val->kind = ZEND_FFI_VAL_INT32;
				val->i64 = val->ch;
			} else {
				val->kind = ZEND_FFI_VAL_ERROR;
			}
			break;
		case ZEND_FFI_TYPE_UINT64:
			if (val->kind == ZEND_FFI_VAL_UINT32 || val->kind == ZEND_FFI_VAL_UINT64 || val->kind == ZEND_FFI_VAL_INT32 || val->kind == ZEND_FFI_VAL_INT64) {
				val->kind = ZEND_FFI_VAL_UINT64;
			} else if (val->kind == ZEND_FFI_VAL_FLOAT || val->kind == ZEND_FFI_VAL_DOUBLE || val->kind == ZEND_FFI_VAL_LONG_DOUBLE) {
				val->kind = ZEND_FFI_VAL_UINT64;
				val->u64 = val->d;
			} else if (val->kind == ZEND_FFI_VAL_CHAR) {
				val->kind = ZEND_FFI_VAL_UINT64;
				val->u64 = val->ch;
			} else {
				val->kind = ZEND_FFI_VAL_ERROR;
			}
			break;
		case ZEND_FFI_TYPE_SINT64:
			if (val->kind == ZEND_FFI_VAL_UINT32 || val->kind == ZEND_FFI_VAL_UINT64) {
				val->kind = ZEND_FFI_VAL_CHAR;
				val->ch = val->u64;
			} else if (val->kind == ZEND_FFI_VAL_INT32 || val->kind == ZEND_FFI_VAL_INT64) {
				val->kind = ZEND_FFI_VAL_CHAR;
				val->ch = val->i64;
			} else if (val->kind == ZEND_FFI_VAL_FLOAT || val->kind == ZEND_FFI_VAL_DOUBLE || val->kind == ZEND_FFI_VAL_LONG_DOUBLE) {
				val->kind = ZEND_FFI_VAL_CHAR;
				val->ch = val->d;
			} else if (val->kind == ZEND_FFI_VAL_CHAR) {
			} else {
				val->kind = ZEND_FFI_VAL_ERROR;
			}
			break;
		case ZEND_FFI_TYPE_CHAR:
			if (val->kind == ZEND_FFI_VAL_UINT32 || val->kind == ZEND_FFI_VAL_UINT64 || val->kind == ZEND_FFI_VAL_INT32 || val->kind == ZEND_FFI_VAL_INT64) {
				val->kind = ZEND_FFI_VAL_UINT32;
			} else if (val->kind == ZEND_FFI_VAL_FLOAT || val->kind == ZEND_FFI_VAL_DOUBLE || val->kind == ZEND_FFI_VAL_LONG_DOUBLE) {
				val->kind = ZEND_FFI_VAL_UINT32;
				val->u64 = val->d;
			} else if (val->kind == ZEND_FFI_VAL_CHAR) {
				val->kind = ZEND_FFI_VAL_UINT32;
				val->u64 = val->ch;
			} else {
				val->kind = ZEND_FFI_VAL_ERROR;
			}
			break;
		default:
			val->kind = ZEND_FFI_VAL_ERROR;
			break;
	}
	zend_ffi_type_dtor(dcl->type);
}
/* }}} */

void zend_ffi_expr_plus(zend_ffi_val *val) /* {{{ */
{
	if (val->kind == ZEND_FFI_VAL_UINT32 || val->kind == ZEND_FFI_VAL_UINT64) {
	} else if (val->kind == ZEND_FFI_VAL_INT32 || val->kind == ZEND_FFI_VAL_INT64) {
	} else if (val->kind == ZEND_FFI_VAL_FLOAT || val->kind == ZEND_FFI_VAL_DOUBLE || val->kind == ZEND_FFI_VAL_LONG_DOUBLE) {
	} else if (val->kind == ZEND_FFI_VAL_CHAR) {
	} else {
		val->kind = ZEND_FFI_VAL_ERROR;
	}
}
/* }}} */

void zend_ffi_expr_neg(zend_ffi_val *val) /* {{{ */
{
	if (val->kind == ZEND_FFI_VAL_UINT32 || val->kind == ZEND_FFI_VAL_UINT64) {
		val->u64 = -val->u64;
	} else if (val->kind == ZEND_FFI_VAL_INT32 || val->kind == ZEND_FFI_VAL_INT64) {
		val->i64 = -val->i64;
	} else if (val->kind == ZEND_FFI_VAL_FLOAT || val->kind == ZEND_FFI_VAL_DOUBLE || val->kind == ZEND_FFI_VAL_LONG_DOUBLE) {
		val->d = -val->d;
	} else if (val->kind == ZEND_FFI_VAL_CHAR) {
		val->ch = -val->ch;
	} else {
		val->kind = ZEND_FFI_VAL_ERROR;
	}
}
/* }}} */

void zend_ffi_expr_bw_not(zend_ffi_val *val) /* {{{ */
{
	if (val->kind == ZEND_FFI_VAL_UINT32 || val->kind == ZEND_FFI_VAL_UINT64) {
		val->u64 = ~val->u64;
	} else if (val->kind == ZEND_FFI_VAL_INT32 || val->kind == ZEND_FFI_VAL_INT64) {
		val->i64 = ~val->i64;
	} else if (val->kind == ZEND_FFI_VAL_CHAR) {
		val->ch = ~val->ch;
	} else {
		val->kind = ZEND_FFI_VAL_ERROR;
	}
}
/* }}} */

void zend_ffi_expr_bool_not(zend_ffi_val *val) /* {{{ */
{
	zend_ffi_expr_bool(val);
	if (val->kind == ZEND_FFI_VAL_INT32) {
		val->i64 = !val->i64;
	}
}
/* }}} */

void zend_ffi_expr_sizeof_val(zend_ffi_val *val) /* {{{ */
{
	if (val->kind == ZEND_FFI_VAL_UINT32 || val->kind == ZEND_FFI_VAL_INT32) {
		val->kind = ZEND_FFI_VAL_UINT32;
		val->u64 = zend_ffi_type_uint32.size;
	} else if (val->kind == ZEND_FFI_VAL_UINT64 || val->kind == ZEND_FFI_VAL_INT64) {
		val->kind = ZEND_FFI_VAL_UINT32;
		val->u64 = zend_ffi_type_uint64.size;
	} else if (val->kind == ZEND_FFI_VAL_FLOAT) {
		val->kind = ZEND_FFI_VAL_UINT32;
		val->u64 = zend_ffi_type_float.size;
	} else if (val->kind == ZEND_FFI_VAL_DOUBLE) {
		val->kind = ZEND_FFI_VAL_UINT32;
		val->u64 = zend_ffi_type_double.size;
	} else if (val->kind == ZEND_FFI_VAL_LONG_DOUBLE) {
		val->kind = ZEND_FFI_VAL_UINT32;
#ifdef _WIN32
		val->u64 = zend_ffi_type_double.size;
#else
		val->u64 = zend_ffi_type_long_double.size;
#endif
	} else if (val->kind == ZEND_FFI_VAL_CHAR) {
		val->kind = ZEND_FFI_VAL_UINT32;
		val->u64 = zend_ffi_type_char.size;
	} else if (val->kind == ZEND_FFI_VAL_STRING) {
		if (memchr(val->str, '\\', val->len)) {
			// TODO: support for escape sequences ???
			val->kind = ZEND_FFI_VAL_ERROR;
		} else {
			val->kind = ZEND_FFI_VAL_UINT32;
			val->u64 = val->len + 1;
		}
	} else {
		val->kind = ZEND_FFI_VAL_ERROR;
	}
}
/* }}} */

void zend_ffi_expr_sizeof_type(zend_ffi_val *val, zend_ffi_dcl *dcl) /* {{{ */
{
	zend_ffi_type *type;

	zend_ffi_finalize_type(dcl);
	type = ZEND_FFI_TYPE(dcl->type);
	val->kind = (type->size > 0xffffffff) ? ZEND_FFI_VAL_UINT64 : ZEND_FFI_VAL_UINT32;
	val->u64 = type->size;
	zend_ffi_type_dtor(dcl->type);
}
/* }}} */

void zend_ffi_expr_alignof_val(zend_ffi_val *val) /* {{{ */
{
	if (val->kind == ZEND_FFI_VAL_UINT32 || val->kind == ZEND_FFI_VAL_INT32) {
		val->kind = ZEND_FFI_VAL_UINT32;
		val->u64 = zend_ffi_type_uint32.align;
	} else if (val->kind == ZEND_FFI_VAL_UINT64 || val->kind == ZEND_FFI_VAL_INT64) {
		val->kind = ZEND_FFI_VAL_UINT32;
		val->u64 = zend_ffi_type_uint64.align;
	} else if (val->kind == ZEND_FFI_VAL_FLOAT) {
		val->kind = ZEND_FFI_VAL_UINT32;
		val->u64 = zend_ffi_type_float.align;
	} else if (val->kind == ZEND_FFI_VAL_DOUBLE) {
		val->kind = ZEND_FFI_VAL_UINT32;
		val->u64 = zend_ffi_type_double.align;
#ifdef HAVE_LONG_DOUBLE
	} else if (val->kind == ZEND_FFI_VAL_LONG_DOUBLE) {
		val->kind = ZEND_FFI_VAL_UINT32;
		val->u64 = zend_ffi_type_long_double.align;
#endif
	} else if (val->kind == ZEND_FFI_VAL_CHAR) {
		val->kind = ZEND_FFI_VAL_UINT32;
		val->u64 = zend_ffi_type_char.size;
	} else if (val->kind == ZEND_FFI_VAL_STRING) {
		val->kind = ZEND_FFI_VAL_UINT32;
		val->u64 = _Alignof(char*);
	} else {
		val->kind = ZEND_FFI_VAL_ERROR;
	}
}
/* }}} */

void zend_ffi_expr_alignof_type(zend_ffi_val *val, zend_ffi_dcl *dcl) /* {{{ */
{
	zend_ffi_finalize_type(dcl);
	val->kind = ZEND_FFI_VAL_UINT32;
	val->u64 = ZEND_FFI_TYPE(dcl->type)->align;
	zend_ffi_type_dtor(dcl->type);
}
/* }}} */

void zend_ffi_val_number(zend_ffi_val *val, int base, const char *str, size_t str_len) /* {{{ */
{
	int u = 0;
	int l = 0;

	if (str[str_len-1] == 'u' || str[str_len-1] == 'U') {
		u = 1;
		if (str[str_len-2] == 'l' || str[str_len-2] == 'L') {
			l = 1;
			if (str[str_len-3] == 'l' || str[str_len-3] == 'L') {
				l = 2;
			}
		}
	} else if (str[str_len-1] == 'l' || str[str_len-1] == 'L') {
		l = 1;
		if (str[str_len-2] == 'l' || str[str_len-2] == 'L') {
			l = 2;
			if (str[str_len-3] == 'u' || str[str_len-3] == 'U') {
				u = 1;
			}
		} else if (str[str_len-2] == 'u' || str[str_len-2] == 'U') {
			u = 1;
		}
	}
	if (u) {
		val->u64 = strtoull(str, NULL, base);
		if (l == 0) {
			val->kind = ZEND_FFI_VAL_UINT32;
		} else if (l == 1) {
			val->kind = (sizeof(long) == 4) ? ZEND_FFI_VAL_UINT32 : ZEND_FFI_VAL_UINT64;
		} else if (l == 2) {
			val->kind = ZEND_FFI_VAL_UINT64;
		}
	} else {
		val->i64 = strtoll(str, NULL, base);
		if (l == 0) {
			val->kind = ZEND_FFI_VAL_INT32;
		} else if (l == 1) {
			val->kind = (sizeof(long) == 4) ? ZEND_FFI_VAL_INT32 : ZEND_FFI_VAL_INT64;
		} else if (l == 2) {
			val->kind = ZEND_FFI_VAL_INT64;
		}
	}
}
/* }}} */

void zend_ffi_val_float_number(zend_ffi_val *val, const char *str, size_t str_len) /* {{{ */
{
	val->d = strtold(str, NULL);
	if (str[str_len-1] == 'f' || str[str_len-1] == 'F') {
		val->kind = ZEND_FFI_VAL_FLOAT;
	} else if (str[str_len-1] == 'l' || str[str_len-1] == 'L') {
		val->kind = ZEND_FFI_VAL_LONG_DOUBLE;
	} else {
		val->kind = ZEND_FFI_VAL_DOUBLE;
	}
}
/* }}} */

void zend_ffi_val_string(zend_ffi_val *val, const char *str, size_t str_len) /* {{{ */
{
	if (str[0] != '\"') {
		val->kind = ZEND_FFI_VAL_ERROR;
	} else {
		val->kind = ZEND_FFI_VAL_STRING;
		val->str = str + 1;
		val->len = str_len - 2;
	}
}
/* }}} */

void zend_ffi_val_character(zend_ffi_val *val, const char *str, size_t str_len) /* {{{ */
{
	int n;

	if (str[0] != '\'') {
		val->kind = ZEND_FFI_VAL_ERROR;
	} else {
		val->kind = ZEND_FFI_VAL_CHAR;
		if (str_len == 3) {
			val->ch = str[1];
		} else if (str[1] == '\\') {
			if (str[2] == 'a') {
			} else if (str[2] == 'b' && str_len == 4) {
				val->ch = '\b';
			} else if (str[2] == 'f' && str_len == 4) {
				val->ch = '\f';
			} else if (str[2] == 'n' && str_len == 4) {
				val->ch = '\n';
			} else if (str[2] == 'r' && str_len == 4) {
				val->ch = '\r';
			} else if (str[2] == 't' && str_len == 4) {
				val->ch = '\t';
			} else if (str[2] == 'v' && str_len == 4) {
				val->ch = '\v';
			} else if (str[2] >= '0' || str[2] <= '7') {
				n = str[2] - '0';
				if (str[3] >= '0' || str[3] <= '7') {
					n = n * 8 + (str[3] - '0');
					if ((str[4] >= '0' || str[4] <= '7') && str_len == 6) {
						n = n * 8 + (str[4] - '0');
					} else if (str_len != 5) {
						val->kind = ZEND_FFI_VAL_ERROR;
					}
				} else if (str_len != 4) {
					val->kind = ZEND_FFI_VAL_ERROR;
				}
				if (n <= 0xff) {
					val->ch = n;
				} else {
					val->kind = ZEND_FFI_VAL_ERROR;
				}
			} else if (str[2] == 'x') {
				if (str[3] >= '0' || str[3] <= '7') {
					n = str[3] - '0';
				} else if (str[3] >= 'A' || str[3] <= 'F') {
					n = str[3] - 'A';
				} else if (str[3] >= 'a' || str[3] <= 'f') {
					n = str[3] - 'a';
				} else {
					val->kind = ZEND_FFI_VAL_ERROR;
				}
				if ((str[4] >= '0' || str[4] <= '7') && str_len == 6) {
					n = n * 16 + (str[4] - '0');
				} else if ((str[4] >= 'A' || str[4] <= 'F') && str_len == 6) {
					n = n * 16 + (str[4] - 'A');
				} else if ((str[4] >= 'a' || str[4] <= 'f') && str_len == 6) {
					n = n * 16 + (str[4] - 'a');
				} else if (str_len != 5) {
					val->kind = ZEND_FFI_VAL_ERROR;
				}
				val->ch = n;
			} else if (str_len == 4) {
				val->ch = str[2];
			} else {
				val->kind = ZEND_FFI_VAL_ERROR;
			}
		} else {
			val->kind = ZEND_FFI_VAL_ERROR;
		}
	}
}
/* }}} */<|MERGE_RESOLUTION|>--- conflicted
+++ resolved
@@ -882,11 +882,7 @@
 /* }}} */
 #endif
 
-<<<<<<< HEAD
-static zval* zend_ffi_cdata_get(zend_object *obj, zval *rv) /* {{{ */
-=======
-static zval *zend_ffi_cdata_get(zval *object, zval *member, int read_type, void **cache_slot, zval *rv) /* {{{ */
->>>>>>> 6738241a
+static zval *zend_ffi_cdata_get(zend_object *obj, zend_string *member, int read_type, void **cache_slot, zval *rv) /* {{{ */
 {
 	zend_ffi_cdata *cdata = (zend_ffi_cdata*)obj;
 	zend_ffi_type  *type = ZEND_FFI_TYPE(cdata->type);
@@ -898,8 +894,7 @@
 	}
 #endif
 
-	if (UNEXPECTED(Z_TYPE_P(member) != IS_STRING)
-	 || UNEXPECTED(!zend_string_equals_literal(Z_STR_P(member), "cdata"))) {
+	if (UNEXPECTED(!zend_string_equals_literal(member, "cdata"))) {
 		zend_throw_error(zend_ffi_exception_ce, "only 'cdata' property may be read");
 		return &EG(uninitialized_zval);;
 	}
@@ -909,11 +904,7 @@
 }
 /* }}} */
 
-<<<<<<< HEAD
-static void zend_ffi_cdata_set(zend_object *obj, zval *value) /* {{{ */
-=======
-static zval *zend_ffi_cdata_set(zval *object, zval *member, zval *value, void **cache_slot) /* {{{ */
->>>>>>> 6738241a
+static zval *zend_ffi_cdata_set(zend_object *obj, zend_string *member, zval *value, void **cache_slot) /* {{{ */
 {
 	zend_ffi_cdata *cdata = (zend_ffi_cdata*)obj;
 	zend_ffi_type  *type = ZEND_FFI_TYPE(cdata->type);
@@ -925,8 +916,7 @@
 	}
 #endif
 
-	if (UNEXPECTED(Z_TYPE_P(member) != IS_STRING)
-	 || UNEXPECTED(!zend_string_equals_literal(Z_STR_P(member), "cdata"))) {
+	if (UNEXPECTED(!zend_string_equals_literal(member, "cdata"))) {
 		zend_throw_error(zend_ffi_exception_ce, "only 'cdata' property may be set");
 		return &EG(uninitialized_zval);;
 	}
@@ -940,7 +930,7 @@
 static int zend_ffi_cdata_cast_object(zend_object *readobj, zval *writeobj, int type) /* {{{ */
 {
 	if (type == IS_STRING) {
-		zend_ffi_cdata *cdata = (zend_ffi_cdata*)Z_OBJ_P(readobj);
+		zend_ffi_cdata *cdata = (zend_ffi_cdata*)readobj;
 		zend_ffi_type  *ctype = ZEND_FFI_TYPE(cdata->type);
 		void           *ptr = cdata->ptr;
 		zend_ffi_type_kind kind = ctype->kind;
