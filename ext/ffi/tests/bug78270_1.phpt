--TEST--
FR #78270 (Usage of __vectorcall convention with FFI)
--SKIPIF--
<?php
require_once('skipif.inc');
if (substr(PHP_OS, 0, 3) != 'WIN') die("skip this test is for Windows platforms only");

<<<<<<< HEAD
$dll = 'php8' . (PHP_ZTS ? 'ts' : '') . (PHP_DEBUG ? '_debug' : '') . '.dll';
=======
ob_start();
phpinfo(INFO_GENERAL);
$info = ob_get_clean();
if (preg_match('/Compiler => .*clang.*/', $info)) die("skip not for clang");

$dll = 'php7' . (PHP_ZTS ? 'ts' : '') . (PHP_DEBUG ? '_debug' : '') . '.dll';
>>>>>>> 58cc66e1
try {
    FFI::cdef(<<<EOC
        __vectorcall int zend_atoi(const char *str, size_t str_len);
        EOC, $dll);
} catch (FFI\ParserException $ex) {
    die('skip __vectorcall not supported');
}
?>
--FILE--
<?php
$dll = 'php8' . (PHP_ZTS ? 'ts' : '') . (PHP_DEBUG ? '_debug' : '') . '.dll';
$ffi = FFI::cdef(<<<EOC
    __vectorcall int zend_atoi(const char *str, size_t str_len);
EOC, $dll);
var_dump($ffi->zend_atoi("17.4", 4));
?>
--EXPECT--
int(17)<|MERGE_RESOLUTION|>--- conflicted
+++ resolved
@@ -5,16 +5,12 @@
 require_once('skipif.inc');
 if (substr(PHP_OS, 0, 3) != 'WIN') die("skip this test is for Windows platforms only");
 
-<<<<<<< HEAD
-$dll = 'php8' . (PHP_ZTS ? 'ts' : '') . (PHP_DEBUG ? '_debug' : '') . '.dll';
-=======
 ob_start();
 phpinfo(INFO_GENERAL);
 $info = ob_get_clean();
 if (preg_match('/Compiler => .*clang.*/', $info)) die("skip not for clang");
 
-$dll = 'php7' . (PHP_ZTS ? 'ts' : '') . (PHP_DEBUG ? '_debug' : '') . '.dll';
->>>>>>> 58cc66e1
+$dll = 'php8' . (PHP_ZTS ? 'ts' : '') . (PHP_DEBUG ? '_debug' : '') . '.dll';
 try {
     FFI::cdef(<<<EOC
         __vectorcall int zend_atoi(const char *str, size_t str_len);
