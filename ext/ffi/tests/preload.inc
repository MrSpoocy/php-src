--- conflicted
+++ resolved
@@ -1,19 +1,3 @@
 <?php
-<<<<<<< HEAD
-if (substr(PHP_OS, 0, 3) == 'WIN') {
-    $fn = __DIR__ . "/300-win32.h";
-    $cont = str_replace(
-            "PHP_DLL_NAME",
-            "php" . PHP_MAJOR_VERSION . (PHP_ZTS ? "ts" : "") . (PHP_DEBUG ? "_debug" : "") . ".dll",
-            file_get_contents("$fn.in")
-        );
-    file_put_contents($fn, $cont);
-    $ffi = FFI::load($fn);
-    /* Test should cleanup this. */
-} else {
-    FFI::load(__DIR__ . "/300.h");
-}
-=======
 
-FFI::load(__DIR__ . "/300.h");
->>>>>>> 280485ad
+FFI::load(__DIR__ . "/300.h");