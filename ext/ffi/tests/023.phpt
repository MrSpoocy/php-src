--- conflicted
+++ resolved
@@ -6,19 +6,13 @@
 ffi.enable=1
 --FILE--
 <?php
-<<<<<<< HEAD
-    var_dump(FFI::sizeof(FFI::new("struct {}")));
+    try {
+        var_dump(FFI::sizeof(FFI::new("struct {}")));
+    } catch (Throwable $e) {
+        echo get_class($e) . ": " . $e->getMessage() . "\n";
+    }
     var_dump(FFI::sizeof(FFI::new("struct {int a}")));
     var_dump(FFI::sizeof(FFI::new("struct {int a; int b}")));
-=======
-	try {
-		var_dump(FFI::sizeof(FFI::new("struct {}")));
-	} catch (Throwable $e) {
-		echo get_class($e) . ": " . $e->getMessage() . "\n";
-	}
-	var_dump(FFI::sizeof(FFI::new("struct {int a}")));
-	var_dump(FFI::sizeof(FFI::new("struct {int a; int b}")));
->>>>>>> 54ecf57f
 ?>
 ok
 --EXPECT--
