--- conflicted
+++ resolved
@@ -469,12 +469,7 @@
 private int
 check_fmt(struct magic_set *ms, const char *fmt)
 {
-<<<<<<< HEAD
-	pcre2_code *pce;
-	uint32_t capture_count;
-=======
 	pcre_cache_entry *pce;
->>>>>>> c62cd9a4
 	int rv = -1;
 	zend_string *pattern;
 
@@ -482,21 +477,13 @@
 		return 0;
 
 	pattern = zend_string_init("~%[-0-9\\.]*s~", sizeof("~%[-0-9\\.]*s~") - 1, 0);
-<<<<<<< HEAD
-	if ((pce = pcre_get_compiled_regex(pattern, &capture_count)) == NULL) {
-=======
 	if ((pce = pcre_get_compiled_regex_cache_ex(pattern, 0)) == NULL) {
->>>>>>> c62cd9a4
 		rv = -1;
 	} else {
 		pcre2_code *re = php_pcre_pce_re(pce);
 		pcre2_match_data *match_data = php_pcre_create_match_data(0, re);
 		if (match_data) {
-<<<<<<< HEAD
-			rv = pcre2_match(pce, (PCRE2_SPTR)fmt, strlen(fmt), 0, 0, match_data, php_pcre_mctx()) > 0;
-=======
 			rv = pcre2_match(re, (PCRE2_SPTR)fmt, strlen(fmt), 0, 0, match_data, php_pcre_mctx()) > 0;
->>>>>>> c62cd9a4
 			php_pcre_free_match_data(match_data);
 		}
 	}
