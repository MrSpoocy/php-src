/*
   +----------------------------------------------------------------------+
   | PHP Version 7                                                        |
   +----------------------------------------------------------------------+
   | Copyright (c) The PHP Group                                          |
   +----------------------------------------------------------------------+
   | This source file is subject to version 3.01 of the PHP license,      |
   | that is bundled with this package in the file LICENSE, and is        |
   | available through the world-wide-web at the following url:           |
   | http://www.php.net/license/3_01.txt                                  |
   | If you did not receive a copy of the PHP license and are unable to   |
   | obtain it through the world-wide-web, please send a note to          |
   | license@php.net so we can mail you a copy immediately.               |
   +----------------------------------------------------------------------+
   | Authors: Stanislav Malyshev <stas@php.net>                           |
   +----------------------------------------------------------------------+
 */

#include "php_gd.h"

#define CTX_PUTC(c,ctx) ctx->putC(ctx, c)

static void _php_image_output_putc(struct gdIOCtx *ctx, int c) /* {{{ */
{
	/* without the following downcast, the write will fail
	 * (i.e., will write a zero byte) for all
	 * big endian architectures:
	 */
	unsigned char ch = (unsigned char) c;
	php_write(&ch, 1);
} /* }}} */

static int _php_image_output_putbuf(struct gdIOCtx *ctx, const void* buf, int l) /* {{{ */
{
	return php_write((void *)buf, l);
} /* }}} */

static void _php_image_output_ctxfree(struct gdIOCtx *ctx) /* {{{ */
{
	if(ctx) {
		efree(ctx);
	}
} /* }}} */

static void _php_image_stream_putc(struct gdIOCtx *ctx, int c) /* {{{ */ {
	char ch = (char) c;
	php_stream * stream = (php_stream *)ctx->data;
	php_stream_write(stream, &ch, 1);
} /* }}} */

static int _php_image_stream_putbuf(struct gdIOCtx *ctx, const void* buf, int l) /* {{{ */
{
	php_stream * stream = (php_stream *)ctx->data;
	return php_stream_write(stream, (void *)buf, l);
} /* }}} */

static void _php_image_stream_ctxfree(struct gdIOCtx *ctx) /* {{{ */
{
	if(ctx->data) {
		ctx->data = NULL;
	}
	if(ctx) {
		efree(ctx);
	}
} /* }}} */

static void _php_image_stream_ctxfreeandclose(struct gdIOCtx *ctx) /* {{{ */
{

	if(ctx->data) {
		php_stream_close((php_stream *) ctx->data);
		ctx->data = NULL;
	}
	if(ctx) {
		efree(ctx);
	}
} /* }}} */

/* {{{ _php_image_output_ctx */
static void _php_image_output_ctx(INTERNAL_FUNCTION_PARAMETERS, int image_type, char *tn, void (*func_p)())
{
	zval *imgind;
	char *file = NULL;
	size_t file_len = 0;
	zend_long quality, basefilter;
	zend_bool compressed = 1;
	gdImagePtr im;
	int argc = ZEND_NUM_ARGS();
	int q = -1, i;
	int f = -1;
	gdIOCtx *ctx = NULL;
	zval *to_zval = NULL;
	php_stream *stream;
	int close_stream = 1;

	/* The third (quality) parameter for Wbmp and Xbm stands for the foreground color index when called
<<<<<<< HEAD
	 * from imagey<type>().
=======
	 * from image<type>().
>>>>>>> 345a75f5
	 */
	switch (image_type) {
		case PHP_GDIMG_TYPE_XBM:
			if (zend_parse_parameters(argc, "rp!|ll", &imgind, &file, &file_len, &quality, &basefilter) == FAILURE) {
				return;
			}
			break;
		case PHP_GDIMG_TYPE_BMP:
			if (zend_parse_parameters(argc, "r|z!b", &imgind, &to_zval, &compressed) == FAILURE) {
				return;
			}
			break;
		default:
			/* PHP_GDIMG_TYPE_GIF
			 * PHP_GDIMG_TYPE_PNG
			 * PHP_GDIMG_TYPE_JPG
			 * PHP_GDIMG_TYPE_WBM
			 * PHP_GDIMG_TYPE_WEBP
			 * */
			if (zend_parse_parameters(argc, "r|z!ll", &imgind, &to_zval, &quality, &basefilter) == FAILURE) {
				return;
			}
	}

	if ((im = (gdImagePtr)zend_fetch_resource(Z_RES_P(imgind), "Image", phpi_get_le_gd())) == NULL) {
		RETURN_FALSE;
	}

	if (image_type != PHP_GDIMG_TYPE_BMP && argc >= 3) {
		q = quality; /* or colorindex for foreground of BW images (defaults to black) */
		if (argc == 4) {
			f = basefilter;
		}
	}

	if (argc > 1 && to_zval != NULL) {
		if (Z_TYPE_P(to_zval) == IS_RESOURCE) {
			php_stream_from_zval_no_verify(stream, to_zval);
			if (stream == NULL) {
				RETURN_FALSE;
			}
			close_stream = 0;
		} else if (Z_TYPE_P(to_zval) == IS_STRING) {
			if (CHECK_ZVAL_NULL_PATH(to_zval)) {
				php_error_docref(NULL, E_WARNING, "Invalid 2nd parameter, filename must not contain null bytes");
				RETURN_FALSE;
			}

			stream = php_stream_open_wrapper(Z_STRVAL_P(to_zval), "wb", REPORT_ERRORS|IGNORE_PATH|IGNORE_URL_WIN, NULL);
			if (stream == NULL) {
				RETURN_FALSE;
			}
		} else {
			php_error_docref(NULL, E_WARNING, "Invalid 2nd parameter, it must a filename or a stream");
			RETURN_FALSE;
		}
	} else if (argc > 1 && file != NULL) {
		stream = php_stream_open_wrapper(file, "wb", REPORT_ERRORS|IGNORE_PATH|IGNORE_URL_WIN, NULL);
		if (stream == NULL) {
			RETURN_FALSE;
		}
	} else {
		ctx = ecalloc(1, sizeof(gdIOCtx));
		ctx->putC = _php_image_output_putc;
		ctx->putBuf = _php_image_output_putbuf;
		ctx->gd_free = _php_image_output_ctxfree;
	}

	if (!ctx)	{
		ctx = ecalloc(1, sizeof(gdIOCtx));
		ctx->putC = _php_image_stream_putc;
		ctx->putBuf = _php_image_stream_putbuf;
		if (close_stream) {
			ctx->gd_free = _php_image_stream_ctxfreeandclose;
		} else {
			ctx->gd_free = _php_image_stream_ctxfree;
		}
		ctx->data = (void *)stream;
	}

	switch(image_type) {
		case PHP_GDIMG_TYPE_JPG:
			(*func_p)(im, ctx, q);
			break;
		case PHP_GDIMG_TYPE_WEBP:
			if (q == -1) {
				q = 80;
			}
			(*func_p)(im, ctx, q);
			break;
		case PHP_GDIMG_TYPE_PNG:
			(*func_p)(im, ctx, q, f);
			break;
		case PHP_GDIMG_TYPE_XBM:
		case PHP_GDIMG_TYPE_WBM:
			if (argc < 3) {
				for(i=0; i < gdImageColorsTotal(im); i++) {
					if(!gdImageRed(im, i) && !gdImageGreen(im, i) && !gdImageBlue(im, i)) break;
				}
				q = i;
			}
			if (image_type == PHP_GDIMG_TYPE_XBM) {
				(*func_p)(im, file ? file : "", q, ctx);
			} else {
				(*func_p)(im, q, ctx);
			}
			break;
		case PHP_GDIMG_TYPE_BMP:
			(*func_p)(im, ctx, (int) compressed);
			break;
		default:
			(*func_p)(im, ctx);
			break;
	}

	ctx->gd_free(ctx);

	RETURN_TRUE;
}
/* }}} */<|MERGE_RESOLUTION|>--- conflicted
+++ resolved
@@ -94,11 +94,7 @@
 	int close_stream = 1;
 
 	/* The third (quality) parameter for Wbmp and Xbm stands for the foreground color index when called
-<<<<<<< HEAD
 	 * from imagey<type>().
-=======
-	 * from image<type>().
->>>>>>> 345a75f5
 	 */
 	switch (image_type) {
 		case PHP_GDIMG_TYPE_XBM:
