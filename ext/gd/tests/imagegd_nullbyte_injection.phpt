--TEST--
Testing null byte injection in imagegd
--SKIPIF--
<?php
        if(!extension_loaded('gd')){ die('skip gd extension not available'); }
?>
--FILE--
<?php
$image = imagecreate(1,1);// 1px image
<<<<<<< HEAD

$tempdir = sprintf("%s/%s", sys_get_temp_dir(), preg_replace("~\.php$~", null, __FILE__));
if (!is_dir($tempdir)) {
	mkdir ($tempdir, 0777, true);
}

$userinput = "1\0"; // from post or get data
$temp = $tempdir. "/test" . $userinput .".tmp";

echo "\nimagegd TEST\n";
try {
    imagegd($image, $temp);
} catch (TypeError $e) {
    echo $e->getMessage(), "\n";
}
var_dump(file_exists($tempdir. "/test1"));
var_dump(file_exists($tempdir. "/test1.tmp"));
?>
--EXPECT--
imagegd TEST
imagegd() expects parameter 2 to be a valid path, string given
bool(false)
bool(false)
=======
var_dump(imagegd($image, "./foo\0bar"));
?>
--EXPECTF--
Warning: imagegd() expects parameter 2 to be a valid path, string given in %s on line %d
NULL
>>>>>>> 37d0c7b0
<|MERGE_RESOLUTION|>--- conflicted
+++ resolved
@@ -7,34 +7,8 @@
 --FILE--
 <?php
 $image = imagecreate(1,1);// 1px image
-<<<<<<< HEAD
-
-$tempdir = sprintf("%s/%s", sys_get_temp_dir(), preg_replace("~\.php$~", null, __FILE__));
-if (!is_dir($tempdir)) {
-	mkdir ($tempdir, 0777, true);
-}
-
-$userinput = "1\0"; // from post or get data
-$temp = $tempdir. "/test" . $userinput .".tmp";
-
-echo "\nimagegd TEST\n";
-try {
-    imagegd($image, $temp);
-} catch (TypeError $e) {
-    echo $e->getMessage(), "\n";
-}
-var_dump(file_exists($tempdir. "/test1"));
-var_dump(file_exists($tempdir. "/test1.tmp"));
+var_dump(imagegd($image, "./foo\0bar"));
 ?>
 --EXPECT--
-imagegd TEST
-imagegd() expects parameter 2 to be a valid path, string given
-bool(false)
-bool(false)
-=======
-var_dump(imagegd($image, "./foo\0bar"));
-?>
---EXPECTF--
 Warning: imagegd() expects parameter 2 to be a valid path, string given in %s on line %d
-NULL
->>>>>>> 37d0c7b0
+NULL