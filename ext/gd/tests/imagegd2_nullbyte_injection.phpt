--- conflicted
+++ resolved
@@ -28,12 +28,8 @@
 }
 var_dump(file_exists($tempdir. "/test1"));
 var_dump(file_exists($tempdir. "/test1.tmp"));
-<<<<<<< HEAD
-foreach (glob($tempdir . "/test*") as $file ) { unlink($file); }
+?>
 --EXPECT--
-=======
---EXPECTF--
->>>>>>> 2dfa4953
 imagegd2 TEST
 imagegd2() expects parameter 2 to be a valid path, string given
 bool(false)
