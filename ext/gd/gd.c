--- conflicted
+++ resolved
@@ -1547,15 +1547,8 @@
 }
 /* }}} */
 
-<<<<<<< HEAD
-/* {{{ proto void imagetruecolortopalette(resource im, bool ditherFlag, int colorsWanted)
-   Convert a true colour image to a palette based image with a number of colours, optionally using dithering. */
-=======
-
-
 /* {{{ proto void imagepalettetotruecolor(resource im)
    Convert a palette based image to a true color image. */
->>>>>>> bca913d7
 PHP_FUNCTION(imagepalettetotruecolor)
 {
 	zval *IM;
