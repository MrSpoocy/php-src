/*
   +----------------------------------------------------------------------+
   | PHP Version 5                                                        |
   +----------------------------------------------------------------------+
   | Copyright (c) 1997-2014 The PHP Group                                |
   +----------------------------------------------------------------------+
   | This source file is subject to version 3.01 of the PHP license,      |
   | that is bundled with this package in the file LICENSE, and is        |
   | available through the world-wide-web at the following url:           |
   | http://www.php.net/license/3_01.txt                                  |
   | If you did not receive a copy of the PHP license and are unable to   |
   | obtain it through the world-wide-web, please send a note to          |
   | license@php.net so we can mail you a copy immediately.               |
   +----------------------------------------------------------------------+
   | Authors: Rasmus Lerdorf <rasmus@php.net>                             |
   |          Stig Bakken <ssb@php.net>                                   |
   |          Jim Winstead <jimw@php.net>                                 |
   +----------------------------------------------------------------------+
 */

/* $Id$ */

/* gd 1.2 is copyright 1994, 1995, Quest Protein Database Center,
   Cold Spring Harbor Labs. */

/* Note that there is no code from the gd package in this file */

#ifdef HAVE_CONFIG_H
#include "config.h"
#endif

#include "php.h"
#include "php_ini.h"
#include "ext/standard/head.h"
#include <math.h>
#include "SAPI.h"
#include "php_gd.h"
#include "ext/standard/info.h"
#include "php_open_temporary_file.h"


#if HAVE_SYS_WAIT_H
# include <sys/wait.h>
#endif
#if HAVE_UNISTD_H
# include <unistd.h>
#endif
#ifdef PHP_WIN32
# include <io.h>
# include <fcntl.h>
# include <windows.h>
# include <Winuser.h>
# include <Wingdi.h>
#endif

#ifdef HAVE_GD_XPM
# include <X11/xpm.h>
#endif

# include "gd_compat.h"


static int le_gd, le_gd_font;
#if HAVE_LIBT1
#include <t1lib.h>
static int le_ps_font, le_ps_enc;
static void php_free_ps_font(zend_rsrc_list_entry *rsrc TSRMLS_DC);
static void php_free_ps_enc(zend_rsrc_list_entry *rsrc TSRMLS_DC);
#endif

#include <gd.h>
#include <gdfontt.h>  /* 1 Tiny font */
#include <gdfonts.h>  /* 2 Small font */
#include <gdfontmb.h> /* 3 Medium bold font */
#include <gdfontl.h>  /* 4 Large font */
#include <gdfontg.h>  /* 5 Giant font */

#ifdef ENABLE_GD_TTF
# ifdef HAVE_LIBFREETYPE
#  include <ft2build.h>
#  include FT_FREETYPE_H
# endif
#endif

#if defined(HAVE_GD_XPM) && defined(HAVE_GD_BUNDLED)
# include "X11/xpm.h"
#endif

#ifndef M_PI
#define M_PI 3.14159265358979323846
#endif

#ifdef ENABLE_GD_TTF
static void php_imagettftext_common(INTERNAL_FUNCTION_PARAMETERS, int, int);
#endif

#include "gd_ctx.c"

/* as it is not really public, duplicate declaration here to avoid 
   pointless warnings */
int overflow2(int a, int b);

/* Section Filters Declarations */
/* IMPORTANT NOTE FOR NEW FILTER
 * Do not forget to update:
 * IMAGE_FILTER_MAX: define the last filter index
 * IMAGE_FILTER_MAX_ARGS: define the biggest amount of arguments
 * image_filter array in PHP_FUNCTION(imagefilter)
 * */
#define IMAGE_FILTER_NEGATE         0
#define IMAGE_FILTER_GRAYSCALE      1
#define IMAGE_FILTER_BRIGHTNESS     2
#define IMAGE_FILTER_CONTRAST       3
#define IMAGE_FILTER_COLORIZE       4
#define IMAGE_FILTER_EDGEDETECT     5
#define IMAGE_FILTER_EMBOSS         6
#define IMAGE_FILTER_GAUSSIAN_BLUR  7
#define IMAGE_FILTER_SELECTIVE_BLUR 8
#define IMAGE_FILTER_MEAN_REMOVAL   9
#define IMAGE_FILTER_SMOOTH         10
#define IMAGE_FILTER_PIXELATE       11
#define IMAGE_FILTER_MAX            11
#define IMAGE_FILTER_MAX_ARGS       6
static void php_image_filter_negate(INTERNAL_FUNCTION_PARAMETERS);
static void php_image_filter_grayscale(INTERNAL_FUNCTION_PARAMETERS);
static void php_image_filter_brightness(INTERNAL_FUNCTION_PARAMETERS);
static void php_image_filter_contrast(INTERNAL_FUNCTION_PARAMETERS);
static void php_image_filter_colorize(INTERNAL_FUNCTION_PARAMETERS);
static void php_image_filter_edgedetect(INTERNAL_FUNCTION_PARAMETERS);
static void php_image_filter_emboss(INTERNAL_FUNCTION_PARAMETERS);
static void php_image_filter_gaussian_blur(INTERNAL_FUNCTION_PARAMETERS);
static void php_image_filter_selective_blur(INTERNAL_FUNCTION_PARAMETERS);
static void php_image_filter_mean_removal(INTERNAL_FUNCTION_PARAMETERS);
static void php_image_filter_smooth(INTERNAL_FUNCTION_PARAMETERS);
static void php_image_filter_pixelate(INTERNAL_FUNCTION_PARAMETERS);

/* End Section filters declarations */
static gdImagePtr _php_image_create_from_string (zval **Data, char *tn, gdImagePtr (*ioctx_func_p)() TSRMLS_DC);
static void _php_image_create_from(INTERNAL_FUNCTION_PARAMETERS, int image_type, char *tn, gdImagePtr (*func_p)(), gdImagePtr (*ioctx_func_p)());
static void _php_image_output(INTERNAL_FUNCTION_PARAMETERS, int image_type, char *tn, void (*func_p)());
static int _php_image_type(char data[8]);
static void _php_image_convert(INTERNAL_FUNCTION_PARAMETERS, int image_type);
static void _php_image_bw_convert(gdImagePtr im_org, gdIOCtx *out, int threshold);

/* {{{ arginfo */
	ZEND_BEGIN_ARG_INFO(arginfo_gd_info, 0)
ZEND_END_ARG_INFO()

	ZEND_BEGIN_ARG_INFO(arginfo_imageloadfont, 0)
	ZEND_ARG_INFO(0, filename)
ZEND_END_ARG_INFO()

	ZEND_BEGIN_ARG_INFO(arginfo_imagesetstyle, 0)
	ZEND_ARG_INFO(0, im)
	ZEND_ARG_INFO(0, styles) /* ARRAY_INFO(0, styles, 0) */
ZEND_END_ARG_INFO()

	ZEND_BEGIN_ARG_INFO(arginfo_imagecreatetruecolor, 0)
	ZEND_ARG_INFO(0, x_size)
	ZEND_ARG_INFO(0, y_size)
ZEND_END_ARG_INFO()

	ZEND_BEGIN_ARG_INFO(arginfo_imageistruecolor, 0)
	ZEND_ARG_INFO(0, im)
ZEND_END_ARG_INFO()

	ZEND_BEGIN_ARG_INFO(arginfo_imagetruecolortopalette, 0)
	ZEND_ARG_INFO(0, im)
	ZEND_ARG_INFO(0, ditherFlag)
	ZEND_ARG_INFO(0, colorsWanted)
ZEND_END_ARG_INFO()

	ZEND_BEGIN_ARG_INFO(arginfo_imagepalettetotruecolor, 0)
	ZEND_ARG_INFO(0, im)
ZEND_END_ARG_INFO()

	ZEND_BEGIN_ARG_INFO(arginfo_imagecolormatch, 0)
	ZEND_ARG_INFO(0, im1)
	ZEND_ARG_INFO(0, im2)
ZEND_END_ARG_INFO()

	ZEND_BEGIN_ARG_INFO(arginfo_imagesetthickness, 0)
	ZEND_ARG_INFO(0, im)
	ZEND_ARG_INFO(0, thickness)
ZEND_END_ARG_INFO()

	ZEND_BEGIN_ARG_INFO(arginfo_imagefilledellipse, 0)
	ZEND_ARG_INFO(0, im)
	ZEND_ARG_INFO(0, cx)
	ZEND_ARG_INFO(0, cy)
	ZEND_ARG_INFO(0, w)
	ZEND_ARG_INFO(0, h)
	ZEND_ARG_INFO(0, color)
ZEND_END_ARG_INFO()

	ZEND_BEGIN_ARG_INFO(arginfo_imagefilledarc, 0)
	ZEND_ARG_INFO(0, im)
	ZEND_ARG_INFO(0, cx)
	ZEND_ARG_INFO(0, cy)
	ZEND_ARG_INFO(0, w)
	ZEND_ARG_INFO(0, h)
	ZEND_ARG_INFO(0, s)
	ZEND_ARG_INFO(0, e)
	ZEND_ARG_INFO(0, col)
	ZEND_ARG_INFO(0, style)
ZEND_END_ARG_INFO()

	ZEND_BEGIN_ARG_INFO(arginfo_imagealphablending, 0)
	ZEND_ARG_INFO(0, im)
	ZEND_ARG_INFO(0, blend)
ZEND_END_ARG_INFO()

	ZEND_BEGIN_ARG_INFO(arginfo_imagesavealpha, 0)
	ZEND_ARG_INFO(0, im)
	ZEND_ARG_INFO(0, save)
ZEND_END_ARG_INFO()

	ZEND_BEGIN_ARG_INFO(arginfo_imagelayereffect, 0)
	ZEND_ARG_INFO(0, im)
	ZEND_ARG_INFO(0, effect)
ZEND_END_ARG_INFO()

	ZEND_BEGIN_ARG_INFO(arginfo_imagecolorallocatealpha, 0)
	ZEND_ARG_INFO(0, im)
	ZEND_ARG_INFO(0, red)
	ZEND_ARG_INFO(0, green)
	ZEND_ARG_INFO(0, blue)
	ZEND_ARG_INFO(0, alpha)
ZEND_END_ARG_INFO()

	ZEND_BEGIN_ARG_INFO(arginfo_imagecolorresolvealpha, 0)
	ZEND_ARG_INFO(0, im)
	ZEND_ARG_INFO(0, red)
	ZEND_ARG_INFO(0, green)
	ZEND_ARG_INFO(0, blue)
	ZEND_ARG_INFO(0, alpha)
ZEND_END_ARG_INFO()

	ZEND_BEGIN_ARG_INFO(arginfo_imagecolorclosestalpha, 0)
	ZEND_ARG_INFO(0, im)
	ZEND_ARG_INFO(0, red)
	ZEND_ARG_INFO(0, green)
	ZEND_ARG_INFO(0, blue)
	ZEND_ARG_INFO(0, alpha)
ZEND_END_ARG_INFO()

	ZEND_BEGIN_ARG_INFO(arginfo_imagecolorexactalpha, 0)
	ZEND_ARG_INFO(0, im)
	ZEND_ARG_INFO(0, red)
	ZEND_ARG_INFO(0, green)
	ZEND_ARG_INFO(0, blue)
	ZEND_ARG_INFO(0, alpha)
ZEND_END_ARG_INFO()

	ZEND_BEGIN_ARG_INFO(arginfo_imagecopyresampled, 0)
	ZEND_ARG_INFO(0, dst_im)
	ZEND_ARG_INFO(0, src_im)
	ZEND_ARG_INFO(0, dst_x)
	ZEND_ARG_INFO(0, dst_y)
	ZEND_ARG_INFO(0, src_x)
	ZEND_ARG_INFO(0, src_y)
	ZEND_ARG_INFO(0, dst_w)
	ZEND_ARG_INFO(0, dst_h)
	ZEND_ARG_INFO(0, src_w)
	ZEND_ARG_INFO(0, src_h)
ZEND_END_ARG_INFO()

#ifdef PHP_WIN32
	ZEND_BEGIN_ARG_INFO_EX(arginfo_imagegrabwindow, 0, 0, 1)
	ZEND_ARG_INFO(0, handle)
	ZEND_ARG_INFO(0, client_area)
ZEND_END_ARG_INFO()

	ZEND_BEGIN_ARG_INFO(arginfo_imagegrabscreen, 0)
ZEND_END_ARG_INFO()
#endif

	ZEND_BEGIN_ARG_INFO_EX(arginfo_imagerotate, 0, 0, 3)
	ZEND_ARG_INFO(0, im)
	ZEND_ARG_INFO(0, angle)
	ZEND_ARG_INFO(0, bgdcolor)
	ZEND_ARG_INFO(0, ignoretransparent)
ZEND_END_ARG_INFO()

	ZEND_BEGIN_ARG_INFO(arginfo_imagesettile, 0)
	ZEND_ARG_INFO(0, im)
	ZEND_ARG_INFO(0, tile)
ZEND_END_ARG_INFO()

	ZEND_BEGIN_ARG_INFO(arginfo_imagesetbrush, 0)
	ZEND_ARG_INFO(0, im)
	ZEND_ARG_INFO(0, brush)
ZEND_END_ARG_INFO()

	ZEND_BEGIN_ARG_INFO(arginfo_imagecreate, 0)
	ZEND_ARG_INFO(0, x_size)
	ZEND_ARG_INFO(0, y_size)
ZEND_END_ARG_INFO()

	ZEND_BEGIN_ARG_INFO(arginfo_imagetypes, 0)
ZEND_END_ARG_INFO()

	ZEND_BEGIN_ARG_INFO(arginfo_imagecreatefromstring, 0)
	ZEND_ARG_INFO(0, image)
ZEND_END_ARG_INFO()

	ZEND_BEGIN_ARG_INFO(arginfo_imagecreatefromgif, 0)
	ZEND_ARG_INFO(0, filename)
ZEND_END_ARG_INFO()

#ifdef HAVE_GD_JPG
	ZEND_BEGIN_ARG_INFO(arginfo_imagecreatefromjpeg, 0)
	ZEND_ARG_INFO(0, filename)
ZEND_END_ARG_INFO()
#endif

#ifdef HAVE_GD_PNG
	ZEND_BEGIN_ARG_INFO(arginfo_imagecreatefrompng, 0)
	ZEND_ARG_INFO(0, filename)
ZEND_END_ARG_INFO()
#endif

#ifdef HAVE_GD_WEBP
	ZEND_BEGIN_ARG_INFO(arginfo_imagecreatefromwebp, 0)
	ZEND_ARG_INFO(0, filename)
ZEND_END_ARG_INFO()
#endif

	ZEND_BEGIN_ARG_INFO(arginfo_imagecreatefromxbm, 0)
	ZEND_ARG_INFO(0, filename)
ZEND_END_ARG_INFO()

#if defined(HAVE_GD_XPM)
	ZEND_BEGIN_ARG_INFO(arginfo_imagecreatefromxpm, 0)
	ZEND_ARG_INFO(0, filename)
ZEND_END_ARG_INFO()
#endif

	ZEND_BEGIN_ARG_INFO(arginfo_imagecreatefromwbmp, 0)
	ZEND_ARG_INFO(0, filename)
ZEND_END_ARG_INFO()

	ZEND_BEGIN_ARG_INFO(arginfo_imagecreatefromgd, 0)
	ZEND_ARG_INFO(0, filename)
ZEND_END_ARG_INFO()

	ZEND_BEGIN_ARG_INFO(arginfo_imagecreatefromgd2, 0)
	ZEND_ARG_INFO(0, filename)
ZEND_END_ARG_INFO()

	ZEND_BEGIN_ARG_INFO(arginfo_imagecreatefromgd2part, 0)
	ZEND_ARG_INFO(0, filename)
	ZEND_ARG_INFO(0, srcX)
	ZEND_ARG_INFO(0, srcY)
	ZEND_ARG_INFO(0, width)
	ZEND_ARG_INFO(0, height)
ZEND_END_ARG_INFO()

	ZEND_BEGIN_ARG_INFO_EX(arginfo_imagexbm, 0, 0, 2)
	ZEND_ARG_INFO(0, im)
	ZEND_ARG_INFO(0, filename)
	ZEND_ARG_INFO(0, foreground)
ZEND_END_ARG_INFO()

	ZEND_BEGIN_ARG_INFO_EX(arginfo_imagegif, 0, 0, 1)
	ZEND_ARG_INFO(0, im)
	ZEND_ARG_INFO(0, filename)
ZEND_END_ARG_INFO()

#ifdef HAVE_GD_PNG
	ZEND_BEGIN_ARG_INFO_EX(arginfo_imagepng, 0, 0, 1)
	ZEND_ARG_INFO(0, im)
	ZEND_ARG_INFO(0, filename)
ZEND_END_ARG_INFO()
#endif

#ifdef HAVE_GD_WEBP
	ZEND_BEGIN_ARG_INFO_EX(arginfo_imagewebp, 0, 0, 1)
	ZEND_ARG_INFO(0, im)
	ZEND_ARG_INFO(0, filename)
ZEND_END_ARG_INFO()
#endif

#ifdef HAVE_GD_JPG
	ZEND_BEGIN_ARG_INFO_EX(arginfo_imagejpeg, 0, 0, 1)
	ZEND_ARG_INFO(0, im)
	ZEND_ARG_INFO(0, filename)
	ZEND_ARG_INFO(0, quality)
ZEND_END_ARG_INFO()
#endif

	ZEND_BEGIN_ARG_INFO_EX(arginfo_imagewbmp, 0, 0, 1)
	ZEND_ARG_INFO(0, im)
	ZEND_ARG_INFO(0, filename)
	ZEND_ARG_INFO(0, foreground)
ZEND_END_ARG_INFO()

	ZEND_BEGIN_ARG_INFO_EX(arginfo_imagegd, 0, 0, 1)
	ZEND_ARG_INFO(0, im)
	ZEND_ARG_INFO(0, filename)
ZEND_END_ARG_INFO()

	ZEND_BEGIN_ARG_INFO_EX(arginfo_imagegd2, 0, 0, 1)
	ZEND_ARG_INFO(0, im)
	ZEND_ARG_INFO(0, filename)
	ZEND_ARG_INFO(0, chunk_size)
	ZEND_ARG_INFO(0, type)
ZEND_END_ARG_INFO()

	ZEND_BEGIN_ARG_INFO(arginfo_imagedestroy, 0)
	ZEND_ARG_INFO(0, im)
ZEND_END_ARG_INFO()

	ZEND_BEGIN_ARG_INFO(arginfo_imagecolorallocate, 0)
	ZEND_ARG_INFO(0, im)
	ZEND_ARG_INFO(0, red)
	ZEND_ARG_INFO(0, green)
	ZEND_ARG_INFO(0, blue)
ZEND_END_ARG_INFO()

	ZEND_BEGIN_ARG_INFO(arginfo_imagepalettecopy, 0)
	ZEND_ARG_INFO(0, dst)
	ZEND_ARG_INFO(0, src)
ZEND_END_ARG_INFO()

	ZEND_BEGIN_ARG_INFO(arginfo_imagecolorat, 0)
	ZEND_ARG_INFO(0, im)
	ZEND_ARG_INFO(0, x)
	ZEND_ARG_INFO(0, y)
ZEND_END_ARG_INFO()

	ZEND_BEGIN_ARG_INFO(arginfo_imagecolorclosest, 0)
	ZEND_ARG_INFO(0, im)
	ZEND_ARG_INFO(0, red)
	ZEND_ARG_INFO(0, green)
	ZEND_ARG_INFO(0, blue)
ZEND_END_ARG_INFO()

	ZEND_BEGIN_ARG_INFO(arginfo_imagecolorclosesthwb, 0)
	ZEND_ARG_INFO(0, im)
	ZEND_ARG_INFO(0, red)
	ZEND_ARG_INFO(0, green)
	ZEND_ARG_INFO(0, blue)
ZEND_END_ARG_INFO()

	ZEND_BEGIN_ARG_INFO(arginfo_imagecolordeallocate, 0)
	ZEND_ARG_INFO(0, im)
	ZEND_ARG_INFO(0, index)
ZEND_END_ARG_INFO()

	ZEND_BEGIN_ARG_INFO(arginfo_imagecolorresolve, 0)
	ZEND_ARG_INFO(0, im)
	ZEND_ARG_INFO(0, red)
	ZEND_ARG_INFO(0, green)
	ZEND_ARG_INFO(0, blue)
ZEND_END_ARG_INFO()

	ZEND_BEGIN_ARG_INFO(arginfo_imagecolorexact, 0)
	ZEND_ARG_INFO(0, im)
	ZEND_ARG_INFO(0, red)
	ZEND_ARG_INFO(0, green)
	ZEND_ARG_INFO(0, blue)
ZEND_END_ARG_INFO()

	ZEND_BEGIN_ARG_INFO_EX(arginfo_imagecolorset, 0, 0, 5)
	ZEND_ARG_INFO(0, im)
	ZEND_ARG_INFO(0, color)
	ZEND_ARG_INFO(0, red)
	ZEND_ARG_INFO(0, green)
	ZEND_ARG_INFO(0, blue)
	ZEND_ARG_INFO(0, alpha)
ZEND_END_ARG_INFO()

	ZEND_BEGIN_ARG_INFO(arginfo_imagecolorsforindex, 0)
	ZEND_ARG_INFO(0, im)
	ZEND_ARG_INFO(0, index)
ZEND_END_ARG_INFO()

	ZEND_BEGIN_ARG_INFO(arginfo_imagegammacorrect, 0)
	ZEND_ARG_INFO(0, im)
	ZEND_ARG_INFO(0, inputgamma)
	ZEND_ARG_INFO(0, outputgamma)
ZEND_END_ARG_INFO()

	ZEND_BEGIN_ARG_INFO(arginfo_imagesetpixel, 0)
	ZEND_ARG_INFO(0, im)
	ZEND_ARG_INFO(0, x)
	ZEND_ARG_INFO(0, y)
	ZEND_ARG_INFO(0, col)
ZEND_END_ARG_INFO()

	ZEND_BEGIN_ARG_INFO(arginfo_imageline, 0)
	ZEND_ARG_INFO(0, im)
	ZEND_ARG_INFO(0, x1)
	ZEND_ARG_INFO(0, y1)
	ZEND_ARG_INFO(0, x2)
	ZEND_ARG_INFO(0, y2)
	ZEND_ARG_INFO(0, col)
ZEND_END_ARG_INFO()

	ZEND_BEGIN_ARG_INFO(arginfo_imagedashedline, 0)
	ZEND_ARG_INFO(0, im)
	ZEND_ARG_INFO(0, x1)
	ZEND_ARG_INFO(0, y1)
	ZEND_ARG_INFO(0, x2)
	ZEND_ARG_INFO(0, y2)
	ZEND_ARG_INFO(0, col)
ZEND_END_ARG_INFO()

	ZEND_BEGIN_ARG_INFO(arginfo_imagerectangle, 0)
	ZEND_ARG_INFO(0, im)
	ZEND_ARG_INFO(0, x1)
	ZEND_ARG_INFO(0, y1)
	ZEND_ARG_INFO(0, x2)
	ZEND_ARG_INFO(0, y2)
	ZEND_ARG_INFO(0, col)
ZEND_END_ARG_INFO()

	ZEND_BEGIN_ARG_INFO(arginfo_imagefilledrectangle, 0)
	ZEND_ARG_INFO(0, im)
	ZEND_ARG_INFO(0, x1)
	ZEND_ARG_INFO(0, y1)
	ZEND_ARG_INFO(0, x2)
	ZEND_ARG_INFO(0, y2)
	ZEND_ARG_INFO(0, col)
ZEND_END_ARG_INFO()

	ZEND_BEGIN_ARG_INFO(arginfo_imagearc, 0)
	ZEND_ARG_INFO(0, im)
	ZEND_ARG_INFO(0, cx)
	ZEND_ARG_INFO(0, cy)
	ZEND_ARG_INFO(0, w)
	ZEND_ARG_INFO(0, h)
	ZEND_ARG_INFO(0, s)
	ZEND_ARG_INFO(0, e)
	ZEND_ARG_INFO(0, col)
ZEND_END_ARG_INFO()

	ZEND_BEGIN_ARG_INFO(arginfo_imageellipse, 0)
	ZEND_ARG_INFO(0, im)
	ZEND_ARG_INFO(0, cx)
	ZEND_ARG_INFO(0, cy)
	ZEND_ARG_INFO(0, w)
	ZEND_ARG_INFO(0, h)
	ZEND_ARG_INFO(0, color)
ZEND_END_ARG_INFO()

	ZEND_BEGIN_ARG_INFO(arginfo_imagefilltoborder, 0)
	ZEND_ARG_INFO(0, im)
	ZEND_ARG_INFO(0, x)
	ZEND_ARG_INFO(0, y)
	ZEND_ARG_INFO(0, border)
	ZEND_ARG_INFO(0, col)
ZEND_END_ARG_INFO()

	ZEND_BEGIN_ARG_INFO(arginfo_imagefill, 0)
	ZEND_ARG_INFO(0, im)
	ZEND_ARG_INFO(0, x)
	ZEND_ARG_INFO(0, y)
	ZEND_ARG_INFO(0, col)
ZEND_END_ARG_INFO()

	ZEND_BEGIN_ARG_INFO(arginfo_imagecolorstotal, 0)
	ZEND_ARG_INFO(0, im)
ZEND_END_ARG_INFO()

	ZEND_BEGIN_ARG_INFO_EX(arginfo_imagecolortransparent, 0, 0, 1)
	ZEND_ARG_INFO(0, im)
	ZEND_ARG_INFO(0, col)
ZEND_END_ARG_INFO()

	ZEND_BEGIN_ARG_INFO_EX(arginfo_imageinterlace, 0, 0, 1)
	ZEND_ARG_INFO(0, im)
	ZEND_ARG_INFO(0, interlace)
ZEND_END_ARG_INFO()

	ZEND_BEGIN_ARG_INFO(arginfo_imagepolygon, 0)
	ZEND_ARG_INFO(0, im)
	ZEND_ARG_INFO(0, points) /* ARRAY_INFO(0, points, 0) */
	ZEND_ARG_INFO(0, num_pos)
	ZEND_ARG_INFO(0, col)
ZEND_END_ARG_INFO()

	ZEND_BEGIN_ARG_INFO(arginfo_imagefilledpolygon, 0)
	ZEND_ARG_INFO(0, im)
	ZEND_ARG_INFO(0, points) /* ARRAY_INFO(0, points, 0) */
	ZEND_ARG_INFO(0, num_pos)
	ZEND_ARG_INFO(0, col)
ZEND_END_ARG_INFO()

	ZEND_BEGIN_ARG_INFO(arginfo_imagefontwidth, 0)
	ZEND_ARG_INFO(0, font)
ZEND_END_ARG_INFO()

	ZEND_BEGIN_ARG_INFO(arginfo_imagefontheight, 0)
	ZEND_ARG_INFO(0, font)
ZEND_END_ARG_INFO()

	ZEND_BEGIN_ARG_INFO(arginfo_imagechar, 0)
	ZEND_ARG_INFO(0, im)
	ZEND_ARG_INFO(0, font)
	ZEND_ARG_INFO(0, x)
	ZEND_ARG_INFO(0, y)
	ZEND_ARG_INFO(0, c)
	ZEND_ARG_INFO(0, col)
ZEND_END_ARG_INFO()

	ZEND_BEGIN_ARG_INFO(arginfo_imagecharup, 0)
	ZEND_ARG_INFO(0, im)
	ZEND_ARG_INFO(0, font)
	ZEND_ARG_INFO(0, x)
	ZEND_ARG_INFO(0, y)
	ZEND_ARG_INFO(0, c)
	ZEND_ARG_INFO(0, col)
ZEND_END_ARG_INFO()

	ZEND_BEGIN_ARG_INFO(arginfo_imagestring, 0)
	ZEND_ARG_INFO(0, im)
	ZEND_ARG_INFO(0, font)
	ZEND_ARG_INFO(0, x)
	ZEND_ARG_INFO(0, y)
	ZEND_ARG_INFO(0, str)
	ZEND_ARG_INFO(0, col)
ZEND_END_ARG_INFO()

	ZEND_BEGIN_ARG_INFO(arginfo_imagestringup, 0)
	ZEND_ARG_INFO(0, im)
	ZEND_ARG_INFO(0, font)
	ZEND_ARG_INFO(0, x)
	ZEND_ARG_INFO(0, y)
	ZEND_ARG_INFO(0, str)
	ZEND_ARG_INFO(0, col)
ZEND_END_ARG_INFO()

	ZEND_BEGIN_ARG_INFO(arginfo_imagecopy, 0)
	ZEND_ARG_INFO(0, dst_im)
	ZEND_ARG_INFO(0, src_im)
	ZEND_ARG_INFO(0, dst_x)
	ZEND_ARG_INFO(0, dst_y)
	ZEND_ARG_INFO(0, src_x)
	ZEND_ARG_INFO(0, src_y)
	ZEND_ARG_INFO(0, src_w)
	ZEND_ARG_INFO(0, src_h)
ZEND_END_ARG_INFO()

	ZEND_BEGIN_ARG_INFO(arginfo_imagecopymerge, 0)
	ZEND_ARG_INFO(0, src_im)
	ZEND_ARG_INFO(0, dst_im)
	ZEND_ARG_INFO(0, dst_x)
	ZEND_ARG_INFO(0, dst_y)
	ZEND_ARG_INFO(0, src_x)
	ZEND_ARG_INFO(0, src_y)
	ZEND_ARG_INFO(0, src_w)
	ZEND_ARG_INFO(0, src_h)
	ZEND_ARG_INFO(0, pct)
ZEND_END_ARG_INFO()

	ZEND_BEGIN_ARG_INFO(arginfo_imagecopymergegray, 0)
	ZEND_ARG_INFO(0, src_im)
	ZEND_ARG_INFO(0, dst_im)
	ZEND_ARG_INFO(0, dst_x)
	ZEND_ARG_INFO(0, dst_y)
	ZEND_ARG_INFO(0, src_x)
	ZEND_ARG_INFO(0, src_y)
	ZEND_ARG_INFO(0, src_w)
	ZEND_ARG_INFO(0, src_h)
	ZEND_ARG_INFO(0, pct)
ZEND_END_ARG_INFO()

	ZEND_BEGIN_ARG_INFO(arginfo_imagecopyresized, 0)
	ZEND_ARG_INFO(0, dst_im)
	ZEND_ARG_INFO(0, src_im)
	ZEND_ARG_INFO(0, dst_x)
	ZEND_ARG_INFO(0, dst_y)
	ZEND_ARG_INFO(0, src_x)
	ZEND_ARG_INFO(0, src_y)
	ZEND_ARG_INFO(0, dst_w)
	ZEND_ARG_INFO(0, dst_h)
	ZEND_ARG_INFO(0, src_w)
	ZEND_ARG_INFO(0, src_h)
ZEND_END_ARG_INFO()

	ZEND_BEGIN_ARG_INFO(arginfo_imagesx, 0)
	ZEND_ARG_INFO(0, im)
ZEND_END_ARG_INFO()

	ZEND_BEGIN_ARG_INFO(arginfo_imagesy, 0)
	ZEND_ARG_INFO(0, im)
ZEND_END_ARG_INFO()

#ifdef ENABLE_GD_TTF
#if HAVE_LIBFREETYPE
	ZEND_BEGIN_ARG_INFO_EX(arginfo_imageftbbox, 0, 0, 4)
	ZEND_ARG_INFO(0, size)
	ZEND_ARG_INFO(0, angle)
	ZEND_ARG_INFO(0, font_file)
	ZEND_ARG_INFO(0, text)
	ZEND_ARG_INFO(0, extrainfo) /* ARRAY_INFO(0, extrainfo, 0) */
ZEND_END_ARG_INFO()

	ZEND_BEGIN_ARG_INFO_EX(arginfo_imagefttext, 0, 0, 8)
	ZEND_ARG_INFO(0, im)
	ZEND_ARG_INFO(0, size)
	ZEND_ARG_INFO(0, angle)
	ZEND_ARG_INFO(0, x)
	ZEND_ARG_INFO(0, y)
	ZEND_ARG_INFO(0, col)
	ZEND_ARG_INFO(0, font_file)
	ZEND_ARG_INFO(0, text)
	ZEND_ARG_INFO(0, extrainfo) /* ARRAY_INFO(0, extrainfo, 0) */
ZEND_END_ARG_INFO()
#endif

	ZEND_BEGIN_ARG_INFO(arginfo_imagettfbbox, 0)
	ZEND_ARG_INFO(0, size)
	ZEND_ARG_INFO(0, angle)
	ZEND_ARG_INFO(0, font_file)
	ZEND_ARG_INFO(0, text)
ZEND_END_ARG_INFO()

	ZEND_BEGIN_ARG_INFO(arginfo_imagettftext, 0)
	ZEND_ARG_INFO(0, im)
	ZEND_ARG_INFO(0, size)
	ZEND_ARG_INFO(0, angle)
	ZEND_ARG_INFO(0, x)
	ZEND_ARG_INFO(0, y)
	ZEND_ARG_INFO(0, col)
	ZEND_ARG_INFO(0, font_file)
	ZEND_ARG_INFO(0, text)
ZEND_END_ARG_INFO()
#endif

#ifdef HAVE_LIBT1
	ZEND_BEGIN_ARG_INFO(arginfo_imagepsloadfont, 0)
	ZEND_ARG_INFO(0, pathname)
ZEND_END_ARG_INFO()

	/*
	   ZEND_BEGIN_ARG_INFO(arginfo_imagepscopyfont, 0)
	   ZEND_ARG_INFO(0, font_index)
	   ZEND_END_ARG_INFO()
	 */

	ZEND_BEGIN_ARG_INFO(arginfo_imagepsfreefont, 0)
	ZEND_ARG_INFO(0, font_index)
ZEND_END_ARG_INFO()

	ZEND_BEGIN_ARG_INFO(arginfo_imagepsencodefont, 0)
	ZEND_ARG_INFO(0, font_index)
	ZEND_ARG_INFO(0, filename)
ZEND_END_ARG_INFO()

	ZEND_BEGIN_ARG_INFO(arginfo_imagepsextendfont, 0)
	ZEND_ARG_INFO(0, font_index)
	ZEND_ARG_INFO(0, extend)
ZEND_END_ARG_INFO()

	ZEND_BEGIN_ARG_INFO(arginfo_imagepsslantfont, 0)
	ZEND_ARG_INFO(0, font_index)
	ZEND_ARG_INFO(0, slant)
ZEND_END_ARG_INFO()

	ZEND_BEGIN_ARG_INFO_EX(arginfo_imagepstext, 0, 0, 8)
	ZEND_ARG_INFO(0, im)
	ZEND_ARG_INFO(0, text)
	ZEND_ARG_INFO(0, font)
	ZEND_ARG_INFO(0, size)
	ZEND_ARG_INFO(0, foreground)
	ZEND_ARG_INFO(0, background)
	ZEND_ARG_INFO(0, xcoord)
	ZEND_ARG_INFO(0, ycoord)
	ZEND_ARG_INFO(0, space)
	ZEND_ARG_INFO(0, tightness)
	ZEND_ARG_INFO(0, angle)
	ZEND_ARG_INFO(0, antialias)
ZEND_END_ARG_INFO()

	ZEND_BEGIN_ARG_INFO_EX(arginfo_imagepsbbox, 0, 0, 3)
	ZEND_ARG_INFO(0, text)
	ZEND_ARG_INFO(0, font)
	ZEND_ARG_INFO(0, size)
	ZEND_ARG_INFO(0, space)
	ZEND_ARG_INFO(0, tightness)
	ZEND_ARG_INFO(0, angle)
ZEND_END_ARG_INFO()
#endif

	ZEND_BEGIN_ARG_INFO_EX(arginfo_image2wbmp, 0, 0, 1)
	ZEND_ARG_INFO(0, im)
	ZEND_ARG_INFO(0, filename)
	ZEND_ARG_INFO(0, threshold)
ZEND_END_ARG_INFO()

#if defined(HAVE_GD_JPG)
	ZEND_BEGIN_ARG_INFO(arginfo_jpeg2wbmp, 0)
	ZEND_ARG_INFO(0, f_org)
	ZEND_ARG_INFO(0, f_dest)
	ZEND_ARG_INFO(0, d_height)
	ZEND_ARG_INFO(0, d_width)
	ZEND_ARG_INFO(0, d_threshold)
ZEND_END_ARG_INFO()
#endif

#if defined(HAVE_GD_PNG)
	ZEND_BEGIN_ARG_INFO(arginfo_png2wbmp, 0)
	ZEND_ARG_INFO(0, f_org)
	ZEND_ARG_INFO(0, f_dest)
	ZEND_ARG_INFO(0, d_height)
	ZEND_ARG_INFO(0, d_width)
	ZEND_ARG_INFO(0, d_threshold)
ZEND_END_ARG_INFO()
#endif

	ZEND_BEGIN_ARG_INFO_EX(arginfo_imagefilter, 0, 0, 2)
	ZEND_ARG_INFO(0, im)
	ZEND_ARG_INFO(0, filtertype)
	ZEND_ARG_INFO(0, arg1)
	ZEND_ARG_INFO(0, arg2)
	ZEND_ARG_INFO(0, arg3)
	ZEND_ARG_INFO(0, arg4)
ZEND_END_ARG_INFO()

	ZEND_BEGIN_ARG_INFO(arginfo_imageconvolution, 0)
	ZEND_ARG_INFO(0, im)
	ZEND_ARG_INFO(0, matrix3x3) /* ARRAY_INFO(0, matrix3x3, 0) */
	ZEND_ARG_INFO(0, div)
	ZEND_ARG_INFO(0, offset)
ZEND_END_ARG_INFO()

	ZEND_BEGIN_ARG_INFO(arginfo_imageflip, 0)
	ZEND_ARG_INFO(0, im)
	ZEND_ARG_INFO(0, mode)
ZEND_END_ARG_INFO()

#ifdef HAVE_GD_BUNDLED
	ZEND_BEGIN_ARG_INFO(arginfo_imageantialias, 0)
	ZEND_ARG_INFO(0, im)
	ZEND_ARG_INFO(0, on)
ZEND_END_ARG_INFO()
#endif

	ZEND_BEGIN_ARG_INFO(arginfo_imagecrop, 0)
	ZEND_ARG_INFO(0, im)
	ZEND_ARG_INFO(0, rect)
ZEND_END_ARG_INFO()

	ZEND_BEGIN_ARG_INFO_EX(arginfo_imagecropauto, 0, 0, 1)
	ZEND_ARG_INFO(0, im)
	ZEND_ARG_INFO(0, mode)
	ZEND_ARG_INFO(0, threshold)
	ZEND_ARG_INFO(0, color)
ZEND_END_ARG_INFO()

	ZEND_BEGIN_ARG_INFO_EX(arginfo_imagescale, 0, 0, 2)
	ZEND_ARG_INFO(0, im)
	ZEND_ARG_INFO(0, new_width)
	ZEND_ARG_INFO(0, new_height)
	ZEND_ARG_INFO(0, mode)
ZEND_END_ARG_INFO()

	ZEND_BEGIN_ARG_INFO_EX(arginfo_imageaffine, 0, 0, 2)
	ZEND_ARG_INFO(0, im)
	ZEND_ARG_INFO(0, affine)
	ZEND_ARG_INFO(0, clip)
ZEND_END_ARG_INFO()

	ZEND_BEGIN_ARG_INFO_EX(arginfo_imageaffinematrixget, 0, 0, 1)
	ZEND_ARG_INFO(0, type)
	ZEND_ARG_INFO(0, options)
ZEND_END_ARG_INFO()

	ZEND_BEGIN_ARG_INFO(arginfo_imageaffinematrixconcat, 0)
	ZEND_ARG_INFO(0, m1)
	ZEND_ARG_INFO(0, m2)
ZEND_END_ARG_INFO()

	ZEND_BEGIN_ARG_INFO(arginfo_imagesetinterpolation, 0)
	ZEND_ARG_INFO(0, im)
	ZEND_ARG_INFO(0, method)
ZEND_END_ARG_INFO()

	/* }}} */

	/* {{{ gd_functions[]
	 */
	const zend_function_entry gd_functions[] = {
		PHP_FE(gd_info,                                 arginfo_gd_info)
			PHP_FE(imagearc,								arginfo_imagearc)
			PHP_FE(imageellipse,							arginfo_imageellipse)
			PHP_FE(imagechar,								arginfo_imagechar)
			PHP_FE(imagecharup,								arginfo_imagecharup)
			PHP_FE(imagecolorat,							arginfo_imagecolorat)
			PHP_FE(imagecolorallocate,						arginfo_imagecolorallocate)
			PHP_FE(imagepalettecopy,						arginfo_imagepalettecopy)
			PHP_FE(imagecreatefromstring,					arginfo_imagecreatefromstring)
			PHP_FE(imagecolorclosest,						arginfo_imagecolorclosest)
			PHP_FE(imagecolorclosesthwb,					arginfo_imagecolorclosesthwb)
			PHP_FE(imagecolordeallocate,					arginfo_imagecolordeallocate)
			PHP_FE(imagecolorresolve,						arginfo_imagecolorresolve)
			PHP_FE(imagecolorexact,							arginfo_imagecolorexact)
			PHP_FE(imagecolorset,							arginfo_imagecolorset)
			PHP_FE(imagecolortransparent,					arginfo_imagecolortransparent)
			PHP_FE(imagecolorstotal,						arginfo_imagecolorstotal)
			PHP_FE(imagecolorsforindex,						arginfo_imagecolorsforindex)
			PHP_FE(imagecopy,								arginfo_imagecopy)
			PHP_FE(imagecopymerge,							arginfo_imagecopymerge)
			PHP_FE(imagecopymergegray,						arginfo_imagecopymergegray)
			PHP_FE(imagecopyresized,						arginfo_imagecopyresized)
			PHP_FE(imagecreate,								arginfo_imagecreate)
			PHP_FE(imagecreatetruecolor,					arginfo_imagecreatetruecolor)
			PHP_FE(imageistruecolor,						arginfo_imageistruecolor)
			PHP_FE(imagetruecolortopalette,					arginfo_imagetruecolortopalette)
			PHP_FE(imagepalettetotruecolor,					arginfo_imagepalettetotruecolor)
			PHP_FE(imagesetthickness,						arginfo_imagesetthickness)
			PHP_FE(imagefilledarc,							arginfo_imagefilledarc)
			PHP_FE(imagefilledellipse,						arginfo_imagefilledellipse)
			PHP_FE(imagealphablending,						arginfo_imagealphablending)
			PHP_FE(imagesavealpha,							arginfo_imagesavealpha)
			PHP_FE(imagecolorallocatealpha,					arginfo_imagecolorallocatealpha)
			PHP_FE(imagecolorresolvealpha, 					arginfo_imagecolorresolvealpha)
			PHP_FE(imagecolorclosestalpha,					arginfo_imagecolorclosestalpha)
			PHP_FE(imagecolorexactalpha,					arginfo_imagecolorexactalpha)
			PHP_FE(imagecopyresampled,						arginfo_imagecopyresampled)

#ifdef PHP_WIN32
			PHP_FE(imagegrabwindow,							arginfo_imagegrabwindow)
			PHP_FE(imagegrabscreen,							arginfo_imagegrabscreen)
#endif

			PHP_FE(imagerotate,     						arginfo_imagerotate)
			PHP_FE(imageflip,								arginfo_imageflip)

#ifdef HAVE_GD_BUNDLED
			PHP_FE(imageantialias,							arginfo_imageantialias)
#endif
			PHP_FE(imagecrop,								arginfo_imagecrop)
			PHP_FE(imagecropauto,							arginfo_imagecropauto)
			PHP_FE(imagescale,								arginfo_imagescale)
			PHP_FE(imageaffine,								arginfo_imageaffine)
			PHP_FE(imageaffinematrixconcat,					arginfo_imageaffinematrixconcat)
			PHP_FE(imageaffinematrixget,					arginfo_imageaffinematrixget)
			PHP_FE(imagesetinterpolation,                   arginfo_imagesetinterpolation)
			PHP_FE(imagesettile,							arginfo_imagesettile)
			PHP_FE(imagesetbrush,							arginfo_imagesetbrush)
			PHP_FE(imagesetstyle,							arginfo_imagesetstyle)

#ifdef HAVE_GD_PNG
			PHP_FE(imagecreatefrompng,						arginfo_imagecreatefrompng)
#endif
#ifdef HAVE_GD_WEBP
			PHP_FE(imagecreatefromwebp,						arginfo_imagecreatefromwebp)
#endif
			PHP_FE(imagecreatefromgif,						arginfo_imagecreatefromgif)
#ifdef HAVE_GD_JPG
			PHP_FE(imagecreatefromjpeg,						arginfo_imagecreatefromjpeg)
#endif
			PHP_FE(imagecreatefromwbmp,						arginfo_imagecreatefromwbmp)
			PHP_FE(imagecreatefromxbm,						arginfo_imagecreatefromxbm)
#if defined(HAVE_GD_XPM)
			PHP_FE(imagecreatefromxpm,						arginfo_imagecreatefromxpm)
#endif
			PHP_FE(imagecreatefromgd,						arginfo_imagecreatefromgd)
			PHP_FE(imagecreatefromgd2,						arginfo_imagecreatefromgd2)
			PHP_FE(imagecreatefromgd2part,					arginfo_imagecreatefromgd2part)
#ifdef HAVE_GD_PNG
			PHP_FE(imagepng,								arginfo_imagepng)
#endif
#ifdef HAVE_GD_WEBP
			PHP_FE(imagewebp,								arginfo_imagewebp)
#endif
			PHP_FE(imagegif,								arginfo_imagegif)
#ifdef HAVE_GD_JPG
			PHP_FE(imagejpeg,								arginfo_imagejpeg)
#endif
			PHP_FE(imagewbmp,                               arginfo_imagewbmp)
			PHP_FE(imagegd,									arginfo_imagegd)
			PHP_FE(imagegd2,								arginfo_imagegd2)

			PHP_FE(imagedestroy,							arginfo_imagedestroy)
			PHP_FE(imagegammacorrect,						arginfo_imagegammacorrect)
			PHP_FE(imagefill,								arginfo_imagefill)
			PHP_FE(imagefilledpolygon,						arginfo_imagefilledpolygon)
			PHP_FE(imagefilledrectangle,					arginfo_imagefilledrectangle)
			PHP_FE(imagefilltoborder,						arginfo_imagefilltoborder)
			PHP_FE(imagefontwidth,							arginfo_imagefontwidth)
			PHP_FE(imagefontheight,							arginfo_imagefontheight)
			PHP_FE(imageinterlace,							arginfo_imageinterlace)
			PHP_FE(imageline,								arginfo_imageline)
			PHP_FE(imageloadfont,							arginfo_imageloadfont)
			PHP_FE(imagepolygon,							arginfo_imagepolygon)
			PHP_FE(imagerectangle,							arginfo_imagerectangle)
			PHP_FE(imagesetpixel,							arginfo_imagesetpixel)
			PHP_FE(imagestring,								arginfo_imagestring)
			PHP_FE(imagestringup,							arginfo_imagestringup)
			PHP_FE(imagesx,									arginfo_imagesx)
			PHP_FE(imagesy,									arginfo_imagesy)
			PHP_FE(imagedashedline,							arginfo_imagedashedline)

#ifdef ENABLE_GD_TTF
			PHP_FE(imagettfbbox,							arginfo_imagettfbbox)
			PHP_FE(imagettftext,							arginfo_imagettftext)
#if HAVE_GD_FREETYPE && HAVE_LIBFREETYPE
			PHP_FE(imageftbbox,								arginfo_imageftbbox)
			PHP_FE(imagefttext,								arginfo_imagefttext)
#endif
#endif

#ifdef HAVE_LIBT1
			PHP_FE(imagepsloadfont,							arginfo_imagepsloadfont)
			/*
			   PHP_FE(imagepscopyfont,							arginfo_imagepscopyfont)
			 */
			PHP_FE(imagepsfreefont,							arginfo_imagepsfreefont)
			PHP_FE(imagepsencodefont,						arginfo_imagepsencodefont)
			PHP_FE(imagepsextendfont,						arginfo_imagepsextendfont)
			PHP_FE(imagepsslantfont,						arginfo_imagepsslantfont)
			PHP_FE(imagepstext,								arginfo_imagepstext)
			PHP_FE(imagepsbbox,								arginfo_imagepsbbox)
#endif
			PHP_FE(imagetypes,								arginfo_imagetypes)

#if defined(HAVE_GD_JPG)
			PHP_FE(jpeg2wbmp,								arginfo_jpeg2wbmp)
#endif
#if defined(HAVE_GD_PNG)
			PHP_FE(png2wbmp,								arginfo_png2wbmp)
#endif
			PHP_FE(image2wbmp,								arginfo_image2wbmp)
			PHP_FE(imagelayereffect,						arginfo_imagelayereffect)
			PHP_FE(imagexbm,                                arginfo_imagexbm)

			PHP_FE(imagecolormatch,							arginfo_imagecolormatch)

			/* gd filters */
			PHP_FE(imagefilter,     						arginfo_imagefilter)
			PHP_FE(imageconvolution,						arginfo_imageconvolution)

			PHP_FE_END
	};
/* }}} */

zend_module_entry gd_module_entry = {
	STANDARD_MODULE_HEADER,
	"gd",
	gd_functions,
	PHP_MINIT(gd),
#if HAVE_LIBT1
	PHP_MSHUTDOWN(gd),
#else
	NULL,
#endif
	NULL,
#if HAVE_GD_FREETYPE && HAVE_LIBFREETYPE
	PHP_RSHUTDOWN(gd),
#else
	NULL,
#endif
	PHP_MINFO(gd),
	NO_VERSION_YET,
	STANDARD_MODULE_PROPERTIES
};

#ifdef COMPILE_DL_GD
ZEND_GET_MODULE(gd)
#endif

	/* {{{ PHP_INI_BEGIN */
PHP_INI_BEGIN()
	PHP_INI_ENTRY("gd.jpeg_ignore_warning", "0", PHP_INI_ALL, NULL)
PHP_INI_END()
	/* }}} */

	/* {{{ php_free_gd_image
	 */
static void php_free_gd_image(zend_rsrc_list_entry *rsrc TSRMLS_DC)
{
	gdImageDestroy((gdImagePtr) rsrc->ptr);
}
/* }}} */

/* {{{ php_free_gd_font
 */
static void php_free_gd_font(zend_rsrc_list_entry *rsrc TSRMLS_DC)
{
	gdFontPtr fp = (gdFontPtr) rsrc->ptr;

	if (fp->data) {
		efree(fp->data);
	}

	efree(fp);
}
/* }}} */

#ifndef HAVE_GD_BUNDLED
/* {{{ php_gd_error_method
 */
void php_gd_error_method(int type, const char *format, va_list args)
{
	TSRMLS_FETCH();

	php_verror(NULL, "", type, format, args TSRMLS_CC);
}
/* }}} */
#endif

/* {{{ PHP_MSHUTDOWN_FUNCTION
 */
#if HAVE_LIBT1
PHP_MSHUTDOWN_FUNCTION(gd)
{
	T1_CloseLib();
#if HAVE_GD_BUNDLED && HAVE_LIBFREETYPE
	gdFontCacheMutexShutdown();
#endif
	UNREGISTER_INI_ENTRIES();
	return SUCCESS;
}
#endif
/* }}} */


/* {{{ PHP_MINIT_FUNCTION
 */
PHP_MINIT_FUNCTION(gd)
{
	le_gd = zend_register_list_destructors_ex(php_free_gd_image, NULL, "gd", module_number);
	le_gd_font = zend_register_list_destructors_ex(php_free_gd_font, NULL, "gd font", module_number);

#if HAVE_GD_BUNDLED && HAVE_LIBFREETYPE
	gdFontCacheMutexSetup();
#endif
#if HAVE_LIBT1
	T1_SetBitmapPad(8);
	T1_InitLib(NO_LOGFILE | IGNORE_CONFIGFILE | IGNORE_FONTDATABASE);
	T1_SetLogLevel(T1LOG_DEBUG);
	le_ps_font = zend_register_list_destructors_ex(php_free_ps_font, NULL, "gd PS font", module_number);
	le_ps_enc = zend_register_list_destructors_ex(php_free_ps_enc, NULL, "gd PS encoding", module_number);
#endif
#ifndef HAVE_GD_BUNDLED
	gdSetErrorMethod(php_gd_error_method);
#endif
	REGISTER_INI_ENTRIES();

	REGISTER_INT_CONSTANT("IMG_GIF", 1, CONST_CS | CONST_PERSISTENT);
	REGISTER_INT_CONSTANT("IMG_JPG", 2, CONST_CS | CONST_PERSISTENT);
	REGISTER_INT_CONSTANT("IMG_JPEG", 2, CONST_CS | CONST_PERSISTENT);
	REGISTER_INT_CONSTANT("IMG_PNG", 4, CONST_CS | CONST_PERSISTENT);
	REGISTER_INT_CONSTANT("IMG_WBMP", 8, CONST_CS | CONST_PERSISTENT);
	REGISTER_INT_CONSTANT("IMG_XPM", 16, CONST_CS | CONST_PERSISTENT);

	/* special colours for gd */
	REGISTER_INT_CONSTANT("IMG_COLOR_TILED", gdTiled, CONST_CS | CONST_PERSISTENT);
	REGISTER_INT_CONSTANT("IMG_COLOR_STYLED", gdStyled, CONST_CS | CONST_PERSISTENT);
	REGISTER_INT_CONSTANT("IMG_COLOR_BRUSHED", gdBrushed, CONST_CS | CONST_PERSISTENT);
	REGISTER_INT_CONSTANT("IMG_COLOR_STYLEDBRUSHED", gdStyledBrushed, CONST_CS | CONST_PERSISTENT);
	REGISTER_INT_CONSTANT("IMG_COLOR_TRANSPARENT", gdTransparent, CONST_CS | CONST_PERSISTENT);

	/* for imagefilledarc */
	REGISTER_INT_CONSTANT("IMG_ARC_ROUNDED", gdArc, CONST_CS | CONST_PERSISTENT);
	REGISTER_INT_CONSTANT("IMG_ARC_PIE", gdPie, CONST_CS | CONST_PERSISTENT);
	REGISTER_INT_CONSTANT("IMG_ARC_CHORD", gdChord, CONST_CS | CONST_PERSISTENT);
	REGISTER_INT_CONSTANT("IMG_ARC_NOFILL", gdNoFill, CONST_CS | CONST_PERSISTENT);
	REGISTER_INT_CONSTANT("IMG_ARC_EDGED", gdEdged, CONST_CS | CONST_PERSISTENT);

	/* GD2 image format types */
	REGISTER_INT_CONSTANT("IMG_GD2_RAW", GD2_FMT_RAW, CONST_CS | CONST_PERSISTENT);
	REGISTER_INT_CONSTANT("IMG_GD2_COMPRESSED", GD2_FMT_COMPRESSED, CONST_CS | CONST_PERSISTENT);
	REGISTER_INT_CONSTANT("IMG_FLIP_HORIZONTAL", GD_FLIP_HORINZONTAL, CONST_CS | CONST_PERSISTENT);
	REGISTER_INT_CONSTANT("IMG_FLIP_VERTICAL", GD_FLIP_VERTICAL, CONST_CS | CONST_PERSISTENT);
	REGISTER_INT_CONSTANT("IMG_FLIP_BOTH", GD_FLIP_BOTH, CONST_CS | CONST_PERSISTENT);
	REGISTER_INT_CONSTANT("IMG_EFFECT_REPLACE", gdEffectReplace, CONST_CS | CONST_PERSISTENT);
	REGISTER_INT_CONSTANT("IMG_EFFECT_ALPHABLEND", gdEffectAlphaBlend, CONST_CS | CONST_PERSISTENT);
	REGISTER_INT_CONSTANT("IMG_EFFECT_NORMAL", gdEffectNormal, CONST_CS | CONST_PERSISTENT);
	REGISTER_INT_CONSTANT("IMG_EFFECT_OVERLAY", gdEffectOverlay, CONST_CS | CONST_PERSISTENT);

	REGISTER_INT_CONSTANT("IMG_CROP_DEFAULT", GD_CROP_DEFAULT, CONST_CS | CONST_PERSISTENT);
	REGISTER_INT_CONSTANT("IMG_CROP_TRANSPARENT", GD_CROP_TRANSPARENT, CONST_CS | CONST_PERSISTENT);
	REGISTER_INT_CONSTANT("IMG_CROP_BLACK", GD_CROP_BLACK, CONST_CS | CONST_PERSISTENT);
	REGISTER_INT_CONSTANT("IMG_CROP_WHITE", GD_CROP_WHITE, CONST_CS | CONST_PERSISTENT);
	REGISTER_INT_CONSTANT("IMG_CROP_SIDES", GD_CROP_SIDES, CONST_CS | CONST_PERSISTENT);
	REGISTER_INT_CONSTANT("IMG_CROP_THRESHOLD", GD_CROP_THRESHOLD, CONST_CS | CONST_PERSISTENT);


	REGISTER_INT_CONSTANT("IMG_BELL", GD_BELL, CONST_CS | CONST_PERSISTENT);
	REGISTER_INT_CONSTANT("IMG_BESSEL", GD_BESSEL, CONST_CS | CONST_PERSISTENT);
	REGISTER_INT_CONSTANT("IMG_BILINEAR_FIXED", GD_BILINEAR_FIXED, CONST_CS | CONST_PERSISTENT);
	REGISTER_INT_CONSTANT("IMG_BICUBIC", GD_BICUBIC, CONST_CS | CONST_PERSISTENT);
	REGISTER_INT_CONSTANT("IMG_BICUBIC_FIXED", GD_BICUBIC_FIXED, CONST_CS | CONST_PERSISTENT);
	REGISTER_INT_CONSTANT("IMG_BLACKMAN", GD_BLACKMAN, CONST_CS | CONST_PERSISTENT);
	REGISTER_INT_CONSTANT("IMG_BOX", GD_BOX, CONST_CS | CONST_PERSISTENT);
	REGISTER_INT_CONSTANT("IMG_BSPLINE", GD_BSPLINE, CONST_CS | CONST_PERSISTENT);
	REGISTER_INT_CONSTANT("IMG_CATMULLROM", GD_CATMULLROM, CONST_CS | CONST_PERSISTENT);
	REGISTER_INT_CONSTANT("IMG_GAUSSIAN", GD_GAUSSIAN, CONST_CS | CONST_PERSISTENT);
	REGISTER_INT_CONSTANT("IMG_GENERALIZED_CUBIC", GD_GENERALIZED_CUBIC, CONST_CS | CONST_PERSISTENT);
	REGISTER_INT_CONSTANT("IMG_HERMITE", GD_HERMITE, CONST_CS | CONST_PERSISTENT);
	REGISTER_INT_CONSTANT("IMG_HAMMING", GD_HAMMING, CONST_CS | CONST_PERSISTENT);
	REGISTER_INT_CONSTANT("IMG_HANNING", GD_HANNING, CONST_CS | CONST_PERSISTENT);
	REGISTER_INT_CONSTANT("IMG_MITCHELL", GD_MITCHELL, CONST_CS | CONST_PERSISTENT);
	REGISTER_INT_CONSTANT("IMG_POWER", GD_POWER, CONST_CS | CONST_PERSISTENT);
	REGISTER_INT_CONSTANT("IMG_QUADRATIC", GD_QUADRATIC, CONST_CS | CONST_PERSISTENT);
	REGISTER_INT_CONSTANT("IMG_SINC", GD_SINC, CONST_CS | CONST_PERSISTENT);
	REGISTER_INT_CONSTANT("IMG_NEAREST_NEIGHBOUR", GD_NEAREST_NEIGHBOUR, CONST_CS | CONST_PERSISTENT);
	REGISTER_INT_CONSTANT("IMG_WEIGHTED4", GD_WEIGHTED4, CONST_CS | CONST_PERSISTENT);
	REGISTER_INT_CONSTANT("IMG_TRIANGLE", GD_TRIANGLE, CONST_CS | CONST_PERSISTENT);

	REGISTER_INT_CONSTANT("IMG_AFFINE_TRANSLATE", GD_AFFINE_TRANSLATE, CONST_CS | CONST_PERSISTENT);
	REGISTER_INT_CONSTANT("IMG_AFFINE_SCALE", GD_AFFINE_SCALE, CONST_CS | CONST_PERSISTENT);
	REGISTER_INT_CONSTANT("IMG_AFFINE_ROTATE", GD_AFFINE_ROTATE, CONST_CS | CONST_PERSISTENT);
	REGISTER_INT_CONSTANT("IMG_AFFINE_SHEAR_HORIZONTAL", GD_AFFINE_SHEAR_HORIZONTAL, CONST_CS | CONST_PERSISTENT);
	REGISTER_INT_CONSTANT("IMG_AFFINE_SHEAR_VERTICAL", GD_AFFINE_SHEAR_VERTICAL, CONST_CS | CONST_PERSISTENT);

#if defined(HAVE_GD_BUNDLED)
	REGISTER_INT_CONSTANT("GD_BUNDLED", 1, CONST_CS | CONST_PERSISTENT);
#else
	REGISTER_INT_CONSTANT("GD_BUNDLED", 0, CONST_CS | CONST_PERSISTENT);
#endif

	/* Section Filters */
	REGISTER_INT_CONSTANT("IMG_FILTER_NEGATE", IMAGE_FILTER_NEGATE, CONST_CS | CONST_PERSISTENT);
	REGISTER_INT_CONSTANT("IMG_FILTER_GRAYSCALE", IMAGE_FILTER_GRAYSCALE, CONST_CS | CONST_PERSISTENT);
	REGISTER_INT_CONSTANT("IMG_FILTER_BRIGHTNESS", IMAGE_FILTER_BRIGHTNESS, CONST_CS | CONST_PERSISTENT);
	REGISTER_INT_CONSTANT("IMG_FILTER_CONTRAST", IMAGE_FILTER_CONTRAST, CONST_CS | CONST_PERSISTENT);
	REGISTER_INT_CONSTANT("IMG_FILTER_COLORIZE", IMAGE_FILTER_COLORIZE, CONST_CS | CONST_PERSISTENT);
	REGISTER_INT_CONSTANT("IMG_FILTER_EDGEDETECT", IMAGE_FILTER_EDGEDETECT, CONST_CS | CONST_PERSISTENT);
	REGISTER_INT_CONSTANT("IMG_FILTER_GAUSSIAN_BLUR", IMAGE_FILTER_GAUSSIAN_BLUR, CONST_CS | CONST_PERSISTENT);
	REGISTER_INT_CONSTANT("IMG_FILTER_SELECTIVE_BLUR", IMAGE_FILTER_SELECTIVE_BLUR, CONST_CS | CONST_PERSISTENT);
	REGISTER_INT_CONSTANT("IMG_FILTER_EMBOSS", IMAGE_FILTER_EMBOSS, CONST_CS | CONST_PERSISTENT);
	REGISTER_INT_CONSTANT("IMG_FILTER_MEAN_REMOVAL", IMAGE_FILTER_MEAN_REMOVAL, CONST_CS | CONST_PERSISTENT);
	REGISTER_INT_CONSTANT("IMG_FILTER_SMOOTH", IMAGE_FILTER_SMOOTH, CONST_CS | CONST_PERSISTENT);
	REGISTER_INT_CONSTANT("IMG_FILTER_PIXELATE", IMAGE_FILTER_PIXELATE, CONST_CS | CONST_PERSISTENT);
	/* End Section Filters */

#ifdef GD_VERSION_STRING
	REGISTER_STRING_CONSTANT("GD_VERSION", GD_VERSION_STRING, CONST_CS | CONST_PERSISTENT);
#endif

#if defined(GD_MAJOR_VERSION) && defined(GD_MINOR_VERSION) && defined(GD_RELEASE_VERSION) && defined(GD_EXTRA_VERSION)
	REGISTER_INT_CONSTANT("GD_MAJOR_VERSION", GD_MAJOR_VERSION, CONST_CS | CONST_PERSISTENT);
	REGISTER_INT_CONSTANT("GD_MINOR_VERSION", GD_MINOR_VERSION, CONST_CS | CONST_PERSISTENT);
	REGISTER_INT_CONSTANT("GD_RELEASE_VERSION", GD_RELEASE_VERSION, CONST_CS | CONST_PERSISTENT);
	REGISTER_STRING_CONSTANT("GD_EXTRA_VERSION", GD_EXTRA_VERSION, CONST_CS | CONST_PERSISTENT);
#endif


#ifdef HAVE_GD_PNG

	/*
	 * cannot include #include "png.h"
	 * /usr/include/pngconf.h:310:2: error: #error png.h already includes setjmp.h with some additional fixup.
	 * as error, use the values for now...
	 */
	REGISTER_INT_CONSTANT("PNG_NO_FILTER",	    0x00, CONST_CS | CONST_PERSISTENT);
	REGISTER_INT_CONSTANT("PNG_FILTER_NONE",   0x08, CONST_CS | CONST_PERSISTENT);
	REGISTER_INT_CONSTANT("PNG_FILTER_SUB",    0x10, CONST_CS | CONST_PERSISTENT);
	REGISTER_INT_CONSTANT("PNG_FILTER_UP",     0x20, CONST_CS | CONST_PERSISTENT);
	REGISTER_INT_CONSTANT("PNG_FILTER_AVG",    0x40, CONST_CS | CONST_PERSISTENT);
	REGISTER_INT_CONSTANT("PNG_FILTER_PAETH",  0x80, CONST_CS | CONST_PERSISTENT);
	REGISTER_INT_CONSTANT("PNG_ALL_FILTERS",   0x08 | 0x10 | 0x20 | 0x40 | 0x80, CONST_CS | CONST_PERSISTENT);
#endif

	return SUCCESS;
}
/* }}} */

/* {{{ PHP_RSHUTDOWN_FUNCTION
 */
#if HAVE_GD_FREETYPE && HAVE_LIBFREETYPE
PHP_RSHUTDOWN_FUNCTION(gd)
{
	gdFontCacheShutdown();
	return SUCCESS;
}
#endif
/* }}} */

#if defined(HAVE_GD_BUNDLED)
#define PHP_GD_VERSION_STRING "bundled (2.1.0 compatible)"
#else
# define PHP_GD_VERSION_STRING GD_VERSION_STRING
#endif

/* {{{ PHP_MINFO_FUNCTION
 */
PHP_MINFO_FUNCTION(gd)
{
	php_info_print_table_start();
	php_info_print_table_row(2, "GD Support", "enabled");

	/* need to use a PHPAPI function here because it is external module in windows */

	php_info_print_table_row(2, "GD Version", PHP_GD_VERSION_STRING);

#ifdef ENABLE_GD_TTF
	php_info_print_table_row(2, "FreeType Support", "enabled");
#if HAVE_LIBFREETYPE
	php_info_print_table_row(2, "FreeType Linkage", "with freetype");
	{
		char tmp[256];

#ifdef FREETYPE_PATCH
		snprintf(tmp, sizeof(tmp), "%d.%d.%d", FREETYPE_MAJOR, FREETYPE_MINOR, FREETYPE_PATCH);
#elif defined(FREETYPE_MAJOR)
		snprintf(tmp, sizeof(tmp), "%d.%d", FREETYPE_MAJOR, FREETYPE_MINOR);
#else
		snprintf(tmp, sizeof(tmp), "1.x");
#endif
		php_info_print_table_row(2, "FreeType Version", tmp);
	}
#else
	php_info_print_table_row(2, "FreeType Linkage", "with unknown library");
#endif
#endif

#ifdef HAVE_LIBT1
	php_info_print_table_row(2, "T1Lib Support", "enabled");
#endif

	php_info_print_table_row(2, "GIF Read Support", "enabled");
	php_info_print_table_row(2, "GIF Create Support", "enabled");

#ifdef HAVE_GD_JPG
	{
		php_info_print_table_row(2, "JPEG Support", "enabled");
		php_info_print_table_row(2, "libJPEG Version", gdJpegGetVersionString());
	}
#endif

#ifdef HAVE_GD_PNG
	php_info_print_table_row(2, "PNG Support", "enabled");
	php_info_print_table_row(2, "libPNG Version", gdPngGetVersionString());
#endif
	php_info_print_table_row(2, "WBMP Support", "enabled");
#if defined(HAVE_GD_XPM)
	php_info_print_table_row(2, "XPM Support", "enabled");
	{
		char tmp[12];
		snprintf(tmp, sizeof(tmp), "%d", XpmLibraryVersion());
		php_info_print_table_row(2, "libXpm Version", tmp);
	}
#endif
	php_info_print_table_row(2, "XBM Support", "enabled");
#if defined(USE_GD_JISX0208)
	php_info_print_table_row(2, "JIS-mapped Japanese Font Support", "enabled");
#endif
#ifdef HAVE_GD_WEBP
	php_info_print_table_row(2, "WebP Support", "enabled");
#endif
	php_info_print_table_end();
	DISPLAY_INI_ENTRIES();
}
/* }}} */

/* {{{ proto array gd_info()
 */
PHP_FUNCTION(gd_info)
{
	if (zend_parse_parameters_none() == FAILURE) {
		RETURN_FALSE;
	}

	array_init(return_value);

	add_assoc_string(return_value, "GD Version", PHP_GD_VERSION_STRING, 1);

#ifdef ENABLE_GD_TTF
	add_assoc_bool(return_value, "FreeType Support", 1);
#if HAVE_LIBFREETYPE
	add_assoc_string(return_value, "FreeType Linkage", "with freetype", 1);
#else
	add_assoc_string(return_value, "FreeType Linkage", "with unknown library", 1);
#endif
#else
	add_assoc_bool(return_value, "FreeType Support", 0);
#endif

#ifdef HAVE_LIBT1
	add_assoc_bool(return_value, "T1Lib Support", 1);
#else
	add_assoc_bool(return_value, "T1Lib Support", 0);
#endif
	add_assoc_bool(return_value, "GIF Read Support", 1);
	add_assoc_bool(return_value, "GIF Create Support", 1);
#ifdef HAVE_GD_JPG
	add_assoc_bool(return_value, "JPEG Support", 1);
#else
	add_assoc_bool(return_value, "JPEG Support", 0);
#endif
#ifdef HAVE_GD_PNG
	add_assoc_bool(return_value, "PNG Support", 1);
#else
	add_assoc_bool(return_value, "PNG Support", 0);
#endif
	add_assoc_bool(return_value, "WBMP Support", 1);
#if defined(HAVE_GD_XPM)
	add_assoc_bool(return_value, "XPM Support", 1);
#else
	add_assoc_bool(return_value, "XPM Support", 0);
#endif
	add_assoc_bool(return_value, "XBM Support", 1);
#if defined(USE_GD_JISX0208)
	add_assoc_bool(return_value, "JIS-mapped Japanese Font Support", 1);
#else
	add_assoc_bool(return_value, "JIS-mapped Japanese Font Support", 0);
#endif
}
/* }}} */

/* Need this for cpdf. See also comment in file.c php3i_get_le_fp() */
PHP_GD_API int phpi_get_le_gd(void)
{
	return le_gd;
}
/* }}} */

#define FLIPWORD(a) (((a & 0xff000000) >> 24) | ((a & 0x00ff0000) >> 8) | ((a & 0x0000ff00) << 8) | ((a & 0x000000ff) << 24))

/* {{{ proto int imageloadfont(string filename)
   Load a new font */
PHP_FUNCTION(imageloadfont)
{
	char *file;
	php_size_t file_name;
	int hdr_size = sizeof(gdFont) - sizeof(char *);
	int ind, body_size, n = 0, b;
	zend_off_t body_size_check, i;
	gdFontPtr font;
	php_stream *stream;

	if (zend_parse_parameters(ZEND_NUM_ARGS() TSRMLS_CC, "S", &file, &file_name) == FAILURE) {
		return;
	}

	stream = php_stream_open_wrapper(file, "rb", IGNORE_PATH | IGNORE_URL_WIN | REPORT_ERRORS, NULL);
	if (stream == NULL) {
		RETURN_FALSE;
	}

	/* Only supports a architecture-dependent binary dump format
	 * at the moment.
	 * The file format is like this on machines with 32-byte integers:
	 *
	 * byte 0-3:   (int) number of characters in the font
	 * byte 4-7:   (int) value of first character in the font (often 32, space)
	 * byte 8-11:  (int) pixel width of each character
	 * byte 12-15: (int) pixel height of each character
	 * bytes 16-:  (char) array with character data, one byte per pixel
	 *                    in each character, for a total of
	 *                    (nchars*width*height) bytes.
	 */
	font = (gdFontPtr) emalloc(sizeof(gdFont));
	b = 0;
	while (b < hdr_size && (n = php_stream_read(stream, (char*)&font[b], hdr_size - b))) {
		b += n;
	}

	if (!n) {
		efree(font);
		if (php_stream_eof(stream)) {
			php_error_docref(NULL TSRMLS_CC, E_WARNING, "End of file while reading header");
		} else {
			php_error_docref(NULL TSRMLS_CC, E_WARNING, "Error while reading header");
		}
		php_stream_close(stream);
		RETURN_FALSE;
	}
	i = php_stream_tell(stream);
	php_stream_seek(stream, 0, SEEK_END);
	body_size_check = php_stream_tell(stream) - hdr_size;
	php_stream_seek(stream, i, SEEK_SET);

	body_size = font->w * font->h * font->nchars;
	if (body_size != body_size_check) {
		font->w = FLIPWORD(font->w);
		font->h = FLIPWORD(font->h);
		font->nchars = FLIPWORD(font->nchars);
		body_size = font->w * font->h * font->nchars;
	}

	if (overflow2(font->nchars, font->h) || overflow2(font->nchars * font->h, font->w )) {
		php_error_docref(NULL TSRMLS_CC, E_WARNING, "Error reading font, invalid font header");
		efree(font);
		php_stream_close(stream);
		RETURN_FALSE;
	}

	if (body_size != body_size_check) {
		php_error_docref(NULL TSRMLS_CC, E_WARNING, "Error reading font");
		efree(font);
		php_stream_close(stream);
		RETURN_FALSE;
	}

	font->data = emalloc(body_size);
	b = 0;
	while (b < body_size && (n = php_stream_read(stream, &font->data[b], body_size - b))) {
		b += n;
	}

	if (!n) {
		efree(font->data);
		efree(font);
		if (php_stream_eof(stream)) {
			php_error_docref(NULL TSRMLS_CC, E_WARNING, "End of file while reading body");
		} else {
			php_error_docref(NULL TSRMLS_CC, E_WARNING, "Error while reading body");
		}
		php_stream_close(stream);
		RETURN_FALSE;
	}
	php_stream_close(stream);

	/* Adding 5 to the font index so we will never have font indices
	 * that overlap with the old fonts (with indices 1-5).  The first
	 * list index given out is always 1.
	 */
	ind = 5 + zend_list_insert(font, le_gd_font TSRMLS_CC);

	RETURN_INT(ind);
}
/* }}} */

/* {{{ proto bool imagesetstyle(resource im, array styles)
   Set the line drawing styles for use with imageline and IMG_COLOR_STYLED. */
PHP_FUNCTION(imagesetstyle)
{
	zval *IM, *styles;
	gdImagePtr im;
	int * stylearr;
	int index;
	HashPosition pos;

	if (zend_parse_parameters(ZEND_NUM_ARGS() TSRMLS_CC, "ra", &IM, &styles) == FAILURE)  {
		return;
	}

	ZEND_FETCH_RESOURCE(im, gdImagePtr, &IM, -1, "Image", le_gd);

	/* copy the style values in the stylearr */
	stylearr = safe_emalloc(sizeof(int), zend_hash_num_elements(HASH_OF(styles)), 0);

	zend_hash_internal_pointer_reset_ex(HASH_OF(styles), &pos);

	for (index = 0;; zend_hash_move_forward_ex(HASH_OF(styles), &pos))	{
		zval ** item;

		if (zend_hash_get_current_data_ex(HASH_OF(styles), (void **) &item, &pos) == FAILURE) {
			break;
		}

		if (Z_TYPE_PP(item) != IS_INT) {
			zval lval;
			lval = **item;
			zval_copy_ctor(&lval);
			convert_to_int(&lval);
			stylearr[index++] = Z_IVAL(lval);
		} else {
			stylearr[index++] = Z_IVAL_PP(item);
		}
	}

	gdImageSetStyle(im, stylearr, index);

	efree(stylearr);

	RETURN_TRUE;
}
/* }}} */

/* {{{ proto resource imagecreatetruecolor(int x_size, int y_size)
   Create a new true color image */
PHP_FUNCTION(imagecreatetruecolor)
{
	php_int_t x_size, y_size;
	gdImagePtr im;

	if (zend_parse_parameters(ZEND_NUM_ARGS() TSRMLS_CC, "ii", &x_size, &y_size) == FAILURE) {
		return;
	}

	if (x_size <= 0 || y_size <= 0 || x_size >= INT_MAX || y_size >= INT_MAX) {
		php_error_docref(NULL TSRMLS_CC, E_WARNING, "Invalid image dimensions");
		RETURN_FALSE;
	}

	im = gdImageCreateTrueColor(x_size, y_size);

	if (!im) {
		RETURN_FALSE;
	}

	ZEND_REGISTER_RESOURCE(return_value, im, le_gd);
}
/* }}} */

/* {{{ proto bool imageistruecolor(resource im)
   return true if the image uses truecolor */
PHP_FUNCTION(imageistruecolor)
{
	zval *IM;
	gdImagePtr im;

	if (zend_parse_parameters(ZEND_NUM_ARGS() TSRMLS_CC, "r", &IM) == FAILURE) {
		return;
	}

	ZEND_FETCH_RESOURCE(im, gdImagePtr, &IM, -1, "Image", le_gd);

	RETURN_BOOL(im->trueColor);
}
/* }}} */

/* {{{ proto void imagetruecolortopalette(resource im, bool ditherFlag, int colorsWanted)
   Convert a true colour image to a palette based image with a number of colours, optionally using dithering. */
PHP_FUNCTION(imagetruecolortopalette)
{
	zval *IM;
	zend_bool dither;
	php_int_t ncolors;
	gdImagePtr im;

	if (zend_parse_parameters(ZEND_NUM_ARGS() TSRMLS_CC, "rbi", &IM, &dither, &ncolors) == FAILURE)  {
		return;
	}

	ZEND_FETCH_RESOURCE(im, gdImagePtr, &IM, -1, "Image", le_gd);

	if (ncolors <= 0) {
		php_error_docref(NULL TSRMLS_CC, E_WARNING, "Number of colors has to be greater than zero");
		RETURN_FALSE;
	}
	gdImageTrueColorToPalette(im, dither, ncolors);

	RETURN_TRUE;
}
/* }}} */



/* {{{ proto void imagetruecolortopalette(resource im, bool ditherFlag, int colorsWanted)
   Convert a true colour image to a palette based image with a number of colours, optionally using dithering. */
PHP_FUNCTION(imagepalettetotruecolor)
{
	zval *IM;
	gdImagePtr im;

	if (zend_parse_parameters(ZEND_NUM_ARGS() TSRMLS_CC, "r", &IM) == FAILURE)  {
		return;
	}

	ZEND_FETCH_RESOURCE(im, gdImagePtr, &IM, -1, "Image", le_gd);

	if (gdImagePaletteToTrueColor(im) == 0) {
		RETURN_FALSE;
	}

	RETURN_TRUE;
}
/* }}} */

/* {{{ proto bool imagecolormatch(resource im1, resource im2)
   Makes the colors of the palette version of an image more closely match the true color version */
PHP_FUNCTION(imagecolormatch)
{
	zval *IM1, *IM2;
	gdImagePtr im1, im2;
	int result;

	if (zend_parse_parameters(ZEND_NUM_ARGS() TSRMLS_CC, "rr", &IM1, &IM2) == FAILURE) {
		return;
	}

	ZEND_FETCH_RESOURCE(im1, gdImagePtr, &IM1, -1, "Image", le_gd);
	ZEND_FETCH_RESOURCE(im2, gdImagePtr, &IM2, -1, "Image", le_gd);

	result = gdImageColorMatch(im1, im2);
	switch (result) {
		case -1:
			php_error_docref(NULL TSRMLS_CC, E_WARNING, "Image1 must be TrueColor" );
			RETURN_FALSE;
			break;
		case -2:
			php_error_docref(NULL TSRMLS_CC, E_WARNING, "Image2 must be Palette" );
			RETURN_FALSE;
			break;
		case -3:
			php_error_docref(NULL TSRMLS_CC, E_WARNING, "Image1 and Image2 must be the same size" );
			RETURN_FALSE;
			break;
		case -4:
			php_error_docref(NULL TSRMLS_CC, E_WARNING, "Image2 must have at least one color" );
			RETURN_FALSE;
			break;
	}

	RETURN_TRUE;
}
/* }}} */

/* {{{ proto bool imagesetthickness(resource im, int thickness)
   Set line thickness for drawing lines, ellipses, rectangles, polygons etc. */
PHP_FUNCTION(imagesetthickness)
{
	zval *IM;
	php_int_t thick;
	gdImagePtr im;

	if (zend_parse_parameters(ZEND_NUM_ARGS() TSRMLS_CC, "ri", &IM, &thick) == FAILURE) {
		return;
	}

	ZEND_FETCH_RESOURCE(im, gdImagePtr, &IM, -1, "Image", le_gd);

	gdImageSetThickness(im, thick);

	RETURN_TRUE;
}
/* }}} */

/* {{{ proto bool imagefilledellipse(resource im, int cx, int cy, int w, int h, int color)
   Draw an ellipse */
PHP_FUNCTION(imagefilledellipse)
{
	zval *IM;
	php_int_t cx, cy, w, h, color;
	gdImagePtr im;

	if (zend_parse_parameters(ZEND_NUM_ARGS() TSRMLS_CC, "riiiii", &IM, &cx, &cy, &w, &h, &color) == FAILURE) {
		return;
	}

	ZEND_FETCH_RESOURCE(im, gdImagePtr, &IM, -1, "Image", le_gd);

	gdImageFilledEllipse(im, cx, cy, w, h, color);

	RETURN_TRUE;
}
/* }}} */

/* {{{ proto bool imagefilledarc(resource im, int cx, int cy, int w, int h, int s, int e, int col, int style)
   Draw a filled partial ellipse */
PHP_FUNCTION(imagefilledarc)
{
	zval *IM;
	php_int_t cx, cy, w, h, ST, E, col, style;
	gdImagePtr im;
	int e, st;
	
	if (zend_parse_parameters(ZEND_NUM_ARGS() TSRMLS_CC, "riiiiiiii", &IM, &cx, &cy, &w, &h, &ST, &E, &col, &style) == FAILURE) {
		return;
	}

	ZEND_FETCH_RESOURCE(im, gdImagePtr, &IM, -1, "Image", le_gd);

	e = E;
	if (e < 0) {
		e %= 360;
	}

	st = ST;
	if (st < 0) {
		st %= 360;
	}

	gdImageFilledArc(im, cx, cy, w, h, st, e, col, style);

	RETURN_TRUE;
}
/* }}} */

/* {{{ proto bool imagealphablending(resource im, bool on)
   Turn alpha blending mode on or off for the given image */
PHP_FUNCTION(imagealphablending)
{
	zval *IM;
	zend_bool blend;
	gdImagePtr im;

	if (zend_parse_parameters(ZEND_NUM_ARGS() TSRMLS_CC, "rb", &IM, &blend) == FAILURE) {
		return;
	}

	ZEND_FETCH_RESOURCE(im, gdImagePtr, &IM, -1, "Image", le_gd);
	gdImageAlphaBlending(im, blend);

	RETURN_TRUE;
}
/* }}} */

/* {{{ proto bool imagesavealpha(resource im, bool on)
   Include alpha channel to a saved image */
PHP_FUNCTION(imagesavealpha)
{
	zval *IM;
	zend_bool save;
	gdImagePtr im;

	if (zend_parse_parameters(ZEND_NUM_ARGS() TSRMLS_CC, "rb", &IM, &save) == FAILURE) {
		return;
	}

	ZEND_FETCH_RESOURCE(im, gdImagePtr, &IM, -1, "Image", le_gd);
	gdImageSaveAlpha(im, save);

	RETURN_TRUE;
}
/* }}} */

/* {{{ proto bool imagelayereffect(resource im, int effect)
   Set the alpha blending flag to use the bundled libgd layering effects */
PHP_FUNCTION(imagelayereffect)
{
	zval *IM;
	php_int_t effect;
	gdImagePtr im;

	if (zend_parse_parameters(ZEND_NUM_ARGS() TSRMLS_CC, "ri", &IM, &effect) == FAILURE) {
		return;
	}

	ZEND_FETCH_RESOURCE(im, gdImagePtr, &IM, -1, "Image", le_gd);
	gdImageAlphaBlending(im, effect);

	RETURN_TRUE;
}
/* }}} */

/* {{{ proto int imagecolorallocatealpha(resource im, int red, int green, int blue, int alpha)
   Allocate a color with an alpha level.  Works for true color and palette based images */
PHP_FUNCTION(imagecolorallocatealpha)
{
	zval *IM;
	php_int_t red, green, blue, alpha;
	gdImagePtr im;
	int ct = (-1);

	if (zend_parse_parameters(ZEND_NUM_ARGS() TSRMLS_CC, "riiii", &IM, &red, &green, &blue, &alpha) == FAILURE) {
		RETURN_FALSE;
	}

	ZEND_FETCH_RESOURCE(im, gdImagePtr, &IM, -1, "Image", le_gd);
	ct = gdImageColorAllocateAlpha(im, red, green, blue, alpha);
	if (ct < 0) {
		RETURN_FALSE;
	}
	RETURN_INT((php_int_t)ct);
}
/* }}} */

/* {{{ proto int imagecolorresolvealpha(resource im, int red, int green, int blue, int alpha)
   Resolve/Allocate a colour with an alpha level.  Works for true colour and palette based images */
PHP_FUNCTION(imagecolorresolvealpha)
{
	zval *IM;
	php_int_t red, green, blue, alpha;
	gdImagePtr im;

	if (zend_parse_parameters(ZEND_NUM_ARGS() TSRMLS_CC, "riiii", &IM, &red, &green, &blue, &alpha) == FAILURE) {
		return;
	}

	ZEND_FETCH_RESOURCE(im, gdImagePtr, &IM, -1, "Image", le_gd);

	RETURN_INT(gdImageColorResolveAlpha(im, red, green, blue, alpha));
}
/* }}} */

/* {{{ proto int imagecolorclosestalpha(resource im, int red, int green, int blue, int alpha)
   Find the closest matching colour with alpha transparency */
PHP_FUNCTION(imagecolorclosestalpha)
{
	zval *IM;
	php_int_t red, green, blue, alpha;
	gdImagePtr im;

	if (zend_parse_parameters(ZEND_NUM_ARGS() TSRMLS_CC, "riiii", &IM, &red, &green, &blue, &alpha) == FAILURE) {
		return;
	}

	ZEND_FETCH_RESOURCE(im, gdImagePtr, &IM, -1, "Image", le_gd);

	RETURN_INT(gdImageColorClosestAlpha(im, red, green, blue, alpha));
}
/* }}} */

/* {{{ proto int imagecolorexactalpha(resource im, int red, int green, int blue, int alpha)
   Find exact match for colour with transparency */
PHP_FUNCTION(imagecolorexactalpha)
{
	zval *IM;
	php_int_t red, green, blue, alpha;
	gdImagePtr im;

	if (zend_parse_parameters(ZEND_NUM_ARGS() TSRMLS_CC, "riiii", &IM, &red, &green, &blue, &alpha) == FAILURE) {
		return;
	}

	ZEND_FETCH_RESOURCE(im, gdImagePtr, &IM, -1, "Image", le_gd);

	RETURN_INT(gdImageColorExactAlpha(im, red, green, blue, alpha));
}
/* }}} */

/* {{{ proto bool imagecopyresampled(resource dst_im, resource src_im, int dst_x, int dst_y, int src_x, int src_y, int dst_w, int dst_h, int src_w, int src_h)
   Copy and resize part of an image using resampling to help ensure clarity */
PHP_FUNCTION(imagecopyresampled)
{
	zval *SIM, *DIM;
	php_int_t SX, SY, SW, SH, DX, DY, DW, DH;
	gdImagePtr im_dst, im_src;
	int srcH, srcW, dstH, dstW, srcY, srcX, dstY, dstX;

	if (zend_parse_parameters(ZEND_NUM_ARGS() TSRMLS_CC, "rriiiiiiii", &DIM, &SIM, &DX, &DY, &SX, &SY, &DW, &DH, &SW, &SH) == FAILURE) {
		return;
	}

	ZEND_FETCH_RESOURCE(im_dst, gdImagePtr, &DIM, -1, "Image", le_gd);
	ZEND_FETCH_RESOURCE(im_src, gdImagePtr, &SIM, -1, "Image", le_gd);

	srcX = SX;
	srcY = SY;
	srcH = SH;
	srcW = SW;
	dstX = DX;
	dstY = DY;
	dstH = DH;
	dstW = DW;

	gdImageCopyResampled(im_dst, im_src, dstX, dstY, srcX, srcY, dstW, dstH, srcW, srcH);

	RETURN_TRUE;
}
/* }}} */

#ifdef PHP_WIN32
/* {{{ proto resource imagegrabwindow(int window_handle [, int client_area])
   Grab a window or its client area using a windows handle (HWND property in COM instance) */
PHP_FUNCTION(imagegrabwindow)
{
	HWND window;
	php_int_t client_area = 0;
	RECT rc = {0};
	RECT rc_win = {0};
	int Width, Height;
	HDC		hdc;
	HDC memDC;
	HBITMAP memBM;
	HBITMAP hOld;
	HINSTANCE handle;
	php_int_t lwindow_handle;
	typedef BOOL (WINAPI *tPrintWindow)(HWND, HDC,UINT);
	tPrintWindow pPrintWindow = 0;
	gdImagePtr im;

	if (zend_parse_parameters(ZEND_NUM_ARGS() TSRMLS_CC, "i|i", &lwindow_handle, &client_area) == FAILURE) {
		RETURN_FALSE;
	}

	window = (HWND) lwindow_handle;

	if (!IsWindow(window)) {
		php_error_docref(NULL TSRMLS_CC, E_NOTICE, "Invalid window handle");
		RETURN_FALSE;
	}

	hdc		= GetDC(0);

	if (client_area) {
		GetClientRect(window, &rc);
		Width = rc.right;
		Height = rc.bottom;
	} else {
		GetWindowRect(window, &rc);
		Width	= rc.right - rc.left;
		Height	= rc.bottom - rc.top;
	}

	Width		= (Width/4)*4;

	memDC	= CreateCompatibleDC(hdc);
	memBM	= CreateCompatibleBitmap(hdc, Width, Height);
	hOld	= (HBITMAP) SelectObject (memDC, memBM);


	handle = LoadLibrary("User32.dll");
	if ( handle == 0 ) {
		goto clean;
	}
	pPrintWindow = (tPrintWindow) GetProcAddress(handle, "PrintWindow");  

	if ( pPrintWindow )  {
		pPrintWindow(window, memDC, (UINT) client_area);
	} else {
		php_error_docref(NULL TSRMLS_CC, E_WARNING, "Windows API too old");
		goto clean;
	}

	FreeLibrary(handle);

	im = gdImageCreateTrueColor(Width, Height);
	if (im) {
		int x,y;
		for (y=0; y <= Height; y++) {
			for (x=0; x <= Width; x++) {
				int c = GetPixel(memDC, x,y);
				gdImageSetPixel(im, x, y, gdTrueColor(GetRValue(c), GetGValue(c), GetBValue(c)));
			}
		}
	}

clean:
	SelectObject(memDC,hOld);
	DeleteObject(memBM);
	DeleteDC(memDC);
	ReleaseDC( 0, hdc );

	if (!im) {
		RETURN_FALSE;
	} else {
		ZEND_REGISTER_RESOURCE(return_value, im, le_gd);
	}
}
/* }}} */

/* {{{ proto resource imagegrabscreen()
   Grab a screenshot */
PHP_FUNCTION(imagegrabscreen)
{
	HWND window = GetDesktopWindow();
	RECT rc = {0};
	int Width, Height;
	HDC		hdc;
	HDC memDC;
	HBITMAP memBM;
	HBITMAP hOld;
	typedef BOOL (WINAPI *tPrintWindow)(HWND, HDC,UINT);
	tPrintWindow pPrintWindow = 0;
	gdImagePtr im;
	hdc		= GetDC(0);

	if (zend_parse_parameters_none() == FAILURE) {
		return;
	}

	if (!hdc) {
		RETURN_FALSE;
	}

	GetWindowRect(window, &rc);
	Width	= rc.right - rc.left;
	Height	= rc.bottom - rc.top;

	Width		= (Width/4)*4;

	memDC	= CreateCompatibleDC(hdc);
	memBM	= CreateCompatibleBitmap(hdc, Width, Height);
	hOld	= (HBITMAP) SelectObject (memDC, memBM);
	BitBlt( memDC, 0, 0, Width, Height , hdc, rc.left, rc.top , SRCCOPY );

	im = gdImageCreateTrueColor(Width, Height);
	if (im) {
		int x,y;
		for (y=0; y <= Height; y++) {
			for (x=0; x <= Width; x++) {
				int c = GetPixel(memDC, x,y);
				gdImageSetPixel(im, x, y, gdTrueColor(GetRValue(c), GetGValue(c), GetBValue(c)));
			}
		}
	}

	SelectObject(memDC,hOld);
	DeleteObject(memBM);
	DeleteDC(memDC);
	ReleaseDC( 0, hdc );

	if (!im) {
		RETURN_FALSE;
	} else {
		ZEND_REGISTER_RESOURCE(return_value, im, le_gd);
	}
}
/* }}} */
#endif /* PHP_WIN32 */

/* {{{ proto resource imagerotate(resource src_im, float angle, int bgdcolor [, int ignoretransparent])
   Rotate an image using a custom angle */
PHP_FUNCTION(imagerotate)
{
	zval *SIM;
	gdImagePtr im_dst, im_src;
	double degrees;
	php_int_t color;
	php_int_t ignoretransparent = 0;

	if (zend_parse_parameters(ZEND_NUM_ARGS() TSRMLS_CC, "rdi|i", &SIM, &degrees, &color, &ignoretransparent) == FAILURE) {
		RETURN_FALSE;
	}

	ZEND_FETCH_RESOURCE(im_src, gdImagePtr, &SIM, -1, "Image", le_gd);

	im_dst = gdImageRotateInterpolated(im_src, (const float)degrees, color);

	if (im_dst != NULL) {
		ZEND_REGISTER_RESOURCE(return_value, im_dst, le_gd);
	} else {
		RETURN_FALSE;
	}
}
/* }}} */

/* {{{ proto bool imagesettile(resource image, resource tile)
   Set the tile image to $tile when filling $image with the "IMG_COLOR_TILED" color */
PHP_FUNCTION(imagesettile)
{
	zval *IM, *TILE;
	gdImagePtr im, tile;

	if (zend_parse_parameters(ZEND_NUM_ARGS() TSRMLS_CC, "rr", &IM, &TILE) == FAILURE) {
		return;
	}

	ZEND_FETCH_RESOURCE(im, gdImagePtr, &IM, -1, "Image", le_gd);
	ZEND_FETCH_RESOURCE(tile, gdImagePtr, &TILE, -1, "Image", le_gd);

	gdImageSetTile(im, tile);

	RETURN_TRUE;
}
/* }}} */

/* {{{ proto bool imagesetbrush(resource image, resource brush)
   Set the brush image to $brush when filling $image with the "IMG_COLOR_BRUSHED" color */
PHP_FUNCTION(imagesetbrush)
{
	zval *IM, *TILE;
	gdImagePtr im, tile;

	if (zend_parse_parameters(ZEND_NUM_ARGS() TSRMLS_CC, "rr", &IM, &TILE) == FAILURE) {
		return;
	}

	ZEND_FETCH_RESOURCE(im, gdImagePtr, &IM, -1, "Image", le_gd);
	ZEND_FETCH_RESOURCE(tile, gdImagePtr, &TILE, -1, "Image", le_gd);

	gdImageSetBrush(im, tile);

	RETURN_TRUE;
}
/* }}} */

/* {{{ proto resource imagecreate(int x_size, int y_size)
   Create a new image */
PHP_FUNCTION(imagecreate)
{
	php_int_t x_size, y_size;
	gdImagePtr im;

	if (zend_parse_parameters(ZEND_NUM_ARGS() TSRMLS_CC, "ii", &x_size, &y_size) == FAILURE) {
		return;
	}

	if (x_size <= 0 || y_size <= 0 || x_size >= INT_MAX || y_size >= INT_MAX) {
		php_error_docref(NULL TSRMLS_CC, E_WARNING, "Invalid image dimensions");
		RETURN_FALSE;
	}

	im = gdImageCreate(x_size, y_size);

	if (!im) {
		RETURN_FALSE;
	}

	ZEND_REGISTER_RESOURCE(return_value, im, le_gd);
}
/* }}} */

/* {{{ proto int imagetypes(void)
   Return the types of images supported in a bitfield - 1=GIF, 2=JPEG, 4=PNG, 8=WBMP, 16=XPM */
PHP_FUNCTION(imagetypes)
{
	int ret=0;
	ret = 1;
#ifdef HAVE_GD_JPG
	ret |= 2;
#endif
#ifdef HAVE_GD_PNG
	ret |= 4;
#endif
	ret |= 8;
#if defined(HAVE_GD_XPM)
	ret |= 16;
#endif

	if (zend_parse_parameters_none() == FAILURE) {
		return;
	}

	RETURN_INT(ret);
}
/* }}} */

/* {{{ _php_ctx_getmbi
 */

static int _php_ctx_getmbi(gdIOCtx *ctx)
{
	int i, mbi = 0;

	do {
		i = (ctx->getC)(ctx);
		if (i < 0) {
			return -1;
		}
		mbi = (mbi << 7) | (i & 0x7f);
	} while (i & 0x80);

	return mbi;
}
/* }}} */

/* {{{ _php_image_type
 */
static const char php_sig_gd2[3] = {'g', 'd', '2'};

static int _php_image_type (char data[8])
{
	/* Based on ext/standard/image.c */

	if (data == NULL) {
		return -1;
	}

	if (!memcmp(data, php_sig_gd2, 3)) {
		return PHP_GDIMG_TYPE_GD2;
	} else if (!memcmp(data, php_sig_jpg, 3)) {
		return PHP_GDIMG_TYPE_JPG;
	} else if (!memcmp(data, php_sig_png, 3)) {
		if (!memcmp(data, php_sig_png, 8)) {
			return PHP_GDIMG_TYPE_PNG;
		}
	} else if (!memcmp(data, php_sig_gif, 3)) {
		return PHP_GDIMG_TYPE_GIF;
	}
	else {
		gdIOCtx *io_ctx;
		io_ctx = gdNewDynamicCtxEx(8, data, 0);
		if (io_ctx) {
			if (_php_ctx_getmbi(io_ctx) == 0 && _php_ctx_getmbi(io_ctx) >= 0) {
				io_ctx->gd_free(io_ctx);
				return PHP_GDIMG_TYPE_WBM;
			} else {
				io_ctx->gd_free(io_ctx);
			}
		}
	}
	return -1;
}
/* }}} */

/* {{{ _php_image_create_from_string
 */
gdImagePtr _php_image_create_from_string(zval **data, char *tn, gdImagePtr (*ioctx_func_p)() TSRMLS_DC)
{
	gdImagePtr im;
	gdIOCtx *io_ctx;

	io_ctx = gdNewDynamicCtxEx(Z_STRSIZE_PP(data), Z_STRVAL_PP(data), 0);

	if (!io_ctx) {
		return NULL;
	}

	im = (*ioctx_func_p)(io_ctx);
	if (!im) {
		php_error_docref(NULL TSRMLS_CC, E_WARNING, "Passed data is not in '%s' format", tn);
		io_ctx->gd_free(io_ctx);
		return NULL;
	}

	io_ctx->gd_free(io_ctx);

	return im;
}
/* }}} */

/* {{{ proto resource imagecreatefromstring(string image)
   Create a new image from the image stream in the string */
PHP_FUNCTION(imagecreatefromstring)
{
	zval **data;
	gdImagePtr im;
	int imtype;
	char sig[8];

	if (zend_parse_parameters(ZEND_NUM_ARGS() TSRMLS_CC, "Z", &data) == FAILURE) {
		return;
	}

	convert_to_string_ex(data);
	if (Z_STRSIZE_PP(data) < 8) {
		php_error_docref(NULL TSRMLS_CC, E_WARNING, "Empty string or invalid image");
		RETURN_FALSE;
	}

	memcpy(sig, Z_STRVAL_PP(data), 8);

	imtype = _php_image_type(sig);

	switch (imtype) {
		case PHP_GDIMG_TYPE_JPG:
#ifdef HAVE_GD_JPG
			im = _php_image_create_from_string(data, "JPEG", gdImageCreateFromJpegCtx TSRMLS_CC);
#else
			php_error_docref(NULL TSRMLS_CC, E_WARNING, "No JPEG support in this PHP build");
			RETURN_FALSE;
#endif
			break;

		case PHP_GDIMG_TYPE_PNG:
#ifdef HAVE_GD_PNG
			im = _php_image_create_from_string(data, "PNG", gdImageCreateFromPngCtx TSRMLS_CC);
#else
			php_error_docref(NULL TSRMLS_CC, E_WARNING, "No PNG support in this PHP build");
			RETURN_FALSE;
#endif
			break;

		case PHP_GDIMG_TYPE_GIF:
			im = _php_image_create_from_string(data, "GIF", gdImageCreateFromGifCtx TSRMLS_CC);
			break;

		case PHP_GDIMG_TYPE_WBM:
			im = _php_image_create_from_string(data, "WBMP", gdImageCreateFromWBMPCtx TSRMLS_CC);
			break;

		case PHP_GDIMG_TYPE_GD2:
			im = _php_image_create_from_string(data, "GD2", gdImageCreateFromGd2Ctx TSRMLS_CC);
			break;

		default:
			php_error_docref(NULL TSRMLS_CC, E_WARNING, "Data is not in a recognized format");
			RETURN_FALSE;
	}

	if (!im) {
		php_error_docref(NULL TSRMLS_CC, E_WARNING, "Couldn't create GD Image Stream out of Data");
		RETURN_FALSE;
	}

	ZEND_REGISTER_RESOURCE(return_value, im, le_gd);
}
/* }}} */

/* {{{ _php_image_create_from
 */
static void _php_image_create_from(INTERNAL_FUNCTION_PARAMETERS, int image_type, char *tn, gdImagePtr (*func_p)(), gdImagePtr (*ioctx_func_p)())
{
	char *file;
	php_size_t file_len;
	php_int_t srcx, srcy, width, height;
	gdImagePtr im = NULL;
	php_stream *stream;
	FILE * fp = NULL;
	php_int_t ignore_warning;

	if (image_type == PHP_GDIMG_TYPE_GD2PART) {
		if (zend_parse_parameters(ZEND_NUM_ARGS() TSRMLS_CC, "Siiii", &file, &file_len, &srcx, &srcy, &width, &height) == FAILURE) {
			return;
		}
		if (width < 1 || height < 1) {
			php_error_docref(NULL TSRMLS_CC, E_WARNING, "Zero width or height not allowed");
			RETURN_FALSE;
		}
	} else {
		if (zend_parse_parameters(ZEND_NUM_ARGS() TSRMLS_CC, "S", &file, &file_len) == FAILURE) {
			return;
		}
	}


	stream = php_stream_open_wrapper(file, "rb", REPORT_ERRORS|IGNORE_PATH|IGNORE_URL_WIN, NULL);
	if (stream == NULL)	{
		RETURN_FALSE;
	}

	/* try and avoid allocating a FILE* if the stream is not naturally a FILE* */
	if (php_stream_is(stream, PHP_STREAM_IS_STDIO))	{
		if (FAILURE == php_stream_cast(stream, PHP_STREAM_AS_STDIO, (void**)&fp, REPORT_ERRORS)) {
			goto out_err;
		}
	} else if (ioctx_func_p) {
		/* we can create an io context */
		gdIOCtx* io_ctx;
		size_t buff_size;
		char *buff;

		/* needs to be malloc (persistent) - GD will free() it later */
		buff_size = php_stream_copy_to_mem(stream, &buff, PHP_STREAM_COPY_ALL, 1);

		if (!buff_size) {
			php_error_docref(NULL TSRMLS_CC, E_WARNING,"Cannot read image data");
			goto out_err;
		}

		io_ctx = gdNewDynamicCtxEx(buff_size, buff, 0);
		if (!io_ctx) {
			pefree(buff, 1);
			php_error_docref(NULL TSRMLS_CC, E_WARNING,"Cannot allocate GD IO context");
			goto out_err;
		}

		if (image_type == PHP_GDIMG_TYPE_GD2PART) {
			im = (*ioctx_func_p)(io_ctx, srcx, srcy, width, height);
		} else {
			im = (*ioctx_func_p)(io_ctx);
		}
		io_ctx->gd_free(io_ctx);
		pefree(buff, 1);
	}
	else if (php_stream_can_cast(stream, PHP_STREAM_AS_STDIO)) {
		/* try and force the stream to be FILE* */
		if (FAILURE == php_stream_cast(stream, PHP_STREAM_AS_STDIO | PHP_STREAM_CAST_TRY_HARD, (void **) &fp, REPORT_ERRORS)) {
			goto out_err;
		}
	}

	if (!im && fp) {
		switch (image_type) {
			case PHP_GDIMG_TYPE_GD2PART:
				im = (*func_p)(fp, srcx, srcy, width, height);
				break;
#if defined(HAVE_GD_XPM)
			case PHP_GDIMG_TYPE_XPM:
				im = gdImageCreateFromXpm(file);
				break;
#endif

#ifdef HAVE_GD_JPG
			case PHP_GDIMG_TYPE_JPG:
				ignore_warning = INI_INT("gd.jpeg_ignore_warning");
				im = gdImageCreateFromJpegEx(fp, ignore_warning);
			break;
#endif

			default:
				im = (*func_p)(fp);
				break;
		}

		fflush(fp);
	}

/* register_im: */
	if (im) {
		ZEND_REGISTER_RESOURCE(return_value, im, le_gd);
		php_stream_close(stream);
		return;
	}

	php_error_docref(NULL TSRMLS_CC, E_WARNING, "'%s' is not a valid %s file", file, tn);
out_err:
	php_stream_close(stream);
	RETURN_FALSE;

}
/* }}} */

/* {{{ proto resource imagecreatefromgif(string filename)
   Create a new image from GIF file or URL */
PHP_FUNCTION(imagecreatefromgif)
{
	_php_image_create_from(INTERNAL_FUNCTION_PARAM_PASSTHRU, PHP_GDIMG_TYPE_GIF, "GIF", gdImageCreateFromGif, gdImageCreateFromGifCtx);
}
/* }}} */

#ifdef HAVE_GD_JPG
/* {{{ proto resource imagecreatefromjpeg(string filename)
   Create a new image from JPEG file or URL */
PHP_FUNCTION(imagecreatefromjpeg)
{
	_php_image_create_from(INTERNAL_FUNCTION_PARAM_PASSTHRU, PHP_GDIMG_TYPE_JPG, "JPEG", gdImageCreateFromJpeg, gdImageCreateFromJpegCtx);
}
/* }}} */
#endif /* HAVE_GD_JPG */

#ifdef HAVE_GD_PNG
/* {{{ proto resource imagecreatefrompng(string filename)
   Create a new image from PNG file or URL */
PHP_FUNCTION(imagecreatefrompng)
{
	_php_image_create_from(INTERNAL_FUNCTION_PARAM_PASSTHRU, PHP_GDIMG_TYPE_PNG, "PNG", gdImageCreateFromPng, gdImageCreateFromPngCtx);
}
/* }}} */
#endif /* HAVE_GD_PNG */

#ifdef HAVE_GD_WEBP
/* {{{ proto resource imagecreatefromwebp(string filename)
   Create a new image from WEBP file or URL */
PHP_FUNCTION(imagecreatefromwebp)
{
	_php_image_create_from(INTERNAL_FUNCTION_PARAM_PASSTHRU, PHP_GDIMG_TYPE_WEBP, "WEBP", gdImageCreateFromWebp, gdImageCreateFromWebpCtx);
}
/* }}} */
#endif /* HAVE_GD_VPX */

/* {{{ proto resource imagecreatefromxbm(string filename)
   Create a new image from XBM file or URL */
PHP_FUNCTION(imagecreatefromxbm)
{
	_php_image_create_from(INTERNAL_FUNCTION_PARAM_PASSTHRU, PHP_GDIMG_TYPE_XBM, "XBM", gdImageCreateFromXbm, NULL);
}
/* }}} */

#if defined(HAVE_GD_XPM)
/* {{{ proto resource imagecreatefromxpm(string filename)
   Create a new image from XPM file or URL */
PHP_FUNCTION(imagecreatefromxpm)
{
	_php_image_create_from(INTERNAL_FUNCTION_PARAM_PASSTHRU, PHP_GDIMG_TYPE_XPM, "XPM", gdImageCreateFromXpm, NULL);
}
/* }}} */
#endif

/* {{{ proto resource imagecreatefromwbmp(string filename)
   Create a new image from WBMP file or URL */
PHP_FUNCTION(imagecreatefromwbmp)
{
	_php_image_create_from(INTERNAL_FUNCTION_PARAM_PASSTHRU, PHP_GDIMG_TYPE_WBM, "WBMP", gdImageCreateFromWBMP, gdImageCreateFromWBMPCtx);
}
/* }}} */

/* {{{ proto resource imagecreatefromgd(string filename)
   Create a new image from GD file or URL */
PHP_FUNCTION(imagecreatefromgd)
{
	_php_image_create_from(INTERNAL_FUNCTION_PARAM_PASSTHRU, PHP_GDIMG_TYPE_GD, "GD", gdImageCreateFromGd, gdImageCreateFromGdCtx);
}
/* }}} */

/* {{{ proto resource imagecreatefromgd2(string filename)
   Create a new image from GD2 file or URL */
PHP_FUNCTION(imagecreatefromgd2)
{
	_php_image_create_from(INTERNAL_FUNCTION_PARAM_PASSTHRU, PHP_GDIMG_TYPE_GD2, "GD2", gdImageCreateFromGd2, gdImageCreateFromGd2Ctx);
}
/* }}} */

/* {{{ proto resource imagecreatefromgd2part(string filename, int srcX, int srcY, int width, int height)
   Create a new image from a given part of GD2 file or URL */
PHP_FUNCTION(imagecreatefromgd2part)
{
	_php_image_create_from(INTERNAL_FUNCTION_PARAM_PASSTHRU, PHP_GDIMG_TYPE_GD2PART, "GD2", gdImageCreateFromGd2Part, gdImageCreateFromGd2PartCtx);
}
/* }}} */

/* {{{ _php_image_output
 */
static void _php_image_output(INTERNAL_FUNCTION_PARAMETERS, int image_type, char *tn, void (*func_p)())
{
	zval *imgind;
	char *file = NULL;
	php_int_t quality = 0, type = 0;
	gdImagePtr im;
	char *fn = NULL;
	FILE *fp;
	php_size_t file_len = 0;
	int argc = ZEND_NUM_ARGS();
	int q = -1, i, t = 1;

	/* The quality parameter for Wbmp stands for the threshold when called from image2wbmp() */
	/* When called from imagewbmp() the quality parameter stands for the foreground color. Default: black. */
	/* The quality parameter for gd2 stands for chunk size */

	if (zend_parse_parameters(argc TSRMLS_CC, "r|Pii", &imgind, &file, &file_len, &quality, &type) == FAILURE) {
		return;
	}

	ZEND_FETCH_RESOURCE(im, gdImagePtr, &imgind, -1, "Image", le_gd);

	if (argc > 1) {
		fn = file;
		if (argc == 3) {
			q = quality;
		}
		if (argc == 4) {
			t = type;
		}
	}

	if (argc >= 2 && file_len) {
		PHP_GD_CHECK_OPEN_BASEDIR(fn, "Invalid filename");

		fp = VCWD_FOPEN(fn, "wb");
		if (!fp) {
			php_error_docref(NULL TSRMLS_CC, E_WARNING, "Unable to open '%s' for writing", fn);
			RETURN_FALSE;
		}

		switch (image_type) {
			case PHP_GDIMG_CONVERT_WBM:
				if (q == -1) {
					q = 0;
				} else if (q < 0 || q > 255) {
					php_error_docref(NULL TSRMLS_CC, E_WARNING, "Invalid threshold value '%d'. It must be between 0 and 255", q);
					q = 0;
				}
				gdImageWBMP(im, q, fp);
				break;
			case PHP_GDIMG_TYPE_JPG:
				(*func_p)(im, fp, q);
				break;
			case PHP_GDIMG_TYPE_WBM:
				for (i = 0; i < gdImageColorsTotal(im); i++) {
					if (gdImageRed(im, i) == 0) break;
				}
				(*func_p)(im, i, fp);
				break;
			case PHP_GDIMG_TYPE_GD:
				if (im->trueColor){
					gdImageTrueColorToPalette(im,1,256);
				}
				(*func_p)(im, fp);
				break;
			case PHP_GDIMG_TYPE_GD2:
				if (q == -1) {
					q = 128;
				}
				(*func_p)(im, fp, q, t);
				break;
			default:
				if (q == -1) {
					q = 128;
				}
				(*func_p)(im, fp, q, t);
				break;
		}
		fflush(fp);
		fclose(fp);
	} else {
		int   b;
		FILE *tmp;
		char  buf[4096];
		char *path;

		tmp = php_open_temporary_file(NULL, NULL, &path TSRMLS_CC);
		if (tmp == NULL) {
			php_error_docref(NULL TSRMLS_CC, E_WARNING, "Unable to open temporary file");
			RETURN_FALSE;
		}

		switch (image_type) {
			case PHP_GDIMG_CONVERT_WBM:
 				if (q == -1) {
  					q = 0;
  				} else if (q < 0 || q > 255) {
  					php_error_docref(NULL TSRMLS_CC, E_WARNING, "Invalid threshold value '%d'. It must be between 0 and 255", q);
 					q = 0;
  				}
				gdImageWBMP(im, q, tmp);
				break;
			case PHP_GDIMG_TYPE_JPG:
				(*func_p)(im, tmp, q);
				break;
			case PHP_GDIMG_TYPE_WBM:
				for (i = 0; i < gdImageColorsTotal(im); i++) {
					if (gdImageRed(im, i) == 0) {
						break;
					}
				}
				(*func_p)(im, q, tmp);
				break;
			case PHP_GDIMG_TYPE_GD:
				if (im->trueColor) {
					gdImageTrueColorToPalette(im,1,256);
				}
				(*func_p)(im, tmp);
				break;
			case PHP_GDIMG_TYPE_GD2:
				if (q == -1) {
					q = 128;
				}
				(*func_p)(im, tmp, q, t);
				break;
			default:
				(*func_p)(im, tmp);
				break;
		}

		fseek(tmp, 0, SEEK_SET);

#if APACHE && defined(CHARSET_EBCDIC)
		/* XXX this is unlikely to work any more thies@thieso.net */

		/* This is a binary file already: avoid EBCDIC->ASCII conversion */
		ap_bsetflag(php3_rqst->connection->client, B_EBCDIC2ASCII, 0);
#endif
		while ((b = fread(buf, 1, sizeof(buf), tmp)) > 0) {
			php_write(buf, b TSRMLS_CC);
		}

		fclose(tmp);
		VCWD_UNLINK((const char *)path); /* make sure that the temporary file is removed */
		efree(path);
	}
	RETURN_TRUE;
}
/* }}} */

/* {{{ proto int imagexbm(int im, string filename [, int foreground])
   Output XBM image to browser or file */
PHP_FUNCTION(imagexbm)
{
	_php_image_output_ctx(INTERNAL_FUNCTION_PARAM_PASSTHRU, PHP_GDIMG_TYPE_XBM, "XBM", gdImageXbmCtx);
}
/* }}} */

/* {{{ proto bool imagegif(resource im [, string filename])
   Output GIF image to browser or file */
PHP_FUNCTION(imagegif)
{
	_php_image_output_ctx(INTERNAL_FUNCTION_PARAM_PASSTHRU, PHP_GDIMG_TYPE_GIF, "GIF", gdImageGifCtx);
}
/* }}} */

#ifdef HAVE_GD_PNG
/* {{{ proto bool imagepng(resource im [, string filename])
   Output PNG image to browser or file */
PHP_FUNCTION(imagepng)
{
	_php_image_output_ctx(INTERNAL_FUNCTION_PARAM_PASSTHRU, PHP_GDIMG_TYPE_PNG, "PNG", gdImagePngCtxEx);
}
/* }}} */
#endif /* HAVE_GD_PNG */


#ifdef HAVE_GD_WEBP
/* {{{ proto bool imagewebp(resource im [, string filename[, quality]] )
   Output WEBP image to browser or file */
PHP_FUNCTION(imagewebp)
{
	_php_image_output_ctx(INTERNAL_FUNCTION_PARAM_PASSTHRU, PHP_GDIMG_TYPE_WEBP, "WEBP", gdImageWebpCtx);
}
/* }}} */
#endif /* HAVE_GD_WEBP */


#ifdef HAVE_GD_JPG
/* {{{ proto bool imagejpeg(resource im [, string filename [, int quality]])
   Output JPEG image to browser or file */
PHP_FUNCTION(imagejpeg)
{
	_php_image_output_ctx(INTERNAL_FUNCTION_PARAM_PASSTHRU, PHP_GDIMG_TYPE_JPG, "JPEG", gdImageJpegCtx);
}
/* }}} */
#endif /* HAVE_GD_JPG */

/* {{{ proto bool imagewbmp(resource im [, string filename, [, int foreground]])
   Output WBMP image to browser or file */
PHP_FUNCTION(imagewbmp)
{
	_php_image_output_ctx(INTERNAL_FUNCTION_PARAM_PASSTHRU, PHP_GDIMG_TYPE_WBM, "WBMP", gdImageWBMPCtx);
}
/* }}} */

/* {{{ proto bool imagegd(resource im [, string filename])
   Output GD image to browser or file */
PHP_FUNCTION(imagegd)
{
	_php_image_output(INTERNAL_FUNCTION_PARAM_PASSTHRU, PHP_GDIMG_TYPE_GD, "GD", gdImageGd);
}
/* }}} */

/* {{{ proto bool imagegd2(resource im [, string filename, [, int chunk_size, [, int type]]])
   Output GD2 image to browser or file */
PHP_FUNCTION(imagegd2)
{
	_php_image_output(INTERNAL_FUNCTION_PARAM_PASSTHRU, PHP_GDIMG_TYPE_GD2, "GD2", gdImageGd2);
}
/* }}} */

/* {{{ proto bool imagedestroy(resource im)
   Destroy an image */
PHP_FUNCTION(imagedestroy)
{
	zval *IM;
	gdImagePtr im;

	if (zend_parse_parameters(ZEND_NUM_ARGS() TSRMLS_CC, "r", &IM) == FAILURE) {
		return;
	}

	ZEND_FETCH_RESOURCE(im, gdImagePtr, &IM, -1, "Image", le_gd);

	zend_list_delete(Z_IVAL_P(IM));

	RETURN_TRUE;
}
/* }}} */


/* {{{ proto int imagecolorallocate(resource im, int red, int green, int blue)
   Allocate a color for an image */
PHP_FUNCTION(imagecolorallocate)
{
	zval *IM;
	php_int_t red, green, blue;
	gdImagePtr im;
	int ct = (-1);

	if (zend_parse_parameters(ZEND_NUM_ARGS() TSRMLS_CC, "riii", &IM, &red, &green, &blue) == FAILURE) {
		return;
	}

	ZEND_FETCH_RESOURCE(im, gdImagePtr, &IM, -1, "Image", le_gd);

	ct = gdImageColorAllocate(im, red, green, blue);
	if (ct < 0) {
		RETURN_FALSE;
	}
	RETURN_INT(ct);
}
/* }}} */

/* {{{ proto void imagepalettecopy(resource dst, resource src)
   Copy the palette from the src image onto the dst image */
PHP_FUNCTION(imagepalettecopy)
{
	zval *dstim, *srcim;
	gdImagePtr dst, src;

	if (zend_parse_parameters(ZEND_NUM_ARGS() TSRMLS_CC, "rr", &dstim, &srcim) == FAILURE) {
		return;
	}

	ZEND_FETCH_RESOURCE(dst, gdImagePtr, &dstim, -1, "Image", le_gd);
	ZEND_FETCH_RESOURCE(src, gdImagePtr, &srcim, -1, "Image", le_gd);

	gdImagePaletteCopy(dst, src);
}
/* }}} */

/* {{{ proto int imagecolorat(resource im, int x, int y)
   Get the index of the color of a pixel */
PHP_FUNCTION(imagecolorat)
{
	zval *IM;
	php_int_t x, y;
	gdImagePtr im;

	if (zend_parse_parameters(ZEND_NUM_ARGS() TSRMLS_CC, "rii", &IM, &x, &y) == FAILURE) {
		return;
	}

	ZEND_FETCH_RESOURCE(im, gdImagePtr, &IM, -1, "Image", le_gd);

	if (gdImageTrueColor(im)) {
		if (im->tpixels && gdImageBoundsSafe(im, x, y)) {
			RETURN_INT(gdImageTrueColorPixel(im, x, y));
		} else {
			php_error_docref(NULL TSRMLS_CC, E_NOTICE, "%ld,%ld is out of bounds", x, y);
			RETURN_FALSE;
		}
	} else {
		if (im->pixels && gdImageBoundsSafe(im, x, y)) {
			RETURN_INT(im->pixels[y][x]);
		} else {
			php_error_docref(NULL TSRMLS_CC, E_NOTICE, "%ld,%ld is out of bounds", x, y);
			RETURN_FALSE;
		}
	}
}
/* }}} */

/* {{{ proto int imagecolorclosest(resource im, int red, int green, int blue)
   Get the index of the closest color to the specified color */
PHP_FUNCTION(imagecolorclosest)
{
	zval *IM;
	php_int_t red, green, blue;
	gdImagePtr im;

	if (zend_parse_parameters(ZEND_NUM_ARGS() TSRMLS_CC, "riii", &IM, &red, &green, &blue) == FAILURE) {
		return;
	}

	ZEND_FETCH_RESOURCE(im, gdImagePtr, &IM, -1, "Image", le_gd);

	RETURN_INT(gdImageColorClosest(im, red, green, blue));
}
/* }}} */

/* {{{ proto int imagecolorclosesthwb(resource im, int red, int green, int blue)
   Get the index of the color which has the hue, white and blackness nearest to the given color */
PHP_FUNCTION(imagecolorclosesthwb)
{
	zval *IM;
	php_int_t red, green, blue;
	gdImagePtr im;

	if (zend_parse_parameters(ZEND_NUM_ARGS() TSRMLS_CC, "riii", &IM, &red, &green, &blue) == FAILURE) {
		return;
	}

	ZEND_FETCH_RESOURCE(im, gdImagePtr, &IM, -1, "Image", le_gd);

	RETURN_INT(gdImageColorClosestHWB(im, red, green, blue));
}
/* }}} */

/* {{{ proto bool imagecolordeallocate(resource im, int index)
   De-allocate a color for an image */
PHP_FUNCTION(imagecolordeallocate)
{
	zval *IM;
	php_int_t index;
	int col;
	gdImagePtr im;

	if (zend_parse_parameters(ZEND_NUM_ARGS() TSRMLS_CC, "ri", &IM, &index) == FAILURE) {
		return;
	}

	ZEND_FETCH_RESOURCE(im, gdImagePtr, &IM, -1, "Image", le_gd);

	/* We can return right away for a truecolor image as deallocating colours is meaningless here */
	if (gdImageTrueColor(im)) {
		RETURN_TRUE;
	}

	col = index;

	if (col >= 0 && col < gdImageColorsTotal(im)) {
		gdImageColorDeallocate(im, col);
		RETURN_TRUE;
	} else {
		php_error_docref(NULL TSRMLS_CC, E_WARNING, "Color index %d out of range",	col);
		RETURN_FALSE;
	}
}
/* }}} */

/* {{{ proto int imagecolorresolve(resource im, int red, int green, int blue)
   Get the index of the specified color or its closest possible alternative */
PHP_FUNCTION(imagecolorresolve)
{
	zval *IM;
	php_int_t red, green, blue;
	gdImagePtr im;

	if (zend_parse_parameters(ZEND_NUM_ARGS() TSRMLS_CC, "riii", &IM, &red, &green, &blue) == FAILURE) {
		return;
	}

	ZEND_FETCH_RESOURCE(im, gdImagePtr, &IM, -1, "Image", le_gd);

	RETURN_INT(gdImageColorResolve(im, red, green, blue));
}
/* }}} */

/* {{{ proto int imagecolorexact(resource im, int red, int green, int blue)
   Get the index of the specified color */
PHP_FUNCTION(imagecolorexact)
{
	zval *IM;
	php_int_t red, green, blue;
	gdImagePtr im;

	if (zend_parse_parameters(ZEND_NUM_ARGS() TSRMLS_CC, "riii", &IM, &red, &green, &blue) == FAILURE) {
		return;
	}

	ZEND_FETCH_RESOURCE(im, gdImagePtr, &IM, -1, "Image", le_gd);

	RETURN_INT(gdImageColorExact(im, red, green, blue));
}
/* }}} */

/* {{{ proto void imagecolorset(resource im, int col, int red, int green, int blue)
   Set the color for the specified palette index */
PHP_FUNCTION(imagecolorset)
{
	zval *IM;
	php_int_t color, red, green, blue, alpha = 0;
	int col;
	gdImagePtr im;

	if (zend_parse_parameters(ZEND_NUM_ARGS() TSRMLS_CC, "riiii|i", &IM, &color, &red, &green, &blue, &alpha) == FAILURE) {
		return;
	}

	ZEND_FETCH_RESOURCE(im, gdImagePtr, &IM, -1, "Image", le_gd);

	col = color;

	if (col >= 0 && col < gdImageColorsTotal(im)) {
		im->red[col]   = red;
		im->green[col] = green;
		im->blue[col]  = blue;
		im->alpha[col]  = alpha;
	} else {
		RETURN_FALSE;
	}
}
/* }}} */

/* {{{ proto array imagecolorsforindex(resource im, int col)
   Get the colors for an index */
PHP_FUNCTION(imagecolorsforindex)
{
	zval *IM;
	php_int_t index;
	int col;
	gdImagePtr im;

	if (zend_parse_parameters(ZEND_NUM_ARGS() TSRMLS_CC, "ri", &IM, &index) == FAILURE) {
		return;
	}

	ZEND_FETCH_RESOURCE(im, gdImagePtr, &IM, -1, "Image", le_gd);

	col = index;

	if ((col >= 0 && gdImageTrueColor(im)) || (!gdImageTrueColor(im) && col >= 0 && col < gdImageColorsTotal(im))) {
		array_init(return_value);

		add_assoc_int(return_value,"red",  gdImageRed(im,col));
		add_assoc_int(return_value,"green", gdImageGreen(im,col));
		add_assoc_int(return_value,"blue", gdImageBlue(im,col));
		add_assoc_int(return_value,"alpha", gdImageAlpha(im,col));
	} else {
		php_error_docref(NULL TSRMLS_CC, E_WARNING, "Color index %d out of range", col);
		RETURN_FALSE;
	}
}
/* }}} */

/* {{{ proto bool imagegammacorrect(resource im, float inputgamma, float outputgamma)
   Apply a gamma correction to a GD image */
PHP_FUNCTION(imagegammacorrect)
{
	zval *IM;
	gdImagePtr im;
	int i;
	double input, output;

	if (zend_parse_parameters(ZEND_NUM_ARGS() TSRMLS_CC, "rdd", &IM, &input, &output) == FAILURE) {
		return;
	}

	ZEND_FETCH_RESOURCE(im, gdImagePtr, &IM, -1, "Image", le_gd);

	if (gdImageTrueColor(im))	{
		int x, y, c;

		for (y = 0; y < gdImageSY(im); y++)	{
			for (x = 0; x < gdImageSX(im); x++)	{
				c = gdImageGetPixel(im, x, y);
				gdImageSetPixel(im, x, y,
					gdTrueColor(
						(int) ((pow((pow((gdTrueColorGetRed(c)   / 255.0), input)), 1.0 / output) * 255) + .5),
						(int) ((pow((pow((gdTrueColorGetGreen(c) / 255.0), input)), 1.0 / output) * 255) + .5),
						(int) ((pow((pow((gdTrueColorGetBlue(c)  / 255.0), input)), 1.0 / output) * 255) + .5)
					)
				);
			}
		}
		RETURN_TRUE;
	}

	for (i = 0; i < gdImageColorsTotal(im); i++) {
		im->red[i]   = (int)((pow((pow((im->red[i]   / 255.0), input)), 1.0 / output) * 255) + .5);
		im->green[i] = (int)((pow((pow((im->green[i] / 255.0), input)), 1.0 / output) * 255) + .5);
		im->blue[i]  = (int)((pow((pow((im->blue[i]  / 255.0), input)), 1.0 / output) * 255) + .5);
	}

	RETURN_TRUE;
}
/* }}} */

/* {{{ proto bool imagesetpixel(resource im, int x, int y, int col)
   Set a single pixel */
PHP_FUNCTION(imagesetpixel)
{
	zval *IM;
	php_int_t x, y, col;
	gdImagePtr im;

	if (zend_parse_parameters(ZEND_NUM_ARGS() TSRMLS_CC, "riii", &IM, &x, &y, &col) == FAILURE) {
		return;
	}

	ZEND_FETCH_RESOURCE(im, gdImagePtr, &IM, -1, "Image", le_gd);
	gdImageSetPixel(im, x, y, col);
	RETURN_TRUE;
}
/* }}} */

/* {{{ proto bool imageline(resource im, int x1, int y1, int x2, int y2, int col)
   Draw a line */
PHP_FUNCTION(imageline)
{
	zval *IM;
	php_int_t x1, y1, x2, y2, col;
	gdImagePtr im;

	if (zend_parse_parameters(ZEND_NUM_ARGS() TSRMLS_CC, "riiiii", &IM, &x1, &y1, &x2, &y2, &col) == FAILURE) {
		return;
	}

	ZEND_FETCH_RESOURCE(im, gdImagePtr, &IM, -1, "Image", le_gd);

#ifdef HAVE_GD_BUNDLED
	if (im->antialias) {
		gdImageAALine(im, x1, y1, x2, y2, col);
	} else
#endif
	{
		gdImageLine(im, x1, y1, x2, y2, col);
	}
	RETURN_TRUE;
}
/* }}} */

/* {{{ proto bool imagedashedline(resource im, int x1, int y1, int x2, int y2, int col)
   Draw a dashed line */
PHP_FUNCTION(imagedashedline)
{
	zval *IM;
	php_int_t x1, y1, x2, y2, col;
	gdImagePtr im;

	if (zend_parse_parameters(ZEND_NUM_ARGS() TSRMLS_CC, "riiiii", &IM, &x1, &y1, &x2, &y2, &col) == FAILURE) {
		return;
	}

	ZEND_FETCH_RESOURCE(im, gdImagePtr, &IM, -1, "Image", le_gd);
	gdImageDashedLine(im, x1, y1, x2, y2, col);
	RETURN_TRUE;
}
/* }}} */

/* {{{ proto bool imagerectangle(resource im, int x1, int y1, int x2, int y2, int col)
   Draw a rectangle */
PHP_FUNCTION(imagerectangle)
{
	zval *IM;
	php_int_t x1, y1, x2, y2, col;
	gdImagePtr im;

	if (zend_parse_parameters(ZEND_NUM_ARGS() TSRMLS_CC, "riiiii", &IM, &x1, &y1, &x2, &y2, &col) == FAILURE) {
		return;
	}

	ZEND_FETCH_RESOURCE(im, gdImagePtr, &IM, -1, "Image", le_gd);
	gdImageRectangle(im, x1, y1, x2, y2, col);
	RETURN_TRUE;
}
/* }}} */

/* {{{ proto bool imagefilledrectangle(resource im, int x1, int y1, int x2, int y2, int col)
   Draw a filled rectangle */
PHP_FUNCTION(imagefilledrectangle)
{
	zval *IM;
	php_int_t x1, y1, x2, y2, col;
	gdImagePtr im;

	if (zend_parse_parameters(ZEND_NUM_ARGS() TSRMLS_CC, "riiiii", &IM, &x1, &y1, &x2, &y2, &col) == FAILURE) {
		return;
	}

	ZEND_FETCH_RESOURCE(im, gdImagePtr, &IM, -1, "Image", le_gd);
	gdImageFilledRectangle(im, x1, y1, x2, y2, col);
	RETURN_TRUE;
}
/* }}} */

/* {{{ proto bool imagearc(resource im, int cx, int cy, int w, int h, int s, int e, int col)
   Draw a partial ellipse */
PHP_FUNCTION(imagearc)
{
	zval *IM;
	php_int_t cx, cy, w, h, ST, E, col;
	gdImagePtr im;
	int e, st;

	if (zend_parse_parameters(ZEND_NUM_ARGS() TSRMLS_CC, "riiiiiii", &IM, &cx, &cy, &w, &h, &ST, &E, &col) == FAILURE) {
		return;
	}

	ZEND_FETCH_RESOURCE(im, gdImagePtr, &IM, -1, "Image", le_gd);

	e = E;
	if (e < 0) {
		e %= 360;
	}

	st = ST;
	if (st < 0) {
		st %= 360;
	}

	gdImageArc(im, cx, cy, w, h, st, e, col);
	RETURN_TRUE;
}
/* }}} */

/* {{{ proto bool imageellipse(resource im, int cx, int cy, int w, int h, int color)
   Draw an ellipse */
PHP_FUNCTION(imageellipse)
{
	zval *IM;
	php_int_t cx, cy, w, h, color;
	gdImagePtr im;

	if (zend_parse_parameters(ZEND_NUM_ARGS() TSRMLS_CC, "riiiii", &IM, &cx, &cy, &w, &h, &color) == FAILURE) {
		return;
	}

	ZEND_FETCH_RESOURCE(im, gdImagePtr, &IM, -1, "Image", le_gd);

	gdImageEllipse(im, cx, cy, w, h, color);
	RETURN_TRUE;
}
/* }}} */

/* {{{ proto bool imagefilltoborder(resource im, int x, int y, int border, int col)
   Flood fill to specific color */
PHP_FUNCTION(imagefilltoborder)
{
	zval *IM;
	php_int_t x, y, border, col;
	gdImagePtr im;

	if (zend_parse_parameters(ZEND_NUM_ARGS() TSRMLS_CC, "riiii", &IM, &x, &y, &border, &col) == FAILURE) {
		return;
	}

	ZEND_FETCH_RESOURCE(im, gdImagePtr, &IM, -1, "Image", le_gd);
	gdImageFillToBorder(im, x, y, border, col);
	RETURN_TRUE;
}
/* }}} */

/* {{{ proto bool imagefill(resource im, int x, int y, int col)
   Flood fill */
PHP_FUNCTION(imagefill)
{
	zval *IM;
	php_int_t x, y, col;
	gdImagePtr im;

	if (zend_parse_parameters(ZEND_NUM_ARGS() TSRMLS_CC, "riii", &IM, &x, &y, &col) == FAILURE) {
		return;
	}

	ZEND_FETCH_RESOURCE(im, gdImagePtr, &IM, -1, "Image", le_gd);
	gdImageFill(im, x, y, col);
	RETURN_TRUE;
}
/* }}} */

/* {{{ proto int imagecolorstotal(resource im)
   Find out the number of colors in an image's palette */
PHP_FUNCTION(imagecolorstotal)
{
	zval *IM;
	gdImagePtr im;

	if (zend_parse_parameters(ZEND_NUM_ARGS() TSRMLS_CC, "r", &IM) == FAILURE) {
		return;
	}

	ZEND_FETCH_RESOURCE(im, gdImagePtr, &IM, -1, "Image", le_gd);

	RETURN_INT(gdImageColorsTotal(im));
}
/* }}} */

/* {{{ proto int imagecolortransparent(resource im [, int col])
   Define a color as transparent */
PHP_FUNCTION(imagecolortransparent)
{
	zval *IM;
	php_int_t COL = 0;
	gdImagePtr im;
	int argc = ZEND_NUM_ARGS();

	if (zend_parse_parameters(argc TSRMLS_CC, "r|i", &IM, &COL) == FAILURE) {
		return;
	}

	ZEND_FETCH_RESOURCE(im, gdImagePtr, &IM, -1, "Image", le_gd);

	if (argc > 1) {
		gdImageColorTransparent(im, COL);
	}

	RETURN_INT(gdImageGetTransparent(im));
}
/* }}} */

/* {{{ proto int imageinterlace(resource im [, int interlace])
   Enable or disable interlace */
PHP_FUNCTION(imageinterlace)
{
	zval *IM;
	int argc = ZEND_NUM_ARGS();
	php_int_t INT = 0;
	gdImagePtr im;

	if (zend_parse_parameters(argc TSRMLS_CC, "r|i", &IM, &INT) == FAILURE) {
		return;
	}

	ZEND_FETCH_RESOURCE(im, gdImagePtr, &IM, -1, "Image", le_gd);

	if (argc > 1) {
		gdImageInterlace(im, INT);
	}

	RETURN_INT(gdImageGetInterlaced(im));
}
/* }}} */

/* {{{ php_imagepolygon
   arg = 0  normal polygon
   arg = 1  filled polygon */
/* im, points, num_points, col */
static void php_imagepolygon(INTERNAL_FUNCTION_PARAMETERS, int filled)
{
	zval *IM, *POINTS;
	php_int_t NPOINTS, COL;
	zval **var = NULL;
	gdImagePtr im;
	gdPointPtr points;
	int npoints, col, nelem, i;

	if (zend_parse_parameters(ZEND_NUM_ARGS() TSRMLS_CC, "raii", &IM, &POINTS, &NPOINTS, &COL) == FAILURE) {
		return;
	}

	ZEND_FETCH_RESOURCE(im, gdImagePtr, &IM, -1, "Image", le_gd);

	npoints = NPOINTS;
	col = COL;

	nelem = zend_hash_num_elements(Z_ARRVAL_P(POINTS));
	if (nelem < 6) {
		php_error_docref(NULL TSRMLS_CC, E_WARNING, "You must have at least 3 points in your array");
		RETURN_FALSE;
	}
	if (npoints <= 0) {
		php_error_docref(NULL TSRMLS_CC, E_WARNING, "You must give a positive number of points");
		RETURN_FALSE;
	}
	if (nelem < npoints * 2) {
		php_error_docref(NULL TSRMLS_CC, E_WARNING, "Trying to use %d points in array with only %d points", npoints, nelem/2);
		RETURN_FALSE;
	}

	points = (gdPointPtr) safe_emalloc(npoints, sizeof(gdPoint), 0);

	for (i = 0; i < npoints; i++) {
		if (zend_hash_index_find(Z_ARRVAL_P(POINTS), (i * 2), (void **) &var) == SUCCESS) {
			if (Z_TYPE_PP(var) != IS_INT) {
				zval lval;
				lval = **var;
				zval_copy_ctor(&lval);
				convert_to_int(&lval);
				points[i].x = Z_IVAL(lval);
			} else {
				points[i].x = Z_IVAL_PP(var);
			}
		}
		if (zend_hash_index_find(Z_ARRVAL_P(POINTS), (i * 2) + 1, (void **) &var) == SUCCESS) {
			if (Z_TYPE_PP(var) != IS_INT) {
				zval lval;
				lval = **var;
				zval_copy_ctor(&lval);
				convert_to_int(&lval);
				points[i].y = Z_IVAL(lval);
			} else {
				points[i].y = Z_IVAL_PP(var);
			}
		}
	}

	if (filled) {
		gdImageFilledPolygon(im, points, npoints, col);
	} else {
		gdImagePolygon(im, points, npoints, col);
	}

	efree(points);
	RETURN_TRUE;
}
/* }}} */

/* {{{ proto bool imagepolygon(resource im, array point, int num_points, int col)
   Draw a polygon */
PHP_FUNCTION(imagepolygon)
{
	php_imagepolygon(INTERNAL_FUNCTION_PARAM_PASSTHRU, 0);
}
/* }}} */

/* {{{ proto bool imagefilledpolygon(resource im, array point, int num_points, int col)
   Draw a filled polygon */
PHP_FUNCTION(imagefilledpolygon)
{
	php_imagepolygon(INTERNAL_FUNCTION_PARAM_PASSTHRU, 1);
}
/* }}} */

/* {{{ php_find_gd_font
 */
static gdFontPtr php_find_gd_font(php_int_t size TSRMLS_DC)
{
	gdFontPtr font;
	int ind_type;

	switch (size) {
		case 1:
			 font = gdFontTiny;
			 break;
		case 2:
			 font = gdFontSmall;
			 break;
		case 3:
			 font = gdFontMediumBold;
			 break;
		case 4:
			 font = gdFontLarge;
			 break;
		case 5:
			 font = gdFontGiant;
			 break;
		default:
			font = zend_list_find(size - 5, &ind_type);
			 if (!font || ind_type != le_gd_font) {
				  if (size < 1) {
					   font = gdFontTiny;
				  } else {
					   font = gdFontGiant;
				  }
			 }
			 break;
	}

	return font;
}
/* }}} */

/* {{{ php_imagefontsize
 * arg = 0  ImageFontWidth
 * arg = 1  ImageFontHeight
 */
static void php_imagefontsize(INTERNAL_FUNCTION_PARAMETERS, int arg)
{
	php_int_t SIZE;
	gdFontPtr font;

	if (zend_parse_parameters(ZEND_NUM_ARGS() TSRMLS_CC, "i", &SIZE) == FAILURE) {
		return;
	}

	font = php_find_gd_font(SIZE TSRMLS_CC);
	RETURN_INT(arg ? font->h : font->w);
}
/* }}} */

/* {{{ proto int imagefontwidth(int font)
   Get font width */
PHP_FUNCTION(imagefontwidth)
{
	php_imagefontsize(INTERNAL_FUNCTION_PARAM_PASSTHRU, 0);
}
/* }}} */

/* {{{ proto int imagefontheight(int font)
   Get font height */
PHP_FUNCTION(imagefontheight)
{
	php_imagefontsize(INTERNAL_FUNCTION_PARAM_PASSTHRU, 1);
}
/* }}} */

/* {{{ php_gdimagecharup
 * workaround for a bug in gd 1.2 */
static void php_gdimagecharup(gdImagePtr im, gdFontPtr f, int x, int y, int c, int color)
{
	int cx, cy, px, py, fline;
	cx = 0;
	cy = 0;

	if ((c < f->offset) || (c >= (f->offset + f->nchars))) {
		return;
	}

	fline = (c - f->offset) * f->h * f->w;
	for (py = y; (py > (y - f->w)); py--) {
		for (px = x; (px < (x + f->h)); px++) {
			if (f->data[fline + cy * f->w + cx]) {
				gdImageSetPixel(im, px, py, color);
			}
			cy++;
		}
		cy = 0;
		cx++;
	}
}
/* }}} */

/* {{{ php_imagechar
 * arg = 0  ImageChar
 * arg = 1  ImageCharUp
 * arg = 2  ImageString
 * arg = 3  ImageStringUp
 */
static void php_imagechar(INTERNAL_FUNCTION_PARAMETERS, int mode)
{
	zval *IM;
	php_int_t SIZE, X, Y, COL;
	char *C;
	php_size_t C_len;
	gdImagePtr im;
	int ch = 0, col, x, y, size, i, l = 0;
	unsigned char *str = NULL;
	gdFontPtr font;

	if (zend_parse_parameters(ZEND_NUM_ARGS() TSRMLS_CC, "riiiSi", &IM, &SIZE, &X, &Y, &C, &C_len, &COL) == FAILURE) {
		return;
	}

	ZEND_FETCH_RESOURCE(im, gdImagePtr, &IM, -1, "Image", le_gd);

	col = COL;

	if (mode < 2) {
		ch = (int)((unsigned char)*C);
	} else {
		str = (unsigned char *) estrndup(C, C_len);
		l = strlen((char *)str);
	}

	y = Y;
	x = X;
	size = SIZE;

	font = php_find_gd_font(size TSRMLS_CC);

	switch (mode) {
		case 0:
			gdImageChar(im, font, x, y, ch, col);
			break;
		case 1:
			php_gdimagecharup(im, font, x, y, ch, col);
			break;
		case 2:
			for (i = 0; (i < l); i++) {
				gdImageChar(im, font, x, y, (int) ((unsigned char) str[i]), col);
				x += font->w;
			}
			break;
		case 3: {
			for (i = 0; (i < l); i++) {
				/* php_gdimagecharup(im, font, x, y, (int) str[i], col); */
				gdImageCharUp(im, font, x, y, (int) str[i], col);
				y -= font->w;
			}
			break;
		}
	}
	if (str) {
		efree(str);
	}
	RETURN_TRUE;
}
/* }}} */

/* {{{ proto bool imagechar(resource im, int font, int x, int y, string c, int col)
   Draw a character */
PHP_FUNCTION(imagechar)
{
	php_imagechar(INTERNAL_FUNCTION_PARAM_PASSTHRU, 0);
}
/* }}} */

/* {{{ proto bool imagecharup(resource im, int font, int x, int y, string c, int col)
   Draw a character rotated 90 degrees counter-clockwise */
PHP_FUNCTION(imagecharup)
{
	php_imagechar(INTERNAL_FUNCTION_PARAM_PASSTHRU, 1);
}
/* }}} */

/* {{{ proto bool imagestring(resource im, int font, int x, int y, string str, int col)
   Draw a string horizontally */
PHP_FUNCTION(imagestring)
{
	php_imagechar(INTERNAL_FUNCTION_PARAM_PASSTHRU, 2);
}
/* }}} */

/* {{{ proto bool imagestringup(resource im, int font, int x, int y, string str, int col)
   Draw a string vertically - rotated 90 degrees counter-clockwise */
PHP_FUNCTION(imagestringup)
{
	php_imagechar(INTERNAL_FUNCTION_PARAM_PASSTHRU, 3);
}
/* }}} */

/* {{{ proto bool imagecopy(resource dst_im, resource src_im, int dst_x, int dst_y, int src_x, int src_y, int src_w, int src_h)
   Copy part of an image */
PHP_FUNCTION(imagecopy)
{
	zval *SIM, *DIM;
	php_int_t SX, SY, SW, SH, DX, DY;
	gdImagePtr im_dst, im_src;
	int srcH, srcW, srcY, srcX, dstY, dstX;

	if (zend_parse_parameters(ZEND_NUM_ARGS() TSRMLS_CC, "rriiiiii", &DIM, &SIM, &DX, &DY, &SX, &SY, &SW, &SH) == FAILURE) {
		return;
	}

	ZEND_FETCH_RESOURCE(im_src, gdImagePtr, &SIM, -1, "Image", le_gd);
	ZEND_FETCH_RESOURCE(im_dst, gdImagePtr, &DIM, -1, "Image", le_gd);

	srcX = SX;
	srcY = SY;
	srcH = SH;
	srcW = SW;
	dstX = DX;
	dstY = DY;

	gdImageCopy(im_dst, im_src, dstX, dstY, srcX, srcY, srcW, srcH);
	RETURN_TRUE;
}
/* }}} */

/* {{{ proto bool imagecopymerge(resource src_im, resource dst_im, int dst_x, int dst_y, int src_x, int src_y, int src_w, int src_h, int pct)
   Merge one part of an image with another */
PHP_FUNCTION(imagecopymerge)
{
	zval *SIM, *DIM;
	php_int_t SX, SY, SW, SH, DX, DY, PCT;
	gdImagePtr im_dst, im_src;
	int srcH, srcW, srcY, srcX, dstY, dstX, pct;

	if (zend_parse_parameters(ZEND_NUM_ARGS() TSRMLS_CC, "rriiiiiii", &DIM, &SIM, &DX, &DY, &SX, &SY, &SW, &SH, &PCT) == FAILURE) {
		return;
	}

	ZEND_FETCH_RESOURCE(im_src, gdImagePtr, &SIM, -1, "Image", le_gd);
	ZEND_FETCH_RESOURCE(im_dst, gdImagePtr, &DIM, -1, "Image", le_gd);

	srcX = SX;
	srcY = SY;
	srcH = SH;
	srcW = SW;
	dstX = DX;
	dstY = DY;
	pct  = PCT;

	gdImageCopyMerge(im_dst, im_src, dstX, dstY, srcX, srcY, srcW, srcH, pct);
	RETURN_TRUE;
}
/* }}} */

/* {{{ proto bool imagecopymergegray(resource src_im, resource dst_im, int dst_x, int dst_y, int src_x, int src_y, int src_w, int src_h, int pct)
   Merge one part of an image with another */
PHP_FUNCTION(imagecopymergegray)
{
	zval *SIM, *DIM;
	php_int_t SX, SY, SW, SH, DX, DY, PCT;
	gdImagePtr im_dst, im_src;
	int srcH, srcW, srcY, srcX, dstY, dstX, pct;

	if (zend_parse_parameters(ZEND_NUM_ARGS() TSRMLS_CC, "rriiiiiii", &DIM, &SIM, &DX, &DY, &SX, &SY, &SW, &SH, &PCT) == FAILURE) {
		return;
	}

	ZEND_FETCH_RESOURCE(im_src, gdImagePtr, &SIM, -1, "Image", le_gd);
	ZEND_FETCH_RESOURCE(im_dst, gdImagePtr, &DIM, -1, "Image", le_gd);

	srcX = SX;
	srcY = SY;
	srcH = SH;
	srcW = SW;
	dstX = DX;
	dstY = DY;
	pct  = PCT;

	gdImageCopyMergeGray(im_dst, im_src, dstX, dstY, srcX, srcY, srcW, srcH, pct);
	RETURN_TRUE;
}
/* }}} */

/* {{{ proto bool imagecopyresized(resource dst_im, resource src_im, int dst_x, int dst_y, int src_x, int src_y, int dst_w, int dst_h, int src_w, int src_h)
   Copy and resize part of an image */
PHP_FUNCTION(imagecopyresized)
{
	zval *SIM, *DIM;
	php_int_t SX, SY, SW, SH, DX, DY, DW, DH;
	gdImagePtr im_dst, im_src;
	int srcH, srcW, dstH, dstW, srcY, srcX, dstY, dstX;

	if (zend_parse_parameters(ZEND_NUM_ARGS() TSRMLS_CC, "rriiiiiiii", &DIM, &SIM, &DX, &DY, &SX, &SY, &DW, &DH, &SW, &SH) == FAILURE) {
		return;
	}

	ZEND_FETCH_RESOURCE(im_dst, gdImagePtr, &DIM, -1, "Image", le_gd);
	ZEND_FETCH_RESOURCE(im_src, gdImagePtr, &SIM, -1, "Image", le_gd);

	srcX = SX;
	srcY = SY;
	srcH = SH;
	srcW = SW;
	dstX = DX;
	dstY = DY;
	dstH = DH;
	dstW = DW;

	if (dstW <= 0 || dstH <= 0 || srcW <= 0 || srcH <= 0) {
		php_error_docref(NULL TSRMLS_CC, E_WARNING, "Invalid image dimensions");
		RETURN_FALSE;
	}

	gdImageCopyResized(im_dst, im_src, dstX, dstY, srcX, srcY, dstW, dstH, srcW, srcH);
	RETURN_TRUE;
}
/* }}} */

/* {{{ proto int imagesx(resource im)
   Get image width */
PHP_FUNCTION(imagesx)
{
	zval *IM;
	gdImagePtr im;

	if (zend_parse_parameters(ZEND_NUM_ARGS() TSRMLS_CC, "r", &IM) == FAILURE) {
		return;
	}

	ZEND_FETCH_RESOURCE(im, gdImagePtr, &IM, -1, "Image", le_gd);

	RETURN_INT(gdImageSX(im));
}
/* }}} */

/* {{{ proto int imagesy(resource im)
   Get image height */
PHP_FUNCTION(imagesy)
{
	zval *IM;
	gdImagePtr im;

	if (zend_parse_parameters(ZEND_NUM_ARGS() TSRMLS_CC, "r", &IM) == FAILURE) {
		return;
	}

	ZEND_FETCH_RESOURCE(im, gdImagePtr, &IM, -1, "Image", le_gd);

	RETURN_INT(gdImageSY(im));
}
/* }}} */

#ifdef ENABLE_GD_TTF
#define TTFTEXT_DRAW 0
#define TTFTEXT_BBOX 1
#endif

#ifdef ENABLE_GD_TTF

#if HAVE_GD_FREETYPE && HAVE_LIBFREETYPE
/* {{{ proto array imageftbbox(float size, float angle, string font_file, string text [, array extrainfo])
   Give the bounding box of a text using fonts via freetype2 */
PHP_FUNCTION(imageftbbox)
{
	php_imagettftext_common(INTERNAL_FUNCTION_PARAM_PASSTHRU, TTFTEXT_BBOX, 1);
}
/* }}} */

/* {{{ proto array imagefttext(resource im, float size, float angle, int x, int y, int col, string font_file, string text [, array extrainfo])
   Write text to the image using fonts via freetype2 */
PHP_FUNCTION(imagefttext)
{
	php_imagettftext_common(INTERNAL_FUNCTION_PARAM_PASSTHRU, TTFTEXT_DRAW, 1);
}
/* }}} */
#endif /* HAVE_GD_FREETYPE && HAVE_LIBFREETYPE */

/* {{{ proto array imagettfbbox(float size, float angle, string font_file, string text)
   Give the bounding box of a text using TrueType fonts */
PHP_FUNCTION(imagettfbbox)
{
	php_imagettftext_common(INTERNAL_FUNCTION_PARAM_PASSTHRU, TTFTEXT_BBOX, 0);
}
/* }}} */

/* {{{ proto array imagettftext(resource im, float size, float angle, int x, int y, int col, string font_file, string text)
   Write text to the image using a TrueType font */
PHP_FUNCTION(imagettftext)
{
	php_imagettftext_common(INTERNAL_FUNCTION_PARAM_PASSTHRU, TTFTEXT_DRAW, 0);
}
/* }}} */

/* {{{ php_imagettftext_common
 */
static void php_imagettftext_common(INTERNAL_FUNCTION_PARAMETERS, int mode, int extended)
{
	zval *IM, *EXT = NULL;
	gdImagePtr im=NULL;
	php_int_t col = -1, x = -1, y = -1;
	php_size_t str_len;
	int i, brect[8];
	php_size_t fontname_len;
	double ptsize, angle;
	char *str = NULL, *fontname = NULL;
	char *error = NULL;
	int argc = ZEND_NUM_ARGS();
	gdFTStringExtra strex = {0};

	if (mode == TTFTEXT_BBOX) {
		if (argc < 4 || argc > ((extended) ? 5 : 4)) {
			ZEND_WRONG_PARAM_COUNT();
		} else if (zend_parse_parameters(argc TSRMLS_CC, "ddSS|a", &ptsize, &angle, &fontname, &fontname_len, &str, &str_len, &EXT) == FAILURE) {
			RETURN_FALSE;
		}
	} else {
		if (argc < 8 || argc > ((extended) ? 9 : 8)) {
			ZEND_WRONG_PARAM_COUNT();
		} else if (zend_parse_parameters(argc TSRMLS_CC, "rddiiiSS|a", &IM, &ptsize, &angle, &x, &y, &col, &fontname, &fontname_len, &str, &str_len, &EXT) == FAILURE) {
			RETURN_FALSE;
		}
		ZEND_FETCH_RESOURCE(im, gdImagePtr, &IM, -1, "Image", le_gd);
	}

	/* convert angle to radians */
	angle = angle * (M_PI/180);

	if (extended && EXT) {	/* parse extended info */
		HashPosition pos;

		/* walk the assoc array */
		zend_hash_internal_pointer_reset_ex(HASH_OF(EXT), &pos);
		do {
			zval ** item;
			char * key;
			php_uint_t num_key;

			if (zend_hash_get_current_key_ex(HASH_OF(EXT), &key, NULL, &num_key, 0, &pos) != HASH_KEY_IS_STRING) {
				continue;
			}

			if (zend_hash_get_current_data_ex(HASH_OF(EXT), (void **) &item, &pos) == FAILURE) {
				continue;
			}
		
			if (strcmp("linespacing", key) == 0) {
				convert_to_double_ex(item);
				strex.flags |= gdFTEX_LINESPACE;
				strex.linespacing = Z_DVAL_PP(item);
			}

		} while (zend_hash_move_forward_ex(HASH_OF(EXT), &pos) == SUCCESS);
	}

#ifdef VIRTUAL_DIR
	{
		char tmp_font_path[MAXPATHLEN];

		if (!VCWD_REALPATH(fontname, tmp_font_path)) {
			fontname = NULL;
		}
	}
#endif /* VIRTUAL_DIR */

	PHP_GD_CHECK_OPEN_BASEDIR(fontname, "Invalid font filename");
	
#ifdef HAVE_GD_FREETYPE
	if (extended) {
		error = gdImageStringFTEx(im, brect, col, fontname, ptsize, angle, x, y, str, &strex);
	}
	else
		error = gdImageStringFT(im, brect, col, fontname, ptsize, angle, x, y, str);

#endif /* HAVE_GD_FREETYPE */

	if (error) {
		php_error_docref(NULL TSRMLS_CC, E_WARNING, "%s", error);
		RETURN_FALSE;
	}

	array_init(return_value);

	/* return array with the text's bounding box */
	for (i = 0; i < 8; i++) {
		add_next_index_int(return_value, brect[i]);
	}
}
/* }}} */
#endif	/* ENABLE_GD_TTF */

#if HAVE_LIBT1

/* {{{ php_free_ps_font
 */
static void php_free_ps_font(zend_rsrc_list_entry *rsrc TSRMLS_DC)
{
	int *font = (int *) rsrc->ptr;

	T1_DeleteFont(*font);
	efree(font);
}
/* }}} */

/* {{{ php_free_ps_enc
 */
static void php_free_ps_enc(zend_rsrc_list_entry *rsrc TSRMLS_DC)
{
	char **enc = (char **) rsrc->ptr;

	T1_DeleteEncoding(enc);
}
/* }}} */

/* {{{ proto resource imagepsloadfont(string pathname)
   Load a new font from specified file */
PHP_FUNCTION(imagepsloadfont)
{
	char *file;
	php_size_t file_len;
	int f_ind, *font;
#ifdef PHP_WIN32
	zend_stat_t st;
#endif

	if (zend_parse_parameters(ZEND_NUM_ARGS() TSRMLS_CC, "S", &file, &file_len) == FAILURE) {
		return;
	}

#ifdef PHP_WIN32
	if (VCWD_STAT(file, &st) < 0) {
		php_error_docref(NULL TSRMLS_CC, E_WARNING, "Font file not found (%s)", file);
		RETURN_FALSE;
	}
#endif

	f_ind = T1_AddFont(file);

	if (f_ind < 0) {
		php_error_docref(NULL TSRMLS_CC, E_WARNING, "T1Lib Error (%i): %s", f_ind, T1_StrError(f_ind));
		RETURN_FALSE;
	}

	if (T1_LoadFont(f_ind)) {
		php_error_docref(NULL TSRMLS_CC, E_WARNING, "Couldn't load the font");
		RETURN_FALSE;
	}

	font = (int *) emalloc(sizeof(int));
	*font = f_ind;
	ZEND_REGISTER_RESOURCE(return_value, font, le_ps_font);
}
/* }}} */

/* {{{ proto int imagepscopyfont(int font_index)
   Make a copy of a font for purposes like extending or reenconding */
/* The function in t1lib which this function uses seem to be buggy...
PHP_FUNCTION(imagepscopyfont)
{
	int l_ind, type;
	gd_ps_font *nf_ind, *of_ind;
	long fnt;

	if (zend_parse_parameters(ZEND_NUM_ARGS() TSRMLS_CC, "l", &fnt) == FAILURE) {
		return;
	}

	of_ind = zend_list_find(fnt, &type);

	if (type != le_ps_font) {
		php_error_docref(NULL TSRMLS_CC, E_WARNING, "%ld is not a Type 1 font index", fnt);
		RETURN_FALSE;
	}

	nf_ind = emalloc(sizeof(gd_ps_font));
	nf_ind->font_id = T1_CopyFont(of_ind->font_id);

	if (nf_ind->font_id < 0) {
		l_ind = nf_ind->font_id;
		efree(nf_ind);
		switch (l_ind) {
			case -1:
				php_error_docref(NULL TSRMLS_CC, E_WARNING, "FontID %d is not loaded in memory", l_ind);
				RETURN_FALSE;
				break;
			case -2:
				php_error_docref(NULL TSRMLS_CC, E_WARNING, "Tried to copy a logical font");
				RETURN_FALSE;
				break;
			case -3:
				php_error_docref(NULL TSRMLS_CC, E_WARNING, "Memory allocation fault in t1lib");
				RETURN_FALSE;
				break;
			default:
				php_error_docref(NULL TSRMLS_CC, E_WARNING, "An unknown error occurred in t1lib");
				RETURN_FALSE;
				break;
		}
	}

	nf_ind->extend = 1;
	l_ind = zend_list_insert(nf_ind, le_ps_font TSRMLS_CC);
	RETURN_INT(l_ind);
}
*/
/* }}} */

/* {{{ proto bool imagepsfreefont(resource font_index)
   Free memory used by a font */
PHP_FUNCTION(imagepsfreefont)
{
	zval *fnt;
	int *f_ind;

	if (zend_parse_parameters(ZEND_NUM_ARGS() TSRMLS_CC, "r", &fnt) == FAILURE) {
		return;
	}

	ZEND_FETCH_RESOURCE(f_ind, int *, &fnt, -1, "Type 1 font", le_ps_font);
	zend_list_delete(Z_IVAL_P(fnt));
	RETURN_TRUE;
}
/* }}} */

/* {{{ proto bool imagepsencodefont(resource font_index, string filename)
   To change a fonts character encoding vector */
PHP_FUNCTION(imagepsencodefont)
{
	zval *fnt;
	char *enc, **enc_vector;
	php_size_t enc_len;
	int *f_ind;

	if (zend_parse_parameters(ZEND_NUM_ARGS() TSRMLS_CC, "rS", &fnt, &enc, &enc_len) == FAILURE) {
		return;
	}

	ZEND_FETCH_RESOURCE(f_ind, int *, &fnt, -1, "Type 1 font", le_ps_font);

	if ((enc_vector = T1_LoadEncoding(enc)) == NULL) {
		php_error_docref(NULL TSRMLS_CC, E_WARNING, "Couldn't load encoding vector from %s", enc);
		RETURN_FALSE;
	}

	T1_DeleteAllSizes(*f_ind);
	if (T1_ReencodeFont(*f_ind, enc_vector)) {
		T1_DeleteEncoding(enc_vector);
		php_error_docref(NULL TSRMLS_CC, E_WARNING, "Couldn't re-encode font");
		RETURN_FALSE;
	}

	zend_list_insert(enc_vector, le_ps_enc TSRMLS_CC);

	RETURN_TRUE;
}
/* }}} */

/* {{{ proto bool imagepsextendfont(resource font_index, float extend)
   Extend or or condense (if extend < 1) a font */
PHP_FUNCTION(imagepsextendfont)
{
	zval *fnt;
	double ext;
	int *f_ind;

	if (zend_parse_parameters(ZEND_NUM_ARGS() TSRMLS_CC, "rd", &fnt, &ext) == FAILURE) {
		return;
	}

	ZEND_FETCH_RESOURCE(f_ind, int *, &fnt, -1, "Type 1 font", le_ps_font);

	T1_DeleteAllSizes(*f_ind);

	if (ext <= 0) {
		php_error_docref(NULL TSRMLS_CC, E_WARNING, "Second parameter %F out of range (must be > 0)", ext);
		RETURN_FALSE;
	}

	if (T1_ExtendFont(*f_ind, ext) != 0) {
		RETURN_FALSE;
	}

	RETURN_TRUE;
}
/* }}} */

/* {{{ proto bool imagepsslantfont(resource font_index, float slant)
   Slant a font */
PHP_FUNCTION(imagepsslantfont)
{
	zval *fnt;
	double slt;
	int *f_ind;

	if (zend_parse_parameters(ZEND_NUM_ARGS() TSRMLS_CC, "rd", &fnt, &slt) == FAILURE) {
		return;
	}

	ZEND_FETCH_RESOURCE(f_ind, int *, &fnt, -1, "Type 1 font", le_ps_font);

	if (T1_SlantFont(*f_ind, slt) != 0) {
		RETURN_FALSE;
	}

	RETURN_TRUE;
}
/* }}} */

/* {{{ proto array imagepstext(resource image, string text, resource font, int size, int foreground, int background, int xcoord, int ycoord [, int space [, int tightness [, float angle [, int antialias])
   Rasterize a string over an image */
PHP_FUNCTION(imagepstext)
{
	zval *img, *fnt;
	int i, j;
	php_int_t _fg, _bg, x, y, size, space = 0, aa_steps = 4, width = 0;
	int *f_ind;
	int h_lines, v_lines, c_ind;
	int rd, gr, bl, fg_rd, fg_gr, fg_bl, bg_rd, bg_gr, bg_bl;
	int fg_al, bg_al, al;
	int aa[16];
	int amount_kern, add_width;
	double angle = 0.0, extend;
	unsigned long aa_greys[] = {0, 1, 2, 3, 4, 5, 6, 7, 8, 9, 10, 11, 12, 13, 14, 15, 16};
	gdImagePtr bg_img;
	GLYPH *str_img;
	T1_OUTLINE *char_path, *str_path;
	T1_TMATRIX *transform = NULL;
	char *str;
	php_size_t str_len;

	if (zend_parse_parameters(ZEND_NUM_ARGS() TSRMLS_CC, "rSriiiii|iidi", &img, &str, &str_len, &fnt, &size, &_fg, &_bg, &x, &y, &space, &width, &angle, &aa_steps) == FAILURE) {
		return;
	}

	if (aa_steps != 4 && aa_steps != 16) {
		php_error_docref(NULL TSRMLS_CC, E_WARNING, "Antialias steps must be 4 or 16");
		RETURN_FALSE;
	}

	ZEND_FETCH_RESOURCE(bg_img, gdImagePtr, &img, -1, "Image", le_gd);
	ZEND_FETCH_RESOURCE(f_ind, int *, &fnt, -1, "Type 1 font", le_ps_font);

	/* Ensure that the provided colors are valid */
	if (_fg < 0 || (!gdImageTrueColor(bg_img) && _fg > gdImageColorsTotal(bg_img))) {
		php_error_docref(NULL TSRMLS_CC, E_WARNING, "Foreground color index %ld out of range", _fg);
		RETURN_FALSE;
	}

	if (_bg < 0 || (!gdImageTrueColor(bg_img) && _fg > gdImageColorsTotal(bg_img))) {
		php_error_docref(NULL TSRMLS_CC, E_WARNING, "Background color index %ld out of range", _bg);
		RETURN_FALSE;
	}

	fg_rd = gdImageRed  (bg_img, _fg);
	fg_gr = gdImageGreen(bg_img, _fg);
	fg_bl = gdImageBlue (bg_img, _fg);
	fg_al = gdImageAlpha(bg_img, _fg);

	bg_rd = gdImageRed  (bg_img, _bg);
	bg_gr = gdImageGreen(bg_img, _bg);
	bg_bl = gdImageBlue (bg_img, _bg);
	bg_al = gdImageAlpha(bg_img, _bg);

	for (i = 0; i < aa_steps; i++) {
		rd = bg_rd + (double) (fg_rd - bg_rd) / aa_steps * (i + 1);
		gr = bg_gr + (double) (fg_gr - bg_gr) / aa_steps * (i + 1);
		bl = bg_bl + (double) (fg_bl - bg_bl) / aa_steps * (i + 1);
		al = bg_al + (double) (fg_al - bg_al) / aa_steps * (i + 1);
		aa[i] = gdImageColorResolveAlpha(bg_img, rd, gr, bl, al);
	}

	T1_AASetBitsPerPixel(8);

	switch (aa_steps) {
		case 4:
			T1_AASetGrayValues(0, 1, 2, 3, 4);
			T1_AASetLevel(T1_AA_LOW);
			break;
		case 16:
			T1_AAHSetGrayValues(aa_greys);
			T1_AASetLevel(T1_AA_HIGH);
			break;
		default:
			php_error_docref(NULL TSRMLS_CC, E_WARNING, "Invalid value %ld as number of steps for antialiasing", aa_steps);
			RETURN_FALSE;
	}

	if (angle) {
		transform = T1_RotateMatrix(NULL, angle);
	}

	if (width) {
		extend = T1_GetExtend(*f_ind);
		str_path = T1_GetCharOutline(*f_ind, str[0], size, transform);

		if (!str_path) {
			if (T1_errno) {
				php_error_docref(NULL TSRMLS_CC, E_WARNING, "T1Lib Error: %s", T1_StrError(T1_errno));
			}
			RETURN_FALSE;
		}

		for (i = 1; i < str_len; i++) {
			amount_kern = (int) T1_GetKerning(*f_ind, str[i - 1], str[i]);
			amount_kern += str[i - 1] == ' ' ? space : 0;
			add_width = (int) (amount_kern + width) / extend;

			char_path = T1_GetMoveOutline(*f_ind, add_width, 0, 0, size, transform);
			str_path = T1_ConcatOutlines(str_path, char_path);

			char_path = T1_GetCharOutline(*f_ind, str[i], size, transform);
			str_path = T1_ConcatOutlines(str_path, char_path);
		}
		str_img = T1_AAFillOutline(str_path, 0);
	} else {
		str_img = T1_AASetString(*f_ind, str,  str_len, space, T1_KERNING, size, transform);
	}
	if (T1_errno) {
		php_error_docref(NULL TSRMLS_CC, E_WARNING, "T1Lib Error: %s", T1_StrError(T1_errno));
		RETURN_FALSE;
	}

	h_lines = str_img->metrics.ascent -  str_img->metrics.descent;
	v_lines = str_img->metrics.rightSideBearing - str_img->metrics.leftSideBearing;

	for (i = 0; i < v_lines; i++) {
		for (j = 0; j < h_lines; j++) {
			switch (str_img->bits[j * v_lines + i]) {
				case 0:
					break;
				default:
					c_ind = aa[str_img->bits[j * v_lines + i] - 1];
					gdImageSetPixel(bg_img, x + str_img->metrics.leftSideBearing + i, y - str_img->metrics.ascent + j, c_ind);
					break;
			}
		}
	}

	array_init(return_value);

	add_next_index_int(return_value, str_img->metrics.leftSideBearing);
	add_next_index_int(return_value, str_img->metrics.descent);
	add_next_index_int(return_value, str_img->metrics.rightSideBearing);
	add_next_index_int(return_value, str_img->metrics.ascent);
}
/* }}} */

/* {{{ proto array imagepsbbox(string text, resource font, int size [, int space, int tightness, float angle])
   Return the bounding box needed by a string if rasterized */
PHP_FUNCTION(imagepsbbox)
{
	zval *fnt;
	php_int_t sz = 0, sp = 0, wd = 0;
	char *str;
	int i, space = 0, add_width = 0, char_width, amount_kern;
	int cur_x, cur_y, dx, dy;
	int x1, y1, x2, y2, x3, y3, x4, y4;
	int *f_ind;
	php_size_t str_len;
	per_char = 0;
	int argc = ZEND_NUM_ARGS();
	double angle = 0, sin_a = 0, cos_a = 0;
	BBox char_bbox, str_bbox = {0, 0, 0, 0};

	if (argc != 3 && argc != 6) {
		ZEND_WRONG_PARAM_COUNT();
	}
	
	if (zend_parse_parameters(ZEND_NUM_ARGS() TSRMLS_CC, "Sri|iid", &str, &str_len, &fnt, &sz, &sp, &wd, &angle) == FAILURE) {
		return;
	}
	
	if (argc == 6) {
		space = sp;
		add_width = wd;
		angle = angle * M_PI / 180;
		sin_a = sin(angle);
		cos_a = cos(angle);
		per_char =  add_width || angle ? 1 : 0;
	}

	ZEND_FETCH_RESOURCE(f_ind, int *, &fnt, -1, "Type 1 font", le_ps_font);

#define max(a, b) (a > b ? a : b)
#define min(a, b) (a < b ? a : b)
#define new_x(a, b) (int) ((a) * cos_a - (b) * sin_a)
#define new_y(a, b) (int) ((a) * sin_a + (b) * cos_a)

	if (per_char) {
		space += T1_GetCharWidth(*f_ind, ' ');
		cur_x = cur_y = 0;

		for (i = 0; i < str_len; i++) {
			if (str[i] == ' ') {
				char_bbox.llx = char_bbox.lly = char_bbox.ury = 0;
				char_bbox.urx = char_width = space;
			} else {
				char_bbox = T1_GetCharBBox(*f_ind, str[i]);
				char_width = T1_GetCharWidth(*f_ind, str[i]);
			}
			amount_kern = i ? T1_GetKerning(*f_ind, str[i - 1], str[i]) : 0;

			/* Transfer character bounding box to right place */
			x1 = new_x(char_bbox.llx, char_bbox.lly) + cur_x;
			y1 = new_y(char_bbox.llx, char_bbox.lly) + cur_y;
			x2 = new_x(char_bbox.llx, char_bbox.ury) + cur_x;
			y2 = new_y(char_bbox.llx, char_bbox.ury) + cur_y;
			x3 = new_x(char_bbox.urx, char_bbox.ury) + cur_x;
			y3 = new_y(char_bbox.urx, char_bbox.ury) + cur_y;
			x4 = new_x(char_bbox.urx, char_bbox.lly) + cur_x;
			y4 = new_y(char_bbox.urx, char_bbox.lly) + cur_y;

			/* Find min & max values and compare them with current bounding box */
			str_bbox.llx = min(str_bbox.llx, min(x1, min(x2, min(x3, x4))));
			str_bbox.lly = min(str_bbox.lly, min(y1, min(y2, min(y3, y4))));
			str_bbox.urx = max(str_bbox.urx, max(x1, max(x2, max(x3, x4))));
			str_bbox.ury = max(str_bbox.ury, max(y1, max(y2, max(y3, y4))));

			/* Move to the next base point */
			dx = new_x(char_width + add_width + amount_kern, 0);
			dy = new_y(char_width + add_width + amount_kern, 0);
			cur_x += dx;
			cur_y += dy;
			/*
			printf("%d\t%d\t%d\t%d\t%d\t%d\t%d\t%d\t%d\t%d\t%d\t%d\t%d\t%d\t%d\t%d\t%d\t%d\n", x1, y1, x2, y2, x3, y3, x4, y4, char_bbox.llx, char_bbox.lly, char_bbox.urx, char_bbox.ury, char_width, amount_kern, cur_x, cur_y, dx, dy);
			*/
		}

	} else {
		str_bbox = T1_GetStringBBox(*f_ind, str, str_len, space, T1_KERNING);
	}

	if (T1_errno) {
		RETURN_FALSE;
	}

	array_init(return_value);
	/*
	printf("%d %d %d %d\n", str_bbox.llx, str_bbox.lly, str_bbox.urx, str_bbox.ury);
	*/
	add_next_index_int(return_value, (int) ceil(((double) str_bbox.llx)*sz/1000));
	add_next_index_int(return_value, (int) ceil(((double) str_bbox.lly)*sz/1000));
	add_next_index_int(return_value, (int) ceil(((double) str_bbox.urx)*sz/1000));
	add_next_index_int(return_value, (int) ceil(((double) str_bbox.ury)*sz/1000));
}
/* }}} */
#endif

/* {{{ proto bool image2wbmp(resource im [, string filename [, int threshold]])
   Output WBMP image to browser or file */
PHP_FUNCTION(image2wbmp)
{
	_php_image_output(INTERNAL_FUNCTION_PARAM_PASSTHRU, PHP_GDIMG_CONVERT_WBM, "WBMP", _php_image_bw_convert);
}
/* }}} */

#if defined(HAVE_GD_JPG)
/* {{{ proto bool jpeg2wbmp (string f_org, string f_dest, int d_height, int d_width, int threshold)
   Convert JPEG image to WBMP image */
PHP_FUNCTION(jpeg2wbmp)
{
	_php_image_convert(INTERNAL_FUNCTION_PARAM_PASSTHRU, PHP_GDIMG_TYPE_JPG);
}
/* }}} */
#endif

#if defined(HAVE_GD_PNG)
/* {{{ proto bool png2wbmp (string f_org, string f_dest, int d_height, int d_width, int threshold)
   Convert PNG image to WBMP image */
PHP_FUNCTION(png2wbmp)
{
	_php_image_convert(INTERNAL_FUNCTION_PARAM_PASSTHRU, PHP_GDIMG_TYPE_PNG);
}
/* }}} */
#endif

/* {{{ _php_image_bw_convert
 * It converts a gd Image to bw using a threshold value */
static void _php_image_bw_convert(gdImagePtr im_org, gdIOCtx *out, int threshold)
{
	gdImagePtr im_dest;
	int white, black;
	int color, color_org, median;
	int dest_height = gdImageSY(im_org);
	int dest_width = gdImageSX(im_org);
	int x, y;
	TSRMLS_FETCH();

	im_dest = gdImageCreate(dest_width, dest_height);
	if (im_dest == NULL) {
		php_error_docref(NULL TSRMLS_CC, E_WARNING, "Unable to allocate temporary buffer");
		return;
	}

	white = gdImageColorAllocate(im_dest, 255, 255, 255);
	if (white == -1) {
		php_error_docref(NULL TSRMLS_CC, E_WARNING, "Unable to allocate the colors for the destination buffer");
		return;
	}

	black = gdImageColorAllocate(im_dest, 0, 0, 0);
	if (black == -1) {
		php_error_docref(NULL TSRMLS_CC, E_WARNING, "Unable to allocate the colors for the destination buffer");
		return;
	}

	if (im_org->trueColor) {
		gdImageTrueColorToPalette(im_org, 1, 256);
	}

	for (y = 0; y < dest_height; y++) {
		for (x = 0; x < dest_width; x++) {
			color_org = gdImageGetPixel(im_org, x, y);
			median = (im_org->red[color_org] + im_org->green[color_org] + im_org->blue[color_org]) / 3;
			if (median < threshold) {
				color = black;
			} else {
				color = white;
			}
			gdImageSetPixel (im_dest, x, y, color);
		}
	}
	gdImageWBMPCtx (im_dest, black, out);

}
/* }}} */

/* {{{ _php_image_convert
 * _php_image_convert converts jpeg/png images to wbmp and resizes them as needed  */
static void _php_image_convert(INTERNAL_FUNCTION_PARAMETERS, int image_type )
{
	char *f_org, *f_dest;
	php_size_t f_org_len, f_dest_len;
	php_int_t height, width, threshold;
	gdImagePtr im_org, im_dest, im_tmp;
	char *fn_org = NULL;
	char *fn_dest = NULL;
	FILE *org, *dest;
	int dest_height = -1;
	int dest_width = -1;
	int org_height, org_width;
	int white, black;
	int color, color_org, median;
	int int_threshold;
	int x, y;
	float x_ratio, y_ratio;
    php_int_t ignore_warning;
	
	if (zend_parse_parameters(ZEND_NUM_ARGS() TSRMLS_CC, "PPiii", &f_org, &f_org_len, &f_dest, &f_dest_len, &height, &width, &threshold) == FAILURE) {
		return;
	}

	fn_org  = f_org;
	fn_dest = f_dest;
	dest_height = height;
	dest_width = width;
	int_threshold = threshold;

	/* Check threshold value */
	if (int_threshold < 0 || int_threshold > 8) {
		php_error_docref(NULL TSRMLS_CC, E_WARNING, "Invalid threshold value '%d'", int_threshold);
		RETURN_FALSE;
	}

	/* Check origin file */
	PHP_GD_CHECK_OPEN_BASEDIR(fn_org, "Invalid origin filename");

	/* Check destination file */
	PHP_GD_CHECK_OPEN_BASEDIR(fn_dest, "Invalid destination filename");

	/* Open origin file */
	org = VCWD_FOPEN(fn_org, "rb");
	if (!org) {
		php_error_docref(NULL TSRMLS_CC, E_WARNING, "Unable to open '%s' for reading", fn_org);
		RETURN_FALSE;
	}

	/* Open destination file */
	dest = VCWD_FOPEN(fn_dest, "wb");
	if (!dest) {
		php_error_docref(NULL TSRMLS_CC, E_WARNING, "Unable to open '%s' for writing", fn_dest);
		RETURN_FALSE;
	}

	switch (image_type) {
		case PHP_GDIMG_TYPE_GIF:
			im_org = gdImageCreateFromGif(org);
			if (im_org == NULL) {
				php_error_docref(NULL TSRMLS_CC, E_WARNING, "Unable to open '%s' Not a valid GIF file", fn_dest);
				RETURN_FALSE;
			}
			break;

#ifdef HAVE_GD_JPG
		case PHP_GDIMG_TYPE_JPG:
			ignore_warning = INI_INT("gd.jpeg_ignore_warning");
			im_org = gdImageCreateFromJpegEx(org, ignore_warning);
			if (im_org == NULL) {
				php_error_docref(NULL TSRMLS_CC, E_WARNING, "Unable to open '%s' Not a valid JPEG file", fn_dest);
				RETURN_FALSE;
			}
			break;
#endif /* HAVE_GD_JPG */

#ifdef HAVE_GD_PNG
		case PHP_GDIMG_TYPE_PNG:
			im_org = gdImageCreateFromPng(org);
			if (im_org == NULL) {
				php_error_docref(NULL TSRMLS_CC, E_WARNING, "Unable to open '%s' Not a valid PNG file", fn_dest);
				RETURN_FALSE;
			}
			break;
#endif /* HAVE_GD_PNG */

		default:
			php_error_docref(NULL TSRMLS_CC, E_WARNING, "Format not supported");
			RETURN_FALSE;
			break;
	}

	org_width  = gdImageSX (im_org);
	org_height = gdImageSY (im_org);

	x_ratio = (float) org_width / (float) dest_width;
	y_ratio = (float) org_height / (float) dest_height;

	if (x_ratio > 1 && y_ratio > 1) {
		if (y_ratio > x_ratio) {
			x_ratio = y_ratio;
		} else {
			y_ratio = x_ratio;
		}
		dest_width = (int) (org_width / x_ratio);
		dest_height = (int) (org_height / y_ratio);
	} else {
		x_ratio = (float) dest_width / (float) org_width;
		y_ratio = (float) dest_height / (float) org_height;

		if (y_ratio < x_ratio) {
			x_ratio = y_ratio;
		} else {
			y_ratio = x_ratio;
		}
		dest_width = (int) (org_width * x_ratio);
		dest_height = (int) (org_height * y_ratio);
	}

	im_tmp = gdImageCreate (dest_width, dest_height);
	if (im_tmp == NULL ) {
		php_error_docref(NULL TSRMLS_CC, E_WARNING, "Unable to allocate temporary buffer");
		RETURN_FALSE;
	}

	gdImageCopyResized (im_tmp, im_org, 0, 0, 0, 0, dest_width, dest_height, org_width, org_height);

	gdImageDestroy(im_org);

	fclose(org);

	im_dest = gdImageCreate(dest_width, dest_height);
	if (im_dest == NULL) {
		php_error_docref(NULL TSRMLS_CC, E_WARNING, "Unable to allocate destination buffer");
		RETURN_FALSE;
	}

	white = gdImageColorAllocate(im_dest, 255, 255, 255);
	if (white == -1) {
		php_error_docref(NULL TSRMLS_CC, E_WARNING, "Unable to allocate the colors for the destination buffer");
		RETURN_FALSE;
	}

	black = gdImageColorAllocate(im_dest, 0, 0, 0);
	if (black == -1) {
		php_error_docref(NULL TSRMLS_CC, E_WARNING, "Unable to allocate the colors for the destination buffer");
		RETURN_FALSE;
	}

	int_threshold = int_threshold * 32;

	for (y = 0; y < dest_height; y++) {
		for (x = 0; x < dest_width; x++) {
			color_org = gdImageGetPixel (im_tmp, x, y);
			median = (im_tmp->red[color_org] + im_tmp->green[color_org] + im_tmp->blue[color_org]) / 3;
			if (median < int_threshold) {
				color = black;
			} else {
				color = white;
			}
			gdImageSetPixel (im_dest, x, y, color);
		}
	}

	gdImageDestroy (im_tmp );

	gdImageWBMP(im_dest, black , dest);

	fflush(dest);
	fclose(dest);

	gdImageDestroy(im_dest);

	RETURN_TRUE;
}
/* }}} */

/* Section Filters */
#define PHP_GD_SINGLE_RES	\
	zval *SIM;	\
	gdImagePtr im_src;	\
	if (zend_parse_parameters(1 TSRMLS_CC, "r", &SIM) == FAILURE) {	\
		RETURN_FALSE;	\
	}	\
	ZEND_FETCH_RESOURCE(im_src, gdImagePtr, &SIM, -1, "Image", le_gd);	\
	if (im_src == NULL) {	\
		RETURN_FALSE;	\
	}

static void php_image_filter_negate(INTERNAL_FUNCTION_PARAMETERS)
{
	PHP_GD_SINGLE_RES

	if (gdImageNegate(im_src) == 1) {
		RETURN_TRUE;
	}

	RETURN_FALSE;
}

static void php_image_filter_grayscale(INTERNAL_FUNCTION_PARAMETERS)
{
	PHP_GD_SINGLE_RES

	if (gdImageGrayScale(im_src) == 1) {
		RETURN_TRUE;
	}

	RETURN_FALSE;
}

static void php_image_filter_brightness(INTERNAL_FUNCTION_PARAMETERS)
{
	zval *SIM;
	gdImagePtr im_src;
	php_int_t brightness, tmp;

	if (zend_parse_parameters(ZEND_NUM_ARGS() TSRMLS_CC, "zii", &SIM, &tmp, &brightness) == FAILURE) {
		RETURN_FALSE;
	}

	ZEND_FETCH_RESOURCE(im_src, gdImagePtr, &SIM, -1, "Image", le_gd);

	if (im_src == NULL) {
		RETURN_FALSE;
	}

	if (gdImageBrightness(im_src, (int)brightness) == 1) {
		RETURN_TRUE;
	}

	RETURN_FALSE;
}

static void php_image_filter_contrast(INTERNAL_FUNCTION_PARAMETERS)
{
	zval *SIM;
	gdImagePtr im_src;
	php_int_t contrast, tmp;

	if (zend_parse_parameters(ZEND_NUM_ARGS() TSRMLS_CC, "rii", &SIM, &tmp, &contrast) == FAILURE) {
		RETURN_FALSE;
	}

	ZEND_FETCH_RESOURCE(im_src, gdImagePtr, &SIM, -1, "Image", le_gd);

	if (im_src == NULL) {
		RETURN_FALSE;
	}

	if (gdImageContrast(im_src, (int)contrast) == 1) {
		RETURN_TRUE;
	}

	RETURN_FALSE;
}

static void php_image_filter_colorize(INTERNAL_FUNCTION_PARAMETERS)
{
	zval *SIM;
	gdImagePtr im_src;
	php_int_t r,g,b,tmp;
	php_int_t a = 0;

	if (zend_parse_parameters(ZEND_NUM_ARGS() TSRMLS_CC, "riiii|i", &SIM, &tmp, &r, &g, &b, &a) == FAILURE) {
		RETURN_FALSE;
	}

	ZEND_FETCH_RESOURCE(im_src, gdImagePtr, &SIM, -1, "Image", le_gd);

	if (im_src == NULL) {
		RETURN_FALSE;
	}

	if (gdImageColor(im_src, (int) r, (int) g, (int) b, (int) a) == 1) {
		RETURN_TRUE;
	}

	RETURN_FALSE;
}

static void php_image_filter_edgedetect(INTERNAL_FUNCTION_PARAMETERS)
{
	PHP_GD_SINGLE_RES

	if (gdImageEdgeDetectQuick(im_src) == 1) {
		RETURN_TRUE;
	}

	RETURN_FALSE;
}

static void php_image_filter_emboss(INTERNAL_FUNCTION_PARAMETERS)
{
	PHP_GD_SINGLE_RES

	if (gdImageEmboss(im_src) == 1) {
		RETURN_TRUE;
	}

	RETURN_FALSE;
}

static void php_image_filter_gaussian_blur(INTERNAL_FUNCTION_PARAMETERS)
{
	PHP_GD_SINGLE_RES

	if (gdImageGaussianBlur(im_src) == 1) {
		RETURN_TRUE;
	}

	RETURN_FALSE;
}

static void php_image_filter_selective_blur(INTERNAL_FUNCTION_PARAMETERS)
{
	PHP_GD_SINGLE_RES

	if (gdImageSelectiveBlur(im_src) == 1) {
		RETURN_TRUE;
	}

	RETURN_FALSE;
}

static void php_image_filter_mean_removal(INTERNAL_FUNCTION_PARAMETERS)
{
	PHP_GD_SINGLE_RES

	if (gdImageMeanRemoval(im_src) == 1) {
		RETURN_TRUE;
	}

	RETURN_FALSE;
}

static void php_image_filter_smooth(INTERNAL_FUNCTION_PARAMETERS)
{
	zval *SIM;
	php_int_t tmp;
	gdImagePtr im_src;
	double weight;

	if (zend_parse_parameters(ZEND_NUM_ARGS() TSRMLS_CC, "rid", &SIM, &tmp, &weight) == FAILURE) {
		RETURN_FALSE;
	}

	ZEND_FETCH_RESOURCE(im_src, gdImagePtr, &SIM, -1, "Image", le_gd);

	if (im_src == NULL) {
		RETURN_FALSE;
	}

	if (gdImageSmooth(im_src, (float)weight)==1) {
		RETURN_TRUE;
	}

	RETURN_FALSE;
}

static void php_image_filter_pixelate(INTERNAL_FUNCTION_PARAMETERS)
{
	zval *IM;
	gdImagePtr im;
	php_int_t tmp, blocksize;
	zend_bool mode = 0;

	if (zend_parse_parameters(ZEND_NUM_ARGS() TSRMLS_CC, "rii|b", &IM, &tmp, &blocksize, &mode) == FAILURE) {
		RETURN_FALSE;
	}

	ZEND_FETCH_RESOURCE(im, gdImagePtr, &IM, -1, "Image", le_gd);

	if (im == NULL) {
		RETURN_FALSE;
	}

	if (gdImagePixelate(im, (int) blocksize, (const unsigned int) mode)) {
		RETURN_TRUE;
	}

	RETURN_FALSE;
}

/* {{{ proto bool imagefilter(resource src_im, int filtertype, [args] )
   Applies Filter an image using a custom angle */
PHP_FUNCTION(imagefilter)
{
	zval *tmp;

	typedef void (*image_filter)(INTERNAL_FUNCTION_PARAMETERS);
	php_int_t filtertype;
	image_filter filters[] =
	{
		php_image_filter_negate ,
		php_image_filter_grayscale,
		php_image_filter_brightness,
		php_image_filter_contrast,
		php_image_filter_colorize,
		php_image_filter_edgedetect,
		php_image_filter_emboss,
		php_image_filter_gaussian_blur,
		php_image_filter_selective_blur,
		php_image_filter_mean_removal,
		php_image_filter_smooth,
		php_image_filter_pixelate
	};

	if (ZEND_NUM_ARGS() < 2 || ZEND_NUM_ARGS() > IMAGE_FILTER_MAX_ARGS) {
		WRONG_PARAM_COUNT;
	} else if (zend_parse_parameters(2 TSRMLS_CC, "ri", &tmp, &filtertype) == FAILURE) {
		return;
	}

	if (filtertype >= 0 && filtertype <= IMAGE_FILTER_MAX) {
		filters[filtertype](INTERNAL_FUNCTION_PARAM_PASSTHRU);
	}
}
/* }}} */

/* {{{ proto resource imageconvolution(resource src_im, array matrix3x3, double div, double offset)
   Apply a 3x3 convolution matrix, using coefficient div and offset */
PHP_FUNCTION(imageconvolution)
{
	zval *SIM, *hash_matrix;
	zval **var = NULL, **var2 = NULL;
	gdImagePtr im_src = NULL;
	double div, offset;
	int nelem, i, j, res;
	float matrix[3][3] = {{0,0,0}, {0,0,0}, {0,0,0}};

	if (zend_parse_parameters(ZEND_NUM_ARGS() TSRMLS_CC, "radd", &SIM, &hash_matrix, &div, &offset) == FAILURE) {
		RETURN_FALSE;
	}

	ZEND_FETCH_RESOURCE(im_src, gdImagePtr, &SIM, -1, "Image", le_gd);

	nelem = zend_hash_num_elements(Z_ARRVAL_P(hash_matrix));
	if (nelem != 3) {
		php_error_docref(NULL TSRMLS_CC, E_WARNING, "You must have 3x3 array");
		RETURN_FALSE;
	}

	for (i=0; i<3; i++) {
		if (zend_hash_index_find(Z_ARRVAL_P(hash_matrix), (i), (void **) &var) == SUCCESS && Z_TYPE_PP(var) == IS_ARRAY) {
			if (Z_TYPE_PP(var) != IS_ARRAY || zend_hash_num_elements(Z_ARRVAL_PP(var)) != 3 ) {
				php_error_docref(NULL TSRMLS_CC, E_WARNING, "You must have 3x3 array");
				RETURN_FALSE;
			}

			for (j=0; j<3; j++) {
				if (zend_hash_index_find(Z_ARRVAL_PP(var), (j), (void **) &var2) == SUCCESS) {
					if (Z_TYPE_PP(var2) != IS_DOUBLE) {
						zval dval;
						dval = **var2;
						zval_copy_ctor(&dval);
						convert_to_double(&dval);
						matrix[i][j] = (float)Z_DVAL(dval);
					} else {
						matrix[i][j] = (float)Z_DVAL_PP(var2);
					}
				} else {
					php_error_docref(NULL TSRMLS_CC, E_WARNING, "You must have a 3x3 matrix");
					RETURN_FALSE;
				}
			}
		}
	}
	res = gdImageConvolution(im_src, matrix, (float)div, (float)offset);

	if (res) {
		RETURN_TRUE;
	} else {
		RETURN_FALSE;
	}
}
/* }}} */
/* End section: Filters */

/* {{{ proto void imageflip(resource im, int mode)
   Flip an image (in place) horizontally, vertically or both directions. */
PHP_FUNCTION(imageflip)
{
	zval *IM;
	php_int_t mode;
	gdImagePtr im;

	if (zend_parse_parameters(ZEND_NUM_ARGS() TSRMLS_CC, "ri", &IM, &mode) == FAILURE)  {
		return;
	}

	ZEND_FETCH_RESOURCE(im, gdImagePtr, &IM, -1, "Image", le_gd);

	switch (mode) {
		case GD_FLIP_VERTICAL:
			gdImageFlipVertical(im);
			break;

		case GD_FLIP_HORINZONTAL:
			gdImageFlipHorizontal(im);
			break;

		case GD_FLIP_BOTH:
			gdImageFlipBoth(im);
			break;

		default:
			php_error_docref(NULL TSRMLS_CC, E_WARNING, "Unknown flip mode");
			RETURN_FALSE;
	}

	RETURN_TRUE;
}
/* }}} */

#ifdef HAVE_GD_BUNDLED
/* {{{ proto bool imageantialias(resource im, bool on)
   Should antialiased functions used or not*/
PHP_FUNCTION(imageantialias)
{
	zval *IM;
	zend_bool alias;
	gdImagePtr im;

	if (zend_parse_parameters(ZEND_NUM_ARGS() TSRMLS_CC, "rb", &IM, &alias) == FAILURE) {
		return;
	}

	ZEND_FETCH_RESOURCE(im, gdImagePtr, &IM, -1, "Image", le_gd);
	gdImageAntialias(im, alias);
	RETURN_TRUE;
}
/* }}} */
#endif

/* {{{ proto void imagecrop(resource im, array rect)
   Crop an image using the given coordinates and size, x, y, width and height. */
PHP_FUNCTION(imagecrop)
{
	zval *IM;
	gdImagePtr im;
	gdImagePtr im_crop;
	gdRect rect;
	zval *z_rect;
	zval **tmp;

	if (zend_parse_parameters(ZEND_NUM_ARGS() TSRMLS_CC, "ra", &IM, &z_rect) == FAILURE)  {
		return;
	}

	ZEND_FETCH_RESOURCE(im, gdImagePtr, &IM, -1, "Image", le_gd);

	if (zend_hash_find(HASH_OF(z_rect), "x", sizeof("x"), (void **)&tmp) != FAILURE) {
		if (Z_TYPE_PP(tmp) != IS_INT) {
			zval lval;
			lval = **tmp;
			zval_copy_ctor(&lval);
			convert_to_int(&lval);
			rect.x = Z_IVAL(lval);
		} else {
			rect.x = Z_IVAL_PP(tmp);
		}
	} else {
		php_error_docref(NULL TSRMLS_CC, E_WARNING, "Missing x position");
		RETURN_FALSE;
	}

	if (zend_hash_find(HASH_OF(z_rect), "y", sizeof("x"), (void **)&tmp) != FAILURE) {
		if (Z_TYPE_PP(tmp) != IS_INT) {
			zval lval;
			lval = **tmp;
			zval_copy_ctor(&lval);
			convert_to_int(&lval);
			rect.y = Z_IVAL(lval);
		} else {
			rect.y = Z_IVAL_PP(tmp);
		}
	} else {
		php_error_docref(NULL TSRMLS_CC, E_WARNING, "Missing y position");
		RETURN_FALSE;
	}

	if (zend_hash_find(HASH_OF(z_rect), "width", sizeof("width"), (void **)&tmp) != FAILURE) {
		if (Z_TYPE_PP(tmp) != IS_INT) {
			zval lval;
			lval = **tmp;
			zval_copy_ctor(&lval);
			convert_to_int(&lval);
			rect.width = Z_IVAL(lval);
		} else {
			rect.width = Z_IVAL_PP(tmp);
		}
	} else {
		php_error_docref(NULL TSRMLS_CC, E_WARNING, "Missing width");
		RETURN_FALSE;
	}

	if (zend_hash_find(HASH_OF(z_rect), "height", sizeof("height"), (void **)&tmp) != FAILURE) {
		if (Z_TYPE_PP(tmp) != IS_INT) {
			zval lval;
			lval = **tmp;
			zval_copy_ctor(&lval);
			convert_to_int(&lval);
			rect.height = Z_IVAL(lval);
		} else {
			rect.height = Z_IVAL_PP(tmp);
		}
	} else {
		php_error_docref(NULL TSRMLS_CC, E_WARNING, "Missing height");
		RETURN_FALSE;
	}

	im_crop = gdImageCrop(im, &rect);

	if (im_crop == NULL) {
		RETURN_FALSE;
	} else {
		ZEND_REGISTER_RESOURCE(return_value, im_crop, le_gd);
	}
}
/* }}} */

/* {{{ proto void imagecropauto(resource im [, int mode [, threshold [, color]]])
   Crop an image automatically using one of the available modes. */
PHP_FUNCTION(imagecropauto)
{
	zval *IM;
	php_int_t mode = -1;
	php_int_t color = -1;
	double threshold = 0.5f;
	gdImagePtr im;
	gdImagePtr im_crop;

	if (zend_parse_parameters(ZEND_NUM_ARGS() TSRMLS_CC, "r|idi", &IM, &mode, &threshold, &color) == FAILURE)  {
		return;
	}

	ZEND_FETCH_RESOURCE(im, gdImagePtr, &IM, -1, "Image", le_gd);

	switch (mode) {
		case -1:
			mode = GD_CROP_DEFAULT;
		case GD_CROP_DEFAULT:
		case GD_CROP_TRANSPARENT:
		case GD_CROP_BLACK:
		case GD_CROP_WHITE:
		case GD_CROP_SIDES:
			im_crop = gdImageCropAuto(im, mode);
			break;

		case GD_CROP_THRESHOLD:
			if (color < 0) {
				php_error_docref(NULL TSRMLS_CC, E_WARNING, "Color argument missing with threshold mode");
				RETURN_FALSE;
			}
			im_crop = gdImageCropThreshold(im, color, (float) threshold);
			break;

		default:
			php_error_docref(NULL TSRMLS_CC, E_WARNING, "Unknown crop mode");
			RETURN_FALSE;
	}
	if (im_crop == NULL) {
		RETURN_FALSE;
	} else {
		ZEND_REGISTER_RESOURCE(return_value, im_crop, le_gd);
	}
}
/* }}} */

/* {{{ proto resource imagescale(resource im, new_width[, new_height[, method]])
   Scale an image using the given new width and height. */
PHP_FUNCTION(imagescale)
{
	zval *IM;
	gdImagePtr im;
	gdImagePtr im_scaled = NULL;
	int new_width, new_height;
	php_int_t tmp_w, tmp_h=-1, tmp_m = GD_BILINEAR_FIXED;
	gdInterpolationMethod method;

	if (zend_parse_parameters(ZEND_NUM_ARGS() TSRMLS_CC, "rl|ll", &IM, &tmp_w, &tmp_h, &tmp_m) == FAILURE)  {
		return;
	}
	method = tmp_m;
	new_width = tmp_w;
	new_height = tmp_h;

	ZEND_FETCH_RESOURCE(im, gdImagePtr, &IM, -1, "Image", le_gd);

	if (gdImageSetInterpolationMethod(im, method)) {
		im_scaled = gdImageScale(im, new_width, new_height);
	}

	if (im_scaled == NULL) {
		RETURN_FALSE;
	} else {
		ZEND_REGISTER_RESOURCE(return_value, im_scaled, le_gd);
	}
}
/* }}} */

/* {{{ proto resource imageaffine(resource src, array affine[, array clip])
   Return an image containing the affine tramsformed src image, using an optional clipping area */
PHP_FUNCTION(imageaffine)
{
	zval *IM;
	gdImagePtr src;
	gdImagePtr dst;
	gdRect rect;
	gdRectPtr pRect = NULL;
	zval *z_rect = NULL;
	zval *z_affine;
	zval **tmp;
	double affine[6];
	int i, nelems;
	zval **zval_affine_elem = NULL;

	if (zend_parse_parameters(ZEND_NUM_ARGS() TSRMLS_CC, "ra|a", &IM, &z_affine, &z_rect) == FAILURE)  {
		return;
	}

	ZEND_FETCH_RESOURCE(src, gdImagePtr, &IM, -1, "Image", le_gd);

	if ((nelems = zend_hash_num_elements(Z_ARRVAL_P(z_affine))) != 6) {
		php_error_docref(NULL TSRMLS_CC, E_WARNING, "Affine array must have six elements");
		RETURN_FALSE;
	}

	for (i = 0; i < nelems; i++) {
		if (zend_hash_index_find(Z_ARRVAL_P(z_affine), i, (void **) &zval_affine_elem) == SUCCESS) {
			switch (Z_TYPE_PP(zval_affine_elem)) {
				case IS_INT:
					affine[i]  = Z_IVAL_PP(zval_affine_elem);
					break;
				case IS_DOUBLE:
					affine[i] = Z_DVAL_PP(zval_affine_elem);
					break;
				case IS_STRING:
					{
						zval dval;
						dval = **zval_affine_elem;
						zval_copy_ctor(&dval);
						convert_to_double(&dval);
						affine[i] = Z_DVAL(dval);
					}
					break;
				default:
					php_error_docref(NULL TSRMLS_CC, E_WARNING, "Invalid type for element %i", i);
					RETURN_FALSE;
			}
		}
	}

	if (z_rect != NULL) {
		if (zend_hash_find(HASH_OF(z_rect), "x", sizeof("x"), (void **)&tmp) != FAILURE) {
			if (Z_TYPE_PP(tmp) != IS_INT) {
				zval lval;
				lval = **tmp;
				zval_copy_ctor(&lval);
				convert_to_int(&lval);
				rect.x = Z_IVAL(lval);
			} else {
				rect.x = Z_IVAL_PP(tmp);
			}
		} else {
			php_error_docref(NULL TSRMLS_CC, E_WARNING, "Missing x position");
			RETURN_FALSE;
		}

		if (zend_hash_find(HASH_OF(z_rect), "y", sizeof("x"), (void **)&tmp) != FAILURE) {
			if (Z_TYPE_PP(tmp) != IS_INT) {
				zval lval;
				lval = **tmp;
				zval_copy_ctor(&lval);
				convert_to_int(&lval);
				rect.y = Z_IVAL(lval);
			} else {
				rect.y = Z_IVAL_PP(tmp);
			}
		} else {
			php_error_docref(NULL TSRMLS_CC, E_WARNING, "Missing y position");
			RETURN_FALSE;
		}

		if (zend_hash_find(HASH_OF(z_rect), "width", sizeof("width"), (void **)&tmp) != FAILURE) {
			if (Z_TYPE_PP(tmp) != IS_INT) {
				zval lval;
				lval = **tmp;
				zval_copy_ctor(&lval);
				convert_to_int(&lval);
				rect.width = Z_IVAL(lval);
			} else {
				rect.width = Z_IVAL_PP(tmp);
			}
		} else {
			php_error_docref(NULL TSRMLS_CC, E_WARNING, "Missing width");
			RETURN_FALSE;
		}

		if (zend_hash_find(HASH_OF(z_rect), "height", sizeof("height"), (void **)&tmp) != FAILURE) {
			if (Z_TYPE_PP(tmp) != IS_INT) {
				zval lval;
				lval = **tmp;
				zval_copy_ctor(&lval);
				convert_to_int(&lval);
				rect.height = Z_IVAL(lval);
			} else {
				rect.height = Z_IVAL_PP(tmp);
			}
		} else {
			php_error_docref(NULL TSRMLS_CC, E_WARNING, "Missing height");
			RETURN_FALSE;
		}
		pRect = &rect;
	} else {
		rect.x = -1;
		rect.y = -1;
		rect.width = gdImageSX(src);
		rect.height = gdImageSY(src);
		pRect = NULL;
	}

	if (gdTransformAffineGetImage(&dst, src, pRect, affine) != GD_TRUE) {
		RETURN_FALSE;
	}

	if (dst == NULL) {
		RETURN_FALSE;
	} else {
		ZEND_REGISTER_RESOURCE(return_value, dst, le_gd);
	}
}
/* }}} */

/* {{{ proto array imageaffinematrixget(type[, options])
   Return an image containing the affine tramsformed src image, using an optional clipping area */
PHP_FUNCTION(imageaffinematrixget)
{
	double affine[6];
<<<<<<< HEAD
	php_int_t type;
	zval *options;
=======
	long type;
	zval *options = NULL;
>>>>>>> 072bbe95
	zval **tmp;
	int res = GD_FALSE, i;

	if (zend_parse_parameters(ZEND_NUM_ARGS() TSRMLS_CC, "i|z", &type, &options) == FAILURE)  {
		return;
	}

	switch((gdAffineStandardMatrix)type) {
		case GD_AFFINE_TRANSLATE:
		case GD_AFFINE_SCALE: {
			double x, y;
			if (!options || Z_TYPE_P(options) != IS_ARRAY) {
				php_error_docref(NULL TSRMLS_CC, E_WARNING, "Array expected as options");
				RETURN_FALSE;
			}
			if (zend_hash_find(HASH_OF(options), "x", sizeof("x"), (void **)&tmp) != FAILURE) {
				if (Z_TYPE_PP(tmp) != IS_DOUBLE) {
					zval dval;
					dval = **tmp;
					zval_copy_ctor(&dval);
					convert_to_double(&dval);
					x = Z_DVAL(dval);
				} else {
					x = Z_DVAL_PP(tmp);
				}
			} else {
				php_error_docref(NULL TSRMLS_CC, E_WARNING, "Missing x position");
				RETURN_FALSE;
			}

			if (zend_hash_find(HASH_OF(options), "y", sizeof("y"), (void **)&tmp) != FAILURE) {
				if (Z_TYPE_PP(tmp) != IS_DOUBLE) {
					zval dval;
					dval = **tmp;
					zval_copy_ctor(&dval);
					convert_to_double(&dval);
					y = Z_DVAL(dval);
				} else {
					y = Z_DVAL_PP(tmp);
				}
			} else {
				php_error_docref(NULL TSRMLS_CC, E_WARNING, "Missing y position");
				RETURN_FALSE;
			}
			
			if (type == GD_AFFINE_TRANSLATE) {
				res = gdAffineTranslate(affine, x, y);
			} else {
				res = gdAffineScale(affine, x, y);
			}
			break;
		}

		case GD_AFFINE_ROTATE:
		case GD_AFFINE_SHEAR_HORIZONTAL:
		case GD_AFFINE_SHEAR_VERTICAL: {
			double angle;

			if (!options) {
				php_error_docref(NULL TSRMLS_CC, E_WARNING, "Number is expected as option");
				RETURN_FALSE;
			}
			convert_to_double_ex(&options);
			angle = Z_DVAL_P(options);

			if (type == GD_AFFINE_SHEAR_HORIZONTAL) {
				res = gdAffineShearHorizontal(affine, angle);
			} else if (type == GD_AFFINE_SHEAR_VERTICAL) {
				res = gdAffineShearVertical(affine, angle);
			} else {
				res = gdAffineRotate(affine, angle);
			}
			break;
		}

		default:
			php_error_docref(NULL TSRMLS_CC, E_WARNING, "Invalid type for element %li", type);
			RETURN_FALSE;
	}

	if (res == GD_FALSE) {
		RETURN_FALSE;
	} else {
		array_init(return_value);
		for (i = 0; i < 6; i++) {
			add_index_double(return_value, i, affine[i]);
		}
	}
}


/* {{{ proto array imageaffineconcat(array m1, array m2)
   Concat two matrices (as in doing many ops in one go) */
PHP_FUNCTION(imageaffinematrixconcat)
{
	double m1[6];
	double m2[6];
	double mr[6];

	zval **tmp;
	zval *z_m1;
	zval *z_m2;
	int i, nelems;

	if (zend_parse_parameters(ZEND_NUM_ARGS() TSRMLS_CC, "aa", &z_m1, &z_m2) == FAILURE)  {
		return;
	}

	if (((nelems = zend_hash_num_elements(Z_ARRVAL_P(z_m1))) != 6) || (nelems = zend_hash_num_elements(Z_ARRVAL_P(z_m2))) != 6) {
		php_error_docref(NULL TSRMLS_CC, E_WARNING, "Affine arrays must have six elements");
		RETURN_FALSE;
	}

	for (i = 0; i < 6; i++) {
		if (zend_hash_index_find(Z_ARRVAL_P(z_m1), i, (void **) &tmp) == SUCCESS) {
			switch (Z_TYPE_PP(tmp)) {
				case IS_INT:
					m1[i]  = Z_IVAL_PP(tmp);
					break;
				case IS_DOUBLE:
					m1[i] = Z_DVAL_PP(tmp);
					break;
				case IS_STRING:
					{
						zval dval;
						dval = **tmp;
						zval_copy_ctor(&dval);
						convert_to_double(&dval);
						m1[i] = Z_DVAL(dval);
					}
					break;
				default:
					php_error_docref(NULL TSRMLS_CC, E_WARNING, "Invalid type for element %i", i);
					RETURN_FALSE;
			}
		}
		if (zend_hash_index_find(Z_ARRVAL_P(z_m2), i, (void **) &tmp) == SUCCESS) {
			switch (Z_TYPE_PP(tmp)) {
				case IS_INT:
					m2[i]  = Z_IVAL_PP(tmp);
					break;
				case IS_DOUBLE:
					m2[i] = Z_DVAL_PP(tmp);
					break;
				case IS_STRING:
					{
						zval dval;
						dval = **tmp;
						zval_copy_ctor(&dval);
						convert_to_double(&dval);
						m2[i] = Z_DVAL(dval);
					}
					break;
				default:
					php_error_docref(NULL TSRMLS_CC, E_WARNING, "Invalid type for element %i", i);
					RETURN_FALSE;
			}
		}
	}

	if (gdAffineConcat (mr, m1, m2) != GD_TRUE) {
		RETURN_FALSE;
	}

	array_init(return_value);
	for (i = 0; i < 6; i++) {
		add_index_double(return_value, i, mr[i]);
	}
}

/* {{{ proto resource imagesetinterpolation(resource im, [, method]])
   Set the default interpolation method, passing -1 or 0 sets it to the libgd default (bilinear). */
PHP_FUNCTION(imagesetinterpolation)
{
	zval *IM;
	gdImagePtr im;
	php_int_t method = GD_BILINEAR_FIXED;

	if (zend_parse_parameters(ZEND_NUM_ARGS() TSRMLS_CC, "r|i", &IM, &method) == FAILURE)  {
		return;
	}

	ZEND_FETCH_RESOURCE(im, gdImagePtr, &IM, -1, "Image", le_gd);

	if (method == -1) {
		 method = GD_BILINEAR_FIXED;
	}
	RETURN_BOOL(gdImageSetInterpolationMethod(im, (gdInterpolationMethod) method));
}
/* }}} */

/*
 * Local variables:
 * tab-width: 4
 * c-basic-offset: 4
 * End:
 * vim600: sw=4 ts=4 fdm=marker
 * vim<600: sw=4 ts=4
 */<|MERGE_RESOLUTION|>--- conflicted
+++ resolved
@@ -5281,13 +5281,8 @@
 PHP_FUNCTION(imageaffinematrixget)
 {
 	double affine[6];
-<<<<<<< HEAD
 	php_int_t type;
-	zval *options;
-=======
-	long type;
 	zval *options = NULL;
->>>>>>> 072bbe95
 	zval **tmp;
 	int res = GD_FALSE, i;
 
