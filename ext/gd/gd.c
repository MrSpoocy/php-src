--- conflicted
+++ resolved
@@ -3866,14 +3866,8 @@
 #endif /* VIRTUAL_DIR */
 
 	PHP_GD_CHECK_OPEN_BASEDIR(fontname, "Invalid font filename");
-<<<<<<< HEAD
 	
 #ifdef HAVE_GD_FREETYPE
-=======
-
-#ifdef USE_GD_IMGSTRTTF
-# if HAVE_GD_STRINGFTEX
->>>>>>> 80367584
 	if (extended) {
 		error = gdImageStringFTEx(im, brect, col, fontname, ptsize, angle, x, y, str, &strex);
 	}
@@ -4450,12 +4444,7 @@
 	int x, y;
 	float x_ratio, y_ratio;
     long ignore_warning;
-<<<<<<< HEAD
 	
-=======
-#endif
-
->>>>>>> 80367584
 	if (zend_parse_parameters(ZEND_NUM_ARGS() TSRMLS_CC, "pplll", &f_org, &f_org_len, &f_dest, &f_dest_len, &height, &width, &threshold) == FAILURE) {
 		return;
 	}
