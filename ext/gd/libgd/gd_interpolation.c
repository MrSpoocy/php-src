/*
 * The two pass scaling function is based on:
 * Filtered Image Rescaling
 * Based on Gems III
 *  - Schumacher general filtered image rescaling
 * (pp. 414-424)
 * by Dale Schumacher
 *
 * 	Additional changes by Ray Gardener, Daylon Graphics Ltd.
 * 	December 4, 1999
 *
 * 	Ported to libgd by Pierre Joye. Support for multiple channels
 * 	added (argb for now).
 *
 * 	Initial sources code is avaibable in the Gems Source Code Packages:
 * 	http://www.acm.org/pubs/tog/GraphicsGems/GGemsIII.tar.gz
 *
 */

/*
	Summary:

		- Horizontal filter contributions are calculated on the fly,
		  as each column is mapped from src to dst image. This lets
		  us omit having to allocate a temporary full horizontal stretch
		  of the src image.

		- If none of the src pixels within a sampling region differ,
		  then the output pixel is forced to equal (any of) the source pixel.
		  This ensures that filters do not corrupt areas of constant color.

		- Filter weight contribution results, after summing, are
		  rounded to the nearest pixel color value instead of
		  being casted to ILubyte (usually an int or char). Otherwise,
		  artifacting occurs.

*/

/*
	Additional functions are available for simple rotation or up/downscaling.
	downscaling using the fixed point implementations are usually much faster
	than the existing gdImageCopyResampled while having a similar or better
	quality.

	For image rotations, the optimized versions have a lazy antialiasing for
	the edges of the images. For a much better antialiased result, the affine
	function is recommended.
*/

/*
TODO:
 - Optimize pixel accesses and loops once we have continuous buffer
 - Add scale support for a portion only of an image (equivalent of copyresized/resampled)
 */

#include <stdio.h>
#include <stdlib.h>
#include <string.h>
#include <math.h>

#include <gd.h>
#include "gdhelpers.h"

#ifdef _MSC_VER
# pragma optimize("t", on)
# include <emmintrin.h>
#endif

#ifndef HAVE_FLOORF
# define HAVE_FLOORF 0
#endif
#if HAVE_FLOORF == 0
# ifndef floorf
/* float floorf(float x);*/
#  define floorf(x) ((float)(floor(x)))
# endif
#endif

#ifndef MIN
#define MIN(a,b) ((a)<(b)?(a):(b))
#endif
#define MIN3(a,b,c) ((a)<(b)?(MIN(a,c)):(MIN(b,c)))
#ifndef MAX
#define MAX(a,b) ((a)<(b)?(b):(a))
#endif
#define MAX3(a,b,c) ((a)<(b)?(MAX(b,c)):(MAX(a,c)))

#define CLAMP(x, low, high)  (((x) > (high)) ? (high) : (((x) < (low)) ? (low) : (x)))

/* only used here, let do a generic fixed point integers later if required by other
   part of GD */
typedef long gdFixed;
/* Integer to fixed point */
#define gd_itofx(x) (long)((unsigned long)(x) << 8)

/* Float to fixed point */
#define gd_ftofx(x) (long)((x) * 256)

/*  Double to fixed point */
#define gd_dtofx(x) (long)((x) * 256)

/* Fixed point to integer */
#define gd_fxtoi(x) ((x) >> 8)

/* Fixed point to float */
# define gd_fxtof(x) ((float)(x) / 256)

/* Fixed point to double */
#define gd_fxtod(x) ((double)(x) / 256)

/* Multiply a fixed by a fixed */
#define gd_mulfx(x,y) (((x) * (y)) >> 8)

/* Divide a fixed by a fixed */
#define gd_divfx(x,y) ((long)((unsigned long)(x) << 8) / (y))

typedef struct
{
   double *Weights;  /* Normalized weights of neighboring pixels */
   int Left,Right;   /* Bounds of source pixels window */
} ContributionType;  /* Contirbution information for a single pixel */

typedef struct
{
   ContributionType *ContribRow; /* Row (or column) of contribution weights */
   unsigned int WindowSize,      /* Filter window size (of affecting source pixels) */
				LineLength;      /* Length of line (no. or rows / cols) */
} LineContribType;

/* Each core filter has its own radius */
#define DEFAULT_FILTER_BICUBIC				3.0
#define DEFAULT_FILTER_BOX					0.5
#define DEFAULT_FILTER_GENERALIZED_CUBIC	0.5
#define DEFAULT_FILTER_RADIUS				1.0
#define DEFAULT_LANCZOS8_RADIUS				8.0
#define DEFAULT_LANCZOS3_RADIUS				3.0
#define DEFAULT_HERMITE_RADIUS				1.0
#define DEFAULT_BOX_RADIUS					0.5
#define DEFAULT_TRIANGLE_RADIUS				1.0
#define DEFAULT_BELL_RADIUS					1.5
#define DEFAULT_CUBICSPLINE_RADIUS			2.0
#define DEFAULT_MITCHELL_RADIUS				2.0
#define DEFAULT_COSINE_RADIUS				1.0
#define DEFAULT_CATMULLROM_RADIUS			2.0
#define DEFAULT_QUADRATIC_RADIUS			1.5
#define DEFAULT_QUADRATICBSPLINE_RADIUS		1.5
#define DEFAULT_CUBICCONVOLUTION_RADIUS		3.0
#define DEFAULT_GAUSSIAN_RADIUS				1.0
#define DEFAULT_HANNING_RADIUS				1.0
#define DEFAULT_HAMMING_RADIUS				1.0
#define DEFAULT_SINC_RADIUS					1.0
#define DEFAULT_WELSH_RADIUS				1.0

enum GD_RESIZE_FILTER_TYPE{
	FILTER_DEFAULT          = 0,
	FILTER_BELL,
	FILTER_BESSEL,
	FILTER_BLACKMAN,
	FILTER_BOX,
	FILTER_BSPLINE,
	FILTER_CATMULLROM,
	FILTER_COSINE,
	FILTER_CUBICCONVOLUTION,
	FILTER_CUBICSPLINE,
	FILTER_HERMITE,
	FILTER_LANCZOS3,
	FILTER_LANCZOS8,
	FILTER_MITCHELL,
	FILTER_QUADRATIC,
	FILTER_QUADRATICBSPLINE,
	FILTER_TRIANGLE,
	FILTER_GAUSSIAN,
	FILTER_HANNING,
	FILTER_HAMMING,
	FILTER_SINC,
	FILTER_WELSH,

	FILTER_CALLBACK        = 999
};

typedef enum GD_RESIZE_FILTER_TYPE gdResizeFilterType;

static double KernelBessel_J1(const double x)
{
	double p, q;

	register long i;

	static const double
	Pone[] =
	{
		0.581199354001606143928050809e+21,
		-0.6672106568924916298020941484e+20,
		0.2316433580634002297931815435e+19,
		-0.3588817569910106050743641413e+17,
		0.2908795263834775409737601689e+15,
		-0.1322983480332126453125473247e+13,
		0.3413234182301700539091292655e+10,
		-0.4695753530642995859767162166e+7,
		0.270112271089232341485679099e+4
	},
	Qone[] =
	{
		0.11623987080032122878585294e+22,
		0.1185770712190320999837113348e+20,
		0.6092061398917521746105196863e+17,
		0.2081661221307607351240184229e+15,
		0.5243710262167649715406728642e+12,
		0.1013863514358673989967045588e+10,
		0.1501793594998585505921097578e+7,
		0.1606931573481487801970916749e+4,
		0.1e+1
	};

	p = Pone[8];
	q = Qone[8];
	for (i=7; i >= 0; i--)
	{
		p = p*x*x+Pone[i];
		q = q*x*x+Qone[i];
	}
	return (double)(p/q);
}

static double KernelBessel_P1(const double x)
{
	double p, q;

	register long i;

	static const double
	Pone[] =
	{
		0.352246649133679798341724373e+5,
		0.62758845247161281269005675e+5,
		0.313539631109159574238669888e+5,
		0.49854832060594338434500455e+4,
		0.2111529182853962382105718e+3,
		0.12571716929145341558495e+1
	},
	Qone[] =
	{
		0.352246649133679798068390431e+5,
		0.626943469593560511888833731e+5,
		0.312404063819041039923015703e+5,
		0.4930396490181088979386097e+4,
		0.2030775189134759322293574e+3,
		0.1e+1
	};

	p = Pone[5];
	q = Qone[5];
	for (i=4; i >= 0; i--)
	{
		p = p*(8.0/x)*(8.0/x)+Pone[i];
		q = q*(8.0/x)*(8.0/x)+Qone[i];
	}
	return (double)(p/q);
}

static double KernelBessel_Q1(const double x)
{
	double p, q;

	register long i;

	static const double
	Pone[] =
	{
		0.3511751914303552822533318e+3,
		0.7210391804904475039280863e+3,
		0.4259873011654442389886993e+3,
		0.831898957673850827325226e+2,
		0.45681716295512267064405e+1,
		0.3532840052740123642735e-1
	},
	Qone[] =
	{
		0.74917374171809127714519505e+4,
		0.154141773392650970499848051e+5,
		0.91522317015169922705904727e+4,
		0.18111867005523513506724158e+4,
		0.1038187585462133728776636e+3,
		0.1e+1
	};

	p = Pone[5];
	q = Qone[5];
	for (i=4; i >= 0; i--)
	{
		p = p*(8.0/x)*(8.0/x)+Pone[i];
		q = q*(8.0/x)*(8.0/x)+Qone[i];
	}
	return (double)(p/q);
}

static double KernelBessel_Order1(double x)
{
	double p, q;

	if (x == 0.0)
		return (0.0f);
	p = x;
	if (x < 0.0)
		x=(-x);
	if (x < 8.0)
		return (p*KernelBessel_J1(x));
	q = (double)sqrt(2.0f/(M_PI*x))*(double)(KernelBessel_P1(x)*(1.0f/sqrt(2.0f)*(sin(x)-cos(x)))-8.0f/x*KernelBessel_Q1(x)*
		(-1.0f/sqrt(2.0f)*(sin(x)+cos(x))));
	if (p < 0.0f)
		q = (-q);
	return (q);
}

static double filter_bessel(const double x)
{
	if (x == 0.0f)
		return (double)(M_PI/4.0f);
	return (KernelBessel_Order1((double)M_PI*x)/(2.0f*x));
}


static double filter_blackman(const double x)
{
	return (0.42f+0.5f*(double)cos(M_PI*x)+0.08f*(double)cos(2.0f*M_PI*x));
}

/**
 * Bicubic interpolation kernel (a=-1):
  \verbatim
          /
         | 1-2|t|**2+|t|**3          , if |t| < 1
  h(t) = | 4-8|t|+5|t|**2-|t|**3     , if 1<=|t|<2
         | 0                         , otherwise
          \
  \endverbatim
 * ***bd*** 2.2004
 */
static double filter_bicubic(const double t)
{
  const double abs_t = (double)fabs(t);
  const double abs_t_sq = abs_t * abs_t;
  if (abs_t<1) return 1-2*abs_t_sq+abs_t_sq*abs_t;
  if (abs_t<2) return 4 - 8*abs_t +5*abs_t_sq - abs_t_sq*abs_t;
  return 0;
}

/**
 * Generalized cubic kernel (for a=-1 it is the same as BicubicKernel):
  \verbatim
          /
         | (a+2)|t|**3 - (a+3)|t|**2 + 1     , |t| <= 1
  h(t) = | a|t|**3 - 5a|t|**2 + 8a|t| - 4a   , 1 < |t| <= 2
         | 0                                 , otherwise
          \
  \endverbatim
 * Often used values for a are -1 and -1/2.
 */
static double filter_generalized_cubic(const double t)
{
	const double a = -DEFAULT_FILTER_GENERALIZED_CUBIC;
	double abs_t = (double)fabs(t);
	double abs_t_sq = abs_t * abs_t;
	if (abs_t < 1) return (a + 2) * abs_t_sq * abs_t - (a + 3) * abs_t_sq + 1;
	if (abs_t < 2) return a * abs_t_sq * abs_t - 5 * a * abs_t_sq + 8 * a * abs_t - 4 * a;
	return 0;
}

#ifdef FUNCTION_NOT_USED_YET
/* CubicSpline filter, default radius 2 */
static double filter_cubic_spline(const double x1)
{
	const double x = x1 < 0.0 ? -x1 : x1;

	if (x < 1.0 ) {
		const double x2 = x*x;

		return (0.5 * x2 * x - x2 + 2.0 / 3.0);
	}
	if (x < 2.0) {
		return (pow(2.0 - x, 3.0)/6.0);
	}
	return 0;
}
#endif

#ifdef FUNCTION_NOT_USED_YET
/* CubicConvolution filter, default radius 3 */
static double filter_cubic_convolution(const double x1)
{
	const double x = x1 < 0.0 ? -x1 : x1;
	const double x2 = x1 * x1;
	const double x2_x = x2 * x;

	if (x <= 1.0) return ((4.0 / 3.0)* x2_x - (7.0 / 3.0) * x2 + 1.0);
	if (x <= 2.0) return (- (7.0 / 12.0) * x2_x + 3 * x2 - (59.0 / 12.0) * x + 2.5);
	if (x <= 3.0) return ( (1.0/12.0) * x2_x - (2.0 / 3.0) * x2 + 1.75 * x - 1.5);
	return 0;
}
#endif

static double filter_box(double x) {
	if (x < - DEFAULT_FILTER_BOX)
		return 0.0f;
	if (x < DEFAULT_FILTER_BOX)
		return 1.0f;
	return 0.0f;
}

static double filter_catmullrom(const double x)
{
	if (x < -2.0)
		return(0.0f);
	if (x < -1.0)
		return(0.5f*(4.0f+x*(8.0f+x*(5.0f+x))));
	if (x < 0.0)
		return(0.5f*(2.0f+x*x*(-5.0f-3.0f*x)));
	if (x < 1.0)
		return(0.5f*(2.0f+x*x*(-5.0f+3.0f*x)));
	if (x < 2.0)
		return(0.5f*(4.0f+x*(-8.0f+x*(5.0f-x))));
	return(0.0f);
}

#ifdef FUNCTION_NOT_USED_YET
static double filter_filter(double t)
{
	/* f(t) = 2|t|^3 - 3|t|^2 + 1, -1 <= t <= 1 */
	if(t < 0.0) t = -t;
	if(t < 1.0) return((2.0 * t - 3.0) * t * t + 1.0);
	return(0.0);
}
#endif

#ifdef FUNCTION_NOT_USED_YET
/* Lanczos8 filter, default radius 8 */
static double filter_lanczos8(const double x1)
{
	const double x = x1 < 0.0 ? -x1 : x1;
#define R DEFAULT_LANCZOS8_RADIUS

	if ( x == 0.0) return 1;

	if ( x < R) {
		return R * sin(x*M_PI) * sin(x * M_PI/ R) / (x * M_PI * x * M_PI);
	}
	return 0.0;
#undef R
}
#endif

#ifdef FUNCTION_NOT_USED_YET
/* Lanczos3 filter, default radius 3 */
static double filter_lanczos3(const double x1)
{
	const double x = x1 < 0.0 ? -x1 : x1;
#define R DEFAULT_LANCZOS3_RADIUS

	if ( x == 0.0) return 1;

	if ( x < R)
	{
		return R * sin(x*M_PI) * sin(x * M_PI / R) / (x * M_PI * x * M_PI);
	}
	return 0.0;
#undef R
}
#endif

/* Hermite filter, default radius 1 */
static double filter_hermite(const double x1)
{
	const double x = x1 < 0.0 ? -x1 : x1;

	if (x < 1.0) return ((2.0 * x - 3) * x * x + 1.0 );

	return 0.0;
}

/* Trangle filter, default radius 1 */
static double filter_triangle(const double x1)
{
	const double x = x1 < 0.0 ? -x1 : x1;
	if (x < 1.0) return (1.0 - x);
	return 0.0;
}

/* Bell filter, default radius 1.5 */
static double filter_bell(const double x1)
{
	const double x = x1 < 0.0 ? -x1 : x1;

	if (x < 0.5) return (0.75 - x*x);
	if (x < 1.5) return (0.5 * pow(x - 1.5, 2.0));
	return 0.0;
}

/* Mitchell filter, default radius 2.0 */
static double filter_mitchell(const double x)
{
#define KM_B (1.0f/3.0f)
#define KM_C (1.0f/3.0f)
#define KM_P0 ((  6.0f - 2.0f * KM_B ) / 6.0f)
#define KM_P2 ((-18.0f + 12.0f * KM_B + 6.0f * KM_C) / 6.0f)
#define KM_P3 (( 12.0f - 9.0f  * KM_B - 6.0f * KM_C) / 6.0f)
#define KM_Q0 ((  8.0f * KM_B + 24.0f * KM_C) / 6.0f)
#define KM_Q1 ((-12.0f * KM_B - 48.0f * KM_C) / 6.0f)
#define KM_Q2 ((  6.0f * KM_B + 30.0f * KM_C) / 6.0f)
#define KM_Q3 (( -1.0f * KM_B -  6.0f * KM_C) / 6.0f)

	if (x < -2.0)
		return(0.0f);
	if (x < -1.0)
		return(KM_Q0-x*(KM_Q1-x*(KM_Q2-x*KM_Q3)));
	if (x < 0.0f)
		return(KM_P0+x*x*(KM_P2-x*KM_P3));
	if (x < 1.0f)
		return(KM_P0+x*x*(KM_P2+x*KM_P3));
	if (x < 2.0f)
		return(KM_Q0+x*(KM_Q1+x*(KM_Q2+x*KM_Q3)));
	return(0.0f);
}



#ifdef FUNCTION_NOT_USED_YET
/* Cosine filter, default radius 1 */
static double filter_cosine(const double x)
{
	if ((x >= -1.0) && (x <= 1.0)) return ((cos(x * M_PI) + 1.0)/2.0);

	return 0;
}
#endif

/* Quadratic filter, default radius 1.5 */
static double filter_quadratic(const double x1)
{
	const double x = x1 < 0.0 ? -x1 : x1;

	if (x <= 0.5) return (- 2.0 * x * x + 1);
	if (x <= 1.5) return (x * x - 2.5* x + 1.5);
	return 0.0;
}

static double filter_bspline(const double x)
{
	if (x>2.0f) {
		return 0.0f;
	} else {
		double a, b, c, d;
		/* Was calculated anyway cause the "if((x-1.0f) < 0)" */
		const double xm1 = x - 1.0f;
		const double xp1 = x + 1.0f;
		const double xp2 = x + 2.0f;

		if ((xp2) <= 0.0f) a = 0.0f; else a = xp2*xp2*xp2;
		if ((xp1) <= 0.0f) b = 0.0f; else b = xp1*xp1*xp1;
		if (x <= 0) c = 0.0f; else c = x*x*x;
		if ((xm1) <= 0.0f) d = 0.0f; else d = xm1*xm1*xm1;

		return (0.16666666666666666667f * (a - (4.0f * b) + (6.0f * c) - (4.0f * d)));
	}
}

#ifdef FUNCTION_NOT_USED_YET
/* QuadraticBSpline filter, default radius 1.5 */
static double filter_quadratic_bspline(const double x1)
{
	const double x = x1 < 0.0 ? -x1 : x1;

	if (x <= 0.5) return (- x * x + 0.75);
	if (x <= 1.5) return (0.5 * x * x - 1.5 * x + 1.125);
	return 0.0;
}
#endif

static double filter_gaussian(const double x)
{
	/* return(exp((double) (-2.0 * x * x)) * sqrt(2.0 / M_PI)); */
	return (double)(exp(-2.0f * x * x) * 0.79788456080287f);
}

static double filter_hanning(const double x)
{
	/* A Cosine windowing function */
	return(0.5 + 0.5 * cos(M_PI * x));
}

static double filter_hamming(const double x)
{
	/* should be
	(0.54+0.46*cos(M_PI*(double) x));
	but this approximation is sufficient */
	if (x < -1.0f)
		return 0.0f;
	if (x < 0.0f)
		return 0.92f*(-2.0f*x-3.0f)*x*x+1.0f;
	if (x < 1.0f)
		return 0.92f*(2.0f*x-3.0f)*x*x+1.0f;
	return 0.0f;
}

static double filter_power(const double x)
{
	const double a = 2.0f;
	if (fabs(x)>1) return 0.0f;
	return (1.0f - (double)fabs(pow(x,a)));
}

static double filter_sinc(const double x)
{
	/* X-scaled Sinc(x) function. */
	if (x == 0.0) return(1.0);
	return (sin(M_PI * (double) x) / (M_PI * (double) x));
}

#ifdef FUNCTION_NOT_USED_YET
static double filter_welsh(const double x)
{
	/* Welsh parabolic windowing filter */
	if (x <  1.0)
		return(1 - x*x);
	return(0.0);
}
#endif

/* Copied from upstream's libgd */
static inline int _color_blend (const int dst, const int src)
{
    const int src_alpha = gdTrueColorGetAlpha(src);

    if( src_alpha == gdAlphaOpaque ) {
		return src;
	} else {
		const int dst_alpha = gdTrueColorGetAlpha(dst);

		if( src_alpha == gdAlphaTransparent ) return dst;
		if( dst_alpha == gdAlphaTransparent ) {
			return src;
		} else {
			register int alpha, red, green, blue;
			const int src_weight = gdAlphaTransparent - src_alpha;
			const int dst_weight = (gdAlphaTransparent - dst_alpha) * src_alpha / gdAlphaMax;
			const int tot_weight = src_weight + dst_weight;

			alpha = src_alpha * dst_alpha / gdAlphaMax;

			red = (gdTrueColorGetRed(src) * src_weight
				   + gdTrueColorGetRed(dst) * dst_weight) / tot_weight;
			green = (gdTrueColorGetGreen(src) * src_weight
				   + gdTrueColorGetGreen(dst) * dst_weight) / tot_weight;
			blue = (gdTrueColorGetBlue(src) * src_weight
				   + gdTrueColorGetBlue(dst) * dst_weight) / tot_weight;

			return ((alpha << 24) + (red << 16) + (green << 8) + blue);
		}
	}
}

static inline int getPixelOverflowTC(gdImagePtr im, const int x, const int y, const int bgColor)
{
	if (gdImageBoundsSafe(im, x, y)) {
		const int c = im->tpixels[y][x];
		if (c == im->transparent) {
			return bgColor == -1 ? gdTrueColorAlpha(0, 0, 0, 127) : bgColor;
		}
		return c;
	} else {
		return bgColor;
	}
}

#define colorIndex2RGBA(c) gdTrueColorAlpha(im->red[(c)], im->green[(c)], im->blue[(c)], im->alpha[(c)])
#define colorIndex2RGBcustomA(c, a) gdTrueColorAlpha(im->red[(c)], im->green[(c)], im->blue[(c)], im->alpha[(a)])
static inline int getPixelOverflowPalette(gdImagePtr im, const int x, const int y, const int bgColor)
{
	if (gdImageBoundsSafe(im, x, y)) {
		const int c = im->pixels[y][x];
		if (c == im->transparent) {
			return bgColor == -1 ? gdTrueColorAlpha(0, 0, 0, 127) : bgColor;
		}
		return colorIndex2RGBA(c);
	} else {
		return bgColor;
	}
}

static int getPixelInterpolateWeight(gdImagePtr im, const double x, const double y, const int bgColor)
{
	/* Closest pixel <= (xf,yf) */
	int sx = (int)(x);
	int sy = (int)(y);
	const double xf = x - (double)sx;
	const double yf = y - (double)sy;
	const double nxf = (double) 1.0 - xf;
	const double nyf = (double) 1.0 - yf;
	const double m1 = xf * yf;
	const double m2 = nxf * yf;
	const double m3 = xf * nyf;
	const double m4 = nxf * nyf;

	/* get color values of neighbouring pixels */
	const int c1 = im->trueColor == 1 ? getPixelOverflowTC(im, sx, sy, bgColor)         : getPixelOverflowPalette(im, sx, sy, bgColor);
	const int c2 = im->trueColor == 1 ? getPixelOverflowTC(im, sx - 1, sy, bgColor)     : getPixelOverflowPalette(im, sx - 1, sy, bgColor);
	const int c3 = im->trueColor == 1 ? getPixelOverflowTC(im, sx, sy - 1, bgColor)     : getPixelOverflowPalette(im, sx, sy - 1, bgColor);
	const int c4 = im->trueColor == 1 ? getPixelOverflowTC(im, sx - 1, sy - 1, bgColor) : getPixelOverflowPalette(im, sx, sy - 1, bgColor);
	int r, g, b, a;

	if (x < 0) sx--;
	if (y < 0) sy--;

	/* component-wise summing-up of color values */
	if (im->trueColor) {
		r = (int)(m1*gdTrueColorGetRed(c1)   + m2*gdTrueColorGetRed(c2)   + m3*gdTrueColorGetRed(c3)   + m4*gdTrueColorGetRed(c4));
		g = (int)(m1*gdTrueColorGetGreen(c1) + m2*gdTrueColorGetGreen(c2) + m3*gdTrueColorGetGreen(c3) + m4*gdTrueColorGetGreen(c4));
		b = (int)(m1*gdTrueColorGetBlue(c1)  + m2*gdTrueColorGetBlue(c2)  + m3*gdTrueColorGetBlue(c3)  + m4*gdTrueColorGetBlue(c4));
		a = (int)(m1*gdTrueColorGetAlpha(c1) + m2*gdTrueColorGetAlpha(c2) + m3*gdTrueColorGetAlpha(c3) + m4*gdTrueColorGetAlpha(c4));
	} else {
		r = (int)(m1*im->red[(c1)]   + m2*im->red[(c2)]   + m3*im->red[(c3)]   + m4*im->red[(c4)]);
		g = (int)(m1*im->green[(c1)] + m2*im->green[(c2)] + m3*im->green[(c3)] + m4*im->green[(c4)]);
		b = (int)(m1*im->blue[(c1)]  + m2*im->blue[(c2)]  + m3*im->blue[(c3)]  + m4*im->blue[(c4)]);
		a = (int)(m1*im->alpha[(c1)] + m2*im->alpha[(c2)] + m3*im->alpha[(c3)] + m4*im->alpha[(c4)]);
	}

	r = CLAMP(r, 0, 255);
	g = CLAMP(g, 0, 255);
	b = CLAMP(b, 0, 255);
	a = CLAMP(a, 0, gdAlphaMax);
	return gdTrueColorAlpha(r, g, b, a);
}

/**
 * Function: getPixelInterpolated
 *  Returns the interpolated color value using the default interpolation
 *  method. The returned color is always in the ARGB format (truecolor).
 *
 * Parameters:
 * 	im - Image to set the default interpolation method
 *  y - X value of the ideal position
 *  y - Y value of the ideal position
 *  method - Interpolation method <gdInterpolationMethod>
 *
 * Returns:
 *  GD_TRUE if the affine is rectilinear or GD_FALSE
 *
 * See also:
 *  <gdSetInterpolationMethod>
 */
int getPixelInterpolated(gdImagePtr im, const double x, const double y, const int bgColor)
{
	const int xi=(int)((x) < 0 ? x - 1: x);
	const int yi=(int)((y) < 0 ? y - 1: y);
	int yii;
	int i;
	double kernel, kernel_cache_y;
	double kernel_x[12], kernel_y[4];
	double new_r = 0.0f, new_g = 0.0f, new_b = 0.0f, new_a = 0.0f;

	/* These methods use special implementations */
	if (im->interpolation_id == GD_BILINEAR_FIXED || im->interpolation_id == GD_BICUBIC_FIXED || im->interpolation_id == GD_NEAREST_NEIGHBOUR) {
		return -1;
	}

	if (im->interpolation_id == GD_WEIGHTED4) {
		return getPixelInterpolateWeight(im, x, y, bgColor);
	}

	if (im->interpolation_id == GD_NEAREST_NEIGHBOUR) {
		if (im->trueColor == 1) {
			return getPixelOverflowTC(im, xi, yi, bgColor);
		} else {
			return getPixelOverflowPalette(im, xi, yi, bgColor);
		}
	}
	if (im->interpolation) {
		for (i=0; i<4; i++) {
			kernel_x[i] = (double) im->interpolation((double)(xi+i-1-x));
			kernel_y[i] = (double) im->interpolation((double)(yi+i-1-y));
		}
	} else {
		return -1;
	}

	/*
	 * TODO: use the known fast rgba multiplication implementation once
	 * the new formats are in place
	 */
	for (yii = yi-1; yii < yi+3; yii++) {
		int xii;
		kernel_cache_y = kernel_y[yii-(yi-1)];
		if (im->trueColor) {
			for (xii=xi-1; xii<xi+3; xii++) {
				const int rgbs = getPixelOverflowTC(im, xii, yii, bgColor);

				kernel = kernel_cache_y * kernel_x[xii-(xi-1)];
				new_r += kernel * gdTrueColorGetRed(rgbs);
				new_g += kernel * gdTrueColorGetGreen(rgbs);
				new_b += kernel * gdTrueColorGetBlue(rgbs);
				new_a += kernel * gdTrueColorGetAlpha(rgbs);
			}
		} else {
			for (xii=xi-1; xii<xi+3; xii++) {
				const int rgbs = getPixelOverflowPalette(im, xii, yii, bgColor);

				kernel = kernel_cache_y * kernel_x[xii-(xi-1)];
				new_r += kernel * gdTrueColorGetRed(rgbs);
				new_g += kernel * gdTrueColorGetGreen(rgbs);
				new_b += kernel * gdTrueColorGetBlue(rgbs);
				new_a += kernel * gdTrueColorGetAlpha(rgbs);
			}
		}
	}

	new_r = CLAMP(new_r, 0, 255);
	new_g = CLAMP(new_g, 0, 255);
	new_b = CLAMP(new_b, 0, 255);
	new_a = CLAMP(new_a, 0, gdAlphaMax);

	return gdTrueColorAlpha(((int)new_r), ((int)new_g), ((int)new_b), ((int)new_a));
}

static inline LineContribType * _gdContributionsAlloc(unsigned int line_length, unsigned int windows_size)
{
	unsigned int u = 0;
	LineContribType *res;
	size_t weights_size;

	if (overflow2(windows_size, sizeof(double))) {
		return NULL;
	} else {
		weights_size = windows_size * sizeof(double);
	}
	res = (LineContribType *) gdMalloc(sizeof(LineContribType));
	if (!res) {
		return NULL;
	}
	res->WindowSize = windows_size;
	res->LineLength = line_length;
	if (overflow2(line_length, sizeof(ContributionType))) {
		gdFree(res);
		return NULL;
	}
	res->ContribRow = (ContributionType *) gdMalloc(line_length * sizeof(ContributionType));
	if (res->ContribRow == NULL) {
		gdFree(res);
		return NULL;
	}
	for (u = 0 ; u < line_length ; u++) {
		res->ContribRow[u].Weights = (double *) gdMalloc(weights_size);
		if (res->ContribRow[u].Weights == NULL) {
			unsigned int i;
			for (i=0;i<u;i++) {
				gdFree(res->ContribRow[i].Weights);
			}
			gdFree(res->ContribRow);
			gdFree(res);
			return NULL;
		}
	}
	return res;
}

static inline void _gdContributionsFree(LineContribType * p)
{
	unsigned int u;
	for (u = 0; u < p->LineLength; u++)  {
		gdFree(p->ContribRow[u].Weights);
	}
	gdFree(p->ContribRow);
	gdFree(p);
}

static inline LineContribType *_gdContributionsCalc(unsigned int line_size, unsigned int src_size, double scale_d,  const interpolation_method pFilter)
{
	double width_d;
	double scale_f_d = 1.0;
	const double filter_width_d = DEFAULT_BOX_RADIUS;
	int windows_size;
	unsigned int u;
	LineContribType *res;

	if (scale_d < 1.0) {
		width_d = filter_width_d / scale_d;
		scale_f_d = scale_d;
	}  else {
		width_d= filter_width_d;
	}

	windows_size = 2 * (int)ceil(width_d) + 1;
	res = _gdContributionsAlloc(line_size, windows_size);
	if (res == NULL) {
		return NULL;
	}
	for (u = 0; u < line_size; u++) {
	const double dCenter = (double)u / scale_d;
	/* get the significant edge points affecting the pixel */
	register int iLeft = MAX(0, (int)floor (dCenter - width_d));
	int iRight = MIN((int)ceil(dCenter + width_d), (int)src_size - 1);
	double dTotalWeight = 0.0;
		int iSrc;

	/* Cut edge points to fit in filter window in case of spill-off */
	if (iRight - iLeft + 1 > windows_size)  {
		if (iLeft < ((int)src_size - 1 / 2))  {
			iLeft++;
		} else {
			iRight--;
		}
	}

	res->ContribRow[u].Left = iLeft;
	res->ContribRow[u].Right = iRight;

	for (iSrc = iLeft; iSrc <= iRight; iSrc++) {
		dTotalWeight += (res->ContribRow[u].Weights[iSrc-iLeft] =  scale_f_d * (*pFilter)(scale_f_d * (dCenter - (double)iSrc)));
	}

		if (dTotalWeight < 0.0) {
			_gdContributionsFree(res);
			return NULL;
		}

	if (dTotalWeight > 0.0) {
		for (iSrc = iLeft; iSrc <= iRight; iSrc++) {
			res->ContribRow[u].Weights[iSrc-iLeft] /= dTotalWeight;
		}
	}
	}
	return res;
}

static inline void _gdScaleRow(gdImagePtr pSrc,  unsigned int src_width, gdImagePtr dst, unsigned int dst_width, unsigned int row, LineContribType *contrib)
{
    int *p_src_row = pSrc->tpixels[row];
    int *p_dst_row = dst->tpixels[row];
	unsigned int x;

    for (x = 0; x < dst_width - 1; x++) {
		register unsigned char r = 0, g = 0, b = 0, a = 0;
        const int left = contrib->ContribRow[x].Left;
        const int right = contrib->ContribRow[x].Right;
		int i;

		/* Accumulate each channel */
        for (i = left; i <= right; i++) {
			const int left_channel = i - left;
            r += (unsigned char)(contrib->ContribRow[x].Weights[left_channel] * (double)(gdTrueColorGetRed(p_src_row[i])));
            g += (unsigned char)(contrib->ContribRow[x].Weights[left_channel] * (double)(gdTrueColorGetGreen(p_src_row[i])));
            b += (unsigned char)(contrib->ContribRow[x].Weights[left_channel] * (double)(gdTrueColorGetBlue(p_src_row[i])));
			a += (unsigned char)(contrib->ContribRow[x].Weights[left_channel] * (double)(gdTrueColorGetAlpha(p_src_row[i])));
        }
        p_dst_row[x] = gdTrueColorAlpha(r, g, b, a);
    }
}

static inline int _gdScaleHoriz(gdImagePtr pSrc, unsigned int src_width, unsigned int src_height, gdImagePtr pDst,  unsigned int dst_width, unsigned int dst_height)
{
	unsigned int u;
	LineContribType * contrib;

	/* same width, just copy it */
	if (dst_width == src_width) {
		unsigned int y;
		for (y = 0; y < src_height - 1; ++y) {
			memcpy(pDst->tpixels[y], pSrc->tpixels[y], src_width);
		}
	}

	contrib = _gdContributionsCalc(dst_width, src_width, (double)dst_width / (double)src_width, pSrc->interpolation);
	if (contrib == NULL) {
		return 0;
	}
	/* Scale each row */
	for (u = 0; u < dst_height - 1; u++) {
		_gdScaleRow(pSrc, src_width, pDst, dst_width, u, contrib);
	}
	_gdContributionsFree (contrib);
	return 1;
}

static inline void _gdScaleCol (gdImagePtr pSrc,  unsigned int src_width, gdImagePtr pRes, unsigned int dst_width, unsigned int dst_height, unsigned int uCol, LineContribType *contrib)
{
	unsigned int y;
	for (y = 0; y < dst_height - 1; y++) {
		register unsigned char r = 0, g = 0, b = 0, a = 0;
		const int iLeft = contrib->ContribRow[y].Left;
		const int iRight = contrib->ContribRow[y].Right;
		int i;

		/* Accumulate each channel */
		for (i = iLeft; i <= iRight; i++) {
			const int pCurSrc = pSrc->tpixels[i][uCol];
			const int i_iLeft = i - iLeft;
			r += (unsigned char)(contrib->ContribRow[y].Weights[i_iLeft] * (double)(gdTrueColorGetRed(pCurSrc)));
			g += (unsigned char)(contrib->ContribRow[y].Weights[i_iLeft] * (double)(gdTrueColorGetGreen(pCurSrc)));
			b += (unsigned char)(contrib->ContribRow[y].Weights[i_iLeft] * (double)(gdTrueColorGetBlue(pCurSrc)));
			a += (unsigned char)(contrib->ContribRow[y].Weights[i_iLeft] * (double)(gdTrueColorGetAlpha(pCurSrc)));
		}
		pRes->tpixels[y][uCol] = gdTrueColorAlpha(r, g, b, a);
	}
}

static inline int _gdScaleVert (const gdImagePtr pSrc, const unsigned int src_width, const unsigned int src_height, const gdImagePtr pDst, const unsigned int dst_width, const unsigned int dst_height)
{
	unsigned int u;
	LineContribType * contrib;

	/* same height, copy it */
	if (src_height == dst_height) {
		unsigned int y;
		for (y = 0; y < src_height - 1; ++y) {
			memcpy(pDst->tpixels[y], pSrc->tpixels[y], src_width);
		}
	}

	contrib = _gdContributionsCalc(dst_height, src_height, (double)(dst_height) / (double)(src_height), pSrc->interpolation);
	if (contrib == NULL) {
		return 0;
	}
	/* scale each column */
	for (u = 0; u < dst_width - 1; u++) {
		_gdScaleCol(pSrc, src_width, pDst, dst_width, dst_height, u, contrib);
	}
	_gdContributionsFree(contrib);
	return 1;
}

gdImagePtr gdImageScaleTwoPass(const gdImagePtr src, const unsigned int src_width, const unsigned int src_height, const unsigned int new_width, const unsigned int new_height)
{
	gdImagePtr tmp_im;
	gdImagePtr dst;
	int scale_pass_res;

	if (new_width == 0 || new_height == 0) {
		return NULL;
	}

	/* Convert to truecolor if it isn't; this code requires it. */
	if (!src->trueColor) {
		gdImagePaletteToTrueColor(src);
	}

	tmp_im = gdImageCreateTrueColor(new_width, src_height);
	if (tmp_im == NULL) {
		return NULL;
	}
	gdImageSetInterpolationMethod(tmp_im, src->interpolation_id);
	scale_pass_res = _gdScaleHoriz(src, src_width, src_height, tmp_im, new_width, src_height);
	if (scale_pass_res != 1) {
		gdImageDestroy(tmp_im);
		return NULL;
	}

	dst = gdImageCreateTrueColor(new_width, new_height);
	if (dst == NULL) {
		gdImageDestroy(tmp_im);
		return NULL;
	}
	gdImageSetInterpolationMethod(dst, src->interpolation_id);
	scale_pass_res = _gdScaleVert(tmp_im, new_width, src_height, dst, new_width, new_height);
	if (scale_pass_res != 1) {
		gdImageDestroy(dst);
		gdImageDestroy(tmp_im);
		return NULL;
	}
	gdImageDestroy(tmp_im);

	return dst;
}

/*
	BilinearFixed, BicubicFixed and nearest implementations are rewamped versions of the implementation in CBitmapEx
	http://www.codeproject.com/Articles/29121/CBitmapEx-Free-C-Bitmap-Manipulation-Class
	Integer only implementation, good to have for common usages like pre scale very large
	images before using another interpolation methods for the last step.
*/
gdImagePtr gdImageScaleNearestNeighbour(gdImagePtr im, const unsigned int width, const unsigned int height)
{
	const unsigned long new_width = MAX(1, width);
	const unsigned long new_height = MAX(1, height);
	const float dx = (float)im->sx / (float)new_width;
	const float dy = (float)im->sy / (float)new_height;
	const gdFixed f_dx = gd_ftofx(dx);
	const gdFixed f_dy = gd_ftofx(dy);

	gdImagePtr dst_img;
	unsigned long  dst_offset_x;
	unsigned long  dst_offset_y = 0;
	unsigned int i;

	if (new_width == 0 || new_height == 0) {
		return NULL;
	}

	dst_img = gdImageCreateTrueColor(new_width, new_height);

	if (dst_img == NULL) {
		return NULL;
	}

	for (i=0; i<new_height; i++) {
		unsigned int j;
		dst_offset_x = 0;
		if (im->trueColor) {
			for (j=0; j<new_width; j++) {
				const gdFixed f_i = gd_itofx(i);
				const gdFixed f_j = gd_itofx(j);
				const gdFixed f_a = gd_mulfx(f_i, f_dy);
				const gdFixed f_b = gd_mulfx(f_j, f_dx);
				const long m = gd_fxtoi(f_a);
				const long n = gd_fxtoi(f_b);

				dst_img->tpixels[dst_offset_y][dst_offset_x++] = im->tpixels[m][n];
			}
		} else {
			for (j=0; j<new_width; j++) {
				const gdFixed f_i = gd_itofx(i);
				const gdFixed f_j = gd_itofx(j);
				const gdFixed f_a = gd_mulfx(f_i, f_dy);
				const gdFixed f_b = gd_mulfx(f_j, f_dx);
				const long m = gd_fxtoi(f_a);
				const long n = gd_fxtoi(f_b);

				dst_img->tpixels[dst_offset_y][dst_offset_x++] = colorIndex2RGBA(im->pixels[m][n]);
			}
		}
		dst_offset_y++;
	}
	return dst_img;
}

static gdImagePtr gdImageScaleBilinearPalette(gdImagePtr im, const unsigned int new_width, const unsigned int new_height)
{
	long _width = MAX(1, new_width);
	long _height = MAX(1, new_height);
	float dx = (float)gdImageSX(im) / (float)_width;
	float dy = (float)gdImageSY(im) / (float)_height;
	gdFixed f_dx = gd_ftofx(dx);
	gdFixed f_dy = gd_ftofx(dy);
	gdFixed f_1 = gd_itofx(1);

	int dst_offset_h;
	int dst_offset_v = 0;
	long i;
	gdImagePtr new_img;
	const int transparent = im->transparent;

	if (new_width == 0 || new_height == 0) {
		return NULL;
	}

	new_img = gdImageCreateTrueColor(new_width, new_height);
	if (new_img == NULL) {
		return NULL;
	}

	if (transparent < 0) {
		/* uninitialized */
		new_img->transparent = -1;
	} else {
		new_img->transparent = gdTrueColorAlpha(im->red[transparent], im->green[transparent], im->blue[transparent], im->alpha[transparent]);
	}

	for (i=0; i < _height; i++) {
		long j;
		const gdFixed f_i = gd_itofx(i);
		const gdFixed f_a = gd_mulfx(f_i, f_dy);
		register long m = gd_fxtoi(f_a);

		dst_offset_h = 0;

		for (j=0; j < _width; j++) {
			/* Update bitmap */
			gdFixed f_j = gd_itofx(j);
			gdFixed f_b = gd_mulfx(f_j, f_dx);

			const long n = gd_fxtoi(f_b);
			gdFixed f_f = f_a - gd_itofx(m);
			gdFixed f_g = f_b - gd_itofx(n);

			const gdFixed f_w1 = gd_mulfx(f_1-f_f, f_1-f_g);
			const gdFixed f_w2 = gd_mulfx(f_1-f_f, f_g);
			const gdFixed f_w3 = gd_mulfx(f_f, f_1-f_g);
			const gdFixed f_w4 = gd_mulfx(f_f, f_g);
			unsigned int pixel1;
			unsigned int pixel2;
			unsigned int pixel3;
			unsigned int pixel4;
			register gdFixed f_r1, f_r2, f_r3, f_r4,
					f_g1, f_g2, f_g3, f_g4,
					f_b1, f_b2, f_b3, f_b4,
					f_a1, f_a2, f_a3, f_a4;

			/* 0 for bgColor; (n,m) is supposed to be valid anyway */
			pixel1 = getPixelOverflowPalette(im, n, m, 0);
			pixel2 = getPixelOverflowPalette(im, n + 1, m, pixel1);
			pixel3 = getPixelOverflowPalette(im, n, m + 1, pixel1);
			pixel4 = getPixelOverflowPalette(im, n + 1, m + 1, pixel1);

			f_r1 = gd_itofx(gdTrueColorGetRed(pixel1));
			f_r2 = gd_itofx(gdTrueColorGetRed(pixel2));
			f_r3 = gd_itofx(gdTrueColorGetRed(pixel3));
			f_r4 = gd_itofx(gdTrueColorGetRed(pixel4));
			f_g1 = gd_itofx(gdTrueColorGetGreen(pixel1));
			f_g2 = gd_itofx(gdTrueColorGetGreen(pixel2));
			f_g3 = gd_itofx(gdTrueColorGetGreen(pixel3));
			f_g4 = gd_itofx(gdTrueColorGetGreen(pixel4));
			f_b1 = gd_itofx(gdTrueColorGetBlue(pixel1));
			f_b2 = gd_itofx(gdTrueColorGetBlue(pixel2));
			f_b3 = gd_itofx(gdTrueColorGetBlue(pixel3));
			f_b4 = gd_itofx(gdTrueColorGetBlue(pixel4));
			f_a1 = gd_itofx(gdTrueColorGetAlpha(pixel1));
			f_a2 = gd_itofx(gdTrueColorGetAlpha(pixel2));
			f_a3 = gd_itofx(gdTrueColorGetAlpha(pixel3));
			f_a4 = gd_itofx(gdTrueColorGetAlpha(pixel4));

			{
				const unsigned char red = (unsigned char) gd_fxtoi(gd_mulfx(f_w1, f_r1) + gd_mulfx(f_w2, f_r2) + gd_mulfx(f_w3, f_r3) + gd_mulfx(f_w4, f_r4));
				const unsigned char green = (unsigned char) gd_fxtoi(gd_mulfx(f_w1, f_g1) + gd_mulfx(f_w2, f_g2) + gd_mulfx(f_w3, f_g3) + gd_mulfx(f_w4, f_g4));
				const unsigned char blue = (unsigned char) gd_fxtoi(gd_mulfx(f_w1, f_b1) + gd_mulfx(f_w2, f_b2) + gd_mulfx(f_w3, f_b3) + gd_mulfx(f_w4, f_b4));
				const unsigned char alpha = (unsigned char) gd_fxtoi(gd_mulfx(f_w1, f_a1) + gd_mulfx(f_w2, f_a2) + gd_mulfx(f_w3, f_a3) + gd_mulfx(f_w4, f_a4));

				new_img->tpixels[dst_offset_v][dst_offset_h] = gdTrueColorAlpha(red, green, blue, alpha);
			}

			dst_offset_h++;
		}

		dst_offset_v++;
	}
	return new_img;
}

static gdImagePtr gdImageScaleBilinearTC(gdImagePtr im, const unsigned int new_width, const unsigned int new_height)
{
	long dst_w = MAX(1, new_width);
	long dst_h = MAX(1, new_height);
	float dx = (float)gdImageSX(im) / (float)dst_w;
	float dy = (float)gdImageSY(im) / (float)dst_h;
	gdFixed f_dx = gd_ftofx(dx);
	gdFixed f_dy = gd_ftofx(dy);
	gdFixed f_1 = gd_itofx(1);

	int dst_offset_h;
	int dst_offset_v = 0;
	long i;
	gdImagePtr new_img;

	if (new_width == 0 || new_height == 0) {
		return NULL;
	}

	new_img = gdImageCreateTrueColor(new_width, new_height);
	if (!new_img){
		return NULL;
	}

	for (i=0; i < dst_h; i++) {
		long j;
		dst_offset_h = 0;
		for (j=0; j < dst_w; j++) {
			/* Update bitmap */
			gdFixed f_i = gd_itofx(i);
			gdFixed f_j = gd_itofx(j);
			gdFixed f_a = gd_mulfx(f_i, f_dy);
			gdFixed f_b = gd_mulfx(f_j, f_dx);
			const long m = gd_fxtoi(f_a);
			const long n = gd_fxtoi(f_b);
			gdFixed f_f = f_a - gd_itofx(m);
			gdFixed f_g = f_b - gd_itofx(n);

			const gdFixed f_w1 = gd_mulfx(f_1-f_f, f_1-f_g);
			const gdFixed f_w2 = gd_mulfx(f_1-f_f, f_g);
			const gdFixed f_w3 = gd_mulfx(f_f, f_1-f_g);
			const gdFixed f_w4 = gd_mulfx(f_f, f_g);
			unsigned int pixel1;
			unsigned int pixel2;
			unsigned int pixel3;
			unsigned int pixel4;
			register gdFixed f_r1, f_r2, f_r3, f_r4,
					f_g1, f_g2, f_g3, f_g4,
					f_b1, f_b2, f_b3, f_b4,
					f_a1, f_a2, f_a3, f_a4;
			/* 0 for bgColor; (n,m) is supposed to be valid anyway */
			pixel1 = getPixelOverflowTC(im, n, m, 0);
			pixel2 = getPixelOverflowTC(im, n + 1, m, pixel1);
			pixel3 = getPixelOverflowTC(im, n, m + 1, pixel1);
			pixel4 = getPixelOverflowTC(im, n + 1, m + 1, pixel1);

			f_r1 = gd_itofx(gdTrueColorGetRed(pixel1));
			f_r2 = gd_itofx(gdTrueColorGetRed(pixel2));
			f_r3 = gd_itofx(gdTrueColorGetRed(pixel3));
			f_r4 = gd_itofx(gdTrueColorGetRed(pixel4));
			f_g1 = gd_itofx(gdTrueColorGetGreen(pixel1));
			f_g2 = gd_itofx(gdTrueColorGetGreen(pixel2));
			f_g3 = gd_itofx(gdTrueColorGetGreen(pixel3));
			f_g4 = gd_itofx(gdTrueColorGetGreen(pixel4));
			f_b1 = gd_itofx(gdTrueColorGetBlue(pixel1));
			f_b2 = gd_itofx(gdTrueColorGetBlue(pixel2));
			f_b3 = gd_itofx(gdTrueColorGetBlue(pixel3));
			f_b4 = gd_itofx(gdTrueColorGetBlue(pixel4));
			f_a1 = gd_itofx(gdTrueColorGetAlpha(pixel1));
			f_a2 = gd_itofx(gdTrueColorGetAlpha(pixel2));
			f_a3 = gd_itofx(gdTrueColorGetAlpha(pixel3));
			f_a4 = gd_itofx(gdTrueColorGetAlpha(pixel4));
			{
				const unsigned char red   = (unsigned char) gd_fxtoi(gd_mulfx(f_w1, f_r1) + gd_mulfx(f_w2, f_r2) + gd_mulfx(f_w3, f_r3) + gd_mulfx(f_w4, f_r4));
				const unsigned char green = (unsigned char) gd_fxtoi(gd_mulfx(f_w1, f_g1) + gd_mulfx(f_w2, f_g2) + gd_mulfx(f_w3, f_g3) + gd_mulfx(f_w4, f_g4));
				const unsigned char blue  = (unsigned char) gd_fxtoi(gd_mulfx(f_w1, f_b1) + gd_mulfx(f_w2, f_b2) + gd_mulfx(f_w3, f_b3) + gd_mulfx(f_w4, f_b4));
				const unsigned char alpha = (unsigned char) gd_fxtoi(gd_mulfx(f_w1, f_a1) + gd_mulfx(f_w2, f_a2) + gd_mulfx(f_w3, f_a3) + gd_mulfx(f_w4, f_a4));

				new_img->tpixels[dst_offset_v][dst_offset_h] = gdTrueColorAlpha(red, green, blue, alpha);
			}

			dst_offset_h++;
		}

		dst_offset_v++;
	}
	return new_img;
}

gdImagePtr gdImageScaleBilinear(gdImagePtr im, const unsigned int new_width, const unsigned int new_height)
{
	if (im->trueColor) {
		return gdImageScaleBilinearTC(im, new_width, new_height);
	} else {
		return gdImageScaleBilinearPalette(im, new_width, new_height);
	}
}

gdImagePtr gdImageScaleBicubicFixed(gdImagePtr src, const unsigned int width, const unsigned int height)
{
	const long new_width = MAX(1, width);
	const long new_height = MAX(1, height);
	const int src_w = gdImageSX(src);
	const int src_h = gdImageSY(src);
	const gdFixed f_dx = gd_ftofx((float)src_w / (float)new_width);
	const gdFixed f_dy = gd_ftofx((float)src_h / (float)new_height);
	const gdFixed f_1 = gd_itofx(1);
	const gdFixed f_2 = gd_itofx(2);
	const gdFixed f_4 = gd_itofx(4);
	const gdFixed f_6 = gd_itofx(6);
	const gdFixed f_gamma = gd_ftofx(1.04f);
	gdImagePtr dst;

	unsigned int dst_offset_x;
	unsigned int dst_offset_y = 0;
	long i;

	if (new_width == 0 || new_height == 0) {
		return NULL;
	}

	/* impact perf a bit, but not that much. Implementation for palette
	   images can be done at a later point.
	*/
	if (src->trueColor == 0) {
		gdImagePaletteToTrueColor(src);
	}

	dst = gdImageCreateTrueColor(new_width, new_height);
	if (!dst) {
		return NULL;
	}

	dst->saveAlphaFlag = 1;

	for (i=0; i < new_height; i++) {
		long j;
		dst_offset_x = 0;

		for (j=0; j < new_width; j++) {
			const gdFixed f_a = gd_mulfx(gd_itofx(i), f_dy);
			const gdFixed f_b = gd_mulfx(gd_itofx(j), f_dx);
			const long m = gd_fxtoi(f_a);
			const long n = gd_fxtoi(f_b);
			const gdFixed f_f = f_a - gd_itofx(m);
			const gdFixed f_g = f_b - gd_itofx(n);
			unsigned int src_offset_x[16], src_offset_y[16];
			long k;
			register gdFixed f_red = 0, f_green = 0, f_blue = 0, f_alpha = 0;
			unsigned char red, green, blue, alpha = 0;
			int *dst_row = dst->tpixels[dst_offset_y];

			if ((m < 1) || (n < 1)) {
				src_offset_x[0] = n;
				src_offset_y[0] = m;
			} else {
				src_offset_x[0] = n - 1;
				src_offset_y[0] = m;
			}

			src_offset_x[1] = n;
			src_offset_y[1] = m;

			if ((m < 1) || (n >= src_w - 1)) {
				src_offset_x[2] = n;
				src_offset_y[2] = m;
			} else {
				src_offset_x[2] = n + 1;
				src_offset_y[2] = m;
			}

			if ((m < 1) || (n >= src_w - 2)) {
				src_offset_x[3] = n;
				src_offset_y[3] = m;
			} else {
				src_offset_x[3] = n + 1 + 1;
				src_offset_y[3] = m;
			}

			if (n < 1) {
				src_offset_x[4] = n;
				src_offset_y[4] = m;
			} else {
				src_offset_x[4] = n - 1;
				src_offset_y[4] = m;
			}

			src_offset_x[5] = n;
			src_offset_y[5] = m;
			if (n >= src_w-1) {
				src_offset_x[6] = n;
				src_offset_y[6] = m;
			} else {
				src_offset_x[6] = n + 1;
				src_offset_y[6] = m;
			}

			if (n >= src_w - 2) {
				src_offset_x[7] = n;
				src_offset_y[7] = m;
			} else {
				src_offset_x[7] = n + 1 + 1;
				src_offset_y[7] = m;
			}

			if ((m >= src_h - 1) || (n < 1)) {
				src_offset_x[8] = n;
				src_offset_y[8] = m;
			} else {
				src_offset_x[8] = n - 1;
				src_offset_y[8] = m;
			}

			src_offset_x[9] = n;
			src_offset_y[9] = m;

			if ((m >= src_h-1) || (n >= src_w-1)) {
				src_offset_x[10] = n;
				src_offset_y[10] = m;
			} else {
				src_offset_x[10] = n + 1;
				src_offset_y[10] = m;
			}

			if ((m >= src_h - 1) || (n >= src_w - 2)) {
				src_offset_x[11] = n;
				src_offset_y[11] = m;
			} else {
				src_offset_x[11] = n + 1 + 1;
				src_offset_y[11] = m;
			}

			if ((m >= src_h - 2) || (n < 1)) {
				src_offset_x[12] = n;
				src_offset_y[12] = m;
			} else {
				src_offset_x[12] = n - 1;
				src_offset_y[12] = m;
			}

			src_offset_x[13] = n;
			src_offset_y[13] = m;

			if ((m >= src_h - 2) || (n >= src_w - 1)) {
				src_offset_x[14] = n;
				src_offset_y[14] = m;
			} else {
				src_offset_x[14] = n + 1;
				src_offset_y[14] = m;
			}

			if ((m >= src_h - 2) || (n >= src_w - 2)) {
				src_offset_x[15] = n;
				src_offset_y[15] = m;
			} else {
				src_offset_x[15] = n  + 1 + 1;
				src_offset_y[15] = m;
			}

			for (k = -1; k < 3; k++) {
				const gdFixed f = gd_itofx(k)-f_f;
				const gdFixed f_fm1 = f - f_1;
				const gdFixed f_fp1 = f + f_1;
				const gdFixed f_fp2 = f + f_2;
				register gdFixed f_a = 0, f_b = 0, f_d = 0, f_c = 0;
				register gdFixed f_RY;
				int l;

				if (f_fp2 > 0) f_a = gd_mulfx(f_fp2, gd_mulfx(f_fp2,f_fp2));
				if (f_fp1 > 0) f_b = gd_mulfx(f_fp1, gd_mulfx(f_fp1,f_fp1));
				if (f > 0)     f_c = gd_mulfx(f, gd_mulfx(f,f));
				if (f_fm1 > 0) f_d = gd_mulfx(f_fm1, gd_mulfx(f_fm1,f_fm1));

				f_RY = gd_divfx((f_a - gd_mulfx(f_4,f_b) + gd_mulfx(f_6,f_c) - gd_mulfx(f_4,f_d)),f_6);

				for (l = -1; l < 3; l++) {
					const gdFixed f = gd_itofx(l) - f_g;
					const gdFixed f_fm1 = f - f_1;
					const gdFixed f_fp1 = f + f_1;
					const gdFixed f_fp2 = f + f_2;
					register gdFixed f_a = 0, f_b = 0, f_c = 0, f_d = 0;
					register gdFixed f_RX, f_R, f_rs, f_gs, f_bs, f_ba;
					register int c;
					const int _k = ((k+1)*4) + (l+1);

					if (f_fp2 > 0) f_a = gd_mulfx(f_fp2,gd_mulfx(f_fp2,f_fp2));

					if (f_fp1 > 0) f_b = gd_mulfx(f_fp1,gd_mulfx(f_fp1,f_fp1));

					if (f > 0) f_c = gd_mulfx(f,gd_mulfx(f,f));

					if (f_fm1 > 0) f_d = gd_mulfx(f_fm1,gd_mulfx(f_fm1,f_fm1));

					f_RX = gd_divfx((f_a-gd_mulfx(f_4,f_b)+gd_mulfx(f_6,f_c)-gd_mulfx(f_4,f_d)),f_6);
					f_R = gd_mulfx(f_RY,f_RX);

					c = src->tpixels[*(src_offset_y + _k)][*(src_offset_x + _k)];
					f_rs = gd_itofx(gdTrueColorGetRed(c));
					f_gs = gd_itofx(gdTrueColorGetGreen(c));
					f_bs = gd_itofx(gdTrueColorGetBlue(c));
					f_ba = gd_itofx(gdTrueColorGetAlpha(c));

					f_red += gd_mulfx(f_rs,f_R);
					f_green += gd_mulfx(f_gs,f_R);
					f_blue += gd_mulfx(f_bs,f_R);
					f_alpha += gd_mulfx(f_ba,f_R);
				}
			}

			red    = (unsigned char) CLAMP(gd_fxtoi(gd_mulfx(f_red,   f_gamma)),  0, 255);
			green  = (unsigned char) CLAMP(gd_fxtoi(gd_mulfx(f_green, f_gamma)),  0, 255);
			blue   = (unsigned char) CLAMP(gd_fxtoi(gd_mulfx(f_blue,  f_gamma)),  0, 255);
			alpha  = (unsigned char) CLAMP(gd_fxtoi(gd_mulfx(f_alpha,  f_gamma)), 0, 127);

			*(dst_row + dst_offset_x) = gdTrueColorAlpha(red, green, blue, alpha);

			dst_offset_x++;
		}
		dst_offset_y++;
	}
	return dst;
}

gdImagePtr gdImageScale(const gdImagePtr src, const unsigned int new_width, const unsigned int new_height)
{
	gdImagePtr im_scaled = NULL;

	if (src == NULL || src->interpolation_id < 0 || src->interpolation_id > GD_METHOD_COUNT) {
		return NULL;
	}

	if (new_width == 0 || new_height == 0) {
		return NULL;
	}

	switch (src->interpolation_id) {
		/*Special cases, optimized implementations */
		case GD_NEAREST_NEIGHBOUR:
			im_scaled = gdImageScaleNearestNeighbour(src, new_width, new_height);
			break;

		case GD_BILINEAR_FIXED:
			im_scaled = gdImageScaleBilinear(src, new_width, new_height);
			break;

		case GD_BICUBIC_FIXED:
			im_scaled = gdImageScaleBicubicFixed(src, new_width, new_height);
			break;

		/* generic */
		default:
			if (src->interpolation == NULL) {
				return NULL;
			}
			im_scaled = gdImageScaleTwoPass(src, src->sx, src->sy, new_width, new_height);
			break;
	}
	return im_scaled;
}

static int gdRotatedImageSize(gdImagePtr src, const float angle, gdRectPtr bbox)
{
    gdRect src_area;
    double m[6];

    gdAffineRotate(m, angle);
    src_area.x = 0;
    src_area.y = 0;
    src_area.width = gdImageSX(src);
    src_area.height = gdImageSY(src);
    if (gdTransformAffineBoundingBox(&src_area, m, bbox) != GD_TRUE) {
        return GD_FALSE;
    }

    return GD_TRUE;
}

gdImagePtr gdImageRotateNearestNeighbour(gdImagePtr src, const float degrees, const int bgColor)
{
	float _angle = ((float) (-degrees / 180.0f) * (float)M_PI);
	const int src_w  = gdImageSX(src);
	const int src_h = gdImageSY(src);
	const gdFixed f_0_5 = gd_ftofx(0.5f);
	const gdFixed f_H = gd_itofx(src_h/2);
	const gdFixed f_W = gd_itofx(src_w/2);
	const gdFixed f_cos = gd_ftofx(cos(-_angle));
	const gdFixed f_sin = gd_ftofx(sin(-_angle));

	unsigned int dst_offset_x;
	unsigned int dst_offset_y = 0;
	unsigned int i;
	gdImagePtr dst;
	gdRect bbox;
	int new_height, new_width;

    gdRotatedImageSize(src, degrees, &bbox);
    new_width = bbox.width;
    new_height = bbox.height;

	if (new_width == 0 || new_height == 0) {
		return NULL;
	}

	dst = gdImageCreateTrueColor(new_width, new_height);
	if (!dst) {
		return NULL;
	}
	dst->saveAlphaFlag = 1;
	for (i = 0; i < new_height; i++) {
		unsigned int j;
		dst_offset_x = 0;
		for (j = 0; j < new_width; j++) {
			gdFixed f_i = gd_itofx((int)i - (int)new_height/2);
			gdFixed f_j = gd_itofx((int)j - (int)new_width/2);
			gdFixed f_m = gd_mulfx(f_j,f_sin) + gd_mulfx(f_i,f_cos) + f_0_5 + f_H;
			gdFixed f_n = gd_mulfx(f_j,f_cos) - gd_mulfx(f_i,f_sin) + f_0_5 + f_W;
			long m = gd_fxtoi(f_m);
			long n = gd_fxtoi(f_n);

			if ((m > 0) && (m < src_h-1) && (n > 0) && (n < src_w-1)) {
				if (dst_offset_y < new_height) {
					dst->tpixels[dst_offset_y][dst_offset_x++] = src->tpixels[m][n];
				}
			} else {
				if (dst_offset_y < new_height) {
					dst->tpixels[dst_offset_y][dst_offset_x++] = bgColor;
				}
			}
		}
		dst_offset_y++;
	}
	return dst;
}

gdImagePtr gdImageRotateGeneric(gdImagePtr src, const float degrees, const int bgColor)
{
	float _angle = ((float) (-degrees / 180.0f) * (float)M_PI);
	const int src_w  = gdImageSX(src);
	const int src_h = gdImageSY(src);
	const gdFixed f_0_5 = gd_ftofx(0.5f);
	const gdFixed f_H = gd_itofx(src_h/2);
	const gdFixed f_W = gd_itofx(src_w/2);
	const gdFixed f_cos = gd_ftofx(cos(-_angle));
	const gdFixed f_sin = gd_ftofx(sin(-_angle));

	unsigned int dst_offset_x;
	unsigned int dst_offset_y = 0;
	unsigned int i;
	gdImagePtr dst;
	int new_width, new_height;
	gdRect bbox;

	const gdFixed f_slop_y = f_sin;
	const gdFixed f_slop_x = f_cos;
	const gdFixed f_slop = f_slop_x > 0 && f_slop_y > 0 ?
							(f_slop_x > f_slop_y ? gd_divfx(f_slop_y, f_slop_x) : gd_divfx(f_slop_x, f_slop_y))
						: 0;


	if (bgColor < 0) {
		return NULL;
	}

    gdRotatedImageSize(src, degrees, &bbox);
    new_width = bbox.width;
    new_height = bbox.height;

	dst = gdImageCreateTrueColor(new_width, new_height);
	if (!dst) {
		return NULL;
	}
	dst->saveAlphaFlag = 1;

	for (i = 0; i < new_height; i++) {
		unsigned int j;
		dst_offset_x = 0;
		for (j = 0; j < new_width; j++) {
			gdFixed f_i = gd_itofx((int)i - (int)new_height/ 2);
			gdFixed f_j = gd_itofx((int)j - (int)new_width / 2);
			gdFixed f_m = gd_mulfx(f_j,f_sin) + gd_mulfx(f_i,f_cos) + f_0_5 + f_H;
			gdFixed f_n = gd_mulfx(f_j,f_cos) - gd_mulfx(f_i,f_sin) + f_0_5 + f_W;
			long m = gd_fxtoi(f_m);
			long n = gd_fxtoi(f_n);

			if ((n <= 0) || (m <= 0) || (m >= src_h) || (n >= src_w)) {
				dst->tpixels[dst_offset_y][dst_offset_x++] = bgColor;
			} else if ((n <= 1) || (m <= 1) || (m >= src_h - 1) || (n >= src_w - 1)) {
				register int c = getPixelInterpolated(src, n, m, bgColor);
				c = c | (( gdTrueColorGetAlpha(c) + ((int)(127* gd_fxtof(f_slop)))) << 24);

				dst->tpixels[dst_offset_y][dst_offset_x++] = _color_blend(bgColor, c);
			} else {
				dst->tpixels[dst_offset_y][dst_offset_x++] = getPixelInterpolated(src, n, m, bgColor);
			}
		}
		dst_offset_y++;
	}
	return dst;
}

gdImagePtr gdImageRotateBilinear(gdImagePtr src, const float degrees, const int bgColor)
{
	float _angle = (float)((- degrees / 180.0f) * M_PI);
	const unsigned int src_w = gdImageSX(src);
	const unsigned int src_h = gdImageSY(src);
	unsigned int new_width, new_height;
	const gdFixed f_0_5 = gd_ftofx(0.5f);
	const gdFixed f_H = gd_itofx(src_h/2);
	const gdFixed f_W = gd_itofx(src_w/2);
	const gdFixed f_cos = gd_ftofx(cos(-_angle));
	const gdFixed f_sin = gd_ftofx(sin(-_angle));
	const gdFixed f_1 = gd_itofx(1);
	unsigned int i;
	unsigned int dst_offset_x;
	unsigned int dst_offset_y = 0;
	unsigned int src_offset_x, src_offset_y;
	gdImagePtr dst;
	gdRect bbox;

	gdRotatedImageSize(src, degrees, &bbox);

	new_width = bbox.width;
	new_height = bbox.height;

	dst = gdImageCreateTrueColor(new_width, new_height);
	if (dst == NULL) {
		return NULL;
	}
	dst->saveAlphaFlag = 1;

	for (i = 0; i < new_height; i++) {
		unsigned int j;
		dst_offset_x = 0;

		for (j=0; j < new_width; j++) {
			const gdFixed f_i = gd_itofx((int)i - (int)new_height/2);
			const gdFixed f_j = gd_itofx((int)j - (int)new_width/2);
			const gdFixed f_m = gd_mulfx(f_j,f_sin) + gd_mulfx(f_i,f_cos) + f_0_5 + f_H;
			const gdFixed f_n = gd_mulfx(f_j,f_cos) - gd_mulfx(f_i,f_sin) + f_0_5 + f_W;
			const unsigned int m = gd_fxtoi(f_m);
			const unsigned int n = gd_fxtoi(f_n);

			if ((m >= 0) && (m < src_h - 1) && (n >= 0) && (n < src_w - 1)) {
				const gdFixed f_f = f_m - gd_itofx(m);
				const gdFixed f_g = f_n - gd_itofx(n);
				const gdFixed f_w1 = gd_mulfx(f_1-f_f, f_1-f_g);
				const gdFixed f_w2 = gd_mulfx(f_1-f_f, f_g);
				const gdFixed f_w3 = gd_mulfx(f_f, f_1-f_g);
				const gdFixed f_w4 = gd_mulfx(f_f, f_g);

				if (m < src_h-1) {
					src_offset_x = n;
					src_offset_y = m + 1;
				}

				if (!((n >= src_w-1) || (m >= src_h-1))) {
					src_offset_x = n + 1;
					src_offset_y = m + 1;
				}
				{
					const int pixel1 = src->tpixels[src_offset_y][src_offset_x];
					register int pixel2, pixel3, pixel4;

					if (src_offset_y + 1 >= src_h) {
						pixel2 = pixel1;
						pixel3 = pixel1;
						pixel4 = pixel1;
					} else if (src_offset_x + 1 >= src_w) {
						pixel2 = pixel1;
						pixel3 = pixel1;
						pixel4 = pixel1;
					} else {
					    pixel2 = src->tpixels[src_offset_y][src_offset_x + 1];
						pixel3 = src->tpixels[src_offset_y + 1][src_offset_x];
						pixel4 = src->tpixels[src_offset_y + 1][src_offset_x + 1];
					}
					{
						const gdFixed f_r1 = gd_itofx(gdTrueColorGetRed(pixel1));
						const gdFixed f_r2 = gd_itofx(gdTrueColorGetRed(pixel2));
						const gdFixed f_r3 = gd_itofx(gdTrueColorGetRed(pixel3));
						const gdFixed f_r4 = gd_itofx(gdTrueColorGetRed(pixel4));
						const gdFixed f_g1 = gd_itofx(gdTrueColorGetGreen(pixel1));
						const gdFixed f_g2 = gd_itofx(gdTrueColorGetGreen(pixel2));
						const gdFixed f_g3 = gd_itofx(gdTrueColorGetGreen(pixel3));
						const gdFixed f_g4 = gd_itofx(gdTrueColorGetGreen(pixel4));
						const gdFixed f_b1 = gd_itofx(gdTrueColorGetBlue(pixel1));
						const gdFixed f_b2 = gd_itofx(gdTrueColorGetBlue(pixel2));
						const gdFixed f_b3 = gd_itofx(gdTrueColorGetBlue(pixel3));
						const gdFixed f_b4 = gd_itofx(gdTrueColorGetBlue(pixel4));
						const gdFixed f_a1 = gd_itofx(gdTrueColorGetAlpha(pixel1));
						const gdFixed f_a2 = gd_itofx(gdTrueColorGetAlpha(pixel2));
						const gdFixed f_a3 = gd_itofx(gdTrueColorGetAlpha(pixel3));
						const gdFixed f_a4 = gd_itofx(gdTrueColorGetAlpha(pixel4));
						const gdFixed f_red = gd_mulfx(f_w1, f_r1) + gd_mulfx(f_w2, f_r2) + gd_mulfx(f_w3, f_r3) + gd_mulfx(f_w4, f_r4);
						const gdFixed f_green = gd_mulfx(f_w1, f_g1) + gd_mulfx(f_w2, f_g2) + gd_mulfx(f_w3, f_g3) + gd_mulfx(f_w4, f_g4);
						const gdFixed f_blue = gd_mulfx(f_w1, f_b1) + gd_mulfx(f_w2, f_b2) + gd_mulfx(f_w3, f_b3) + gd_mulfx(f_w4, f_b4);
						const gdFixed f_alpha = gd_mulfx(f_w1, f_a1) + gd_mulfx(f_w2, f_a2) + gd_mulfx(f_w3, f_a3) + gd_mulfx(f_w4, f_a4);

						const unsigned char red   = (unsigned char) CLAMP(gd_fxtoi(f_red),   0, 255);
						const unsigned char green = (unsigned char) CLAMP(gd_fxtoi(f_green), 0, 255);
						const unsigned char blue  = (unsigned char) CLAMP(gd_fxtoi(f_blue),  0, 255);
						const unsigned char alpha = (unsigned char) CLAMP(gd_fxtoi(f_alpha), 0, 127);

						dst->tpixels[dst_offset_y][dst_offset_x++] = gdTrueColorAlpha(red, green, blue, alpha);
					}
				}
			} else {
				dst->tpixels[dst_offset_y][dst_offset_x++] = bgColor;
			}
		}
		dst_offset_y++;
	}
	return dst;
}

gdImagePtr gdImageRotateBicubicFixed(gdImagePtr src, const float degrees, const int bgColor)
{
	const float _angle = (float)((- degrees / 180.0f) * M_PI);
	const int src_w = gdImageSX(src);
	const int src_h = gdImageSY(src);
	unsigned int new_width, new_height;
	const gdFixed f_0_5 = gd_ftofx(0.5f);
	const gdFixed f_H = gd_itofx(src_h/2);
	const gdFixed f_W = gd_itofx(src_w/2);
	const gdFixed f_cos = gd_ftofx(cos(-_angle));
	const gdFixed f_sin = gd_ftofx(sin(-_angle));
	const gdFixed f_1 = gd_itofx(1);
	const gdFixed f_2 = gd_itofx(2);
	const gdFixed f_4 = gd_itofx(4);
	const gdFixed f_6 = gd_itofx(6);
	const gdFixed f_gama = gd_ftofx(1.04f);

	unsigned int dst_offset_x;
	unsigned int dst_offset_y = 0;
	unsigned int i;
	gdImagePtr dst;
	gdRect bbox;

	gdRotatedImageSize(src, degrees, &bbox);
	new_width = bbox.width;
	new_height = bbox.height;
	dst = gdImageCreateTrueColor(new_width, new_height);

	if (dst == NULL) {
		return NULL;
	}
	dst->saveAlphaFlag = 1;

	for (i=0; i < new_height; i++) {
		unsigned int j;
		dst_offset_x = 0;

		for (j=0; j < new_width; j++) {
			const gdFixed f_i = gd_itofx((int)i - (int)new_height/2);
			const gdFixed f_j = gd_itofx((int)j - (int)new_width/2);
			const gdFixed f_m = gd_mulfx(f_j,f_sin) + gd_mulfx(f_i,f_cos) + f_0_5 + f_H;
			const gdFixed f_n = gd_mulfx(f_j,f_cos) - gd_mulfx(f_i,f_sin) + f_0_5 + f_W;
			const int m = gd_fxtoi(f_m);
			const int n = gd_fxtoi(f_n);

			if ((m > 0) && (m < src_h - 1) && (n > 0) && (n < src_w-1)) {
				const gdFixed f_f = f_m - gd_itofx(m);
				const gdFixed f_g = f_n - gd_itofx(n);
				unsigned int src_offset_x[16], src_offset_y[16];
				unsigned char red, green, blue, alpha;
				gdFixed f_red=0, f_green=0, f_blue=0, f_alpha=0;
				int k;

				if ((m < 1) || (n < 1)) {
					src_offset_x[0] = n;
					src_offset_y[0] = m;
				} else {
					src_offset_x[0] = n - 1;
					src_offset_y[0] = m;
				}

				src_offset_x[1] = n;
				src_offset_y[1] = m;

				if ((m < 1) || (n >= src_w-1)) {
					src_offset_x[2] = - 1;
					src_offset_y[2] = - 1;
				} else {
					src_offset_x[2] = n + 1;
					src_offset_y[2] = m ;
				}

				if ((m < 1) || (n >= src_w-2)) {
					src_offset_x[3] = - 1;
					src_offset_y[3] = - 1;
				} else {
					src_offset_x[3] = n + 1 + 1;
					src_offset_y[3] = m ;
				}

				if (n < 1) {
					src_offset_x[4] = - 1;
					src_offset_y[4] = - 1;
				} else {
					src_offset_x[4] = n - 1;
					src_offset_y[4] = m;
				}

				src_offset_x[5] = n;
				src_offset_y[5] = m;
				if (n >= src_w-1) {
					src_offset_x[6] = - 1;
					src_offset_y[6] = - 1;
				} else {
					src_offset_x[6] = n + 1;
					src_offset_y[6] = m;
				}

				if (n >= src_w-2) {
					src_offset_x[7] = - 1;
					src_offset_y[7] = - 1;
				} else {
					src_offset_x[7] = n + 1 + 1;
					src_offset_y[7] = m;
				}

				if ((m >= src_h-1) || (n < 1)) {
					src_offset_x[8] = - 1;
					src_offset_y[8] = - 1;
				} else {
					src_offset_x[8] = n - 1;
					src_offset_y[8] = m;
				}

				if (m >= src_h-1) {
					src_offset_x[9] = - 1;
					src_offset_y[9] = - 1;
				} else {
					src_offset_x[9] = n;
					src_offset_y[9] = m;
				}

				if ((m >= src_h-1) || (n >= src_w-1)) {
					src_offset_x[10] = - 1;
					src_offset_y[10] = - 1;
				} else {
					src_offset_x[10] = n + 1;
					src_offset_y[10] = m;
				}

				if ((m >= src_h-1) || (n >= src_w-2)) {
					src_offset_x[11] = - 1;
					src_offset_y[11] = - 1;
				} else {
					src_offset_x[11] = n + 1 + 1;
					src_offset_y[11] = m;
				}

				if ((m >= src_h-2) || (n < 1)) {
					src_offset_x[12] = - 1;
					src_offset_y[12] = - 1;
				} else {
					src_offset_x[12] = n - 1;
					src_offset_y[12] = m;
				}

				if (m >= src_h-2) {
					src_offset_x[13] = - 1;
					src_offset_y[13] = - 1;
				} else {
					src_offset_x[13] = n;
					src_offset_y[13] = m;
				}

				if ((m >= src_h-2) || (n >= src_w - 1)) {
					src_offset_x[14] = - 1;
					src_offset_y[14] = - 1;
				} else {
					src_offset_x[14] = n + 1;
					src_offset_y[14] = m;
				}

				if ((m >= src_h-2) || (n >= src_w-2)) {
					src_offset_x[15] = - 1;
					src_offset_y[15] = - 1;
				} else {
					src_offset_x[15] = n  + 1 + 1;
					src_offset_y[15] = m;
				}

				for (k=-1; k<3; k++) {
					const gdFixed f = gd_itofx(k)-f_f;
					const gdFixed f_fm1 = f - f_1;
					const gdFixed f_fp1 = f + f_1;
					const gdFixed f_fp2 = f + f_2;
					gdFixed f_a = 0, f_b = 0,f_c = 0, f_d = 0;
					gdFixed f_RY;
					int l;

					if (f_fp2 > 0) {
						f_a = gd_mulfx(f_fp2,gd_mulfx(f_fp2,f_fp2));
					}

					if (f_fp1 > 0) {
						f_b = gd_mulfx(f_fp1,gd_mulfx(f_fp1,f_fp1));
					}

					if (f > 0) {
						f_c = gd_mulfx(f,gd_mulfx(f,f));
					}

					if (f_fm1 > 0) {
						f_d = gd_mulfx(f_fm1,gd_mulfx(f_fm1,f_fm1));
					}
					f_RY = gd_divfx((f_a-gd_mulfx(f_4,f_b)+gd_mulfx(f_6,f_c)-gd_mulfx(f_4,f_d)),f_6);

					for (l=-1;  l< 3; l++) {
						const gdFixed f = gd_itofx(l) - f_g;
						const gdFixed f_fm1 = f - f_1;
						const gdFixed f_fp1 = f + f_1;
						const gdFixed f_fp2 = f + f_2;
						gdFixed f_a = 0, f_b = 0, f_c = 0, f_d = 0;
						gdFixed f_RX, f_R;
						const int _k = ((k + 1) * 4) + (l + 1);
						register gdFixed f_rs, f_gs, f_bs, f_as;
						register int c;

						if (f_fp2 > 0) {
							f_a = gd_mulfx(f_fp2,gd_mulfx(f_fp2,f_fp2));
						}

						if (f_fp1 > 0) {
							f_b = gd_mulfx(f_fp1,gd_mulfx(f_fp1,f_fp1));
						}

						if (f > 0) {
							f_c = gd_mulfx(f,gd_mulfx(f,f));
						}

						if (f_fm1 > 0) {
							f_d = gd_mulfx(f_fm1,gd_mulfx(f_fm1,f_fm1));
						}

						f_RX = gd_divfx((f_a - gd_mulfx(f_4, f_b) + gd_mulfx(f_6, f_c) - gd_mulfx(f_4, f_d)), f_6);
						f_R = gd_mulfx(f_RY, f_RX);

						if ((src_offset_x[_k] <= 0) || (src_offset_y[_k] <= 0) || (src_offset_y[_k] >= src_h) || (src_offset_x[_k] >= src_w)) {
							c = bgColor;
						} else if ((src_offset_x[_k] <= 1) || (src_offset_y[_k] <= 1) || (src_offset_y[_k] >= (int)src_h - 1) || (src_offset_x[_k] >= (int)src_w - 1)) {
							gdFixed f_127 = gd_itofx(127);
							c = src->tpixels[src_offset_y[_k]][src_offset_x[_k]];
							c = c | (( (int) (gd_fxtof(gd_mulfx(f_R, f_127)) + 50.5f)) << 24);
							c = _color_blend(bgColor, c);
						} else {
							c = src->tpixels[src_offset_y[_k]][src_offset_x[_k]];
						}

						f_rs = gd_itofx(gdTrueColorGetRed(c));
						f_gs = gd_itofx(gdTrueColorGetGreen(c));
						f_bs = gd_itofx(gdTrueColorGetBlue(c));
						f_as = gd_itofx(gdTrueColorGetAlpha(c));

						f_red   += gd_mulfx(f_rs, f_R);
						f_green += gd_mulfx(f_gs, f_R);
						f_blue  += gd_mulfx(f_bs, f_R);
						f_alpha += gd_mulfx(f_as, f_R);
					}
				}

				red   = (unsigned char) CLAMP(gd_fxtoi(gd_mulfx(f_red, f_gama)),   0, 255);
				green = (unsigned char) CLAMP(gd_fxtoi(gd_mulfx(f_green, f_gama)), 0, 255);
				blue  = (unsigned char) CLAMP(gd_fxtoi(gd_mulfx(f_blue, f_gama)),  0, 255);
				alpha = (unsigned char) CLAMP(gd_fxtoi(gd_mulfx(f_alpha, f_gama)), 0, 127);

				dst->tpixels[dst_offset_y][dst_offset_x] =  gdTrueColorAlpha(red, green, blue, alpha);
			} else {
				dst->tpixels[dst_offset_y][dst_offset_x] =  bgColor;
			}
			dst_offset_x++;
		}

		dst_offset_y++;
	}
	return dst;
}

gdImagePtr gdImageRotateInterpolated(const gdImagePtr src, const float angle, int bgcolor)
{
	/* round to two decimals and keep the 100x multiplication to use it in the common square angles
	   case later. Keep the two decimal precisions so smaller rotation steps can be done, useful for
	   slow animations. */
	const int angle_rounded = fmod((int) floorf(angle * 100), 360 * 100);

	if (bgcolor < 0) {
		return NULL;
	}

	/* impact perf a bit, but not that much. Implementation for palette
	   images can be done at a later point.
	*/
	if (src->trueColor == 0) {
		if (bgcolor < gdMaxColors) {
			bgcolor =  gdTrueColorAlpha(src->red[bgcolor], src->green[bgcolor], src->blue[bgcolor], src->alpha[bgcolor]);
		}
		gdImagePaletteToTrueColor(src);
	}

	/* no interpolation needed here */
	switch (angle_rounded) {
		case    0: {
			gdImagePtr dst = gdImageCreateTrueColor(src->sx, src->sy);
			if (dst == NULL) {
				return NULL;
			}
			dst->transparent = src->transparent;
			dst->saveAlphaFlag = 1;
			dst->alphaBlendingFlag = gdEffectReplace;

			gdImageCopy(dst, src, 0,0,0,0,src->sx,src->sy);
			return dst;
		}
		case -27000:
		case   9000:
			return gdImageRotate90(src, 0);
		case -18000:
		case  18000:
			return gdImageRotate180(src, 0);
		case -9000:
		case 27000:
			return gdImageRotate270(src, 0);
	}

	if (src == NULL || src->interpolation_id < 1 || src->interpolation_id > GD_METHOD_COUNT) {
		return NULL;
	}

	switch (src->interpolation_id) {
		case GD_NEAREST_NEIGHBOUR:
			return gdImageRotateNearestNeighbour(src, angle, bgcolor);
			break;

		case GD_BILINEAR_FIXED:
			return gdImageRotateBilinear(src, angle, bgcolor);
			break;

		case GD_BICUBIC_FIXED:
			return gdImageRotateBicubicFixed(src, angle, bgcolor);
			break;

		default:
			return gdImageRotateGeneric(src, angle, bgcolor);
	}
	return NULL;
}

/**
 * Title: Affine transformation
 **/

/**
 * Group: Transform
 **/

 static void gdImageClipRectangle(gdImagePtr im, gdRectPtr r)
{
	int c1x, c1y, c2x, c2y;
	int x1,y1;

	gdImageGetClip(im, &c1x, &c1y, &c2x, &c2y);
	x1 = r->x + r->width - 1;
	y1 = r->y + r->height - 1;
	r->x = CLAMP(r->x, c1x, c2x);
	r->y = CLAMP(r->y, c1y, c2y);
	r->width = CLAMP(x1, c1x, c2x) - r->x + 1;
	r->height = CLAMP(y1, c1y, c2y) - r->y + 1;
}

void gdDumpRect(const char *msg, gdRectPtr r)
{
	printf("%s (%i, %i) (%i, %i)\n", msg, r->x, r->y, r->width, r->height);
}

/**
 * Function: gdTransformAffineGetImage
 *  Applies an affine transformation to a region and return an image
 *  containing the complete transformation.
 *
 * Parameters:
 * 	dst - Pointer to a gdImagePtr to store the created image, NULL when
 *        the creation or the transformation failed
 *  src - Source image
 *  src_area - rectangle defining the source region to transform
 *  dstY - Y position in the destination image
 *  affine - The desired affine transformation
 *
 * Returns:
 *  GD_TRUE if the affine is rectilinear or GD_FALSE
 */
int gdTransformAffineGetImage(gdImagePtr *dst,
		  const gdImagePtr src,
		  gdRectPtr src_area,
		  const double affine[6])
{
	int res;
	double m[6];
	gdRect bbox;
	gdRect area_full;

	if (src_area == NULL) {
		area_full.x = 0;
		area_full.y = 0;
		area_full.width  = gdImageSX(src);
		area_full.height = gdImageSY(src);
		src_area = &area_full;
	}

	gdTransformAffineBoundingBox(src_area, affine, &bbox);

	*dst = gdImageCreateTrueColor(bbox.width, bbox.height);
	if (*dst == NULL) {
		return GD_FALSE;
	}
	(*dst)->saveAlphaFlag = 1;

	if (!src->trueColor) {
		gdImagePaletteToTrueColor(src);
	}

	/* Translate to dst origin (0,0) */
	gdAffineTranslate(m, -bbox.x, -bbox.y);
	gdAffineConcat(m, affine, m);

	gdImageAlphaBlending(*dst, 0);

	res = gdTransformAffineCopy(*dst,
		  0,0,
		  src,
		  src_area,
		  m);

	if (res != GD_TRUE) {
		gdImageDestroy(*dst);
		dst = NULL;
		return GD_FALSE;
	} else {
		return GD_TRUE;
	}
}

/**
 * Function: gdTransformAffineCopy
 *  Applies an affine transformation to a region and copy the result
 *  in a destination to the given position.
 *
 * Parameters:
 * 	dst - Image to draw the transformed image
 *  src - Source image
 *  dstX - X position in the destination image
 *  dstY - Y position in the destination image
 *  src_area - Rectangular region to rotate in the src image
 *
 * Returns:
 *  GD_TRUE on success or GD_FALSE on failure
 */
int gdTransformAffineCopy(gdImagePtr dst,
		  int dst_x, int dst_y,
		  const gdImagePtr src,
		  gdRectPtr src_region,
		  const double affine[6])
{
	int c1x,c1y,c2x,c2y;
	int backclip = 0;
	int backup_clipx1, backup_clipy1, backup_clipx2, backup_clipy2;
	register int x, y, src_offset_x, src_offset_y;
	double inv[6];
	int *dst_p;
	gdPointF pt, src_pt;
	gdRect bbox;
	int end_x, end_y;
<<<<<<< HEAD
	gdInterpolationMethod interpolation_id_bak = GD_DEFAULT;
=======
	gdInterpolationMethod interpolation_id_bak = src->interpolation_id;
	interpolation_method interpolation_bak;
>>>>>>> 4bec59f1

	/* These methods use special implementations */
	if (src->interpolation_id == GD_BILINEAR_FIXED || src->interpolation_id == GD_BICUBIC_FIXED || src->interpolation_id == GD_NEAREST_NEIGHBOUR) {
		interpolation_id_bak = src->interpolation_id;

		gdImageSetInterpolationMethod(src, GD_BICUBIC);
	}


	gdImageClipRectangle(src, src_region);

	if (src_region->x > 0 || src_region->y > 0
		|| src_region->width < gdImageSX(src)
		|| src_region->height < gdImageSY(src)) {
		backclip = 1;

		gdImageGetClip(src, &backup_clipx1, &backup_clipy1,
		&backup_clipx2, &backup_clipy2);

		gdImageSetClip(src, src_region->x, src_region->y,
			src_region->x + src_region->width - 1,
			src_region->y + src_region->height - 1);
	}

	if (!gdTransformAffineBoundingBox(src_region, affine, &bbox)) {
		if (backclip) {
			gdImageSetClip(src, backup_clipx1, backup_clipy1,
					backup_clipx2, backup_clipy2);
		}
		gdImageSetInterpolationMethod(src, interpolation_id_bak);
		return GD_FALSE;
	}

	gdImageGetClip(dst, &c1x, &c1y, &c2x, &c2y);

	end_x = bbox.width  + abs(bbox.x);
	end_y = bbox.height + abs(bbox.y);

	/* Get inverse affine to let us work with destination -> source */
	if (gdAffineInvert(inv, affine) == GD_FALSE) {
		gdImageSetInterpolationMethod(src, interpolation_id_bak);
		return GD_FALSE;
	}

	src_offset_x =  src_region->x;
	src_offset_y =  src_region->y;

	if (dst->alphaBlendingFlag) {
		for (y = bbox.y; y <= end_y; y++) {
			pt.y = y + 0.5;
			for (x = 0; x <= end_x; x++) {
				pt.x = x + 0.5;
				gdAffineApplyToPointF(&src_pt, &pt, inv);
				gdImageSetPixel(dst, dst_x + x, dst_y + y, getPixelInterpolated(src, src_offset_x + src_pt.x, src_offset_y + src_pt.y, 0));
			}
		}
	} else {
		for (y = 0; y <= end_y; y++) {
			pt.y = y + 0.5 + bbox.y;
			if ((dst_y + y) < 0 || ((dst_y + y) > gdImageSY(dst) -1)) {
				continue;
			}
			dst_p = dst->tpixels[dst_y + y] + dst_x;

			for (x = 0; x <= end_x; x++) {
				pt.x = x + 0.5 + bbox.x;
				gdAffineApplyToPointF(&src_pt, &pt, inv);

				if ((dst_x + x) < 0 || (dst_x + x) > (gdImageSX(dst) - 1)) {
					break;
				}
				*(dst_p++) = getPixelInterpolated(src, src_offset_x + src_pt.x, src_offset_y + src_pt.y, -1);
			}
		}
	}

	/* Restore clip if required */
	if (backclip) {
		gdImageSetClip(src, backup_clipx1, backup_clipy1,
				backup_clipx2, backup_clipy2);
	}

	gdImageSetInterpolationMethod(src, interpolation_id_bak);
	return GD_TRUE;
}

/**
 * Function: gdTransformAffineBoundingBox
 *  Returns the bounding box of an affine transformation applied to a
 *  rectangular area <gdRect>
 *
 * Parameters:
 * 	src - Rectangular source area for the affine transformation
 *  affine - the affine transformation
 *  bbox - the resulting bounding box
 *
 * Returns:
 *  GD_TRUE if the affine is rectilinear or GD_FALSE
 */
int gdTransformAffineBoundingBox(gdRectPtr src, const double affine[6], gdRectPtr bbox)
{
	gdPointF extent[4], min, max, point;
	int i;

	extent[0].x=0.0;
	extent[0].y=0.0;
	extent[1].x=(double) src->width;
	extent[1].y=0.0;
	extent[2].x=(double) src->width;
	extent[2].y=(double) src->height;
	extent[3].x=0.0;
	extent[3].y=(double) src->height;

	for (i=0; i < 4; i++) {
		point=extent[i];
		if (gdAffineApplyToPointF(&extent[i], &point, affine) != GD_TRUE) {
			return GD_FALSE;
		}
	}
	min=extent[0];
	max=extent[0];

	for (i=1; i < 4; i++) {
		if (min.x > extent[i].x)
			min.x=extent[i].x;
		if (min.y > extent[i].y)
			min.y=extent[i].y;
		if (max.x < extent[i].x)
			max.x=extent[i].x;
		if (max.y < extent[i].y)
			max.y=extent[i].y;
	}
	bbox->x = (int) min.x;
	bbox->y = (int) min.y;
	bbox->width  = (int) floor(max.x - min.x) - 1;
	bbox->height = (int) floor(max.y - min.y);
	return GD_TRUE;
}

int gdImageSetInterpolationMethod(gdImagePtr im, gdInterpolationMethod id)
{
	if (im == NULL || id < 0 || id > GD_METHOD_COUNT) {
		return 0;
	}

	switch (id) {
		case GD_DEFAULT:
			id = GD_BILINEAR_FIXED;
		/* Optimized versions */
		case GD_BILINEAR_FIXED:
		case GD_BICUBIC_FIXED:
		case GD_NEAREST_NEIGHBOUR:
		case GD_WEIGHTED4:
			im->interpolation = NULL;
			break;

		/* generic versions*/
		case GD_BELL:
			im->interpolation = filter_bell;
			break;
		case GD_BESSEL:
			im->interpolation = filter_bessel;
			break;
		case GD_BICUBIC:
			im->interpolation = filter_bicubic;
			break;
		case GD_BLACKMAN:
			im->interpolation = filter_blackman;
			break;
		case GD_BOX:
			im->interpolation = filter_box;
			break;
		case GD_BSPLINE:
			im->interpolation = filter_bspline;
			break;
		case GD_CATMULLROM:
			im->interpolation = filter_catmullrom;
			break;
		case GD_GAUSSIAN:
			im->interpolation = filter_gaussian;
			break;
		case GD_GENERALIZED_CUBIC:
			im->interpolation = filter_generalized_cubic;
			break;
		case GD_HERMITE:
			im->interpolation = filter_hermite;
			break;
		case GD_HAMMING:
			im->interpolation = filter_hamming;
			break;
		case GD_HANNING:
			im->interpolation = filter_hanning;
			break;
		case GD_MITCHELL:
			im->interpolation = filter_mitchell;
			break;
		case GD_POWER:
			im->interpolation = filter_power;
			break;
		case GD_QUADRATIC:
			im->interpolation = filter_quadratic;
			break;
		case GD_SINC:
			im->interpolation = filter_sinc;
			break;
		case GD_TRIANGLE:
			im->interpolation = filter_triangle;
			break;

		default:
			return 0;
			break;
	}
	im->interpolation_id = id;
	return 1;
}

#ifdef _MSC_VER
# pragma optimize("", on)
#endif<|MERGE_RESOLUTION|>--- conflicted
+++ resolved
@@ -2306,12 +2306,7 @@
 	gdPointF pt, src_pt;
 	gdRect bbox;
 	int end_x, end_y;
-<<<<<<< HEAD
-	gdInterpolationMethod interpolation_id_bak = GD_DEFAULT;
-=======
 	gdInterpolationMethod interpolation_id_bak = src->interpolation_id;
-	interpolation_method interpolation_bak;
->>>>>>> 4bec59f1
 
 	/* These methods use special implementations */
 	if (src->interpolation_id == GD_BILINEAR_FIXED || src->interpolation_id == GD_BICUBIC_FIXED || src->interpolation_id == GD_NEAREST_NEIGHBOUR) {
