--- conflicted
+++ resolved
@@ -1096,20 +1096,6 @@
 				return "Problem loading glyph";
 			}
 
-<<<<<<< HEAD
-		/* transform glyph image */
-		if (FT_Get_Glyph(slot, &image)) {
-			if (tmpstr) {
-				gdFree(tmpstr);
-			}
-			gdCacheDelete(tc_cache);
-			gdMutexUnlock(gdFontCacheMutex);
-			return "Problem loading glyph";
-		}
-
-		if (brect) { /* only if need brect */
-=======
->>>>>>> fc2cadca
 			FT_Glyph_Get_CBox(image, ft_glyph_bbox_gridfit, &glyph_bbox);
 			glyph_bbox.xMin += penf.x;
 			glyph_bbox.yMin += penf.y;
