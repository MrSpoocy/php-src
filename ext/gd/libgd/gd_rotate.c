--- conflicted
+++ resolved
@@ -342,188 +342,4 @@
 	}
 
 	return dst;
-<<<<<<< HEAD
-}
-
-gdImagePtr gdImageRotate45 (gdImagePtr src, double dAngle, int clrBack, int ignoretransparent)
-{
-	gdImagePtr dst1,dst2,dst3;
-	double dRadAngle, dSinE, dTan, dShear;
-	double dOffset;     /* Variable skew offset */
-	int u, iShear, newx, newy;
-	int clrBackR, clrBackG, clrBackB, clrBackA;
-
-	/* See GEMS I for the algorithm details */
-	dRadAngle = dAngle * ROTATE_DEG2RAD; /* Angle in radians */
-	dSinE = sin (dRadAngle);
-	dTan = tan (dRadAngle / 2.0);
-
-	newx = (int)(src->sx + src->sy * fabs(dTan));
-	newy = src->sy;
-
-	/* 1st shear */
-	dst1 = gdImageCreateTrueColor(newx, newy);
-	/******* Perform 1st shear (horizontal) ******/
-	if (dst1 == NULL) {
-		return NULL;
-	}
-	gdImageAlphaBlending(dst1, 0);
-	if (dAngle == 0.0) {
-		/* Returns copy of src */
-		gdImageCopy (dst1, src,0,0,0,0,src->sx,src->sy);
-		return dst1;
-	}
-
-	gdImagePaletteCopy (dst1, src);
-
-	if (ignoretransparent) {
-		if (gdImageTrueColor(src)) {
-			dst1->transparent = src->transparent;
-		} else {
-
-			dst1->transparent = gdTrueColorAlpha(gdImageRed(src, src->transparent), gdImageBlue(src, src->transparent), gdImageGreen(src, src->transparent), 127);
-		}
-	}
-
-	for (u = 0; u < dst1->sy; u++) {
-		if (dTan >= 0.0) {
-			dShear = ((double)(u + 0.5)) * dTan;
-		} else {
-			dShear = ((double)(u - dst1->sy) + 0.5) * dTan;
-		}
-
-		iShear = (int)floor(dShear);
-		gdImageSkewX(dst1, src, u, iShear, (dShear - iShear), clrBack, ignoretransparent);
-	}
-
-	/*
-	The 1st shear may use the original clrBack as color index
-	Convert it once here
-	*/
-	if(!src->trueColor) {
-		clrBackR = gdImageRed(src, clrBack);
-		clrBackG = gdImageGreen(src, clrBack);
-		clrBackB = gdImageBlue(src, clrBack);
-		clrBackA = gdImageAlpha(src, clrBack);
-		clrBack =  gdTrueColorAlpha(clrBackR, clrBackG, clrBackB, clrBackA);
-	}
-	/* 2nd shear */
-	newx = dst1->sx;
-
-	if (dSinE > 0.0) {
-		dOffset = (src->sx-1) * dSinE;
-	} else {
-		dOffset = -dSinE *  (src->sx - newx);
-	}
-
-	newy = (int) ((double) src->sx * fabs( dSinE ) + (double) src->sy * cos (dRadAngle))+1;
-
-	dst2 = gdImageCreateTrueColor(newx, newy);
-	if (dst2 == NULL) {
-		gdImageDestroy(dst1);
-		return NULL;
-	}
-
-	gdImageAlphaBlending(dst2, 0);
-
-	if (ignoretransparent) {
-		dst2->transparent = dst1->transparent;
-	}
-
-	for (u = 0; u < dst2->sx; u++, dOffset -= dSinE) {
-		iShear = (int)floor (dOffset);
-		gdImageSkewY(dst2, dst1, u, iShear, (dOffset - (double)iShear), clrBack, ignoretransparent);
-	}
-
-	/* 3rd shear */
-	gdImageDestroy(dst1);
-
-	newx = (int) ((double)src->sy * fabs (dSinE) + (double)src->sx * cos (dRadAngle)) + 1;
-	newy = dst2->sy;
-
-	dst3 = gdImageCreateTrueColor(newx, newy);
-	if (dst3 == NULL) {
-		gdImageDestroy(dst2);
-		return NULL;
-	}
-
-	gdImageAlphaBlending(dst3, 0);
-
-	if (ignoretransparent) {
-		dst3->transparent = dst2->transparent;
-	}
-
-	if (dSinE >= 0.0) {
-		dOffset = (double)(src->sx - 1) * dSinE * -dTan;
-	} else {
-		dOffset = dTan * ((double)(src->sx - 1) * -dSinE + (double)(1 - newy));
-	}
-
-	for (u = 0; u < dst3->sy; u++, dOffset += dTan) {
-		int iShear = (int)floor(dOffset);
-		gdImageSkewX(dst3, dst2, u, iShear, (dOffset - iShear), clrBack, ignoretransparent);
-	}
-
-	gdImageDestroy(dst2);
-
-	return dst3;
-}
-
-gdImagePtr gdImageRotate (gdImagePtr src, double dAngle, int clrBack, int ignoretransparent)
-{
-	gdImagePtr pMidImg;
-	gdImagePtr rotatedImg;
-
-	if (src == NULL) {
-		return NULL;
-	}
-
-	if (!gdImageTrueColor(src) && (clrBack < 0 || clrBack>=gdImageColorsTotal(src))) {
-		return NULL;
-	}
-
-	while (dAngle >= 360.0) {
-		dAngle -= 360.0;
-	}
-
-	while (dAngle < 0) {
-		dAngle += 360.0;
-	}
-
-	if (dAngle == 90.00) {
-		return gdImageRotate90(src, ignoretransparent);
-	}
-	if (dAngle == 180.00) {
-		return gdImageRotate180(src, ignoretransparent);
-	}
-	if(dAngle == 270.00) {
-		return gdImageRotate270 (src, ignoretransparent);
-	}
-
-	if ((dAngle > 45.0) && (dAngle <= 135.0)) {
-		pMidImg = gdImageRotate90 (src, ignoretransparent);
-		dAngle -= 90.0;
-	} else if ((dAngle > 135.0) && (dAngle <= 225.0)) {
-		pMidImg = gdImageRotate180 (src, ignoretransparent);
-		dAngle -= 180.0;
-	} else if ((dAngle > 225.0) && (dAngle <= 315.0)) {
-		pMidImg = gdImageRotate270 (src, ignoretransparent);
-		dAngle -= 270.0;
-	} else {
-		return gdImageRotate45 (src, dAngle, clrBack, ignoretransparent);
-	}
-
-	if (pMidImg == NULL) {
-		return NULL;
-	}
-
-	rotatedImg = gdImageRotate45 (pMidImg, dAngle, clrBack, ignoretransparent);
-	gdImageDestroy(pMidImg);
-
-	return rotatedImg;
-}
-/* End Rotate function */
-
-=======
-}
->>>>>>> fc460036
+}