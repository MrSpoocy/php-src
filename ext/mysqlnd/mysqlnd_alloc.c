--- conflicted
+++ resolved
@@ -550,22 +550,13 @@
 
 #if PHP_DEBUG
 	{
-<<<<<<< HEAD
-		char * fn = strrchr(__zend_orig_filename, PHP_DIR_SEPARATOR);
-		TRACE_ALLOC_INF_FMT("file=%-15s line=%4d", fn? fn + 1:__zend_orig_filename, __zend_orig_lineno);
-=======
-		char * fn = strrchr(__zend_filename, PHP_DIR_SEPARATOR);
-		TRACE_ALLOC_INF_FMT("file=%-15s line=%4d", fn? fn + 1:__zend_filename, __zend_lineno);
->>>>>>> 19634277
+		char * fn = strrchr(__zend_filename, PHP_DIR_SEPARATOR);
+		TRACE_ALLOC_INF_FMT("file=%-15s line=%4d", fn? fn + 1:__zend_filename, __zend_lineno);
 	}
 #endif
 	TRACE_ALLOC_INF_FMT("ptr=%p", ptr);
 
-<<<<<<< HEAD
-	ret = (persistent) ? __zend_malloc(REAL_SIZE(length + 1)) : _emalloc(REAL_SIZE(length + 1) ZEND_FILE_LINE_CC ZEND_FILE_LINE_ORIG_RELAY_CC);
-=======
 	ret = pemalloc_rel(REAL_SIZE(length + 1), persistent);
->>>>>>> 19634277
 	{
 		char * dest = (char *) FAKE_PTR(ret);
 		memcpy(dest, ptr, length);
@@ -679,17 +670,6 @@
 }
 /* }}} */
 
-<<<<<<< HEAD
-
-/* {{{ _mysqlnd_sprintf_free */
-static void _mysqlnd_sprintf_free(char * p)
-{
-	efree(p);
-}
-/* }}} */
-
-=======
->>>>>>> 19634277
 /* {{{ _mysqlnd_vsprintf */
 static int _mysqlnd_vsprintf(char ** pbuf, size_t max_len, const char * format, va_list ap)
 {
@@ -800,11 +780,7 @@
 /* {{{ mysqlnd_zend_mm_pememdup */
 static char * mysqlnd_zend_mm_pememdup(const char * const ptr, size_t length, zend_bool persistent MYSQLND_MEM_D)
 {
-<<<<<<< HEAD
-	char * dest = pemalloc(length, persistent);
-=======
 	char * dest = pemalloc_rel(length, persistent);
->>>>>>> 19634277
 	if (dest) {
 		memcpy(dest, ptr, length);
 	}
@@ -868,14 +844,9 @@
 	mysqlnd_zend_mm_pememdup,
 	mysqlnd_zend_mm_pestrndup,
 	mysqlnd_zend_mm_pestrdup,
-<<<<<<< HEAD
-	vsprintf,
-	mysqlnd_zend_mm_efree,
-=======
 	_mysqlnd_sprintf,
 	_mysqlnd_vsprintf,
 	_mysqlnd_sprintf_free,
->>>>>>> 19634277
 #endif
 };
 
