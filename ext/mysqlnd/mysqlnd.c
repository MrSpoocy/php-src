--- conflicted
+++ resolved
@@ -454,13 +454,7 @@
 			zend_bool verify = mysql_flags & CLIENT_SSL_VERIFY_SERVER_CERT? TRUE:FALSE;
 			DBG_INF("Switching to SSL");
 			if (!PACKET_WRITE(auth_packet, conn)) {
-<<<<<<< HEAD
-				CONN_SET_STATE(conn, CONN_QUIT_SENT);
-				SET_CLIENT_ERROR(*conn->error_info, CR_SERVER_GONE_ERROR, UNKNOWN_SQLSTATE, mysqlnd_server_gone);
-				goto end;
-=======
 				goto close_conn;
->>>>>>> 885edfef
 			}
 
 			conn->net->m.set_client_option(conn->net, MYSQL_OPT_SSL_VERIFY_SERVER_CERT, (const char *) &verify TSRMLS_CC);
@@ -483,11 +477,7 @@
 
 close_conn:
 	CONN_SET_STATE(conn, CONN_QUIT_SENT);
-<<<<<<< HEAD
-	conn->m->send_close(conn);
-=======
 	conn->m->send_close(conn TSRMLS_CC);
->>>>>>> 885edfef
 	SET_CLIENT_ERROR(*conn->error_info, CR_SERVER_GONE_ERROR, UNKNOWN_SQLSTATE, mysqlnd_server_gone);
 	PACKET_FREE(auth_packet);
 	DBG_RETURN(ret);
