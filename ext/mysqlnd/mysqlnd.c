--- conflicted
+++ resolved
@@ -2802,16 +2802,9 @@
 			smart_str_0(&tmp_str);
 
 			{
-<<<<<<< HEAD
-				char * commented_name = NULL;
-				php_size_t commented_name_len = name? mnd_sprintf(&commented_name, 0, " /*%s*/", name):0;
-				char * query;
-				php_size_t query_len = mnd_sprintf(&query, 0, "START TRANSACTION%s %s", commented_name? commented_name:"", tmp_str.c? tmp_str.c:"");
-=======
 				char * name_esc = mysqlnd_escape_string_for_tx_name_in_comment(name TSRMLS_CC);
 				char * query;
-				unsigned int query_len = mnd_sprintf(&query, 0, "START TRANSACTION%s %s", name_esc? name_esc:"", tmp_str.c? tmp_str.c:"");
->>>>>>> 61103cc2
+				php_size_t query_len = mnd_sprintf(&query, 0, "START TRANSACTION%s %s", name_esc? name_esc:"", tmp_str.c? tmp_str.c:"");
 				smart_str_free(&tmp_str);
 				if (name_esc) {
 					mnd_efree(name_esc);
