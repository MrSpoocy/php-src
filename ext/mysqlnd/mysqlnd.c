/*
  +----------------------------------------------------------------------+
  | PHP Version 5                                                        |
  +----------------------------------------------------------------------+
  | Copyright (c) 2006-2013 The PHP Group                                |
  +----------------------------------------------------------------------+
  | This source file is subject to version 3.01 of the PHP license,      |
  | that is bundled with this package in the file LICENSE, and is        |
  | available through the world-wide-web at the following url:           |
  | http://www.php.net/license/3_01.txt                                  |
  | If you did not receive a copy of the PHP license and are unable to   |
  | obtain it through the world-wide-web, please send a note to          |
  | license@php.net so we can mail you a copy immediately.               |
  +----------------------------------------------------------------------+
  | Authors: Andrey Hristov <andrey@mysql.com>                           |
  |          Ulf Wendel <uwendel@mysql.com>                              |
  |          Georg Richter <georg@mysql.com>                             |
  +----------------------------------------------------------------------+
*/

/* $Id$ */
#include "php.h"
#include "mysqlnd.h"
#include "mysqlnd_wireprotocol.h"
#include "mysqlnd_priv.h"
#include "mysqlnd_result.h"
#include "mysqlnd_statistics.h"
#include "mysqlnd_charset.h"
#include "mysqlnd_debug.h"

/*
  TODO :
  - Don't bind so tightly the metadata with the result set. This means
	that the metadata reading should not expect a MYSQLND_RES pointer, it
	does not need it, but return a pointer to the metadata (MYSQLND_FIELD *).
	For normal statements we will then just assign it to a member of
	MYSQLND_RES. For PS statements, it will stay as part of the statement
	(MYSQLND_STMT) between prepare and execute. At execute the new metadata
	will be sent by the server, so we will discard the old one and then
	finally attach it to the result set. This will make the code more clean,
	as a prepared statement won't have anymore stmt->result != NULL, as it
	is now, just to have where to store the metadata.

  - Change mysqlnd_simple_command to accept a heap dynamic array of MYSQLND_STRING
	terminated by a string with ptr being NULL. Thus, multi-part messages can be
	sent to the network like writev() and this can save at least for
	mysqlnd_stmt_send_long_data() new malloc. This change will probably make the
	code in few other places cleaner.
*/

extern MYSQLND_CHARSET *mysqlnd_charsets;



PHPAPI const char * const mysqlnd_old_passwd  = "mysqlnd cannot connect to MySQL 4.1+ using the old insecure authentication. "
"Please use an administration tool to reset your password with the command SET PASSWORD = PASSWORD('your_existing_password'). This will "
"store a new, and more secure, hash value in mysql.user. If this user is used in other scripts executed by PHP 5.2 or earlier you might need to remove the old-passwords "
"flag from your my.cnf file";

PHPAPI const char * const mysqlnd_server_gone = "MySQL server has gone away";
PHPAPI const char * const mysqlnd_out_of_sync = "Commands out of sync; you can't run this command now";
PHPAPI const char * const mysqlnd_out_of_memory = "Out of memory";

PHPAPI MYSQLND_STATS *mysqlnd_global_stats = NULL;


/* {{{ mysqlnd_conn_data::free_options */
static void
MYSQLND_METHOD(mysqlnd_conn_data, free_options)(MYSQLND_CONN_DATA * conn TSRMLS_DC)
{
	zend_bool pers = conn->persistent;

	if (conn->options->charset_name) {
		mnd_pefree(conn->options->charset_name, pers);
		conn->options->charset_name = NULL;
	}
	if (conn->options->auth_protocol) {
		mnd_pefree(conn->options->auth_protocol, pers);
		conn->options->auth_protocol = NULL;
	}
	if (conn->options->num_commands) {
		unsigned int i;
		for (i = 0; i < conn->options->num_commands; i++) {
			/* allocated with pestrdup */
			mnd_pefree(conn->options->init_commands[i], pers);
		}
		mnd_pefree(conn->options->init_commands, pers);
		conn->options->init_commands = NULL;
	}
	if (conn->options->cfg_file) {
		mnd_pefree(conn->options->cfg_file, pers);
		conn->options->cfg_file = NULL;
	}
	if (conn->options->cfg_section) {
		mnd_pefree(conn->options->cfg_section, pers);
		conn->options->cfg_section = NULL;
	}
}
/* }}} */


/* {{{ mysqlnd_conn_data::free_contents */
static void
MYSQLND_METHOD(mysqlnd_conn_data, free_contents)(MYSQLND_CONN_DATA * conn TSRMLS_DC)
{
	zend_bool pers = conn->persistent;

	DBG_ENTER("mysqlnd_conn_data::free_contents");

	mysqlnd_local_infile_default(conn);
	if (conn->current_result) {
		conn->current_result->m.free_result(conn->current_result, TRUE TSRMLS_CC);
		conn->current_result = NULL;
	}

	if (conn->net) {
		conn->net->data->m.free_contents(conn->net TSRMLS_CC);
	}

	DBG_INF("Freeing memory of members");

	if (conn->host) {
		mnd_pefree(conn->host, pers);
		conn->host = NULL;
	}
	if (conn->user) {
		mnd_pefree(conn->user, pers);
		conn->user = NULL;
	}
	if (conn->passwd) {
		mnd_pefree(conn->passwd, pers);
		conn->passwd = NULL;
	}
	if (conn->connect_or_select_db) {
		mnd_pefree(conn->connect_or_select_db, pers);
		conn->connect_or_select_db = NULL;
	}
	if (conn->unix_socket) {
		mnd_pefree(conn->unix_socket, pers);
		conn->unix_socket = NULL;
	}
	DBG_INF_FMT("scheme=%s", conn->scheme);
	if (conn->scheme) {
		mnd_pefree(conn->scheme, pers);
		conn->scheme = NULL;
	}
	if (conn->server_version) {
		mnd_pefree(conn->server_version, pers);
		conn->server_version = NULL;
	}
	if (conn->host_info) {
		mnd_pefree(conn->host_info, pers);
		conn->host_info = NULL;
	}
	if (conn->auth_plugin_data) {
		mnd_pefree(conn->auth_plugin_data, pers);
		conn->auth_plugin_data = NULL;
	}
	if (conn->last_message) {
		mnd_pefree(conn->last_message, pers);
		conn->last_message = NULL;
	}
	if (conn->error_info->error_list) {
		zend_llist_clean(conn->error_info->error_list);
		mnd_pefree(conn->error_info->error_list, pers);
		conn->error_info->error_list = NULL;
	}
	conn->charset = NULL;
	conn->greet_charset = NULL;

	DBG_VOID_RETURN;
}
/* }}} */


/* {{{ mysqlnd_conn_data::dtor */
static void
MYSQLND_METHOD_PRIVATE(mysqlnd_conn_data, dtor)(MYSQLND_CONN_DATA * conn TSRMLS_DC)
{
	DBG_ENTER("mysqlnd_conn_data::dtor");
	DBG_INF_FMT("conn=%llu", conn->thread_id);

	conn->m->free_contents(conn TSRMLS_CC);
	conn->m->free_options(conn TSRMLS_CC);

	if (conn->net) {
		mysqlnd_net_free(conn->net, conn->stats, conn->error_info TSRMLS_CC);
		conn->net = NULL;
	}

	if (conn->protocol) {
		mysqlnd_protocol_free(conn->protocol TSRMLS_CC);
		conn->protocol = NULL;
	}

	if (conn->stats) {
		mysqlnd_stats_end(conn->stats);
	}

	mnd_pefree(conn, conn->persistent);

	DBG_VOID_RETURN;
}
/* }}} */


/* {{{ mysqlnd_conn_data::simple_command_handle_response */
static enum_func_status
MYSQLND_METHOD(mysqlnd_conn_data, simple_command_handle_response)(MYSQLND_CONN_DATA * conn, enum mysqlnd_packet_type ok_packet,
															 zend_bool silent, enum php_mysqlnd_server_command command,
															 zend_bool ignore_upsert_status TSRMLS_DC)
{
	enum_func_status ret = FAIL;

	DBG_ENTER("mysqlnd_conn_data::simple_command_handle_response");
	DBG_INF_FMT("silent=%u packet=%u command=%s", silent, ok_packet, mysqlnd_command_to_text[command]);

	switch (ok_packet) {
		case PROT_OK_PACKET:{
			MYSQLND_PACKET_OK * ok_response = conn->protocol->m.get_ok_packet(conn->protocol, FALSE TSRMLS_CC);
			if (!ok_response) {
				SET_OOM_ERROR(*conn->error_info);
				break;
			}
			if (FAIL == (ret = PACKET_READ(ok_response, conn))) {
				if (!silent) {
					DBG_ERR_FMT("Error while reading %s's OK packet", mysqlnd_command_to_text[command]);
					php_error_docref(NULL TSRMLS_CC, E_WARNING, "Error while reading %s's OK packet. PID=%u",
									 mysqlnd_command_to_text[command], getpid());
				}
			} else {
				DBG_INF_FMT("OK from server");
				if (0xFF == ok_response->field_count) {
					/* The server signalled error. Set the error */
					SET_CLIENT_ERROR(*conn->error_info, ok_response->error_no, ok_response->sqlstate, ok_response->error);
					ret = FAIL;
					/*
					  Cover a protocol design error: error packet does not
					  contain the server status. Therefore, the client has no way
					  to find out whether there are more result sets of
					  a multiple-result-set statement pending. Luckily, in 5.0 an
					  error always aborts execution of a statement, wherever it is
					  a multi-statement or a stored procedure, so it should be
					  safe to unconditionally turn off the flag here.
					*/
					conn->upsert_status->server_status &= ~SERVER_MORE_RESULTS_EXISTS;
					SET_ERROR_AFF_ROWS(conn);
				} else {
					SET_NEW_MESSAGE(conn->last_message, conn->last_message_len,
									ok_response->message, ok_response->message_len,
									conn->persistent);

					if (!ignore_upsert_status) {
						conn->upsert_status->warning_count = ok_response->warning_count;
						conn->upsert_status->server_status = ok_response->server_status;
						conn->upsert_status->affected_rows = ok_response->affected_rows;
						conn->upsert_status->last_insert_id = ok_response->last_insert_id;
					}
				}
			}
			PACKET_FREE(ok_response);
			break;
		}
		case PROT_EOF_PACKET:{
			MYSQLND_PACKET_EOF * ok_response = conn->protocol->m.get_eof_packet(conn->protocol, FALSE TSRMLS_CC);
			if (!ok_response) {
				SET_OOM_ERROR(*conn->error_info);
				break;
			}
			if (FAIL == (ret = PACKET_READ(ok_response, conn))) {
				SET_CLIENT_ERROR(*conn->error_info, CR_MALFORMED_PACKET, UNKNOWN_SQLSTATE,
								 "Malformed packet");
				if (!silent) {
					DBG_ERR_FMT("Error while reading %s's EOF packet", mysqlnd_command_to_text[command]);
					php_error_docref(NULL TSRMLS_CC, E_WARNING, "Error while reading %s's EOF packet. PID=%d",
									 mysqlnd_command_to_text[command], getpid());
				}
			} else if (0xFF == ok_response->field_count) {
				/* The server signalled error. Set the error */
				SET_CLIENT_ERROR(*conn->error_info, ok_response->error_no, ok_response->sqlstate, ok_response->error);
				SET_ERROR_AFF_ROWS(conn);
			} else if (0xFE != ok_response->field_count) {
				SET_CLIENT_ERROR(*conn->error_info, CR_MALFORMED_PACKET, UNKNOWN_SQLSTATE, "Malformed packet");
				if (!silent) {
					DBG_ERR_FMT("EOF packet expected, field count wasn't 0xFE but 0x%2X", ok_response->field_count);
					php_error_docref(NULL TSRMLS_CC, E_WARNING, "EOF packet expected, field count wasn't 0xFE but 0x%2X",
									ok_response->field_count);
				}
			} else {
				DBG_INF_FMT("OK from server");
			}
			PACKET_FREE(ok_response);
			break;
		}
		default:
			SET_CLIENT_ERROR(*conn->error_info, CR_MALFORMED_PACKET, UNKNOWN_SQLSTATE, "Malformed packet");
			php_error_docref(NULL TSRMLS_CC, E_ERROR, "Wrong response packet %u passed to the function", ok_packet);
			break;
	}
	DBG_INF(ret == PASS ? "PASS":"FAIL");
	DBG_RETURN(ret);
}
/* }}} */


/* {{{ mysqlnd_conn_data::simple_command_send_request */
static enum_func_status
MYSQLND_METHOD(mysqlnd_conn_data, simple_command_send_request)(MYSQLND_CONN_DATA * conn, enum php_mysqlnd_server_command command,
			   const zend_uchar * const arg, size_t arg_len, zend_bool silent, zend_bool ignore_upsert_status TSRMLS_DC)
{
	enum_func_status ret = PASS;
	MYSQLND_PACKET_COMMAND * cmd_packet;

	DBG_ENTER("mysqlnd_conn_data::simple_command_send_request");
	DBG_INF_FMT("command=%s silent=%u", mysqlnd_command_to_text[command], silent);

	switch (CONN_GET_STATE(conn)) {
		case CONN_READY:
			break;
		case CONN_QUIT_SENT:
			SET_CLIENT_ERROR(*conn->error_info, CR_SERVER_GONE_ERROR, UNKNOWN_SQLSTATE, mysqlnd_server_gone);
			DBG_ERR("Server is gone");
			DBG_RETURN(FAIL);
		default:
			SET_CLIENT_ERROR(*conn->error_info, CR_COMMANDS_OUT_OF_SYNC, UNKNOWN_SQLSTATE, mysqlnd_out_of_sync);
			DBG_ERR_FMT("Command out of sync. State=%u", CONN_GET_STATE(conn));
			DBG_RETURN(FAIL);
	}

	/* clean UPSERT info */
	if (!ignore_upsert_status) {
		memset(conn->upsert_status, 0, sizeof(*conn->upsert_status));
	}
	SET_ERROR_AFF_ROWS(conn);
	SET_EMPTY_ERROR(*conn->error_info);

	cmd_packet = conn->protocol->m.get_command_packet(conn->protocol, FALSE TSRMLS_CC);
	if (!cmd_packet) {
		SET_OOM_ERROR(*conn->error_info);
		DBG_RETURN(FAIL);
	}

	cmd_packet->command = command;
	if (arg && arg_len) {
		cmd_packet->argument = arg;
		cmd_packet->arg_len  = arg_len;
	}

	MYSQLND_INC_CONN_STATISTIC(conn->stats, STAT_COM_QUIT + command - 1 /* because of COM_SLEEP */ );

	if (! PACKET_WRITE(cmd_packet, conn)) {
		if (!silent) {
			DBG_ERR_FMT("Error while sending %s packet", mysqlnd_command_to_text[command]);
			php_error(E_WARNING, "Error while sending %s packet. PID=%d", mysqlnd_command_to_text[command], getpid());
		}
		CONN_SET_STATE(conn, CONN_QUIT_SENT);
		conn->m->send_close(conn TSRMLS_CC);
		DBG_ERR("Server is gone");
		ret = FAIL;
	}
	PACKET_FREE(cmd_packet);
	DBG_RETURN(ret);
}
/* }}} */


/* {{{ mysqlnd_conn_data::simple_command */
static enum_func_status
MYSQLND_METHOD(mysqlnd_conn_data, simple_command)(MYSQLND_CONN_DATA * conn, enum php_mysqlnd_server_command command,
			   const zend_uchar * const arg, size_t arg_len, enum mysqlnd_packet_type ok_packet, zend_bool silent,
			   zend_bool ignore_upsert_status TSRMLS_DC)
{
	enum_func_status ret;
	DBG_ENTER("mysqlnd_conn_data::simple_command");

	ret = conn->m->simple_command_send_request(conn, command, arg, arg_len, silent, ignore_upsert_status TSRMLS_CC);
	if (PASS == ret && ok_packet != PROT_LAST) {
		ret = conn->m->simple_command_handle_response(conn, ok_packet, silent, command, ignore_upsert_status TSRMLS_CC);
	}

	DBG_INF(ret == PASS ? "PASS":"FAIL");
	DBG_RETURN(ret);
}
/* }}} */


/* {{{ mysqlnd_conn_data::set_server_option */
static enum_func_status
MYSQLND_METHOD(mysqlnd_conn_data, set_server_option)(MYSQLND_CONN_DATA * const conn, enum_mysqlnd_server_option option TSRMLS_DC)
{
	size_t this_func = STRUCT_OFFSET(struct st_mysqlnd_conn_data_methods, set_server_option);
	zend_uchar buffer[2];
	enum_func_status ret = FAIL;
	DBG_ENTER("mysqlnd_conn_data::set_server_option");
	if (PASS == conn->m->local_tx_start(conn, this_func TSRMLS_CC)) {

		int2store(buffer, (unsigned int) option);
		ret = conn->m->simple_command(conn, COM_SET_OPTION, buffer, sizeof(buffer), PROT_EOF_PACKET, FALSE, TRUE TSRMLS_CC);
	
		conn->m->local_tx_end(conn, this_func, ret TSRMLS_CC);
	}
	DBG_RETURN(ret);
}
/* }}} */


/* {{{ mysqlnd_conn_data::restart_psession */
static enum_func_status
MYSQLND_METHOD(mysqlnd_conn_data, restart_psession)(MYSQLND_CONN_DATA * conn TSRMLS_DC)
{
	DBG_ENTER("mysqlnd_conn_data::restart_psession");
	MYSQLND_INC_CONN_STATISTIC(conn->stats, STAT_CONNECT_REUSED);
	/* Free here what should not be seen by the next script */
	if (conn->last_message) {
		mnd_pefree(conn->last_message, conn->persistent);
		conn->last_message = NULL;
	}
	DBG_RETURN(PASS);
}
/* }}} */


/* {{{ mysqlnd_conn_data::end_psession */
static enum_func_status
MYSQLND_METHOD(mysqlnd_conn_data, end_psession)(MYSQLND_CONN_DATA * conn TSRMLS_DC)
{
	DBG_ENTER("mysqlnd_conn_data::end_psession");
	DBG_RETURN(PASS);
}
/* }}} */


/* {{{ mysqlnd_switch_to_ssl_if_needed */
static enum_func_status
mysqlnd_switch_to_ssl_if_needed(
			MYSQLND_CONN_DATA * conn,
			const MYSQLND_PACKET_GREET * const greet_packet,
			const MYSQLND_OPTIONS * const options,
			unsigned long mysql_flags
			TSRMLS_DC
		)
{
	enum_func_status ret = FAIL;
	const MYSQLND_CHARSET * charset;
	MYSQLND_PACKET_AUTH * auth_packet;
	DBG_ENTER("mysqlnd_switch_to_ssl_if_needed");

	auth_packet = conn->protocol->m.get_auth_packet(conn->protocol, FALSE TSRMLS_CC);
	if (!auth_packet) {
		SET_OOM_ERROR(*conn->error_info);
		goto end;
	}
	auth_packet->client_flags = mysql_flags;
	auth_packet->max_packet_size = MYSQLND_ASSEMBLED_PACKET_MAX_SIZE;

	if (options->charset_name && (charset = mysqlnd_find_charset_name(options->charset_name))) {
		auth_packet->charset_no	= charset->nr;
	} else {
		auth_packet->charset_no	= greet_packet->charset_no;
	}

#ifdef MYSQLND_SSL_SUPPORTED
	if ((greet_packet->server_capabilities & CLIENT_SSL) && (mysql_flags & CLIENT_SSL)) {
		zend_bool verify = mysql_flags & CLIENT_SSL_VERIFY_SERVER_CERT? TRUE:FALSE;
		DBG_INF("Switching to SSL");
		if (!PACKET_WRITE(auth_packet, conn)) {
			CONN_SET_STATE(conn, CONN_QUIT_SENT);
			conn->m->send_close(conn TSRMLS_CC);
			SET_CLIENT_ERROR(*conn->error_info, CR_SERVER_GONE_ERROR, UNKNOWN_SQLSTATE, mysqlnd_server_gone);
			goto end;
		}

		conn->net->data->m.set_client_option(conn->net, MYSQL_OPT_SSL_VERIFY_SERVER_CERT, (const char *) &verify TSRMLS_CC);

		if (FAIL == conn->net->data->m.enable_ssl(conn->net TSRMLS_CC)) {
			goto end;
		}
	}
#endif
	ret = PASS;
end:
	PACKET_FREE(auth_packet);
	DBG_RETURN(ret);
}
/* }}} */


/* {{{ mysqlnd_conn_data::fetch_auth_plugin_by_name */
static struct st_mysqlnd_authentication_plugin *
MYSQLND_METHOD(mysqlnd_conn_data, fetch_auth_plugin_by_name)(const char * const requested_protocol TSRMLS_DC)
{
	struct st_mysqlnd_authentication_plugin * auth_plugin;
	char * plugin_name = NULL;
	DBG_ENTER("mysqlnd_conn_data::fetch_auth_plugin_by_name");

	mnd_sprintf(&plugin_name, 0, "auth_plugin_%s", requested_protocol);
	DBG_INF_FMT("looking for %s auth plugin", plugin_name);
	auth_plugin = mysqlnd_plugin_find(plugin_name);
	mnd_sprintf_free(plugin_name);

	DBG_RETURN(auth_plugin);
}
/* }}} */


/* {{{ mysqlnd_run_authentication */
static enum_func_status
mysqlnd_run_authentication(
			MYSQLND_CONN_DATA * conn,
			const char * const user,
			const char * const passwd,
			const size_t passwd_len,
			const char * const db,
			const size_t db_len,
			const zend_uchar * const auth_plugin_data,
			const size_t auth_plugin_data_len,
			const char * const auth_protocol,
			unsigned int charset_no,
			const MYSQLND_OPTIONS * const options,
			unsigned long mysql_flags,
			zend_bool silent,
			zend_bool is_change_user
			TSRMLS_DC)
{
	enum_func_status ret = FAIL;
	zend_bool first_call = TRUE;

	char * switch_to_auth_protocol = NULL;
	size_t switch_to_auth_protocol_len = 0;
	char * requested_protocol = NULL;
	zend_uchar * plugin_data;
	size_t plugin_data_len;

	DBG_ENTER("mysqlnd_run_authentication");

	plugin_data_len = auth_plugin_data_len;
	plugin_data = mnd_emalloc(plugin_data_len + 1);
	if (!plugin_data) {
		goto end;
	}
	memcpy(plugin_data, auth_plugin_data, plugin_data_len);
	plugin_data[plugin_data_len] = '\0';

	requested_protocol = mnd_pestrdup(auth_protocol? auth_protocol : MYSQLND_DEFAULT_AUTH_PROTOCOL, FALSE);
	if (!requested_protocol) {
		goto end;
	}

	do {
		struct st_mysqlnd_authentication_plugin * auth_plugin = conn->m->fetch_auth_plugin_by_name(requested_protocol TSRMLS_CC);

		if (!auth_plugin) {
			php_error_docref(NULL TSRMLS_CC, E_WARNING, "The server requested authentication method unknown to the client [%s]", requested_protocol);
			SET_CLIENT_ERROR(*conn->error_info, CR_NOT_IMPLEMENTED, UNKNOWN_SQLSTATE, "The server requested authentication method umknown to the client");
			goto end;
		}
		DBG_INF("plugin found");

		{
			zend_uchar * switch_to_auth_protocol_data = NULL;
			size_t switch_to_auth_protocol_data_len = 0;
			zend_uchar * scrambled_data = NULL;
			size_t scrambled_data_len = 0;

			switch_to_auth_protocol = NULL;
			switch_to_auth_protocol_len = 0;

			if (conn->auth_plugin_data) {
				mnd_pefree(conn->auth_plugin_data, conn->persistent);
				conn->auth_plugin_data = NULL;
			}
			conn->auth_plugin_data_len = plugin_data_len;
			conn->auth_plugin_data = mnd_pemalloc(conn->auth_plugin_data_len, conn->persistent);
			if (!conn->auth_plugin_data) {
				SET_OOM_ERROR(*conn->error_info);
				goto end;
			}
			memcpy(conn->auth_plugin_data, plugin_data, plugin_data_len);

			DBG_INF_FMT("salt(%d)=[%.*s]", plugin_data_len, plugin_data_len, plugin_data);
			/* The data should be allocated with malloc() */
			scrambled_data =
				auth_plugin->methods.get_auth_data(NULL, &scrambled_data_len, conn, user, passwd, passwd_len,
												   plugin_data, plugin_data_len, options, &conn->net->data->options, mysql_flags TSRMLS_CC);
			if (conn->error_info->error_no) {
				goto end;	
			}
			if (FALSE == is_change_user) {
				ret = mysqlnd_auth_handshake(conn, user, passwd, passwd_len, db, db_len, options, mysql_flags,
											charset_no,
											first_call,
											requested_protocol,
											scrambled_data, scrambled_data_len,
											&switch_to_auth_protocol, &switch_to_auth_protocol_len,
											&switch_to_auth_protocol_data, &switch_to_auth_protocol_data_len
											TSRMLS_CC);
			} else {
				ret = mysqlnd_auth_change_user(conn, user, strlen(user), passwd, passwd_len, db, db_len, silent,
											   first_call,
											   requested_protocol,
											   scrambled_data, scrambled_data_len,
											   &switch_to_auth_protocol, &switch_to_auth_protocol_len,
											   &switch_to_auth_protocol_data, &switch_to_auth_protocol_data_len
											   TSRMLS_CC);				
			}
			first_call = FALSE;
			free(scrambled_data);

			DBG_INF_FMT("switch_to_auth_protocol=%s", switch_to_auth_protocol? switch_to_auth_protocol:"n/a");
			if (requested_protocol && switch_to_auth_protocol) {
				mnd_efree(requested_protocol);
				requested_protocol = switch_to_auth_protocol;
			}

			if (plugin_data) {
				mnd_efree(plugin_data);
			}
			plugin_data_len = switch_to_auth_protocol_data_len;
			plugin_data = switch_to_auth_protocol_data;
		}
		DBG_INF_FMT("conn->error_info->error_no = %d", conn->error_info->error_no);
	} while (ret == FAIL && conn->error_info->error_no == 0 && switch_to_auth_protocol != NULL);
		
	if (ret == PASS) {
		DBG_INF_FMT("saving requested_protocol=%s", requested_protocol);
		conn->m->set_client_option(conn, MYSQLND_OPT_AUTH_PROTOCOL, requested_protocol TSRMLS_CC);
	}
end:
	if (plugin_data) {
		mnd_efree(plugin_data);
	}
	if (requested_protocol) {
		mnd_efree(requested_protocol);
	}

	DBG_RETURN(ret);
}
/* }}} */


/* {{{ mysqlnd_connect_run_authentication */
static enum_func_status
mysqlnd_connect_run_authentication(
			MYSQLND_CONN_DATA * conn,
			const char * const user,
			const char * const passwd,
			const char * const db,
			size_t db_len,
			size_t passwd_len,
			const MYSQLND_PACKET_GREET * const greet_packet,
			const MYSQLND_OPTIONS * const options,
			unsigned long mysql_flags
			TSRMLS_DC)
{
	enum_func_status ret = FAIL;
	DBG_ENTER("mysqlnd_connect_run_authentication");

	ret = mysqlnd_switch_to_ssl_if_needed(conn, greet_packet, options, mysql_flags TSRMLS_CC);
	if (PASS == ret) {
		ret = mysqlnd_run_authentication(conn, user, passwd, passwd_len, db, db_len,
										 greet_packet->auth_plugin_data, greet_packet->auth_plugin_data_len, greet_packet->auth_protocol,
										 greet_packet->charset_no, options, mysql_flags, FALSE /*silent*/, FALSE/*is_change*/ TSRMLS_CC);
	}
	DBG_RETURN(ret);
}
/* }}} */


/* {{{ mysqlnd_conn_data::execute_init_commands */
static enum_func_status
MYSQLND_METHOD(mysqlnd_conn_data, execute_init_commands)(MYSQLND_CONN_DATA * conn TSRMLS_DC)
{
	enum_func_status ret = PASS;

	DBG_ENTER("mysqlnd_conn_data::execute_init_commands");
	if (conn->options->init_commands) {
		unsigned int current_command = 0;
		for (; current_command < conn->options->num_commands; ++current_command) {
			const char * const command = conn->options->init_commands[current_command];
			if (command) {
				MYSQLND_INC_CONN_STATISTIC(conn->stats, STAT_INIT_COMMAND_EXECUTED_COUNT);
				if (PASS != conn->m->query(conn, command, strlen(command) TSRMLS_CC)) {
					MYSQLND_INC_CONN_STATISTIC(conn->stats, STAT_INIT_COMMAND_FAILED_COUNT);
					ret = FAIL;
					break;
				}
				if (conn->last_query_type == QUERY_SELECT) {
					MYSQLND_RES * result = conn->m->use_result(conn TSRMLS_CC);
					if (result) {
						result->m.free_result(result, TRUE TSRMLS_CC);
					}
				}
			}
		}
	}
	DBG_RETURN(ret);
}
/* }}} */


/* {{{ mysqlnd_conn_data::get_updated_connect_flags */
static unsigned int
MYSQLND_METHOD(mysqlnd_conn_data, get_updated_connect_flags)(MYSQLND_CONN_DATA * conn, unsigned int mysql_flags TSRMLS_DC)
{
	MYSQLND_NET * net = conn->net;

	DBG_ENTER("mysqlnd_conn_data::get_updated_connect_flags");
	/* we allow load data local infile by default */
	mysql_flags |= MYSQLND_CAPABILITIES;

	mysql_flags |= conn->options.flags; /* use the flags from set_client_option() */

	if (PG(open_basedir) && strlen(PG(open_basedir))) {
		mysql_flags ^= CLIENT_LOCAL_FILES;
	}

#ifndef MYSQLND_COMPRESSION_ENABLED
	if (mysql_flags & CLIENT_COMPRESS) {
		mysql_flags &= ~CLIENT_COMPRESS;
	}
#else
	if (net && net->data->options.flags & MYSQLND_NET_FLAG_USE_COMPRESSION) {
		mysql_flags |= CLIENT_COMPRESS;
	}
#endif
#ifndef MYSQLND_SSL_SUPPORTED
	if (mysql_flags & CLIENT_SSL) {
		mysql_flags &= ~CLIENT_SSL;
	}
#else
	if (net && (net->data->options.ssl_key || net->data->options.ssl_cert ||
		net->data->options.ssl_ca || net->data->options.ssl_capath || net->data->options.ssl_cipher))
	{
		mysql_flags |= CLIENT_SSL;
	}
#endif

	DBG_RETURN(mysql_flags);
}
/* }}} */


/* {{{ mysqlnd_conn_data::connect_handshake */
static enum_func_status
MYSQLND_METHOD(mysqlnd_conn_data, connect_handshake)(MYSQLND_CONN_DATA * conn,
						const char * const host, const char * const user,
						const char * const passwd, const unsigned int passwd_len,
						const char * const db, const unsigned int db_len,
						const unsigned int mysql_flags TSRMLS_DC)
{
	MYSQLND_PACKET_GREET * greet_packet;
	MYSQLND_NET * net = conn->net;

	DBG_ENTER("mysqlnd_conn_data::connect_handshake");

	greet_packet = conn->protocol->m.get_greet_packet(conn->protocol, FALSE TSRMLS_CC);
	if (!greet_packet) {
		SET_OOM_ERROR(*conn->error_info);
		DBG_RETURN(FAIL); /* OOM */
	}

	if (FAIL == net->data->m.connect_ex(conn->net, conn->scheme, conn->scheme_len, conn->persistent,
										conn->stats, conn->error_info TSRMLS_CC))
	{
		goto err;
	}

	DBG_INF_FMT("stream=%p", net->data->m.get_stream(net TSRMLS_CC));

	if (FAIL == PACKET_READ(greet_packet, conn)) {
		DBG_ERR("Error while reading greeting packet");
		php_error_docref(NULL TSRMLS_CC, E_WARNING, "Error while reading greeting packet. PID=%d", getpid());
		goto err;
	} else if (greet_packet->error_no) {
		DBG_ERR_FMT("errorno=%u error=%s", greet_packet->error_no, greet_packet->error);
		SET_CLIENT_ERROR(*conn->error_info, greet_packet->error_no, greet_packet->sqlstate, greet_packet->error);
		goto err;
	} else if (greet_packet->pre41) {
		DBG_ERR_FMT("Connecting to 3.22, 3.23 & 4.0 is not supported. Server is %-.32s", greet_packet->server_version);
		php_error_docref(NULL TSRMLS_CC, E_WARNING, "Connecting to 3.22, 3.23 & 4.0 "
						" is not supported. Server is %-.32s", greet_packet->server_version);
		SET_CLIENT_ERROR(*conn->error_info, CR_NOT_IMPLEMENTED, UNKNOWN_SQLSTATE,
						 "Connecting to 3.22, 3.23 & 4.0 servers is not supported");
		goto err;
	}

	conn->thread_id			= greet_packet->thread_id;
	conn->protocol_version	= greet_packet->protocol_version;
	conn->server_version	= mnd_pestrdup(greet_packet->server_version, conn->persistent);

	conn->greet_charset = mysqlnd_find_charset_nr(greet_packet->charset_no);
	if (!conn->greet_charset) {
		php_error_docref(NULL TSRMLS_CC, E_WARNING,
			"Server sent charset (%d) unknown to the client. Please, report to the developers", greet_packet->charset_no);
		SET_CLIENT_ERROR(*conn->error_info, CR_NOT_IMPLEMENTED, UNKNOWN_SQLSTATE,
			"Server sent charset unknown to the client. Please, report to the developers");
		goto err;
	}

	if (FAIL == mysqlnd_connect_run_authentication(conn, user, passwd, db, db_len, (size_t) passwd_len,
												   greet_packet, conn->options, mysql_flags TSRMLS_CC))
	{
		goto err;
	}
	conn->client_flag			= mysql_flags;
	conn->server_capabilities 	= greet_packet->server_capabilities;
	conn->upsert_status->warning_count = 0;
	conn->upsert_status->server_status = greet_packet->server_status;
	conn->upsert_status->affected_rows = 0;

	PACKET_FREE(greet_packet);
	DBG_RETURN(PASS);
err:
	PACKET_FREE(greet_packet);
	DBG_RETURN(FAIL);
}
/* }}} */


/* {{{ mysqlnd_conn_data::connect */
static enum_func_status
MYSQLND_METHOD(mysqlnd_conn_data, connect)(MYSQLND_CONN_DATA * conn,
						 const char *host, const char *user,
						 const char *passwd, unsigned int passwd_len,
						 const char *db, unsigned int db_len,
						 unsigned int port,
						 const char *socket_or_pipe,
						 unsigned int mysql_flags
						 TSRMLS_DC)
{
	size_t this_func = STRUCT_OFFSET(struct st_mysqlnd_conn_data_methods, connect);
	size_t host_len;
	zend_bool unix_socket = FALSE;
	zend_bool named_pipe = FALSE;
	zend_bool reconnect = FALSE;
	zend_bool saved_compression = FALSE;
	zend_bool local_tx_started = FALSE;
	MYSQLND_NET * net = conn->net;

	DBG_ENTER("mysqlnd_conn_data::connect");
	DBG_INF_FMT("conn=%p", conn);

	if (PASS != conn->m->local_tx_start(conn, this_func TSRMLS_CC)) {
		goto err;
	}
	local_tx_started = TRUE;

	SET_EMPTY_ERROR(*conn->error_info);
	SET_ERROR_AFF_ROWS(conn);

	DBG_INF_FMT("host=%s user=%s db=%s port=%u flags=%u persistent=%u state=%u",
				host?host:"", user?user:"", db?db:"", port, mysql_flags,
				conn? conn->persistent:0, conn? CONN_GET_STATE(conn):-1);

	if (CONN_GET_STATE(conn) > CONN_ALLOCED && CONN_GET_STATE(conn) ) {
		DBG_INF("Connecting on a connected handle.");

		if (CONN_GET_STATE(conn) < CONN_QUIT_SENT) {
			MYSQLND_INC_CONN_STATISTIC(conn->stats, STAT_CLOSE_IMPLICIT);
			reconnect = TRUE;
			conn->m->send_close(conn TSRMLS_CC);
		}

		conn->m->free_contents(conn TSRMLS_CC);
		MYSQLND_DEC_CONN_STATISTIC(conn->stats, STAT_OPENED_CONNECTIONS);
		if (conn->persistent) {
			MYSQLND_DEC_CONN_STATISTIC(conn->stats, STAT_OPENED_PERSISTENT_CONNECTIONS);
		}
		/* Now reconnect using the same handle */
		if (net->data->compressed) {
			/*
			  we need to save the state. As we will re-connect, net->compressed should be off, or
			  we will look for a compression header as part of the greet message, but there will
			  be none.
			*/
			saved_compression = TRUE;
			net->data->compressed = FALSE;
		}
		if (net->data->ssl) {
			net->data->ssl = FALSE;
		}
	} else {
		unsigned int max_allowed_size = MYSQLND_ASSEMBLED_PACKET_MAX_SIZE;
		conn->m->set_client_option(conn, MYSQLND_OPT_MAX_ALLOWED_PACKET, (char *)&max_allowed_size TSRMLS_CC);
	}

	if (!host || !host[0]) {
		host = "localhost";
	}
	if (!user) {
		DBG_INF_FMT("no user given, using empty string");
		user = "";
	}
	if (!passwd) {
		DBG_INF_FMT("no password given, using empty string");
		passwd = "";
		passwd_len = 0;
	}
	if (!db) {
		DBG_INF_FMT("no db given, using empty string");
		db = "";
		db_len = 0;
	} else {
		mysql_flags |= CLIENT_CONNECT_WITH_DB;	
	}

	host_len = strlen(host);
	{
		char * transport = NULL;
		int transport_len;
#ifndef PHP_WIN32
		if (host_len == sizeof("localhost") - 1 && !strncasecmp(host, "localhost", host_len)) {
			DBG_INF_FMT("socket=%s", socket_or_pipe? socket_or_pipe:"n/a");
			if (!socket_or_pipe) {
				socket_or_pipe = "/tmp/mysql.sock";
			}
			transport_len = mnd_sprintf(&transport, 0, "unix://%s", socket_or_pipe);
			unix_socket = TRUE;
#else
		if (host_len == sizeof(".") - 1 && host[0] == '.') {
			/* named pipe in socket */
			if (!socket_or_pipe) {
				socket_or_pipe = "\\\\.\\pipe\\MySQL";
			}
			transport_len = mnd_sprintf(&transport, 0, "pipe://%s", socket_or_pipe);
			named_pipe = TRUE;
#endif
		} else {
			if (!port) {
				port = 3306;
			}
			transport_len = mnd_sprintf(&transport, 0, "tcp://%s:%u", host, port);
		}
		if (!transport) {
			SET_OOM_ERROR(*conn->error_info);
			goto err; /* OOM */
		}
		DBG_INF_FMT("transport=%s conn->scheme=%s", transport, conn->scheme);
		conn->scheme = mnd_pestrndup(transport, transport_len, conn->persistent);
		conn->scheme_len = transport_len;
		mnd_sprintf_free(transport);
		transport = NULL;
		if (!conn->scheme) {
			goto err; /* OOM */
		}
	}

<<<<<<< HEAD
	mysql_flags = conn->m->get_updated_connect_flags(conn, mysql_flags TSRMLS_CC);
=======
	greet_packet = conn->protocol->m.get_greet_packet(conn->protocol, FALSE TSRMLS_CC);
	if (!greet_packet) {
		SET_OOM_ERROR(*conn->error_info);
		goto err; /* OOM */
	}

	if (FAIL == conn->net->m.connect_ex(conn->net, conn->scheme, conn->scheme_len, conn->persistent,
										conn->stats, conn->error_info TSRMLS_CC))
	{
		goto err;
	}

	DBG_INF_FMT("stream=%p", conn->net->stream);

	if (FAIL == PACKET_READ(greet_packet, conn)) {
		DBG_ERR("Error while reading greeting packet");
		php_error_docref(NULL TSRMLS_CC, E_WARNING, "Error while reading greeting packet. PID=%d", getpid());
		goto err;
	} else if (greet_packet->error_no) {
		DBG_ERR_FMT("errorno=%u error=%s", greet_packet->error_no, greet_packet->error);
		SET_CLIENT_ERROR(*conn->error_info, greet_packet->error_no, greet_packet->sqlstate, greet_packet->error);
		goto err;
	} else if (greet_packet->pre41) {
		DBG_ERR_FMT("Connecting to 3.22, 3.23 & 4.0 is not supported. Server is %-.32s", greet_packet->server_version);
		php_error_docref(NULL TSRMLS_CC, E_WARNING, "Connecting to 3.22, 3.23 & 4.0 "
						" is not supported. Server is %-.32s", greet_packet->server_version);
		SET_CLIENT_ERROR(*conn->error_info, CR_NOT_IMPLEMENTED, UNKNOWN_SQLSTATE,
						 "Connecting to 3.22, 3.23 & 4.0 servers is not supported");
		goto err;
	}

	conn->thread_id			= greet_packet->thread_id;
	conn->protocol_version	= greet_packet->protocol_version;
	conn->server_version	= mnd_pestrdup(greet_packet->server_version, conn->persistent);

	conn->greet_charset = mysqlnd_find_charset_nr(greet_packet->charset_no);
	if (!conn->greet_charset) {
		php_error_docref(NULL TSRMLS_CC, E_WARNING,
			"Server sent charset (%d) unknown to the client. Please, report to the developers", greet_packet->charset_no);
		SET_CLIENT_ERROR(*conn->error_info, CR_NOT_IMPLEMENTED, UNKNOWN_SQLSTATE,
			"Server sent charset unknown to the client. Please, report to the developers");
		goto err;
	}
	/* we allow load data local infile by default */
	mysql_flags |= MYSQLND_CAPABILITIES;

	mysql_flags |= conn->options->flags; /* use the flags from set_client_option() */

	if (db) {
		mysql_flags |= CLIENT_CONNECT_WITH_DB;
	}

	if (PG(open_basedir) && strlen(PG(open_basedir))) {
		mysql_flags ^= CLIENT_LOCAL_FILES;
	}

#ifndef MYSQLND_COMPRESSION_ENABLED
	if (mysql_flags & CLIENT_COMPRESS) {
		mysql_flags &= ~CLIENT_COMPRESS;
	}
#else
	if (conn->net->options.flags & MYSQLND_NET_FLAG_USE_COMPRESSION) {
		mysql_flags |= CLIENT_COMPRESS;
	}
#endif
#ifndef MYSQLND_SSL_SUPPORTED
	if (mysql_flags & CLIENT_SSL) {
		mysql_flags &= ~CLIENT_SSL;
	}
#else
	if (conn->net->options.ssl_key || conn->net->options.ssl_cert ||
		conn->net->options.ssl_ca || conn->net->options.ssl_capath || conn->net->options.ssl_cipher)
	{
		mysql_flags |= CLIENT_SSL;
	}
#endif
>>>>>>> bcd278ad

	if (FAIL == conn->m->connect_handshake(conn, host, user, passwd, passwd_len, db, db_len, mysql_flags TSRMLS_CC)) {
		goto err;
	}

	{
		CONN_SET_STATE(conn, CONN_READY);

		if (saved_compression) {
			net->data->compressed = TRUE;
		}
		/*
		  If a connect on a existing handle is performed and mysql_flags is
		  passed which doesn't CLIENT_COMPRESS, then we need to overwrite the value
		  which we set based on saved_compression.
		*/
		net->data->compressed = mysql_flags & CLIENT_COMPRESS? TRUE:FALSE;

		conn->user				= mnd_pestrdup(user, conn->persistent);
		conn->user_len			= strlen(conn->user);
		conn->passwd			= mnd_pestrndup(passwd, passwd_len, conn->persistent);
		conn->passwd_len		= passwd_len;
		conn->port				= port;
		conn->connect_or_select_db = mnd_pestrndup(db, db_len, conn->persistent);
		conn->connect_or_select_db_len = db_len;

		if (!conn->user || !conn->passwd || !conn->connect_or_select_db) {
			SET_OOM_ERROR(*conn->error_info);
			goto err; /* OOM */
		}

		if (!unix_socket && !named_pipe) {
			conn->host = mnd_pestrdup(host, conn->persistent);
			if (!conn->host) {
				SET_OOM_ERROR(*conn->error_info);
				goto err; /* OOM */
			}
			conn->host_len = strlen(conn->host);
			{
				char *p;
				mnd_sprintf(&p, 0, "%s via TCP/IP", conn->host);
				if (!p) {
					SET_OOM_ERROR(*conn->error_info);
					goto err; /* OOM */
				}
				conn->host_info =  mnd_pestrdup(p, conn->persistent);
				mnd_sprintf_free(p);
				if (!conn->host_info) {
					SET_OOM_ERROR(*conn->error_info);
					goto err; /* OOM */
				}
			}
		} else {
			conn->unix_socket = mnd_pestrdup(socket_or_pipe, conn->persistent);
			if (unix_socket) {
				conn->host_info = mnd_pestrdup("Localhost via UNIX socket", conn->persistent);
			} else if (named_pipe) {
				char *p;
				mnd_sprintf(&p, 0, "%s via named pipe", conn->unix_socket);
				if (!p) {
					SET_OOM_ERROR(*conn->error_info);
					goto err; /* OOM */
				}
				conn->host_info =  mnd_pestrdup(p, conn->persistent);
				mnd_sprintf_free(p);
				if (!conn->host_info) {
					SET_OOM_ERROR(*conn->error_info);
					goto err; /* OOM */
				}
			} else {
				php_error_docref(NULL TSRMLS_CC, E_WARNING, "Impossible. Should be either socket or a pipe. Report a bug!");
			}
			if (!conn->unix_socket || !conn->host_info) {
				SET_OOM_ERROR(*conn->error_info);
				goto err; /* OOM */
			}
			conn->unix_socket_len = strlen(conn->unix_socket);
		}
		conn->max_packet_size	= MYSQLND_ASSEMBLED_PACKET_MAX_SIZE;
		/* todo: check if charset is available */

		SET_EMPTY_ERROR(*conn->error_info);

		mysqlnd_local_infile_default(conn);

		if (FAIL == conn->m->execute_init_commands(conn TSRMLS_CC)) {
			goto err;
		}

		MYSQLND_INC_CONN_STATISTIC_W_VALUE2(conn->stats, STAT_CONNECT_SUCCESS, 1, STAT_OPENED_CONNECTIONS, 1);
		if (reconnect) {
			MYSQLND_INC_GLOBAL_STATISTIC(STAT_RECONNECT);
		}
		if (conn->persistent) {
			MYSQLND_INC_CONN_STATISTIC_W_VALUE2(conn->stats, STAT_PCONNECT_SUCCESS, 1, STAT_OPENED_PERSISTENT_CONNECTIONS, 1);
		}

		DBG_INF_FMT("connection_id=%llu", conn->thread_id);

		conn->m->local_tx_end(conn, this_func, PASS TSRMLS_CC);
		DBG_RETURN(PASS);
	}
err:

	DBG_ERR_FMT("[%u] %.128s (trying to connect via %s)", conn->error_info->error_no, conn->error_info->error, conn->scheme);
	if (!conn->error_info->error_no) {
		SET_CLIENT_ERROR(*conn->error_info, CR_CONNECTION_ERROR, UNKNOWN_SQLSTATE, conn->error_info->error? conn->error_info->error:"Unknown error");
		php_error_docref(NULL TSRMLS_CC, E_WARNING, "[%u] %.128s (trying to connect via %s)",
						 conn->error_info->error_no, conn->error_info->error, conn->scheme);
	}

	conn->m->free_contents(conn TSRMLS_CC);
	MYSQLND_INC_CONN_STATISTIC(conn->stats, STAT_CONNECT_FAILURE);
	if (TRUE == local_tx_started) {
		conn->m->local_tx_end(conn, this_func, FAIL TSRMLS_CC);
	}

	DBG_RETURN(FAIL);
}
/* }}} */


/* {{{ mysqlnd_conn::connect */
static enum_func_status
MYSQLND_METHOD(mysqlnd_conn, connect)(MYSQLND * conn_handle,
						 const char * host, const char * user,
						 const char * passwd, unsigned int passwd_len,
						 const char * db, unsigned int db_len,
						 unsigned int port,
						 const char * socket_or_pipe,
						 unsigned int mysql_flags
						 TSRMLS_DC)
{
	size_t this_func = STRUCT_OFFSET(struct st_mysqlnd_conn_data_methods, connect);
	enum_func_status ret = FAIL;
	MYSQLND_CONN_DATA * conn = conn_handle->data;

	DBG_ENTER("mysqlnd_conn::connect");

	if (PASS == conn->m->local_tx_start(conn, this_func TSRMLS_CC)) {
		ret = conn->m->connect(conn, host, user, passwd, passwd_len, db, db_len, port, socket_or_pipe, mysql_flags TSRMLS_CC);

		conn->m->local_tx_end(conn, this_func, FAIL TSRMLS_CC);
	}
	DBG_RETURN(ret);
}
/* }}} */

/* {{{ mysqlnd_connect */
PHPAPI MYSQLND * mysqlnd_connect(MYSQLND * conn_handle,
						 const char * host, const char * user,
						 const char * passwd, unsigned int passwd_len,
						 const char * db, unsigned int db_len,
						 unsigned int port,
						 const char * socket_or_pipe,
						 unsigned int mysql_flags
						 TSRMLS_DC)
{
	enum_func_status ret = FAIL;
	zend_bool self_alloced = FALSE;

	DBG_ENTER("mysqlnd_connect");
	DBG_INF_FMT("host=%s user=%s db=%s port=%u flags=%u", host?host:"", user?user:"", db?db:"", port, mysql_flags);

	if (!conn_handle) {
		self_alloced = TRUE;
		if (!(conn_handle = mysqlnd_init(FALSE))) {
			/* OOM */
			DBG_RETURN(NULL);
		}
	}

	ret = conn_handle->m->connect(conn_handle, host, user, passwd, passwd_len, db, db_len, port, socket_or_pipe, mysql_flags TSRMLS_CC);

	if (ret == FAIL) {
		if (self_alloced) {
			/*
			  We have alloced, thus there are no references to this
			  object - we are free to kill it!
			*/
			conn_handle->m->dtor(conn_handle TSRMLS_CC);
		}
		DBG_RETURN(NULL);
	}
	DBG_RETURN(conn_handle);
}
/* }}} */


/* {{{ mysqlnd_conn_data::query */
/*
  If conn->error_info->error_no is not zero, then we had an error.
  Still the result from the query is PASS
*/
static enum_func_status
MYSQLND_METHOD(mysqlnd_conn_data, query)(MYSQLND_CONN_DATA * conn, const char * query, unsigned int query_len TSRMLS_DC)
{
	size_t this_func = STRUCT_OFFSET(struct st_mysqlnd_conn_data_methods, query);
	enum_func_status ret = FAIL;
	DBG_ENTER("mysqlnd_conn_data::query");
	DBG_INF_FMT("conn=%p conn=%llu query=%s", conn, conn->thread_id, query);

	if (PASS == conn->m->local_tx_start(conn, this_func TSRMLS_CC)) {
		if (PASS == conn->m->send_query(conn, query, query_len TSRMLS_CC) &&
			PASS == conn->m->reap_query(conn TSRMLS_CC))
		{
			ret = PASS;
			if (conn->last_query_type == QUERY_UPSERT && conn->upsert_status->affected_rows) {
				MYSQLND_INC_CONN_STATISTIC_W_VALUE(conn->stats, STAT_ROWS_AFFECTED_NORMAL, conn->upsert_status->affected_rows);
			}
		}
		conn->m->local_tx_end(conn, this_func, ret TSRMLS_CC);
	}
	DBG_RETURN(ret);
}
/* }}} */


/* {{{ mysqlnd_conn_data::send_query */
static enum_func_status
MYSQLND_METHOD(mysqlnd_conn_data, send_query)(MYSQLND_CONN_DATA * conn, const char * query, unsigned int query_len TSRMLS_DC)
{
	size_t this_func = STRUCT_OFFSET(struct st_mysqlnd_conn_data_methods, send_query);
	enum_func_status ret;
	DBG_ENTER("mysqlnd_conn_data::send_query");
	DBG_INF_FMT("conn=%llu query=%s", conn->thread_id, query);

	if (PASS == conn->m->local_tx_start(conn, this_func TSRMLS_CC)) {
		ret = conn->m->simple_command(conn, COM_QUERY, (zend_uchar *) query, query_len,
											 PROT_LAST /* we will handle the OK packet*/,
											 FALSE, FALSE TSRMLS_CC);
		if (PASS == ret) {
			CONN_SET_STATE(conn, CONN_QUERY_SENT);
		}
		conn->m->local_tx_end(conn, this_func, ret TSRMLS_CC);
	}
	DBG_RETURN(ret);
}
/* }}} */


/* {{{ mysqlnd_conn_data::reap_query */
static enum_func_status
MYSQLND_METHOD(mysqlnd_conn_data, reap_query)(MYSQLND_CONN_DATA * conn TSRMLS_DC)
{
	size_t this_func = STRUCT_OFFSET(struct st_mysqlnd_conn_data_methods, reap_query);
	enum_mysqlnd_connection_state state = CONN_GET_STATE(conn);
	enum_func_status ret = FAIL;
	DBG_ENTER("mysqlnd_conn_data::reap_query");
	DBG_INF_FMT("conn=%llu", conn->thread_id);

	if (PASS == conn->m->local_tx_start(conn, this_func TSRMLS_CC)) {
		if (state <= CONN_READY || state == CONN_QUIT_SENT) {
			php_error_docref(NULL TSRMLS_CC, E_WARNING, "Connection not opened, clear or has been closed");
			DBG_ERR_FMT("Connection not opened, clear or has been closed. State=%u", state);
			DBG_RETURN(ret);
		}
		ret = conn->m->query_read_result_set_header(conn, NULL TSRMLS_CC);

		conn->m->local_tx_end(conn, this_func, ret TSRMLS_CC);
	}
	DBG_RETURN(ret);
}
/* }}} */


#include "php_network.h"

MYSQLND ** mysqlnd_stream_array_check_for_readiness(MYSQLND ** conn_array TSRMLS_DC)
{
	int cnt = 0;
	MYSQLND **p = conn_array, **p_p;
	MYSQLND **ret = NULL;

	while (*p) {
		if (CONN_GET_STATE((*p)->data) <= CONN_READY || CONN_GET_STATE((*p)->data) == CONN_QUIT_SENT) {
			cnt++;
		}
		p++;
	}
	if (cnt) {
		MYSQLND **ret_p = ret = ecalloc(cnt + 1, sizeof(MYSQLND *));
		p_p = p = conn_array;
		while (*p) {
			if (CONN_GET_STATE((*p)->data) <= CONN_READY || CONN_GET_STATE((*p)->data) == CONN_QUIT_SENT) {
				*ret_p = *p;
				*p = NULL;
				ret_p++;
			} else {
				*p_p = *p;
				p_p++;
			}
			p++;
		}
		*ret_p = NULL;
	}
	return ret;
}


/* {{{ stream_select mysqlnd_stream_array_to_fd_set functions */
static int mysqlnd_stream_array_to_fd_set(MYSQLND ** conn_array, fd_set * fds, php_socket_t * max_fd TSRMLS_DC)
{
	php_socket_t this_fd;
	int cnt = 0;
	MYSQLND **p = conn_array;

	while (*p) {
		/* get the fd.
		 * NB: Most other code will NOT use the PHP_STREAM_CAST_INTERNAL flag
		 * when casting.  It is only used here so that the buffered data warning
		 * is not displayed.
		 * */
		if (SUCCESS == php_stream_cast((*p)->data->net->data->m.get_stream((*p)->data->net TSRMLS_CC), PHP_STREAM_AS_FD_FOR_SELECT | PHP_STREAM_CAST_INTERNAL,
										(void*)&this_fd, 1) && this_fd >= 0) {

			PHP_SAFE_FD_SET(this_fd, fds);

			if (this_fd > *max_fd) {
				*max_fd = this_fd;
			}
			cnt++;
		}
		p++;
	}
	return cnt ? 1 : 0;
}

static int mysqlnd_stream_array_from_fd_set(MYSQLND ** conn_array, fd_set * fds TSRMLS_DC)
{
	php_socket_t this_fd;
	int ret = 0;
	zend_bool disproportion = FALSE;


	MYSQLND **fwd = conn_array, **bckwd = conn_array;

	while (*fwd) {
		if (SUCCESS == php_stream_cast((*fwd)->data->net->data->m.get_stream((*fwd)->data->net TSRMLS_CC), PHP_STREAM_AS_FD_FOR_SELECT | PHP_STREAM_CAST_INTERNAL,
										(void*)&this_fd, 1) && this_fd >= 0) {
			if (PHP_SAFE_FD_ISSET(this_fd, fds)) {
				if (disproportion) {
					*bckwd = *fwd;
				}
				bckwd++;
				fwd++;
				ret++;
				continue;
			}
		}
		disproportion = TRUE;
		fwd++;
	}
	*bckwd = NULL;/* NULL-terminate the list */

	return ret;
}
/* }}} */


#ifndef PHP_WIN32
#define php_select(m, r, w, e, t)	select(m, r, w, e, t)
#else
#include "win32/select.h"
#endif


/* {{{ _mysqlnd_poll */
PHPAPI enum_func_status
_mysqlnd_poll(MYSQLND **r_array, MYSQLND **e_array, MYSQLND ***dont_poll, long sec, long usec, uint * desc_num TSRMLS_DC)
{
	struct timeval	tv;
	struct timeval *tv_p = NULL;
	fd_set			rfds, wfds, efds;
	php_socket_t	max_fd = 0;
	int				retval, sets = 0;
	int				set_count, max_set_count = 0;

	DBG_ENTER("_mysqlnd_poll");
	if (sec < 0 || usec < 0) {
		php_error_docref(NULL TSRMLS_CC, E_WARNING, "Negative values passed for sec and/or usec");
		DBG_RETURN(FAIL);
	}

	FD_ZERO(&rfds);
	FD_ZERO(&wfds);
	FD_ZERO(&efds);

	if (r_array != NULL) {
		*dont_poll = mysqlnd_stream_array_check_for_readiness(r_array TSRMLS_CC);
		set_count = mysqlnd_stream_array_to_fd_set(r_array, &rfds, &max_fd TSRMLS_CC);
		if (set_count > max_set_count) {
			max_set_count = set_count;
		}
		sets += set_count;
	}

	if (e_array != NULL) {
		set_count = mysqlnd_stream_array_to_fd_set(e_array, &efds, &max_fd TSRMLS_CC);
		if (set_count > max_set_count) {
			max_set_count = set_count;
		}
		sets += set_count;
	}

	if (!sets) {
		php_error_docref(NULL TSRMLS_CC, E_WARNING, *dont_poll ? "All arrays passed are clear":"No stream arrays were passed");
		DBG_ERR_FMT(*dont_poll ? "All arrays passed are clear":"No stream arrays were passed");
		DBG_RETURN(FAIL);
	}

	PHP_SAFE_MAX_FD(max_fd, max_set_count);

	/* Solaris + BSD do not like microsecond values which are >= 1 sec */
	if (usec > 999999) {
		tv.tv_sec = sec + (usec / 1000000);
		tv.tv_usec = usec % 1000000;
	} else {
		tv.tv_sec = sec;
		tv.tv_usec = usec;
	}

	tv_p = &tv;

	retval = php_select(max_fd + 1, &rfds, &wfds, &efds, tv_p);

	if (retval == -1) {
		php_error_docref(NULL TSRMLS_CC, E_WARNING, "unable to select [%d]: %s (max_fd=%d)",
						errno, strerror(errno), max_fd);
		DBG_RETURN(FAIL);
	}

	if (r_array != NULL) {
		mysqlnd_stream_array_from_fd_set(r_array, &rfds TSRMLS_CC);
	}
	if (e_array != NULL) {
		mysqlnd_stream_array_from_fd_set(e_array, &efds TSRMLS_CC);
	}

	*desc_num = retval;
	DBG_RETURN(PASS);
}
/* }}} */


/*
  COM_FIELD_LIST is special, different from a SHOW FIELDS FROM :
  - There is no result set header - status from the command, which
    impacts us to allocate big chunk of memory for reading the metadata.
  - The EOF packet is consumed by the metadata packet reader.
*/

/* {{{ mysqlnd_conn_data::list_fields */
MYSQLND_RES *
MYSQLND_METHOD(mysqlnd_conn_data, list_fields)(MYSQLND_CONN_DATA * conn, const char *table, const char *achtung_wild TSRMLS_DC)
{
	size_t this_func = STRUCT_OFFSET(struct st_mysqlnd_conn_data_methods, list_fields);
	/* db + \0 + wild + \0 (for wild) */
	zend_uchar buff[MYSQLND_MAX_ALLOWED_DB_LEN * 2 + 1 + 1], *p;
	size_t table_len, wild_len;
	MYSQLND_RES * result = NULL;
	DBG_ENTER("mysqlnd_conn_data::list_fields");
	DBG_INF_FMT("conn=%llu table=%s wild=%s", conn->thread_id, table? table:"",achtung_wild? achtung_wild:"");

	if (PASS == conn->m->local_tx_start(conn, this_func TSRMLS_CC)) {
		do {
			p = buff;
			if (table && (table_len = strlen(table))) {
				size_t to_copy = MIN(table_len, MYSQLND_MAX_ALLOWED_DB_LEN);
				memcpy(p, table, to_copy);
				p += to_copy;
				*p++ = '\0';
			}

			if (achtung_wild && (wild_len = strlen(achtung_wild))) {
				size_t to_copy = MIN(wild_len, MYSQLND_MAX_ALLOWED_DB_LEN);
				memcpy(p, achtung_wild, to_copy);
				p += to_copy;
				*p++ = '\0';
			}

			if (PASS != conn->m->simple_command(conn, COM_FIELD_LIST, buff, p - buff,
											   PROT_LAST /* we will handle the OK packet*/,
											   FALSE, TRUE TSRMLS_CC)) {
				conn->m->local_tx_end(conn, 0, FAIL TSRMLS_CC);
				break;
			}

			/*
			   Prepare for the worst case.
			   MyISAM goes to 2500 BIT columns, double it for safety.
			*/
			result = conn->m->result_init(5000, conn->persistent TSRMLS_CC);
			if (!result) {
				break;
			}

			if (FAIL == result->m.read_result_metadata(result, conn TSRMLS_CC)) {
				DBG_ERR("Error ocurred while reading metadata");
				result->m.free_result(result, TRUE TSRMLS_CC);
				result = NULL;
				break;
			}

			result->type = MYSQLND_RES_NORMAL;
			result->m.fetch_row = result->m.fetch_row_normal_unbuffered;
			result->unbuf = mnd_ecalloc(1, sizeof(MYSQLND_RES_UNBUFFERED));
			if (!result->unbuf) {
				/* OOM */
				SET_OOM_ERROR(*conn->error_info);
				result->m.free_result(result, TRUE TSRMLS_CC);
				result = NULL;
				break;
			}
			result->unbuf->eof_reached = TRUE;
		} while (0);
		conn->m->local_tx_end(conn, this_func, result == NULL? FAIL:PASS TSRMLS_CC);
	}

	DBG_RETURN(result);
}
/* }}} */


/* {{{ mysqlnd_conn_data::list_method */
MYSQLND_RES *
MYSQLND_METHOD(mysqlnd_conn_data, list_method)(MYSQLND_CONN_DATA * conn, const char * query, const char *achtung_wild, char *par1 TSRMLS_DC)
{
	size_t this_func = STRUCT_OFFSET(struct st_mysqlnd_conn_data_methods, list_method);
	char * show_query = NULL;
	size_t show_query_len;
	MYSQLND_RES * result = NULL;

	DBG_ENTER("mysqlnd_conn_data::list_method");
	DBG_INF_FMT("conn=%llu query=%s wild=%u", conn->thread_id, query, achtung_wild);

	if (PASS == conn->m->local_tx_start(conn, this_func TSRMLS_CC)) {
		if (par1) {
			if (achtung_wild) {
				show_query_len = mnd_sprintf(&show_query, 0, query, par1, achtung_wild);
			} else {
				show_query_len = mnd_sprintf(&show_query, 0, query, par1);
			}
		} else {
			if (achtung_wild) {
				show_query_len = mnd_sprintf(&show_query, 0, query, achtung_wild);
			} else {
				show_query_len = strlen(show_query = (char *)query);
			}
		}

		if (PASS == conn->m->query(conn, show_query, show_query_len TSRMLS_CC)) {
			result = conn->m->store_result(conn TSRMLS_CC);
		}
		if (show_query != query) {
			mnd_sprintf_free(show_query);
		}
		conn->m->local_tx_end(conn, this_func, result == NULL? FAIL:PASS TSRMLS_CC);
	}
	DBG_RETURN(result);
}
/* }}} */


/* {{{ mysqlnd_conn_data::errno */
static unsigned int
MYSQLND_METHOD(mysqlnd_conn_data, errno)(const MYSQLND_CONN_DATA * const conn TSRMLS_DC)
{
	return conn->error_info->error_no;
}
/* }}} */


/* {{{ mysqlnd_conn_data::error */
static const char *
MYSQLND_METHOD(mysqlnd_conn_data, error)(const MYSQLND_CONN_DATA * const conn TSRMLS_DC)
{
	return conn->error_info->error;
}
/* }}} */


/* {{{ mysqlnd_conn_data::sqlstate */
static const char *
MYSQLND_METHOD(mysqlnd_conn_data, sqlstate)(const MYSQLND_CONN_DATA * const conn TSRMLS_DC)
{
	return conn->error_info->sqlstate[0] ? conn->error_info->sqlstate:MYSQLND_SQLSTATE_NULL;
}
/* }}} */


/* {{{ mysqlnd_old_escape_string */
PHPAPI ulong 
mysqlnd_old_escape_string(char * newstr, const char * escapestr, size_t escapestr_len TSRMLS_DC)
{
	DBG_ENTER("mysqlnd_old_escape_string");
	DBG_RETURN(mysqlnd_cset_escape_slashes(mysqlnd_find_charset_name("latin1"), newstr, escapestr, escapestr_len TSRMLS_CC));
}
/* }}} */


/* {{{ mysqlnd_conn_data::ssl_set */
static enum_func_status
MYSQLND_METHOD(mysqlnd_conn_data, ssl_set)(MYSQLND_CONN_DATA * const conn, const char * key, const char * const cert,
									  const char * const ca, const char * const capath, const char * const cipher TSRMLS_DC)
{
	size_t this_func = STRUCT_OFFSET(struct st_mysqlnd_conn_data_methods, ssl_set);
	enum_func_status ret = FAIL;
	MYSQLND_NET * net = conn->net;
	DBG_ENTER("mysqlnd_conn_data::ssl_set");

	if (PASS == conn->m->local_tx_start(conn, this_func TSRMLS_CC)) {
		ret = (PASS == net->data->m.set_client_option(net, MYSQLND_OPT_SSL_KEY, key TSRMLS_CC) &&
			PASS == net->data->m.set_client_option(net, MYSQLND_OPT_SSL_CERT, cert TSRMLS_CC) &&
			PASS == net->data->m.set_client_option(net, MYSQLND_OPT_SSL_CA, ca TSRMLS_CC) &&
			PASS == net->data->m.set_client_option(net, MYSQLND_OPT_SSL_CAPATH, capath TSRMLS_CC) &&
			PASS == net->data->m.set_client_option(net, MYSQLND_OPT_SSL_CIPHER, cipher TSRMLS_CC)) ? PASS : FAIL;

		conn->m->local_tx_end(conn, this_func, ret TSRMLS_CC);
	}
	DBG_RETURN(ret);
}
/* }}} */


/* {{{ mysqlnd_conn_data::escape_string */
static ulong
MYSQLND_METHOD(mysqlnd_conn_data, escape_string)(MYSQLND_CONN_DATA * const conn, char * newstr, const char * escapestr, size_t escapestr_len TSRMLS_DC)
{
	size_t this_func = STRUCT_OFFSET(struct st_mysqlnd_conn_data_methods, escape_string);
	ulong ret;
	DBG_ENTER("mysqlnd_conn_data::escape_string");
	DBG_INF_FMT("conn=%llu", conn->thread_id);

	if (PASS == conn->m->local_tx_start(conn, this_func TSRMLS_CC)) {
		if (conn->upsert_status->server_status & SERVER_STATUS_NO_BACKSLASH_ESCAPES) {
			ret = mysqlnd_cset_escape_quotes(conn->charset, newstr, escapestr, escapestr_len TSRMLS_CC);
		} else {
			ret = mysqlnd_cset_escape_slashes(conn->charset, newstr, escapestr, escapestr_len TSRMLS_CC);
		}
		conn->m->local_tx_end(conn, this_func, PASS TSRMLS_CC);
	}
	DBG_RETURN(ret);
}
/* }}} */


/* {{{ mysqlnd_conn_data::dump_debug_info */
static enum_func_status
MYSQLND_METHOD(mysqlnd_conn_data, dump_debug_info)(MYSQLND_CONN_DATA * const conn TSRMLS_DC)
{
	size_t this_func = STRUCT_OFFSET(struct st_mysqlnd_conn_data_methods, server_dump_debug_information);
	enum_func_status ret = FAIL;
	DBG_ENTER("mysqlnd_conn_data::dump_debug_info");
	DBG_INF_FMT("conn=%llu", conn->thread_id);
	if (PASS == conn->m->local_tx_start(conn, this_func TSRMLS_CC)) {
		ret = conn->m->simple_command(conn, COM_DEBUG, NULL, 0, PROT_EOF_PACKET, FALSE, TRUE TSRMLS_CC);

		conn->m->local_tx_end(conn, this_func, ret TSRMLS_CC);
	}

	DBG_RETURN(ret);
}
/* }}} */


/* {{{ mysqlnd_conn_data::select_db */
static enum_func_status
MYSQLND_METHOD(mysqlnd_conn_data, select_db)(MYSQLND_CONN_DATA * const conn, const char * const db, unsigned int db_len TSRMLS_DC)
{
	size_t this_func = STRUCT_OFFSET(struct st_mysqlnd_conn_data_methods, select_db);
	enum_func_status ret = FAIL;

	DBG_ENTER("mysqlnd_conn_data::select_db");
	DBG_INF_FMT("conn=%llu db=%s", conn->thread_id, db);

	if (PASS == conn->m->local_tx_start(conn, this_func TSRMLS_CC)) {
		ret = conn->m->simple_command(conn, COM_INIT_DB, (zend_uchar*) db, db_len, PROT_OK_PACKET, FALSE, TRUE TSRMLS_CC);
		/*
		  The server sends 0 but libmysql doesn't read it and has established
		  a protocol of giving back -1. Thus we have to follow it :(
		*/
		SET_ERROR_AFF_ROWS(conn);
		if (ret == PASS) {
			if (conn->connect_or_select_db) {
				mnd_pefree(conn->connect_or_select_db, conn->persistent);
			}
			conn->connect_or_select_db = mnd_pestrndup(db, db_len, conn->persistent);
			conn->connect_or_select_db_len = db_len;
			if (!conn->connect_or_select_db) {
				/* OOM */
				SET_OOM_ERROR(*conn->error_info);
				ret = FAIL;
			}
		}
		conn->m->local_tx_end(conn, this_func, ret TSRMLS_CC);
	}
	DBG_RETURN(ret);
}
/* }}} */


/* {{{ mysqlnd_conn_data::ping */
static enum_func_status
MYSQLND_METHOD(mysqlnd_conn_data, ping)(MYSQLND_CONN_DATA * const conn TSRMLS_DC)
{
	size_t this_func = STRUCT_OFFSET(struct st_mysqlnd_conn_data_methods, ping);
	enum_func_status ret = FAIL;

	DBG_ENTER("mysqlnd_conn_data::ping");
	DBG_INF_FMT("conn=%llu", conn->thread_id);

	if (PASS == conn->m->local_tx_start(conn, this_func TSRMLS_CC)) {
		ret = conn->m->simple_command(conn, COM_PING, NULL, 0, PROT_OK_PACKET, TRUE, TRUE TSRMLS_CC);
		/*
		  The server sends 0 but libmysql doesn't read it and has established
		  a protocol of giving back -1. Thus we have to follow it :(
		*/
		SET_ERROR_AFF_ROWS(conn);

		conn->m->local_tx_end(conn, this_func, ret TSRMLS_CC);
	}
	DBG_INF_FMT("ret=%u", ret);
	DBG_RETURN(ret);
}
/* }}} */


/* {{{ mysqlnd_conn_data::statistic */
static enum_func_status
MYSQLND_METHOD(mysqlnd_conn_data, statistic)(MYSQLND_CONN_DATA * conn, char **message, unsigned int * message_len TSRMLS_DC)
{
	size_t this_func = STRUCT_OFFSET(struct st_mysqlnd_conn_data_methods, get_server_statistics);
	enum_func_status ret = FAIL;
	MYSQLND_PACKET_STATS * stats_header;

	DBG_ENTER("mysqlnd_conn_data::statistic");
	DBG_INF_FMT("conn=%llu", conn->thread_id);

	if (PASS == conn->m->local_tx_start(conn, this_func TSRMLS_CC)) {
		do {
			ret = conn->m->simple_command(conn, COM_STATISTICS, NULL, 0, PROT_LAST, FALSE, TRUE TSRMLS_CC);
			if (FAIL == ret) {
				break;
			}
			stats_header = conn->protocol->m.get_stats_packet(conn->protocol, FALSE TSRMLS_CC);
			if (!stats_header) {
				SET_OOM_ERROR(*conn->error_info);
				break;
			}

			if (PASS == (ret = PACKET_READ(stats_header, conn))) {
				/* will be freed by Zend, thus don't use the mnd_ allocator */
				*message = estrndup(stats_header->message, stats_header->message_len); 
				*message_len = stats_header->message_len;
				DBG_INF(*message);
			}
			PACKET_FREE(stats_header);
		} while (0);

		conn->m->local_tx_end(conn, this_func, ret TSRMLS_CC);
	}
	DBG_RETURN(ret);
}
/* }}} */


/* {{{ mysqlnd_conn_data::kill */
static enum_func_status
MYSQLND_METHOD(mysqlnd_conn_data, kill)(MYSQLND_CONN_DATA * conn, unsigned int pid TSRMLS_DC)
{
	size_t this_func = STRUCT_OFFSET(struct st_mysqlnd_conn_data_methods, kill_connection);
	enum_func_status ret = FAIL;
	zend_uchar buff[4];

	DBG_ENTER("mysqlnd_conn_data::kill");
	DBG_INF_FMT("conn=%llu pid=%u", conn->thread_id, pid);

	if (PASS == conn->m->local_tx_start(conn, this_func TSRMLS_CC)) {
		int4store(buff, pid);

		/* If we kill ourselves don't expect OK packet, PROT_LAST will skip it */
		if (pid != conn->thread_id) {
			ret = conn->m->simple_command(conn, COM_PROCESS_KILL, buff, 4, PROT_OK_PACKET, FALSE, TRUE TSRMLS_CC);
			/*
			  The server sends 0 but libmysql doesn't read it and has established
			  a protocol of giving back -1. Thus we have to follow it :(
			*/
			SET_ERROR_AFF_ROWS(conn);
		} else if (PASS == (ret = conn->m->simple_command(conn, COM_PROCESS_KILL, buff, 4, PROT_LAST, FALSE, TRUE TSRMLS_CC))) {
			CONN_SET_STATE(conn, CONN_QUIT_SENT);
			conn->m->send_close(conn TSRMLS_CC);
		}

		conn->m->local_tx_end(conn, this_func, ret TSRMLS_CC);
	}
	DBG_RETURN(ret);
}
/* }}} */


/* {{{ mysqlnd_conn_data::set_charset */
static enum_func_status
MYSQLND_METHOD(mysqlnd_conn_data, set_charset)(MYSQLND_CONN_DATA * const conn, const char * const csname TSRMLS_DC)
{
	size_t this_func = STRUCT_OFFSET(struct st_mysqlnd_conn_data_methods, set_charset);
	enum_func_status ret = FAIL;
	const MYSQLND_CHARSET * const charset = mysqlnd_find_charset_name(csname);

	DBG_ENTER("mysqlnd_conn_data::set_charset");
	DBG_INF_FMT("conn=%llu cs=%s", conn->thread_id, csname);

	if (!charset) {
		SET_CLIENT_ERROR(*conn->error_info, CR_CANT_FIND_CHARSET, UNKNOWN_SQLSTATE,
						 "Invalid characterset or character set not supported");
		DBG_RETURN(ret);
	}

	if (PASS == conn->m->local_tx_start(conn, this_func TSRMLS_CC)) {
		char * query;
		size_t query_len = mnd_sprintf(&query, 0, "SET NAMES %s", csname);

		if (FAIL == (ret = conn->m->query(conn, query, query_len TSRMLS_CC))) {
			php_error_docref(NULL TSRMLS_CC, E_WARNING, "Error executing query");
		} else if (conn->error_info->error_no) {
			ret = FAIL;
		} else {
			conn->charset = charset;
		}
		mnd_sprintf_free(query);

		conn->m->local_tx_end(conn, this_func, ret TSRMLS_CC);
	}

	DBG_INF(ret == PASS? "PASS":"FAIL");
	DBG_RETURN(ret);
}
/* }}} */


/* {{{ mysqlnd_conn_data::refresh */
static enum_func_status
MYSQLND_METHOD(mysqlnd_conn_data, refresh)(MYSQLND_CONN_DATA * const conn, uint8_t options TSRMLS_DC)
{
	size_t this_func = STRUCT_OFFSET(struct st_mysqlnd_conn_data_methods, refresh_server);
	enum_func_status ret = FAIL;
	zend_uchar bits[1];
	DBG_ENTER("mysqlnd_conn_data::refresh");
	DBG_INF_FMT("conn=%llu options=%lu", conn->thread_id, options);

	if (PASS == conn->m->local_tx_start(conn, this_func TSRMLS_CC)) {
		int1store(bits, options);

		ret = conn->m->simple_command(conn, COM_REFRESH, bits, 1, PROT_OK_PACKET, FALSE, TRUE TSRMLS_CC);

		conn->m->local_tx_end(conn, this_func, ret TSRMLS_CC);
	}
	DBG_RETURN(ret);
}
/* }}} */


/* {{{ mysqlnd_conn_data::shutdown */
static enum_func_status
MYSQLND_METHOD(mysqlnd_conn_data, shutdown)(MYSQLND_CONN_DATA * const conn, uint8_t level TSRMLS_DC)
{
	size_t this_func = STRUCT_OFFSET(struct st_mysqlnd_conn_data_methods, shutdown_server);
	enum_func_status ret = FAIL;
	zend_uchar bits[1];
	DBG_ENTER("mysqlnd_conn_data::shutdown");
	DBG_INF_FMT("conn=%llu level=%lu", conn->thread_id, level);

	if (PASS == conn->m->local_tx_start(conn, this_func TSRMLS_CC)) {
		int1store(bits, level);

		ret = conn->m->simple_command(conn, COM_SHUTDOWN, bits, 1, PROT_OK_PACKET, FALSE, TRUE TSRMLS_CC);

		conn->m->local_tx_end(conn, this_func, ret TSRMLS_CC);
	}
	DBG_RETURN(ret);	
}
/* }}} */


/* {{{ mysqlnd_send_close */
static enum_func_status
MYSQLND_METHOD(mysqlnd_conn_data, send_close)(MYSQLND_CONN_DATA * const conn TSRMLS_DC)
{
	enum_func_status ret = PASS;
	MYSQLND_NET * net = conn->net;
	php_stream * net_stream = net->data->m.get_stream(net TSRMLS_CC);

	DBG_ENTER("mysqlnd_send_close");
	DBG_INF_FMT("conn=%llu net->data->stream->abstract=%p", conn->thread_id, net_stream? net_stream->abstract:NULL);

	if (CONN_GET_STATE(conn) >= CONN_READY) {
		MYSQLND_DEC_CONN_STATISTIC(conn->stats, STAT_OPENED_CONNECTIONS);
		if (conn->persistent) {
			MYSQLND_DEC_CONN_STATISTIC(conn->stats, STAT_OPENED_PERSISTENT_CONNECTIONS);
		}
	}
	switch (CONN_GET_STATE(conn)) {
		case CONN_READY:
			DBG_INF("Connection clean, sending COM_QUIT");
			if (net_stream) {
				ret = conn->m->simple_command(conn, COM_QUIT, NULL, 0, PROT_LAST, TRUE, TRUE TSRMLS_CC);
				net->data->m.close_stream(net, conn->stats, conn->error_info TSRMLS_CC);
			}
			CONN_SET_STATE(conn, CONN_QUIT_SENT);
			break;
		case CONN_SENDING_LOAD_DATA:
			/*
			  Don't send COM_QUIT if we are in a middle of a LOAD DATA or we
			  will crash (assert) a debug server.
			*/
		case CONN_NEXT_RESULT_PENDING:
		case CONN_QUERY_SENT:
		case CONN_FETCHING_DATA:
			MYSQLND_INC_GLOBAL_STATISTIC(STAT_CLOSE_IN_MIDDLE);
			DBG_ERR_FMT("Brutally closing connection [%p][%s]", conn, conn->scheme);
			/*
			  Do nothing, the connection will be brutally closed
			  and the server will catch it and free close from its side.
			*/
			/* Fall-through */
		case CONN_ALLOCED:
			/*
			  Allocated but not connected or there was failure when trying
			  to connect with pre-allocated connect.

			  Fall-through
			*/
			CONN_SET_STATE(conn, CONN_QUIT_SENT);
			/* Fall-through */
		case CONN_QUIT_SENT:
			/* The user has killed its own connection */
			net->data->m.close_stream(net, conn->stats, conn->error_info TSRMLS_CC);
			break;
	}

	DBG_RETURN(ret);
}
/* }}} */


/* {{{ mysqlnd_conn_data::get_reference */
static MYSQLND_CONN_DATA *
MYSQLND_METHOD_PRIVATE(mysqlnd_conn_data, get_reference)(MYSQLND_CONN_DATA * const conn TSRMLS_DC)
{
	DBG_ENTER("mysqlnd_conn_data::get_reference");
	++conn->refcount;
	DBG_INF_FMT("conn=%llu new_refcount=%u", conn->thread_id, conn->refcount);
	DBG_RETURN(conn);
}
/* }}} */


/* {{{ mysqlnd_conn_data::free_reference */
static enum_func_status
MYSQLND_METHOD_PRIVATE(mysqlnd_conn_data, free_reference)(MYSQLND_CONN_DATA * const conn TSRMLS_DC)
{
	enum_func_status ret = PASS;
	DBG_ENTER("mysqlnd_conn_data::free_reference");
	DBG_INF_FMT("conn=%llu old_refcount=%u", conn->thread_id, conn->refcount);
	if (!(--conn->refcount)) {
		/*
		  No multithreading issues as we don't share the connection :)
		  This will free the object too, of course because references has
		  reached zero.
		*/
		ret = conn->m->send_close(conn TSRMLS_CC);
		conn->m->dtor(conn TSRMLS_CC);
	}
	DBG_RETURN(ret);
}
/* }}} */


/* {{{ mysqlnd_conn_data::get_state */
static enum mysqlnd_connection_state
MYSQLND_METHOD_PRIVATE(mysqlnd_conn_data, get_state)(const MYSQLND_CONN_DATA * const conn TSRMLS_DC)
{
	DBG_ENTER("mysqlnd_conn_data::get_state");
	DBG_RETURN(conn->state);
}
/* }}} */


/* {{{ mysqlnd_conn_data::set_state */
static void
MYSQLND_METHOD_PRIVATE(mysqlnd_conn_data, set_state)(MYSQLND_CONN_DATA * const conn, enum mysqlnd_connection_state new_state TSRMLS_DC)
{
	DBG_ENTER("mysqlnd_conn_data::set_state");
	DBG_INF_FMT("New state=%u", new_state);
	conn->state = new_state;
	DBG_VOID_RETURN;
}
/* }}} */


/* {{{ mysqlnd_conn_data::field_count */
static unsigned int
MYSQLND_METHOD(mysqlnd_conn_data, field_count)(const MYSQLND_CONN_DATA * const conn TSRMLS_DC)
{
	return conn->field_count;
}
/* }}} */


/* {{{ mysqlnd_conn_data::server_status */
static unsigned int
MYSQLND_METHOD(mysqlnd_conn_data, server_status)(const MYSQLND_CONN_DATA * const conn TSRMLS_DC)
{
	return conn->upsert_status->server_status;
}
/* }}} */


/* {{{ mysqlnd_conn_data::insert_id */
static uint64_t
MYSQLND_METHOD(mysqlnd_conn_data, insert_id)(const MYSQLND_CONN_DATA * const conn TSRMLS_DC)
{
	return conn->upsert_status->last_insert_id;
}
/* }}} */


/* {{{ mysqlnd_conn_data::affected_rows */
static uint64_t
MYSQLND_METHOD(mysqlnd_conn_data, affected_rows)(const MYSQLND_CONN_DATA * const conn TSRMLS_DC)
{
	return conn->upsert_status->affected_rows;
}
/* }}} */


/* {{{ mysqlnd_conn_data::warning_count */
static unsigned int
MYSQLND_METHOD(mysqlnd_conn_data, warning_count)(const MYSQLND_CONN_DATA * const conn TSRMLS_DC)
{
	return conn->upsert_status->warning_count;
}
/* }}} */


/* {{{ mysqlnd_conn_data::info */
static const char *
MYSQLND_METHOD(mysqlnd_conn_data, info)(const MYSQLND_CONN_DATA * const conn TSRMLS_DC)
{
	return conn->last_message;
}
/* }}} */

/* {{{ mysqlnd_get_client_info */
PHPAPI const char * mysqlnd_get_client_info()
{
	return MYSQLND_VERSION;
}
/* }}} */


/* {{{ mysqlnd_get_client_version */
PHPAPI unsigned int mysqlnd_get_client_version()
{
	return MYSQLND_VERSION_ID;
}
/* }}} */


/* {{{ mysqlnd_conn_data::get_server_info */
static const char *
MYSQLND_METHOD(mysqlnd_conn_data, get_server_info)(const MYSQLND_CONN_DATA * const conn TSRMLS_DC)
{
	return conn->server_version;
}
/* }}} */


/* {{{ mysqlnd_conn_data::get_host_info */
static const char *
MYSQLND_METHOD(mysqlnd_conn_data, get_host_info)(const MYSQLND_CONN_DATA * const conn TSRMLS_DC)
{
	return conn->host_info;
}
/* }}} */


/* {{{ mysqlnd_conn_data::get_proto_info */
static unsigned int
MYSQLND_METHOD(mysqlnd_conn_data, get_proto_info)(const MYSQLND_CONN_DATA * const conn TSRMLS_DC)
{
	return conn->protocol_version;
}
/* }}} */


/* {{{ mysqlnd_conn_data::charset_name */
static const char *
MYSQLND_METHOD(mysqlnd_conn_data, charset_name)(const MYSQLND_CONN_DATA * const conn TSRMLS_DC)
{
	return conn->charset->name;
}
/* }}} */


/* {{{ mysqlnd_conn_data::thread_id */
static uint64_t
MYSQLND_METHOD(mysqlnd_conn_data, thread_id)(const MYSQLND_CONN_DATA * const conn TSRMLS_DC)
{
	return conn->thread_id;
}
/* }}} */


/* {{{ mysqlnd_conn_data::get_server_version */
static unsigned long
MYSQLND_METHOD(mysqlnd_conn_data, get_server_version)(const MYSQLND_CONN_DATA * const conn TSRMLS_DC)
{
	long major, minor, patch;
	char *p;

	if (!(p = conn->server_version)) {
		return 0;
	}

	major = strtol(p, &p, 10);
	p += 1; /* consume the dot */
	minor = strtol(p, &p, 10);
	p += 1; /* consume the dot */
	patch = strtol(p, &p, 10);

	return (unsigned long)(major * 10000L + (unsigned long)(minor * 100L + patch));
}
/* }}} */


/* {{{ mysqlnd_conn_data::more_results */
static zend_bool
MYSQLND_METHOD(mysqlnd_conn_data, more_results)(const MYSQLND_CONN_DATA * const conn TSRMLS_DC)
{
	DBG_ENTER("mysqlnd_conn_data::more_results");
	/* (conn->state == CONN_NEXT_RESULT_PENDING) too */
	DBG_RETURN(conn->upsert_status->server_status & SERVER_MORE_RESULTS_EXISTS? TRUE:FALSE);
}
/* }}} */


/* {{{ mysqlnd_conn_data::next_result */
static enum_func_status
MYSQLND_METHOD(mysqlnd_conn_data, next_result)(MYSQLND_CONN_DATA * const conn TSRMLS_DC)
{
	size_t this_func = STRUCT_OFFSET(struct st_mysqlnd_conn_data_methods, next_result);
	enum_func_status ret = FAIL;

	DBG_ENTER("mysqlnd_conn_data::next_result");
	DBG_INF_FMT("conn=%llu", conn->thread_id);

	if (PASS == conn->m->local_tx_start(conn, this_func TSRMLS_CC)) {
		do {
			if (CONN_GET_STATE(conn) != CONN_NEXT_RESULT_PENDING) {
				break;
			}

			SET_EMPTY_ERROR(*conn->error_info);
			SET_ERROR_AFF_ROWS(conn);
			/*
			  We are sure that there is a result set, since conn->state is set accordingly
			  in mysqlnd_store_result() or mysqlnd_fetch_row_unbuffered()
			*/
			if (FAIL == (ret = conn->m->query_read_result_set_header(conn, NULL TSRMLS_CC))) {
				/*
				  There can be an error in the middle of a multi-statement, which will cancel the multi-statement.
				  So there are no more results and we should just return FALSE, error_no has been set
				*/
				if (!conn->error_info->error_no) {
					DBG_ERR_FMT("Serious error. %s::%u", __FILE__, __LINE__);
					php_error_docref(NULL TSRMLS_CC, E_WARNING, "Serious error. PID=%d", getpid());
					CONN_SET_STATE(conn, CONN_QUIT_SENT);
					conn->m->send_close(conn TSRMLS_CC);
				} else {
					DBG_INF_FMT("Error from the server : (%u) %s", conn->error_info->error_no, conn->error_info->error);
				}
				break;
			}
			if (conn->last_query_type == QUERY_UPSERT && conn->upsert_status->affected_rows) {
				MYSQLND_INC_CONN_STATISTIC_W_VALUE(conn->stats, STAT_ROWS_AFFECTED_NORMAL, conn->upsert_status->affected_rows);
			}
		} while (0);
		conn->m->local_tx_end(conn, this_func, ret TSRMLS_CC);
	}

	DBG_RETURN(ret);
}
/* }}} */


/* {{{ mysqlnd_field_type_name */
PHPAPI const char *mysqlnd_field_type_name(enum mysqlnd_field_types field_type)
{
	switch(field_type) {
		case FIELD_TYPE_STRING:
		case FIELD_TYPE_VAR_STRING:
			return "string";
		case FIELD_TYPE_TINY:
		case FIELD_TYPE_SHORT:
		case FIELD_TYPE_LONG:
		case FIELD_TYPE_LONGLONG:
		case FIELD_TYPE_INT24:
			return "int";
		case FIELD_TYPE_FLOAT:
		case FIELD_TYPE_DOUBLE:
		case FIELD_TYPE_DECIMAL:
		case FIELD_TYPE_NEWDECIMAL:
			return "real";
		case FIELD_TYPE_TIMESTAMP:
			return "timestamp";
		case FIELD_TYPE_YEAR:
			return "year";
		case FIELD_TYPE_DATE:
		case FIELD_TYPE_NEWDATE:
			return "date";
		case FIELD_TYPE_TIME:
			return "time";
		case FIELD_TYPE_SET:
			return "set";
		case FIELD_TYPE_ENUM:
			return "enum";
		case FIELD_TYPE_GEOMETRY:
			return "geometry";
		case FIELD_TYPE_DATETIME:
			return "datetime";
		case FIELD_TYPE_TINY_BLOB:
		case FIELD_TYPE_MEDIUM_BLOB:
		case FIELD_TYPE_LONG_BLOB:
		case FIELD_TYPE_BLOB:
			return "blob";
		case FIELD_TYPE_NULL:
			return "null";
		case FIELD_TYPE_BIT:
			return "bit";
		default:
			return "unknown";
	}
}
/* }}} */


/* {{{ mysqlnd_conn_data::change_user */
static enum_func_status
MYSQLND_METHOD(mysqlnd_conn_data, change_user)(MYSQLND_CONN_DATA * const conn,
										  const char * user,
										  const char * passwd,
										  const char * db,
										  zend_bool silent,
										  size_t passwd_len
										  TSRMLS_DC)
{
	size_t this_func = STRUCT_OFFSET(struct st_mysqlnd_conn_data_methods, change_user);
	enum_func_status ret = FAIL;

	DBG_ENTER("mysqlnd_conn_data::change_user");
	DBG_INF_FMT("conn=%llu user=%s passwd=%s db=%s silent=%u",
				conn->thread_id, user?user:"", passwd?"***":"null", db?db:"", (silent == TRUE)?1:0 );

	if (PASS != conn->m->local_tx_start(conn, this_func TSRMLS_CC)) {
		goto end;
	}

	SET_EMPTY_ERROR(*conn->error_info);
	SET_ERROR_AFF_ROWS(conn);

	if (!user) {
		user = "";
	}
	if (!passwd) {
		passwd = "";
	}
	if (!db) {
		db = "";

	}

	/* XXX: passwords that have \0 inside work during auth, but in this case won't work with change user */
	ret = mysqlnd_run_authentication(conn, user, passwd, strlen(passwd), db, strlen(db),
									conn->auth_plugin_data, conn->auth_plugin_data_len, conn->options->auth_protocol,
									0 /*charset not used*/, conn->options, conn->server_capabilities, silent, TRUE/*is_change*/ TSRMLS_CC);

	/*
	  Here we should close all statements. Unbuffered queries should not be a
	  problem as we won't allow sending COM_CHANGE_USER.
	*/
	conn->m->local_tx_end(conn, this_func, ret TSRMLS_CC);	
end:
	DBG_INF(ret == PASS? "PASS":"FAIL");
	DBG_RETURN(ret);
}
/* }}} */


/* {{{ mysqlnd_conn_data::set_client_option */
static enum_func_status
MYSQLND_METHOD(mysqlnd_conn_data, set_client_option)(MYSQLND_CONN_DATA * const conn,
												enum mysqlnd_option option,
												const char * const value
												TSRMLS_DC)
{
	size_t this_func = STRUCT_OFFSET(struct st_mysqlnd_conn_data_methods, set_client_option);
	enum_func_status ret = PASS;
	DBG_ENTER("mysqlnd_conn_data::set_client_option");
	DBG_INF_FMT("conn=%llu option=%u", conn->thread_id, option);

	if (PASS != conn->m->local_tx_start(conn, this_func TSRMLS_CC)) {
		goto end;
	}
	switch (option) {
		case MYSQL_OPT_COMPRESS:
#ifdef WHEN_SUPPORTED_BY_MYSQLI
		case MYSQL_OPT_READ_TIMEOUT:
		case MYSQL_OPT_WRITE_TIMEOUT:
#endif
		case MYSQLND_OPT_SSL_KEY:
		case MYSQLND_OPT_SSL_CERT:
		case MYSQLND_OPT_SSL_CA:
		case MYSQLND_OPT_SSL_CAPATH:
		case MYSQLND_OPT_SSL_CIPHER:
		case MYSQL_OPT_SSL_VERIFY_SERVER_CERT:
		case MYSQL_OPT_CONNECT_TIMEOUT:
		case MYSQLND_OPT_NET_CMD_BUFFER_SIZE:
		case MYSQLND_OPT_NET_READ_BUFFER_SIZE:
		case MYSQL_SERVER_PUBLIC_KEY:
			ret = conn->net->data->m.set_client_option(conn->net, option, value TSRMLS_CC);
			break;
#ifdef MYSQLND_STRING_TO_INT_CONVERSION
		case MYSQLND_OPT_INT_AND_FLOAT_NATIVE:
			conn->options->int_and_float_native = *(unsigned int*) value;
			break;
#endif
		case MYSQL_OPT_LOCAL_INFILE:
			if (value && (*(unsigned int*) value) ? 1 : 0) {
				conn->options->flags |= CLIENT_LOCAL_FILES;
			} else {
				conn->options->flags &= ~CLIENT_LOCAL_FILES;
			}
			break;
		case MYSQL_INIT_COMMAND:
		{
			char ** new_init_commands;
			char * new_command;
			/* when num_commands is 0, then realloc will be effectively a malloc call, internally */
			/* Don't assign to conn->options->init_commands because in case of OOM we will lose the pointer and leak */
			new_init_commands = mnd_perealloc(conn->options->init_commands, sizeof(char *) * (conn->options->num_commands + 1), conn->persistent);
			if (!new_init_commands) {
				goto oom;
			}
			conn->options->init_commands = new_init_commands;
			new_command = mnd_pestrdup(value, conn->persistent);
			if (!new_command) {
				goto oom;
			}
			conn->options->init_commands[conn->options->num_commands] = new_command;
			++conn->options->num_commands;
			break;
		}
		case MYSQL_READ_DEFAULT_FILE:
		case MYSQL_READ_DEFAULT_GROUP:
#ifdef WHEN_SUPPORTED_BY_MYSQLI
		case MYSQL_SET_CLIENT_IP:
		case MYSQL_REPORT_DATA_TRUNCATION:
#endif
			/* currently not supported. Todo!! */
			break;
		case MYSQL_SET_CHARSET_NAME:
		{
			char * new_charset_name = mnd_pestrdup(value, conn->persistent);
			if (!new_charset_name) {
				goto oom;
			}
			if (conn->options->charset_name) {
				mnd_pefree(conn->options->charset_name, conn->persistent);
			}
			conn->options->charset_name = new_charset_name;
			DBG_INF_FMT("charset=%s", conn->options->charset_name);
			break;
		}
		case MYSQL_OPT_NAMED_PIPE:
			conn->options->protocol = MYSQL_PROTOCOL_PIPE;
			break;
		case MYSQL_OPT_PROTOCOL:
			if (*(unsigned int*) value < MYSQL_PROTOCOL_LAST) {
				conn->options->protocol = *(unsigned int*) value;
			}
			break;
#ifdef WHEN_SUPPORTED_BY_MYSQLI
		case MYSQL_SET_CHARSET_DIR:
		case MYSQL_OPT_RECONNECT:
			/* we don't need external character sets, all character sets are
			   compiled in. For compatibility we just ignore this setting.
			   Same for protocol, we don't support old protocol */
		case MYSQL_OPT_USE_REMOTE_CONNECTION:
		case MYSQL_OPT_USE_EMBEDDED_CONNECTION:
		case MYSQL_OPT_GUESS_CONNECTION:
			/* todo: throw an error, we don't support embedded */
			break;
#endif
		case MYSQLND_OPT_MAX_ALLOWED_PACKET:
			if (*(unsigned int*) value > (1<<16)) {
				conn->options->max_allowed_packet = *(unsigned int*) value;
			}
			break;
		case MYSQLND_OPT_AUTH_PROTOCOL:
		{
			char * new_auth_protocol = value? mnd_pestrdup(value, conn->persistent) : NULL;
			if (value && !new_auth_protocol) {
				goto oom;
			}
			if (conn->options->auth_protocol) {
				mnd_pefree(conn->options->auth_protocol, conn->persistent);
			}
			conn->options->auth_protocol = new_auth_protocol;
			DBG_INF_FMT("auth_protocol=%s", conn->options->auth_protocol);
			break;
		}
		case MYSQL_OPT_CAN_HANDLE_EXPIRED_PASSWORDS:
			if (value && (*(unsigned int*) value) ? 1 : 0) {
				conn->options->flags |= CLIENT_CAN_HANDLE_EXPIRED_PASSWORDS;
			} else {
				conn->options->flags &= ~CLIENT_CAN_HANDLE_EXPIRED_PASSWORDS;
			}
			break;
#ifdef WHEN_SUPPORTED_BY_MYSQLI
		case MYSQL_SHARED_MEMORY_BASE_NAME:
		case MYSQL_OPT_USE_RESULT:
		case MYSQL_SECURE_AUTH:
			/* not sure, todo ? */
#endif
		default:
			ret = FAIL;
	}
	conn->m->local_tx_end(conn, this_func, ret TSRMLS_CC);	
	DBG_RETURN(ret);
oom:
	SET_OOM_ERROR(*conn->error_info);
	conn->m->local_tx_end(conn, this_func, FAIL TSRMLS_CC);	
end:
	DBG_RETURN(FAIL);
}
/* }}} */


/* {{{ mysqlnd_conn_data::use_result */
static MYSQLND_RES *
MYSQLND_METHOD(mysqlnd_conn_data, use_result)(MYSQLND_CONN_DATA * const conn TSRMLS_DC)
{
	size_t this_func = STRUCT_OFFSET(struct st_mysqlnd_conn_data_methods, use_result);
	MYSQLND_RES * result = NULL;

	DBG_ENTER("mysqlnd_conn_data::use_result");
	DBG_INF_FMT("conn=%llu", conn->thread_id);

	if (PASS == conn->m->local_tx_start(conn, this_func TSRMLS_CC)) {
		do {
			if (!conn->current_result) {
				break;
			}

			/* Nothing to store for UPSERT/LOAD DATA */
			if (conn->last_query_type != QUERY_SELECT || CONN_GET_STATE(conn) != CONN_FETCHING_DATA) {
				SET_CLIENT_ERROR(*conn->error_info, CR_COMMANDS_OUT_OF_SYNC, UNKNOWN_SQLSTATE, mysqlnd_out_of_sync);
				DBG_ERR("Command out of sync");
				break;
			}

			MYSQLND_INC_CONN_STATISTIC(conn->stats, STAT_UNBUFFERED_SETS);

			conn->current_result->conn = conn->m->get_reference(conn TSRMLS_CC);
			result = conn->current_result->m.use_result(conn->current_result, FALSE TSRMLS_CC);

			if (!result) {
				conn->current_result->m.free_result(conn->current_result, TRUE TSRMLS_CC);
			}
			conn->current_result = NULL;
		} while (0);

		conn->m->local_tx_end(conn, this_func, result == NULL? FAIL:PASS TSRMLS_CC);	
	}

	DBG_RETURN(result);
}
/* }}} */


/* {{{ mysqlnd_conn_data::store_result */
static MYSQLND_RES *
MYSQLND_METHOD(mysqlnd_conn_data, store_result)(MYSQLND_CONN_DATA * const conn TSRMLS_DC)
{
	size_t this_func = STRUCT_OFFSET(struct st_mysqlnd_conn_data_methods, store_result);
	MYSQLND_RES * result = NULL;

	DBG_ENTER("mysqlnd_conn_data::store_result");
	DBG_INF_FMT("conn=%llu conn=%p", conn->thread_id, conn);

	if (PASS == conn->m->local_tx_start(conn, this_func TSRMLS_CC)) {
		do {
			if (!conn->current_result) {
				break;
			}

			/* Nothing to store for UPSERT/LOAD DATA*/
			if (conn->last_query_type != QUERY_SELECT || CONN_GET_STATE(conn) != CONN_FETCHING_DATA) {
				SET_CLIENT_ERROR(*conn->error_info, CR_COMMANDS_OUT_OF_SYNC, UNKNOWN_SQLSTATE, mysqlnd_out_of_sync);
				DBG_ERR("Command out of sync");
				break;
			}

			MYSQLND_INC_CONN_STATISTIC(conn->stats, STAT_BUFFERED_SETS);

			result = conn->current_result->m.store_result(conn->current_result, conn, FALSE TSRMLS_CC);
			if (!result) {
				conn->current_result->m.free_result(conn->current_result, TRUE TSRMLS_CC);
			}
			conn->current_result = NULL;
		} while (0);

		conn->m->local_tx_end(conn, this_func, result == NULL? FAIL:PASS TSRMLS_CC);	
	}
	DBG_RETURN(result);
}
/* }}} */


/* {{{ mysqlnd_conn_data::get_connection_stats */
static void
MYSQLND_METHOD(mysqlnd_conn_data, get_connection_stats)(const MYSQLND_CONN_DATA * const conn,
												   zval * return_value TSRMLS_DC ZEND_FILE_LINE_DC)
{
	DBG_ENTER("mysqlnd_conn_data::get_connection_stats");
	mysqlnd_fill_stats_hash(conn->stats, mysqlnd_stats_values_names, return_value TSRMLS_CC ZEND_FILE_LINE_CC);
	DBG_VOID_RETURN;
}
/* }}} */


/* {{{ mysqlnd_conn_data::set_autocommit */
static enum_func_status
MYSQLND_METHOD(mysqlnd_conn_data, set_autocommit)(MYSQLND_CONN_DATA * conn, unsigned int mode TSRMLS_DC)
{
	size_t this_func = STRUCT_OFFSET(struct st_mysqlnd_conn_data_methods, set_autocommit);
	enum_func_status ret = FAIL;
	DBG_ENTER("mysqlnd_conn_data::set_autocommit");

	if (PASS == conn->m->local_tx_start(conn, this_func TSRMLS_CC)) {
		ret = conn->m->query(conn, (mode) ? "SET AUTOCOMMIT=1":"SET AUTOCOMMIT=0", sizeof("SET AUTOCOMMIT=1") - 1 TSRMLS_CC);
		conn->m->local_tx_end(conn, this_func, ret TSRMLS_CC);	
	}

	DBG_RETURN(ret);
}
/* }}} */


/* {{{ mysqlnd_conn_data::tx_commit */
static enum_func_status
MYSQLND_METHOD(mysqlnd_conn_data, tx_commit)(MYSQLND_CONN_DATA * conn TSRMLS_DC)
{
	size_t this_func = STRUCT_OFFSET(struct st_mysqlnd_conn_data_methods, tx_commit);
	enum_func_status ret = FAIL;
	DBG_ENTER("mysqlnd_conn_data::tx_commit");

	if (PASS == conn->m->local_tx_start(conn, this_func TSRMLS_CC)) {
		ret = conn->m->query(conn, "COMMIT", sizeof("COMMIT") - 1 TSRMLS_CC);
		conn->m->local_tx_end(conn, this_func, ret TSRMLS_CC);	
	}

	DBG_RETURN(ret);
}
/* }}} */


/* {{{ mysqlnd_conn_data::tx_rollback */
static enum_func_status
MYSQLND_METHOD(mysqlnd_conn_data, tx_rollback)(MYSQLND_CONN_DATA * conn TSRMLS_DC)
{
	size_t this_func = STRUCT_OFFSET(struct st_mysqlnd_conn_data_methods, tx_rollback);
	enum_func_status ret = FAIL;
	DBG_ENTER("mysqlnd_conn_data::tx_rollback");

	if (PASS == conn->m->local_tx_start(conn, this_func TSRMLS_CC)) {
		ret = conn->m->query(conn, "ROLLBACK", sizeof("ROLLBACK") - 1 TSRMLS_CC);
		conn->m->local_tx_end(conn, this_func, ret TSRMLS_CC);	
	}

	DBG_RETURN(ret);
}
/* }}} */


/* {{{ mysqlnd_conn_data::local_tx_start */
static enum_func_status
MYSQLND_METHOD(mysqlnd_conn_data, local_tx_start)(MYSQLND_CONN_DATA * conn, size_t this_func TSRMLS_DC)
{
	enum_func_status ret = PASS;
	DBG_ENTER("mysqlnd_conn_data::local_tx_start");
	DBG_RETURN(ret);
}
/* }}} */


/* {{{ mysqlnd_conn_data::local_tx_end */
static enum_func_status
MYSQLND_METHOD(mysqlnd_conn_data, local_tx_end)(MYSQLND_CONN_DATA * conn, size_t this_func, enum_func_status status TSRMLS_DC)
{
	DBG_ENTER("mysqlnd_conn_data::local_tx_end");
	DBG_RETURN(status);
}
/* }}} */


/* {{{ mysqlnd_conn_data::init */
static enum_func_status
MYSQLND_METHOD(mysqlnd_conn_data, init)(MYSQLND_CONN_DATA * conn TSRMLS_DC)
{
	DBG_ENTER("mysqlnd_conn_data::init");
	mysqlnd_stats_init(&conn->stats, STAT_LAST);
	SET_ERROR_AFF_ROWS(conn);

	conn->net = mysqlnd_net_init(conn->persistent, conn->stats, conn->error_info TSRMLS_CC);
	conn->protocol = mysqlnd_protocol_init(conn->persistent TSRMLS_CC);

	DBG_RETURN(conn->stats && conn->net && conn->protocol? PASS:FAIL);
}
/* }}} */


MYSQLND_STMT * _mysqlnd_stmt_init(MYSQLND_CONN_DATA * const conn TSRMLS_DC);


MYSQLND_CLASS_METHODS_START(mysqlnd_conn_data)
	MYSQLND_METHOD(mysqlnd_conn_data, init),
	MYSQLND_METHOD(mysqlnd_conn_data, connect),

	MYSQLND_METHOD(mysqlnd_conn_data, escape_string),
	MYSQLND_METHOD(mysqlnd_conn_data, set_charset),
	MYSQLND_METHOD(mysqlnd_conn_data, query),
	MYSQLND_METHOD(mysqlnd_conn_data, send_query),
	MYSQLND_METHOD(mysqlnd_conn_data, reap_query),
	MYSQLND_METHOD(mysqlnd_conn_data, use_result),
	MYSQLND_METHOD(mysqlnd_conn_data, store_result),
	MYSQLND_METHOD(mysqlnd_conn_data, next_result),
	MYSQLND_METHOD(mysqlnd_conn_data, more_results),

	_mysqlnd_stmt_init,

	MYSQLND_METHOD(mysqlnd_conn_data, shutdown),
	MYSQLND_METHOD(mysqlnd_conn_data, refresh),

	MYSQLND_METHOD(mysqlnd_conn_data, ping),
	MYSQLND_METHOD(mysqlnd_conn_data, kill),
	MYSQLND_METHOD(mysqlnd_conn_data, select_db),
	MYSQLND_METHOD(mysqlnd_conn_data, dump_debug_info),
	MYSQLND_METHOD(mysqlnd_conn_data, change_user),

	MYSQLND_METHOD(mysqlnd_conn_data, errno),
	MYSQLND_METHOD(mysqlnd_conn_data, error),
	MYSQLND_METHOD(mysqlnd_conn_data, sqlstate),
	MYSQLND_METHOD(mysqlnd_conn_data, thread_id),

	MYSQLND_METHOD(mysqlnd_conn_data, get_connection_stats),

	MYSQLND_METHOD(mysqlnd_conn_data, get_server_version),
	MYSQLND_METHOD(mysqlnd_conn_data, get_server_info),
	MYSQLND_METHOD(mysqlnd_conn_data, statistic),
	MYSQLND_METHOD(mysqlnd_conn_data, get_host_info),
	MYSQLND_METHOD(mysqlnd_conn_data, get_proto_info),
	MYSQLND_METHOD(mysqlnd_conn_data, info),
	MYSQLND_METHOD(mysqlnd_conn_data, charset_name),
	MYSQLND_METHOD(mysqlnd_conn_data, list_fields),
	MYSQLND_METHOD(mysqlnd_conn_data, list_method),

	MYSQLND_METHOD(mysqlnd_conn_data, insert_id),
	MYSQLND_METHOD(mysqlnd_conn_data, affected_rows),
	MYSQLND_METHOD(mysqlnd_conn_data, warning_count),
	MYSQLND_METHOD(mysqlnd_conn_data, field_count),

	MYSQLND_METHOD(mysqlnd_conn_data, server_status),

	MYSQLND_METHOD(mysqlnd_conn_data, set_server_option),
	MYSQLND_METHOD(mysqlnd_conn_data, set_client_option),
	MYSQLND_METHOD(mysqlnd_conn_data, free_contents),
	MYSQLND_METHOD(mysqlnd_conn_data, free_options),

	MYSQLND_METHOD_PRIVATE(mysqlnd_conn_data, dtor),

	mysqlnd_query_read_result_set_header,

	MYSQLND_METHOD_PRIVATE(mysqlnd_conn_data, get_reference),
	MYSQLND_METHOD_PRIVATE(mysqlnd_conn_data, free_reference),
	MYSQLND_METHOD_PRIVATE(mysqlnd_conn_data, get_state),
	MYSQLND_METHOD_PRIVATE(mysqlnd_conn_data, set_state),

	MYSQLND_METHOD(mysqlnd_conn_data, simple_command),
	MYSQLND_METHOD(mysqlnd_conn_data, simple_command_handle_response),
	MYSQLND_METHOD(mysqlnd_conn_data, restart_psession),
	MYSQLND_METHOD(mysqlnd_conn_data, end_psession),
	MYSQLND_METHOD(mysqlnd_conn_data, send_close),

	MYSQLND_METHOD(mysqlnd_conn_data, ssl_set),
	mysqlnd_result_init,
	MYSQLND_METHOD(mysqlnd_conn_data, set_autocommit),
	MYSQLND_METHOD(mysqlnd_conn_data, tx_commit),
	MYSQLND_METHOD(mysqlnd_conn_data, tx_rollback),
	MYSQLND_METHOD(mysqlnd_conn_data, local_tx_start),
	MYSQLND_METHOD(mysqlnd_conn_data, local_tx_end),
	MYSQLND_METHOD(mysqlnd_conn_data, execute_init_commands),
	MYSQLND_METHOD(mysqlnd_conn_data, get_updated_connect_flags),
	MYSQLND_METHOD(mysqlnd_conn_data, connect_handshake),
	MYSQLND_METHOD(mysqlnd_conn_data, simple_command_send_request),
	MYSQLND_METHOD(mysqlnd_conn_data, fetch_auth_plugin_by_name)	
MYSQLND_CLASS_METHODS_END;


/* {{{ mysqlnd_conn::get_reference */
static MYSQLND *
MYSQLND_METHOD(mysqlnd_conn, clone_object)(MYSQLND * const conn TSRMLS_DC)
{
	MYSQLND * ret;
	DBG_ENTER("mysqlnd_conn::get_reference");
	ret = MYSQLND_CLASS_METHOD_TABLE_NAME(mysqlnd_object_factory).clone_connection_object(conn TSRMLS_CC);
	DBG_RETURN(ret);
}
/* }}} */


/* {{{ mysqlnd_conn_data::dtor */
static void
MYSQLND_METHOD_PRIVATE(mysqlnd_conn, dtor)(MYSQLND * conn TSRMLS_DC)
{
	DBG_ENTER("mysqlnd_conn::dtor");
	DBG_INF_FMT("conn=%llu", conn->data->thread_id);

	conn->data->m->free_reference(conn->data TSRMLS_CC);

	mnd_pefree(conn, conn->persistent);

	DBG_VOID_RETURN;
}
/* }}} */


/* {{{ mysqlnd_conn_data::close */
static enum_func_status
MYSQLND_METHOD(mysqlnd_conn, close)(MYSQLND * conn_handle, enum_connection_close_type close_type TSRMLS_DC)
{
	size_t this_func = STRUCT_OFFSET(struct st_mysqlnd_conn_methods, close);
	MYSQLND_CONN_DATA * conn = conn_handle->data;
	enum_func_status ret = FAIL;

	DBG_ENTER("mysqlnd_conn::close");
	DBG_INF_FMT("conn=%llu", conn->thread_id);

	if (PASS == conn->m->local_tx_start(conn, this_func TSRMLS_CC)) {
		if (CONN_GET_STATE(conn) >= CONN_READY) {
			static enum_mysqlnd_collected_stats close_type_to_stat_map[MYSQLND_CLOSE_LAST] = {
				STAT_CLOSE_EXPLICIT,
				STAT_CLOSE_IMPLICIT,
				STAT_CLOSE_DISCONNECT
			};
			MYSQLND_INC_CONN_STATISTIC(conn->stats, close_type_to_stat_map[close_type]);
		}

		/*
		  Close now, free_reference will try,
		  if we are last, but that's not a problem.
		*/
		ret = conn->m->send_close(conn TSRMLS_CC);

		/* do it after free_reference/dtor and we might crash */
		conn->m->local_tx_end(conn, this_func, ret TSRMLS_CC);

		conn_handle->m->dtor(conn_handle TSRMLS_CC);
	}
	DBG_RETURN(ret);
}
/* }}} */


MYSQLND_CLASS_METHODS_START(mysqlnd_conn)
	MYSQLND_METHOD(mysqlnd_conn, connect),
	MYSQLND_METHOD(mysqlnd_conn, clone_object),
	MYSQLND_METHOD_PRIVATE(mysqlnd_conn, dtor),
	MYSQLND_METHOD(mysqlnd_conn, close)
MYSQLND_CLASS_METHODS_END;


/* {{{ _mysqlnd_init */
PHPAPI MYSQLND *
_mysqlnd_init(zend_bool persistent TSRMLS_DC)
{
	MYSQLND * ret;
	DBG_ENTER("mysqlnd_init");
	ret = MYSQLND_CLASS_METHOD_TABLE_NAME(mysqlnd_object_factory).get_connection(persistent TSRMLS_CC);
	DBG_RETURN(ret);
}
/* }}} */

/*
 * Local variables:
 * tab-width: 4
 * c-basic-offset: 4
 * End:
 * vim600: noet sw=4 ts=4 fdm=marker
 * vim<600: noet sw=4 ts=4
 */<|MERGE_RESOLUTION|>--- conflicted
+++ resolved
@@ -708,7 +708,7 @@
 	/* we allow load data local infile by default */
 	mysql_flags |= MYSQLND_CAPABILITIES;
 
-	mysql_flags |= conn->options.flags; /* use the flags from set_client_option() */
+	mysql_flags |= conn->options->flags; /* use the flags from set_client_option() */
 
 	if (PG(open_basedir) && strlen(PG(open_basedir))) {
 		mysql_flags ^= CLIENT_LOCAL_FILES;
@@ -945,86 +945,7 @@
 		}
 	}
 
-<<<<<<< HEAD
 	mysql_flags = conn->m->get_updated_connect_flags(conn, mysql_flags TSRMLS_CC);
-=======
-	greet_packet = conn->protocol->m.get_greet_packet(conn->protocol, FALSE TSRMLS_CC);
-	if (!greet_packet) {
-		SET_OOM_ERROR(*conn->error_info);
-		goto err; /* OOM */
-	}
-
-	if (FAIL == conn->net->m.connect_ex(conn->net, conn->scheme, conn->scheme_len, conn->persistent,
-										conn->stats, conn->error_info TSRMLS_CC))
-	{
-		goto err;
-	}
-
-	DBG_INF_FMT("stream=%p", conn->net->stream);
-
-	if (FAIL == PACKET_READ(greet_packet, conn)) {
-		DBG_ERR("Error while reading greeting packet");
-		php_error_docref(NULL TSRMLS_CC, E_WARNING, "Error while reading greeting packet. PID=%d", getpid());
-		goto err;
-	} else if (greet_packet->error_no) {
-		DBG_ERR_FMT("errorno=%u error=%s", greet_packet->error_no, greet_packet->error);
-		SET_CLIENT_ERROR(*conn->error_info, greet_packet->error_no, greet_packet->sqlstate, greet_packet->error);
-		goto err;
-	} else if (greet_packet->pre41) {
-		DBG_ERR_FMT("Connecting to 3.22, 3.23 & 4.0 is not supported. Server is %-.32s", greet_packet->server_version);
-		php_error_docref(NULL TSRMLS_CC, E_WARNING, "Connecting to 3.22, 3.23 & 4.0 "
-						" is not supported. Server is %-.32s", greet_packet->server_version);
-		SET_CLIENT_ERROR(*conn->error_info, CR_NOT_IMPLEMENTED, UNKNOWN_SQLSTATE,
-						 "Connecting to 3.22, 3.23 & 4.0 servers is not supported");
-		goto err;
-	}
-
-	conn->thread_id			= greet_packet->thread_id;
-	conn->protocol_version	= greet_packet->protocol_version;
-	conn->server_version	= mnd_pestrdup(greet_packet->server_version, conn->persistent);
-
-	conn->greet_charset = mysqlnd_find_charset_nr(greet_packet->charset_no);
-	if (!conn->greet_charset) {
-		php_error_docref(NULL TSRMLS_CC, E_WARNING,
-			"Server sent charset (%d) unknown to the client. Please, report to the developers", greet_packet->charset_no);
-		SET_CLIENT_ERROR(*conn->error_info, CR_NOT_IMPLEMENTED, UNKNOWN_SQLSTATE,
-			"Server sent charset unknown to the client. Please, report to the developers");
-		goto err;
-	}
-	/* we allow load data local infile by default */
-	mysql_flags |= MYSQLND_CAPABILITIES;
-
-	mysql_flags |= conn->options->flags; /* use the flags from set_client_option() */
-
-	if (db) {
-		mysql_flags |= CLIENT_CONNECT_WITH_DB;
-	}
-
-	if (PG(open_basedir) && strlen(PG(open_basedir))) {
-		mysql_flags ^= CLIENT_LOCAL_FILES;
-	}
-
-#ifndef MYSQLND_COMPRESSION_ENABLED
-	if (mysql_flags & CLIENT_COMPRESS) {
-		mysql_flags &= ~CLIENT_COMPRESS;
-	}
-#else
-	if (conn->net->options.flags & MYSQLND_NET_FLAG_USE_COMPRESSION) {
-		mysql_flags |= CLIENT_COMPRESS;
-	}
-#endif
-#ifndef MYSQLND_SSL_SUPPORTED
-	if (mysql_flags & CLIENT_SSL) {
-		mysql_flags &= ~CLIENT_SSL;
-	}
-#else
-	if (conn->net->options.ssl_key || conn->net->options.ssl_cert ||
-		conn->net->options.ssl_ca || conn->net->options.ssl_capath || conn->net->options.ssl_cipher)
-	{
-		mysql_flags |= CLIENT_SSL;
-	}
-#endif
->>>>>>> bcd278ad
 
 	if (FAIL == conn->m->connect_handshake(conn, host, user, passwd, passwd_len, db, db_len, mysql_flags TSRMLS_CC)) {
 		goto err;
