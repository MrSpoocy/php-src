--- conflicted
+++ resolved
@@ -1574,20 +1574,12 @@
 
 /* {{{ php_mysqlnd_rowp_read_text_protocol */
 enum_func_status
-<<<<<<< HEAD
-php_mysqlnd_rowp_read_text_protocol(MYSQLND_MEMORY_POOL_CHUNK * row_buffer, zval ** fields,
+php_mysqlnd_rowp_read_text_protocol_aux(MYSQLND_MEMORY_POOL_CHUNK * row_buffer, zval ** fields,
 									php_uint_t field_count, const MYSQLND_FIELD * fields_metadata,
-									zend_bool as_int_or_float, MYSQLND_STATS * stats TSRMLS_DC)
-{
+									zend_bool as_int_or_float, zend_bool copy_data, MYSQLND_STATS * stats TSRMLS_DC)
+{
+	
 	php_uint_t i;
-=======
-php_mysqlnd_rowp_read_text_protocol_aux(MYSQLND_MEMORY_POOL_CHUNK * row_buffer, zval ** fields,
-									unsigned int field_count, const MYSQLND_FIELD * fields_metadata,
-									zend_bool as_int_or_float, zend_bool copy_data, MYSQLND_STATS * stats TSRMLS_DC)
-{
-	
-	unsigned int i;
->>>>>>> 9e76e87c
 	zend_bool last_field_was_string = FALSE;
 	zval **current_field, **end_field, **start_field;
 	zend_uchar * p = row_buffer->ptr;
@@ -1739,15 +1731,9 @@
 				  later in this function there will be an advancement.
 				*/
 				p -= len;
-<<<<<<< HEAD
 				if (Z_TYPE_PP(current_field) == IS_INT) {
 					bit_area += 1 + sprintf((char *)start, ZEND_INT_FMT, Z_IVAL_PP(current_field));
-					ZVAL_STRINGL(*current_field, (char *) start, bit_area - start - 1, 0);
-=======
-				if (Z_TYPE_PP(current_field) == IS_LONG) {
-					bit_area += 1 + sprintf((char *)start, "%ld", Z_LVAL_PP(current_field));
 					ZVAL_STRINGL(*current_field, (char *) start, bit_area - start - 1, copy_data);
->>>>>>> 9e76e87c
 				} else if (Z_TYPE_PP(current_field) == IS_STRING){
 					memcpy(bit_area, Z_STRVAL_PP(current_field), Z_STRSIZE_PP(current_field));
 					bit_area += Z_STRSIZE_PP(current_field);
