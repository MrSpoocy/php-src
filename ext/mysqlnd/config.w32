--- conflicted
+++ resolved
@@ -25,18 +25,12 @@
 			"mysqlnd_statistics.c " +
 			"mysqlnd_wireprotocol.c " +
 			"php_mysqlnd.c ";
-<<<<<<< HEAD
 		EXTENSION("mysqlnd", mysqlnd_source, false, "/DZEND_ENABLE_STATIC_TSRMLS_CACHE=1");
-		if (((PHP_ZLIB=="no") && (CHECK_LIB("zlib_a.lib;zlib.lib", "mysqlnd", PHP_MYSQLND))) || 
-			(PHP_ZLIB_SHARED && CHECK_LIB("zlib.lib", "mysqlnd", PHP_MYSQLND)) || (PHP_ZLIB == "yes" && (!PHP_ZLIB_SHARED)))
-=======
-		EXTENSION("mysqlnd", mysqlnd_source, false);
 		if ((((PHP_ZLIB=="no") && (CHECK_LIB("zlib_a.lib;zlib.lib", "mysqlnd", PHP_MYSQLND))) ||
 			(PHP_ZLIB_SHARED && CHECK_LIB("zlib.lib", "mysqlnd", PHP_MYSQLND)) ||
 			(PHP_ZLIB == "yes" && (!PHP_ZLIB_SHARED))) &&
 			CHECK_HEADER_ADD_INCLUDE("zlib.h", "CFLAGS", "..\\zlib;" + php_usual_include_suspects)
 			)
->>>>>>> 1f6bd981
 		{
 			AC_DEFINE("MYSQLND_COMPRESSION_ENABLED", 1, "Compression support");
 			AC_DEFINE("MYSQLND_SSL_SUPPORTED", 1, "SSL support");
