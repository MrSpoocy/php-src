--- conflicted
+++ resolved
@@ -48,20 +48,6 @@
 
 if test "$PHP_MYSQLND" != "no" || test "$PHP_MYSQLND_ENABLED" = "yes" || test "$PHP_MYSQLI" != "no"; then
   PHP_ADD_BUILD_DIR([ext/mysqlnd], 1)
-<<<<<<< HEAD
-=======
-
-  dnl This creates a file so it has to be after above macros
-  PHP_CHECK_TYPES([int8 uint8 int16 uint16 int32 uint32 uchar ulong int8_t uint8_t int16_t uint16_t int32_t uint32_t int64_t uint64_t], [
-    ext/mysqlnd/php_mysqlnd_config.h
-  ],[
-#ifdef HAVE_SYS_TYPES_H
-#include <sys/types.h>
-#endif
-#ifdef HAVE_STDINT_H
-#include <stdint.h>
-#endif
-  ])
 fi
 
 dnl
@@ -88,5 +74,4 @@
 ])])
 if test "$ac_cv_decimal_fp_supported" = "yes"; then
   AC_DEFINE(HAVE_DECIMAL_FP_SUPPORT, 1, [Define if the compiler supports Decimal32/64/128 types.])
->>>>>>> 6279246d
 fi