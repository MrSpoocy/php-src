/*
  +----------------------------------------------------------------------+
  | PHP Version 5                                                        |
  +----------------------------------------------------------------------+
  | Copyright (c) 2006-2014 The PHP Group                                |
  +----------------------------------------------------------------------+
  | This source file is subject to version 3.01 of the PHP license,      |
  | that is bundled with this package in the file LICENSE, and is        |
  | available through the world-wide-web at the following url:           |
  | http://www.php.net/license/3_01.txt                                  |
  | If you did not receive a copy of the PHP license and are unable to   |
  | obtain it through the world-wide-web, please send a note to          |
  | license@php.net so we can mail you a copy immediately.               |
  +----------------------------------------------------------------------+
  | Authors: Andrey Hristov <andrey@mysql.com>                           |
  |          Ulf Wendel <uwendel@mysql.com>                              |
  |          Georg Richter <georg@mysql.com>                             |
  +----------------------------------------------------------------------+
*/

/* $Id$ */
#include "php.h"
#include "mysqlnd.h"
#include "mysqlnd_wireprotocol.h"
#include "mysqlnd_block_alloc.h"
#include "mysqlnd_priv.h"
#include "mysqlnd_result.h"
#include "mysqlnd_result_meta.h"
#include "mysqlnd_statistics.h"
#include "mysqlnd_debug.h"
#include "mysqlnd_ext_plugin.h"

#define MYSQLND_SILENT


/* {{{ mysqlnd_result_buffered::initialize_result_set_rest */
static enum_func_status
MYSQLND_METHOD(mysqlnd_result_buffered, initialize_result_set_rest)(MYSQLND_RES_BUFFERED * const result, MYSQLND_RES_METADATA * const meta,
																	MYSQLND_STATS * stats, zend_bool int_and_float_native TSRMLS_DC)
{
	php_uint_t i;
	zval **data_cursor = result->data;
	zval **data_begin = result->data;
	php_uint_t field_count = meta->field_count;
	uint64_t row_count = result->row_count;
	enum_func_status ret = PASS;
	DBG_ENTER("mysqlnd_result_buffered::initialize_result_set_rest");

	if (!data_cursor || row_count == result->initialized_rows) {
		DBG_RETURN(ret);
	}
	while ((data_cursor - data_begin) < (ptrdiff_t)(row_count * field_count)) {
		if (NULL == data_cursor[0]) {
			enum_func_status rc = result->m.row_decoder(
									result->row_buffers[(data_cursor - data_begin) / field_count],
									data_cursor,
									meta->field_count,
									meta->fields,
									int_and_float_native,
									stats TSRMLS_CC);
			if (rc != PASS) {
				ret = FAIL;
				break;
			}
			result->initialized_rows++;
			for (i = 0; i < meta->field_count; i++) {
				/*
				  NULL fields are 0 length, 0 is not more than 0
				  String of zero size, definitely can't be the next max_length.
				  Thus for NULL and zero-length we are quite efficient.
				*/
				if (Z_TYPE_P(data_cursor[i]) >= IS_STRING) {
					php_size_t len = Z_STRSIZE_P(data_cursor[i]);
					if (meta->fields[i].max_length < len) {
						meta->fields[i].max_length = len;
					}
				}
			}
		}
		data_cursor += field_count;
	}
	DBG_RETURN(ret);
}
/* }}} */


/* {{{ mysqlnd_rset_zval_ptr_dtor */
static void
mysqlnd_rset_zval_ptr_dtor(zval **zv, enum_mysqlnd_res_type type, zend_bool * copy_ctor_called TSRMLS_DC)
{
	DBG_ENTER("mysqlnd_rset_zval_ptr_dtor");
	DBG_INF_FMT("type=%u", type);
	if (!zv || !*zv) {
		*copy_ctor_called = FALSE;
		DBG_ERR_FMT("zv was NULL");
		DBG_VOID_RETURN;
	}
	/*
	  This zval is not from the cache block.
	  Thus the refcount is -1 than of a zval from the cache,
	  because the zvals from the cache are owned by it.
	*/
	if (type == MYSQLND_RES_PS_BUF || type == MYSQLND_RES_PS_UNBUF) {
		*copy_ctor_called = FALSE;
		; /* do nothing, zval_ptr_dtor will do the job*/
	} else if (Z_REFCOUNT_PP(zv) > 1) {
		/*
		  Not a prepared statement, then we have to
		  call copy_ctor and then zval_ptr_dtor()
		*/
		if (Z_TYPE_PP(zv) == IS_STRING) {
			zval_copy_ctor(*zv);
		}
		*copy_ctor_called = TRUE;
	} else {
		/*
		  noone but us point to this, so we can safely ZVAL_NULL the zval,
		  so Zend does not try to free what the zval points to - which is
		  in result set buffers
		*/
		*copy_ctor_called = FALSE;
		if (Z_TYPE_PP(zv) == IS_STRING) {
			ZVAL_NULL(*zv);
		}
	}
	DBG_INF_FMT("call the dtor on zval with refc %u", Z_REFCOUNT_PP(zv));
	zval_ptr_dtor(zv);
	DBG_VOID_RETURN;
}
/* }}} */


/* {{{ mysqlnd_result_unbuffered::free_last_data */
static void
MYSQLND_METHOD(mysqlnd_result_unbuffered, free_last_data)(MYSQLND_RES_UNBUFFERED * unbuf, MYSQLND_STATS * const global_stats TSRMLS_DC)
{
	DBG_ENTER("mysqlnd_res::unbuffered_free_last_data");

	if (!unbuf) {
		DBG_VOID_RETURN;
	}

	DBG_INF_FMT("field_count=%u", unbuf->field_count);
	if (unbuf->last_row_data) {
		php_uint_t i, ctor_called_count = 0;
		zend_bool copy_ctor_called;

		for (i = 0; i < unbuf->field_count; i++) {
			mysqlnd_rset_zval_ptr_dtor(&(unbuf->last_row_data[i]), unbuf->ps ? MYSQLND_RES_PS_UNBUF : MYSQLND_RES_NORMAL, &copy_ctor_called TSRMLS_CC);
			if (copy_ctor_called) {
				++ctor_called_count;
			}
		}

		DBG_INF_FMT("copy_ctor_called_count=%u", ctor_called_count);
		/* By using value3 macros we hold a mutex only once, there is no value2 */
		MYSQLND_INC_CONN_STATISTIC_W_VALUE2(global_stats,
											STAT_COPY_ON_WRITE_PERFORMED,
											ctor_called_count,
											STAT_COPY_ON_WRITE_SAVED,
											unbuf->field_count - ctor_called_count);
		/* Free last row's zvals */
		mnd_efree(unbuf->last_row_data);
		unbuf->last_row_data = NULL;
	}
	if (unbuf->last_row_buffer) {
		DBG_INF("Freeing last row buffer");
		/* Nothing points to this buffer now, free it */
		unbuf->last_row_buffer->free_chunk(unbuf->last_row_buffer TSRMLS_CC);
		unbuf->last_row_buffer = NULL;
	}

	DBG_VOID_RETURN;
}
/* }}} */


/* {{{ mysqlnd_result_unbuffered::free_result */
static void
MYSQLND_METHOD(mysqlnd_result_unbuffered, free_result)(MYSQLND_RES_UNBUFFERED * const result, MYSQLND_STATS * const global_stats TSRMLS_DC)
{
	DBG_ENTER("mysqlnd_result_unbuffered, free_result");
	result->m.free_last_data(result, global_stats TSRMLS_CC);

	if (result->lengths) {
		mnd_pefree(result->lengths, result->persistent);
		result->lengths = NULL;
	}

	/* must be free before because references the memory pool */
	if (result->row_packet) {
		PACKET_FREE(result->row_packet);
		result->row_packet = NULL;
	}

	if (result->result_set_memory_pool) {
		mysqlnd_mempool_destroy(result->result_set_memory_pool TSRMLS_CC);
		result->result_set_memory_pool = NULL;
	}


	mnd_pefree(result, result->persistent);
	DBG_VOID_RETURN;
}
/* }}} */


/* {{{ mysqlnd_result_buffered::free_result */
static void
MYSQLND_METHOD(mysqlnd_result_buffered, free_result)(MYSQLND_RES_BUFFERED * const set TSRMLS_DC)
{
	php_uint_t field_count = set->field_count;
	int64_t row;

	DBG_ENTER("mysqlnd_res::free_buffered_data");
	DBG_INF_FMT("Freeing "MYSQLND_LLU_SPEC" row(s)", set->row_count);

	if (set->data) {
		php_uint_t copy_on_write_performed = 0;
		php_uint_t copy_on_write_saved = 0;
		zval **data = set->data;
		set->data = NULL; /* prevent double free if following loop is interrupted */

		for (row = set->row_count - 1; row >= 0; row--) {
			zval **current_row = data + row * field_count;
			MYSQLND_MEMORY_POOL_CHUNK *current_buffer = set->row_buffers[row];
			int64_t col;

			if (current_row != NULL) {
				for (col = field_count - 1; col >= 0; --col) {
					if (current_row[col]) {
						zend_bool copy_ctor_called;
						mysqlnd_rset_zval_ptr_dtor(&(current_row[col]), set->ps? MYSQLND_RES_PS_BUF : MYSQLND_RES_NORMAL, &copy_ctor_called TSRMLS_CC);
						if (copy_ctor_called) {
							++copy_on_write_performed;
						} else {
							++copy_on_write_saved;
						}
					}
				}
			}
			current_buffer->free_chunk(current_buffer TSRMLS_CC);
		}

		MYSQLND_INC_GLOBAL_STATISTIC_W_VALUE2(STAT_COPY_ON_WRITE_PERFORMED, copy_on_write_performed,
											  STAT_COPY_ON_WRITE_SAVED, copy_on_write_saved);
		mnd_efree(data);
	}

	if (set->lengths) {
		mnd_pefree(set->lengths, set->persistent);
		set->lengths = NULL;
	}

	if (set->row_buffers) {
		mnd_efree(set->row_buffers);
		set->row_buffers	= NULL;
	}

	if (set->result_set_memory_pool) {
		mysqlnd_mempool_destroy(set->result_set_memory_pool TSRMLS_CC);
		set->result_set_memory_pool = NULL;
	}


	set->data_cursor = NULL;
	set->row_count	= 0;

	mnd_pefree(set, set->persistent);

	DBG_VOID_RETURN;
}
/* }}} */


/* {{{ mysqlnd_res::free_result_buffers */
static void
MYSQLND_METHOD(mysqlnd_res, free_result_buffers)(MYSQLND_RES * result TSRMLS_DC)
{
	DBG_ENTER("mysqlnd_res::free_result_buffers");
	DBG_INF_FMT("%s", result->unbuf? "unbuffered":(result->stored_data? "buffered":"unknown"));

	if (result->unbuf) {
		result->unbuf->m.free_result(result->unbuf, result->conn? result->conn->stats : NULL TSRMLS_CC);
		result->unbuf = NULL;
	} else if (result->stored_data) {
		result->stored_data->m.free_result(result->stored_data TSRMLS_CC);
		result->stored_data = NULL;
	}


	DBG_VOID_RETURN;
}
/* }}} */


/* {{{ mysqlnd_res::free_result_contents_internal */
static
void MYSQLND_METHOD(mysqlnd_res, free_result_contents_internal)(MYSQLND_RES * result TSRMLS_DC)
{
	DBG_ENTER("mysqlnd_res::free_result_contents_internal");

	result->m.free_result_buffers(result TSRMLS_CC);

	if (result->meta) {
		result->meta->m->free_metadata(result->meta TSRMLS_CC);
		result->meta = NULL;
	}

	DBG_VOID_RETURN;
}
/* }}} */


/* {{{ mysqlnd_res::free_result_internal */
static
void MYSQLND_METHOD(mysqlnd_res, free_result_internal)(MYSQLND_RES * result TSRMLS_DC)
{
	DBG_ENTER("mysqlnd_res::free_result_internal");
	result->m.skip_result(result TSRMLS_CC);

	result->m.free_result_contents(result TSRMLS_CC);

	if (result->conn) {
		result->conn->m->free_reference(result->conn TSRMLS_CC);
		result->conn = NULL;
	}

	mnd_pefree(result, result->persistent);

	DBG_VOID_RETURN;
}
/* }}} */


/* {{{ mysqlnd_res::read_result_metadata */
static enum_func_status
MYSQLND_METHOD(mysqlnd_res, read_result_metadata)(MYSQLND_RES * result, MYSQLND_CONN_DATA * conn TSRMLS_DC)
{
	DBG_ENTER("mysqlnd_res::read_result_metadata");

	/*
	  Make it safe to call it repeatedly for PS -
	  better free and allocate a new because the number of field might change 
	  (select *) with altered table. Also for statements which skip the PS
	  infrastructure!
	*/
	if (result->meta) {
		result->meta->m->free_metadata(result->meta TSRMLS_CC);
		result->meta = NULL;
	}

	result->meta = result->m.result_meta_init(result->field_count, result->persistent TSRMLS_CC);
	if (!result->meta) {
		SET_OOM_ERROR(*conn->error_info);
		DBG_RETURN(FAIL);
	}

	/* 1. Read all fields metadata */

	/* It's safe to reread without freeing */
	if (FAIL == result->meta->m->read_metadata(result->meta, conn TSRMLS_CC)) {
		result->m.free_result_contents(result TSRMLS_CC);
		DBG_RETURN(FAIL);
	}
	/* COM_FIELD_LIST is broken and has premature EOF, thus we need to hack here and in mysqlnd_res_meta.c */
	result->field_count = result->meta->field_count;

	/*
	  2. Follows an EOF packet, which the client of mysqlnd_read_result_metadata()
	     should consume.
	  3. If there is a result set, it follows. The last packet will have 'eof' set
	     If PS, then no result set follows.
	*/

	DBG_RETURN(PASS);
}
/* }}} */


/* {{{ mysqlnd_query_read_result_set_header */
enum_func_status
mysqlnd_query_read_result_set_header(MYSQLND_CONN_DATA * conn, MYSQLND_STMT * s TSRMLS_DC)
{
	MYSQLND_STMT_DATA * stmt = s ? s->data:NULL;
	enum_func_status ret;
	MYSQLND_PACKET_RSET_HEADER * rset_header = NULL;
	MYSQLND_PACKET_EOF * fields_eof = NULL;

	DBG_ENTER("mysqlnd_query_read_result_set_header");
	DBG_INF_FMT("stmt=%lu", stmt? stmt->stmt_id:0);

	ret = FAIL;
	do {
		rset_header = conn->protocol->m.get_rset_header_packet(conn->protocol, FALSE TSRMLS_CC);
		if (!rset_header) {
			SET_OOM_ERROR(*conn->error_info);
			ret = FAIL;
			break;
		}

		SET_ERROR_AFF_ROWS(conn);

		if (FAIL == (ret = PACKET_READ(rset_header, conn))) {
			php_error_docref(NULL TSRMLS_CC, E_WARNING, "Error reading result set's header");
			break;
		}

		if (rset_header->error_info.error_no) {
			/*
			  Cover a protocol design error: error packet does not
			  contain the server status. Therefore, the client has no way
			  to find out whether there are more result sets of
			  a multiple-result-set statement pending. Luckily, in 5.0 an
			  error always aborts execution of a statement, wherever it is
			  a multi-statement or a stored procedure, so it should be
			  safe to unconditionally turn off the flag here.
			*/
			conn->upsert_status->server_status &= ~SERVER_MORE_RESULTS_EXISTS;
			/*
			  This will copy the error code and the messages, as they
			  are buffers in the struct
			*/
			COPY_CLIENT_ERROR(*conn->error_info, rset_header->error_info);
			ret = FAIL;
			DBG_ERR_FMT("error=%s", rset_header->error_info.error);
			/* Return back from CONN_QUERY_SENT */
			CONN_SET_STATE(conn, CONN_READY);
			break;
		}
		conn->error_info->error_no = 0;

		switch (rset_header->field_count) {
			case MYSQLND_NULL_LENGTH: {	/* LOAD DATA LOCAL INFILE */
				zend_bool is_warning;
				DBG_INF("LOAD DATA");
				conn->last_query_type = QUERY_LOAD_LOCAL;
				conn->field_count = 0; /* overwrite previous value, or the last value could be used and lead to bug#53503 */
				CONN_SET_STATE(conn, CONN_SENDING_LOAD_DATA);
				ret = mysqlnd_handle_local_infile(conn, rset_header->info_or_local_file, &is_warning TSRMLS_CC);
				CONN_SET_STATE(conn,  (ret == PASS || is_warning == TRUE)? CONN_READY:CONN_QUIT_SENT);
				MYSQLND_INC_CONN_STATISTIC(conn->stats, STAT_NON_RSET_QUERY);
				break;
			}
			case 0:				/* UPSERT */
				DBG_INF("UPSERT");
				conn->last_query_type = QUERY_UPSERT;
				conn->field_count = rset_header->field_count;
				memset(conn->upsert_status, 0, sizeof(*conn->upsert_status));
				conn->upsert_status->warning_count = rset_header->warning_count;
				conn->upsert_status->server_status = rset_header->server_status;
				conn->upsert_status->affected_rows = rset_header->affected_rows;
				conn->upsert_status->last_insert_id = rset_header->last_insert_id;
				SET_NEW_MESSAGE(conn->last_message, conn->last_message_len,
								rset_header->info_or_local_file, rset_header->info_or_local_file_len,
								conn->persistent);
				/* Result set can follow UPSERT statement, check server_status */
				if (conn->upsert_status->server_status & SERVER_MORE_RESULTS_EXISTS) {
					CONN_SET_STATE(conn, CONN_NEXT_RESULT_PENDING);
				} else {
					CONN_SET_STATE(conn, CONN_READY);
				}
				ret = PASS;
				MYSQLND_INC_CONN_STATISTIC(conn->stats, STAT_NON_RSET_QUERY);
				break;
			default: do {			/* Result set */
				MYSQLND_RES * result;
				enum_mysqlnd_collected_stats statistic = STAT_LAST;

				DBG_INF("Result set pending");
				SET_EMPTY_MESSAGE(conn->last_message, conn->last_message_len, conn->persistent);

				MYSQLND_INC_CONN_STATISTIC(conn->stats, STAT_RSET_QUERY);
				memset(conn->upsert_status, 0, sizeof(*conn->upsert_status));
				/* restore after zeroing */
				SET_ERROR_AFF_ROWS(conn);

				conn->last_query_type = QUERY_SELECT;
				CONN_SET_STATE(conn, CONN_FETCHING_DATA);
				/* PS has already allocated it */
				conn->field_count = rset_header->field_count;
				if (!stmt) {
					result = conn->current_result = conn->m->result_init(rset_header->field_count, conn->persistent TSRMLS_CC);
				} else {
					if (!stmt->result) {
						DBG_INF("This is 'SHOW'/'EXPLAIN'-like query.");
						/*
						  This is 'SHOW'/'EXPLAIN'-like query. Current implementation of
						  prepared statements can't send result set metadata for these queries
						  on prepare stage. Read it now.
						*/
						result = stmt->result = conn->m->result_init(rset_header->field_count, stmt->persistent TSRMLS_CC);
					} else {
						/*
						  Update result set metadata if it for some reason changed between
						  prepare and execute, i.e.:
						  - in case of 'SELECT ?' we don't know column type unless data was
							supplied to mysql_stmt_execute, so updated column type is sent
							now.
						  - if data dictionary changed between prepare and execute, for
							example a table used in the query was altered.
						  Note, that now (4.1.3) we always send metadata in reply to
						  COM_STMT_EXECUTE (even if it is not necessary), so either this or
						  previous branch always works.
						*/
					}
					result = stmt->result;
				}
				if (!result) {
					SET_OOM_ERROR(*conn->error_info);
					ret = FAIL;
					break;
				}

				if (FAIL == (ret = result->m.read_result_metadata(result, conn TSRMLS_CC))) {
					/* For PS, we leave them in Prepared state */
					if (!stmt && conn->current_result) {
						mnd_efree(conn->current_result);
						conn->current_result = NULL;
					}
					DBG_ERR("Error occurred while reading metadata");
					break;
				}

				/* Check for SERVER_STATUS_MORE_RESULTS if needed */
				fields_eof = conn->protocol->m.get_eof_packet(conn->protocol, FALSE TSRMLS_CC);
				if (!fields_eof) {
					SET_OOM_ERROR(*conn->error_info);
					ret = FAIL;
					break;
				}
				if (FAIL == (ret = PACKET_READ(fields_eof, conn))) {
					DBG_ERR("Error occurred while reading the EOF packet");
					result->m.free_result_contents(result TSRMLS_CC);
					mnd_efree(result);
					if (!stmt) {
						conn->current_result = NULL;
					} else {
						stmt->result = NULL;
						memset(stmt, 0, sizeof(MYSQLND_STMT));
						stmt->state = MYSQLND_STMT_INITTED;
					}
				} else {
					php_uint_t to_log = MYSQLND_G(log_mask);
					to_log &= fields_eof->server_status;
					DBG_INF_FMT("warnings=%u server_status=%u", fields_eof->warning_count, fields_eof->server_status);
					conn->upsert_status->warning_count = fields_eof->warning_count;
					/*
					  If SERVER_MORE_RESULTS_EXISTS is set then this is either MULTI_QUERY or a CALL()
					  The first packet after sending the query/com_execute has the bit set only
					  in this cases. Not sure why it's a needed but it marks that the whole stream
					  will include many result sets. What actually matters are the bits set at the end
					  of every result set (the EOF packet).
					*/
					conn->upsert_status->server_status = fields_eof->server_status;
					if (fields_eof->server_status & SERVER_QUERY_NO_GOOD_INDEX_USED) {
						statistic = STAT_BAD_INDEX_USED;
					} else if (fields_eof->server_status & SERVER_QUERY_NO_INDEX_USED) {
						statistic = STAT_NO_INDEX_USED;
					} else if (fields_eof->server_status & SERVER_QUERY_WAS_SLOW) {
						statistic = STAT_QUERY_WAS_SLOW;
					}
					if (to_log) {
#if A0
						char *backtrace = mysqlnd_get_backtrace(TSRMLS_C);
						php_log_err(backtrace TSRMLS_CC);
						efree(backtrace);
#endif
					}
					MYSQLND_INC_CONN_STATISTIC(conn->stats, statistic);
				}
			} while (0);
			PACKET_FREE(fields_eof);
			break; /* switch break */
		}
	} while (0);
	PACKET_FREE(rset_header);

	DBG_INF(ret == PASS? "PASS":"FAIL");
	DBG_RETURN(ret);
}
/* }}} */


/* {{{ mysqlnd_result_buffered::fetch_lengths */
/*
  Do lazy initialization for buffered results. As PHP strings have
  length inside, this function makes not much sense in the context
  of PHP, to be called as separate function. But let's have it for
  completeness.
*/
static php_uint_t *
MYSQLND_METHOD(mysqlnd_result_buffered, fetch_lengths)(MYSQLND_RES_BUFFERED * const result TSRMLS_DC)
{
	php_uint_t i;
	zval **previous_row;
	MYSQLND_RES_BUFFERED *set = result;

	/*
	  If:
	  - unbuffered result
	  - first row has not been read
	  - last_row has been read
	*/
	if (set->data_cursor == NULL ||
		set->data_cursor == set->data ||
		((set->data_cursor - set->data) > (set->row_count * result->field_count) ))
	{
		return NULL;/* No rows or no more rows */
	}

	previous_row = set->data_cursor - result->field_count;
	for (i = 0; i < result->field_count; i++) {
		result->lengths[i] = (Z_TYPE_P(previous_row[i]) == IS_NULL)? 0:Z_STRSIZE_P(previous_row[i]);
	}

	return result->lengths;
}
/* }}} */


/* {{{ mysqlnd_result_unbuffered::fetch_lengths */
static php_uint_t *
MYSQLND_METHOD(mysqlnd_result_unbuffered, fetch_lengths)(MYSQLND_RES_UNBUFFERED * const result TSRMLS_DC)
{
	/* simulate output of libmysql */
	return (result->last_row_data || result->eof_reached)? result->lengths : NULL;
}
/* }}} */


/* {{{ mysqlnd_res::fetch_lengths */
static php_uint_t *
MYSQLND_METHOD(mysqlnd_res, fetch_lengths)(MYSQLND_RES * const result TSRMLS_DC)
{
	php_uint_t * ret;
	DBG_ENTER("mysqlnd_res::fetch_lengths");
	ret = result->stored_data && result->stored_data->m.fetch_lengths ?
					result->stored_data->m.fetch_lengths(result->stored_data TSRMLS_CC) :
					(result->unbuf && result->unbuf->m.fetch_lengths ?
						result->unbuf->m.fetch_lengths(result->unbuf TSRMLS_CC) :
						NULL
					);
	DBG_RETURN(ret);
}
/* }}} */


/* {{{ mysqlnd_result_unbuffered::fetch_row_c */
static enum_func_status
MYSQLND_METHOD(mysqlnd_result_unbuffered, fetch_row_c)(MYSQLND_RES * result, void * param, php_uint_t flags, zend_bool * fetched_anything TSRMLS_DC)
{
	enum_func_status	ret;
	MYSQLND_ROW_C		*row = (MYSQLND_ROW_C *) param;
	MYSQLND_PACKET_ROW	*row_packet = result->unbuf->row_packet;
	const MYSQLND_RES_METADATA * const meta = result->meta;

	DBG_ENTER("mysqlnd_result_unbuffered::fetch_row_c");

	*fetched_anything = FALSE;
	if (result->unbuf->eof_reached) {
		/* No more rows obviously */
		DBG_RETURN(PASS);
	}
	if (CONN_GET_STATE(result->conn) != CONN_FETCHING_DATA) {
		SET_CLIENT_ERROR(*result->conn->error_info, CR_COMMANDS_OUT_OF_SYNC, UNKNOWN_SQLSTATE, mysqlnd_out_of_sync);
		DBG_RETURN(FAIL);
	}
	if (!row_packet) {
		/* Not fully initialized object that is being cleaned up */
		DBG_RETURN(FAIL);
	}
	/* Let the row packet fill our buffer and skip additional mnd_malloc + memcpy */
	row_packet->skip_extraction = FALSE;

	/*
	  If we skip rows (row == NULL) we have to
	  result->m.unbuffered_free_last_data() before it. The function returns always true.
	*/
	if (PASS == (ret = PACKET_READ(row_packet, result->conn)) && !row_packet->eof) {
		result->unbuf->m.free_last_data(result->unbuf, result->conn? result->conn->stats : NULL TSRMLS_CC);

		result->unbuf->last_row_data = row_packet->fields;
		result->unbuf->last_row_buffer = row_packet->row_buffer;
		row_packet->fields = NULL;
		row_packet->row_buffer = NULL;

		MYSQLND_INC_CONN_STATISTIC(result->conn->stats, STAT_ROWS_FETCHED_FROM_CLIENT_NORMAL_UNBUF);

		if (!row_packet->skip_extraction) {
			php_uint_t i, field_count = meta->field_count;

			enum_func_status rc = result->unbuf->m.row_decoder(result->unbuf->last_row_buffer,
											result->unbuf->last_row_data,
											field_count,
											row_packet->fields_metadata,
											result->conn->options->int_and_float_native,
											result->conn->stats TSRMLS_CC);
			if (PASS != rc) {
				DBG_RETURN(FAIL);
			}
			{
				*row = mnd_malloc(field_count * sizeof(char *));
				if (*row) {
					MYSQLND_FIELD * field = meta->fields;
					php_uint_t * lengths = result->unbuf->lengths;

					for (i = 0; i < field_count; i++, field++) {
						zval * data = result->unbuf->last_row_data[i];
						php_size_t len = (Z_TYPE_P(data) == IS_NULL)? 0:Z_STRSIZE_P(data);

/* BEGIN difference between normal normal fetch and _c */
						if (Z_TYPE_P(data) != IS_NULL) {
							convert_to_string(data);
							(*row)[i] = Z_STRVAL_P(data);
						} else {
							(*row)[i] = NULL;
						}
/* END difference between normal normal fetch and _c */

						if (lengths) {
							lengths[i] = len;
						}

						if (field->max_length < len) {
							field->max_length = len;
						}
					}
				} else {
					SET_OOM_ERROR(*result->conn->error_info);
				}
			}
		}
		result->unbuf->row_count++;
		*fetched_anything = TRUE;
	} else if (ret == FAIL) {
		if (row_packet->error_info.error_no) {
			COPY_CLIENT_ERROR(*result->conn->error_info, row_packet->error_info);
			DBG_ERR_FMT("errorno=%u error=%s", row_packet->error_info.error_no, row_packet->error_info.error);
		}
		CONN_SET_STATE(result->conn, CONN_READY);
		result->unbuf->eof_reached = TRUE; /* so next time we won't get an error */
	} else if (row_packet->eof) {
		/* Mark the connection as usable again */
		DBG_INF_FMT("warnings=%u server_status=%u", row_packet->warning_count, row_packet->server_status);
		result->unbuf->eof_reached = TRUE;
		memset(result->conn->upsert_status, 0, sizeof(*result->conn->upsert_status));
		result->conn->upsert_status->warning_count = row_packet->warning_count;
		result->conn->upsert_status->server_status = row_packet->server_status;
		/*
		  result->row_packet will be cleaned when
		  destroying the result object
		*/
		if (result->conn->upsert_status->server_status & SERVER_MORE_RESULTS_EXISTS) {
			CONN_SET_STATE(result->conn, CONN_NEXT_RESULT_PENDING);
		} else {
			CONN_SET_STATE(result->conn, CONN_READY);
		}
		result->unbuf->m.free_last_data(result->unbuf, result->conn? result->conn->stats : NULL TSRMLS_CC);
	}

	DBG_INF_FMT("ret=%s fetched=%u", ret == PASS? "PASS":"FAIL", *fetched_anything);
	DBG_RETURN(PASS);
}
/* }}} */


/* {{{ mysqlnd_result_unbuffered::fetch_row */
static enum_func_status
MYSQLND_METHOD(mysqlnd_result_unbuffered, fetch_row)(MYSQLND_RES * result, void * param, php_uint_t flags, zend_bool * fetched_anything TSRMLS_DC)
{
	enum_func_status	ret;
	zval				*row = (zval *) param;
	MYSQLND_PACKET_ROW	*row_packet = result->unbuf->row_packet;
	const MYSQLND_RES_METADATA * const meta = result->meta;

	DBG_ENTER("mysqlnd_result_unbuffered::fetch_row");

	*fetched_anything = FALSE;
	if (result->unbuf->eof_reached) {
		/* No more rows obviously */
		DBG_RETURN(PASS);
	}
	if (CONN_GET_STATE(result->conn) != CONN_FETCHING_DATA) {
		SET_CLIENT_ERROR(*result->conn->error_info, CR_COMMANDS_OUT_OF_SYNC, UNKNOWN_SQLSTATE, mysqlnd_out_of_sync);
		DBG_RETURN(FAIL);
	}
	if (!row_packet) {
		/* Not fully initialized object that is being cleaned up */
		DBG_RETURN(FAIL);
	}
	/* Let the row packet fill our buffer and skip additional mnd_malloc + memcpy */
	row_packet->skip_extraction = row? FALSE:TRUE;

	/*
	  If we skip rows (row == NULL) we have to
	  result->m.unbuffered_free_last_data() before it. The function returns always true.
	*/
	if (PASS == (ret = PACKET_READ(row_packet, result->conn)) && !row_packet->eof) {
		result->unbuf->m.free_last_data(result->unbuf, result->conn? result->conn->stats : NULL TSRMLS_CC);

		result->unbuf->last_row_data = row_packet->fields;
		result->unbuf->last_row_buffer = row_packet->row_buffer;
		row_packet->fields = NULL;
		row_packet->row_buffer = NULL;

		MYSQLND_INC_CONN_STATISTIC(result->conn->stats, STAT_ROWS_FETCHED_FROM_CLIENT_NORMAL_UNBUF);

		if (!row_packet->skip_extraction) {
			php_uint_t i, field_count = meta->field_count;

			enum_func_status rc = result->unbuf->m.row_decoder(result->unbuf->last_row_buffer,
											result->unbuf->last_row_data,
											field_count,
											row_packet->fields_metadata,
											result->conn->options->int_and_float_native,
											result->conn->stats TSRMLS_CC);
			if (PASS != rc) {
				DBG_RETURN(FAIL);
			}
			{
				HashTable * row_ht = Z_ARRVAL_P(row);
				MYSQLND_FIELD * field = meta->fields;
				php_size_t * lengths = result->unbuf->lengths;

				for (i = 0; i < field_count; i++, field++) {
					zval * data = result->unbuf->last_row_data[i];
					php_size_t len = (Z_TYPE_P(data) == IS_NULL)? 0:Z_STRSIZE_P(data);

					if (flags & MYSQLND_FETCH_NUM) {
						Z_ADDREF_P(data);
						zend_hash_next_index_insert(row_ht, &data, sizeof(zval *), NULL);
					}
					if (flags & MYSQLND_FETCH_ASSOC) {
						/* zend_hash_quick_update needs length + trailing zero */
						/* QQ: Error handling ? */
						/*
						  zend_hash_quick_update does not check, as add_assoc_zval_ex do, whether
						  the index is a numeric and convert it to it. This however means constant
						  hashing of the column name, which is not needed as it can be precomputed.
						*/
						Z_ADDREF_P(data);
						if (meta->zend_hash_keys[i].is_numeric == FALSE) {
							zend_hash_quick_update(Z_ARRVAL_P(row),
												   field->name,
												   field->name_length + 1,
												   meta->zend_hash_keys[i].key,
												   (void *) &data, sizeof(zval *), NULL);
						} else {
							zend_hash_index_update(Z_ARRVAL_P(row), meta->zend_hash_keys[i].key, (void *) &data, sizeof(zval *), NULL);
						}
					}

					if (lengths) {
						lengths[i] = len;
					}

					if (field->max_length < len) {
						field->max_length = len;
					}
				}
			}
		}
		result->unbuf->row_count++;
		*fetched_anything = TRUE;
	} else if (ret == FAIL) {
		if (row_packet->error_info.error_no) {
			COPY_CLIENT_ERROR(*result->conn->error_info, row_packet->error_info);
			DBG_ERR_FMT("errorno=%u error=%s", row_packet->error_info.error_no, row_packet->error_info.error);
		}
		CONN_SET_STATE(result->conn, CONN_READY);
		result->unbuf->eof_reached = TRUE; /* so next time we won't get an error */
	} else if (row_packet->eof) {
		/* Mark the connection as usable again */
		DBG_INF_FMT("warnings=%u server_status=%u", row_packet->warning_count, row_packet->server_status);
		result->unbuf->eof_reached = TRUE;
		memset(result->conn->upsert_status, 0, sizeof(*result->conn->upsert_status));
		result->conn->upsert_status->warning_count = row_packet->warning_count;
		result->conn->upsert_status->server_status = row_packet->server_status;
		/*
		  result->row_packet will be cleaned when
		  destroying the result object
		*/
		if (result->conn->upsert_status->server_status & SERVER_MORE_RESULTS_EXISTS) {
			CONN_SET_STATE(result->conn, CONN_NEXT_RESULT_PENDING);
		} else {
			CONN_SET_STATE(result->conn, CONN_READY);
		}
		result->unbuf->m.free_last_data(result->unbuf, result->conn? result->conn->stats : NULL TSRMLS_CC);
	}

	DBG_INF_FMT("ret=%s fetched=%u", ret == PASS? "PASS":"FAIL", *fetched_anything);
	DBG_RETURN(PASS);
}
/* }}} */


/* {{{ mysqlnd_res::use_result */
static MYSQLND_RES *
MYSQLND_METHOD(mysqlnd_res, use_result)(MYSQLND_RES * const result, zend_bool ps TSRMLS_DC)
{
	DBG_ENTER("mysqlnd_res::use_result");

	SET_EMPTY_ERROR(*result->conn->error_info);

	if (ps == FALSE) {
		result->type			= MYSQLND_RES_NORMAL;
	} else {
		result->type			= MYSQLND_RES_PS_UNBUF;
	}

	result->unbuf = mysqlnd_result_unbuffered_init(result->field_count, ps, result->persistent TSRMLS_CC);
	if (!result->unbuf) {
		goto oom;
	}

	/*
	  Will be freed in the mysqlnd_internal_free_result_contents() called
	  by the resource destructor. mysqlnd_result_unbuffered::fetch_row() expects
	  this to be not NULL.
	*/
	/* FALSE = non-persistent */
	result->unbuf->row_packet = result->conn->protocol->m.get_row_packet(result->conn->protocol, FALSE TSRMLS_CC);
	if (!result->unbuf->row_packet) {
		goto oom;
	}
	result->unbuf->row_packet->result_set_memory_pool = result->unbuf->result_set_memory_pool;
	result->unbuf->row_packet->field_count = result->field_count;
	result->unbuf->row_packet->binary_protocol = ps;
	result->unbuf->row_packet->fields_metadata = result->meta->fields;
	result->unbuf->row_packet->bit_fields_count = result->meta->bit_fields_count;
	result->unbuf->row_packet->bit_fields_total_len = result->meta->bit_fields_total_len;

	DBG_RETURN(result);
oom:
	SET_OOM_ERROR(*result->conn->error_info);
	DBG_RETURN(NULL);
}
/* }}} */


/* {{{ mysqlnd_result_buffered::fetch_row_c */
static enum_func_status
MYSQLND_METHOD(mysqlnd_result_buffered, fetch_row_c)(MYSQLND_RES * result, void * param, php_uint_t flags, zend_bool * fetched_anything TSRMLS_DC)
{
	MYSQLND_ROW_C * row = (MYSQLND_ROW_C *) param;
	MYSQLND_RES_BUFFERED * set = result->stored_data;
	const MYSQLND_RES_METADATA * const meta = result->meta;
	php_uint_t field_count = meta->field_count;
	enum_func_status ret = FAIL;

	DBG_ENTER("mysqlnd_result_buffered::fetch_row_c");

	/* If we haven't read everything */
	if (set->data_cursor &&
		(set->data_cursor - set->data) < (set->row_count * field_count))
	{
		zval **current_row = set->data_cursor;
		MYSQLND_FIELD * field = meta->fields;
		php_uint_t i;

		if (NULL == current_row[0]) {
			uint64_t row_num = (set->data_cursor - set->data) / field_count;
			enum_func_status rc = set->m.row_decoder(set->row_buffers[row_num],
											current_row,
											field_count,
											meta->fields,
											result->conn->options->int_and_float_native,
											result->conn->stats TSRMLS_CC);
			if (rc != PASS) {
				DBG_RETURN(FAIL);
			}
			set->initialized_rows++;
			for (i = 0; i < field_count; i++) {
				/*
				  NULL fields are 0 length, 0 is not more than 0
				  String of zero size, definitely can't be the next max_length.
				  Thus for NULL and zero-length we are quite efficient.
				*/
				if (Z_TYPE_P(current_row[i]) >= IS_STRING) {
					php_uint_t len = Z_STRSIZE_P(current_row[i]);
					if (field->max_length < len) {
						field->max_length = len;
					}
				}
			}
		}

/* BEGIN difference between normal normal fetch and _c */
		/* there is no conn handle in this function thus we can't set OOM in error_info */
		*row = mnd_malloc(field_count * sizeof(char *));
		if (ret) {
			for (i = 0; i < field_count; i++) {
				zval * data = current_row[i];

				if (Z_TYPE_P(data) != IS_NULL) {
					convert_to_string(data);
					(*row)[i] = Z_STRVAL_P(data);
				} else {
					(*row)[i] = NULL;
				}
			}
		}
/* END difference between normal normal fetch and _c */

		set->data_cursor += field_count;
		MYSQLND_INC_GLOBAL_STATISTIC(STAT_ROWS_FETCHED_FROM_CLIENT_NORMAL_BUF);
		*fetched_anything = TRUE;
		ret = PASS;
	} else {
		set->data_cursor = NULL;
		DBG_INF("EOF reached");
		*fetched_anything = FALSE;
		ret = PASS;
	}
	DBG_INF_FMT("ret=PASS fetched=%u", *fetched_anything);
	DBG_RETURN(ret);
}
/* }}} */


/* {{{ mysqlnd_result_buffered::fetch_row */
static enum_func_status
MYSQLND_METHOD(mysqlnd_result_buffered, fetch_row)(MYSQLND_RES * result, void * param, php_uint_t flags, zend_bool * fetched_anything TSRMLS_DC)
{
	zval * row = (zval *) param;
	MYSQLND_RES_BUFFERED * set = result->stored_data;
	const MYSQLND_RES_METADATA * const meta = result->meta;
	php_uint_t field_count = meta->field_count;
	enum_func_status ret = FAIL;

	DBG_ENTER("mysqlnd_result_buffered::fetch_row");

	/* If we haven't read everything */
	if (set->data_cursor &&
		(set->data_cursor - set->data) < (set->row_count * field_count))
	{
		zval **current_row = set->data_cursor;
		MYSQLND_FIELD * field = meta->fields;
		php_uint_t i;

		if (NULL == current_row[0]) {
			uint64_t row_num = (set->data_cursor - set->data) / field_count;
			enum_func_status rc = set->m.row_decoder(set->row_buffers[row_num],
											current_row,
											field_count,
											meta->fields,
											result->conn->options->int_and_float_native,
											result->conn->stats TSRMLS_CC);
			if (rc != PASS) {
				DBG_RETURN(FAIL);
			}
			set->initialized_rows++;
			for (i = 0; i < field_count; i++) {
				/*
				  NULL fields are 0 length, 0 is not more than 0
				  String of zero size, definitely can't be the next max_length.
				  Thus for NULL and zero-length we are quite efficient.
				*/
				if (Z_TYPE_P(current_row[i]) >= IS_STRING) {
					php_uint_t len = Z_STRSIZE_P(current_row[i]);
					if (field->max_length < len) {
						field->max_length = len;
					}
				}
			}
		}

		for (i = 0; i < field_count; i++, field++) {
			zval * data = current_row[i];

			if (flags & MYSQLND_FETCH_NUM) {
				Z_ADDREF_P(data);
				zend_hash_next_index_insert(Z_ARRVAL_P(row), &data, sizeof(zval *), NULL);
			}
			if (flags & MYSQLND_FETCH_ASSOC) {
				/* zend_hash_quick_update needs length + trailing zero */
				/* QQ: Error handling ? */
				/*
				  zend_hash_quick_update does not check, as add_assoc_zval_ex do, whether
				  the index is a numeric and convert it to it. This however means constant
				  hashing of the column name, which is not needed as it can be precomputed.
				*/
				Z_ADDREF_P(data);
				if (meta->zend_hash_keys[i].is_numeric == FALSE) {
					zend_hash_quick_update(Z_ARRVAL_P(row),
										   field->name,
										   field->name_length + 1,
										   meta->zend_hash_keys[i].key,
										   (void *) &data, sizeof(zval *), NULL);
				} else {
					zend_hash_index_update(Z_ARRVAL_P(row),
										   meta->zend_hash_keys[i].key,
										   (void *) &data, sizeof(zval *), NULL);
				}
			}
		}
		set->data_cursor += field_count;
		MYSQLND_INC_GLOBAL_STATISTIC(STAT_ROWS_FETCHED_FROM_CLIENT_NORMAL_BUF);
		*fetched_anything = TRUE;
		ret = PASS;
	} else {
		set->data_cursor = NULL;
		DBG_INF("EOF reached");
		*fetched_anything = FALSE;
		ret = PASS;
	}
	DBG_INF_FMT("ret=PASS fetched=%u", *fetched_anything);
	DBG_RETURN(ret);
}
/* }}} */


/* {{{ mysqlnd_res::fetch_row */
static enum_func_status
MYSQLND_METHOD(mysqlnd_res, fetch_row)(MYSQLND_RES * result, void * param, php_uint_t flags, zend_bool *fetched_anything TSRMLS_DC)
{
	const mysqlnd_fetch_row_func f = result->stored_data? result->stored_data->m.fetch_row:(result->unbuf? result->unbuf->m.fetch_row:NULL);
	if (f) {
		return f(result, param, flags, fetched_anything TSRMLS_CC);
	}
	*fetched_anything = FALSE;
	return PASS;
}
/* }}} */


#define STORE_RESULT_PREALLOCATED_SET_IF_NOT_EMPTY 2

/* {{{ mysqlnd_res::store_result_fetch_data */
enum_func_status
MYSQLND_METHOD(mysqlnd_res, store_result_fetch_data)(MYSQLND_CONN_DATA * const conn, MYSQLND_RES * result,
													MYSQLND_RES_METADATA * meta,
													MYSQLND_MEMORY_POOL_CHUNK ***row_buffers,
													zend_bool binary_protocol TSRMLS_DC)
{
	enum_func_status ret;
	MYSQLND_PACKET_ROW * row_packet = NULL;
	php_uint_t next_extend = STORE_RESULT_PREALLOCATED_SET_IF_NOT_EMPTY, free_rows = 1;
	MYSQLND_RES_BUFFERED *set;

	DBG_ENTER("mysqlnd_res::store_result_fetch_data");

	set = result->stored_data;

<<<<<<< HEAD
	if (!set) {
=======
	if (!set || !row_buffers) {
>>>>>>> cc409199
		ret = FAIL;
		goto end;
	}
	if (free_rows) {
		*row_buffers = mnd_emalloc((size_t)(free_rows * sizeof(MYSQLND_MEMORY_POOL_CHUNK *)));
		if (!*row_buffers) {
			SET_OOM_ERROR(*conn->error_info);
			ret = FAIL;
			goto end;
		}
	}
	set->references	= 1;

	/* non-persistent */
	row_packet = conn->protocol->m.get_row_packet(conn->protocol, FALSE TSRMLS_CC);
	if (!row_packet) {
		SET_OOM_ERROR(*conn->error_info);
		ret = FAIL;
		goto end;
	}
	row_packet->result_set_memory_pool = result->stored_data->result_set_memory_pool;
	row_packet->field_count = meta->field_count;
	row_packet->binary_protocol = binary_protocol;
	row_packet->fields_metadata = meta->fields;
	row_packet->bit_fields_count	= meta->bit_fields_count;
	row_packet->bit_fields_total_len = meta->bit_fields_total_len;

	row_packet->skip_extraction = TRUE; /* let php_mysqlnd_rowp_read() not allocate row_packet->fields, we will do it */

	while (FAIL != (ret = PACKET_READ(row_packet, conn)) && !row_packet->eof) {
		if (!free_rows) {
			uint64_t total_allocated_rows = free_rows = next_extend = next_extend * 11 / 10; /* extend with 10% */
			MYSQLND_MEMORY_POOL_CHUNK ** new_row_buffers;
			total_allocated_rows += set->row_count;

			/* don't try to allocate more than possible - mnd_XXalloc expects size_t, and it can have narrower range than uint64_t */
			if (total_allocated_rows * sizeof(MYSQLND_MEMORY_POOL_CHUNK *) > SIZE_MAX) {
				SET_OOM_ERROR(*conn->error_info);
				ret = FAIL;
				goto end;
			}
			new_row_buffers = mnd_erealloc(*row_buffers, (size_t)(total_allocated_rows * sizeof(MYSQLND_MEMORY_POOL_CHUNK *)));
			if (!new_row_buffers) {
				SET_OOM_ERROR(*conn->error_info);
				ret = FAIL;
				goto end;
			}
			*row_buffers = new_row_buffers;
		}
		free_rows--;
		(*row_buffers)[set->row_count] = row_packet->row_buffer;

		set->row_count++;

		/* So row_packet's destructor function won't efree() it */
		row_packet->fields = NULL;
		row_packet->row_buffer = NULL;

		/*
		  No need to FREE_ALLOCA as we can reuse the
		  'lengths' and 'fields' arrays. For lengths its absolutely safe.
		  'fields' is reused because the ownership of the strings has been
		  transfered above. 
		*/
	}
	/* Overflow ? */
	MYSQLND_INC_CONN_STATISTIC_W_VALUE(conn->stats,
									   binary_protocol? STAT_ROWS_BUFFERED_FROM_CLIENT_PS:
														STAT_ROWS_BUFFERED_FROM_CLIENT_NORMAL,
									   set->row_count);

	/* Finally clean */
	if (row_packet->eof) { 
		memset(conn->upsert_status, 0, sizeof(*conn->upsert_status));
		conn->upsert_status->warning_count = row_packet->warning_count;
		conn->upsert_status->server_status = row_packet->server_status;
	}
	/* save some memory */
	if (free_rows) {
		/* don't try to allocate more than possible - mnd_XXalloc expects size_t, and it can have narrower range than uint64_t */
		if (set->row_count * sizeof(MYSQLND_MEMORY_POOL_CHUNK *) > SIZE_MAX) {
			SET_OOM_ERROR(*conn->error_info);
			ret = FAIL;
			goto end;
		}
		*row_buffers = mnd_erealloc(*row_buffers, (size_t) (set->row_count * sizeof(MYSQLND_MEMORY_POOL_CHUNK *)));
	}

	if (conn->upsert_status->server_status & SERVER_MORE_RESULTS_EXISTS) {
		CONN_SET_STATE(conn, CONN_NEXT_RESULT_PENDING);
	} else {
		CONN_SET_STATE(conn, CONN_READY);
	}

	if (ret == FAIL) {
		COPY_CLIENT_ERROR(set->error_info, row_packet->error_info);
	} else {
		/* libmysql's documentation says it should be so for SELECT statements */
		conn->upsert_status->affected_rows = set->row_count;
	}
	DBG_INF_FMT("ret=%s row_count=%u warnings=%u server_status=%u",
				ret == PASS? "PASS":"FAIL", (uint) set->row_count, conn->upsert_status->warning_count, conn->upsert_status->server_status);
end:
	PACKET_FREE(row_packet);

	DBG_RETURN(ret);
}
/* }}} */


/* {{{ mysqlnd_res::store_result */
static MYSQLND_RES *
MYSQLND_METHOD(mysqlnd_res, store_result)(MYSQLND_RES * result,
										  MYSQLND_CONN_DATA * const conn,
										  const unsigned int flags TSRMLS_DC)
{
	enum_func_status ret;

	DBG_ENTER("mysqlnd_res::store_result");

	/* We need the conn because we are doing lazy zval initialization in buffered_fetch_row */
	/* In case of error the reference will be released in free_result_internal() called indirectly by our caller */
	result->conn = conn->m->get_reference(conn TSRMLS_CC);
	result->type = MYSQLND_RES_NORMAL;

	CONN_SET_STATE(conn, CONN_FETCHING_DATA);

	result->stored_data	= mysqlnd_result_buffered_init(result->field_count, flags & MYSQLND_STORE_PS, result->persistent TSRMLS_CC);
	if (!result->stored_data) {
		SET_OOM_ERROR(*conn->error_info);
		DBG_RETURN(NULL);
	}

<<<<<<< HEAD
	ret = result->m.store_result_fetch_data(conn, result, result->meta, flags & MYSQLND_STORE_PS TSRMLS_CC);
=======
	ret = result->m.store_result_fetch_data(conn, result, result->meta, &result->stored_data->row_buffers, flags & MYSQLND_STORE_PS TSRMLS_CC);
>>>>>>> cc409199
	if (FAIL == ret) {
		if (result->stored_data) {
			COPY_CLIENT_ERROR(*conn->error_info, result->stored_data->error_info);
		} else {
			SET_OOM_ERROR(*conn->error_info);
		}
		DBG_RETURN(NULL);
	} else {
	/* Overflow ? */
		MYSQLND_RES_METADATA * meta = result->meta;
		MYSQLND_RES_BUFFERED * set = result->stored_data;
		if (set->row_count) {
			/* don't try to allocate more than possible - mnd_XXalloc expects size_t, and it can have narrower range than uint64_t */
			if (set->row_count * meta->field_count * sizeof(zval *) > SIZE_MAX) {
				SET_OOM_ERROR(*conn->error_info);
				DBG_RETURN(NULL);
			}
			/* if pecalloc is used valgrind barks gcc version 4.3.1 20080507 (prerelease) [gcc-4_3-branch revision 135036] (SUSE Linux) */
			set->data = mnd_emalloc((size_t)(set->row_count * meta->field_count * sizeof(zval *)));
			if (!set->data) {
				SET_OOM_ERROR(*conn->error_info);
				DBG_RETURN(NULL);
			}
			memset(set->data, 0, (size_t)(set->row_count * meta->field_count * sizeof(zval *)));
		}
		/* Position at the first row */
		set->data_cursor = set->data;
	}

	/* libmysql's documentation says it should be so for SELECT statements */
	conn->upsert_status->affected_rows = result->stored_data->row_count;

	DBG_RETURN(result);
}
/* }}} */


/* {{{ mysqlnd_res::skip_result */
static enum_func_status
MYSQLND_METHOD(mysqlnd_res, skip_result)(MYSQLND_RES * const result TSRMLS_DC)
{
	zend_bool fetched_anything;

	DBG_ENTER("mysqlnd_res::skip_result");
	/*
	  Unbuffered sets
	  A PS could be prepared - there is metadata and thus a stmt->result but the
	  fetch_row function isn't actually set (NULL), thus we have to skip these.
	*/
	if (result->unbuf && !result->unbuf->eof_reached) {
		DBG_INF("skipping result");
		/* We have to fetch all data to clean the line */
		MYSQLND_INC_CONN_STATISTIC(result->conn->stats,
									result->type == MYSQLND_RES_NORMAL? STAT_FLUSHED_NORMAL_SETS:
																		STAT_FLUSHED_PS_SETS);

		while ((PASS == result->m.fetch_row(result, NULL, 0, &fetched_anything TSRMLS_CC)) && fetched_anything == TRUE) {
			/* do nothing */;
		}
	}
	DBG_RETURN(PASS);
}
/* }}} */


/* {{{ mysqlnd_res::free_result */
static enum_func_status
MYSQLND_METHOD(mysqlnd_res, free_result)(MYSQLND_RES * result, zend_bool implicit TSRMLS_DC)
{
	DBG_ENTER("mysqlnd_res::free_result");

	MYSQLND_INC_CONN_STATISTIC(result->conn? result->conn->stats : NULL,
							   implicit == TRUE?	STAT_FREE_RESULT_IMPLICIT:
							   						STAT_FREE_RESULT_EXPLICIT);

	result->m.free_result_internal(result TSRMLS_CC);
	DBG_RETURN(PASS);
}
/* }}} */


/* {{{ mysqlnd_res::data_seek */
static enum_func_status
MYSQLND_METHOD(mysqlnd_res, data_seek)(MYSQLND_RES * const result, const uint64_t row TSRMLS_DC)
{
	DBG_ENTER("mysqlnd_res::data_seek");
	DBG_INF_FMT("row=%lu", row);

	DBG_RETURN(result->stored_data? result->stored_data->m.data_seek(result->stored_data, row TSRMLS_CC) : FAIL);
}
/* }}} */


/* {{{ mysqlnd_result_buffered::data_seek */
static enum_func_status
MYSQLND_METHOD(mysqlnd_result_buffered, data_seek)(MYSQLND_RES_BUFFERED * const result, const uint64_t row TSRMLS_DC)
{
	DBG_ENTER("mysqlnd_result_buffered::data_seek");

	/* libmysql just moves to the end, it does traversing of a linked list */
	if (row >= result->row_count) {
		result->data_cursor = NULL;
	} else {
		result->data_cursor = result->data + row * result->field_count;
	}

	DBG_RETURN(PASS);
}
/* }}} */


/* {{{ mysqlnd_result_unbuffered::num_rows */
static uint64_t
MYSQLND_METHOD(mysqlnd_result_unbuffered, num_rows)(const MYSQLND_RES_UNBUFFERED * const result TSRMLS_DC)
{
	/* Be compatible with libmysql. We count row_count, but will return 0 */
	return result->eof_reached? result->row_count:0;
}
/* }}} */


/* {{{ mysqlnd_result_buffered::num_rows */
static uint64_t
MYSQLND_METHOD(mysqlnd_result_buffered, num_rows)(const MYSQLND_RES_BUFFERED * const result TSRMLS_DC)
{
	return result->row_count;
}
/* }}} */


/* {{{ mysqlnd_res::num_rows */
static uint64_t
MYSQLND_METHOD(mysqlnd_res, num_rows)(const MYSQLND_RES * const result TSRMLS_DC)
{
	return result->stored_data?
			result->stored_data->m.num_rows(result->stored_data TSRMLS_CC) :
			(result->unbuf? result->unbuf->m.num_rows(result->unbuf TSRMLS_CC) : 0);
}
/* }}} */


/* {{{ mysqlnd_res::num_fields */
static php_uint_t 
MYSQLND_METHOD(mysqlnd_res, num_fields)(const MYSQLND_RES * const result TSRMLS_DC)
{
	return result->field_count;
}
/* }}} */


/* {{{ mysqlnd_res::fetch_field */
static const MYSQLND_FIELD *
MYSQLND_METHOD(mysqlnd_res, fetch_field)(MYSQLND_RES * const result TSRMLS_DC)
{
	DBG_ENTER("mysqlnd_res::fetch_field");
	do {
		if (result->meta) {
			/*
			  We optimize the result set, so we don't convert all the data from raw buffer format to
			  zval arrays during store. In the case someone doesn't read all the lines this will
			  save time. However, when a metadata call is done, we need to calculate max_length.
			  We don't have control whether max_length will be used, unfortunately. Otherwise we
			  could have been able to skip that step.
			  Well, if the mysqli API switches from returning stdClass to class like mysqli_field_metadata,
			  then we can have max_length as dynamic property, which will be calculated during runtime and
			  not during mysqli_fetch_field() time.
			*/
			if (result->stored_data && (result->stored_data->initialized_rows < result->stored_data->row_count)) {
				DBG_INF_FMT("We have decode the whole result set to be able to satisfy this meta request");
				/* we have to initialize the rest to get the updated max length */
				if (PASS != result->stored_data->m.initialize_result_set_rest(result->stored_data, result->meta, result->conn->stats,
																			  result->conn->options->int_and_float_native TSRMLS_CC))
				{
					break;
				}
			}
			DBG_RETURN(result->meta->m->fetch_field(result->meta TSRMLS_CC));
		}
	} while (0);
	DBG_RETURN(NULL);
}
/* }}} */


/* {{{ mysqlnd_res::fetch_field_direct */
static const MYSQLND_FIELD *
MYSQLND_METHOD(mysqlnd_res, fetch_field_direct)(MYSQLND_RES * const result, const MYSQLND_FIELD_OFFSET fieldnr TSRMLS_DC)
{
	DBG_ENTER("mysqlnd_res::fetch_field_direct");
	do {
		if (result->meta) {
			/*
			  We optimize the result set, so we don't convert all the data from raw buffer format to
			  zval arrays during store. In the case someone doesn't read all the lines this will
			  save time. However, when a metadata call is done, we need to calculate max_length.
			  We don't have control whether max_length will be used, unfortunately. Otherwise we
			  could have been able to skip that step.
			  Well, if the mysqli API switches from returning stdClass to class like mysqli_field_metadata,
			  then we can have max_length as dynamic property, which will be calculated during runtime and
			  not during mysqli_fetch_field_direct() time.
			*/
			if (result->stored_data && (result->stored_data->initialized_rows < result->stored_data->row_count)) {
				DBG_INF_FMT("We have decode the whole result set to be able to satisfy this meta request");
				/* we have to initialized the rest to get the updated max length */
				if (PASS != result->stored_data->m.initialize_result_set_rest(result->stored_data, result->meta, result->conn->stats,
																			  result->conn->options->int_and_float_native TSRMLS_CC))
				{
					break;
				}
			}
			DBG_RETURN(result->meta->m->fetch_field_direct(result->meta, fieldnr TSRMLS_CC));
		}
	} while (0);

	DBG_RETURN(NULL);
}
/* }}} */


/* {{{ mysqlnd_res::fetch_field */
static const MYSQLND_FIELD *
MYSQLND_METHOD(mysqlnd_res, fetch_fields)(MYSQLND_RES * const result TSRMLS_DC)
{
	DBG_ENTER("mysqlnd_res::fetch_fields");
	do {
		if (result->meta) {
			if (result->stored_data && (result->stored_data->initialized_rows < result->stored_data->row_count)) {
				/* we have to initialize the rest to get the updated max length */
				if (PASS != result->stored_data->m.initialize_result_set_rest(result->stored_data, result->meta, result->conn->stats,
																			  result->conn->options->int_and_float_native TSRMLS_CC))
				{
					break;
				}
			}
			DBG_RETURN(result->meta->m->fetch_fields(result->meta TSRMLS_CC));
		}
	} while (0);
	DBG_RETURN(NULL);
}
/* }}} */


/* {{{ mysqlnd_res::field_seek */
static MYSQLND_FIELD_OFFSET
MYSQLND_METHOD(mysqlnd_res, field_seek)(MYSQLND_RES * const result, const MYSQLND_FIELD_OFFSET field_offset TSRMLS_DC)
{
	return result->meta? result->meta->m->field_seek(result->meta, field_offset TSRMLS_CC) : 0;
}
/* }}} */


/* {{{ mysqlnd_res::field_tell */
static MYSQLND_FIELD_OFFSET
MYSQLND_METHOD(mysqlnd_res, field_tell)(const MYSQLND_RES * const result TSRMLS_DC)
{
	return result->meta? result->meta->m->field_tell(result->meta TSRMLS_CC) : 0;
}
/* }}} */


/* {{{ mysqlnd_res::fetch_into */
static void
MYSQLND_METHOD(mysqlnd_res, fetch_into)(MYSQLND_RES * result, php_uint_t flags,
										zval *return_value,
										enum_mysqlnd_extension extension TSRMLS_DC ZEND_FILE_LINE_DC)
{
	zend_bool fetched_anything;

	DBG_ENTER("mysqlnd_res::fetch_into");

	/*
	  Hint Zend how many elements we will have in the hash. Thus it won't
	  extend and rehash the hash constantly.
	*/
	mysqlnd_array_init(return_value, mysqlnd_num_fields(result) * 2);
	if (FAIL == result->m.fetch_row(result, (void *)return_value, flags, &fetched_anything TSRMLS_CC)) {
		php_error_docref(NULL TSRMLS_CC, E_WARNING, "Error while reading a row");
		zval_dtor(return_value);
		RETVAL_FALSE;
	} else if (fetched_anything == FALSE) {
		zval_dtor(return_value);
		switch (extension) {
			case MYSQLND_MYSQLI:
				RETVAL_NULL();
				break;
			case MYSQLND_MYSQL:
				RETVAL_FALSE;
				break;
			default:exit(0);
		}
	}
	/*
	  return_value is IS_NULL for no more data and an array for data. Thus it's ok
	  to return here.
	*/
	DBG_VOID_RETURN;
}
/* }}} */


/* {{{ mysqlnd_res::fetch_row_c */
static MYSQLND_ROW_C
MYSQLND_METHOD(mysqlnd_res, fetch_row_c)(MYSQLND_RES * result TSRMLS_DC)
{
	zend_bool fetched_anything;
	MYSQLND_ROW_C ret = NULL;
	DBG_ENTER("mysqlnd_res::fetch_row_c");

	if (result->stored_data && result->stored_data->m.fetch_row == MYSQLND_METHOD(mysqlnd_result_buffered, fetch_row)) {
		MYSQLND_METHOD(mysqlnd_result_buffered, fetch_row_c)(result, (void *) &ret, 0, &fetched_anything TSRMLS_CC);
	} else if (result->unbuf && result->unbuf->m.fetch_row == MYSQLND_METHOD(mysqlnd_result_unbuffered, fetch_row)) {
		MYSQLND_METHOD(mysqlnd_result_unbuffered, fetch_row_c)(result, (void *) &ret, 0, &fetched_anything TSRMLS_CC);
	} else {
		ret = NULL;
		php_error_docref(NULL TSRMLS_CC, E_ERROR, "result->m.fetch_row has invalid value. Report to the developers");
	}
	DBG_RETURN(ret);
}
/* }}} */


/* {{{ mysqlnd_res::fetch_all */
static void
MYSQLND_METHOD(mysqlnd_res, fetch_all)(MYSQLND_RES * result, php_uint_t flags, zval *return_value TSRMLS_DC ZEND_FILE_LINE_DC)
{
	zval  *row;
	php_uint_t i = 0;
	MYSQLND_RES_BUFFERED *set = result->stored_data;

	DBG_ENTER("mysqlnd_res::fetch_all");

	if ((!result->unbuf && !set)) {
		php_error_docref(NULL TSRMLS_CC, E_WARNING, "fetch_all can be used only with buffered sets");
		if (result->conn) {
			SET_CLIENT_ERROR(*result->conn->error_info, CR_NOT_IMPLEMENTED, UNKNOWN_SQLSTATE, "fetch_all can be used only with buffered sets");
		}
		RETVAL_NULL();
		DBG_VOID_RETURN;
	}

	/* 4 is a magic value. The cast is safe, if larger then the array will be later extended - no big deal :) */
	mysqlnd_array_init(return_value, set? (php_uint_t) set->row_count : 4); 

	do {
		MAKE_STD_ZVAL(row);
		mysqlnd_fetch_into(result, flags, row, MYSQLND_MYSQLI);
		if (Z_TYPE_P(row) != IS_ARRAY) {
			zval_ptr_dtor(&row);
			break;
		}
		add_index_zval(return_value, i++, row);
	} while (1);

	DBG_VOID_RETURN;
}
/* }}} */


/* {{{ mysqlnd_res::fetch_field_data */
static void
MYSQLND_METHOD(mysqlnd_res, fetch_field_data)(MYSQLND_RES * result, php_uint_t offset, zval *return_value TSRMLS_DC)
{
	zval row;
	zval **entry;
	php_uint_t i = 0;

	DBG_ENTER("mysqlnd_res::fetch_field_data");
	DBG_INF_FMT("offset=%u", offset);
	/*
	  Hint Zend how many elements we will have in the hash. Thus it won't
	  extend and rehash the hash constantly.
	*/
	INIT_PZVAL(&row);
	mysqlnd_fetch_into(result, MYSQLND_FETCH_NUM, &row, MYSQLND_MYSQL);
	if (Z_TYPE(row) != IS_ARRAY) {
		zval_dtor(&row);
		RETVAL_NULL();
		DBG_VOID_RETURN;
	}
	zend_hash_internal_pointer_reset(Z_ARRVAL(row));
	while (i++ < offset) {
		zend_hash_move_forward(Z_ARRVAL(row));
		zend_hash_get_current_data(Z_ARRVAL(row), (void **)&entry);
	}

	zend_hash_get_current_data(Z_ARRVAL(row), (void **)&entry);

	*return_value = **entry;
	zval_copy_ctor(return_value);
	Z_SET_REFCOUNT_P(return_value, 1);
	zval_dtor(&row);

	DBG_VOID_RETURN;
}
/* }}} */


MYSQLND_CLASS_METHODS_START(mysqlnd_res)
	MYSQLND_METHOD(mysqlnd_res, fetch_row),
	MYSQLND_METHOD(mysqlnd_res, use_result),
	MYSQLND_METHOD(mysqlnd_res, store_result),
	MYSQLND_METHOD(mysqlnd_res, fetch_into),
	MYSQLND_METHOD(mysqlnd_res, fetch_row_c),
	MYSQLND_METHOD(mysqlnd_res, fetch_all),
	MYSQLND_METHOD(mysqlnd_res, fetch_field_data),
	MYSQLND_METHOD(mysqlnd_res, num_rows),
	MYSQLND_METHOD(mysqlnd_res, num_fields),
	MYSQLND_METHOD(mysqlnd_res, skip_result),
	MYSQLND_METHOD(mysqlnd_res, data_seek),
	MYSQLND_METHOD(mysqlnd_res, field_seek),
	MYSQLND_METHOD(mysqlnd_res, field_tell),
	MYSQLND_METHOD(mysqlnd_res, fetch_field),
	MYSQLND_METHOD(mysqlnd_res, fetch_field_direct),
	MYSQLND_METHOD(mysqlnd_res, fetch_fields),
	MYSQLND_METHOD(mysqlnd_res, read_result_metadata),
	MYSQLND_METHOD(mysqlnd_res, fetch_lengths),
	MYSQLND_METHOD(mysqlnd_res, store_result_fetch_data),
	MYSQLND_METHOD(mysqlnd_res, free_result_buffers),
	MYSQLND_METHOD(mysqlnd_res, free_result),
	MYSQLND_METHOD(mysqlnd_res, free_result_internal),
	MYSQLND_METHOD(mysqlnd_res, free_result_contents_internal),
	mysqlnd_result_meta_init
MYSQLND_CLASS_METHODS_END;


MYSQLND_CLASS_METHODS_START(mysqlnd_result_unbuffered)
	MYSQLND_METHOD(mysqlnd_result_unbuffered, fetch_row),
	NULL, /* row_decoder */
	MYSQLND_METHOD(mysqlnd_result_unbuffered, num_rows),
	MYSQLND_METHOD(mysqlnd_result_unbuffered, fetch_lengths),
	MYSQLND_METHOD(mysqlnd_result_unbuffered, free_last_data),
	MYSQLND_METHOD(mysqlnd_result_unbuffered, free_result)
MYSQLND_CLASS_METHODS_END;


MYSQLND_CLASS_METHODS_START(mysqlnd_result_buffered)
	MYSQLND_METHOD(mysqlnd_result_buffered, fetch_row),
	NULL, /* row_decoder */
	MYSQLND_METHOD(mysqlnd_result_buffered, num_rows),
	MYSQLND_METHOD(mysqlnd_result_buffered, fetch_lengths),
	MYSQLND_METHOD(mysqlnd_result_buffered, data_seek),
	MYSQLND_METHOD(mysqlnd_result_buffered, initialize_result_set_rest),
	MYSQLND_METHOD(mysqlnd_result_buffered, free_result)
MYSQLND_CLASS_METHODS_END;


/* {{{ mysqlnd_result_init */
PHPAPI MYSQLND_RES *
mysqlnd_result_init(php_uint_t field_count, zend_bool persistent TSRMLS_DC)
{
	size_t alloc_size = sizeof(MYSQLND_RES) + mysqlnd_plugin_count() * sizeof(void *);
	MYSQLND_RES * ret = mnd_pecalloc(1, alloc_size, persistent);

	DBG_ENTER("mysqlnd_result_init");

	if (!ret) {
		DBG_RETURN(NULL);
	}

	ret->persistent		= persistent;
	ret->field_count	= field_count;
	ret->m = *mysqlnd_result_get_methods();

	DBG_RETURN(ret);
}
/* }}} */


/* {{{ mysqlnd_result_unbuffered_init */
PHPAPI MYSQLND_RES_UNBUFFERED *
mysqlnd_result_unbuffered_init(php_uint_t field_count, zend_bool ps, zend_bool persistent TSRMLS_DC)
{
	size_t alloc_size = sizeof(MYSQLND_RES_UNBUFFERED) + mysqlnd_plugin_count() * sizeof(void *);
	MYSQLND_RES_UNBUFFERED * ret = mnd_pecalloc(1, alloc_size, persistent);

	DBG_ENTER("mysqlnd_result_unbuffered_init");

	if (!ret) {
		DBG_RETURN(NULL);
	}

	if (!(ret->lengths = mnd_pecalloc(field_count, sizeof(php_uint_t), persistent))) {
		mnd_pefree(ret, persistent);
		DBG_RETURN(NULL);
	}
	if (!(ret->result_set_memory_pool = mysqlnd_mempool_create(MYSQLND_G(mempool_default_size) TSRMLS_CC))) {
		mnd_efree(ret->lengths);
		mnd_pefree(ret, persistent);
		DBG_RETURN(NULL);	
	}

	ret->persistent	= persistent;
	ret->field_count= field_count;
	ret->ps = ps;

	ret->m = *mysqlnd_result_unbuffered_get_methods();

	if (ps) {
		ret->m.fetch_lengths = NULL; /* makes no sense */
		ret->m.row_decoder	= php_mysqlnd_rowp_read_binary_protocol;
	} else {
		ret->m.row_decoder	= php_mysqlnd_rowp_read_text_protocol;
	}

	DBG_RETURN(ret);
}
/* }}} */


/* {{{ mysqlnd_result_buffered_init */
PHPAPI MYSQLND_RES_BUFFERED *
mysqlnd_result_buffered_init(php_uint_t field_count, zend_bool ps, zend_bool persistent TSRMLS_DC)
{
	size_t alloc_size = sizeof(MYSQLND_RES_BUFFERED) + mysqlnd_plugin_count() * sizeof(void *);
	MYSQLND_RES_BUFFERED * ret = mnd_pecalloc(1, alloc_size, persistent);

	DBG_ENTER("mysqlnd_result_buffered_init");

	if (!ret) {
		DBG_RETURN(NULL);
	}
	if (!(ret->lengths = mnd_pecalloc(field_count, sizeof(unsigned long), persistent))) {
		mnd_pefree(ret, persistent);
		DBG_RETURN(NULL);
	}
	if (!(ret->result_set_memory_pool = mysqlnd_mempool_create(MYSQLND_G(mempool_default_size) TSRMLS_CC))) {
		mnd_efree(ret->lengths);
		mnd_pefree(ret, persistent);
		DBG_RETURN(NULL);	
	}

	ret->persistent	= persistent;
	ret->field_count= field_count;
	ret->ps = ps;
	ret->m = *mysqlnd_result_buffered_get_methods();

	if (ps) {
		ret->m.fetch_lengths = NULL; /* makes no sense */
		ret->m.row_decoder	= php_mysqlnd_rowp_read_binary_protocol;
	} else {
		ret->m.row_decoder	= php_mysqlnd_rowp_read_text_protocol;
	}

	DBG_RETURN(ret);
}
/* }}} */


/*
 * Local variables:
 * tab-width: 4
 * c-basic-offset: 4
 * End:
 * vim600: noet sw=4 ts=4 fdm=marker
 * vim<600: noet sw=4 ts=4
 */<|MERGE_RESOLUTION|>--- conflicted
+++ resolved
@@ -1143,11 +1143,7 @@
 
 	set = result->stored_data;
 
-<<<<<<< HEAD
-	if (!set) {
-=======
 	if (!set || !row_buffers) {
->>>>>>> cc409199
 		ret = FAIL;
 		goto end;
 	}
@@ -1281,11 +1277,7 @@
 		DBG_RETURN(NULL);
 	}
 
-<<<<<<< HEAD
-	ret = result->m.store_result_fetch_data(conn, result, result->meta, flags & MYSQLND_STORE_PS TSRMLS_CC);
-=======
 	ret = result->m.store_result_fetch_data(conn, result, result->meta, &result->stored_data->row_buffers, flags & MYSQLND_STORE_PS TSRMLS_CC);
->>>>>>> cc409199
 	if (FAIL == ret) {
 		if (result->stored_data) {
 			COPY_CLIENT_ERROR(*conn->error_info, result->stored_data->error_info);
