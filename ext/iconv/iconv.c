/*
   +----------------------------------------------------------------------+
   | Copyright (c) The PHP Group                                          |
   +----------------------------------------------------------------------+
   | This source file is subject to version 3.01 of the PHP license,      |
   | that is bundled with this package in the file LICENSE, and is        |
   | available through the world-wide-web at the following url:           |
   | http://www.php.net/license/3_01.txt                                  |
   | If you did not receive a copy of the PHP license and are unable to   |
   | obtain it through the world-wide-web, please send a note to          |
   | license@php.net so we can mail you a copy immediately.               |
   +----------------------------------------------------------------------+
   | Authors: Rui Hirokawa <rui_hirokawa@ybb.ne.jp>                       |
   |          Stig Bakken <ssb@php.net>                                   |
   |          Moriyoshi Koizumi <moriyoshi@php.net>                       |
   +----------------------------------------------------------------------+
 */

#ifdef HAVE_CONFIG_H
#include "config.h"
#endif

#include "php.h"
#include "php_globals.h"
#include "ext/standard/info.h"
#include "main/php_output.h"
#include "SAPI.h"
#include "php_ini.h"

#include <stdlib.h>
#include <errno.h>

#include "php_iconv.h"

#ifdef HAVE_ICONV

#ifdef PHP_ICONV_H_PATH
#include PHP_ICONV_H_PATH
#else
#include <iconv.h>
#endif

#ifdef HAVE_GLIBC_ICONV
#include <gnu/libc-version.h>
#endif

#ifdef HAVE_LIBICONV
#undef iconv
#endif

#include "zend_smart_str.h"
#include "ext/standard/base64.h"
#include "ext/standard/quot_print.h"
#include "iconv_arginfo.h"

#define _php_iconv_memequal(a, b, c) \
	(memcmp(a, b, c) == 0)

/* {{{ iconv_functions[]
 */
static const zend_function_entry iconv_functions[] = {
	PHP_RAW_NAMED_FE(iconv,php_if_iconv,				arginfo_iconv)
	PHP_FE(iconv_get_encoding,						arginfo_iconv_get_encoding)
	PHP_FE(iconv_set_encoding,						arginfo_iconv_set_encoding)
	PHP_FE(iconv_strlen,							arginfo_iconv_strlen)
	PHP_FE(iconv_substr,							arginfo_iconv_substr)
	PHP_FE(iconv_strpos,							arginfo_iconv_strpos)
	PHP_FE(iconv_strrpos,							arginfo_iconv_strrpos)
	PHP_FE(iconv_mime_encode,						arginfo_iconv_mime_encode)
	PHP_FE(iconv_mime_decode,						arginfo_iconv_mime_decode)
	PHP_FE(iconv_mime_decode_headers,				arginfo_iconv_mime_decode_headers)
	PHP_FE_END
};
/* }}} */

ZEND_DECLARE_MODULE_GLOBALS(iconv)
static PHP_GINIT_FUNCTION(iconv);

/* {{{ iconv_module_entry
 */
zend_module_entry iconv_module_entry = {
	STANDARD_MODULE_HEADER,
	"iconv",
	iconv_functions,
	PHP_MINIT(miconv),
	PHP_MSHUTDOWN(miconv),
	NULL,
	NULL,
	PHP_MINFO(miconv),
	PHP_ICONV_VERSION,
	PHP_MODULE_GLOBALS(iconv),
	PHP_GINIT(iconv),
	NULL,
	NULL,
	STANDARD_MODULE_PROPERTIES_EX
};
/* }}} */

#ifdef COMPILE_DL_ICONV
#ifdef ZTS
ZEND_TSRMLS_CACHE_DEFINE()
#endif
ZEND_GET_MODULE(iconv)
#endif

/* {{{ PHP_GINIT_FUNCTION */
static PHP_GINIT_FUNCTION(iconv)
{
#if defined(COMPILE_DL_ICONV) && defined(ZTS)
	ZEND_TSRMLS_CACHE_UPDATE();
#endif
	iconv_globals->input_encoding = NULL;
	iconv_globals->output_encoding = NULL;
	iconv_globals->internal_encoding = NULL;
}
/* }}} */

#if defined(HAVE_LIBICONV) && defined(ICONV_ALIASED_LIBICONV)
#define iconv libiconv
#endif

/* {{{ typedef enum php_iconv_enc_scheme_t */
typedef enum _php_iconv_enc_scheme_t {
	PHP_ICONV_ENC_SCHEME_BASE64,
	PHP_ICONV_ENC_SCHEME_QPRINT
} php_iconv_enc_scheme_t;
/* }}} */

#define PHP_ICONV_MIME_DECODE_STRICT            (1<<0)
#define PHP_ICONV_MIME_DECODE_CONTINUE_ON_ERROR (1<<1)

/* {{{ prototypes */
static php_iconv_err_t _php_iconv_appendl(smart_str *d, const char *s, size_t l, iconv_t cd);
static php_iconv_err_t _php_iconv_appendc(smart_str *d, const char c, iconv_t cd);

static void _php_iconv_show_error(php_iconv_err_t err, const char *out_charset, const char *in_charset);

static php_iconv_err_t _php_iconv_strlen(size_t *pretval, const char *str, size_t nbytes, const char *enc);

static php_iconv_err_t _php_iconv_substr(smart_str *pretval, const char *str, size_t nbytes, zend_long offset, zend_long len, const char *enc);

static php_iconv_err_t _php_iconv_strpos(size_t *pretval, const char *haystk, size_t haystk_nbytes, const char *ndl, size_t ndl_nbytes, zend_long offset, const char *enc);

static php_iconv_err_t _php_iconv_mime_encode(smart_str *pretval, const char *fname, size_t fname_nbytes, const char *fval, size_t fval_nbytes, size_t max_line_len, const char *lfchars, php_iconv_enc_scheme_t enc_scheme, const char *out_charset, const char *enc);

static php_iconv_err_t _php_iconv_mime_decode(smart_str *pretval, const char *str, size_t str_nbytes, const char *enc, const char **next_pos, int mode);

static php_iconv_err_t php_iconv_stream_filter_register_factory(void);
static php_iconv_err_t php_iconv_stream_filter_unregister_factory(void);

static int php_iconv_output_conflict(const char *handler_name, size_t handler_name_len);
static php_output_handler *php_iconv_output_handler_init(const char *name, size_t name_len, size_t chunk_size, int flags);
static int php_iconv_output_handler(void **nothing, php_output_context *output_context);
/* }}} */

/* {{{ static globals */
static const char _generic_superset_name[] = ICONV_UCS4_ENCODING;
#define GENERIC_SUPERSET_NAME _generic_superset_name
#define GENERIC_SUPERSET_NBYTES 4
/* }}} */


static PHP_INI_MH(OnUpdateInputEncoding)
{
	if (ZSTR_LEN(new_value) >= ICONV_CSNMAXLEN) {
		return FAILURE;
	}
	if (stage & (PHP_INI_STAGE_ACTIVATE | PHP_INI_STAGE_RUNTIME)) {
		php_error_docref("ref.iconv", E_DEPRECATED, "Use of iconv.input_encoding is deprecated");
	}
	OnUpdateString(entry, new_value, mh_arg1, mh_arg2, mh_arg3, stage);
	return SUCCESS;
}


static PHP_INI_MH(OnUpdateOutputEncoding)
{
	if (ZSTR_LEN(new_value) >= ICONV_CSNMAXLEN) {
		return FAILURE;
	}
	if (stage & (PHP_INI_STAGE_ACTIVATE | PHP_INI_STAGE_RUNTIME)) {
		php_error_docref("ref.iconv", E_DEPRECATED, "Use of iconv.output_encoding is deprecated");
	}
	OnUpdateString(entry, new_value, mh_arg1, mh_arg2, mh_arg3, stage);
	return SUCCESS;
}


static PHP_INI_MH(OnUpdateInternalEncoding)
{
	if (ZSTR_LEN(new_value) >= ICONV_CSNMAXLEN) {
		return FAILURE;
	}
	if (stage & (PHP_INI_STAGE_ACTIVATE | PHP_INI_STAGE_RUNTIME)) {
		php_error_docref("ref.iconv", E_DEPRECATED, "Use of iconv.internal_encoding is deprecated");
	}
	OnUpdateString(entry, new_value, mh_arg1, mh_arg2, mh_arg3, stage);
	return SUCCESS;
}


/* {{{ PHP_INI
 */
PHP_INI_BEGIN()
	STD_PHP_INI_ENTRY("iconv.input_encoding",    "", PHP_INI_ALL, OnUpdateInputEncoding,    input_encoding,    zend_iconv_globals, iconv_globals)
	STD_PHP_INI_ENTRY("iconv.output_encoding",   "", PHP_INI_ALL, OnUpdateOutputEncoding,   output_encoding,   zend_iconv_globals, iconv_globals)
	STD_PHP_INI_ENTRY("iconv.internal_encoding", "", PHP_INI_ALL, OnUpdateInternalEncoding, internal_encoding, zend_iconv_globals, iconv_globals)
PHP_INI_END()
/* }}} */

/* {{{ PHP_MINIT_FUNCTION */
PHP_MINIT_FUNCTION(miconv)
{
	char *version = "unknown";

	REGISTER_INI_ENTRIES();

#if HAVE_LIBICONV
	{
		static char buf[16];
		snprintf(buf, sizeof(buf), "%d.%d",
			_libiconv_version >> 8, _libiconv_version & 0xff);
		version = buf;
	}
#elif HAVE_GLIBC_ICONV
	version = (char *)gnu_get_libc_version();
#endif

#ifdef PHP_ICONV_IMPL
	REGISTER_STRING_CONSTANT("ICONV_IMPL", PHP_ICONV_IMPL, CONST_CS | CONST_PERSISTENT);
#elif HAVE_LIBICONV
	REGISTER_STRING_CONSTANT("ICONV_IMPL", "libiconv", CONST_CS | CONST_PERSISTENT);
#else
	REGISTER_STRING_CONSTANT("ICONV_IMPL", "unknown", CONST_CS | CONST_PERSISTENT);
#endif
	REGISTER_STRING_CONSTANT("ICONV_VERSION", version, CONST_CS | CONST_PERSISTENT);

	REGISTER_LONG_CONSTANT("ICONV_MIME_DECODE_STRICT", PHP_ICONV_MIME_DECODE_STRICT, CONST_CS | CONST_PERSISTENT);
	REGISTER_LONG_CONSTANT("ICONV_MIME_DECODE_CONTINUE_ON_ERROR", PHP_ICONV_MIME_DECODE_CONTINUE_ON_ERROR, CONST_CS | CONST_PERSISTENT);

	if (php_iconv_stream_filter_register_factory() != PHP_ICONV_ERR_SUCCESS) {
		return FAILURE;
	}

	php_output_handler_alias_register(ZEND_STRL("ob_iconv_handler"), php_iconv_output_handler_init);
	php_output_handler_conflict_register(ZEND_STRL("ob_iconv_handler"), php_iconv_output_conflict);

	return SUCCESS;
}
/* }}} */

/* {{{ PHP_MSHUTDOWN_FUNCTION */
PHP_MSHUTDOWN_FUNCTION(miconv)
{
	php_iconv_stream_filter_unregister_factory();
	UNREGISTER_INI_ENTRIES();
	return SUCCESS;
}
/* }}} */

/* {{{ PHP_MINFO_FUNCTION */
PHP_MINFO_FUNCTION(miconv)
{
	zval *iconv_impl, *iconv_ver;

	iconv_impl = zend_get_constant_str("ICONV_IMPL", sizeof("ICONV_IMPL")-1);
	iconv_ver = zend_get_constant_str("ICONV_VERSION", sizeof("ICONV_VERSION")-1);

	php_info_print_table_start();
	php_info_print_table_row(2, "iconv support", "enabled");
	php_info_print_table_row(2, "iconv implementation", Z_STRVAL_P(iconv_impl));
	php_info_print_table_row(2, "iconv library version", Z_STRVAL_P(iconv_ver));
	php_info_print_table_end();

	DISPLAY_INI_ENTRIES();
}
/* }}} */

static const char *get_internal_encoding(void) {
	if (ICONVG(internal_encoding) && ICONVG(internal_encoding)[0]) {
		return ICONVG(internal_encoding);
	}
	return php_get_internal_encoding();
}

static const char *get_input_encoding(void) {
	if (ICONVG(input_encoding) && ICONVG(input_encoding)[0]) {
		return ICONVG(input_encoding);
	}
	return php_get_input_encoding();
}

static const char *get_output_encoding(void) {
	if (ICONVG(output_encoding) && ICONVG(output_encoding)[0]) {
		return ICONVG(output_encoding);
	}
	return php_get_output_encoding();
}


static int php_iconv_output_conflict(const char *handler_name, size_t handler_name_len)
{
	if (php_output_get_level()) {
		if (php_output_handler_conflict(handler_name, handler_name_len, ZEND_STRL("ob_iconv_handler"))
		||	php_output_handler_conflict(handler_name, handler_name_len, ZEND_STRL("mb_output_handler"))) {
			return FAILURE;
		}
	}
	return SUCCESS;
}

static php_output_handler *php_iconv_output_handler_init(const char *handler_name, size_t handler_name_len, size_t chunk_size, int flags)
{
	return php_output_handler_create_internal(handler_name, handler_name_len, php_iconv_output_handler, chunk_size, flags);
}

static int php_iconv_output_handler(void **nothing, php_output_context *output_context)
{
	char *s, *content_type, *mimetype = NULL;
	int output_status, mimetype_len = 0;

	if (output_context->op & PHP_OUTPUT_HANDLER_START) {
		output_status = php_output_get_status();
		if (output_status & PHP_OUTPUT_SENT) {
			return FAILURE;
		}

		if (SG(sapi_headers).mimetype && !strncasecmp(SG(sapi_headers).mimetype, "text/", 5)) {
			if ((s = strchr(SG(sapi_headers).mimetype,';')) == NULL){
				mimetype = SG(sapi_headers).mimetype;
			} else {
				mimetype = SG(sapi_headers).mimetype;
				mimetype_len = (int)(s - SG(sapi_headers).mimetype);
			}
		} else if (SG(sapi_headers).send_default_content_type) {
			mimetype = SG(default_mimetype) ? SG(default_mimetype) : SAPI_DEFAULT_MIMETYPE;
		}

		if (mimetype != NULL && !(output_context->op & PHP_OUTPUT_HANDLER_CLEAN)) {
			size_t len;
			char *p = strstr(get_output_encoding(), "//");

			if (p) {
				len = spprintf(&content_type, 0, "Content-Type:%.*s; charset=%.*s", mimetype_len ? mimetype_len : (int) strlen(mimetype), mimetype, (int) (p - get_output_encoding()), get_output_encoding());
			} else {
				len = spprintf(&content_type, 0, "Content-Type:%.*s; charset=%s", mimetype_len ? mimetype_len : (int) strlen(mimetype), mimetype, get_output_encoding());
			}
			if (content_type && SUCCESS == sapi_add_header(content_type, len, 0)) {
				SG(sapi_headers).send_default_content_type = 0;
				php_output_handler_hook(PHP_OUTPUT_HANDLER_HOOK_IMMUTABLE, NULL);
			}
		}
	}

	if (output_context->in.used) {
		zend_string *out;
		output_context->out.free = 1;
		_php_iconv_show_error(php_iconv_string(output_context->in.data, output_context->in.used, &out, get_output_encoding(), get_internal_encoding()), get_output_encoding(), get_internal_encoding());
		if (out) {
			output_context->out.data = estrndup(ZSTR_VAL(out), ZSTR_LEN(out));
			output_context->out.used = ZSTR_LEN(out);
			zend_string_efree(out);
		} else {
			output_context->out.data = NULL;
			output_context->out.used = 0;
		}
	}

	return SUCCESS;
}

/* {{{ _php_iconv_appendl() */
static php_iconv_err_t _php_iconv_appendl(smart_str *d, const char *s, size_t l, iconv_t cd)
{
	const char *in_p = s;
	size_t in_left = l;
	char *out_p;
	size_t out_left = 0;
	size_t buf_growth = 128;

	if (in_p != NULL) {
		while (in_left > 0) {
			out_left = buf_growth;
			smart_str_alloc(d, out_left, 0);

			out_p = ZSTR_VAL((d)->s) + ZSTR_LEN((d)->s);

			if (iconv(cd, (char **)&in_p, &in_left, (char **) &out_p, &out_left) == (size_t)-1) {
				switch (errno) {
					case EINVAL:
						return PHP_ICONV_ERR_ILLEGAL_CHAR;

					case EILSEQ:
						return PHP_ICONV_ERR_ILLEGAL_SEQ;

					case E2BIG:
						break;

					default:
						return PHP_ICONV_ERR_UNKNOWN;
				}
			}
			ZSTR_LEN((d)->s) += (buf_growth - out_left);
			buf_growth <<= 1;
		}
	} else {
		for (;;) {
			out_left = buf_growth;
			smart_str_alloc(d, out_left, 0);

			out_p = ZSTR_VAL((d)->s) + ZSTR_LEN((d)->s);

			if (iconv(cd, NULL, NULL, (char **) &out_p, &out_left) == (size_t)0) {
				ZSTR_LEN((d)->s) += (buf_growth - out_left);
				break;
			} else {
				if (errno != E2BIG) {
					return PHP_ICONV_ERR_UNKNOWN;
				}
			}
			ZSTR_LEN((d)->s) += (buf_growth - out_left);
			buf_growth <<= 1;
		}
	}
	return PHP_ICONV_ERR_SUCCESS;
}
/* }}} */

/* {{{ _php_iconv_appendc() */
static php_iconv_err_t _php_iconv_appendc(smart_str *d, const char c, iconv_t cd)
{
	return _php_iconv_appendl(d, &c, 1, cd);
}
/* }}} */

/* {{{ */
#if ICONV_BROKEN_IGNORE
static int _php_check_ignore(const char *charset)
{
  size_t clen = strlen(charset);
  if (clen >= 9 && strcmp("//IGNORE", charset+clen-8) == 0) {
    return 1;
  }
  if (clen >= 19 && strcmp("//IGNORE//TRANSLIT", charset+clen-18) == 0) {
    return 1;
  }
  return 0;
}
#else
#define _php_check_ignore(x) (0)
#endif
/* }}} */

/* {{{ php_iconv_string()
 */
PHP_ICONV_API php_iconv_err_t php_iconv_string(const char *in_p, size_t in_len, zend_string **out, const char *out_charset, const char *in_charset)
{
	iconv_t cd;
	size_t in_left, out_size, out_left;
	char *out_p;
	size_t bsz, result = 0;
	php_iconv_err_t retval = PHP_ICONV_ERR_SUCCESS;
	zend_string *out_buf;
	int ignore_ilseq = _php_check_ignore(out_charset);

	*out = NULL;

	cd = iconv_open(out_charset, in_charset);

	if (cd == (iconv_t)(-1)) {
		if (errno == EINVAL) {
			return PHP_ICONV_ERR_WRONG_CHARSET;
		} else {
			return PHP_ICONV_ERR_CONVERTER;
		}
	}
	in_left= in_len;
	out_left = in_len + 32; /* Avoid realloc() most cases */
	out_size = 0;
	bsz = out_left;
	out_buf = zend_string_alloc(bsz, 0);
	out_p = ZSTR_VAL(out_buf);

	while (in_left > 0) {
		result = iconv(cd, (char **) &in_p, &in_left, (char **) &out_p, &out_left);
		out_size = bsz - out_left;
		if (result == (size_t)(-1)) {
			if (ignore_ilseq && errno == EILSEQ) {
				if (in_left <= 1) {
					result = 0;
				} else {
					errno = 0;
					in_p++;
					in_left--;
					continue;
				}
			}

			if (errno == E2BIG && in_left > 0) {
				/* converted string is longer than out buffer */
				bsz += in_len;

				out_buf = zend_string_extend(out_buf, bsz, 0);
				out_p = ZSTR_VAL(out_buf);
				out_p += out_size;
				out_left = bsz - out_size;
				continue;
			}
		}
		break;
	}

	if (result != (size_t)(-1)) {
		/* flush the shift-out sequences */
		for (;;) {
		   	result = iconv(cd, NULL, NULL, (char **) &out_p, &out_left);
			out_size = bsz - out_left;

			if (result != (size_t)(-1)) {
				break;
			}

			if (errno == E2BIG) {
				bsz += 16;
				out_buf = zend_string_extend(out_buf, bsz, 0);
				out_p = ZSTR_VAL(out_buf);
				out_p += out_size;
				out_left = bsz - out_size;
			} else {
				break;
			}
		}
	}

	iconv_close(cd);

	if (result == (size_t)(-1)) {
		switch (errno) {
			case EINVAL:
				retval = PHP_ICONV_ERR_ILLEGAL_CHAR;
				break;

			case EILSEQ:
				retval = PHP_ICONV_ERR_ILLEGAL_SEQ;
				break;

			case E2BIG:
				/* should not happen */
				retval = PHP_ICONV_ERR_TOO_BIG;
				break;

			default:
				/* other error */
				zend_string_efree(out_buf);
				return PHP_ICONV_ERR_UNKNOWN;
		}
	}
	*out_p = '\0';
	ZSTR_LEN(out_buf) = out_size;
	*out = out_buf;
	return retval;
}
/* }}} */

/* {{{ _php_iconv_strlen() */
static php_iconv_err_t _php_iconv_strlen(size_t *pretval, const char *str, size_t nbytes, const char *enc)
{
	char buf[GENERIC_SUPERSET_NBYTES*2];

	php_iconv_err_t err = PHP_ICONV_ERR_SUCCESS;

	iconv_t cd;

	const char *in_p;
	size_t in_left;

	char *out_p;
	size_t out_left;

	size_t cnt;
	int more;

	*pretval = (size_t)-1;

	cd = iconv_open(GENERIC_SUPERSET_NAME, enc);

	if (cd == (iconv_t)(-1)) {
		if (errno == EINVAL) {
			return PHP_ICONV_ERR_WRONG_CHARSET;
		} else {
			return PHP_ICONV_ERR_CONVERTER;
		}
	}

	errno = 0;
	out_left = 0;
	more = nbytes > 0;

	for (in_p = str, in_left = nbytes, cnt = 0; more;) {
		out_p = buf;
		out_left = sizeof(buf);

		more = in_left > 0;

		iconv(cd, more ? (char **)&in_p : NULL, more ? &in_left : NULL, (char **) &out_p, &out_left);
		if (out_left == sizeof(buf)) {
			break;
		} else {
			ZEND_ASSERT((sizeof(buf) - out_left) % GENERIC_SUPERSET_NBYTES == 0);
			cnt += (sizeof(buf) - out_left) / GENERIC_SUPERSET_NBYTES;
		}
	}

<<<<<<< HEAD
	if (out_left > 0) {
		cnt -= out_left / GENERIC_SUPERSET_NBYTES;
	}

=======
#if ICONV_SUPPORTS_ERRNO
>>>>>>> a7bbfc95
	switch (errno) {
		case EINVAL:
			err = PHP_ICONV_ERR_ILLEGAL_CHAR;
			break;

		case EILSEQ:
			err = PHP_ICONV_ERR_ILLEGAL_SEQ;
			break;

		case E2BIG:
		case 0:
			*pretval = cnt;
			break;

		default:
			err = PHP_ICONV_ERR_UNKNOWN;
			break;
	}

	iconv_close(cd);

	return err;
}

/* }}} */

/* {{{ _php_iconv_substr() */
static php_iconv_err_t _php_iconv_substr(smart_str *pretval,
	const char *str, size_t nbytes, zend_long offset, zend_long len, const char *enc)
{
	char buf[GENERIC_SUPERSET_NBYTES];

	php_iconv_err_t err = PHP_ICONV_ERR_SUCCESS;

	iconv_t cd1, cd2;

	const char *in_p;
	size_t in_left;

	char *out_p;
	size_t out_left;

	size_t cnt;
	size_t total_len;
	int more;

	err = _php_iconv_strlen(&total_len, str, nbytes, enc);
	if (err != PHP_ICONV_ERR_SUCCESS) {
		return err;
	}

	if (len < 0) {
		if ((len += (total_len - offset)) < 0) {
			return PHP_ICONV_ERR_SUCCESS;
		}
	}

	if (offset < 0) {
		if ((offset += total_len) < 0) {
			return PHP_ICONV_ERR_SUCCESS;
		}
	}

	if((size_t)len > total_len) {
		len = total_len;
	}


	if ((size_t)offset > total_len) {
		return PHP_ICONV_ERR_SUCCESS;
	}

	if ((size_t)(offset + len) > total_len ) {
		/* trying to compute the length */
		len = total_len - offset;
	}

	if (len == 0) {
		smart_str_appendl(pretval, "", 0);
		smart_str_0(pretval);
		return PHP_ICONV_ERR_SUCCESS;
	}

	cd1 = iconv_open(GENERIC_SUPERSET_NAME, enc);

	if (cd1 == (iconv_t)(-1)) {
		if (errno == EINVAL) {
			return PHP_ICONV_ERR_WRONG_CHARSET;
		} else {
			return PHP_ICONV_ERR_CONVERTER;
		}
	}

	cd2 = (iconv_t)NULL;
	errno = 0;
	more = nbytes > 0 && len > 0;

	for (in_p = str, in_left = nbytes, cnt = 0; more; ++cnt) {
		out_p = buf;
		out_left = sizeof(buf);

		more = in_left > 0 && len > 0;

		iconv(cd1, more ? (char **)&in_p : NULL, more ? &in_left : NULL, (char **) &out_p, &out_left);
		if (out_left == sizeof(buf)) {
			break;
		}

		if ((zend_long)cnt >= offset) {
			if (cd2 == (iconv_t)NULL) {
				cd2 = iconv_open(enc, GENERIC_SUPERSET_NAME);

				if (cd2 == (iconv_t)(-1)) {
					cd2 = (iconv_t)NULL;
					if (errno == EINVAL) {
						err = PHP_ICONV_ERR_WRONG_CHARSET;
					} else {
						err = PHP_ICONV_ERR_CONVERTER;
					}
					break;
				}
			}

			if (_php_iconv_appendl(pretval, buf, sizeof(buf), cd2) != PHP_ICONV_ERR_SUCCESS) {
				break;
			}
			--len;
		}

	}

	switch (errno) {
		case EINVAL:
			err = PHP_ICONV_ERR_ILLEGAL_CHAR;
			break;

		case EILSEQ:
			err = PHP_ICONV_ERR_ILLEGAL_SEQ;
			break;

		case E2BIG:
			break;
	}
	if (err == PHP_ICONV_ERR_SUCCESS) {
		if (cd2 != (iconv_t)NULL) {
			_php_iconv_appendl(pretval, NULL, 0, cd2);
		}
		smart_str_0(pretval);
	}

	if (cd1 != (iconv_t)NULL) {
		iconv_close(cd1);
	}

	if (cd2 != (iconv_t)NULL) {
		iconv_close(cd2);
	}
	return err;
}

/* }}} */

/* {{{ _php_iconv_strpos() */
static php_iconv_err_t _php_iconv_strpos(size_t *pretval,
	const char *haystk, size_t haystk_nbytes,
	const char *ndl, size_t ndl_nbytes,
	zend_long offset, const char *enc)
{
	char buf[GENERIC_SUPERSET_NBYTES];

	php_iconv_err_t err = PHP_ICONV_ERR_SUCCESS;

	iconv_t cd;

	const char *in_p;
	size_t in_left;

	char *out_p;
	size_t out_left;

	size_t cnt;

	zend_string *ndl_buf;
	const char *ndl_buf_p;
	size_t ndl_buf_left;

	size_t match_ofs;
	int more;
	size_t iconv_ret;

	*pretval = (size_t)-1;

	err = php_iconv_string(ndl, ndl_nbytes, &ndl_buf, GENERIC_SUPERSET_NAME, enc);

	if (err != PHP_ICONV_ERR_SUCCESS) {
		if (ndl_buf != NULL) {
			zend_string_efree(ndl_buf);
		}
		return err;
	}

	cd = iconv_open(GENERIC_SUPERSET_NAME, enc);

	if (cd == (iconv_t)(-1)) {
		if (ndl_buf != NULL) {
			zend_string_efree(ndl_buf);
		}
		if (errno == EINVAL) {
			return PHP_ICONV_ERR_WRONG_CHARSET;
		} else {
			return PHP_ICONV_ERR_CONVERTER;
		}
	}

	ndl_buf_p = ZSTR_VAL(ndl_buf);
	ndl_buf_left = ZSTR_LEN(ndl_buf);
	match_ofs = (size_t)-1;
	more = haystk_nbytes > 0;

	for (in_p = haystk, in_left = haystk_nbytes, cnt = 0; more; ++cnt) {
		out_p = buf;
		out_left = sizeof(buf);

		more = in_left > 0;

<<<<<<< HEAD
		if (iconv(cd, (char **)&in_p, &in_left, (char **) &out_p, &out_left) == (size_t)-1) {
			if (prev_in_left == in_left) {
				switch (errno) {
					case EINVAL:
						err = PHP_ICONV_ERR_ILLEGAL_CHAR;
						break;
=======
		iconv_ret = iconv(cd, more ? (char **)&in_p : NULL, more ? &in_left : NULL, (char **) &out_p, &out_left);
		if (out_left == sizeof(buf)) {
			break;
		}
#if ICONV_SUPPORTS_ERRNO
		if (iconv_ret == (size_t)-1) {
			switch (errno) {
				case EINVAL:
					err = PHP_ICONV_ERR_ILLEGAL_CHAR;
					break;
>>>>>>> a7bbfc95

				case EILSEQ:
					err = PHP_ICONV_ERR_ILLEGAL_SEQ;
					break;

				case E2BIG:
					break;

<<<<<<< HEAD
					default:
						err = PHP_ICONV_ERR_UNKNOWN;
						break;
				}
				break;
=======
				default:
					err = PHP_ICONV_ERR_UNKNOWN;
					break;
>>>>>>> a7bbfc95
			}
		}
#endif
		if (offset >= 0) {
			if (cnt >= (size_t)offset) {
				if (_php_iconv_memequal(buf, ndl_buf_p, sizeof(buf))) {
					if (match_ofs == (size_t)-1) {
						match_ofs = cnt;
					}
					ndl_buf_p += GENERIC_SUPERSET_NBYTES;
					ndl_buf_left -= GENERIC_SUPERSET_NBYTES;
					if (ndl_buf_left == 0) {
						*pretval = match_ofs;
						break;
					}
				} else {
					size_t i, j, lim;

					i = 0;
					j = GENERIC_SUPERSET_NBYTES;
					lim = (size_t)(ndl_buf_p - ZSTR_VAL(ndl_buf));

					while (j < lim) {
						if (_php_iconv_memequal(&ZSTR_VAL(ndl_buf)[j], &ZSTR_VAL(ndl_buf)[i],
						           GENERIC_SUPERSET_NBYTES)) {
							i += GENERIC_SUPERSET_NBYTES;
						} else {
							j -= i;
							i = 0;
						}
						j += GENERIC_SUPERSET_NBYTES;
					}

					if (_php_iconv_memequal(buf, &ZSTR_VAL(ndl_buf)[i], sizeof(buf))) {
						match_ofs += (lim - i) / GENERIC_SUPERSET_NBYTES;
						i += GENERIC_SUPERSET_NBYTES;
						ndl_buf_p = &ZSTR_VAL(ndl_buf)[i];
						ndl_buf_left = ZSTR_LEN(ndl_buf) - i;
					} else {
						match_ofs = (size_t)-1;
						ndl_buf_p = ZSTR_VAL(ndl_buf);
						ndl_buf_left = ZSTR_LEN(ndl_buf);
					}
				}
			}
		} else {
			if (_php_iconv_memequal(buf, ndl_buf_p, sizeof(buf))) {
				if (match_ofs == (size_t)-1) {
					match_ofs = cnt;
				}
				ndl_buf_p += GENERIC_SUPERSET_NBYTES;
				ndl_buf_left -= GENERIC_SUPERSET_NBYTES;
				if (ndl_buf_left == 0) {
					*pretval = match_ofs;
					ndl_buf_p = ZSTR_VAL(ndl_buf);
					ndl_buf_left = ZSTR_LEN(ndl_buf);
					match_ofs = -1;
				}
			} else {
				size_t i, j, lim;

				i = 0;
				j = GENERIC_SUPERSET_NBYTES;
				lim = (size_t)(ndl_buf_p - ZSTR_VAL(ndl_buf));

				while (j < lim) {
					if (_php_iconv_memequal(&ZSTR_VAL(ndl_buf)[j], &ZSTR_VAL(ndl_buf)[i],
							   GENERIC_SUPERSET_NBYTES)) {
						i += GENERIC_SUPERSET_NBYTES;
					} else {
						j -= i;
						i = 0;
					}
					j += GENERIC_SUPERSET_NBYTES;
				}

				if (_php_iconv_memequal(buf, &ZSTR_VAL(ndl_buf)[i], sizeof(buf))) {
					match_ofs += (lim - i) / GENERIC_SUPERSET_NBYTES;
					i += GENERIC_SUPERSET_NBYTES;
					ndl_buf_p = &ZSTR_VAL(ndl_buf)[i];
					ndl_buf_left = ZSTR_LEN(ndl_buf) - i;
				} else {
					match_ofs = (size_t)-1;
					ndl_buf_p = ZSTR_VAL(ndl_buf);
					ndl_buf_left = ZSTR_LEN(ndl_buf);
				}
			}
		}
	}

	if (ndl_buf) {
		zend_string_efree(ndl_buf);
	}

	iconv_close(cd);

	return err;
}
/* }}} */

/* {{{ _php_iconv_mime_encode() */
static php_iconv_err_t _php_iconv_mime_encode(smart_str *pretval, const char *fname, size_t fname_nbytes, const char *fval, size_t fval_nbytes, size_t max_line_len, const char *lfchars, php_iconv_enc_scheme_t enc_scheme, const char *out_charset, const char *enc)
{
	php_iconv_err_t err = PHP_ICONV_ERR_SUCCESS;
	iconv_t cd = (iconv_t)(-1), cd_pl = (iconv_t)(-1);
	size_t char_cnt = 0;
	size_t out_charset_len;
	size_t lfchars_len;
	char *buf = NULL;
	const char *in_p;
	size_t in_left;
	char *out_p;
	size_t out_left;
	zend_string *encoded = NULL;
	static int qp_table[256] = {
		3, 3, 3, 3, 3, 3, 3, 3, 3, 3, 3, 3, 3, 3, 3, 3, /* 0x00 */
		3, 3, 3, 3, 3, 3, 3, 3, 3, 3, 3, 3, 3, 3, 3, 3, /* 0x10 */
		3, 1, 1, 1, 1, 1, 1, 1, 1, 1, 1, 1, 1, 1, 1, 1, /* 0x20 */
		1, 1, 1, 1, 1, 1, 1 ,1, 1, 1, 1, 1, 1, 3, 1, 3, /* 0x30 */
		1, 1, 1, 1, 1, 1, 1, 1, 1, 1, 1, 1, 1, 1, 1, 1, /* 0x40 */
		1, 1, 1, 1, 1, 1, 1, 1, 1, 1, 1, 1, 1, 1, 1, 3, /* 0x50 */
		1, 1, 1, 1, 1, 1, 1, 1, 1, 1, 1, 1, 1, 1, 1, 1, /* 0x60 */
		1, 1, 1, 1, 1, 1, 1, 1, 1, 1, 1, 1, 1, 1, 1, 3, /* 0x70 */
		3, 3, 3, 3, 3, 3, 3, 3, 3, 3, 3, 3, 3, 3, 3, 3, /* 0x80 */
		3, 3, 3, 3, 3, 3, 3, 3, 3, 3, 3, 3, 3, 3, 3, 3, /* 0x90 */
		3, 3, 3, 3, 3, 3, 3, 3, 3, 3, 3, 3, 3, 3, 3, 3, /* 0xA0 */
		3, 3, 3, 3, 3, 3, 3, 3, 3, 3, 3, 3, 3, 3, 3, 3, /* 0xB0 */
		3, 3, 3, 3, 3, 3, 3, 3, 3, 3, 3, 3, 3, 3, 3, 3, /* 0xC0 */
		3, 3, 3, 3, 3, 3, 3, 3, 3, 3, 3, 3, 3, 3, 3, 3, /* 0xD0 */
		3, 3, 3, 3, 3, 3, 3, 3, 3, 3, 3, 3, 3, 3, 3, 3, /* 0xE0 */
		3, 3, 3, 3, 3, 3, 3, 3, 3, 3, 3, 3, 3, 3, 3, 3  /* 0xF0 */
	};

	out_charset_len = strlen(out_charset);
	lfchars_len = strlen(lfchars);

	if ((fname_nbytes + 2) >= max_line_len
		|| (out_charset_len + 12) >= max_line_len) {
		/* field name is too long */
		err = PHP_ICONV_ERR_TOO_BIG;
		goto out;
	}

	cd_pl = iconv_open(ICONV_ASCII_ENCODING, enc);
	if (cd_pl == (iconv_t)(-1)) {
		if (errno == EINVAL) {
			err = PHP_ICONV_ERR_WRONG_CHARSET;
		} else {
			err = PHP_ICONV_ERR_CONVERTER;
		}
		goto out;
	}

	cd = iconv_open(out_charset, enc);
	if (cd == (iconv_t)(-1)) {
		if (errno == EINVAL) {
			err = PHP_ICONV_ERR_WRONG_CHARSET;
		} else {
			err = PHP_ICONV_ERR_CONVERTER;
		}
		goto out;
	}

	buf = safe_emalloc(1, max_line_len, 5);

	char_cnt = max_line_len;

	_php_iconv_appendl(pretval, fname, fname_nbytes, cd_pl);
	char_cnt -= fname_nbytes;
	smart_str_appendl(pretval, ": ", sizeof(": ") - 1);
	char_cnt -= 2;

	in_p = fval;
	in_left = fval_nbytes;

	do {
		size_t prev_in_left;
		size_t out_size;
		size_t encoded_word_min_len = sizeof("=\?\?X\?\?=")-1 + out_charset_len + (enc_scheme == PHP_ICONV_ENC_SCHEME_BASE64 ? 4 : 3);

		if (char_cnt < encoded_word_min_len + lfchars_len + 1) {
			/* lfchars must be encoded in ASCII here*/
			smart_str_appendl(pretval, lfchars, lfchars_len);
			smart_str_appendc(pretval, ' ');
			char_cnt = max_line_len - 1;
		}

		smart_str_appendl(pretval, "=?", sizeof("=?") - 1);
		char_cnt -= 2;
		smart_str_appendl(pretval, out_charset, out_charset_len);
		char_cnt -= out_charset_len;
		smart_str_appendc(pretval, '?');
		char_cnt --;

		switch (enc_scheme) {
			case PHP_ICONV_ENC_SCHEME_BASE64: {
				size_t ini_in_left;
				const char *ini_in_p;
				size_t out_reserved = 4;

				smart_str_appendc(pretval, 'B');
				char_cnt--;
				smart_str_appendc(pretval, '?');
				char_cnt--;

				prev_in_left = ini_in_left = in_left;
				ini_in_p = in_p;

				out_size = (char_cnt - 2) / 4 * 3;

				for (;;) {
					out_p = buf;

					if (out_size <= out_reserved) {
						err = PHP_ICONV_ERR_TOO_BIG;
						goto out;
					}

					out_left = out_size - out_reserved;

					if (iconv(cd, (char **)&in_p, &in_left, (char **) &out_p, &out_left) == (size_t)-1) {
						switch (errno) {
							case EINVAL:
								err = PHP_ICONV_ERR_ILLEGAL_CHAR;
								goto out;

							case EILSEQ:
								err = PHP_ICONV_ERR_ILLEGAL_SEQ;
								goto out;

							case E2BIG:
								if (prev_in_left == in_left) {
									err = PHP_ICONV_ERR_TOO_BIG;
									goto out;
								}
								break;

							default:
								err = PHP_ICONV_ERR_UNKNOWN;
								goto out;
						}
					}

					out_left += out_reserved;

					if (iconv(cd, NULL, NULL, (char **) &out_p, &out_left) == (size_t)-1) {
						if (errno != E2BIG) {
							err = PHP_ICONV_ERR_UNKNOWN;
							goto out;
						}
					} else {
						break;
					}

					if (iconv(cd, NULL, NULL, NULL, NULL) == (size_t)-1) {
						err = PHP_ICONV_ERR_UNKNOWN;
						goto out;
					}

					out_reserved += 4;
					in_left = ini_in_left;
					in_p = ini_in_p;
				}

				prev_in_left = in_left;

				encoded = php_base64_encode((unsigned char *) buf, (out_size - out_left));

				if (char_cnt < ZSTR_LEN(encoded)) {
					/* something went wrong! */
					err = PHP_ICONV_ERR_UNKNOWN;
					goto out;
				}

				smart_str_appendl(pretval, ZSTR_VAL(encoded), ZSTR_LEN(encoded));
				char_cnt -= ZSTR_LEN(encoded);
				smart_str_appendl(pretval, "?=", sizeof("?=") - 1);
				char_cnt -= 2;

				zend_string_release_ex(encoded, 0);
				encoded = NULL;
			} break; /* case PHP_ICONV_ENC_SCHEME_BASE64: */

			case PHP_ICONV_ENC_SCHEME_QPRINT: {
				size_t ini_in_left;
				const char *ini_in_p;
				const unsigned char *p;
				size_t nbytes_required;

				smart_str_appendc(pretval, 'Q');
				char_cnt--;
				smart_str_appendc(pretval, '?');
				char_cnt--;

				prev_in_left = ini_in_left = in_left;
				ini_in_p = in_p;

				for (out_size = (char_cnt - 2); out_size > 0;) {

					nbytes_required = 0;

					out_p = buf;
					out_left = out_size;

					if (iconv(cd, (char **)&in_p, &in_left, (char **) &out_p, &out_left) == (size_t)-1) {
						switch (errno) {
							case EINVAL:
								err = PHP_ICONV_ERR_ILLEGAL_CHAR;
								goto out;

							case EILSEQ:
								err = PHP_ICONV_ERR_ILLEGAL_SEQ;
								goto out;

							case E2BIG:
								if (prev_in_left == in_left) {
									err = PHP_ICONV_ERR_UNKNOWN;
									goto out;
								}
								break;

							default:
								err = PHP_ICONV_ERR_UNKNOWN;
								goto out;
						}
					}
					if (iconv(cd, NULL, NULL, (char **) &out_p, &out_left) == (size_t)-1) {
						if (errno != E2BIG) {
							err = PHP_ICONV_ERR_UNKNOWN;
							goto out;
						}
					}

					for (p = (unsigned char *)buf; p < (unsigned char *)out_p; p++) {
						nbytes_required += qp_table[*p];
					}

					if (nbytes_required <= char_cnt - 2) {
						break;
					}

					out_size -= ((nbytes_required - (char_cnt - 2)) + 2) / 3;
					in_left = ini_in_left;
					in_p = ini_in_p;
				}

				for (p = (unsigned char *)buf; p < (unsigned char *)out_p; p++) {
					if (qp_table[*p] == 1) {
						smart_str_appendc(pretval, *(char *)p);
						char_cnt--;
					} else {
						static char qp_digits[] = "0123456789ABCDEF";
						smart_str_appendc(pretval, '=');
						smart_str_appendc(pretval, qp_digits[(*p >> 4) & 0x0f]);
						smart_str_appendc(pretval, qp_digits[(*p & 0x0f)]);
						char_cnt -= 3;
					}
				}

				smart_str_appendl(pretval, "?=", sizeof("?=") - 1);
				char_cnt -= 2;

				if (iconv(cd, NULL, NULL, NULL, NULL) == (size_t)-1) {
					err = PHP_ICONV_ERR_UNKNOWN;
					goto out;
				}

			} break; /* case PHP_ICONV_ENC_SCHEME_QPRINT: */
		}
	} while (in_left > 0);

	smart_str_0(pretval);

out:
	if (cd != (iconv_t)(-1)) {
		iconv_close(cd);
	}
	if (cd_pl != (iconv_t)(-1)) {
		iconv_close(cd_pl);
	}
	if (encoded != NULL) {
		zend_string_release_ex(encoded, 0);
	}
	if (buf != NULL) {
		efree(buf);
	}
	return err;
}
/* }}} */

/* {{{ _php_iconv_mime_decode() */
static php_iconv_err_t _php_iconv_mime_decode(smart_str *pretval, const char *str, size_t str_nbytes, const char *enc, const char **next_pos, int mode)
{
	php_iconv_err_t err = PHP_ICONV_ERR_SUCCESS;

	iconv_t cd = (iconv_t)(-1), cd_pl = (iconv_t)(-1);

	const char *p1;
	size_t str_left;
	unsigned int scan_stat = 0;
	const char *csname = NULL;
	size_t csname_len;
	const char *encoded_text = NULL;
	size_t encoded_text_len = 0;
	const char *encoded_word = NULL;
	const char *spaces = NULL;

	php_iconv_enc_scheme_t enc_scheme = PHP_ICONV_ENC_SCHEME_BASE64;

	if (next_pos != NULL) {
		*next_pos = NULL;
	}

	cd_pl = iconv_open(enc, ICONV_ASCII_ENCODING);

	if (cd_pl == (iconv_t)(-1)) {
		if (errno == EINVAL) {
			err = PHP_ICONV_ERR_WRONG_CHARSET;
		} else {
			err = PHP_ICONV_ERR_CONVERTER;
		}
		goto out;
	}

	p1 = str;
	for (str_left = str_nbytes; str_left > 0; str_left--, p1++) {
		int eos = 0;

		switch (scan_stat) {
			case 0: /* expecting any character */
				switch (*p1) {
					case '\r': /* part of an EOL sequence? */
						scan_stat = 7;
						break;

					case '\n':
						scan_stat = 8;
						break;

					case '=': /* first letter of an encoded chunk */
						encoded_word = p1;
						scan_stat = 1;
						break;

					case ' ': case '\t': /* a chunk of whitespaces */
						spaces = p1;
						scan_stat = 11;
						break;

					default: /* first letter of a non-encoded word */
						err = _php_iconv_appendc(pretval, *p1, cd_pl);
						if (err != PHP_ICONV_ERR_SUCCESS) {
							if (mode & PHP_ICONV_MIME_DECODE_CONTINUE_ON_ERROR) {
								err = PHP_ICONV_ERR_SUCCESS;
							} else {
								goto out;
							}
						}
						encoded_word = NULL;
						if ((mode & PHP_ICONV_MIME_DECODE_STRICT)) {
							scan_stat = 12;
						}
						break;
				}
				break;

			case 1: /* expecting a delimiter */
				if (*p1 != '?') {
					if (*p1 == '\r' || *p1 == '\n') {
						--p1;
					}
					err = _php_iconv_appendl(pretval, encoded_word, (size_t)((p1 + 1) - encoded_word), cd_pl);
					if (err != PHP_ICONV_ERR_SUCCESS) {
						goto out;
					}
					encoded_word = NULL;
					if ((mode & PHP_ICONV_MIME_DECODE_STRICT)) {
						scan_stat = 12;
					} else {
						scan_stat = 0;
					}
					break;
				}
				csname = p1 + 1;
				scan_stat = 2;
				break;

			case 2: /* expecting a charset name */
				switch (*p1) {
					case '?': /* normal delimiter: encoding scheme follows */
						scan_stat = 3;
						break;

					case '*': /* new style delimiter: locale id follows */
						scan_stat = 10;
						break;

					case '\r': case '\n': /* not an encoded-word */
						--p1;
						_php_iconv_appendc(pretval, '=', cd_pl);
						_php_iconv_appendc(pretval, '?', cd_pl);
						err = _php_iconv_appendl(pretval, csname, (size_t)((p1 + 1) - csname), cd_pl);
						if (err != PHP_ICONV_ERR_SUCCESS) {
							goto out;
						}
						csname = NULL;
						if ((mode & PHP_ICONV_MIME_DECODE_STRICT)) {
							scan_stat = 12;
						}
						else {
							scan_stat = 0;
						}
						continue;
				}
				if (scan_stat != 2) {
					char tmpbuf[80];

					if (csname == NULL) {
						err = PHP_ICONV_ERR_MALFORMED;
						goto out;
					}

					csname_len = (size_t)(p1 - csname);

					if (csname_len > sizeof(tmpbuf) - 1) {
						if ((mode & PHP_ICONV_MIME_DECODE_CONTINUE_ON_ERROR)) {
							err = _php_iconv_appendl(pretval, encoded_word, (size_t)((p1 + 1) - encoded_word), cd_pl);
							if (err != PHP_ICONV_ERR_SUCCESS) {
								goto out;
							}
							encoded_word = NULL;
							if ((mode & PHP_ICONV_MIME_DECODE_STRICT)) {
								scan_stat = 12;
							} else {
								scan_stat = 0;
							}
							break;
						} else {
							err = PHP_ICONV_ERR_MALFORMED;
							goto out;
						}
					}

					memcpy(tmpbuf, csname, csname_len);
					tmpbuf[csname_len] = '\0';

					if (cd != (iconv_t)(-1)) {
						iconv_close(cd);
					}

					cd = iconv_open(enc, tmpbuf);

					if (cd == (iconv_t)(-1)) {
						if ((mode & PHP_ICONV_MIME_DECODE_CONTINUE_ON_ERROR)) {
							/* Bad character set, but the user wants us to
							 * press on. In this case, we'll just insert the
							 * undecoded encoded word, since there isn't really
							 * a more sensible behaviour available; the only
							 * other options are to swallow the encoded word
							 * entirely or decode it with an arbitrarily chosen
							 * single byte encoding, both of which seem to have
							 * a higher WTF factor than leaving it undecoded.
							 *
							 * Given this approach, we need to skip ahead to
							 * the end of the encoded word. */
							int qmarks = 2;
							while (qmarks > 0 && str_left > 1) {
								if (*(++p1) == '?') {
									--qmarks;
								}
								--str_left;
							}

							/* Look ahead to check for the terminating = that
							 * should be there as well; if it's there, we'll
							 * also include that. If it's not, there isn't much
							 * we can do at this point. */
							if (*(p1 + 1) == '=') {
								++p1;
								if (str_left > 1) {
									--str_left;
								}
							}

							err = _php_iconv_appendl(pretval, encoded_word, (size_t)((p1 + 1) - encoded_word), cd_pl);
							if (err != PHP_ICONV_ERR_SUCCESS) {
								goto out;
							}

							/* Let's go back and see if there are further
							 * encoded words or bare content, and hope they
							 * might actually have a valid character set. */
							scan_stat = 12;
							break;
						} else {
							if (errno == EINVAL) {
								err = PHP_ICONV_ERR_WRONG_CHARSET;
							} else {
								err = PHP_ICONV_ERR_CONVERTER;
							}
							goto out;
						}
					}
				}
				break;

			case 3: /* expecting a encoding scheme specifier */
				switch (*p1) {
					case 'b':
					case 'B':
						enc_scheme = PHP_ICONV_ENC_SCHEME_BASE64;
						scan_stat = 4;
						break;

					case 'q':
					case 'Q':
						enc_scheme = PHP_ICONV_ENC_SCHEME_QPRINT;
						scan_stat = 4;
						break;

					default:
						if ((mode & PHP_ICONV_MIME_DECODE_CONTINUE_ON_ERROR)) {
							err = _php_iconv_appendl(pretval, encoded_word, (size_t)((p1 + 1) - encoded_word), cd_pl);
							if (err != PHP_ICONV_ERR_SUCCESS) {
								goto out;
							}
							encoded_word = NULL;
							if ((mode & PHP_ICONV_MIME_DECODE_STRICT)) {
								scan_stat = 12;
							} else {
								scan_stat = 0;
							}
							break;
						} else {
							err = PHP_ICONV_ERR_MALFORMED;
							goto out;
						}
				}
				break;

			case 4: /* expecting a delimiter */
				if (*p1 != '?') {
					if ((mode & PHP_ICONV_MIME_DECODE_CONTINUE_ON_ERROR)) {
						/* pass the entire chunk through the converter */
						err = _php_iconv_appendl(pretval, encoded_word, (size_t)((p1 + 1) - encoded_word), cd_pl);
						if (err != PHP_ICONV_ERR_SUCCESS) {
							goto out;
						}
						encoded_word = NULL;
						if ((mode & PHP_ICONV_MIME_DECODE_STRICT)) {
							scan_stat = 12;
						} else {
							scan_stat = 0;
						}
						break;
					} else {
						err = PHP_ICONV_ERR_MALFORMED;
						goto out;
					}
				}
				encoded_text = p1 + 1;
				scan_stat = 5;
				break;

			case 5: /* expecting an encoded portion */
				if (*p1 == '?') {
					encoded_text_len = (size_t)(p1 - encoded_text);
					scan_stat = 6;
				}
				break;

			case 7: /* expecting a "\n" character */
				if (*p1 == '\n') {
					scan_stat = 8;
				} else {
					/* bare CR */
					_php_iconv_appendc(pretval, '\r', cd_pl);
					_php_iconv_appendc(pretval, *p1, cd_pl);
					scan_stat = 0;
				}
				break;

			case 8: /* checking whether the following line is part of a
					   folded header */
				if (*p1 != ' ' && *p1 != '\t') {
					--p1;
					str_left = 1; /* quit_loop */
					break;
				}
				if (encoded_word == NULL) {
					_php_iconv_appendc(pretval, ' ', cd_pl);
				}
				spaces = NULL;
				scan_stat = 11;
				break;

			case 6: /* expecting a End-Of-Chunk character "=" */
				if (*p1 != '=') {
					if ((mode & PHP_ICONV_MIME_DECODE_CONTINUE_ON_ERROR)) {
						/* pass the entire chunk through the converter */
						err = _php_iconv_appendl(pretval, encoded_word, (size_t)((p1 + 1) - encoded_word), cd_pl);
						if (err != PHP_ICONV_ERR_SUCCESS) {
							goto out;
						}
						encoded_word = NULL;
						if ((mode & PHP_ICONV_MIME_DECODE_STRICT)) {
							scan_stat = 12;
						} else {
							scan_stat = 0;
						}
						break;
					} else {
						err = PHP_ICONV_ERR_MALFORMED;
						goto out;
					}
				}
				scan_stat = 9;
				if (str_left == 1) {
					eos = 1;
				} else {
					break;
				}

			case 9: /* choice point, seeing what to do next.*/
				switch (*p1) {
					default:
						/* Handle non-RFC-compliant formats
						 *
						 * RFC2047 requires the character that comes right
						 * after an encoded word (chunk) to be a whitespace,
						 * while there are lots of broken implementations that
						 * generate such malformed headers that don't fulfill
						 * that requirement.
						 */
						if (!eos) {
							if ((mode & PHP_ICONV_MIME_DECODE_STRICT)) {
								/* pass the entire chunk through the converter */
								err = _php_iconv_appendl(pretval, encoded_word, (size_t)((p1 + 1) - encoded_word), cd_pl);
								if (err != PHP_ICONV_ERR_SUCCESS) {
									goto out;
								}
								scan_stat = 12;
								break;
							}
						}
						/* break is omitted intentionally */

					case '\r': case '\n': case ' ': case '\t': {
						zend_string *decoded_text;

						switch (enc_scheme) {
							case PHP_ICONV_ENC_SCHEME_BASE64:
								decoded_text = php_base64_decode((unsigned char*)encoded_text, encoded_text_len);
								break;

							case PHP_ICONV_ENC_SCHEME_QPRINT:
								decoded_text = php_quot_print_decode((unsigned char*)encoded_text, encoded_text_len, 1);
								break;
							default:
								decoded_text = NULL;
								break;
						}

						if (decoded_text == NULL) {
							if ((mode & PHP_ICONV_MIME_DECODE_CONTINUE_ON_ERROR)) {
								/* pass the entire chunk through the converter */
								err = _php_iconv_appendl(pretval, encoded_word, (size_t)((p1 + 1) - encoded_word), cd_pl);
								if (err != PHP_ICONV_ERR_SUCCESS) {
									goto out;
								}
								encoded_word = NULL;
								if ((mode & PHP_ICONV_MIME_DECODE_STRICT)) {
									scan_stat = 12;
								} else {
									scan_stat = 0;
								}
								break;
							} else {
								err = PHP_ICONV_ERR_UNKNOWN;
								goto out;
							}
						}

						err = _php_iconv_appendl(pretval, ZSTR_VAL(decoded_text), ZSTR_LEN(decoded_text), cd);
						zend_string_release_ex(decoded_text, 0);

						if (err != PHP_ICONV_ERR_SUCCESS) {
							if ((mode & PHP_ICONV_MIME_DECODE_CONTINUE_ON_ERROR)) {
								/* pass the entire chunk through the converter */
								err = _php_iconv_appendl(pretval, encoded_word, (size_t)(p1 - encoded_word), cd_pl);
								encoded_word = NULL;
								if (err != PHP_ICONV_ERR_SUCCESS) {
									break;
								}
							} else {
								goto out;
							}
						}

						if (eos) { /* reached end-of-string. done. */
							scan_stat = 0;
							break;
						}

						switch (*p1) {
							case '\r': /* part of an EOL sequence? */
								scan_stat = 7;
								break;

							case '\n':
								scan_stat = 8;
								break;

							case '=': /* first letter of an encoded chunk */
								scan_stat = 1;
								break;

							case ' ': case '\t': /* medial whitespaces */
								spaces = p1;
								scan_stat = 11;
								break;

							default: /* first letter of a non-encoded word */
								_php_iconv_appendc(pretval, *p1, cd_pl);
								scan_stat = 12;
								break;
						}
					} break;
				}
				break;

			case 10: /* expects a language specifier. dismiss it for now */
				if (*p1 == '?') {
					scan_stat = 3;
				}
				break;

			case 11: /* expecting a chunk of whitespaces */
				switch (*p1) {
					case '\r': /* part of an EOL sequence? */
						scan_stat = 7;
						break;

					case '\n':
						scan_stat = 8;
						break;

					case '=': /* first letter of an encoded chunk */
						if (spaces != NULL && encoded_word == NULL) {
							_php_iconv_appendl(pretval, spaces, (size_t)(p1 - spaces), cd_pl);
							spaces = NULL;
						}
						encoded_word = p1;
						scan_stat = 1;
						break;

					case ' ': case '\t':
						break;

					default: /* first letter of a non-encoded word */
						if (spaces != NULL) {
							_php_iconv_appendl(pretval, spaces, (size_t)(p1 - spaces), cd_pl);
							spaces = NULL;
						}
						_php_iconv_appendc(pretval, *p1, cd_pl);
						encoded_word = NULL;
						if ((mode & PHP_ICONV_MIME_DECODE_STRICT)) {
							scan_stat = 12;
						} else {
							scan_stat = 0;
						}
						break;
				}
				break;

			case 12: /* expecting a non-encoded word */
				switch (*p1) {
					case '\r': /* part of an EOL sequence? */
						scan_stat = 7;
						break;

					case '\n':
						scan_stat = 8;
						break;

					case ' ': case '\t':
						spaces = p1;
						scan_stat = 11;
						break;

					case '=': /* first letter of an encoded chunk */
						if (!(mode & PHP_ICONV_MIME_DECODE_STRICT)) {
							encoded_word = p1;
							scan_stat = 1;
							break;
						}
						/* break is omitted intentionally */

					default:
						_php_iconv_appendc(pretval, *p1, cd_pl);
						break;
				}
				break;
		}
	}
	switch (scan_stat) {
		case 0: case 8: case 11: case 12:
			break;
		default:
			if ((mode & PHP_ICONV_MIME_DECODE_CONTINUE_ON_ERROR)) {
				if (scan_stat == 1) {
					_php_iconv_appendc(pretval, '=', cd_pl);
				}
				err = PHP_ICONV_ERR_SUCCESS;
			} else {
				err = PHP_ICONV_ERR_MALFORMED;
				goto out;
			}
	}

	if (next_pos != NULL) {
		*next_pos = p1;
	}

	if (cd != (iconv_t)(-1)) {
		_php_iconv_appendl(pretval, NULL, 0, cd);
	}
	if (cd_pl != (iconv_t)(-1)) {
		_php_iconv_appendl(pretval, NULL, 0, cd_pl);
	}

	smart_str_0(pretval);
out:
	if (cd != (iconv_t)(-1)) {
		iconv_close(cd);
	}
	if (cd_pl != (iconv_t)(-1)) {
		iconv_close(cd_pl);
	}
	return err;
}
/* }}} */

/* {{{ php_iconv_show_error() */
static void _php_iconv_show_error(php_iconv_err_t err, const char *out_charset, const char *in_charset)
{
	switch (err) {
		case PHP_ICONV_ERR_SUCCESS:
			break;

		case PHP_ICONV_ERR_CONVERTER:
			php_error_docref(NULL, E_NOTICE, "Cannot open converter");
			break;

		case PHP_ICONV_ERR_WRONG_CHARSET:
			php_error_docref(NULL, E_NOTICE, "Wrong charset, conversion from `%s' to `%s' is not allowed",
			          in_charset, out_charset);
			break;

		case PHP_ICONV_ERR_ILLEGAL_CHAR:
			php_error_docref(NULL, E_NOTICE, "Detected an incomplete multibyte character in input string");
			break;

		case PHP_ICONV_ERR_ILLEGAL_SEQ:
			php_error_docref(NULL, E_NOTICE, "Detected an illegal character in input string");
			break;

		case PHP_ICONV_ERR_TOO_BIG:
			/* should not happen */
			php_error_docref(NULL, E_WARNING, "Buffer length exceeded");
			break;

		case PHP_ICONV_ERR_MALFORMED:
			php_error_docref(NULL, E_WARNING, "Malformed string");
			break;

		default:
			/* other error */
			php_error_docref(NULL, E_NOTICE, "Unknown error (%d)", errno);
			break;
	}
}
/* }}} */

/* {{{ proto int iconv_strlen(string str [, string charset])
   Returns the character count of str */
PHP_FUNCTION(iconv_strlen)
{
	const char *charset = get_internal_encoding();
	size_t charset_len = 0;
	zend_string *str;

	php_iconv_err_t err;

	size_t retval;

	if (zend_parse_parameters(ZEND_NUM_ARGS(), "S|s",
		&str, &charset, &charset_len) == FAILURE) {
		RETURN_THROWS();
	}

	if (charset_len >= ICONV_CSNMAXLEN) {
		php_error_docref(NULL, E_WARNING, "Charset parameter exceeds the maximum allowed length of %d characters", ICONV_CSNMAXLEN);
		RETURN_FALSE;
	}

	err = _php_iconv_strlen(&retval, ZSTR_VAL(str), ZSTR_LEN(str), charset);
	_php_iconv_show_error(err, GENERIC_SUPERSET_NAME, charset);
	if (err == PHP_ICONV_ERR_SUCCESS) {
		RETVAL_LONG(retval);
	} else {
		RETVAL_FALSE;
	}
}
/* }}} */

/* {{{ proto string iconv_substr(string str, int offset, [int length, string charset])
   Returns specified part of a string */
PHP_FUNCTION(iconv_substr)
{
	const char *charset = get_internal_encoding();
	size_t charset_len = 0;
	zend_string *str;
	zend_long offset, length = 0;
	zend_bool len_is_null = 1;

	php_iconv_err_t err;

	smart_str retval = {0};

	if (zend_parse_parameters(ZEND_NUM_ARGS(), "Sl|l!s",
		&str, &offset, &length, &len_is_null,
		&charset, &charset_len) == FAILURE) {
		RETURN_THROWS();
	}

	if (charset_len >= ICONV_CSNMAXLEN) {
		php_error_docref(NULL, E_WARNING, "Charset parameter exceeds the maximum allowed length of %d characters", ICONV_CSNMAXLEN);
		RETURN_FALSE;
	}

	if (len_is_null) {
		length = ZSTR_LEN(str);
	}

	err = _php_iconv_substr(&retval, ZSTR_VAL(str), ZSTR_LEN(str), offset, length, charset);
	_php_iconv_show_error(err, GENERIC_SUPERSET_NAME, charset);

	if (err == PHP_ICONV_ERR_SUCCESS && retval.s != NULL) {
		RETURN_NEW_STR(retval.s);
	}
	smart_str_free(&retval);
	RETURN_FALSE;
}
/* }}} */

/* {{{ proto int iconv_strpos(string haystack, string needle [, int offset [, string charset]])
   Finds position of first occurrence of needle within part of haystack beginning with offset */
PHP_FUNCTION(iconv_strpos)
{
	const char *charset = get_internal_encoding();
	size_t charset_len = 0, haystk_len;
	zend_string *haystk;
	zend_string *ndl;
	zend_long offset = 0;

	php_iconv_err_t err;

	size_t retval;

	if (zend_parse_parameters(ZEND_NUM_ARGS(), "SS|ls",
		&haystk, &ndl,
		&offset, &charset, &charset_len) == FAILURE) {
		RETURN_THROWS();
	}

	if (charset_len >= ICONV_CSNMAXLEN) {
		php_error_docref(NULL, E_WARNING, "Charset parameter exceeds the maximum allowed length of %d characters", ICONV_CSNMAXLEN);
		RETURN_FALSE;
	}

	if (offset < 0) {
		/* Convert negative offset (counted from the end of string) */
		err = _php_iconv_strlen(&haystk_len, ZSTR_VAL(haystk), ZSTR_LEN(haystk), charset);
		if (err != PHP_ICONV_ERR_SUCCESS) {
			_php_iconv_show_error(err, GENERIC_SUPERSET_NAME, charset);
			RETURN_FALSE;
		}
		offset += haystk_len;
		if (offset < 0) { /* If offset before start */
			php_error_docref(NULL, E_WARNING, "Offset not contained in string.");
			RETURN_FALSE;
		}
	}

	if (ZSTR_LEN(ndl) < 1) {
		RETURN_FALSE;
	}

	err = _php_iconv_strpos(&retval, ZSTR_VAL(haystk), ZSTR_LEN(haystk), ZSTR_VAL(ndl), ZSTR_LEN(ndl),
	                        offset, charset);
	_php_iconv_show_error(err, GENERIC_SUPERSET_NAME, charset);

	if (err == PHP_ICONV_ERR_SUCCESS && retval != (size_t)-1) {
		RETVAL_LONG((zend_long)retval);
	} else {
		RETVAL_FALSE;
	}
}
/* }}} */

/* {{{ proto int iconv_strrpos(string haystack, string needle [, string charset])
   Finds position of last occurrence of needle within part of haystack beginning with offset */
PHP_FUNCTION(iconv_strrpos)
{
	const char *charset = get_internal_encoding();
	size_t charset_len = 0;
	zend_string *haystk;
	zend_string *ndl;

	php_iconv_err_t err;

	size_t retval;

	if (zend_parse_parameters(ZEND_NUM_ARGS(), "SS|s",
		&haystk, &ndl,
		&charset, &charset_len) == FAILURE) {
		RETURN_THROWS();
	}

	if (ZSTR_LEN(ndl) < 1) {
		RETURN_FALSE;
	}

	if (charset_len >= ICONV_CSNMAXLEN) {
		php_error_docref(NULL, E_WARNING, "Charset parameter exceeds the maximum allowed length of %d characters", ICONV_CSNMAXLEN);
		RETURN_FALSE;
	}

	err = _php_iconv_strpos(&retval, ZSTR_VAL(haystk), ZSTR_LEN(haystk), ZSTR_VAL(ndl), ZSTR_LEN(ndl),
	                        -1, charset);
	_php_iconv_show_error(err, GENERIC_SUPERSET_NAME, charset);

	if (err == PHP_ICONV_ERR_SUCCESS && retval != (size_t)-1) {
		RETVAL_LONG((zend_long)retval);
	} else {
		RETVAL_FALSE;
	}
}
/* }}} */

/* {{{ proto string iconv_mime_encode(string field_name, string field_value [, array preference])
   Composes a mime header field with field_name and field_value in a specified scheme */
PHP_FUNCTION(iconv_mime_encode)
{
	zend_string *field_name = NULL;
	zend_string *field_value = NULL;
	zend_string *tmp_str = NULL;
	zval *pref = NULL;
	smart_str retval = {0};
	php_iconv_err_t err;

	const char *in_charset = get_internal_encoding();
	const char *out_charset = in_charset;
	zend_long line_len = 76;
	const char *lfchars = "\r\n";
	php_iconv_enc_scheme_t scheme_id = PHP_ICONV_ENC_SCHEME_BASE64;

	if (zend_parse_parameters(ZEND_NUM_ARGS(), "SS|a",
		&field_name, &field_value,
		&pref) == FAILURE) {

		RETURN_THROWS();
	}

	if (pref != NULL) {
		zval *pzval;

		if ((pzval = zend_hash_str_find_deref(Z_ARRVAL_P(pref), "scheme", sizeof("scheme") - 1)) != NULL) {
			if (Z_TYPE_P(pzval) == IS_STRING && Z_STRLEN_P(pzval) > 0) {
				switch (Z_STRVAL_P(pzval)[0]) {
					case 'B': case 'b':
						scheme_id = PHP_ICONV_ENC_SCHEME_BASE64;
						break;

					case 'Q': case 'q':
						scheme_id = PHP_ICONV_ENC_SCHEME_QPRINT;
						break;
				}
			}
		}

		if ((pzval = zend_hash_str_find_deref(Z_ARRVAL_P(pref), "input-charset", sizeof("input-charset") - 1)) != NULL && Z_TYPE_P(pzval) == IS_STRING) {
			if (Z_STRLEN_P(pzval) >= ICONV_CSNMAXLEN) {
				php_error_docref(NULL, E_WARNING, "Charset parameter exceeds the maximum allowed length of %d characters", ICONV_CSNMAXLEN);
				RETURN_FALSE;
			}

			if (Z_STRLEN_P(pzval) > 0) {
				in_charset = Z_STRVAL_P(pzval);
			}
		}


		if ((pzval = zend_hash_str_find_deref(Z_ARRVAL_P(pref), "output-charset", sizeof("output-charset") - 1)) != NULL && Z_TYPE_P(pzval) == IS_STRING) {
			if (Z_STRLEN_P(pzval) >= ICONV_CSNMAXLEN) {
				php_error_docref(NULL, E_WARNING, "Charset parameter exceeds the maximum allowed length of %d characters", ICONV_CSNMAXLEN);
				RETURN_FALSE;
			}

			if (Z_STRLEN_P(pzval) > 0) {
				out_charset = Z_STRVAL_P(pzval);
			}
		}

		if ((pzval = zend_hash_str_find_deref(Z_ARRVAL_P(pref), "line-length", sizeof("line-length") - 1)) != NULL) {
			line_len = zval_get_long(pzval);
		}

		if ((pzval = zend_hash_str_find_deref(Z_ARRVAL_P(pref), "line-break-chars", sizeof("line-break-chars") - 1)) != NULL) {
			if (Z_TYPE_P(pzval) != IS_STRING) {
				tmp_str = zval_try_get_string_func(pzval);
				if (UNEXPECTED(!tmp_str)) {
					return;
				}
				lfchars = ZSTR_VAL(tmp_str);
			} else {
				lfchars = Z_STRVAL_P(pzval);
			}
		}
	}

	err = _php_iconv_mime_encode(&retval, ZSTR_VAL(field_name), ZSTR_LEN(field_name),
		ZSTR_VAL(field_value), ZSTR_LEN(field_value), line_len, lfchars, scheme_id,
		out_charset, in_charset);
	_php_iconv_show_error(err, out_charset, in_charset);

	if (err == PHP_ICONV_ERR_SUCCESS) {
		if (retval.s != NULL) {
			RETVAL_STR(retval.s);
		} else {
			RETVAL_EMPTY_STRING();
		}
	} else {
		smart_str_free(&retval);
		RETVAL_FALSE;
	}

	if (tmp_str) {
		zend_string_release_ex(tmp_str, 0);
	}
}
/* }}} */

/* {{{ proto string iconv_mime_decode(string encoded_string [, int mode, string charset])
   Decodes a mime header field */
PHP_FUNCTION(iconv_mime_decode)
{
	zend_string *encoded_str;
	const char *charset = get_internal_encoding();
	size_t charset_len = 0;
	zend_long mode = 0;

	smart_str retval = {0};

	php_iconv_err_t err;

	if (zend_parse_parameters(ZEND_NUM_ARGS(), "S|ls",
		&encoded_str, &mode, &charset, &charset_len) == FAILURE) {

		RETURN_THROWS();
	}

	if (charset_len >= ICONV_CSNMAXLEN) {
		php_error_docref(NULL, E_WARNING, "Charset parameter exceeds the maximum allowed length of %d characters", ICONV_CSNMAXLEN);
		RETURN_FALSE;
	}

	err = _php_iconv_mime_decode(&retval, ZSTR_VAL(encoded_str), ZSTR_LEN(encoded_str), charset, NULL, (int)mode);
	_php_iconv_show_error(err, charset, "???");

	if (err == PHP_ICONV_ERR_SUCCESS) {
		if (retval.s != NULL) {
			RETVAL_STR(retval.s);
		} else {
			RETVAL_EMPTY_STRING();
		}
	} else {
		smart_str_free(&retval);
		RETVAL_FALSE;
	}
}
/* }}} */

/* {{{ proto array iconv_mime_decode_headers(string headers [, int mode, string charset])
   Decodes multiple mime header fields */
PHP_FUNCTION(iconv_mime_decode_headers)
{
	zend_string *encoded_str;
	const char *charset = get_internal_encoding();
	size_t charset_len = 0;
	zend_long mode = 0;
	char *enc_str_tmp;
	size_t enc_str_len_tmp;

	php_iconv_err_t err = PHP_ICONV_ERR_SUCCESS;

	if (zend_parse_parameters(ZEND_NUM_ARGS(), "S|ls",
		&encoded_str, &mode, &charset, &charset_len) == FAILURE) {

		RETURN_THROWS();
	}

	if (charset_len >= ICONV_CSNMAXLEN) {
		php_error_docref(NULL, E_WARNING, "Charset parameter exceeds the maximum allowed length of %d characters", ICONV_CSNMAXLEN);
		RETURN_FALSE;
	}

	array_init(return_value);

	enc_str_tmp = ZSTR_VAL(encoded_str);
	enc_str_len_tmp = ZSTR_LEN(encoded_str);
	while (enc_str_len_tmp > 0) {
		smart_str decoded_header = {0};
		char *header_name = NULL;
		size_t header_name_len = 0;
		char *header_value = NULL;
		size_t header_value_len = 0;
		char *p, *limit;
		const char *next_pos;

		if (PHP_ICONV_ERR_SUCCESS != (err = _php_iconv_mime_decode(&decoded_header, enc_str_tmp, enc_str_len_tmp, charset, &next_pos, (int)mode))) {
			smart_str_free(&decoded_header);
			break;
		}

		if (decoded_header.s == NULL) {
			break;
		}

		limit = ZSTR_VAL(decoded_header.s) + ZSTR_LEN(decoded_header.s);
		for (p = ZSTR_VAL(decoded_header.s); p < limit; p++) {
			if (*p == ':') {
				*p = '\0';
				header_name = ZSTR_VAL(decoded_header.s);
				header_name_len = p - ZSTR_VAL(decoded_header.s);

				while (++p < limit) {
					if (*p != ' ' && *p != '\t') {
						break;
					}
				}

				header_value = p;
				header_value_len = limit - p;

				break;
			}
		}

		if (header_name != NULL) {
			zval *elem;

			if ((elem = zend_hash_str_find(Z_ARRVAL_P(return_value), header_name, header_name_len)) != NULL) {
				if (Z_TYPE_P(elem) != IS_ARRAY) {
					zval new_elem;

					array_init(&new_elem);
					Z_ADDREF_P(elem);
					add_next_index_zval(&new_elem, elem);

					elem = zend_hash_str_update(Z_ARRVAL_P(return_value), header_name, header_name_len, &new_elem);
				}
				add_next_index_stringl(elem, header_value, header_value_len);
			} else {
				add_assoc_stringl_ex(return_value, header_name, header_name_len, header_value, header_value_len);
			}
		}
		enc_str_len_tmp -= next_pos - enc_str_tmp;
		enc_str_tmp = (char *)next_pos;

		smart_str_free(&decoded_header);
	}

	if (err != PHP_ICONV_ERR_SUCCESS) {
		_php_iconv_show_error(err, charset, "???");
		zend_array_destroy(Z_ARR_P(return_value));
		RETVAL_FALSE;
	}
}
/* }}} */

/* {{{ proto string iconv(string in_charset, string out_charset, string str)
   Returns str converted to the out_charset character set */
PHP_NAMED_FUNCTION(php_if_iconv)
{
	char *in_charset, *out_charset;
	zend_string *in_buffer;
	size_t in_charset_len = 0, out_charset_len = 0;
	php_iconv_err_t err;
	zend_string *out_buffer;

	if (zend_parse_parameters(ZEND_NUM_ARGS(), "ssS",
		&in_charset, &in_charset_len, &out_charset, &out_charset_len, &in_buffer) == FAILURE) {
		RETURN_THROWS();
	}

	if (in_charset_len >= ICONV_CSNMAXLEN || out_charset_len >= ICONV_CSNMAXLEN) {
		php_error_docref(NULL, E_WARNING, "Charset parameter exceeds the maximum allowed length of %d characters", ICONV_CSNMAXLEN);
		RETURN_FALSE;
	}

	err = php_iconv_string(ZSTR_VAL(in_buffer), (size_t)ZSTR_LEN(in_buffer), &out_buffer, out_charset, in_charset);
	_php_iconv_show_error(err, out_charset, in_charset);
	if (err == PHP_ICONV_ERR_SUCCESS && out_buffer != NULL) {
		RETVAL_NEW_STR(out_buffer);
	} else {
		if (out_buffer != NULL) {
			zend_string_efree(out_buffer);
		}
		RETURN_FALSE;
	}
}
/* }}} */

/* {{{ proto bool iconv_set_encoding(string type, string charset)
   Sets internal encoding and output encoding for ob_iconv_handler() */
PHP_FUNCTION(iconv_set_encoding)
{
	char *type;
	zend_string *charset;
	size_t type_len, retval;
	zend_string *name;

	if (zend_parse_parameters(ZEND_NUM_ARGS(), "sS", &type, &type_len, &charset) == FAILURE) {
		RETURN_THROWS();
	}

	if (ZSTR_LEN(charset) >= ICONV_CSNMAXLEN) {
		php_error_docref(NULL, E_WARNING, "Charset parameter exceeds the maximum allowed length of %d characters", ICONV_CSNMAXLEN);
		RETURN_FALSE;
	}

	if(!strcasecmp("input_encoding", type)) {
		name = zend_string_init("iconv.input_encoding", sizeof("iconv.input_encoding") - 1, 0);
	} else if(!strcasecmp("output_encoding", type)) {
		name = zend_string_init("iconv.output_encoding", sizeof("iconv.output_encoding") - 1, 0);
	} else if(!strcasecmp("internal_encoding", type)) {
		name = zend_string_init("iconv.internal_encoding", sizeof("iconv.internal_encoding") - 1, 0);
	} else {
		RETURN_FALSE;
	}

	retval = zend_alter_ini_entry(name, charset, PHP_INI_USER, PHP_INI_STAGE_RUNTIME);
	zend_string_release_ex(name, 0);

	if (retval == SUCCESS) {
		RETURN_TRUE;
	} else {
		RETURN_FALSE;
	}
}
/* }}} */

/* {{{ proto mixed iconv_get_encoding([string type])
   Get internal encoding and output encoding for ob_iconv_handler() */
PHP_FUNCTION(iconv_get_encoding)
{
	char *type = "all";
	size_t type_len = sizeof("all")-1;

	if (zend_parse_parameters(ZEND_NUM_ARGS(), "|s", &type, &type_len) == FAILURE) {
		RETURN_THROWS();
	}

	if (!strcasecmp("all", type)) {
		array_init(return_value);
		add_assoc_string(return_value, "input_encoding",    get_input_encoding());
		add_assoc_string(return_value, "output_encoding",   get_output_encoding());
		add_assoc_string(return_value, "internal_encoding", get_internal_encoding());
	} else if (!strcasecmp("input_encoding", type)) {
		RETVAL_STRING(get_input_encoding());
	} else if (!strcasecmp("output_encoding", type)) {
		RETVAL_STRING(get_output_encoding());
	} else if (!strcasecmp("internal_encoding", type)) {
		RETVAL_STRING(get_internal_encoding());
	} else {
		RETURN_FALSE;
	}

}
/* }}} */

/* {{{ iconv stream filter */
typedef struct _php_iconv_stream_filter {
	iconv_t cd;
	int persistent;
	char *to_charset;
	size_t to_charset_len;
	char *from_charset;
	size_t from_charset_len;
	char stub[128];
	size_t stub_len;
} php_iconv_stream_filter;
/* }}} iconv stream filter */

/* {{{ php_iconv_stream_filter_dtor */
static void php_iconv_stream_filter_dtor(php_iconv_stream_filter *self)
{
	iconv_close(self->cd);
	pefree(self->to_charset, self->persistent);
	pefree(self->from_charset, self->persistent);
}
/* }}} */

/* {{{ php_iconv_stream_filter_ctor() */
static php_iconv_err_t php_iconv_stream_filter_ctor(php_iconv_stream_filter *self,
		const char *to_charset, size_t to_charset_len,
		const char *from_charset, size_t from_charset_len, int persistent)
{
	self->to_charset = pemalloc(to_charset_len + 1, persistent);
	self->to_charset_len = to_charset_len;
	self->from_charset = pemalloc(from_charset_len + 1, persistent);
	self->from_charset_len = from_charset_len;

	memcpy(self->to_charset, to_charset, to_charset_len);
	self->to_charset[to_charset_len] = '\0';
	memcpy(self->from_charset, from_charset, from_charset_len);
	self->from_charset[from_charset_len] = '\0';

	if ((iconv_t)-1 == (self->cd = iconv_open(self->to_charset, self->from_charset))) {
		pefree(self->from_charset, persistent);
		pefree(self->to_charset, persistent);
		return PHP_ICONV_ERR_UNKNOWN;
	}
	self->persistent = persistent;
	self->stub_len = 0;
	return PHP_ICONV_ERR_SUCCESS;
}
/* }}} */

/* {{{ php_iconv_stream_filter_append_bucket */
static int php_iconv_stream_filter_append_bucket(
		php_iconv_stream_filter *self,
		php_stream *stream, php_stream_filter *filter,
		php_stream_bucket_brigade *buckets_out,
		const char *ps, size_t buf_len, size_t *consumed,
		int persistent)
{
	php_stream_bucket *new_bucket;
	char *out_buf = NULL;
	size_t out_buf_size;
	char *pd, *pt;
	size_t ocnt, prev_ocnt, icnt, tcnt;
	size_t initial_out_buf_size;

	if (ps == NULL) {
		initial_out_buf_size = 64;
		icnt = 1;
	} else {
		initial_out_buf_size = buf_len;
		icnt = buf_len;
	}

	out_buf_size = ocnt = prev_ocnt = initial_out_buf_size;
	out_buf = pemalloc(out_buf_size, persistent);

	pd = out_buf;

	if (self->stub_len > 0) {
		pt = self->stub;
		tcnt = self->stub_len;

		while (tcnt > 0) {
			if (iconv(self->cd, &pt, &tcnt, &pd, &ocnt) == (size_t)-1) {
				switch (errno) {
					case EILSEQ:
						php_error_docref(NULL, E_WARNING, "iconv stream filter (\"%s\"=>\"%s\"): invalid multibyte sequence", self->from_charset, self->to_charset);
						goto out_failure;

					case EINVAL:
						if (ps != NULL) {
							if (icnt > 0) {
								if (self->stub_len >= sizeof(self->stub)) {
									php_error_docref(NULL, E_WARNING, "iconv stream filter (\"%s\"=>\"%s\"): insufficient buffer", self->from_charset, self->to_charset);
									goto out_failure;
								}
								self->stub[self->stub_len++] = *(ps++);
								icnt--;
								pt = self->stub;
								tcnt = self->stub_len;
							} else {
								tcnt = 0;
								break;
							}
						} else {
						    php_error_docref(NULL, E_WARNING, "iconv stream filter (\"%s\"=>\"%s\"): invalid multibyte sequence", self->from_charset, self->to_charset);
						    goto out_failure;
						}
						break;

					case E2BIG: {
						char *new_out_buf;
						size_t new_out_buf_size;

						new_out_buf_size = out_buf_size << 1;

						if (new_out_buf_size < out_buf_size) {
							/* whoa! no bigger buckets are sold anywhere... */
							if (NULL == (new_bucket = php_stream_bucket_new(stream, out_buf, (out_buf_size - ocnt), 1, persistent))) {
								goto out_failure;
							}

							php_stream_bucket_append(buckets_out, new_bucket);

							out_buf_size = ocnt = initial_out_buf_size;
							out_buf = pemalloc(out_buf_size, persistent);
							pd = out_buf;
						} else {
							new_out_buf = perealloc(out_buf, new_out_buf_size, persistent);
							pd = new_out_buf + (pd - out_buf);
							ocnt += (new_out_buf_size - out_buf_size);
							out_buf = new_out_buf;
							out_buf_size = new_out_buf_size;
						}
					} break;

					default:
						php_error_docref(NULL, E_WARNING, "iconv stream filter (\"%s\"=>\"%s\"): unknown error", self->from_charset, self->to_charset);
						goto out_failure;
				}
			}
			prev_ocnt = ocnt;
		}
		memmove(self->stub, pt, tcnt);
		self->stub_len = tcnt;
	}

	while (icnt > 0) {
		if ((ps == NULL ? iconv(self->cd, NULL, NULL, &pd, &ocnt):
					iconv(self->cd, (char **)&ps, &icnt, &pd, &ocnt)) == (size_t)-1) {
			switch (errno) {
				case EILSEQ:
					php_error_docref(NULL, E_WARNING, "iconv stream filter (\"%s\"=>\"%s\"): invalid multibyte sequence", self->from_charset, self->to_charset);
					goto out_failure;

				case EINVAL:
					if (ps != NULL) {
						if (icnt > sizeof(self->stub)) {
							php_error_docref(NULL, E_WARNING, "iconv stream filter (\"%s\"=>\"%s\"): insufficient buffer", self->from_charset, self->to_charset);
							goto out_failure;
						}
						memcpy(self->stub, ps, icnt);
						self->stub_len = icnt;
						ps += icnt;
						icnt = 0;
					} else {
						php_error_docref(NULL, E_WARNING, "iconv stream filter (\"%s\"=>\"%s\"): unexpected octet values", self->from_charset, self->to_charset);
						goto out_failure;
					}
					break;

				case E2BIG: {
					char *new_out_buf;
					size_t new_out_buf_size;

					new_out_buf_size = out_buf_size << 1;

					if (new_out_buf_size < out_buf_size) {
						/* whoa! no bigger buckets are sold anywhere... */
						if (NULL == (new_bucket = php_stream_bucket_new(stream, out_buf, (out_buf_size - ocnt), 1, persistent))) {
							goto out_failure;
						}

						php_stream_bucket_append(buckets_out, new_bucket);

						out_buf_size = ocnt = initial_out_buf_size;
						out_buf = pemalloc(out_buf_size, persistent);
						pd = out_buf;
					} else {
						new_out_buf = perealloc(out_buf, new_out_buf_size, persistent);
						pd = new_out_buf + (pd - out_buf);
						ocnt += (new_out_buf_size - out_buf_size);
						out_buf = new_out_buf;
						out_buf_size = new_out_buf_size;
					}
				} break;

				default:
					php_error_docref(NULL, E_WARNING, "iconv stream filter (\"%s\"=>\"%s\"): unknown error", self->from_charset, self->to_charset);
					goto out_failure;
			}
		} else {
			if (ps == NULL) {
				break;
			}
		}
		prev_ocnt = ocnt;
	}

	if (out_buf_size > ocnt) {
		if (NULL == (new_bucket = php_stream_bucket_new(stream, out_buf, (out_buf_size - ocnt), 1, persistent))) {
			goto out_failure;
		}
		php_stream_bucket_append(buckets_out, new_bucket);
	} else {
		pefree(out_buf, persistent);
	}
	*consumed += buf_len - icnt;

	return SUCCESS;

out_failure:
	pefree(out_buf, persistent);
	return FAILURE;
}
/* }}} php_iconv_stream_filter_append_bucket */

/* {{{ php_iconv_stream_filter_do_filter */
static php_stream_filter_status_t php_iconv_stream_filter_do_filter(
		php_stream *stream, php_stream_filter *filter,
		php_stream_bucket_brigade *buckets_in,
		php_stream_bucket_brigade *buckets_out,
		size_t *bytes_consumed, int flags)
{
	php_stream_bucket *bucket = NULL;
	size_t consumed = 0;
	php_iconv_stream_filter *self = (php_iconv_stream_filter *)Z_PTR(filter->abstract);

	while (buckets_in->head != NULL) {
		bucket = buckets_in->head;

		php_stream_bucket_unlink(bucket);

		if (php_iconv_stream_filter_append_bucket(self, stream, filter,
				buckets_out, bucket->buf, bucket->buflen, &consumed,
				php_stream_is_persistent(stream)) != SUCCESS) {
			goto out_failure;
		}

		php_stream_bucket_delref(bucket);
	}

	if (flags != PSFS_FLAG_NORMAL) {
		if (php_iconv_stream_filter_append_bucket(self, stream, filter,
				buckets_out, NULL, 0, &consumed,
				php_stream_is_persistent(stream)) != SUCCESS) {
			goto out_failure;
		}
	}

	if (bytes_consumed != NULL) {
		*bytes_consumed = consumed;
	}

	return PSFS_PASS_ON;

out_failure:
	if (bucket != NULL) {
		php_stream_bucket_delref(bucket);
	}
	return PSFS_ERR_FATAL;
}
/* }}} */

/* {{{ php_iconv_stream_filter_cleanup */
static void php_iconv_stream_filter_cleanup(php_stream_filter *filter)
{
	php_iconv_stream_filter_dtor((php_iconv_stream_filter *)Z_PTR(filter->abstract));
	pefree(Z_PTR(filter->abstract), ((php_iconv_stream_filter *)Z_PTR(filter->abstract))->persistent);
}
/* }}} */

static const php_stream_filter_ops php_iconv_stream_filter_ops = {
	php_iconv_stream_filter_do_filter,
	php_iconv_stream_filter_cleanup,
	"convert.iconv.*"
};

/* {{{ php_iconv_stream_filter_create */
static php_stream_filter *php_iconv_stream_filter_factory_create(const char *name, zval *params, uint8_t persistent)
{
	php_stream_filter *retval = NULL;
	php_iconv_stream_filter *inst;
	char *from_charset = NULL, *to_charset = NULL;
	size_t from_charset_len, to_charset_len;

	if ((from_charset = strchr(name, '.')) == NULL) {
		return NULL;
	}
	++from_charset;
	if ((from_charset = strchr(from_charset, '.')) == NULL) {
		return NULL;
	}
	++from_charset;
	if ((to_charset = strpbrk(from_charset, "/.")) == NULL) {
		return NULL;
	}
	from_charset_len = to_charset - from_charset;
	++to_charset;
	to_charset_len = strlen(to_charset);

	if (from_charset_len >= ICONV_CSNMAXLEN || to_charset_len >= ICONV_CSNMAXLEN) {
		return NULL;
	}

	inst = pemalloc(sizeof(php_iconv_stream_filter), persistent);

	if (php_iconv_stream_filter_ctor(inst, to_charset, to_charset_len, from_charset, from_charset_len, persistent) != PHP_ICONV_ERR_SUCCESS) {
		pefree(inst, persistent);
		return NULL;
	}

	if (NULL == (retval = php_stream_filter_alloc(&php_iconv_stream_filter_ops, inst, persistent))) {
		php_iconv_stream_filter_dtor(inst);
		pefree(inst, persistent);
	}

	return retval;
}
/* }}} */

/* {{{ php_iconv_stream_register_factory */
static php_iconv_err_t php_iconv_stream_filter_register_factory(void)
{
	static const php_stream_filter_factory filter_factory = {
		php_iconv_stream_filter_factory_create
	};

	if (FAILURE == php_stream_filter_register_factory(
				php_iconv_stream_filter_ops.label,
				&filter_factory)) {
		return PHP_ICONV_ERR_UNKNOWN;
	}
	return PHP_ICONV_ERR_SUCCESS;
}
/* }}} */

/* {{{ php_iconv_stream_unregister_factory */
static php_iconv_err_t php_iconv_stream_filter_unregister_factory(void)
{
	if (FAILURE == php_stream_filter_unregister_factory(
				php_iconv_stream_filter_ops.label)) {
		return PHP_ICONV_ERR_UNKNOWN;
	}
	return PHP_ICONV_ERR_SUCCESS;
}
/* }}} */
/* }}} */
#endif<|MERGE_RESOLUTION|>--- conflicted
+++ resolved
@@ -611,14 +611,6 @@
 		}
 	}
 
-<<<<<<< HEAD
-	if (out_left > 0) {
-		cnt -= out_left / GENERIC_SUPERSET_NBYTES;
-	}
-
-=======
-#if ICONV_SUPPORTS_ERRNO
->>>>>>> a7bbfc95
 	switch (errno) {
 		case EINVAL:
 			err = PHP_ICONV_ERR_ILLEGAL_CHAR;
@@ -844,25 +836,15 @@
 
 		more = in_left > 0;
 
-<<<<<<< HEAD
-		if (iconv(cd, (char **)&in_p, &in_left, (char **) &out_p, &out_left) == (size_t)-1) {
-			if (prev_in_left == in_left) {
-				switch (errno) {
-					case EINVAL:
-						err = PHP_ICONV_ERR_ILLEGAL_CHAR;
-						break;
-=======
 		iconv_ret = iconv(cd, more ? (char **)&in_p : NULL, more ? &in_left : NULL, (char **) &out_p, &out_left);
 		if (out_left == sizeof(buf)) {
 			break;
 		}
-#if ICONV_SUPPORTS_ERRNO
 		if (iconv_ret == (size_t)-1) {
 			switch (errno) {
 				case EINVAL:
 					err = PHP_ICONV_ERR_ILLEGAL_CHAR;
 					break;
->>>>>>> a7bbfc95
 
 				case EILSEQ:
 					err = PHP_ICONV_ERR_ILLEGAL_SEQ;
@@ -871,20 +853,11 @@
 				case E2BIG:
 					break;
 
-<<<<<<< HEAD
-					default:
-						err = PHP_ICONV_ERR_UNKNOWN;
-						break;
-				}
-				break;
-=======
 				default:
 					err = PHP_ICONV_ERR_UNKNOWN;
 					break;
->>>>>>> a7bbfc95
 			}
 		}
-#endif
 		if (offset >= 0) {
 			if (cnt >= (size_t)offset) {
 				if (_php_iconv_memequal(buf, ndl_buf_p, sizeof(buf))) {
