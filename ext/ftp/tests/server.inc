<?php

$socket = null;
$errno = 0;
$context = stream_context_create(array('ssl' => array('local_cert' => dirname(__FILE__).'/cert.pem')));

for ($i=0; $i<10 && !$socket; ++$i) {
	$port = rand(50000, 65535);

	$socket = @stream_socket_server("tcp://127.0.0.1:$port", $errno, $errstr, STREAM_SERVER_BIND|STREAM_SERVER_LISTEN, $context);
}
//set anther random port that is not the same as $port
do{
	$pasv_port = rand(50000, 65535);
}while($pasv_port == $port);

if (!$socket) {
	echo "$errstr ($errno)\n";
	die("could not start/bind the ftp server\n");
}




$pid = pcntl_fork();



function pasv_listen($action){
	global $pasv_port, $tmp_file;
	$tmp_file = 'nm2.php';
	$pid = pcntl_fork();
	if($pid === 0){
		$soc  = stream_socket_server("tcp://127.0.0.1:$pasv_port");
		$fs = stream_socket_accept($soc, 3);
		switch ($action) {
			case 'fget':
			case 'get':
			//listen for 3 seconds 3 seconds
			fputs($fs, "I am passive.\r\n");
			break;
			case 'put':
			file_put_contents($tmp_file,  stream_get_contents($fs));
			break;
			case 'list':
			fputs($fs, "drwxr-x---   3 owner  group      4096 Jul 12 12:16 .\r\n");
			fputs($fs, "drwxr-x---   3 owner  group      4096 Jul 12 12:16 ..\r\n");
			fputs($fs, "drwxr-x---   3 owner  group      4096 Jul 12 12:16 public_ftp\r\n");
			break;
			case 'list_null':
			fputs($fs, "\r\n");
			break;
		}
		fclose($fs);
		exit;
	}
}



if ($pid) {

	function dump_and_exit($buf)
	{
		var_dump($buf);
		fclose($GLOBALS['s']);
		exit;
	}

	function anonymous()
	{
		return $GLOBALS['user'] === 'anonymous';
	}

	/* quick&dirty realpath() like function */
	function change_dir($dir)
	{
		global $cwd;

		if ($dir[0] == '/') {
			$cwd = $dir;
			return;
		}

		$cwd = "$cwd/$dir";

		do {
			$old = $cwd;
			$cwd = preg_replace('@/?[^/]+/\.\.@', '', $cwd);
		} while ($old != $cwd);

		$cwd = strtr($cwd, array('//' => '/'));
		if (!$cwd) $cwd = '/';
	}

	$s = stream_socket_accept($socket);

	if (!$s) die("Error accepting a new connection\n");

	fputs($s, "220----- PHP FTP server 0.3 -----\r\n220 Service ready\r\n");
	$buf = fread($s, 2048);


	function user_auth($buf) {
		global $user, $s, $ssl, $bug37799;

		if (!empty($ssl)) {
			if ($buf !== "AUTH TLS\r\n") {
				fputs($s, "500 Syntax error, command unrecognized.\r\n");
				dump_and_exit($buf);
			}

			if (empty($bug37799)) {
				fputs($s, "234 auth type accepted\r\n");
			} else {
				fputs($s, "666 dummy\r\n");
				fputs($s, "666 bogus msg\r\n");
				exit;
			}

			if (!stream_socket_enable_crypto($s, true, STREAM_CRYPTO_METHOD_SSLv23_SERVER)) {
				die("SSLv23 handshake failed.\n");
			}

			if (!preg_match('/^PBSZ \d+\r\n$/', $buf = fread($s, 2048))) {
				fputs($s, "501 bogus data\r\n");
				dump_and_exit($buf);
			}

			fputs($s, "200 OK\r\n");
			$buf = fread($s, 2048);

			if ($buf !== "PROT P\r\n") {
				fputs($s, "504 Wrong protection.\r\n");
				dump_and_exit($buf);
			}

			fputs($s, "200 OK\r\n");

			$buf = fread($s, 2048);
		}

		if ($buf == "AUTH TLS\r\n") {
		   fputs($s, "500 not supported.\r\n");
		   return ;
		} else if (!preg_match('/^USER (\w+)\r\n$/', $buf, $m)) {
			fputs($s, "500 Syntax error, command unrecognized.\r\n");
			dump_and_exit($buf);
		}
		$user = $m[1];
		if ($user !== 'user' && $user !== 'anonymous') {
			fputs($s, "530 Not logged in.\r\n");
			fclose($s);
			exit;
		}

		if (anonymous()) {
			fputs($s, "230 Anonymous user logged in\r\n");

		} else {
			fputs($s, "331 User name ok, need password\r\n");

			if (!preg_match('/^PASS (\w+)\r\n$/', $buf = fread($s, 100), $m)) {
				fputs($s, "500 Syntax error, command unrecognized.\r\n");
				dump_and_exit($buf);
			}

			$pass = $m[1];
			if ($pass === 'pass') {
				fputs($s, "230 User logged in\r\n");
			} else {
				fputs($s, "530 Not logged in.\r\n");
				fclose($s);
				exit;
			}
		}
	}

	user_auth($buf);

	$cwd = '/';
	$num_bogus_cmds = 0;

	while($buf = fread($s, 4098)) {
		if (!empty($bogus)) {
			fputs($s, "502 Command not implemented (".$num_bogus_cmds++.").\r\n");

		} else if ($buf === "HELP\r\n") {
			fputs($s, "214-There is help available for the following commands:\r\n");
			fputs($s, " USER\r\n");
			fputs($s, " HELP\r\n");
			fputs($s, "214 end of list\r\n");

		} elseif ($buf === "HELP HELP\r\n") {
			fputs($s, "214 Syntax: HELP [<SP> <string>] <CRLF>\r\n");

		} elseif ($buf === "PWD\r\n") {
			fputs($s, "257 \"$cwd\" is current directory.\r\n");

		} elseif ($buf === "CDUP\r\n") {
			change_dir('..');
			fputs($s, "250 CDUP command successful.\r\n");

		} elseif ($buf === "SYST\r\n") {
			if (isset($bug27809)) {
				fputs($s, "215   OS/400 is the remote operating system. The TCP/IP version is \"V5R2M0\"\r\n");
			} else {
				fputs($s, "215 UNIX Type: L8.\r\n");
			}

		} elseif ($buf === "TYPE A\r\n") {
			$ascii = true;
			fputs($s, "200 OK\r\n");

		} elseif ($buf === "AUTH SSL\r\n") {
			$ascii = true;
			fputs($s, "500 not supported\r\n");

		} elseif ($buf === "TYPE I\r\n") {
			$ascii = false;
			fputs($s, "200 OK\r\n");

		} elseif ($buf === "QUIT\r\n") {
			break;

		} elseif (preg_match("~^PORT (\d+),(\d+),(\d+),(\d+),(\d+),(\d+)\r\n$~", $buf, $m)) {
			$host = "$m[1].$m[2].$m[3].$m[4]";
			$port = ((int)$m[5] << 8) + (int)$m[6];
			fputs($s, "200 OK.\r\n");

		} elseif (preg_match("~^STOR ([\w/.-]+)\r\n$~", $buf, $m)) {
			fputs($s, "150 File status okay; about to open data connection\r\n");

			if(empty($pasv))
			{
				if (!$fs = stream_socket_client("tcp://$host:$port")) {
					fputs($s, "425 Can't open data connection\r\n");
					continue;
				}

				$data = stream_get_contents($fs);
				$orig = file_get_contents(dirname(__FILE__).'/'.$m[1]);


				if (isset($ascii) && !$ascii && $orig === $data) {
					fputs($s, "226 Closing data Connection.\r\n");

				} elseif ((!empty($ascii) || isset($bug39583)) && $data === strtr($orig, array("\r\n" => "\n", "\r" => "\n", "\n" => "\r\n"))) {
					fputs($s, "226 Closing data Connection.\r\n");

				} else {
					var_dump($data);
					var_dump($orig);
					fputs($s, "552 Requested file action aborted.\r\n");
				}
				fclose($fs);
			}else{
				$data = file_get_contents('nm2.php');
				$orig = file_get_contents(dirname(__FILE__).'/'.$m[1]);
				if ( $orig === $data) {
					fputs($s, "226 Closing data Connection.\r\n");

				} else {
					var_dump($data);
					var_dump($orig);
					fputs($s, "552 Requested file action aborted.\r\n");
				}
			}

		} elseif (preg_match("~^APPE ([\w/.-]+)\r\n$~", $buf, $m)) {
			fputs($s, "150 File status okay; about to open data connection\r\n");

			if(empty($pasv))
			{
				if (!$fs = stream_socket_client("tcp://$host:$port")) {
					fputs($s, "425 Can't open data connection\r\n");
					continue;
				}

				$data = stream_get_contents($fs);
				file_put_contents(__DIR__.'/'.$m[1], $data, FILE_APPEND);
				fputs($s, "226 Closing data Connection.\r\n");
				fclose($fs);
			}else{
				$data = stream_get_contents($fs);
				file_put_contents(__DIR__.'/'.$m[1], $data, FILE_APPEND);
				fputs($s, "226 Closing data Connection.\r\n");
				fclose($fs);
            }

		}elseif (preg_match("~^CWD ([A-Za-z./]+)\r\n$~", $buf, $m)) {
			change_dir($m[1]);
			fputs($s, "250 CWD command successful.\r\n");

		} elseif (preg_match("~^NLST(?: ([A-Za-z./]+))?\r\n$~", $buf, $m)) {

			if (isset($m[1]) && (($m[1] === 'bogusdir') || ($m[1] === '/bogusdir'))) {
				fputs($s, "250 $m[1]: No such file or directory\r\n");
				continue;
			}

			// there are some servers that don't open the ftp-data socket if there's nothing to send
			if (isset($bug39458) && isset($m[1]) && $m[1] === 'emptydir') {
				fputs($s, "226 Transfer complete.\r\n");
				continue;
			}

			if (empty($pasv)) {
				fputs($s, "150 File status okay; about to open data connection\r\n");
				if (!$fs = stream_socket_client("tcp://$host:$port")) {
					fputs($s, "425 Can't open data connection\r\n");
					continue;
				}
			} else {
				fputs($s, "125 Data connection already open; transfer starting.\r\n");
				$fs=$pasvs;
			}


			if ((!empty($ssl)) && (!stream_socket_enable_crypto($pasvs, true, STREAM_CRYPTO_METHOD_SSLv23_SERVER))) {
				die("SSLv23 handshake failed.\n");
			}

			if (empty($m[1]) || $m[1] !== 'emptydir') {
				fputs($fs, "file1\r\nfile1\r\nfile\nb0rk\r\n");
			}

			fputs($s, "226 Closing data Connection.\r\n");
			fclose($fs);

		} elseif (preg_match("~^MKD ([A-Za-z./]+)\r\n$~", $buf, $m)) {
			if (isset($bug7216)) {
				fputs($s, "257 OK.\r\n");
			} else {
				fputs($s, "257 \"/path/to/ftproot$cwd$m[1]\" created.\r\n");
			}

		} elseif (preg_match('/^USER /', $buf)) {
			user_auth($buf);

		} elseif (preg_match('/^MDTM ([\w\h]+)/', $buf, $matches)) {
			switch ($matches [1]){
				case "A":
				fputs($s, "213 19980615100045.014\r\n");
				break;
				case "B":
				fputs($s, "213 19980615100045.014\r\n");
				break;
				case "C":
				fputs($s, "213 19980705132316\r\n");
				break;
				case "19990929043300 File6":
				fputs($s, "213 19991005213102\r\n");
				break;
				default :
				fputs($s, "550 No file named \"{$matches [1]}\"\r\n");
				break;
			}
		}elseif (preg_match('/^RETR ([\/]*[\w\h]+)/', $buf, $matches)) {
			if(!empty($pasv)){
				;
			}
			else if (!$fs = stream_socket_client("tcp://$host:$port")) {
				fputs($s, "425 Can't open data connection\r\n");
				continue;
			}

			switch($matches[1]){

				case "pasv":
					fputs($s, "150 File status okay; about to open data connection.\r\n");
					//the data connection is handled in another forked process
					// called from outside this while loop
					fputs($s, "226 Closing data Connection.\r\n");
					break;
				case "a story":
					fputs($s, "150 File status okay; about to open data connection.\r\n");
					fputs($fs, "For sale: baby shoes, never worn.\r\n");
					fputs($s, "226 Closing data Connection.\r\n");
					break;
				case "binary data":
					fputs($s, "150 File status okay; about to open data connection.\r\n");
					$transfer_type = $ascii? 'ASCII' : 'BINARY' ;
					fputs($fs, $transfer_type."Foo\0Bar\r\n");
					fputs($s, "226 Closing data Connection.\r\n");
					break;
				case "fget":
					fputs($s, "150 File status okay; about to open data connection.\r\n");
					$transfer_type = $ascii? 'ASCII' : 'BINARY' ;
					fputs($fs, $transfer_type."FooBar\r\n");
					fputs($s, "226 Closing data Connection.\r\n");
					break;
				case "fgetresume":
					fputs($s, "150 File status okay; about to open data connection.\r\n");
					$transfer_type = $ascii? 'ASCII' : 'BINARY' ;
					fputs($fs, "Bar\r\n");
					fputs($s, "226 Closing data Connection.\r\n");
                                        break;
                                case "fget_large":
					fputs($s, "150 File status okay; about to open data connection.\r\n");
                                        $transfer_type = $ascii? 'ASCII' : 'BINARY' ;
                                        if ($GLOBALS['rest_pos'] == '5368709119') {
					    fputs($fs, "X");
                                        } else {
					    fputs($fs, "Y");
                                        }
					fputs($s, "226 Closing data Connection.\r\n");
                                        break;
				case "mediumfile":
					fputs($s, "150 File status okay; about to open data connection.\r\n");
					for($i = 0; $i < 150; $i++){
						fputs($fs, "This is line $i of the test data.\n");
					}
					fputs($s, "226 Closing data Connection.\r\n");
					break;
				case "/bug73457":
					fputs($s, "150 File status okay; about to open data connection.\r\n");
					break;

				default:
					fputs($s, "550 {$matches[1]}: No such file or directory \r\n");
					break;
			}
			if(isset($fs))
				fclose($fs);


		}elseif (preg_match('/^PASV/', $buf, $matches)) {
			$pasv=true;
			$host = "127.0.0.1";
			$i=0;

			if (empty($bug73457)) {
				do {
					if (!empty($ssl)) {
						$soc = @stream_socket_server("tcp://127.0.0.1:$pasv_port", $errno, $errstr, STREAM_SERVER_BIND|STREAM_SERVER_LISTEN, $context);
					} else {
						$soc = @stream_socket_server("tcp://127.0.0.1:$pasv_port");
					}
					/* Could bind port, Try another port */
					if (!$soc) {
						$pasv_port = rand(50000, 65535);
					}
					$i++;
				} while ($i<10 && !$soc);

				if (!$soc) {
					echo "$errstr ($errno)\n";
					die("could not bind passive port\n");
				}
			} else {
				$pasv_port=1234;
			}

			$p2 = $pasv_port % ((int) 1 << 8);
			$p1 = ($pasv_port-$p2)/((int) 1 << 8);
			fputs($s, "227 Entering Passive Mode. (127,0,0,1,{$p1},{$p2})\r\n");

            if (empty($bug73457)) {
                $pasvs = stream_socket_accept($soc,10);
            }

		} elseif (preg_match('/^EPSV/', $buf, $matches)) {
			fputs($s, "550 Extended passsive mode not supported.\r\n");
		} elseif (preg_match('/^SITE EXEC/', $buf, $matches)) {
			fputs($s, "200 OK\r\n");

		} elseif (preg_match('/^RMD/', $buf, $matches)) {
			fputs($s, "250 OK\r\n");

		} elseif (preg_match('/^SITE CHMOD/', $buf, $matches)) {
			fputs($s, "200 OK\r\n");

		} elseif (preg_match('/^ALLO (\d+)/', $buf, $matches)) {
			fputs($s, "200 " . $matches[1] . " bytes allocated\r\n");

		}elseif (preg_match('/^LIST www\//', $buf, $matches)) {
			fputs($s, "150 Opening ASCII mode data connection for file list\r\n");
			fputs($s, "226 Transfer complete\r\n");

		}elseif (preg_match('/^LIST no_exists\//', $buf, $matches)) {
			fputs($s, "425 Error establishing connection\r\n");

                }elseif (preg_match('/^REST (\d+)/', $buf, $matches)) {
                        $GLOBALS['rest_pos'] = $matches[1];
			fputs($s, "350 OK\r\n");
                }elseif (preg_match('/^SIZE largefile/', $buf)) {
                        fputs($s, "213 5368709120\r\n");
<<<<<<< HEAD
		}elseif (preg_match('/^MLSD no_exists\//', $buf, $matches)) {
			fputs($s, "425 Error establishing connection\r\n");
		}elseif (preg_match("~^MLSD(?: ([A-Za-z./]+))?\r\n$~", $buf, $m)) {

			if(isset($m[1]) && (($m[1] === 'bogusdir') || ($m[1] === '/bogusdir'))) {
				fputs($s, "250 $m[1]: No such file or directory\r\n");
				continue;
			}

			// there are some servers that don't open the ftp-data socket if there's nothing to send
			if(isset($bug39458) && isset($m[1]) && $m[1] === 'emptydir') {
				fputs($s, "226 Transfer complete.\r\n");
				continue;
			}

			if(empty($pasv)) {
				fputs($s, "150 File status okay; about to open data connection\r\n");
				if(!$fs = stream_socket_client("tcp://$host:$port")) {
					fputs($s, "425 Can't open data connection\r\n");
					continue;
				}
			} else {
				fputs($s, "125 Data connection already open; transfer starting.\r\n");
				$fs = $pasvs;
			}

			if((!empty($ssl)) && (!stream_socket_enable_crypto($pasvs, TRUE, STREAM_CRYPTO_METHOD_SSLv23_SERVER))) {
				die("SSLv23 handshake failed.\n");
			}

			if(empty($m[1]) || $m[1] !== 'emptydir') {
				fputs($fs, "modify=20170127230002;perm=flcdmpe;type=cdir;unique=811U4340002;UNIX.group=33;UNIX.mode=0755;UNIX.owner=33; .\r\n");
				fputs($fs, "modify=20170127230002;perm=flcdmpe;type=pdir;unique=811U4340002;UNIX.group=33;UNIX.mode=0755;UNIX.owner=33; ..\r\n");
				fputs($fs, "modify=20170126121225;perm=adfrw;size=4729;type=file;unique=811U4340CB9;UNIX.group=33;UNIX.mode=0644;UNIX.owner=33; foobar\r\n");
				fputs($fs, "fact=val=ue;empty=; path;name\r\n");
				fputs($fs, "no_space\r\n");
				fputs($fs, "no_semi pathname\r\n");
				fputs($fs, "no_eq; pathname\r\n");
			}

			fputs($s, "226 Closing data Connection.\r\n");
			fclose($fs);
=======
                }elseif (preg_match('/^SIZE \/bug73457/', $buf)) {
                        fputs($s, "213 10\r\n");
>>>>>>> 742783c3
                }else {
			fputs($s, "500 Syntax error, command unrecognized.\r\n");
			dump_and_exit($buf);
		}
	}
	fclose($s);
	exit;
}

fclose($socket);
?><|MERGE_RESOLUTION|>--- conflicted
+++ resolved
@@ -486,7 +486,6 @@
 			fputs($s, "350 OK\r\n");
                 }elseif (preg_match('/^SIZE largefile/', $buf)) {
                         fputs($s, "213 5368709120\r\n");
-<<<<<<< HEAD
 		}elseif (preg_match('/^MLSD no_exists\//', $buf, $matches)) {
 			fputs($s, "425 Error establishing connection\r\n");
 		}elseif (preg_match("~^MLSD(?: ([A-Za-z./]+))?\r\n$~", $buf, $m)) {
@@ -529,11 +528,9 @@
 
 			fputs($s, "226 Closing data Connection.\r\n");
 			fclose($fs);
-=======
-                }elseif (preg_match('/^SIZE \/bug73457/', $buf)) {
-                        fputs($s, "213 10\r\n");
->>>>>>> 742783c3
-                }else {
+		}elseif (preg_match('/^SIZE \/bug73457/', $buf)) {
+			fputs($s, "213 10\r\n");
+		}else {
 			fputs($s, "500 Syntax error, command unrecognized.\r\n");
 			dump_and_exit($buf);
 		}
