/*
   +----------------------------------------------------------------------+
   | PHP Version 7                                                        |
   +----------------------------------------------------------------------+
   | Copyright (c) 1997-2015 The PHP Group                                |
   +----------------------------------------------------------------------+
   | This source file is subject to version 3.01 of the PHP license,      |
   | that is bundled with this package in the file LICENSE, and is        |
   | available through the world-wide-web at the following url:           |
   | http://www.php.net/license/3_01.txt                                  |
   | If you did not receive a copy of the PHP license and are unable to   |
   | obtain it through the world-wide-web, please send a note to          |
   | license@php.net so we can mail you a copy immediately.               |
   +----------------------------------------------------------------------+
   | Authors: Andrew Skalski <askalski@chek.com>                          |
   |          Stefan Esser <sesser@php.net> (resume functions)            |
   +----------------------------------------------------------------------+
 */

/* $Id$ */

#ifdef HAVE_CONFIG_H
#include "config.h"
#endif

#include "php.h"

#if defined(NETWARE) && defined(USE_WINSOCK)
#include <novsock2.h>
#endif

#ifdef HAVE_FTP_SSL
# include <openssl/ssl.h>
#endif

#if HAVE_FTP

#include "ext/standard/info.h"
#include "ext/standard/file.h"

#include "php_ftp.h"
#include "ftp.h"

static int le_ftpbuf;
#define le_ftpbuf_name "FTP Buffer"

/* {{{ arginfo */
ZEND_BEGIN_ARG_INFO_EX(arginfo_ftp_connect, 0, 0, 1)
	ZEND_ARG_INFO(0, host)
	ZEND_ARG_INFO(0, port)
	ZEND_ARG_INFO(0, timeout)
ZEND_END_ARG_INFO()

#ifdef HAVE_FTP_SSL
ZEND_BEGIN_ARG_INFO_EX(arginfo_ftp_ssl_connect, 0, 0, 1)
	ZEND_ARG_INFO(0, host)
	ZEND_ARG_INFO(0, port)
	ZEND_ARG_INFO(0, timeout)
ZEND_END_ARG_INFO()
#endif

ZEND_BEGIN_ARG_INFO(arginfo_ftp_login, 0)
	ZEND_ARG_INFO(0, ftp)
	ZEND_ARG_INFO(0, username)
	ZEND_ARG_INFO(0, password)
ZEND_END_ARG_INFO()

ZEND_BEGIN_ARG_INFO(arginfo_ftp_pwd, 0)
	ZEND_ARG_INFO(0, ftp)
ZEND_END_ARG_INFO()

ZEND_BEGIN_ARG_INFO(arginfo_ftp_cdup, 0)
	ZEND_ARG_INFO(0, ftp)
ZEND_END_ARG_INFO()

ZEND_BEGIN_ARG_INFO(arginfo_ftp_chdir, 0)
	ZEND_ARG_INFO(0, ftp)
	ZEND_ARG_INFO(0, directory)
ZEND_END_ARG_INFO()

ZEND_BEGIN_ARG_INFO(arginfo_ftp_exec, 0)
	ZEND_ARG_INFO(0, ftp)
	ZEND_ARG_INFO(0, command)
ZEND_END_ARG_INFO()

ZEND_BEGIN_ARG_INFO(arginfo_ftp_raw, 0)
	ZEND_ARG_INFO(0, ftp)
	ZEND_ARG_INFO(0, command)
ZEND_END_ARG_INFO()

ZEND_BEGIN_ARG_INFO(arginfo_ftp_mkdir, 0)
	ZEND_ARG_INFO(0, ftp)
	ZEND_ARG_INFO(0, directory)
ZEND_END_ARG_INFO()

ZEND_BEGIN_ARG_INFO(arginfo_ftp_rmdir, 0)
	ZEND_ARG_INFO(0, ftp)
	ZEND_ARG_INFO(0, directory)
ZEND_END_ARG_INFO()

ZEND_BEGIN_ARG_INFO(arginfo_ftp_chmod, 0)
	ZEND_ARG_INFO(0, ftp)
	ZEND_ARG_INFO(0, mode)
	ZEND_ARG_INFO(0, filename)
ZEND_END_ARG_INFO()

ZEND_BEGIN_ARG_INFO_EX(arginfo_ftp_alloc, 0, 0, 2)
	ZEND_ARG_INFO(0, ftp)
	ZEND_ARG_INFO(0, size)
	ZEND_ARG_INFO(1, response)
ZEND_END_ARG_INFO()

ZEND_BEGIN_ARG_INFO(arginfo_ftp_nlist, 0)
	ZEND_ARG_INFO(0, ftp)
	ZEND_ARG_INFO(0, directory)
ZEND_END_ARG_INFO()

ZEND_BEGIN_ARG_INFO_EX(arginfo_ftp_rawlist, 0, 0, 2)
	ZEND_ARG_INFO(0, ftp)
	ZEND_ARG_INFO(0, directory)
	ZEND_ARG_INFO(0, recursive)
ZEND_END_ARG_INFO()

ZEND_BEGIN_ARG_INFO(arginfo_ftp_systype, 0)
	ZEND_ARG_INFO(0, ftp)
ZEND_END_ARG_INFO()

ZEND_BEGIN_ARG_INFO_EX(arginfo_ftp_fget, 0, 0, 4)
	ZEND_ARG_INFO(0, ftp)
	ZEND_ARG_INFO(0, fp)
	ZEND_ARG_INFO(0, remote_file)
	ZEND_ARG_INFO(0, mode)
	ZEND_ARG_INFO(0, resumepos)
ZEND_END_ARG_INFO()

ZEND_BEGIN_ARG_INFO_EX(arginfo_ftp_nb_fget, 0, 0, 4)
	ZEND_ARG_INFO(0, ftp)
	ZEND_ARG_INFO(0, fp)
	ZEND_ARG_INFO(0, remote_file)
	ZEND_ARG_INFO(0, mode)
	ZEND_ARG_INFO(0, resumepos)
ZEND_END_ARG_INFO()

ZEND_BEGIN_ARG_INFO(arginfo_ftp_pasv, 0)
	ZEND_ARG_INFO(0, ftp)
	ZEND_ARG_INFO(0, pasv)
ZEND_END_ARG_INFO()

ZEND_BEGIN_ARG_INFO_EX(arginfo_ftp_get, 0, 0, 4)
	ZEND_ARG_INFO(0, ftp)
	ZEND_ARG_INFO(0, local_file)
	ZEND_ARG_INFO(0, remote_file)
	ZEND_ARG_INFO(0, mode)
	ZEND_ARG_INFO(0, resume_pos)
ZEND_END_ARG_INFO()

ZEND_BEGIN_ARG_INFO_EX(arginfo_ftp_nb_get, 0, 0, 4)
	ZEND_ARG_INFO(0, ftp)
	ZEND_ARG_INFO(0, local_file)
	ZEND_ARG_INFO(0, remote_file)
	ZEND_ARG_INFO(0, mode)
	ZEND_ARG_INFO(0, resume_pos)
ZEND_END_ARG_INFO()

ZEND_BEGIN_ARG_INFO(arginfo_ftp_nb_continue, 0)
	ZEND_ARG_INFO(0, ftp)
ZEND_END_ARG_INFO()

ZEND_BEGIN_ARG_INFO_EX(arginfo_ftp_fput, 0, 0, 4)
	ZEND_ARG_INFO(0, ftp)
	ZEND_ARG_INFO(0, remote_file)
	ZEND_ARG_INFO(0, fp)
	ZEND_ARG_INFO(0, mode)
	ZEND_ARG_INFO(0, startpos)
ZEND_END_ARG_INFO()

ZEND_BEGIN_ARG_INFO_EX(arginfo_ftp_nb_fput, 0, 0, 4)
	ZEND_ARG_INFO(0, ftp)
	ZEND_ARG_INFO(0, remote_file)
	ZEND_ARG_INFO(0, fp)
	ZEND_ARG_INFO(0, mode)
	ZEND_ARG_INFO(0, startpos)
ZEND_END_ARG_INFO()

ZEND_BEGIN_ARG_INFO_EX(arginfo_ftp_put, 0, 0, 4)
	ZEND_ARG_INFO(0, ftp)
	ZEND_ARG_INFO(0, remote_file)
	ZEND_ARG_INFO(0, local_file)
	ZEND_ARG_INFO(0, mode)
	ZEND_ARG_INFO(0, startpos)
ZEND_END_ARG_INFO()

ZEND_BEGIN_ARG_INFO_EX(arginfo_ftp_nb_put, 0, 0, 4)
	ZEND_ARG_INFO(0, ftp)
	ZEND_ARG_INFO(0, remote_file)
	ZEND_ARG_INFO(0, local_file)
	ZEND_ARG_INFO(0, mode)
	ZEND_ARG_INFO(0, startpos)
ZEND_END_ARG_INFO()

ZEND_BEGIN_ARG_INFO(arginfo_ftp_size, 0)
	ZEND_ARG_INFO(0, ftp)
	ZEND_ARG_INFO(0, filename)
ZEND_END_ARG_INFO()

ZEND_BEGIN_ARG_INFO(arginfo_ftp_mdtm, 0)
	ZEND_ARG_INFO(0, ftp)
	ZEND_ARG_INFO(0, filename)
ZEND_END_ARG_INFO()

ZEND_BEGIN_ARG_INFO(arginfo_ftp_rename, 0)
	ZEND_ARG_INFO(0, ftp)
	ZEND_ARG_INFO(0, src)
	ZEND_ARG_INFO(0, dest)
ZEND_END_ARG_INFO()

ZEND_BEGIN_ARG_INFO(arginfo_ftp_delete, 0)
	ZEND_ARG_INFO(0, ftp)
	ZEND_ARG_INFO(0, file)
ZEND_END_ARG_INFO()

ZEND_BEGIN_ARG_INFO(arginfo_ftp_site, 0)
	ZEND_ARG_INFO(0, ftp)
	ZEND_ARG_INFO(0, cmd)
ZEND_END_ARG_INFO()

ZEND_BEGIN_ARG_INFO(arginfo_ftp_close, 0)
	ZEND_ARG_INFO(0, ftp)
ZEND_END_ARG_INFO()

ZEND_BEGIN_ARG_INFO(arginfo_ftp_set_option, 0)
	ZEND_ARG_INFO(0, ftp)
	ZEND_ARG_INFO(0, option)
	ZEND_ARG_INFO(0, value)
ZEND_END_ARG_INFO()

ZEND_BEGIN_ARG_INFO(arginfo_ftp_get_option, 0)
	ZEND_ARG_INFO(0, ftp)
	ZEND_ARG_INFO(0, option)
ZEND_END_ARG_INFO()

/* }}} */

const zend_function_entry php_ftp_functions[] = {
	PHP_FE(ftp_connect,			arginfo_ftp_connect)
#ifdef HAVE_FTP_SSL
	PHP_FE(ftp_ssl_connect,		arginfo_ftp_ssl_connect)
#endif
	PHP_FE(ftp_login,			arginfo_ftp_login)
	PHP_FE(ftp_pwd,				arginfo_ftp_pwd)
	PHP_FE(ftp_cdup,			arginfo_ftp_cdup)
	PHP_FE(ftp_chdir,			arginfo_ftp_chdir)
	PHP_FE(ftp_exec,			arginfo_ftp_exec)
	PHP_FE(ftp_raw,				arginfo_ftp_raw)
	PHP_FE(ftp_mkdir,			arginfo_ftp_mkdir)
	PHP_FE(ftp_rmdir,			arginfo_ftp_rmdir)
	PHP_FE(ftp_chmod,			arginfo_ftp_chmod)
	PHP_FE(ftp_alloc,			arginfo_ftp_alloc)
	PHP_FE(ftp_nlist,			arginfo_ftp_nlist)
	PHP_FE(ftp_rawlist,			arginfo_ftp_rawlist)
	PHP_FE(ftp_systype,			arginfo_ftp_systype)
	PHP_FE(ftp_pasv,			arginfo_ftp_pasv)
	PHP_FE(ftp_get,				arginfo_ftp_get)
	PHP_FE(ftp_fget,			arginfo_ftp_fget)
	PHP_FE(ftp_put,				arginfo_ftp_put)
	PHP_FE(ftp_fput,			arginfo_ftp_fput)
	PHP_FE(ftp_size,			arginfo_ftp_size)
	PHP_FE(ftp_mdtm,			arginfo_ftp_mdtm)
	PHP_FE(ftp_rename,			arginfo_ftp_rename)
	PHP_FE(ftp_delete,			arginfo_ftp_delete)
	PHP_FE(ftp_site,			arginfo_ftp_site)
	PHP_FE(ftp_close,			arginfo_ftp_close)
	PHP_FE(ftp_set_option,		arginfo_ftp_set_option)
	PHP_FE(ftp_get_option,		arginfo_ftp_get_option)
	PHP_FE(ftp_nb_fget,			arginfo_ftp_nb_fget)
	PHP_FE(ftp_nb_get,			arginfo_ftp_nb_get)
	PHP_FE(ftp_nb_continue,		arginfo_ftp_nb_continue)
	PHP_FE(ftp_nb_put,			arginfo_ftp_nb_put)
	PHP_FE(ftp_nb_fput,			arginfo_ftp_nb_fput)
	PHP_FALIAS(ftp_quit, ftp_close, arginfo_ftp_close)
	PHP_FE_END
};

zend_module_entry php_ftp_module_entry = {
	STANDARD_MODULE_HEADER_EX,
	NULL,
	NULL,
	"ftp",
	php_ftp_functions,
	PHP_MINIT(ftp),
	NULL,
	NULL,
	NULL,
	PHP_MINFO(ftp),
	PHP_FTP_VERSION,
	STANDARD_MODULE_PROPERTIES
};

#if COMPILE_DL_FTP
ZEND_GET_MODULE(php_ftp)
#endif

static void ftp_destructor_ftpbuf(zend_resource *rsrc)
{
	ftpbuf_t *ftp = (ftpbuf_t *)rsrc->ptr;

	ftp_close(ftp);
}

PHP_MINIT_FUNCTION(ftp)
{
#ifdef HAVE_FTP_SSL
	SSL_library_init();
	OpenSSL_add_all_ciphers();
	OpenSSL_add_all_digests();
	OpenSSL_add_all_algorithms();

	SSL_load_error_strings();
#endif

	le_ftpbuf = zend_register_list_destructors_ex(ftp_destructor_ftpbuf, NULL, le_ftpbuf_name, module_number);
	REGISTER_LONG_CONSTANT("FTP_ASCII",  FTPTYPE_ASCII, CONST_PERSISTENT | CONST_CS);
	REGISTER_LONG_CONSTANT("FTP_TEXT",   FTPTYPE_ASCII, CONST_PERSISTENT | CONST_CS);
	REGISTER_LONG_CONSTANT("FTP_BINARY", FTPTYPE_IMAGE, CONST_PERSISTENT | CONST_CS);
	REGISTER_LONG_CONSTANT("FTP_IMAGE",  FTPTYPE_IMAGE, CONST_PERSISTENT | CONST_CS);
	REGISTER_LONG_CONSTANT("FTP_AUTORESUME", PHP_FTP_AUTORESUME, CONST_PERSISTENT | CONST_CS);
	REGISTER_LONG_CONSTANT("FTP_TIMEOUT_SEC", PHP_FTP_OPT_TIMEOUT_SEC, CONST_PERSISTENT | CONST_CS);
	REGISTER_LONG_CONSTANT("FTP_AUTOSEEK", PHP_FTP_OPT_AUTOSEEK, CONST_PERSISTENT | CONST_CS);
	REGISTER_LONG_CONSTANT("FTP_USEPASVADDRESS", PHP_FTP_OPT_USEPASVADDRESS, CONST_PERSISTENT | CONST_CS);
	REGISTER_LONG_CONSTANT("FTP_FAILED", PHP_FTP_FAILED, CONST_PERSISTENT | CONST_CS);
	REGISTER_LONG_CONSTANT("FTP_FINISHED", PHP_FTP_FINISHED, CONST_PERSISTENT | CONST_CS);
	REGISTER_LONG_CONSTANT("FTP_MOREDATA", PHP_FTP_MOREDATA, CONST_PERSISTENT | CONST_CS);
	return SUCCESS;
}

PHP_MINFO_FUNCTION(ftp)
{
	php_info_print_table_start();
	php_info_print_table_row(2, "FTP support", "enabled");
#ifdef HAVE_FTP_SSL
	php_info_print_table_row(2, "FTPS support", "enabled");
#else
	php_info_print_table_row(2, "FTPS support", "disabled");
#endif
	php_info_print_table_end();
}

#define	XTYPE(xtype, mode)	{ \
								if (mode != FTPTYPE_ASCII && mode != FTPTYPE_IMAGE) { \
									php_error_docref(NULL, E_WARNING, "Mode must be FTP_ASCII or FTP_BINARY"); \
									RETURN_FALSE; \
								} \
								xtype = mode; \
							}


/* {{{ proto resource ftp_connect(string host [, int port [, int timeout]])
   Opens a FTP stream */
PHP_FUNCTION(ftp_connect)
{
	ftpbuf_t	*ftp;
	char		*host;
	size_t		host_len;
	zend_long 		port = 0;
	zend_long		timeout_sec = FTP_DEFAULT_TIMEOUT;

	if (zend_parse_parameters(ZEND_NUM_ARGS(), "s|ll", &host, &host_len, &port, &timeout_sec) == FAILURE) {
		return;
	}

	if (timeout_sec <= 0) {
		php_error_docref(NULL, E_WARNING, "Timeout has to be greater than 0");
		RETURN_FALSE;
	}

	/* connect */
	if (!(ftp = ftp_open(host, (short)port, timeout_sec))) {
		RETURN_FALSE;
	}

	/* autoseek for resuming */
	ftp->autoseek = FTP_DEFAULT_AUTOSEEK;
<<<<<<< HEAD
#ifdef HAVE_FTP_SSL
=======
	ftp->usepasvaddress = FTP_DEFAULT_USEPASVADDRESS;
#if HAVE_OPENSSL_EXT
>>>>>>> 838e4039
	/* disable ssl */
	ftp->use_ssl = 0;
#endif

	RETURN_RES(zend_register_resource(ftp, le_ftpbuf));
}
/* }}} */

#ifdef HAVE_FTP_SSL
/* {{{ proto resource ftp_ssl_connect(string host [, int port [, int timeout]])
   Opens a FTP-SSL stream */
PHP_FUNCTION(ftp_ssl_connect)
{
	ftpbuf_t	*ftp;
	char		*host;
	size_t		host_len;
	zend_long		port = 0;
	zend_long		timeout_sec = FTP_DEFAULT_TIMEOUT;

	if (zend_parse_parameters(ZEND_NUM_ARGS(), "s|ll", &host, &host_len, &port, &timeout_sec) == FAILURE) {
		return;
	}

	if (timeout_sec <= 0) {
		php_error_docref(NULL, E_WARNING, "Timeout has to be greater than 0");
		RETURN_FALSE;
	}

	/* connect */
	if (!(ftp = ftp_open(host, (short)port, timeout_sec))) {
		RETURN_FALSE;
	}

	/* autoseek for resuming */
	ftp->autoseek = FTP_DEFAULT_AUTOSEEK;
	ftp->usepasvaddress = FTP_DEFAULT_USEPASVADDRESS;
	/* enable ssl */
	ftp->use_ssl = 1;

	RETURN_RES(zend_register_resource(ftp, le_ftpbuf));
}
/* }}} */
#endif

/* {{{ proto bool ftp_login(resource stream, string username, string password)
   Logs into the FTP server */
PHP_FUNCTION(ftp_login)
{
	zval 		*z_ftp;
	ftpbuf_t	*ftp;
	char *user, *pass;
	size_t user_len, pass_len;

	if (zend_parse_parameters(ZEND_NUM_ARGS(), "rss", &z_ftp, &user, &user_len, &pass, &pass_len) == FAILURE) {
		return;
	}

	if ((ftp = (ftpbuf_t *)zend_fetch_resource(Z_RES_P(z_ftp), le_ftpbuf_name, le_ftpbuf)) == NULL) {
		RETURN_FALSE;
	}

	/* log in */
	if (!ftp_login(ftp, user, pass)) {
		php_error_docref(NULL, E_WARNING, "%s", ftp->inbuf);
		RETURN_FALSE;
	}

	RETURN_TRUE;
}
/* }}} */

/* {{{ proto string ftp_pwd(resource stream)
   Returns the present working directory */
PHP_FUNCTION(ftp_pwd)
{
	zval 		*z_ftp;
	ftpbuf_t	*ftp;
	const char	*pwd;

	if (zend_parse_parameters(ZEND_NUM_ARGS(), "r", &z_ftp) == FAILURE) {
		return;
	}

	if ((ftp = (ftpbuf_t *)zend_fetch_resource(Z_RES_P(z_ftp), le_ftpbuf_name, le_ftpbuf)) == NULL) {
		RETURN_FALSE;
	}

	if (!(pwd = ftp_pwd(ftp))) {
		php_error_docref(NULL, E_WARNING, "%s", ftp->inbuf);
		RETURN_FALSE;
	}

	RETURN_STRING((char*) pwd);
}
/* }}} */

/* {{{ proto bool ftp_cdup(resource stream)
   Changes to the parent directory */
PHP_FUNCTION(ftp_cdup)
{
	zval 		*z_ftp;
	ftpbuf_t	*ftp;

	if (zend_parse_parameters(ZEND_NUM_ARGS(), "r", &z_ftp) == FAILURE) {
		return;
	}

	if ((ftp = (ftpbuf_t *)zend_fetch_resource(Z_RES_P(z_ftp), le_ftpbuf_name, le_ftpbuf)) == NULL) {
		RETURN_FALSE;
	}

	if (!ftp_cdup(ftp)) {
		php_error_docref(NULL, E_WARNING, "%s", ftp->inbuf);
		RETURN_FALSE;
	}

	RETURN_TRUE;
}
/* }}} */

/* {{{ proto bool ftp_chdir(resource stream, string directory)
   Changes directories */
PHP_FUNCTION(ftp_chdir)
{
	zval		*z_ftp;
	ftpbuf_t	*ftp;
	char		*dir;
	size_t			dir_len;

	if (zend_parse_parameters(ZEND_NUM_ARGS(), "rs", &z_ftp, &dir, &dir_len) == FAILURE) {
		return;
	}

	if ((ftp = (ftpbuf_t *)zend_fetch_resource(Z_RES_P(z_ftp), le_ftpbuf_name, le_ftpbuf)) == NULL) {
		RETURN_FALSE;
	}

	/* change directories */
	if (!ftp_chdir(ftp, dir)) {
		php_error_docref(NULL, E_WARNING, "%s", ftp->inbuf);
		RETURN_FALSE;
	}

	RETURN_TRUE;
}
/* }}} */

/* {{{ proto bool ftp_exec(resource stream, string command)
   Requests execution of a program on the FTP server */
PHP_FUNCTION(ftp_exec)
{
	zval		*z_ftp;
	ftpbuf_t	*ftp;
	char		*cmd;
	size_t			cmd_len;

	if (zend_parse_parameters(ZEND_NUM_ARGS(), "rs", &z_ftp, &cmd, &cmd_len) == FAILURE) {
		return;
	}

	if ((ftp = (ftpbuf_t *)zend_fetch_resource(Z_RES_P(z_ftp), le_ftpbuf_name, le_ftpbuf)) == NULL) {
		RETURN_FALSE;
	}

	/* execute serverside command */
	if (!ftp_exec(ftp, cmd)) {
		php_error_docref(NULL, E_WARNING, "%s", ftp->inbuf);
		RETURN_FALSE;
	}

	RETURN_TRUE;
}
/* }}} */

/* {{{ proto array ftp_raw(resource stream, string command)
   Sends a literal command to the FTP server */
PHP_FUNCTION(ftp_raw)
{
	zval		*z_ftp;
	ftpbuf_t	*ftp;
	char		*cmd;
	size_t			cmd_len;

	if (zend_parse_parameters(ZEND_NUM_ARGS(), "rs", &z_ftp, &cmd, &cmd_len) == FAILURE) {
		return;
	}

	if ((ftp = (ftpbuf_t *)zend_fetch_resource(Z_RES_P(z_ftp), le_ftpbuf_name, le_ftpbuf)) == NULL) {
		RETURN_FALSE;
	}

	/* execute arbitrary ftp command */
	ftp_raw(ftp, cmd, return_value);
}
/* }}} */

/* {{{ proto string ftp_mkdir(resource stream, string directory)
   Creates a directory and returns the absolute path for the new directory or false on error */
PHP_FUNCTION(ftp_mkdir)
{
	zval		*z_ftp;
	ftpbuf_t	*ftp;
	char		*dir;
	zend_string *tmp;
	size_t		dir_len;

	if (zend_parse_parameters(ZEND_NUM_ARGS(), "rs", &z_ftp, &dir, &dir_len) == FAILURE) {
		return;
	}

	if ((ftp = (ftpbuf_t *)zend_fetch_resource(Z_RES_P(z_ftp), le_ftpbuf_name, le_ftpbuf)) == NULL) {
		RETURN_FALSE;
	}

	/* create directorie */
	if (NULL == (tmp = ftp_mkdir(ftp, dir))) {
		php_error_docref(NULL, E_WARNING, "%s", ftp->inbuf);
		RETURN_FALSE;
	}

	RETURN_STR(tmp);
}
/* }}} */

/* {{{ proto bool ftp_rmdir(resource stream, string directory)
   Removes a directory */
PHP_FUNCTION(ftp_rmdir)
{
	zval		*z_ftp;
	ftpbuf_t	*ftp;
	char		*dir;
	size_t		dir_len;

	if (zend_parse_parameters(ZEND_NUM_ARGS(), "rs", &z_ftp, &dir, &dir_len) == FAILURE) {
		return;
	}

	if ((ftp = (ftpbuf_t *)zend_fetch_resource(Z_RES_P(z_ftp), le_ftpbuf_name, le_ftpbuf)) == NULL) {
		RETURN_FALSE;
	}

	/* remove directorie */
	if (!ftp_rmdir(ftp, dir)) {
		php_error_docref(NULL, E_WARNING, "%s", ftp->inbuf);
		RETURN_FALSE;
	}

	RETURN_TRUE;
}
/* }}} */

/* {{{ proto int ftp_chmod(resource stream, int mode, string filename)
   Sets permissions on a file */
PHP_FUNCTION(ftp_chmod)
{
	zval		*z_ftp;
	ftpbuf_t	*ftp;
	char		*filename;
	size_t		filename_len;
	zend_long		mode;

	if (zend_parse_parameters(ZEND_NUM_ARGS(), "rlp", &z_ftp, &mode, &filename, &filename_len) == FAILURE) {
		RETURN_FALSE;
	}

	if ((ftp = (ftpbuf_t *)zend_fetch_resource(Z_RES_P(z_ftp), le_ftpbuf_name, le_ftpbuf)) == NULL) {
		RETURN_FALSE;
	}

	if (!ftp_chmod(ftp, mode, filename, filename_len)) {
		php_error_docref(NULL, E_WARNING, "%s", ftp->inbuf);
		RETURN_FALSE;
	}

	RETURN_LONG(mode);
}
/* }}} */

/* {{{ proto bool ftp_alloc(resource stream, int size[, &response])
   Attempt to allocate space on the remote FTP server */
PHP_FUNCTION(ftp_alloc)
{
	zval		*z_ftp, *zresponse = NULL;
	ftpbuf_t	*ftp;
	zend_long		size, ret;
	zend_string	*response = NULL;

	if (zend_parse_parameters(ZEND_NUM_ARGS(), "rl|z/", &z_ftp, &size, &zresponse) == FAILURE) {
		RETURN_FALSE;
	}

	if ((ftp = (ftpbuf_t *)zend_fetch_resource(Z_RES_P(z_ftp), le_ftpbuf_name, le_ftpbuf)) == NULL) {
		RETURN_FALSE;
	}

	ret = ftp_alloc(ftp, size, zresponse ? &response : NULL);
	if (response) {
		zval_dtor(zresponse);
		ZVAL_STR(zresponse, response);
	}

	if (!ret) {
		RETURN_FALSE;
	}

	RETURN_TRUE;
}
/* }}} */

/* {{{ proto array ftp_nlist(resource stream, string directory)
   Returns an array of filenames in the given directory */
PHP_FUNCTION(ftp_nlist)
{
	zval		*z_ftp;
	ftpbuf_t	*ftp;
	char		**nlist, **ptr, *dir;
	size_t		dir_len;

	if (zend_parse_parameters(ZEND_NUM_ARGS(), "rp", &z_ftp, &dir, &dir_len) == FAILURE) {
		return;
	}

	if ((ftp = (ftpbuf_t *)zend_fetch_resource(Z_RES_P(z_ftp), le_ftpbuf_name, le_ftpbuf)) == NULL) {
		RETURN_FALSE;
	}

	/* get list of files */
	if (NULL == (nlist = ftp_nlist(ftp, dir))) {
		RETURN_FALSE;
	}

	array_init(return_value);
	for (ptr = nlist; *ptr; ptr++) {
		add_next_index_string(return_value, *ptr);
	}
	efree(nlist);
}
/* }}} */

/* {{{ proto array ftp_rawlist(resource stream, string directory [, bool recursive])
   Returns a detailed listing of a directory as an array of output lines */
PHP_FUNCTION(ftp_rawlist)
{
	zval		*z_ftp;
	ftpbuf_t	*ftp;
	char		**llist, **ptr, *dir;
	size_t		dir_len;
	zend_bool	recursive = 0;

	if (zend_parse_parameters(ZEND_NUM_ARGS(), "rs|b", &z_ftp, &dir, &dir_len, &recursive) == FAILURE) {
		return;
	}

	if ((ftp = (ftpbuf_t *)zend_fetch_resource(Z_RES_P(z_ftp), le_ftpbuf_name, le_ftpbuf)) == NULL) {
		RETURN_FALSE;
	}

	/* get raw directory listing */
	if (NULL == (llist = ftp_list(ftp, dir, recursive))) {
		RETURN_FALSE;
	}

	array_init(return_value);
	for (ptr = llist; *ptr; ptr++) {
		add_next_index_string(return_value, *ptr);
	}
	efree(llist);
}
/* }}} */

/* {{{ proto string ftp_systype(resource stream)
   Returns the system type identifier */
PHP_FUNCTION(ftp_systype)
{
	zval		*z_ftp;
	ftpbuf_t	*ftp;
	const char	*syst;

	if (zend_parse_parameters(ZEND_NUM_ARGS(), "r", &z_ftp) == FAILURE) {
		return;
	}

	if ((ftp = (ftpbuf_t *)zend_fetch_resource(Z_RES_P(z_ftp), le_ftpbuf_name, le_ftpbuf)) == NULL) {
		RETURN_FALSE;
	}

	if (NULL == (syst = ftp_syst(ftp))) {
		php_error_docref(NULL, E_WARNING, "%s", ftp->inbuf);
		RETURN_FALSE;
	}

	RETURN_STRING((char*) syst);
}
/* }}} */

/* {{{ proto bool ftp_fget(resource stream, resource fp, string remote_file, int mode[, int resumepos])
   Retrieves a file from the FTP server and writes it to an open file */
PHP_FUNCTION(ftp_fget)
{
	zval		*z_ftp, *z_file;
	ftpbuf_t	*ftp;
	ftptype_t	xtype;
	php_stream	*stream;
	char		*file;
	size_t		file_len;
	zend_long		mode, resumepos=0;

	if (zend_parse_parameters(ZEND_NUM_ARGS(), "rrsl|l", &z_ftp, &z_file, &file, &file_len, &mode, &resumepos) == FAILURE) {
		return;
	}

	if ((ftp = (ftpbuf_t *)zend_fetch_resource(Z_RES_P(z_ftp), le_ftpbuf_name, le_ftpbuf)) == NULL) {
		RETURN_FALSE;
	}
	php_stream_from_res(stream, Z_RES_P(z_file));
	XTYPE(xtype, mode);

	/* ignore autoresume if autoseek is switched off */
	if (!ftp->autoseek && resumepos == PHP_FTP_AUTORESUME) {
		resumepos = 0;
	}

	if (ftp->autoseek && resumepos) {
		/* if autoresume is wanted seek to end */
		if (resumepos == PHP_FTP_AUTORESUME) {
			php_stream_seek(stream, 0, SEEK_END);
			resumepos = php_stream_tell(stream);
		} else {
			php_stream_seek(stream, resumepos, SEEK_SET);
		}
	}

	if (!ftp_get(ftp, stream, file, xtype, resumepos)) {
		php_error_docref(NULL, E_WARNING, "%s", ftp->inbuf);
		RETURN_FALSE;
	}

	RETURN_TRUE;
}
/* }}} */

/* {{{ proto int ftp_nb_fget(resource stream, resource fp, string remote_file, int mode[, int resumepos])
   Retrieves a file from the FTP server asynchronly and writes it to an open file */
PHP_FUNCTION(ftp_nb_fget)
{
	zval		*z_ftp, *z_file;
	ftpbuf_t	*ftp;
	ftptype_t	xtype;
	php_stream	*stream;
	char		*file;
	size_t		file_len;
	zend_long		mode, resumepos=0, ret;

	if (zend_parse_parameters(ZEND_NUM_ARGS(), "rrsl|l", &z_ftp, &z_file, &file, &file_len, &mode, &resumepos) == FAILURE) {
		return;
	}

	if ((ftp = (ftpbuf_t *)zend_fetch_resource(Z_RES_P(z_ftp), le_ftpbuf_name, le_ftpbuf)) == NULL) {
		RETURN_FALSE;
	}
	php_stream_from_res(stream, Z_RES_P(z_file));
	XTYPE(xtype, mode);

	/* ignore autoresume if autoseek is switched off */
	if (!ftp->autoseek && resumepos == PHP_FTP_AUTORESUME) {
		resumepos = 0;
	}

	if (ftp->autoseek && resumepos) {
		/* if autoresume is wanted seek to end */
		if (resumepos == PHP_FTP_AUTORESUME) {
			php_stream_seek(stream, 0, SEEK_END);
			resumepos = php_stream_tell(stream);
		} else {
			php_stream_seek(stream, resumepos, SEEK_SET);
		}
	}

	/* configuration */
	ftp->direction = 0;   /* recv */
	ftp->closestream = 0; /* do not close */

	if ((ret = ftp_nb_get(ftp, stream, file, xtype, resumepos)) == PHP_FTP_FAILED) {
		php_error_docref(NULL, E_WARNING, "%s", ftp->inbuf);
		RETURN_LONG(ret);
	}

	RETURN_LONG(ret);
}
/* }}} */

/* {{{ proto bool ftp_pasv(resource stream, bool pasv)
   Turns passive mode on or off */
PHP_FUNCTION(ftp_pasv)
{
	zval		*z_ftp;
	ftpbuf_t	*ftp;
	zend_bool	pasv;

	if (zend_parse_parameters(ZEND_NUM_ARGS(), "rb", &z_ftp, &pasv) == FAILURE) {
		return;
	}

	if ((ftp = (ftpbuf_t *)zend_fetch_resource(Z_RES_P(z_ftp), le_ftpbuf_name, le_ftpbuf)) == NULL) {
		RETURN_FALSE;
	}

	if (!ftp_pasv(ftp, pasv ? 1 : 0)) {
		RETURN_FALSE;
	}

	RETURN_TRUE;
}
/* }}} */

/* {{{ proto bool ftp_get(resource stream, string local_file, string remote_file, int mode[, int resume_pos])
   Retrieves a file from the FTP server and writes it to a local file */
PHP_FUNCTION(ftp_get)
{
	zval		*z_ftp;
	ftpbuf_t	*ftp;
	ftptype_t	xtype;
	php_stream	*outstream;
	char		*local, *remote;
	size_t		local_len, remote_len;
	zend_long		mode, resumepos=0;

	if (zend_parse_parameters(ZEND_NUM_ARGS(), "rppl|l", &z_ftp, &local, &local_len, &remote, &remote_len, &mode, &resumepos) == FAILURE) {
		return;
	}

	if ((ftp = (ftpbuf_t *)zend_fetch_resource(Z_RES_P(z_ftp), le_ftpbuf_name, le_ftpbuf)) == NULL) {
		RETURN_FALSE;
	}
	XTYPE(xtype, mode);

	/* ignore autoresume if autoseek is switched off */
	if (!ftp->autoseek && resumepos == PHP_FTP_AUTORESUME) {
		resumepos = 0;
	}

#ifdef PHP_WIN32
	mode = FTPTYPE_IMAGE;
#endif

	if (ftp->autoseek && resumepos) {
		outstream = php_stream_open_wrapper(local, mode == FTPTYPE_ASCII ? "rt+" : "rb+", REPORT_ERRORS, NULL);
		if (outstream == NULL) {
			outstream = php_stream_open_wrapper(local, mode == FTPTYPE_ASCII ? "wt" : "wb", REPORT_ERRORS, NULL);
		}
		if (outstream != NULL) {
			/* if autoresume is wanted seek to end */
			if (resumepos == PHP_FTP_AUTORESUME) {
				php_stream_seek(outstream, 0, SEEK_END);
				resumepos = php_stream_tell(outstream);
			} else {
				php_stream_seek(outstream, resumepos, SEEK_SET);
			}
		}
	} else {
		outstream = php_stream_open_wrapper(local, mode == FTPTYPE_ASCII ? "wt" : "wb", REPORT_ERRORS, NULL);
	}

	if (outstream == NULL)	{
		php_error_docref(NULL, E_WARNING, "Error opening %s", local);
		RETURN_FALSE;
	}

	if (!ftp_get(ftp, outstream, remote, xtype, resumepos)) {
		php_stream_close(outstream);
		VCWD_UNLINK(local);
		php_error_docref(NULL, E_WARNING, "%s", ftp->inbuf);
		RETURN_FALSE;
	}

	php_stream_close(outstream);
	RETURN_TRUE;
}
/* }}} */

/* {{{ proto int ftp_nb_get(resource stream, string local_file, string remote_file, int mode[, int resume_pos])
   Retrieves a file from the FTP server nbhronly and writes it to a local file */
PHP_FUNCTION(ftp_nb_get)
{
	zval		*z_ftp;
	ftpbuf_t	*ftp;
	ftptype_t	xtype;
	php_stream	*outstream;
	char		*local, *remote;
	size_t		local_len, remote_len;
	int ret;
	zend_long		mode, resumepos=0;

	if (zend_parse_parameters(ZEND_NUM_ARGS(), "rssl|l", &z_ftp, &local, &local_len, &remote, &remote_len, &mode, &resumepos) == FAILURE) {
		return;
	}

	if ((ftp = (ftpbuf_t *)zend_fetch_resource(Z_RES_P(z_ftp), le_ftpbuf_name, le_ftpbuf)) == NULL) {
		RETURN_FALSE;
	}
	XTYPE(xtype, mode);

	/* ignore autoresume if autoseek is switched off */
	if (!ftp->autoseek && resumepos == PHP_FTP_AUTORESUME) {
		resumepos = 0;
	}
#ifdef PHP_WIN32
	mode = FTPTYPE_IMAGE;
#endif
	if (ftp->autoseek && resumepos) {
		outstream = php_stream_open_wrapper(local, mode == FTPTYPE_ASCII ? "rt+" : "rb+", REPORT_ERRORS, NULL);
		if (outstream == NULL) {
			outstream = php_stream_open_wrapper(local, mode == FTPTYPE_ASCII ? "wt" : "wb", REPORT_ERRORS, NULL);
		}
		if (outstream != NULL) {
			/* if autoresume is wanted seek to end */
			if (resumepos == PHP_FTP_AUTORESUME) {
				php_stream_seek(outstream, 0, SEEK_END);
				resumepos = php_stream_tell(outstream);
			} else {
				php_stream_seek(outstream, resumepos, SEEK_SET);
			}
		}
	} else {
		outstream = php_stream_open_wrapper(local, mode == FTPTYPE_ASCII ? "wt" : "wb", REPORT_ERRORS, NULL);
	}

	if (outstream == NULL)	{
		php_error_docref(NULL, E_WARNING, "Error opening %s", local);
		RETURN_FALSE;
	}

	/* configuration */
	ftp->direction = 0;   /* recv */
	ftp->closestream = 1; /* do close */

	if ((ret = ftp_nb_get(ftp, outstream, remote, xtype, resumepos)) == PHP_FTP_FAILED) {
		php_stream_close(outstream);
		ftp->stream = NULL;
		VCWD_UNLINK(local);
		php_error_docref(NULL, E_WARNING, "%s", ftp->inbuf);
		RETURN_LONG(PHP_FTP_FAILED);
	}

	if (ret == PHP_FTP_FINISHED){
		php_stream_close(outstream);
		ftp->stream = NULL;
	}

	RETURN_LONG(ret);
}
/* }}} */

/* {{{ proto int ftp_nb_continue(resource stream)
   Continues retrieving/sending a file nbronously */
PHP_FUNCTION(ftp_nb_continue)
{
	zval		*z_ftp;
	ftpbuf_t	*ftp;
	zend_long		ret;

	if (zend_parse_parameters(ZEND_NUM_ARGS(), "r", &z_ftp) == FAILURE) {
		return;
	}

	if ((ftp = (ftpbuf_t *)zend_fetch_resource(Z_RES_P(z_ftp), le_ftpbuf_name, le_ftpbuf)) == NULL) {
		RETURN_FALSE;
	}

	if (!ftp->nb) {
		php_error_docref(NULL, E_WARNING, "no nbronous transfer to continue.");
		RETURN_LONG(PHP_FTP_FAILED);
	}

	if (ftp->direction) {
		ret=ftp_nb_continue_write(ftp);
	} else {
		ret=ftp_nb_continue_read(ftp);
	}

	if (ret != PHP_FTP_MOREDATA && ftp->closestream) {
		php_stream_close(ftp->stream);
		ftp->stream = NULL;
	}

	if (ret == PHP_FTP_FAILED) {
		php_error_docref(NULL, E_WARNING, "%s", ftp->inbuf);
	}

	RETURN_LONG(ret);
}
/* }}} */

/* {{{ proto bool ftp_fput(resource stream, string remote_file, resource fp, int mode[, int startpos])
   Stores a file from an open file to the FTP server */
PHP_FUNCTION(ftp_fput)
{
	zval		*z_ftp, *z_file;
	ftpbuf_t	*ftp;
	ftptype_t	xtype;
	size_t		remote_len;
	zend_long		mode, startpos=0;
	php_stream	*stream;
	char		*remote;

	if (zend_parse_parameters(ZEND_NUM_ARGS(), "rsrl|l", &z_ftp, &remote, &remote_len, &z_file, &mode, &startpos) == FAILURE) {
		return;
	}

	if ((ftp = (ftpbuf_t *)zend_fetch_resource(Z_RES_P(z_ftp), le_ftpbuf_name, le_ftpbuf)) == NULL) {
		RETURN_FALSE;
	}
	php_stream_from_zval(stream, z_file);
	XTYPE(xtype, mode);

	/* ignore autoresume if autoseek is switched off */
	if (!ftp->autoseek && startpos == PHP_FTP_AUTORESUME) {
		startpos = 0;
	}

	if (ftp->autoseek && startpos) {
		/* if autoresume is wanted ask for remote size */
		if (startpos == PHP_FTP_AUTORESUME) {
			startpos = ftp_size(ftp, remote);
			if (startpos < 0) {
				startpos = 0;
			}
		}
		if (startpos) {
			php_stream_seek(stream, startpos, SEEK_SET);
		}
	}

	if (!ftp_put(ftp, remote, stream, xtype, startpos)) {
		php_error_docref(NULL, E_WARNING, "%s", ftp->inbuf);
		RETURN_FALSE;
	}

	RETURN_TRUE;
}
/* }}} */

/* {{{ proto int ftp_nb_fput(resource stream, string remote_file, resource fp, int mode[, int startpos])
   Stores a file from an open file to the FTP server nbronly */
PHP_FUNCTION(ftp_nb_fput)
{
	zval		*z_ftp, *z_file;
	ftpbuf_t	*ftp;
	ftptype_t	xtype;
	size_t		remote_len;
	int             ret;
	zend_long	mode, startpos=0;
	php_stream	*stream;
	char		*remote;

	if (zend_parse_parameters(ZEND_NUM_ARGS(), "rsrl|l", &z_ftp, &remote, &remote_len, &z_file, &mode, &startpos) == FAILURE) {
		return;
	}

	if ((ftp = (ftpbuf_t *)zend_fetch_resource(Z_RES_P(z_ftp), le_ftpbuf_name, le_ftpbuf)) == NULL) {
		RETURN_FALSE;
	}
	php_stream_from_res(stream, Z_RES_P(z_file));
	XTYPE(xtype, mode);

	/* ignore autoresume if autoseek is switched off */
	if (!ftp->autoseek && startpos == PHP_FTP_AUTORESUME) {
		startpos = 0;
	}

	if (ftp->autoseek && startpos) {
		/* if autoresume is wanted ask for remote size */
		if (startpos == PHP_FTP_AUTORESUME) {
			startpos = ftp_size(ftp, remote);
			if (startpos < 0) {
				startpos = 0;
			}
		}
		if (startpos) {
			php_stream_seek(stream, startpos, SEEK_SET);
		}
	}

	/* configuration */
	ftp->direction = 1;   /* send */
	ftp->closestream = 0; /* do not close */

	if (((ret = ftp_nb_put(ftp, remote, stream, xtype, startpos)) == PHP_FTP_FAILED)) {
		php_error_docref(NULL, E_WARNING, "%s", ftp->inbuf);
		RETURN_LONG(ret);
	}

	RETURN_LONG(ret);
}
/* }}} */


/* {{{ proto bool ftp_put(resource stream, string remote_file, string local_file, int mode[, int startpos])
   Stores a file on the FTP server */
PHP_FUNCTION(ftp_put)
{
	zval		*z_ftp;
	ftpbuf_t	*ftp;
	ftptype_t	xtype;
	char		*remote, *local;
	size_t		remote_len, local_len;
	zend_long		mode, startpos=0;
	php_stream 	*instream;

	if (zend_parse_parameters(ZEND_NUM_ARGS(), "rppl|l", &z_ftp, &remote, &remote_len, &local, &local_len, &mode, &startpos) == FAILURE) {
		return;
	}

	if ((ftp = (ftpbuf_t *)zend_fetch_resource(Z_RES_P(z_ftp), le_ftpbuf_name, le_ftpbuf)) == NULL) {
		RETURN_FALSE;
	}
	XTYPE(xtype, mode);

	if (!(instream = php_stream_open_wrapper(local, mode == FTPTYPE_ASCII ? "rt" : "rb", REPORT_ERRORS, NULL))) {
		RETURN_FALSE;
	}

	/* ignore autoresume if autoseek is switched off */
	if (!ftp->autoseek && startpos == PHP_FTP_AUTORESUME) {
		startpos = 0;
	}

	if (ftp->autoseek && startpos) {
		/* if autoresume is wanted ask for remote size */
		if (startpos == PHP_FTP_AUTORESUME) {
			startpos = ftp_size(ftp, remote);
			if (startpos < 0) {
				startpos = 0;
			}
		}
		if (startpos) {
			php_stream_seek(instream, startpos, SEEK_SET);
		}
	}

	if (!ftp_put(ftp, remote, instream, xtype, startpos)) {
		php_stream_close(instream);
		php_error_docref(NULL, E_WARNING, "%s", ftp->inbuf);
		RETURN_FALSE;
	}
	php_stream_close(instream);

	RETURN_TRUE;
}
/* }}} */


/* {{{ proto int ftp_nb_put(resource stream, string remote_file, string local_file, int mode[, int startpos])
   Stores a file on the FTP server */
PHP_FUNCTION(ftp_nb_put)
{
	zval		*z_ftp;
	ftpbuf_t	*ftp;
	ftptype_t	xtype;
	char		*remote, *local;
	size_t		remote_len, local_len;
	zend_long		mode, startpos=0, ret;
	php_stream 	*instream;

	if (zend_parse_parameters(ZEND_NUM_ARGS(), "rppl|l", &z_ftp, &remote, &remote_len, &local, &local_len, &mode, &startpos) == FAILURE) {
		return;
	}

	if ((ftp = (ftpbuf_t *)zend_fetch_resource(Z_RES_P(z_ftp), le_ftpbuf_name, le_ftpbuf)) == NULL) {
		RETURN_FALSE;
	}
	XTYPE(xtype, mode);

	if (!(instream = php_stream_open_wrapper(local, mode == FTPTYPE_ASCII ? "rt" : "rb", REPORT_ERRORS, NULL))) {
		RETURN_FALSE;
	}

	/* ignore autoresume if autoseek is switched off */
	if (!ftp->autoseek && startpos == PHP_FTP_AUTORESUME) {
		startpos = 0;
	}

	if (ftp->autoseek && startpos) {
		/* if autoresume is wanted ask for remote size */
		if (startpos == PHP_FTP_AUTORESUME) {
			startpos = ftp_size(ftp, remote);
			if (startpos < 0) {
				startpos = 0;
			}
		}
		if (startpos) {
			php_stream_seek(instream, startpos, SEEK_SET);
		}
	}

	/* configuration */
	ftp->direction = 1;   /* send */
	ftp->closestream = 1; /* do close */

	ret = ftp_nb_put(ftp, remote, instream, xtype, startpos);

	if (ret != PHP_FTP_MOREDATA) {
		php_stream_close(instream);
		ftp->stream = NULL;
	}

	if (ret == PHP_FTP_FAILED) {
		php_error_docref(NULL, E_WARNING, "%s", ftp->inbuf);
	}

	RETURN_LONG(ret);
}
/* }}} */

/* {{{ proto int ftp_size(resource stream, string filename)
   Returns the size of the file, or -1 on error */
PHP_FUNCTION(ftp_size)
{
	zval		*z_ftp;
	ftpbuf_t	*ftp;
	char		*file;
	size_t		file_len;

	if (zend_parse_parameters(ZEND_NUM_ARGS(), "rp", &z_ftp, &file, &file_len) == FAILURE) {
		return;
	}

	if ((ftp = (ftpbuf_t *)zend_fetch_resource(Z_RES_P(z_ftp), le_ftpbuf_name, le_ftpbuf)) == NULL) {
		RETURN_FALSE;
	}

	/* get file size */
	RETURN_LONG(ftp_size(ftp, file));
}
/* }}} */

/* {{{ proto int ftp_mdtm(resource stream, string filename)
   Returns the last modification time of the file, or -1 on error */
PHP_FUNCTION(ftp_mdtm)
{
	zval		*z_ftp;
	ftpbuf_t	*ftp;
	char		*file;
	size_t		file_len;

	if (zend_parse_parameters(ZEND_NUM_ARGS(), "rp", &z_ftp, &file, &file_len) == FAILURE) {
		return;
	}

	if ((ftp = (ftpbuf_t *)zend_fetch_resource(Z_RES_P(z_ftp), le_ftpbuf_name, le_ftpbuf)) == NULL) {
		RETURN_FALSE;
	}

	/* get file mod time */
	RETURN_LONG(ftp_mdtm(ftp, file));
}
/* }}} */

/* {{{ proto bool ftp_rename(resource stream, string src, string dest)
   Renames the given file to a new path */
PHP_FUNCTION(ftp_rename)
{
	zval		*z_ftp;
	ftpbuf_t	*ftp;
	char		*src, *dest;
	size_t		src_len, dest_len;

	if (zend_parse_parameters(ZEND_NUM_ARGS(), "rss", &z_ftp, &src, &src_len, &dest, &dest_len) == FAILURE) {
		return;
	}

	if ((ftp = (ftpbuf_t *)zend_fetch_resource(Z_RES_P(z_ftp), le_ftpbuf_name, le_ftpbuf)) == NULL) {
		RETURN_FALSE;
	}

	/* rename the file */
	if (!ftp_rename(ftp, src, dest)) {
		php_error_docref(NULL, E_WARNING, "%s", ftp->inbuf);
		RETURN_FALSE;
	}

	RETURN_TRUE;
}
/* }}} */

/* {{{ proto bool ftp_delete(resource stream, string file)
   Deletes a file */
PHP_FUNCTION(ftp_delete)
{
	zval		*z_ftp;
	ftpbuf_t	*ftp;
	char		*file;
	size_t		file_len;

	if (zend_parse_parameters(ZEND_NUM_ARGS(), "rs", &z_ftp, &file, &file_len) == FAILURE) {
		return;
	}

	if ((ftp = (ftpbuf_t *)zend_fetch_resource(Z_RES_P(z_ftp), le_ftpbuf_name, le_ftpbuf)) == NULL) {
		RETURN_FALSE;
	}

	/* delete the file */
	if (!ftp_delete(ftp, file)) {
		php_error_docref(NULL, E_WARNING, "%s", ftp->inbuf);
		RETURN_FALSE;
	}

	RETURN_TRUE;
}
/* }}} */

/* {{{ proto bool ftp_site(resource stream, string cmd)
   Sends a SITE command to the server */
PHP_FUNCTION(ftp_site)
{
	zval		*z_ftp;
	ftpbuf_t	*ftp;
	char		*cmd;
	size_t		cmd_len;

	if (zend_parse_parameters(ZEND_NUM_ARGS(), "rs", &z_ftp, &cmd, &cmd_len) == FAILURE) {
		return;
	}

	if ((ftp = (ftpbuf_t *)zend_fetch_resource(Z_RES_P(z_ftp), le_ftpbuf_name, le_ftpbuf)) == NULL) {
		RETURN_FALSE;
	}

	/* send the site command */
	if (!ftp_site(ftp, cmd)) {
		php_error_docref(NULL, E_WARNING, "%s", ftp->inbuf);
		RETURN_FALSE;
	}

	RETURN_TRUE;
}
/* }}} */

/* {{{ proto bool ftp_close(resource stream)
   Closes the FTP stream */
PHP_FUNCTION(ftp_close)
{
	zval		*z_ftp;
	ftpbuf_t	*ftp;

	if (zend_parse_parameters(ZEND_NUM_ARGS(), "r", &z_ftp) == FAILURE) {
		return;
	}

	if ((ftp = (ftpbuf_t *)zend_fetch_resource(Z_RES_P(z_ftp), le_ftpbuf_name, le_ftpbuf)) == NULL) {
		RETURN_FALSE;
	}

	ftp_quit(ftp);

	RETURN_BOOL(zend_list_close(Z_RES_P(z_ftp)) == SUCCESS);
}
/* }}} */

/* {{{ proto bool ftp_set_option(resource stream, int option, mixed value)
   Sets an FTP option */
PHP_FUNCTION(ftp_set_option)
{
	zval		*z_ftp, *z_value;
	zend_long		option;
	ftpbuf_t	*ftp;

	if (zend_parse_parameters(ZEND_NUM_ARGS(), "rlz", &z_ftp, &option, &z_value) == FAILURE) {
		return;
	}

	if ((ftp = (ftpbuf_t *)zend_fetch_resource(Z_RES_P(z_ftp), le_ftpbuf_name, le_ftpbuf)) == NULL) {
		RETURN_FALSE;
	}

	switch (option) {
		case PHP_FTP_OPT_TIMEOUT_SEC:
			if (Z_TYPE_P(z_value) != IS_LONG) {
				php_error_docref(NULL, E_WARNING, "Option TIMEOUT_SEC expects value of type long, %s given",
					zend_zval_type_name(z_value));
				RETURN_FALSE;
			}
			if (Z_LVAL_P(z_value) <= 0) {
				php_error_docref(NULL, E_WARNING, "Timeout has to be greater than 0");
				RETURN_FALSE;
			}
			ftp->timeout_sec = Z_LVAL_P(z_value);
			RETURN_TRUE;
			break;
		case PHP_FTP_OPT_AUTOSEEK:
			if (Z_TYPE_P(z_value) != IS_TRUE && Z_TYPE_P(z_value) != IS_FALSE) {
				php_error_docref(NULL, E_WARNING, "Option AUTOSEEK expects value of type boolean, %s given",
					zend_zval_type_name(z_value));
				RETURN_FALSE;
			}
			ftp->autoseek = Z_TYPE_P(z_value) == IS_TRUE ? 1 : 0;
			RETURN_TRUE;
			break;
		case PHP_FTP_OPT_USEPASVADDRESS:
			if (Z_TYPE_P(z_value) != IS_BOOL) {
				php_error_docref(NULL TSRMLS_CC, E_WARNING, "Option USEPASVADDRESS expects value of type boolean, %s given",
					zend_zval_type_name(z_value));
				RETURN_FALSE;
			}
			ftp->usepasvaddress = Z_LVAL_P(z_value);
			RETURN_TRUE;
			break;
		default:
			php_error_docref(NULL, E_WARNING, "Unknown option '%pd'", option);
			RETURN_FALSE;
			break;
	}
}
/* }}} */

/* {{{ proto mixed ftp_get_option(resource stream, int option)
   Gets an FTP option */
PHP_FUNCTION(ftp_get_option)
{
	zval		*z_ftp;
	zend_long		option;
	ftpbuf_t	*ftp;

	if (zend_parse_parameters(ZEND_NUM_ARGS(), "rl", &z_ftp, &option) == FAILURE) {
		return;
	}

	if ((ftp = (ftpbuf_t *)zend_fetch_resource(Z_RES_P(z_ftp), le_ftpbuf_name, le_ftpbuf)) == NULL) {
		RETURN_FALSE;
	}

	switch (option) {
		case PHP_FTP_OPT_TIMEOUT_SEC:
			RETURN_LONG(ftp->timeout_sec);
			break;
		case PHP_FTP_OPT_AUTOSEEK:
			RETURN_BOOL(ftp->autoseek);
			break;
		case PHP_FTP_OPT_USEPASVADDRESS:
			RETURN_BOOL(ftp->usepasvaddress);
			break;
		default:
			php_error_docref(NULL, E_WARNING, "Unknown option '%pd'", option);
			RETURN_FALSE;
			break;
	}
}
/* }}} */

#endif /* HAVE_FTP */

/*
 * Local variables:
 * tab-width: 4
 * c-basic-offset: 4
 * indent-tabs-mode: t
 * End:
 */<|MERGE_RESOLUTION|>--- conflicted
+++ resolved
@@ -380,12 +380,8 @@
 
 	/* autoseek for resuming */
 	ftp->autoseek = FTP_DEFAULT_AUTOSEEK;
-<<<<<<< HEAD
+	ftp->usepasvaddress = FTP_DEFAULT_USEPASVADDRESS;
 #ifdef HAVE_FTP_SSL
-=======
-	ftp->usepasvaddress = FTP_DEFAULT_USEPASVADDRESS;
-#if HAVE_OPENSSL_EXT
->>>>>>> 838e4039
 	/* disable ssl */
 	ftp->use_ssl = 0;
 #endif
@@ -1486,12 +1482,12 @@
 			RETURN_TRUE;
 			break;
 		case PHP_FTP_OPT_USEPASVADDRESS:
-			if (Z_TYPE_P(z_value) != IS_BOOL) {
-				php_error_docref(NULL TSRMLS_CC, E_WARNING, "Option USEPASVADDRESS expects value of type boolean, %s given",
+			if (Z_TYPE_P(z_value) != IS_TRUE && Z_TYPE_P(z_value) != IS_FALSE) {
+				php_error_docref(NULL, E_WARNING, "Option USEPASVADDRESS expects value of type boolean, %s given",
 					zend_zval_type_name(z_value));
 				RETURN_FALSE;
 			}
-			ftp->usepasvaddress = Z_LVAL_P(z_value);
+			ftp->usepasvaddress = Z_TYPE_P(z_value) == IS_TRUE ? 1 : 0;
 			RETURN_TRUE;
 			break;
 		default:
