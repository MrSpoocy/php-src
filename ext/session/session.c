/*
   +----------------------------------------------------------------------+
   | PHP Version 7                                                        |
   +----------------------------------------------------------------------+
   | Copyright (c) 1997-2015 The PHP Group                                |
   +----------------------------------------------------------------------+
   | This source file is subject to version 3.01 of the PHP license,      |
   | that is bundled with this package in the file LICENSE, and is        |
   | available through the world-wide-web at the following url:           |
   | http://www.php.net/license/3_01.txt                                  |
   | If you did not receive a copy of the PHP license and are unable to   |
   | obtain it through the world-wide-web, please send a note to          |
   | license@php.net so we can mail you a copy immediately.               |
   +----------------------------------------------------------------------+
   | Authors: Sascha Schumann <sascha@schumann.cx>                        |
   |          Andrei Zmievski <andrei@php.net>                            |
   +----------------------------------------------------------------------+
 */

/* $Id$ */

#ifdef HAVE_CONFIG_H
#include "config.h"
#endif

#include "php.h"

#ifdef PHP_WIN32
# include "win32/winutil.h"
# include "win32/time.h"
#else
# include <sys/time.h>
#endif

#include <sys/stat.h>
#include <fcntl.h>

#include "php_ini.h"
#include "SAPI.h"
#include "rfc1867.h"
#include "php_variables.h"
#include "php_session.h"
#include "ext/standard/md5.h"
#include "ext/standard/sha1.h"
#include "ext/standard/php_var.h"
#include "ext/date/php_date.h"
#include "ext/standard/php_lcg.h"
#include "ext/standard/url_scanner_ex.h"
#include "ext/standard/php_rand.h" /* for RAND_MAX */
#include "ext/standard/info.h"
#include "zend_smart_str.h"
#include "ext/standard/url.h"
#include "ext/standard/basic_functions.h"
#include "ext/standard/head.h"

#include "mod_files.h"
#include "mod_user.h"

#ifdef HAVE_LIBMM
#include "mod_mm.h"
#endif

PHPAPI ZEND_DECLARE_MODULE_GLOBALS(ps)

static int php_session_rfc1867_callback(unsigned int event, void *event_data, void **extra);
static int (*php_session_rfc1867_orig_callback)(unsigned int event, void *event_data, void **extra);
static void php_session_track_init(void);

/* SessionHandler class */
zend_class_entry *php_session_class_entry;

/* SessionHandlerInterface */
zend_class_entry *php_session_iface_entry;

/* SessionIdInterface */
zend_class_entry *php_session_id_iface_entry;

/* SessionUpdateTimestampHandler class */
zend_class_entry *php_session_update_timestamp_class_entry;

/* SessionUpdateTimestampInterface */
zend_class_entry *php_session_update_timestamp_iface_entry;

/* ***********
   * Helpers *
   *********** */

#define IF_SESSION_VARS() \
	if (Z_ISREF_P(&PS(http_session_vars)) && Z_TYPE_P(Z_REFVAL(PS(http_session_vars))) == IS_ARRAY)

#define SESSION_CHECK_ACTIVE_STATE	\
	if (PS(session_status) == php_session_active) {	\
		php_error_docref(NULL, E_WARNING, "A session is active. You cannot change the session module's ini settings at this time");	\
		return FAILURE;	\
	}

#define APPLY_TRANS_SID (PS(use_trans_sid) && !PS(use_only_cookies))

static void php_session_send_cookie(void);

/* Dispatched by RINIT and by php_session_destroy */
static inline void php_rinit_session_globals(void) /* {{{ */
{
	/* Do NOT init PS(mod_user_names) here! */
	PS(id) = NULL;
	PS(session_status) = php_session_none;
	PS(mod_data) = NULL;
	PS(mod_user_is_open) = 0;
	PS(define_sid) = 1;
	PS(session_vars) = NULL;
	ZVAL_UNDEF(&PS(http_session_vars));
}
/* }}} */

/* Dispatched by RSHUTDOWN and by php_session_destroy */
static inline void php_rshutdown_session_globals(void) /* {{{ */
{
	/* Do NOT destroy PS(mod_user_names) here! */
	if (!Z_ISUNDEF(PS(http_session_vars))) {
		zval_ptr_dtor(&PS(http_session_vars));
		ZVAL_UNDEF(&PS(http_session_vars));
	}
	if (PS(mod_data) || PS(mod_user_implemented)) {
		zend_try {
			PS(mod)->s_close(&PS(mod_data));
		} zend_end_try();
	}
	if (PS(id)) {
		zend_string_release(PS(id));
		PS(id) = NULL;
	}
	if (PS(session_vars)) {
		zend_string_release(PS(session_vars));
		PS(session_vars) = NULL;
	}
}
/* }}} */

static int php_session_destroy(void) /* {{{ */
{
	int retval = SUCCESS;

	if (PS(session_status) != php_session_active) {
		php_error_docref(NULL, E_WARNING, "Trying to destroy uninitialized session");
		return FAILURE;
	}

	if (PS(id) && PS(mod)->s_destroy(&PS(mod_data), PS(id)) == FAILURE) {
		retval = FAILURE;
		php_error_docref(NULL, E_WARNING, "Session object destruction failed");
	}

	php_rshutdown_session_globals();
	php_rinit_session_globals();

	return retval;
}
/* }}} */

PHPAPI void php_add_session_var(zend_string *name) /* {{{ */
{
	zval *sym_track = NULL;

	IF_SESSION_VARS() {
		sym_track = zend_hash_find(Z_ARRVAL_P(Z_REFVAL(PS(http_session_vars))), name);
	} else {
		return;
	}

	if (sym_track == NULL) {
		zval empty_var;

		ZVAL_NULL(&empty_var);
		zend_hash_update(Z_ARRVAL_P(Z_REFVAL(PS(http_session_vars))), name, &empty_var);
	}
}
/* }}} */

PHPAPI zval* php_set_session_var(zend_string *name, zval *state_val, php_unserialize_data_t *var_hash) /* {{{ */
{
	IF_SESSION_VARS() {
		return zend_hash_update(Z_ARRVAL_P(Z_REFVAL(PS(http_session_vars))), name, state_val);
	}
	return NULL;
}
/* }}} */

PHPAPI zval* php_get_session_var(zend_string *name) /* {{{ */
{
	IF_SESSION_VARS() {
		return zend_hash_find(Z_ARRVAL_P(Z_REFVAL(PS(http_session_vars))), name);
	}
	return NULL;
}
/* }}} */

static void php_session_track_init(void) /* {{{ */
{
	zval session_vars;
	zend_string *var_name = zend_string_init("_SESSION", sizeof("_SESSION") - 1, 0);
	/* Unconditionally destroy existing array -- possible dirty data */
	zend_delete_global_variable(var_name);

	if (!Z_ISUNDEF(PS(http_session_vars))) {
		zval_ptr_dtor(&PS(http_session_vars));
	}

	array_init(&session_vars);
	ZVAL_NEW_REF(&PS(http_session_vars), &session_vars);
	Z_ADDREF_P(&PS(http_session_vars));
	zend_hash_update_ind(&EG(symbol_table), var_name, &PS(http_session_vars));
	zend_string_release(var_name);
}
/* }}} */

static zend_string *php_session_encode(void) /* {{{ */
{
	IF_SESSION_VARS() {
		if (!PS(serializer)) {
			php_error_docref(NULL, E_WARNING, "Unknown session.serialize_handler. Failed to encode session object");
			return NULL;
		}
		return PS(serializer)->encode();
	} else {
		php_error_docref(NULL, E_WARNING, "Cannot encode non-existent session");
	}
	return NULL;
}
/* }}} */

static int php_session_decode(zend_string *data) /* {{{ */
{
	if (!PS(serializer)) {
		php_error_docref(NULL, E_WARNING, "Unknown session.serialize_handler. Failed to decode session object");
		return FAILURE;
	}
	if (PS(serializer)->decode(ZSTR_VAL(data), ZSTR_LEN(data)) == FAILURE) {
		php_session_destroy();
		php_session_track_init();
		php_error_docref(NULL, E_WARNING, "Failed to decode session object. Session has been destroyed");
		return FAILURE;
	}
	return SUCCESS;
}
/* }}} */

/*
 * Note that we cannot use the BASE64 alphabet here, because
 * it contains "/" and "+": both are unacceptable for simple inclusion
 * into URLs.
 */

static char hexconvtab[] = "0123456789abcdefghijklmnopqrstuvwxyzABCDEFGHIJKLMNOPQRSTUVWXYZ,-";

enum {
	PS_HASH_FUNC_MD5,
	PS_HASH_FUNC_SHA1,
	PS_HASH_FUNC_OTHER
};

/* returns a pointer to the byte after the last valid character in out */
static char *bin_to_readable(char *in, size_t inlen, char *out, char nbits) /* {{{ */
{
	unsigned char *p, *q;
	unsigned short w;
	int mask;
	int have;

	p = (unsigned char *)in;
	q = (unsigned char *)in + inlen;

	w = 0;
	have = 0;
	mask = (1 << nbits) - 1;

	while (1) {
		if (have < nbits) {
			if (p < q) {
				w |= *p++ << have;
				have += 8;
			} else {
				/* consumed everything? */
				if (have == 0) break;
				/* No? We need a final round */
				have = nbits;
			}
		}

		/* consume nbits */
		*out++ = hexconvtab[w & mask];
		w >>= nbits;
		have -= nbits;
	}

	*out = '\0';
	return out;
}
/* }}} */

PHPAPI zend_string *php_session_create_id(PS_CREATE_SID_ARGS) /* {{{ */
{
	PHP_MD5_CTX md5_context;
	PHP_SHA1_CTX sha1_context;
#if defined(HAVE_HASH_EXT) && !defined(COMPILE_DL_HASH)
	void *hash_context = NULL;
#endif
	unsigned char *digest;
	size_t digest_len;
	char *buf;
	struct timeval tv;
	zval *array;
	zval *token;
	zend_string *outid;
	char *remote_addr = NULL;

	gettimeofday(&tv, NULL);

	if ((array = zend_hash_str_find(&EG(symbol_table), "_SERVER", sizeof("_SERVER") - 1)) &&
		Z_TYPE_P(array) == IS_ARRAY &&
		(token = zend_hash_str_find(Z_ARRVAL_P(array), "REMOTE_ADDR", sizeof("REMOTE_ADDR") - 1)) &&
		Z_TYPE_P(token) == IS_STRING
	) {
		remote_addr = Z_STRVAL_P(token);
	}

	/* maximum 15+19+19+10 bytes */
	spprintf(&buf, 0, "%.15s%ld" ZEND_LONG_FMT "%0.8F", remote_addr ? remote_addr : "", tv.tv_sec, (zend_long)tv.tv_usec, php_combined_lcg() * 10);

	switch (PS(hash_func)) {
		case PS_HASH_FUNC_MD5:
			PHP_MD5Init(&md5_context);
			PHP_MD5Update(&md5_context, (unsigned char *) buf, strlen(buf));
			digest_len = 16;
			break;
		case PS_HASH_FUNC_SHA1:
			PHP_SHA1Init(&sha1_context);
			PHP_SHA1Update(&sha1_context, (unsigned char *) buf, strlen(buf));
			digest_len = 20;
			break;
#if defined(HAVE_HASH_EXT) && !defined(COMPILE_DL_HASH)
		case PS_HASH_FUNC_OTHER:
			if (!PS(hash_ops)) {
				efree(buf);
				php_error_docref(NULL, E_ERROR, "Invalid session hash function");
				return NULL;
			}

			hash_context = emalloc(PS(hash_ops)->context_size);
			PS(hash_ops)->hash_init(hash_context);
			PS(hash_ops)->hash_update(hash_context, (unsigned char *) buf, strlen(buf));
			digest_len = PS(hash_ops)->digest_size;
			break;
#endif /* HAVE_HASH_EXT */
		default:
			efree(buf);
			php_error_docref(NULL, E_ERROR, "Invalid session hash function");
			return NULL;
	}
	efree(buf);

	if (PS(entropy_length) > 0) {
#ifdef PHP_WIN32
		unsigned char rbuf[2048];
		size_t toread = PS(entropy_length);

		if (php_win32_get_random_bytes(rbuf, MIN(toread, sizeof(rbuf))) == SUCCESS){

			switch (PS(hash_func)) {
				case PS_HASH_FUNC_MD5:
					PHP_MD5Update(&md5_context, rbuf, toread);
					break;
				case PS_HASH_FUNC_SHA1:
					PHP_SHA1Update(&sha1_context, rbuf, toread);
					break;
# if defined(HAVE_HASH_EXT) && !defined(COMPILE_DL_HASH)
				case PS_HASH_FUNC_OTHER:
					PS(hash_ops)->hash_update(hash_context, rbuf, toread);
					break;
# endif /* HAVE_HASH_EXT */
			}
		}
#else
		int fd;

		fd = VCWD_OPEN(PS(entropy_file), O_RDONLY);
		if (fd >= 0) {
			unsigned char rbuf[2048];
			int n;
			int to_read = PS(entropy_length);

			while (to_read > 0) {
				n = read(fd, rbuf, MIN(to_read, sizeof(rbuf)));
				if (n <= 0) break;

				switch (PS(hash_func)) {
					case PS_HASH_FUNC_MD5:
						PHP_MD5Update(&md5_context, rbuf, n);
						break;
					case PS_HASH_FUNC_SHA1:
						PHP_SHA1Update(&sha1_context, rbuf, n);
						break;
#if defined(HAVE_HASH_EXT) && !defined(COMPILE_DL_HASH)
					case PS_HASH_FUNC_OTHER:
						PS(hash_ops)->hash_update(hash_context, rbuf, n);
						break;
#endif /* HAVE_HASH_EXT */
				}
				to_read -= n;
			}
			close(fd);
		}
#endif
	}

	digest = emalloc(digest_len + 1);
	switch (PS(hash_func)) {
		case PS_HASH_FUNC_MD5:
			PHP_MD5Final(digest, &md5_context);
			break;
		case PS_HASH_FUNC_SHA1:
			PHP_SHA1Final(digest, &sha1_context);
			break;
#if defined(HAVE_HASH_EXT) && !defined(COMPILE_DL_HASH)
		case PS_HASH_FUNC_OTHER:
			PS(hash_ops)->hash_final(digest, hash_context);
			efree(hash_context);
			break;
#endif /* HAVE_HASH_EXT */
	}

	if (PS(hash_bits_per_character) < 4
			|| PS(hash_bits_per_character) > 6) {
		PS(hash_bits_per_character) = 4;

		php_error_docref(NULL, E_WARNING, "The ini setting hash_bits_per_character is out of range (should be 4, 5, or 6) - using 4 for now");
	}

	outid = zend_string_alloc((digest_len + 2) * ((8.0f / PS(hash_bits_per_character) + 0.5)), 0);
	ZSTR_LEN(outid) = (size_t)(bin_to_readable((char *)digest, digest_len, ZSTR_VAL(outid), (char)PS(hash_bits_per_character)) - (char *)&ZSTR_VAL(outid));
	efree(digest);

	return outid;
}
/* }}} */

/* Default session id char validation function allowed by ps_modules.
 * If you change the logic here, please also update the error message in
 * ps_modules appropriately */
PHPAPI int php_session_valid_key(const char *key) /* {{{ */
{
	size_t len;
	const char *p;
	char c;
	int ret = SUCCESS;

	for (p = key; (c = *p); p++) {
		/* valid characters are a..z,A..Z,0..9 */
		if (!((c >= 'a' && c <= 'z')
				|| (c >= 'A' && c <= 'Z')
				|| (c >= '0' && c <= '9')
				|| c == ','
				|| c == '-')) {
			ret = FAILURE;
			break;
		}
	}

	len = p - key;

	/* Somewhat arbitrary length limit here, but should be way more than
	   anyone needs and avoids file-level warnings later on if we exceed MAX_PATH */
	if (len == 0 || len > 128) {
		ret = FAILURE;
	}

	return ret;
}
/* }}} */

<<<<<<< HEAD
static void php_session_initialize(void) /* {{{ */
=======

static void php_session_gc(void) /* {{{ */
{
	int nrand;

	/* GC must be done before reading session data. */
	if ((PS(mod_data) || PS(mod_user_implemented)) && PS(gc_probability) > 0) {
		int nrdels = -1;

		nrand = (int) ((float) PS(gc_divisor) * php_combined_lcg(TSRMLS_C));
		if (nrand < PS(gc_probability)) {
			PS(mod)->s_gc(&PS(mod_data), PS(gc_maxlifetime), &nrdels TSRMLS_CC);
#ifdef SESSION_DEBUG
			if (nrdels != -1) {
				php_error_docref(NULL TSRMLS_CC, E_NOTICE, "purged %d expired session objects", nrdels);
			}
#endif
		}
	}
} /* }}} */


static void php_session_initialize(TSRMLS_D) /* {{{ */
>>>>>>> e8f1c29c
{
	zend_string *val = NULL;

	if (!PS(mod)) {
		php_error_docref(NULL, E_ERROR, "No storage module chosen - failed to initialize session");
		return;
	}

	/* Open session handler first */
	if (PS(mod)->s_open(&PS(mod_data), PS(save_path), PS(session_name)) == FAILURE
		/* || PS(mod_data) == NULL */ /* FIXME: open must set valid PS(mod_data) with success */
	) {
		php_error_docref(NULL, E_ERROR, "Failed to initialize storage module: %s (path: %s)", PS(mod)->s_name, PS(save_path));
		return;
	}

	/* If there is no ID, use session module to create one */
	if (!PS(id)) {
		PS(id) = PS(mod)->s_create_sid(&PS(mod_data));
		if (!PS(id)) {
			php_error_docref(NULL, E_ERROR, "Failed to create session ID: %s (path: %s)", PS(mod)->s_name, PS(save_path));
			return;
		}
		if (PS(use_cookies)) {
			PS(send_cookie) = 1;
		}
	} else if (PS(use_strict_mode) && PS(mod)->s_validate_sid &&
		PS(mod)->s_validate_sid(&PS(mod_data), PS(id)) == FAILURE) {
		if (PS(id)) {
			zend_string_release(PS(id));
		}
		PS(id) = PS(mod)->s_create_sid(&PS(mod_data));
		if (!PS(id)) {
			PS(id) = php_session_create_id(NULL);
		}
		if (PS(use_cookies)) {
			PS(send_cookie) = 1;
		}
	}

	php_session_reset_id();
	PS(session_status) = php_session_active;

	/* GC must be done before read */
	php_session_gc();

	/* Read data */
	php_session_track_init();
	if (PS(mod)->s_read(&PS(mod_data), PS(id), &val, PS(gc_maxlifetime)) == FAILURE) {
		/* Some broken save handler implementation returns FAILURE for non-existent session ID */
		/* It's better to raise error for this, but disabled error for better compatibility */
		/*
		php_error_docref(NULL, E_NOTICE, "Failed to read session data: %s (path: %s)", PS(mod)->s_name, PS(save_path));
		*/
	}
	if (PS(session_vars)) {
		zend_string_release(PS(session_vars));
		PS(session_vars) = NULL;
	}
	if (val) {
		if (PS(lazy_write)) {
			PS(session_vars) = zend_string_copy(val);
		}
		php_session_decode(val);
		zend_string_release(val);
	}
}
/* }}} */

static void php_session_save_current_state(int write) /* {{{ */
{
	int ret = FAILURE;

	if (write) {
		IF_SESSION_VARS() {
			if (PS(mod_data) || PS(mod_user_implemented)) {
				zend_string *val;

				val = php_session_encode();
				if (val) {
					if (PS(lazy_write) && PS(session_vars)
						&& PS(mod)->s_update_timestamp
						&& PS(mod)->s_update_timestamp != php_session_update_timestamp
						&& ZSTR_LEN(val) == ZSTR_LEN(PS(session_vars))
						&& !memcmp(ZSTR_VAL(val), ZSTR_VAL(PS(session_vars)), ZSTR_LEN(val))
					) {
						ret = PS(mod)->s_update_timestamp(&PS(mod_data), PS(id), val, PS(gc_maxlifetime));
					} else {
						ret = PS(mod)->s_write(&PS(mod_data), PS(id), val, PS(gc_maxlifetime));
					}
					zend_string_release(val);
				} else {
					ret = PS(mod)->s_write(&PS(mod_data), PS(id), ZSTR_EMPTY_ALLOC(), PS(gc_maxlifetime));
				}
			}

			if ((ret == FAILURE) && !EG(exception)) {
				php_error_docref(NULL, E_WARNING, "Failed to write session data (%s). Please "
								 "verify that the current setting of session.save_path "
								 "is correct (%s)",
								 PS(mod)->s_name,
								 PS(save_path));
			}
		}
	}

	if (PS(mod_data) || PS(mod_user_implemented)) {
		PS(mod)->s_close(&PS(mod_data));
	}
}
/* }}} */

/* *************************
   * INI Settings/Handlers *
   ************************* */

static PHP_INI_MH(OnUpdateSaveHandler) /* {{{ */
{
	ps_module *tmp;
	SESSION_CHECK_ACTIVE_STATE;

	tmp = _php_find_ps_module(ZSTR_VAL(new_value));

	if (PG(modules_activated) && !tmp) {
		int err_type;

		if (stage == ZEND_INI_STAGE_RUNTIME) {
			err_type = E_WARNING;
		} else {
			err_type = E_ERROR;
		}

		/* Do not output error when restoring ini options. */
		if (stage != ZEND_INI_STAGE_DEACTIVATE) {
			php_error_docref(NULL, err_type, "Cannot find save handler '%s'", ZSTR_VAL(new_value));
		}
		return FAILURE;
	}

	PS(default_mod) = PS(mod);
	PS(mod) = tmp;

	return SUCCESS;
}
/* }}} */

static PHP_INI_MH(OnUpdateSerializer) /* {{{ */
{
	const ps_serializer *tmp;
	SESSION_CHECK_ACTIVE_STATE;

	tmp = _php_find_ps_serializer(ZSTR_VAL(new_value));

	if (PG(modules_activated) && !tmp) {
		int err_type;

		if (stage == ZEND_INI_STAGE_RUNTIME) {
			err_type = E_WARNING;
		} else {
			err_type = E_ERROR;
		}

		/* Do not output error when restoring ini options. */
		if (stage != ZEND_INI_STAGE_DEACTIVATE) {
			php_error_docref(NULL, err_type, "Cannot find serialization handler '%s'", ZSTR_VAL(new_value));
		}
		return FAILURE;
	}
	PS(serializer) = tmp;

	return SUCCESS;
}
/* }}} */

static PHP_INI_MH(OnUpdateTransSid) /* {{{ */
{
	SESSION_CHECK_ACTIVE_STATE;

	if (!strncasecmp(ZSTR_VAL(new_value), "on", sizeof("on"))) {
		PS(use_trans_sid) = (zend_bool) 1;
	} else {
		PS(use_trans_sid) = (zend_bool) atoi(ZSTR_VAL(new_value));
	}

	return SUCCESS;
}
/* }}} */

static PHP_INI_MH(OnUpdateSaveDir) /* {{{ */
{
	/* Only do the safemode/open_basedir check at runtime */
	if (stage == PHP_INI_STAGE_RUNTIME || stage == PHP_INI_STAGE_HTACCESS) {
		char *p;

		if (memchr(ZSTR_VAL(new_value), '\0', ZSTR_LEN(new_value)) != NULL) {
			return FAILURE;
		}

		/* we do not use zend_memrchr() since path can contain ; itself */
		if ((p = strchr(ZSTR_VAL(new_value), ';'))) {
			char *p2;
			p++;
			if ((p2 = strchr(p, ';'))) {
				p = p2 + 1;
			}
		} else {
			p = ZSTR_VAL(new_value);
		}

		if (PG(open_basedir) && *p && php_check_open_basedir(p)) {
			return FAILURE;
		}
	}

	OnUpdateString(entry, new_value, mh_arg1, mh_arg2, mh_arg3, stage);
	return SUCCESS;
}
/* }}} */

static PHP_INI_MH(OnUpdateName) /* {{{ */
{
	/* Numeric session.name won't work at all */
	if ((!ZSTR_LEN(new_value) || is_numeric_string(ZSTR_VAL(new_value), ZSTR_LEN(new_value), NULL, NULL, 0))) {
		int err_type;

		if (stage == ZEND_INI_STAGE_RUNTIME || stage == ZEND_INI_STAGE_ACTIVATE || stage == ZEND_INI_STAGE_STARTUP) {
			err_type = E_WARNING;
		} else {
			err_type = E_ERROR;
		}

		/* Do not output error when restoring ini options. */
		if (stage != ZEND_INI_STAGE_DEACTIVATE) {
			php_error_docref(NULL, err_type, "session.name cannot be a numeric or empty '%s'", ZSTR_VAL(new_value));
		}
		return FAILURE;
	}

	OnUpdateStringUnempty(entry, new_value, mh_arg1, mh_arg2, mh_arg3, stage);
	return SUCCESS;
}
/* }}} */

static PHP_INI_MH(OnUpdateHashFunc) /* {{{ */
{
	zend_long val;
	char *endptr = NULL;

#if defined(HAVE_HASH_EXT) && !defined(COMPILE_DL_HASH)
	PS(hash_ops) = NULL;
#endif

	val = ZEND_STRTOL(ZSTR_VAL(new_value), &endptr, 10);
	if (endptr && (*endptr == '\0')) {
		/* Numeric value */
		PS(hash_func) = val ? 1 : 0;

		return SUCCESS;
	}

	if (ZSTR_LEN(new_value) == (sizeof("md5") - 1) &&
		strncasecmp(ZSTR_VAL(new_value), "md5", sizeof("md5") - 1) == 0) {
		PS(hash_func) = PS_HASH_FUNC_MD5;

		return SUCCESS;
	}

	if (ZSTR_LEN(new_value) == (sizeof("sha1") - 1) &&
		strncasecmp(ZSTR_VAL(new_value), "sha1", sizeof("sha1") - 1) == 0) {
		PS(hash_func) = PS_HASH_FUNC_SHA1;

		return SUCCESS;
	}

#if defined(HAVE_HASH_EXT) && !defined(COMPILE_DL_HASH) /* {{{ */
{
	php_hash_ops *ops = (php_hash_ops*)php_hash_fetch_ops(ZSTR_VAL(new_value), ZSTR_LEN(new_value));

	if (ops) {
		PS(hash_func) = PS_HASH_FUNC_OTHER;
		PS(hash_ops) = ops;

		return SUCCESS;
	}
}
#endif /* HAVE_HASH_EXT }}} */

	php_error_docref(NULL, E_WARNING, "session.configuration 'session.hash_function' must be existing hash function. %s does not exist.", ZSTR_VAL(new_value));
	return FAILURE;
}
/* }}} */

static PHP_INI_MH(OnUpdateRfc1867Freq) /* {{{ */
{
	int tmp;
	tmp = zend_atoi(ZSTR_VAL(new_value), (int)ZSTR_LEN(new_value));
	if(tmp < 0) {
		php_error_docref(NULL, E_WARNING, "session.upload_progress.freq must be greater than or equal to zero");
		return FAILURE;
	}
	if(ZSTR_LEN(new_value) > 0 && ZSTR_VAL(new_value)[ZSTR_LEN(new_value)-1] == '%') {
		if(tmp > 100) {
			php_error_docref(NULL, E_WARNING, "session.upload_progress.freq cannot be over 100%%");
			return FAILURE;
		}
		PS(rfc1867_freq) = -tmp;
	} else {
		PS(rfc1867_freq) = tmp;
	}
	return SUCCESS;
} /* }}} */

/* {{{ PHP_INI
 */
PHP_INI_BEGIN()
	STD_PHP_INI_ENTRY("session.save_path",          "",          PHP_INI_ALL, OnUpdateSaveDir,save_path,          php_ps_globals,    ps_globals)
	STD_PHP_INI_ENTRY("session.name",               "PHPSESSID", PHP_INI_ALL, OnUpdateName, session_name,       php_ps_globals,    ps_globals)
	PHP_INI_ENTRY("session.save_handler",           "files",     PHP_INI_ALL, OnUpdateSaveHandler)
	STD_PHP_INI_BOOLEAN("session.auto_start",       "0",         PHP_INI_PERDIR, OnUpdateBool,   auto_start,         php_ps_globals,    ps_globals)
	STD_PHP_INI_ENTRY("session.gc_probability",     "1",         PHP_INI_ALL, OnUpdateLong,   gc_probability,     php_ps_globals,    ps_globals)
	STD_PHP_INI_ENTRY("session.gc_divisor",         "100",       PHP_INI_ALL, OnUpdateLong,   gc_divisor,         php_ps_globals,    ps_globals)
	STD_PHP_INI_ENTRY("session.gc_maxlifetime",     "1440",      PHP_INI_ALL, OnUpdateLong,   gc_maxlifetime,     php_ps_globals,    ps_globals)
	PHP_INI_ENTRY("session.serialize_handler",      "php",       PHP_INI_ALL, OnUpdateSerializer)
	STD_PHP_INI_ENTRY("session.cookie_lifetime",    "0",         PHP_INI_ALL, OnUpdateLong,   cookie_lifetime,    php_ps_globals,    ps_globals)
	STD_PHP_INI_ENTRY("session.cookie_path",        "/",         PHP_INI_ALL, OnUpdateString, cookie_path,        php_ps_globals,    ps_globals)
	STD_PHP_INI_ENTRY("session.cookie_domain",      "",          PHP_INI_ALL, OnUpdateString, cookie_domain,      php_ps_globals,    ps_globals)
	STD_PHP_INI_BOOLEAN("session.cookie_secure",    "",          PHP_INI_ALL, OnUpdateBool,   cookie_secure,      php_ps_globals,    ps_globals)
	STD_PHP_INI_BOOLEAN("session.cookie_httponly",  "",          PHP_INI_ALL, OnUpdateBool,   cookie_httponly,    php_ps_globals,    ps_globals)
	STD_PHP_INI_BOOLEAN("session.use_cookies",      "1",         PHP_INI_ALL, OnUpdateBool,   use_cookies,        php_ps_globals,    ps_globals)
	STD_PHP_INI_BOOLEAN("session.use_only_cookies", "1",         PHP_INI_ALL, OnUpdateBool,   use_only_cookies,   php_ps_globals,    ps_globals)
	STD_PHP_INI_BOOLEAN("session.use_strict_mode",  "0",         PHP_INI_ALL, OnUpdateBool,   use_strict_mode,    php_ps_globals,    ps_globals)
	STD_PHP_INI_ENTRY("session.referer_check",      "",          PHP_INI_ALL, OnUpdateString, extern_referer_chk, php_ps_globals,    ps_globals)
#if HAVE_DEV_URANDOM
	STD_PHP_INI_ENTRY("session.entropy_file",       "/dev/urandom",          PHP_INI_ALL, OnUpdateString, entropy_file,       php_ps_globals,    ps_globals)
	STD_PHP_INI_ENTRY("session.entropy_length",     "32",         PHP_INI_ALL, OnUpdateLong,   entropy_length,     php_ps_globals,    ps_globals)
#elif HAVE_DEV_ARANDOM
	STD_PHP_INI_ENTRY("session.entropy_file",       "/dev/arandom",          PHP_INI_ALL, OnUpdateString, entropy_file,       php_ps_globals,    ps_globals)
	STD_PHP_INI_ENTRY("session.entropy_length",     "32",         PHP_INI_ALL, OnUpdateLong,   entropy_length,     php_ps_globals,    ps_globals)
#else
	STD_PHP_INI_ENTRY("session.entropy_file",       "",          PHP_INI_ALL, OnUpdateString, entropy_file,       php_ps_globals,    ps_globals)
	STD_PHP_INI_ENTRY("session.entropy_length",     "0",         PHP_INI_ALL, OnUpdateLong,   entropy_length,     php_ps_globals,    ps_globals)
#endif
	STD_PHP_INI_ENTRY("session.cache_limiter",      "nocache",   PHP_INI_ALL, OnUpdateString, cache_limiter,      php_ps_globals,    ps_globals)
	STD_PHP_INI_ENTRY("session.cache_expire",       "180",       PHP_INI_ALL, OnUpdateLong,   cache_expire,       php_ps_globals,    ps_globals)
	PHP_INI_ENTRY("session.use_trans_sid",          "0",         PHP_INI_ALL, OnUpdateTransSid)
	PHP_INI_ENTRY("session.hash_function",          "0",         PHP_INI_ALL, OnUpdateHashFunc)
	STD_PHP_INI_ENTRY("session.hash_bits_per_character", "4",    PHP_INI_ALL, OnUpdateLong,   hash_bits_per_character, php_ps_globals, ps_globals)
	STD_PHP_INI_BOOLEAN("session.lazy_write",       "1",         PHP_INI_ALL, OnUpdateBool,   lazy_write,         php_ps_globals,    ps_globals)

	/* Upload progress */
	STD_PHP_INI_BOOLEAN("session.upload_progress.enabled",
	                                                "1",     ZEND_INI_PERDIR, OnUpdateBool,        rfc1867_enabled, php_ps_globals, ps_globals)
	STD_PHP_INI_BOOLEAN("session.upload_progress.cleanup",
	                                                "1",     ZEND_INI_PERDIR, OnUpdateBool,        rfc1867_cleanup, php_ps_globals, ps_globals)
	STD_PHP_INI_ENTRY("session.upload_progress.prefix",
	                                     "upload_progress_", ZEND_INI_PERDIR, OnUpdateString,      rfc1867_prefix,  php_ps_globals, ps_globals)
	STD_PHP_INI_ENTRY("session.upload_progress.name",
	                          "PHP_SESSION_UPLOAD_PROGRESS", ZEND_INI_PERDIR, OnUpdateString,      rfc1867_name,    php_ps_globals, ps_globals)
	STD_PHP_INI_ENTRY("session.upload_progress.freq",  "1%", ZEND_INI_PERDIR, OnUpdateRfc1867Freq, rfc1867_freq,    php_ps_globals, ps_globals)
	STD_PHP_INI_ENTRY("session.upload_progress.min_freq",
	                                                   "1",  ZEND_INI_PERDIR, OnUpdateReal,        rfc1867_min_freq,php_ps_globals, ps_globals)

	/* Commented out until future discussion */
	/* PHP_INI_ENTRY("session.encode_sources", "globals,track", PHP_INI_ALL, NULL) */
PHP_INI_END()
/* }}} */

/* ***************
   * Serializers *
   *************** */
PS_SERIALIZER_ENCODE_FUNC(php_serialize) /* {{{ */
{
	smart_str buf = {0};
	php_serialize_data_t var_hash;

	IF_SESSION_VARS() {
		PHP_VAR_SERIALIZE_INIT(var_hash);
		php_var_serialize(&buf, Z_REFVAL(PS(http_session_vars)), &var_hash);
		PHP_VAR_SERIALIZE_DESTROY(var_hash);
	}
	return buf.s;
}
/* }}} */

PS_SERIALIZER_DECODE_FUNC(php_serialize) /* {{{ */
{
	const char *endptr = val + vallen;
	zval session_vars;
	php_unserialize_data_t var_hash;
	zend_string *var_name = zend_string_init("_SESSION", sizeof("_SESSION") - 1, 0);

	ZVAL_NULL(&session_vars);
	PHP_VAR_UNSERIALIZE_INIT(var_hash);
	php_var_unserialize(&session_vars, (const unsigned char **)&val, (const unsigned char *)endptr, &var_hash);
	PHP_VAR_UNSERIALIZE_DESTROY(var_hash);
	if (!Z_ISUNDEF(PS(http_session_vars))) {
		zval_ptr_dtor(&PS(http_session_vars));
	}
	if (Z_TYPE(session_vars) == IS_NULL) {
		array_init(&session_vars);
	}
	ZVAL_NEW_REF(&PS(http_session_vars), &session_vars);
	Z_ADDREF_P(&PS(http_session_vars));
	zend_hash_update_ind(&EG(symbol_table), var_name, &PS(http_session_vars));
	zend_string_release(var_name);
	return SUCCESS;
}
/* }}} */

#define PS_BIN_NR_OF_BITS 8
#define PS_BIN_UNDEF (1<<(PS_BIN_NR_OF_BITS-1))
#define PS_BIN_MAX (PS_BIN_UNDEF-1)

PS_SERIALIZER_ENCODE_FUNC(php_binary) /* {{{ */
{
	smart_str buf = {0};
	php_serialize_data_t var_hash;
	PS_ENCODE_VARS;

	PHP_VAR_SERIALIZE_INIT(var_hash);

	PS_ENCODE_LOOP(
			if (ZSTR_LEN(key) > PS_BIN_MAX) continue;
			smart_str_appendc(&buf, (unsigned char)ZSTR_LEN(key));
			smart_str_appendl(&buf, ZSTR_VAL(key), ZSTR_LEN(key));
			php_var_serialize(&buf, struc, &var_hash);
		} else {
			if (ZSTR_LEN(key) > PS_BIN_MAX) continue;
			smart_str_appendc(&buf, (unsigned char) (ZSTR_LEN(key) & PS_BIN_UNDEF));
			smart_str_appendl(&buf, ZSTR_VAL(key), ZSTR_LEN(key));
	);

	smart_str_0(&buf);
	PHP_VAR_SERIALIZE_DESTROY(var_hash);

	return buf.s;
}
/* }}} */

PS_SERIALIZER_DECODE_FUNC(php_binary) /* {{{ */
{
	const char *p;
	const char *endptr = val + vallen;
	zval current;
	int has_value;
	int namelen;
	zend_string *name;
	php_unserialize_data_t var_hash;

	PHP_VAR_UNSERIALIZE_INIT(var_hash);

	for (p = val; p < endptr; ) {
		zval *tmp;
		namelen = ((unsigned char)(*p)) & (~PS_BIN_UNDEF);

		if (namelen < 0 || namelen > PS_BIN_MAX || (p + namelen) >= endptr) {
			return FAILURE;
		}

		has_value = *p & PS_BIN_UNDEF ? 0 : 1;

		name = zend_string_init(p + 1, namelen, 0);

		p += namelen + 1;

		if ((tmp = zend_hash_find(&EG(symbol_table), name))) {
			if ((Z_TYPE_P(tmp) == IS_ARRAY && Z_ARRVAL_P(tmp) == &EG(symbol_table)) || tmp == &PS(http_session_vars)) {
				zend_string_release(name);
				continue;
			}
		}

		if (has_value) {
			ZVAL_UNDEF(&current);
			if (php_var_unserialize(&current, (const unsigned char **) &p, (const unsigned char *) endptr, &var_hash)) {
				zval *zv = php_set_session_var(name, &current, &var_hash );
				var_replace(&var_hash, &current, zv);
			} else {
				zval_ptr_dtor(&current);
				zend_string_release(name);
				PHP_VAR_UNSERIALIZE_DESTROY(var_hash);
				return FAILURE;
			}
		}
		PS_ADD_VARL(name);
		zend_string_release(name);
	}

	PHP_VAR_UNSERIALIZE_DESTROY(var_hash);

	return SUCCESS;
}
/* }}} */

#define PS_DELIMITER '|'
#define PS_UNDEF_MARKER '!'

PS_SERIALIZER_ENCODE_FUNC(php) /* {{{ */
{
	smart_str buf = {0};
	php_serialize_data_t var_hash;
	PS_ENCODE_VARS;

	PHP_VAR_SERIALIZE_INIT(var_hash);

	PS_ENCODE_LOOP(
			smart_str_appendl(&buf, ZSTR_VAL(key), ZSTR_LEN(key));
			if (memchr(ZSTR_VAL(key), PS_DELIMITER, ZSTR_LEN(key)) || memchr(ZSTR_VAL(key), PS_UNDEF_MARKER, ZSTR_LEN(key))) {
				PHP_VAR_SERIALIZE_DESTROY(var_hash);
				smart_str_free(&buf);
				return NULL;
			}
			smart_str_appendc(&buf, PS_DELIMITER);

			php_var_serialize(&buf, struc, &var_hash);
		} else {
			smart_str_appendc(&buf, PS_UNDEF_MARKER);
			smart_str_appendl(&buf, ZSTR_VAL(key), ZSTR_LEN(key));
			smart_str_appendc(&buf, PS_DELIMITER);
	);

	smart_str_0(&buf);

	PHP_VAR_SERIALIZE_DESTROY(var_hash);
	return buf.s;
}
/* }}} */

PS_SERIALIZER_DECODE_FUNC(php) /* {{{ */
{
	const char *p, *q;
	const char *endptr = val + vallen;
	zval current;
	int has_value;
	ptrdiff_t namelen;
	zend_string *name;
	php_unserialize_data_t var_hash;

	PHP_VAR_UNSERIALIZE_INIT(var_hash);

	p = val;

	while (p < endptr) {
		zval *tmp;
		q = p;
		while (*q != PS_DELIMITER) {
			if (++q >= endptr) goto break_outer_loop;
		}
		if (p[0] == PS_UNDEF_MARKER) {
			p++;
			has_value = 0;
		} else {
			has_value = 1;
		}

		namelen = q - p;
		name = zend_string_init(p, namelen, 0);
		q++;

		if ((tmp = zend_hash_find(&EG(symbol_table), name))) {
			if ((Z_TYPE_P(tmp) == IS_ARRAY && Z_ARRVAL_P(tmp) == &EG(symbol_table)) || tmp == &PS(http_session_vars)) {
				goto skip;
			}
		}

		if (has_value) {
			ZVAL_UNDEF(&current);
			if (php_var_unserialize(&current, (const unsigned char **) &q, (const unsigned char *) endptr, &var_hash)) {
				zval *zv = php_set_session_var(name, &current, &var_hash);
				var_replace(&var_hash, &current, zv);
			} else {
				zval_ptr_dtor(&current);
				PHP_VAR_UNSERIALIZE_DESTROY(var_hash);
				zend_string_release(name);
				return FAILURE;
			}
		}
		PS_ADD_VARL(name);
skip:
		zend_string_release(name);

		p = q;
	}
break_outer_loop:

	PHP_VAR_UNSERIALIZE_DESTROY(var_hash);

	return SUCCESS;
}
/* }}} */

#define MAX_SERIALIZERS 32
#define PREDEFINED_SERIALIZERS 3

static ps_serializer ps_serializers[MAX_SERIALIZERS + 1] = {
	PS_SERIALIZER_ENTRY(php_serialize),
	PS_SERIALIZER_ENTRY(php),
	PS_SERIALIZER_ENTRY(php_binary)
};

PHPAPI int php_session_register_serializer(const char *name, zend_string *(*encode)(PS_SERIALIZER_ENCODE_ARGS), int (*decode)(PS_SERIALIZER_DECODE_ARGS)) /* {{{ */
{
	int ret = -1;
	int i;

	for (i = 0; i < MAX_SERIALIZERS; i++) {
		if (ps_serializers[i].name == NULL) {
			ps_serializers[i].name = name;
			ps_serializers[i].encode = encode;
			ps_serializers[i].decode = decode;
			ps_serializers[i + 1].name = NULL;
			ret = 0;
			break;
		}
	}
	return ret;
}
/* }}} */

/* *******************
   * Storage Modules *
   ******************* */

#define MAX_MODULES 32
#define PREDEFINED_MODULES 2

static ps_module *ps_modules[MAX_MODULES + 1] = {
	ps_files_ptr,
	ps_user_ptr
};

PHPAPI int php_session_register_module(ps_module *ptr) /* {{{ */
{
	int ret = -1;
	int i;

	for (i = 0; i < MAX_MODULES; i++) {
		if (!ps_modules[i]) {
			ps_modules[i] = ptr;
			ret = 0;
			break;
		}
	}
	return ret;
}
/* }}} */

/* Dummy PS module function */
PHPAPI int php_session_validate_sid(PS_VALIDATE_SID_ARGS) {
	return SUCCESS;
}

/* Dummy PS module function */
PHPAPI int php_session_update_timestamp(PS_UPDATE_TIMESTAMP_ARGS) {
	return SUCCESS;
}


/* ******************
   * Cache Limiters *
   ****************** */

typedef struct {
	char *name;
	void (*func)(void);
} php_session_cache_limiter_t;

#define CACHE_LIMITER(name) _php_cache_limiter_##name
#define CACHE_LIMITER_FUNC(name) static void CACHE_LIMITER(name)(void)
#define CACHE_LIMITER_ENTRY(name) { #name, CACHE_LIMITER(name) },
#define ADD_HEADER(a) sapi_add_header(a, strlen(a), 1);
#define MAX_STR 512

static char *month_names[] = {
	"Jan", "Feb", "Mar", "Apr", "May", "Jun",
	"Jul", "Aug", "Sep", "Oct", "Nov", "Dec"
};

static char *week_days[] = {
	"Sun", "Mon", "Tue", "Wed", "Thu", "Fri", "Sat", "Sun"
};

static inline void strcpy_gmt(char *ubuf, time_t *when) /* {{{ */
{
	char buf[MAX_STR];
	struct tm tm, *res;
	int n;

	res = php_gmtime_r(when, &tm);

	if (!res) {
		ubuf[0] = '\0';
		return;
	}

	n = slprintf(buf, sizeof(buf), "%s, %02d %s %d %02d:%02d:%02d GMT", /* SAFE */
				week_days[tm.tm_wday], tm.tm_mday,
				month_names[tm.tm_mon], tm.tm_year + 1900,
				tm.tm_hour, tm.tm_min,
				tm.tm_sec);
	memcpy(ubuf, buf, n);
	ubuf[n] = '\0';
}
/* }}} */

static inline void last_modified(void) /* {{{ */
{
	const char *path;
	zend_stat_t sb;
	char buf[MAX_STR + 1];

	path = SG(request_info).path_translated;
	if (path) {
		if (VCWD_STAT(path, &sb) == -1) {
			return;
		}

#define LAST_MODIFIED "Last-Modified: "
		memcpy(buf, LAST_MODIFIED, sizeof(LAST_MODIFIED) - 1);
		strcpy_gmt(buf + sizeof(LAST_MODIFIED) - 1, &sb.st_mtime);
		ADD_HEADER(buf);
	}
}
/* }}} */

#define EXPIRES "Expires: "
CACHE_LIMITER_FUNC(public) /* {{{ */
{
	char buf[MAX_STR + 1];
	struct timeval tv;
	time_t now;

	gettimeofday(&tv, NULL);
	now = tv.tv_sec + PS(cache_expire) * 60;
	memcpy(buf, EXPIRES, sizeof(EXPIRES) - 1);
	strcpy_gmt(buf + sizeof(EXPIRES) - 1, &now);
	ADD_HEADER(buf);

	snprintf(buf, sizeof(buf) , "Cache-Control: public, max-age=" ZEND_LONG_FMT, PS(cache_expire) * 60); /* SAFE */
	ADD_HEADER(buf);

	last_modified();
}
/* }}} */

CACHE_LIMITER_FUNC(private_no_expire) /* {{{ */
{
	char buf[MAX_STR + 1];

	snprintf(buf, sizeof(buf), "Cache-Control: private, max-age=" ZEND_LONG_FMT, PS(cache_expire) * 60); /* SAFE */
	ADD_HEADER(buf);

	last_modified();
}
/* }}} */

CACHE_LIMITER_FUNC(private) /* {{{ */
{
	ADD_HEADER("Expires: Thu, 19 Nov 1981 08:52:00 GMT");
	CACHE_LIMITER(private_no_expire)();
}
/* }}} */

CACHE_LIMITER_FUNC(nocache) /* {{{ */
{
	ADD_HEADER("Expires: Thu, 19 Nov 1981 08:52:00 GMT");

	/* For HTTP/1.1 conforming clients */
	ADD_HEADER("Cache-Control: no-store, no-cache, must-revalidate");

	/* For HTTP/1.0 conforming clients */
	ADD_HEADER("Pragma: no-cache");
}
/* }}} */

static php_session_cache_limiter_t php_session_cache_limiters[] = {
	CACHE_LIMITER_ENTRY(public)
	CACHE_LIMITER_ENTRY(private)
	CACHE_LIMITER_ENTRY(private_no_expire)
	CACHE_LIMITER_ENTRY(nocache)
	{0}
};

static int php_session_cache_limiter(void) /* {{{ */
{
	php_session_cache_limiter_t *lim;

	if (PS(cache_limiter)[0] == '\0') return 0;

	if (SG(headers_sent)) {
		const char *output_start_filename = php_output_get_start_filename();
		int output_start_lineno = php_output_get_start_lineno();

		if (output_start_filename) {
			php_error_docref(NULL, E_WARNING, "Cannot send session cache limiter - headers already sent (output started at %s:%d)", output_start_filename, output_start_lineno);
		} else {
			php_error_docref(NULL, E_WARNING, "Cannot send session cache limiter - headers already sent");
		}
		return -2;
	}

	for (lim = php_session_cache_limiters; lim->name; lim++) {
		if (!strcasecmp(lim->name, PS(cache_limiter))) {
			lim->func();
			return 0;
		}
	}

	return -1;
}
/* }}} */

/* *********************
   * Cookie Management *
   ********************* */

/*
 * Remove already sent session ID cookie.
 * It must be directly removed from SG(sapi_header) because sapi_add_header_ex()
 * removes all of matching cookie. i.e. It deletes all of Set-Cookie headers.
 */
static void php_session_remove_cookie(void) {
	sapi_header_struct *header;
	zend_llist *l = &SG(sapi_headers).headers;
	zend_llist_element *next;
	zend_llist_element *current;
	char *session_cookie;
	zend_string *e_session_name;
	size_t session_cookie_len;
	size_t len = sizeof("Set-Cookie")-1;

	e_session_name = php_url_encode(PS(session_name), strlen(PS(session_name)));
	spprintf(&session_cookie, 0, "Set-Cookie: %s=", ZSTR_VAL(e_session_name));
	zend_string_free(e_session_name);

	session_cookie_len = strlen(session_cookie);
	current = l->head;
	while (current) {
		header = (sapi_header_struct *)(current->data);
		next = current->next;
		if (header->header_len > len && header->header[len] == ':'
			&& !strncmp(header->header, session_cookie, session_cookie_len)) {
			if (current->prev) {
				current->prev->next = next;
			} else {
				l->head = next;
			}
			if (next) {
				next->prev = current->prev;
			} else {
				l->tail = current->prev;
			}
			sapi_free_header(header);
			efree(current);
			--l->count;
		}
		current = next;
	}
	efree(session_cookie);
}

static void php_session_send_cookie(void) /* {{{ */
{
	smart_str ncookie = {0};
	zend_string *date_fmt = NULL;
	zend_string *e_session_name, *e_id;

	if (SG(headers_sent)) {
		const char *output_start_filename = php_output_get_start_filename();
		int output_start_lineno = php_output_get_start_lineno();

		if (output_start_filename) {
			php_error_docref(NULL, E_WARNING, "Cannot send session cookie - headers already sent by (output started at %s:%d)", output_start_filename, output_start_lineno);
		} else {
			php_error_docref(NULL, E_WARNING, "Cannot send session cookie - headers already sent");
		}
		return;
	}

	/* URL encode session_name and id because they might be user supplied */
	e_session_name = php_url_encode(PS(session_name), strlen(PS(session_name)));
	e_id = php_url_encode(ZSTR_VAL(PS(id)), ZSTR_LEN(PS(id)));

	smart_str_appendl(&ncookie, "Set-Cookie: ", sizeof("Set-Cookie: ")-1);
	smart_str_appendl(&ncookie, ZSTR_VAL(e_session_name), ZSTR_LEN(e_session_name));
	smart_str_appendc(&ncookie, '=');
	smart_str_appendl(&ncookie, ZSTR_VAL(e_id), ZSTR_LEN(e_id));

	zend_string_release(e_session_name);
	zend_string_release(e_id);

	if (PS(cookie_lifetime) > 0) {
		struct timeval tv;
		time_t t;

		gettimeofday(&tv, NULL);
		t = tv.tv_sec + PS(cookie_lifetime);

		if (t > 0) {
			date_fmt = php_format_date("D, d-M-Y H:i:s T", sizeof("D, d-M-Y H:i:s T")-1, t, 0);
			smart_str_appends(&ncookie, COOKIE_EXPIRES);
			smart_str_appendl(&ncookie, ZSTR_VAL(date_fmt), ZSTR_LEN(date_fmt));
			zend_string_release(date_fmt);

			smart_str_appends(&ncookie, COOKIE_MAX_AGE);
			smart_str_append_long(&ncookie, PS(cookie_lifetime));
		}
	}

	if (PS(cookie_path)[0]) {
		smart_str_appends(&ncookie, COOKIE_PATH);
		smart_str_appends(&ncookie, PS(cookie_path));
	}

	if (PS(cookie_domain)[0]) {
		smart_str_appends(&ncookie, COOKIE_DOMAIN);
		smart_str_appends(&ncookie, PS(cookie_domain));
	}

	if (PS(cookie_secure)) {
		smart_str_appends(&ncookie, COOKIE_SECURE);
	}

	if (PS(cookie_httponly)) {
		smart_str_appends(&ncookie, COOKIE_HTTPONLY);
	}

	smart_str_0(&ncookie);

	php_session_remove_cookie(); /* remove already sent session ID cookie */
	/*	'replace' must be 0 here, else a previous Set-Cookie
		header, probably sent with setcookie() will be replaced! */
	sapi_add_header_ex(estrndup(ZSTR_VAL(ncookie.s), ZSTR_LEN(ncookie.s)), ZSTR_LEN(ncookie.s), 0, 0);
	smart_str_free(&ncookie);
}
/* }}} */

PHPAPI ps_module *_php_find_ps_module(char *name) /* {{{ */
{
	ps_module *ret = NULL;
	ps_module **mod;
	int i;

	for (i = 0, mod = ps_modules; i < MAX_MODULES; i++, mod++) {
		if (*mod && !strcasecmp(name, (*mod)->s_name)) {
			ret = *mod;
			break;
		}
	}
	return ret;
}
/* }}} */

PHPAPI const ps_serializer *_php_find_ps_serializer(char *name) /* {{{ */
{
	const ps_serializer *ret = NULL;
	const ps_serializer *mod;

	for (mod = ps_serializers; mod->name; mod++) {
		if (!strcasecmp(name, mod->name)) {
			ret = mod;
			break;
		}
	}
	return ret;
}
/* }}} */

static void ppid2sid(zval *ppid) {
	ZVAL_DEREF(ppid);
	if (Z_TYPE_P(ppid) == IS_STRING) {
		PS(id) = zend_string_init(Z_STRVAL_P(ppid), Z_STRLEN_P(ppid), 0);
		PS(send_cookie) = 0;
	} else {
		PS(id) = NULL;
		PS(send_cookie) = 1;
	}
}

PHPAPI void php_session_reset_id(void) /* {{{ */
{
	int module_number = PS(module_number);
	zval *sid;

	if (!PS(id)) {
		php_error_docref(NULL, E_WARNING, "Cannot set session ID - session ID is not initialized");
		return;
	}

	if (PS(use_cookies) && PS(send_cookie)) {
		php_session_send_cookie();
		PS(send_cookie) = 0;
	}

	/* If the SID constant exists, destroy it. */
	/* We must not delete any items in EG(zend_contants) */
	/* zend_hash_str_del(EG(zend_constants), "sid", sizeof("sid") - 1); */
	sid = zend_get_constant_str("SID", sizeof("SID") - 1);

	if (PS(define_sid)) {
		smart_str var = {0};

		smart_str_appends(&var, PS(session_name));
		smart_str_appendc(&var, '=');
		smart_str_appends(&var, ZSTR_VAL(PS(id)));
		smart_str_0(&var);
		if (sid) {
			zend_string_release(Z_STR_P(sid));
			ZVAL_NEW_STR(sid, var.s);
		} else {
			REGISTER_STRINGL_CONSTANT("SID", ZSTR_VAL(var.s), ZSTR_LEN(var.s), 0);
			smart_str_free(&var);
		}
	} else {
		if (sid) {
			zend_string_release(Z_STR_P(sid));
			ZVAL_EMPTY_STRING(sid);
		} else {
			REGISTER_STRINGL_CONSTANT("SID", "", 0, 0);
		}
	}

	if (APPLY_TRANS_SID) {
		/* FIXME: Resetting vars are required when
		   session is stop/start/regenerated. However,
		   php_url_scanner_reset_vars() resets all vars
		   including other URL rewrites set by elsewhere. */
		/* php_url_scanner_reset_vars(); */
		php_url_scanner_add_var(PS(session_name), strlen(PS(session_name)), ZSTR_VAL(PS(id)), ZSTR_LEN(PS(id)), 1);
	}
}
/* }}} */

PHPAPI void php_session_start(void) /* {{{ */
{
	zval *ppid;
	zval *data;
	char *p, *value;
<<<<<<< HEAD
	int nrand;
	size_t lensess;
=======
	int lensess;

	if (PS(use_only_cookies)) {
		PS(apply_trans_sid) = 0;
	} else {
		PS(apply_trans_sid) = PS(use_trans_sid);
	}
>>>>>>> e8f1c29c

	switch (PS(session_status)) {
		case php_session_active:
			php_error(E_NOTICE, "A session had already been started - ignoring session_start()");
			return;
			break;

		case php_session_disabled:
			value = zend_ini_string("session.save_handler", sizeof("session.save_handler") - 1, 0);
			if (!PS(mod) && value) {
				PS(mod) = _php_find_ps_module(value);
				if (!PS(mod)) {
					php_error_docref(NULL, E_WARNING, "Cannot find save handler '%s' - session startup failed", value);
					return;
				}
			}
			value = zend_ini_string("session.serialize_handler", sizeof("session.serialize_handler") - 1, 0);
			if (!PS(serializer) && value) {
				PS(serializer) = _php_find_ps_serializer(value);
				if (!PS(serializer)) {
					php_error_docref(NULL, E_WARNING, "Cannot find serialization handler '%s' - session startup failed", value);
					return;
				}
			}
			PS(session_status) = php_session_none;
			/* fallthrough */

		default:
		case php_session_none:
			/* Setup internal flags */
			PS(define_sid) = !PS(use_only_cookies); /* SID constant is defined when non-cookie ID is used */
			PS(send_cookie) = PS(use_cookies) || PS(use_only_cookies);
	}

	lensess = strlen(PS(session_name));

	/*
	 * Cookies are preferred, because initially cookie and get
	 * variables will be available.
	 * URL/POST session ID may be used when use_only_cookies=Off.
	 * session.use_strice_mode=On prevents session adoption.
	 * Session based file upload progress uses non-cookie ID.
	 */

	if (!PS(id)) {
		if (PS(use_cookies) && (data = zend_hash_str_find(&EG(symbol_table), "_COOKIE", sizeof("_COOKIE") - 1))) {
			ZVAL_DEREF(data);
			if (Z_TYPE_P(data) == IS_ARRAY && (ppid = zend_hash_str_find(Z_ARRVAL_P(data), PS(session_name), lensess))) {
				ppid2sid(ppid);
				PS(send_cookie) = 0;
			}
		}

		if (PS(define_sid) && !PS(id) && (data = zend_hash_str_find(&EG(symbol_table), "_GET", sizeof("_GET") - 1))) {
			ZVAL_DEREF(data);
			if (Z_TYPE_P(data) == IS_ARRAY && (ppid = zend_hash_str_find(Z_ARRVAL_P(data), PS(session_name), lensess))) {
				ppid2sid(ppid);
			}
		}

		if (PS(define_sid) && !PS(id) && (data = zend_hash_str_find(&EG(symbol_table), "_POST", sizeof("_POST") - 1))) {
			ZVAL_DEREF(data);
			if (Z_TYPE_P(data) == IS_ARRAY && (ppid = zend_hash_str_find(Z_ARRVAL_P(data), PS(session_name), lensess))) {
				ppid2sid(ppid);
			}
		}

		/* Check the REQUEST_URI symbol for a string of the form
		 * '<session-name>=<session-id>' to allow URLs of the form
		 * http://yoursite/<session-name>=<session-id>/script.php */
		if (PS(define_sid) && !PS(id) &&
			(data = zend_hash_str_find(Z_ARRVAL(PG(http_globals)[TRACK_VARS_SERVER]), "REQUEST_URI", sizeof("REQUEST_URI") - 1)) &&
			Z_TYPE_P(data) == IS_STRING &&
			(p = strstr(Z_STRVAL_P(data), PS(session_name))) &&
			p[lensess] == '='
		) {
			char *q;
			p += lensess + 1;
			if ((q = strpbrk(p, "/?\\"))) {
				PS(id) = zend_string_init(p, q - p, 0);
			}
		}

		/* Check whether the current request was referred to by
		 * an external site which invalidates the previously found id. */
		if (PS(define_sid) && PS(id) &&
			PS(extern_referer_chk)[0] != '\0' &&
			!Z_ISUNDEF(PG(http_globals)[TRACK_VARS_SERVER]) &&
			(data = zend_hash_str_find(Z_ARRVAL(PG(http_globals)[TRACK_VARS_SERVER]), "HTTP_REFERER", sizeof("HTTP_REFERER") - 1)) &&
			Z_TYPE_P(data) == IS_STRING &&
			Z_STRLEN_P(data) != 0 &&
			strstr(Z_STRVAL_P(data), PS(extern_referer_chk)) == NULL
		) {
			zend_string_release(PS(id));
			PS(id) = NULL;
		}
	}

	/* Finally check session id for dangerous characters
	 * Security note: session id may be embedded in HTML pages.*/
	if (PS(id) && strpbrk(ZSTR_VAL(PS(id)), "\r\n\t <>'\"\\")) {
		zend_string_release(PS(id));
		PS(id) = NULL;
	}

<<<<<<< HEAD
	/* GC must be done before reading session data. */
	if ((PS(mod_data) || PS(mod_user_implemented)) && PS(gc_probability) > 0) {
		int nrdels = -1;

		nrand = (int) ((float) PS(gc_divisor) * php_combined_lcg());
		if (nrand < PS(gc_probability)) {
			PS(mod)->s_gc(&PS(mod_data), PS(gc_maxlifetime), &nrdels);
#ifdef SESSION_DEBUG
			if (nrdels != -1) {
				php_error_docref(NULL, E_NOTICE, "purged %d expired session objects", nrdels);
			}
#endif
		}
	}

=======
>>>>>>> e8f1c29c
	php_session_initialize(TSRMLS_C);
	php_session_cache_limiter(TSRMLS_C);
}
/* }}} */

static void php_session_flush(int write) /* {{{ */
{
	if (PS(session_status) == php_session_active) {
		PS(session_status) = php_session_none;
		php_session_save_current_state(write);
	}
}
/* }}} */

static void php_session_abort(void) /* {{{ */
{
	if (PS(session_status) == php_session_active) {
		PS(session_status) = php_session_none;
		if (PS(mod_data) || PS(mod_user_implemented)) {
			PS(mod)->s_close(&PS(mod_data));
		}
	}
}
/* }}} */

static void php_session_reset(void) /* {{{ */
{
	if (PS(session_status) == php_session_active) {
		php_session_initialize();
	}
}
/* }}} */


/* This API is not used by any PHP modules including session currently.
   session_adapt_url() may be used to set Session ID to target url without
   starting "URL-Rewriter" output handler. */
PHPAPI void session_adapt_url(const char *url, size_t urllen, char **new, size_t *newlen) /* {{{ */
{
	if (APPLY_TRANS_SID && (PS(session_status) == php_session_active)) {
		*new = php_url_scanner_adapt_single_url(url, urllen, PS(session_name), ZSTR_VAL(PS(id)), newlen, 1);
	}
}
/* }}} */

/* ********************************
   * Userspace exported functions *
   ******************************** */

/* {{{ proto void session_set_cookie_params(int lifetime [, string path [, string domain [, bool secure[, bool httponly]]]])
   Set session cookie parameters */
static PHP_FUNCTION(session_set_cookie_params)
{
	zval *lifetime;
	zend_string *path = NULL, *domain = NULL;
	int argc = ZEND_NUM_ARGS();
	zend_bool secure = 0, httponly = 0;
	zend_string *ini_name;

	if (!PS(use_cookies) ||
		zend_parse_parameters(argc, "z|SSbb", &lifetime, &path, &domain, &secure, &httponly) == FAILURE) {
		return;
	}

	convert_to_string_ex(lifetime);

	ini_name = zend_string_init("session.cookie_lifetime", sizeof("session.cookie_lifetime") - 1, 0);
	zend_alter_ini_entry(ini_name,  Z_STR_P(lifetime), PHP_INI_USER, PHP_INI_STAGE_RUNTIME);
	zend_string_release(ini_name);

	if (path) {
		ini_name = zend_string_init("session.cookie_path", sizeof("session.cookie_path") - 1, 0);
		zend_alter_ini_entry(ini_name, path, PHP_INI_USER, PHP_INI_STAGE_RUNTIME);
		zend_string_release(ini_name);
	}
	if (domain) {
		ini_name = zend_string_init("session.cookie_domain", sizeof("session.cookie_domain") - 1, 0);
		zend_alter_ini_entry(ini_name, domain, PHP_INI_USER, PHP_INI_STAGE_RUNTIME);
		zend_string_release(ini_name);
	}

	if (argc > 3) {
		ini_name = zend_string_init("session.cookie_secure", sizeof("session.cookie_secure") - 1, 0);
		zend_alter_ini_entry_chars(ini_name, secure ? "1" : "0", 1, PHP_INI_USER, PHP_INI_STAGE_RUNTIME);
		zend_string_release(ini_name);
	}
	if (argc > 4) {
		ini_name = zend_string_init("session.cookie_httponly", sizeof("session.cookie_httponly") - 1, 0);
		zend_alter_ini_entry_chars(ini_name, httponly ? "1" : "0", 1, PHP_INI_USER, PHP_INI_STAGE_RUNTIME);
		zend_string_release(ini_name);
	}
}
/* }}} */

/* {{{ proto array session_get_cookie_params(void)
   Return the session cookie parameters */
static PHP_FUNCTION(session_get_cookie_params)
{
	if (zend_parse_parameters_none() == FAILURE) {
		return;
	}

	array_init(return_value);

	add_assoc_long(return_value, "lifetime", PS(cookie_lifetime));
	add_assoc_string(return_value, "path", PS(cookie_path));
	add_assoc_string(return_value, "domain", PS(cookie_domain));
	add_assoc_bool(return_value, "secure", PS(cookie_secure));
	add_assoc_bool(return_value, "httponly", PS(cookie_httponly));
}
/* }}} */

/* {{{ proto string session_name([string newname])
   Return the current session name. If newname is given, the session name is replaced with newname */
static PHP_FUNCTION(session_name)
{
	zend_string *name = NULL;
	zend_string *ini_name;

	if (zend_parse_parameters(ZEND_NUM_ARGS(), "|S", &name) == FAILURE) {
		return;
	}

	RETVAL_STRING(PS(session_name));

	if (name) {
		ini_name = zend_string_init("session.name", sizeof("session.name") - 1, 0);
		zend_alter_ini_entry(ini_name, name, PHP_INI_USER, PHP_INI_STAGE_RUNTIME);
		zend_string_release(ini_name);
	}
}
/* }}} */

/* {{{ proto string session_module_name([string newname])
   Return the current module name used for accessing session data. If newname is given, the module name is replaced with newname */
static PHP_FUNCTION(session_module_name)
{
	zend_string *name = NULL;
	zend_string *ini_name;

	if (zend_parse_parameters(ZEND_NUM_ARGS(), "|S", &name) == FAILURE) {
		return;
	}

	/* Set return_value to current module name */
	if (PS(mod) && PS(mod)->s_name) {
		RETVAL_STRING(PS(mod)->s_name);
	} else {
		RETVAL_EMPTY_STRING();
	}

	if (name) {
		if (!_php_find_ps_module(ZSTR_VAL(name))) {
			php_error_docref(NULL, E_WARNING, "Cannot find named PHP session module (%s)", ZSTR_VAL(name));

			zval_dtor(return_value);
			RETURN_FALSE;
		}
		if (PS(mod_data) || PS(mod_user_implemented)) {
			PS(mod)->s_close(&PS(mod_data));
		}
		PS(mod_data) = NULL;

		ini_name = zend_string_init("session.save_handler", sizeof("session.save_handler") - 1, 0);
		zend_alter_ini_entry(ini_name, name, PHP_INI_USER, PHP_INI_STAGE_RUNTIME);
		zend_string_release(ini_name);
	}
}
/* }}} */

/* {{{ proto void session_set_save_handler(string open, string close, string read, string write, string destroy, string gc, string create_sid)
   Sets user-level functions */
static PHP_FUNCTION(session_set_save_handler)
{
	zval *args = NULL;
	int i, num_args, argc = ZEND_NUM_ARGS();
	zend_string *name;
	zend_string *ini_name, *ini_val;

	if (PS(session_status) != php_session_none) {
		RETURN_FALSE;
	}

	if (argc > 0 && argc <= 2) {
		zval *obj = NULL;
		zend_string *func_name;
		zend_function *current_mptr;
		zend_bool register_shutdown = 1;

		if (zend_parse_parameters(ZEND_NUM_ARGS(), "O|b", &obj, php_session_iface_entry, &register_shutdown) == FAILURE) {
			RETURN_FALSE;
		}

		/* For compatibility reason, implemeted interface is not checked */
		/* Find implemented methods - SessionHandlerInterface */
		i = 0;
		ZEND_HASH_FOREACH_STR_KEY(&php_session_iface_entry->function_table, func_name) {
			if ((current_mptr = zend_hash_find_ptr(&Z_OBJCE_P(obj)->function_table, func_name))) {
				if (!Z_ISUNDEF(PS(mod_user_names).names[i])) {
					zval_ptr_dtor(&PS(mod_user_names).names[i]);
				}

				array_init_size(&PS(mod_user_names).names[i], 2);
				Z_ADDREF_P(obj);
				add_next_index_zval(&PS(mod_user_names).names[i], obj);
				add_next_index_str(&PS(mod_user_names).names[i], zend_string_copy(func_name));
			} else {
				php_error_docref(NULL, E_ERROR, "Session handler's function table is corrupt");
				RETURN_FALSE;
			}

			++i;
		} ZEND_HASH_FOREACH_END();

		/* Find implemented methods - SessionIdInterface (optional) */
		ZEND_HASH_FOREACH_STR_KEY(&php_session_id_iface_entry->function_table, func_name) {
			if ((current_mptr = zend_hash_find_ptr(&Z_OBJCE_P(obj)->function_table, func_name))) {
				if (!Z_ISUNDEF(PS(mod_user_names).names[i])) {
					zval_ptr_dtor(&PS(mod_user_names).names[i]);
				}
				array_init_size(&PS(mod_user_names).names[i], 2);
				Z_ADDREF_P(obj);
				add_next_index_zval(&PS(mod_user_names).names[i], obj);
				add_next_index_str(&PS(mod_user_names).names[i], zend_string_copy(func_name));
			} else {
				if (!Z_ISUNDEF(PS(mod_user_names).names[i])) {
					zval_ptr_dtor(&PS(mod_user_names).names[i]);
					ZVAL_UNDEF(&PS(mod_user_names).names[i]);
				}
			}

			++i;
		} ZEND_HASH_FOREACH_END();

		/* Find implemented methods - SessionUpdateTimestampInterface (optional) */
		ZEND_HASH_FOREACH_STR_KEY(&php_session_update_timestamp_iface_entry->function_table, func_name) {
			if ((current_mptr = zend_hash_find_ptr(&Z_OBJCE_P(obj)->function_table, func_name))) {
				if (!Z_ISUNDEF(PS(mod_user_names).names[i])) {
					zval_ptr_dtor(&PS(mod_user_names).names[i]);
				}
				array_init_size(&PS(mod_user_names).names[i], 2);
				Z_ADDREF_P(obj);
				add_next_index_zval(&PS(mod_user_names).names[i], obj);
				add_next_index_str(&PS(mod_user_names).names[i], zend_string_copy(func_name));
			} else {
				if (!Z_ISUNDEF(PS(mod_user_names).names[i])) {
					zval_ptr_dtor(&PS(mod_user_names).names[i]);
					ZVAL_UNDEF(&PS(mod_user_names).names[i]);
				}
			}
			++i;
		} ZEND_HASH_FOREACH_END();

		if (register_shutdown) {
			/* create shutdown function */
			php_shutdown_function_entry shutdown_function_entry;
			shutdown_function_entry.arg_count = 1;
			shutdown_function_entry.arguments = (zval *) safe_emalloc(sizeof(zval), 1, 0);

			ZVAL_STRING(&shutdown_function_entry.arguments[0], "session_register_shutdown");

			/* add shutdown function, removing the old one if it exists */
			if (!register_user_shutdown_function("session_shutdown", sizeof("session_shutdown") - 1, &shutdown_function_entry)) {
				zval_ptr_dtor(&shutdown_function_entry.arguments[0]);
				efree(shutdown_function_entry.arguments);
				php_error_docref(NULL, E_WARNING, "Unable to register session shutdown function");
				RETURN_FALSE;
			}
		} else {
			/* remove shutdown function */
			remove_user_shutdown_function("session_shutdown", sizeof("session_shutdown") - 1);
		}

		if (PS(mod) && PS(session_status) != php_session_active && PS(mod) != &ps_mod_user) {
			ini_name = zend_string_init("session.save_handler", sizeof("session.save_handler") - 1, 0);
			ini_val = zend_string_init("user", sizeof("user") - 1, 0);
			zend_alter_ini_entry(ini_name, ini_val, PHP_INI_USER, PHP_INI_STAGE_RUNTIME);
			zend_string_release(ini_val);
			zend_string_release(ini_name);
		}

		RETURN_TRUE;
	}

	/* Set procedural save handler functions */
	if (argc < 6 || PS_NUM_APIS < argc) {
		WRONG_PARAM_COUNT;
	}

	if (zend_parse_parameters(argc, "+", &args, &num_args) == FAILURE) {
		return;
	}

	/* remove shutdown function */
	remove_user_shutdown_function("session_shutdown", sizeof("session_shutdown") - 1);

	/* At this point argc can only be between 6 and PS_NUM_APIS */
	for (i = 0; i < argc; i++) {
		if (!zend_is_callable(&args[i], 0, &name)) {
			php_error_docref(NULL, E_WARNING, "Argument %d is not a valid callback", i+1);
			zend_string_release(name);
			RETURN_FALSE;
		}
		zend_string_release(name);
	}

	if (PS(mod) && PS(mod) != &ps_mod_user) {
		ini_name = zend_string_init("session.save_handler", sizeof("session.save_handler") - 1, 0);
		ini_val = zend_string_init("user", sizeof("user") - 1, 0);
		zend_alter_ini_entry(ini_name, ini_val, PHP_INI_USER, PHP_INI_STAGE_RUNTIME);
		zend_string_release(ini_val);
		zend_string_release(ini_name);
	}

	for (i = 0; i < argc; i++) {
		if (!Z_ISUNDEF(PS(mod_user_names).names[i])) {
			zval_ptr_dtor(&PS(mod_user_names).names[i]);
		}
		ZVAL_COPY(&PS(mod_user_names).names[i], &args[i]);
	}

	RETURN_TRUE;
}
/* }}} */

/* {{{ proto string session_save_path([string newname])
   Return the current save path passed to module_name. If newname is given, the save path is replaced with newname */
static PHP_FUNCTION(session_save_path)
{
	zend_string *name = NULL;
	zend_string *ini_name;

	if (zend_parse_parameters(ZEND_NUM_ARGS(), "|S", &name) == FAILURE) {
		return;
	}

	RETVAL_STRING(PS(save_path));

	if (name) {
		if (memchr(ZSTR_VAL(name), '\0', ZSTR_LEN(name)) != NULL) {
			php_error_docref(NULL, E_WARNING, "The save_path cannot contain NULL characters");
			zval_dtor(return_value);
			RETURN_FALSE;
		}
		ini_name = zend_string_init("session.save_path", sizeof("session.save_path") - 1, 0);
		zend_alter_ini_entry(ini_name, name, PHP_INI_USER, PHP_INI_STAGE_RUNTIME);
		zend_string_release(ini_name);
	}
}
/* }}} */

/* {{{ proto string session_id([string newid])
   Return the current session id. If newid is given, the session id is replaced with newid */
static PHP_FUNCTION(session_id)
{
	zend_string *name = NULL;
	int argc = ZEND_NUM_ARGS();

	if (zend_parse_parameters(argc, "|S", &name) == FAILURE) {
		return;
	}

	if (PS(id)) {
		/* keep compatibility for "\0" characters ???
		 * see: ext/session/tests/session_id_error3.phpt */
		size_t len = strlen(ZSTR_VAL(PS(id)));
		if (UNEXPECTED(len != ZSTR_LEN(PS(id)))) {
			RETVAL_NEW_STR(zend_string_init(ZSTR_VAL(PS(id)), len, 0));
		} else {
			RETVAL_STR_COPY(PS(id));
		}
	} else {
		RETVAL_EMPTY_STRING();
	}

	if (name) {
		if (PS(id)) {
			zend_string_release(PS(id));
		}
		PS(id) = zend_string_copy(name);
	}
}
/* }}} */

/* {{{ proto bool session_regenerate_id([bool delete_old_session])
   Update the current session id with a newly generated one. If delete_old_session is set to true, remove the old session. */
static PHP_FUNCTION(session_regenerate_id)
{
	zend_bool del_ses = 0;
	zend_string *data;

	if (zend_parse_parameters(ZEND_NUM_ARGS(), "|b", &del_ses) == FAILURE) {
		return;
	}

	if (SG(headers_sent) && PS(use_cookies)) {
		php_error_docref(NULL, E_WARNING, "Cannot regenerate session id - headers already sent");
		RETURN_FALSE;
	}

	if (PS(session_status) != php_session_active) {
		php_error_docref(NULL, E_WARNING, "Cannot regenerate session id - session is not active");
		RETURN_FALSE;
	}

	/* Process old session data */
	if (del_ses) {
		if (PS(mod)->s_destroy(&PS(mod_data), PS(id)) == FAILURE) {
			PS(mod)->s_close(&PS(mod_data));
			PS(session_status) = php_session_none;
			php_error_docref(NULL, E_WARNING, "Session object destruction failed.  ID: %s (path: %s)", PS(mod)->s_name, PS(save_path));
			RETURN_FALSE;
		}
	} else {
		int ret;
		data = php_session_encode();
		if (data) {
			ret = PS(mod)->s_write(&PS(mod_data), PS(id), data, PS(gc_maxlifetime));
			zend_string_release(data);
		} else {
			ret = PS(mod)->s_write(&PS(mod_data), PS(id), ZSTR_EMPTY_ALLOC(), PS(gc_maxlifetime));
		}
		if (ret == FAILURE) {
			PS(mod)->s_close(&PS(mod_data));
			PS(session_status) = php_session_none;
			php_error_docref(NULL, E_WARNING, "Session write failed. ID: %s (path: %s)", PS(mod)->s_name, PS(save_path));
			RETURN_FALSE;
		}
	}
	PS(mod)->s_close(&PS(mod_data));

	/* New session data */
	if (PS(session_vars)) {
		zend_string_release(PS(session_vars));
		PS(session_vars) = NULL;
	}
	zend_string_release(PS(id));
	PS(id) = PS(mod)->s_create_sid(&PS(mod_data));
	if (!PS(id)) {
		PS(session_status) = php_session_none;
		php_error_docref(NULL, E_RECOVERABLE_ERROR, "Failed to create new session ID: %s (path: %s)", PS(mod)->s_name, PS(save_path));
		RETURN_FALSE;
	}
	if (PS(mod)->s_open(&PS(mod_data), PS(save_path), PS(session_name)) == FAILURE) {
		PS(session_status) = php_session_none;
		php_error_docref(NULL, E_RECOVERABLE_ERROR, "Failed to create(open) session ID: %s (path: %s)", PS(mod)->s_name, PS(save_path));
		RETURN_FALSE;
	}
	if (PS(use_strict_mode) && PS(mod)->s_validate_sid &&
		PS(mod)->s_validate_sid(&PS(mod_data), PS(id)) == FAILURE) {
		zend_string_release(PS(id));
		PS(id) = PS(mod)->s_create_sid(&PS(mod_data));
		if (!PS(id)) {
			PS(session_status) = php_session_none;
			php_error_docref(NULL, E_RECOVERABLE_ERROR, "Failed to create session ID by collision: %s (path: %s)", PS(mod)->s_name, PS(save_path));
			RETURN_FALSE;
		}
	}
	/* Read is required to make new session data at this point. */
	if (PS(mod)->s_read(&PS(mod_data), PS(id), &data, PS(gc_maxlifetime)) == FAILURE) {
		PS(session_status) = php_session_none;
		php_error_docref(NULL, E_RECOVERABLE_ERROR, "Failed to create(read) session ID: %s (path: %s)", PS(mod)->s_name, PS(save_path));
		RETURN_FALSE;
	}
	if (data) {
		zend_string_release(data);
	}

	if (PS(use_cookies)) {
		PS(send_cookie) = 1;
	}
	php_session_reset_id();

	RETURN_TRUE;
}
/* }}} */

/* {{{ proto void session_create_id([string prefix])
   Generate new session ID. Intended for user save handlers. */
#if 0
/* This is not used yet */
static PHP_FUNCTION(session_create_id)
{
	zend_string *prefix = NULL, *new_id;
	smart_str id = {0};

	if (zend_parse_parameters(ZEND_NUM_ARGS(), "|S", &prefix) == FAILURE) {
		return;
	}

	if (prefix && ZSTR_LEN(prefix)) {
		if (php_session_valid_key(ZSTR_VAL(prefix)) == FAILURE) {
			/* E_ERROR raised for security reason. */
			php_error_docref(NULL, E_WARNING, "Prefix cannot contain special characters. Only aphanumeric, ',', '-' are allowed");
			RETURN_FALSE;
		} else {
			smart_str_append(&id, prefix);
		}
	}

	if (PS(session_status) == php_session_active) {
		new_id = PS(mod)->s_create_sid(&PS(mod_data));
	} else {
		new_id = php_session_create_id(NULL);
	}

	if (new_id) {
		smart_str_append(&id, new_id);
		zend_string_release(new_id);
	} else {
		smart_str_free(&id);
		php_error_docref(NULL, E_WARNING, "Failed to create new ID");
		RETURN_FALSE;
	}
	smart_str_0(&id);
	RETVAL_NEW_STR(id.s);
	smart_str_free(&id);
}
#endif
/* }}} */

/* {{{ proto string session_cache_limiter([string new_cache_limiter])
   Return the current cache limiter. If new_cache_limited is given, the current cache_limiter is replaced with new_cache_limiter */
static PHP_FUNCTION(session_cache_limiter)
{
	zend_string *limiter = NULL;
	zend_string *ini_name;

	if (zend_parse_parameters(ZEND_NUM_ARGS(), "|S", &limiter) == FAILURE) {
		return;
	}

	RETVAL_STRING(PS(cache_limiter));

	if (limiter) {
		ini_name = zend_string_init("session.cache_limiter", sizeof("session.cache_limiter") - 1, 0);
		zend_alter_ini_entry(ini_name, limiter, PHP_INI_USER, PHP_INI_STAGE_RUNTIME);
		zend_string_release(ini_name);
	}
}
/* }}} */

/* {{{ proto int session_cache_expire([int new_cache_expire])
   Return the current cache expire. If new_cache_expire is given, the current cache_expire is replaced with new_cache_expire */
static PHP_FUNCTION(session_cache_expire)
{
	zval *expires = NULL;
	zend_string *ini_name;

	if (zend_parse_parameters(ZEND_NUM_ARGS(), "|z", &expires) == FAILURE) {
		return;
	}

	RETVAL_LONG(PS(cache_expire));

	if (expires) {
		convert_to_string_ex(expires);
		ini_name = zend_string_init("session.cache_expire", sizeof("session.cache_expire") - 1, 0);
		zend_alter_ini_entry(ini_name, Z_STR_P(expires), ZEND_INI_USER, ZEND_INI_STAGE_RUNTIME);
		zend_string_release(ini_name);
	}
}
/* }}} */

/* {{{ proto string session_encode(void)
   Serializes the current setup and returns the serialized representation */
static PHP_FUNCTION(session_encode)
{
	zend_string *enc;

	if (zend_parse_parameters_none() == FAILURE) {
		return;
	}

	enc = php_session_encode();
	if (enc == NULL) {
		RETURN_FALSE;
	}

	RETURN_STR(enc);
}
/* }}} */

/* {{{ proto bool session_decode(string data)
   Deserializes data and reinitializes the variables */
static PHP_FUNCTION(session_decode)
{
	zend_string *str = NULL;

	if (PS(session_status) != php_session_active) {
		php_error_docref(NULL, E_WARNING, "Session is not active. You cannot decode session data");
		RETURN_FALSE;
	}

	if (zend_parse_parameters(ZEND_NUM_ARGS(), "S", &str) == FAILURE) {
		return;
	}

	if (php_session_decode(str) == FAILURE) {
		RETURN_FALSE;
	}
	RETURN_TRUE;
}
/* }}} */

static int php_session_start_set_ini(zend_string *varname, zend_string *new_value) {
	int ret;
	smart_str buf ={0};
	smart_str_appends(&buf, "session");
	smart_str_appendc(&buf, '.');
	smart_str_append(&buf, varname);
	smart_str_0(&buf);
	ret = zend_alter_ini_entry_ex(buf.s, new_value, PHP_INI_USER, PHP_INI_STAGE_RUNTIME, 0);
	smart_str_free(&buf);
	return ret;
}

/* {{{ proto bool session_start([array options])
+   Begin session */
static PHP_FUNCTION(session_start)
{
	zval *options = NULL;
	zval *value;
	zend_ulong num_idx;
	zend_string *str_idx;
	zend_long read_and_close = 0;

	if (zend_parse_parameters(ZEND_NUM_ARGS(), "|a", &options) == FAILURE) {
		RETURN_FALSE;
	}

	if (PS(id) && !(ZSTR_LEN(PS(id)))) {
		php_error_docref(NULL, E_WARNING, "Cannot start session with empty session ID");
		RETURN_FALSE;
	}

	/* set options */
	if (options) {
		ZEND_HASH_FOREACH_KEY_VAL(Z_ARRVAL_P(options), num_idx, str_idx, value) {
			if (str_idx) {
				switch(Z_TYPE_P(value)) {
					case IS_STRING:
					case IS_TRUE:
					case IS_FALSE:
					case IS_LONG:
						if (zend_string_equals_literal(str_idx, "read_and_close")) {
							read_and_close = zval_get_long(value);
						} else {
							zend_string *val = zval_get_string(value);
							if (php_session_start_set_ini(str_idx, val) == FAILURE) {
								php_error_docref(NULL, E_WARNING, "Setting option '%s' failed", ZSTR_VAL(str_idx));
							}
							zend_string_release(val);
						}
						break;
					default:
						php_error_docref(NULL, E_WARNING, "Option(%s) value must be string, boolean or long", ZSTR_VAL(str_idx));
						break;
				}
			}
			(void) num_idx;
		} ZEND_HASH_FOREACH_END();
	}

	php_session_start();

	if (PS(session_status) != php_session_active) {
		RETURN_FALSE;
	}

	if (read_and_close) {
		php_session_flush(0);
	}

	RETURN_TRUE;
}
/* }}} */

/* {{{ proto bool session_destroy(void)
   Destroy the current session and all data associated with it */
static PHP_FUNCTION(session_destroy)
{
	if (zend_parse_parameters_none() == FAILURE) {
		return;
	}

	RETURN_BOOL(php_session_destroy() == SUCCESS);
}
/* }}} */

/* {{{ proto void session_unset(void)
   Unset all registered variables */
static PHP_FUNCTION(session_unset)
{
	if (PS(session_status) != php_session_active) {
		RETURN_FALSE;
	}

	IF_SESSION_VARS() {
		HashTable *ht_sess_var = Z_ARRVAL_P(Z_REFVAL(PS(http_session_vars)));

		/* Clean $_SESSION. */
		zend_hash_clean(ht_sess_var);
	}
}
/* }}} */

/* {{{ proto void session_write_close(void)
   Write session data and end session */
static PHP_FUNCTION(session_write_close)
{
	php_session_flush(1);
}
/* }}} */

/* {{{ proto void session_abort(void)
   Abort session and end session. Session data will not be written */
static PHP_FUNCTION(session_abort)
{
	php_session_abort();
}
/* }}} */

/* {{{ proto void session_reset(void)
   Reset session data from saved session data */
static PHP_FUNCTION(session_reset)
{
	php_session_reset();
}
/* }}} */

/* {{{ proto int session_status(void)
   Returns the current session status */
static PHP_FUNCTION(session_status)
{
	if (zend_parse_parameters_none() == FAILURE) {
		return;
	}

	RETURN_LONG(PS(session_status));
}
/* }}} */

/* {{{ proto void session_register_shutdown(void)
   Registers session_write_close() as a shutdown function */
static PHP_FUNCTION(session_register_shutdown)
{
	php_shutdown_function_entry shutdown_function_entry;

	/* This function is registered itself as a shutdown function by
	 * session_set_save_handler($obj). The reason we now register another
	 * shutdown function is in case the user registered their own shutdown
	 * function after calling session_set_save_handler(), which expects
	 * the session still to be available.
	 */

	shutdown_function_entry.arg_count = 1;
	shutdown_function_entry.arguments = (zval *) safe_emalloc(sizeof(zval), 1, 0);

	ZVAL_STRING(&shutdown_function_entry.arguments[0], "session_write_close");

	if (!append_user_shutdown_function(shutdown_function_entry)) {
		zval_ptr_dtor(&shutdown_function_entry.arguments[0]);
		efree(shutdown_function_entry.arguments);

		/* Unable to register shutdown function, presumably because of lack
		 * of memory, so flush the session now. It would be done in rshutdown
		 * anyway but the handler will have had it's dtor called by then.
		 * If the user does have a later shutdown function which needs the
		 * session then tough luck.
		 */
		php_session_flush(1);
		php_error_docref(NULL, E_WARNING, "Unable to register session flush function");
	}
}
/* }}} */

/* {{{ arginfo */
ZEND_BEGIN_ARG_INFO_EX(arginfo_session_name, 0, 0, 0)
	ZEND_ARG_INFO(0, name)
ZEND_END_ARG_INFO()

ZEND_BEGIN_ARG_INFO_EX(arginfo_session_module_name, 0, 0, 0)
	ZEND_ARG_INFO(0, module)
ZEND_END_ARG_INFO()

ZEND_BEGIN_ARG_INFO_EX(arginfo_session_save_path, 0, 0, 0)
	ZEND_ARG_INFO(0, path)
ZEND_END_ARG_INFO()

ZEND_BEGIN_ARG_INFO_EX(arginfo_session_id, 0, 0, 0)
	ZEND_ARG_INFO(0, id)
ZEND_END_ARG_INFO()

ZEND_BEGIN_ARG_INFO_EX(arginfo_session_regenerate_id, 0, 0, 0)
	ZEND_ARG_INFO(0, delete_old_session)
ZEND_END_ARG_INFO()

ZEND_BEGIN_ARG_INFO_EX(arginfo_session_decode, 0, 0, 1)
	ZEND_ARG_INFO(0, data)
ZEND_END_ARG_INFO()

ZEND_BEGIN_ARG_INFO(arginfo_session_void, 0)
ZEND_END_ARG_INFO()

ZEND_BEGIN_ARG_INFO_EX(arginfo_session_set_save_handler, 0, 0, 1)
	ZEND_ARG_INFO(0, open)
	ZEND_ARG_INFO(0, close)
	ZEND_ARG_INFO(0, read)
	ZEND_ARG_INFO(0, write)
	ZEND_ARG_INFO(0, destroy)
	ZEND_ARG_INFO(0, gc)
	ZEND_ARG_INFO(0, create_sid)
	ZEND_ARG_INFO(0, validate_sid)
	ZEND_ARG_INFO(0, update_timestamp)
ZEND_END_ARG_INFO()

ZEND_BEGIN_ARG_INFO_EX(arginfo_session_cache_limiter, 0, 0, 0)
	ZEND_ARG_INFO(0, cache_limiter)
ZEND_END_ARG_INFO()

ZEND_BEGIN_ARG_INFO_EX(arginfo_session_cache_expire, 0, 0, 0)
	ZEND_ARG_INFO(0, new_cache_expire)
ZEND_END_ARG_INFO()

ZEND_BEGIN_ARG_INFO_EX(arginfo_session_set_cookie_params, 0, 0, 1)
	ZEND_ARG_INFO(0, lifetime)
	ZEND_ARG_INFO(0, path)
	ZEND_ARG_INFO(0, domain)
	ZEND_ARG_INFO(0, secure)
	ZEND_ARG_INFO(0, httponly)
ZEND_END_ARG_INFO()

ZEND_BEGIN_ARG_INFO(arginfo_session_class_open, 0)
	ZEND_ARG_INFO(0, save_path)
	ZEND_ARG_INFO(0, session_name)
ZEND_END_ARG_INFO()

ZEND_BEGIN_ARG_INFO(arginfo_session_class_close, 0)
ZEND_END_ARG_INFO()

ZEND_BEGIN_ARG_INFO(arginfo_session_class_read, 0)
	ZEND_ARG_INFO(0, key)
ZEND_END_ARG_INFO()

ZEND_BEGIN_ARG_INFO(arginfo_session_class_write, 0)
	ZEND_ARG_INFO(0, key)
	ZEND_ARG_INFO(0, val)
ZEND_END_ARG_INFO()

ZEND_BEGIN_ARG_INFO(arginfo_session_class_destroy, 0)
	ZEND_ARG_INFO(0, key)
ZEND_END_ARG_INFO()

ZEND_BEGIN_ARG_INFO(arginfo_session_class_gc, 0)
	ZEND_ARG_INFO(0, maxlifetime)
ZEND_END_ARG_INFO()

ZEND_BEGIN_ARG_INFO(arginfo_session_class_create_sid, 0)
ZEND_END_ARG_INFO()

ZEND_BEGIN_ARG_INFO(arginfo_session_class_validateId, 0)
	ZEND_ARG_INFO(0, key)
ZEND_END_ARG_INFO()

ZEND_BEGIN_ARG_INFO(arginfo_session_class_updateTimestamp, 0)
	ZEND_ARG_INFO(0, key)
	ZEND_ARG_INFO(0, val)
ZEND_END_ARG_INFO()
/* }}} */

/* {{{ session_functions[]
 */
static const zend_function_entry session_functions[] = {
	PHP_FE(session_name,              arginfo_session_name)
	PHP_FE(session_module_name,       arginfo_session_module_name)
	PHP_FE(session_save_path,         arginfo_session_save_path)
	PHP_FE(session_id,                arginfo_session_id)
	PHP_FE(session_regenerate_id,     arginfo_session_regenerate_id)
	PHP_FE(session_decode,            arginfo_session_decode)
	PHP_FE(session_encode,            arginfo_session_void)
	PHP_FE(session_start,             arginfo_session_void)
	PHP_FE(session_destroy,           arginfo_session_void)
	PHP_FE(session_unset,             arginfo_session_void)
	PHP_FE(session_set_save_handler,  arginfo_session_set_save_handler)
	PHP_FE(session_cache_limiter,     arginfo_session_cache_limiter)
	PHP_FE(session_cache_expire,      arginfo_session_cache_expire)
	PHP_FE(session_set_cookie_params, arginfo_session_set_cookie_params)
	PHP_FE(session_get_cookie_params, arginfo_session_void)
	PHP_FE(session_write_close,       arginfo_session_void)
	PHP_FE(session_abort,             arginfo_session_void)
	PHP_FE(session_reset,             arginfo_session_void)
	PHP_FE(session_status,            arginfo_session_void)
	PHP_FE(session_register_shutdown, arginfo_session_void)
	PHP_FALIAS(session_commit, session_write_close, arginfo_session_void)
	PHP_FE_END
};
/* }}} */

/* {{{ SessionHandlerInterface functions[]
*/
static const zend_function_entry php_session_iface_functions[] = {
	PHP_ABSTRACT_ME(SessionHandlerInterface, open, arginfo_session_class_open)
	PHP_ABSTRACT_ME(SessionHandlerInterface, close, arginfo_session_class_close)
	PHP_ABSTRACT_ME(SessionHandlerInterface, read, arginfo_session_class_read)
	PHP_ABSTRACT_ME(SessionHandlerInterface, write, arginfo_session_class_write)
	PHP_ABSTRACT_ME(SessionHandlerInterface, destroy, arginfo_session_class_destroy)
	PHP_ABSTRACT_ME(SessionHandlerInterface, gc, arginfo_session_class_gc)
	{ NULL, NULL, NULL }
};
/* }}} */

/* {{{ SessionIdInterface functions[]
*/
static const zend_function_entry php_session_id_iface_functions[] = {
	PHP_ABSTRACT_ME(SessionIdInterface, create_sid, arginfo_session_class_create_sid)
	{ NULL, NULL, NULL }
};
/* }}} */

/* {{{ SessionUpdateTimestampHandler functions[]
 */
static const zend_function_entry php_session_update_timestamp_iface_functions[] = {
	PHP_ABSTRACT_ME(SessionUpdateTimestampHandlerInterface, validateId, arginfo_session_class_validateId)
	PHP_ABSTRACT_ME(SessionUpdateTimestampHandlerInterface, updateTimestamp, arginfo_session_class_updateTimestamp)
	{ NULL, NULL, NULL }
};
/* }}} */

/* {{{ SessionHandler functions[]
 */
static const zend_function_entry php_session_class_functions[] = {
	PHP_ME(SessionHandler, open, arginfo_session_class_open, ZEND_ACC_PUBLIC)
	PHP_ME(SessionHandler, close, arginfo_session_class_close, ZEND_ACC_PUBLIC)
	PHP_ME(SessionHandler, read, arginfo_session_class_read, ZEND_ACC_PUBLIC)
	PHP_ME(SessionHandler, write, arginfo_session_class_write, ZEND_ACC_PUBLIC)
	PHP_ME(SessionHandler, destroy, arginfo_session_class_destroy, ZEND_ACC_PUBLIC)
	PHP_ME(SessionHandler, gc, arginfo_session_class_gc, ZEND_ACC_PUBLIC)
	PHP_ME(SessionHandler, create_sid, arginfo_session_class_create_sid, ZEND_ACC_PUBLIC)
	{ NULL, NULL, NULL }
};
/* }}} */

/* ********************************
   * Module Setup and Destruction *
   ******************************** */

static int php_rinit_session(zend_bool auto_start) /* {{{ */
{
	php_rinit_session_globals();

	if (PS(mod) == NULL) {
		char *value;

		value = zend_ini_string("session.save_handler", sizeof("session.save_handler") - 1, 0);
		if (value) {
			PS(mod) = _php_find_ps_module(value);
		}
	}

	if (PS(serializer) == NULL) {
		char *value;

		value = zend_ini_string("session.serialize_handler", sizeof("session.serialize_handler") - 1, 0);
		if (value) {
			PS(serializer) = _php_find_ps_serializer(value);
		}
	}

	if (PS(mod) == NULL || PS(serializer) == NULL) {
		/* current status is unusable */
		PS(session_status) = php_session_disabled;
		return SUCCESS;
	}

	if (auto_start) {
		php_session_start();
	}

	return SUCCESS;
} /* }}} */

static PHP_RINIT_FUNCTION(session) /* {{{ */
{
	return php_rinit_session(PS(auto_start));
}
/* }}} */

static PHP_RSHUTDOWN_FUNCTION(session) /* {{{ */
{
	int i;

	zend_try {
		php_session_flush(1);
	} zend_end_try();
	php_rshutdown_session_globals();

	/* this should NOT be done in php_rshutdown_session_globals() */
	for (i = 0; i < PS_NUM_APIS; i++) {
		if (!Z_ISUNDEF(PS(mod_user_names).names[i])) {
			zval_ptr_dtor(&PS(mod_user_names).names[i]);
			ZVAL_UNDEF(&PS(mod_user_names).names[i]);
		}
	}

	return SUCCESS;
}
/* }}} */

static PHP_GINIT_FUNCTION(ps) /* {{{ */
{
	int i;

#if defined(COMPILE_DL_SESSION) && defined(ZTS)
	ZEND_TSRMLS_CACHE_UPDATE();
#endif

	ps_globals->save_path = NULL;
	ps_globals->session_name = NULL;
	ps_globals->id = NULL;
	ps_globals->mod = NULL;
	ps_globals->serializer = NULL;
	ps_globals->mod_data = NULL;
	ps_globals->session_status = php_session_none;
	ps_globals->default_mod = NULL;
	ps_globals->mod_user_implemented = 0;
	ps_globals->mod_user_is_open = 0;
	ps_globals->session_vars = NULL;
	for (i = 0; i < PS_NUM_APIS; i++) {
		ZVAL_UNDEF(&ps_globals->mod_user_names.names[i]);
	}
	ZVAL_UNDEF(&ps_globals->http_session_vars);
}
/* }}} */

static PHP_MINIT_FUNCTION(session) /* {{{ */
{
	zend_class_entry ce;

	zend_register_auto_global(zend_string_init("_SESSION", sizeof("_SESSION") - 1, 1), 0, NULL);

	PS(module_number) = module_number; /* if we really need this var we need to init it in zts mode as well! */

	PS(session_status) = php_session_none;
	REGISTER_INI_ENTRIES();

#ifdef HAVE_LIBMM
	PHP_MINIT(ps_mm) (INIT_FUNC_ARGS_PASSTHRU);
#endif
	php_session_rfc1867_orig_callback = php_rfc1867_callback;
	php_rfc1867_callback = php_session_rfc1867_callback;

	/* Register interfaces */
	INIT_CLASS_ENTRY(ce, PS_IFACE_NAME, php_session_iface_functions);
	php_session_iface_entry = zend_register_internal_class(&ce);
	php_session_iface_entry->ce_flags |= ZEND_ACC_INTERFACE;

	INIT_CLASS_ENTRY(ce, PS_SID_IFACE_NAME, php_session_id_iface_functions);
	php_session_id_iface_entry = zend_register_internal_class(&ce);
	php_session_id_iface_entry->ce_flags |= ZEND_ACC_INTERFACE;

	INIT_CLASS_ENTRY(ce, PS_UPDATE_TIMESTAMP_IFACE_NAME, php_session_update_timestamp_iface_functions);
	php_session_update_timestamp_iface_entry = zend_register_internal_class(&ce);
	php_session_update_timestamp_iface_entry->ce_flags |= ZEND_ACC_INTERFACE;

	/* Register base class */
	INIT_CLASS_ENTRY(ce, PS_CLASS_NAME, php_session_class_functions);
	php_session_class_entry = zend_register_internal_class(&ce);
	zend_class_implements(php_session_class_entry, 1, php_session_iface_entry);
	zend_class_implements(php_session_class_entry, 1, php_session_id_iface_entry);

	REGISTER_LONG_CONSTANT("PHP_SESSION_DISABLED", php_session_disabled, CONST_CS | CONST_PERSISTENT);
	REGISTER_LONG_CONSTANT("PHP_SESSION_NONE", php_session_none, CONST_CS | CONST_PERSISTENT);
	REGISTER_LONG_CONSTANT("PHP_SESSION_ACTIVE", php_session_active, CONST_CS | CONST_PERSISTENT);

	return SUCCESS;
}
/* }}} */

static PHP_MSHUTDOWN_FUNCTION(session) /* {{{ */
{
	UNREGISTER_INI_ENTRIES();

#ifdef HAVE_LIBMM
	PHP_MSHUTDOWN(ps_mm) (SHUTDOWN_FUNC_ARGS_PASSTHRU);
#endif

	/* reset rfc1867 callbacks */
	php_session_rfc1867_orig_callback = NULL;
	if (php_rfc1867_callback == php_session_rfc1867_callback) {
		php_rfc1867_callback = NULL;
	}

	ps_serializers[PREDEFINED_SERIALIZERS].name = NULL;
	memset(&ps_modules[PREDEFINED_MODULES], 0, (MAX_MODULES-PREDEFINED_MODULES)*sizeof(ps_module *));

	return SUCCESS;
}
/* }}} */

static PHP_MINFO_FUNCTION(session) /* {{{ */
{
	ps_module **mod;
	ps_serializer *ser;
	smart_str save_handlers = {0};
	smart_str ser_handlers = {0};
	int i;

	/* Get save handlers */
	for (i = 0, mod = ps_modules; i < MAX_MODULES; i++, mod++) {
		if (*mod && (*mod)->s_name) {
			smart_str_appends(&save_handlers, (*mod)->s_name);
			smart_str_appendc(&save_handlers, ' ');
		}
	}

	/* Get serializer handlers */
	for (i = 0, ser = ps_serializers; i < MAX_SERIALIZERS; i++, ser++) {
		if (ser && ser->name) {
			smart_str_appends(&ser_handlers, ser->name);
			smart_str_appendc(&ser_handlers, ' ');
		}
	}

	php_info_print_table_start();
	php_info_print_table_row(2, "Session Support", "enabled" );

	if (save_handlers.s) {
		smart_str_0(&save_handlers);
		php_info_print_table_row(2, "Registered save handlers", ZSTR_VAL(save_handlers.s));
		smart_str_free(&save_handlers);
	} else {
		php_info_print_table_row(2, "Registered save handlers", "none");
	}

	if (ser_handlers.s) {
		smart_str_0(&ser_handlers);
		php_info_print_table_row(2, "Registered serializer handlers", ZSTR_VAL(ser_handlers.s));
		smart_str_free(&ser_handlers);
	} else {
		php_info_print_table_row(2, "Registered serializer handlers", "none");
	}

	php_info_print_table_end();

	DISPLAY_INI_ENTRIES();
}
/* }}} */

static const zend_module_dep session_deps[] = { /* {{{ */
	ZEND_MOD_OPTIONAL("hash")
	ZEND_MOD_REQUIRED("spl")
	ZEND_MOD_END
};
/* }}} */

/* ************************
   * Upload hook handling *
   ************************ */

static zend_bool early_find_sid_in(zval *dest, int where, php_session_rfc1867_progress *progress) /* {{{ */
{
	zval *ppid;

	if (Z_ISUNDEF(PG(http_globals)[where])) {
		return 0;
	}

	if ((ppid = zend_hash_str_find(Z_ARRVAL(PG(http_globals)[where]), PS(session_name), progress->sname_len))
			&& Z_TYPE_P(ppid) == IS_STRING) {
		zval_dtor(dest);
		ZVAL_DEREF(ppid);
		ZVAL_COPY(dest, ppid);
		return 1;
	}

	return 0;
} /* }}} */

static void php_session_rfc1867_early_find_sid(php_session_rfc1867_progress *progress) /* {{{ */
{

	if (PS(use_cookies)) {
		sapi_module.treat_data(PARSE_COOKIE, NULL, NULL);
		if (early_find_sid_in(&progress->sid, TRACK_VARS_COOKIE, progress)) {
			progress->apply_trans_sid = 0;
			return;
		}
	}
	if (PS(use_only_cookies)) {
		return;
	}
	sapi_module.treat_data(PARSE_GET, NULL, NULL);
	early_find_sid_in(&progress->sid, TRACK_VARS_GET, progress);
} /* }}} */

static zend_bool php_check_cancel_upload(php_session_rfc1867_progress *progress) /* {{{ */
{
	zval *progress_ary, *cancel_upload;

	if ((progress_ary = zend_symtable_find(Z_ARRVAL_P(Z_REFVAL(PS(http_session_vars))), progress->key.s)) == NULL) {
		return 0;
	}
	if (Z_TYPE_P(progress_ary) != IS_ARRAY) {
		return 0;
	}
	if ((cancel_upload = zend_hash_str_find(Z_ARRVAL_P(progress_ary), "cancel_upload", sizeof("cancel_upload") - 1)) == NULL) {
		return 0;
	}
	return Z_TYPE_P(cancel_upload) == IS_TRUE;
} /* }}} */

static void php_session_rfc1867_update(php_session_rfc1867_progress *progress, int force_update) /* {{{ */
{
	if (!force_update) {
		if (Z_LVAL_P(progress->post_bytes_processed) < progress->next_update) {
			return;
		}
#ifdef HAVE_GETTIMEOFDAY
		if (PS(rfc1867_min_freq) > 0.0) {
			struct timeval tv = {0};
			double dtv;
			gettimeofday(&tv, NULL);
			dtv = (double) tv.tv_sec + tv.tv_usec / 1000000.0;
			if (dtv < progress->next_update_time) {
				return;
			}
			progress->next_update_time = dtv + PS(rfc1867_min_freq);
		}
#endif
		progress->next_update = Z_LVAL_P(progress->post_bytes_processed) + progress->update_step;
	}

	php_session_initialize();
	PS(session_status) = php_session_active;
	IF_SESSION_VARS() {
		progress->cancel_upload |= php_check_cancel_upload(progress);
		if (Z_REFCOUNTED(progress->data)) Z_ADDREF(progress->data);
		zend_hash_update(Z_ARRVAL_P(Z_REFVAL(PS(http_session_vars))), progress->key.s, &progress->data);
	}
	php_session_flush(1);
} /* }}} */

static void php_session_rfc1867_cleanup(php_session_rfc1867_progress *progress) /* {{{ */
{
	php_session_initialize();
	PS(session_status) = php_session_active;
	IF_SESSION_VARS() {
		zend_hash_del(Z_ARRVAL_P(Z_REFVAL(PS(http_session_vars))), progress->key.s);
	}
	php_session_flush(1);
} /* }}} */

static int php_session_rfc1867_callback(unsigned int event, void *event_data, void **extra) /* {{{ */
{
	php_session_rfc1867_progress *progress;
	int retval = SUCCESS;

	if (php_session_rfc1867_orig_callback) {
		retval = php_session_rfc1867_orig_callback(event, event_data, extra);
	}
	if (!PS(rfc1867_enabled)) {
		return retval;
	}

	progress = PS(rfc1867_progress);

	switch(event) {
		case MULTIPART_EVENT_START: {
			multipart_event_start *data = (multipart_event_start *) event_data;
			progress = ecalloc(1, sizeof(php_session_rfc1867_progress));
			progress->content_length = data->content_length;
			progress->sname_len  = strlen(PS(session_name));
			PS(rfc1867_progress) = progress;
		}
		break;
		case MULTIPART_EVENT_FORMDATA: {
			multipart_event_formdata *data = (multipart_event_formdata *) event_data;
			size_t value_len;

			if (Z_TYPE(progress->sid) && progress->key.s) {
				break;
			}

			/* orig callback may have modified *data->newlength */
			if (data->newlength) {
				value_len = *data->newlength;
			} else {
				value_len = data->length;
			}

			if (data->name && data->value && value_len) {
				size_t name_len = strlen(data->name);

				if (name_len == progress->sname_len && memcmp(data->name, PS(session_name), name_len) == 0) {
					zval_dtor(&progress->sid);
					ZVAL_STRINGL(&progress->sid, (*data->value), value_len);
				} else if (memcmp(data->name, PS(rfc1867_name), name_len + 1) == 0) {
					smart_str_free(&progress->key);
					smart_str_appends(&progress->key, PS(rfc1867_prefix));
					smart_str_appendl(&progress->key, *data->value, value_len);
					smart_str_0(&progress->key);

					progress->apply_trans_sid = APPLY_TRANS_SID;
					php_session_rfc1867_early_find_sid(progress);
				}
			}
		}
		break;
		case MULTIPART_EVENT_FILE_START: {
			multipart_event_file_start *data = (multipart_event_file_start *) event_data;

			/* Do nothing when $_POST["PHP_SESSION_UPLOAD_PROGRESS"] is not set
			 * or when we have no session id */
			if (!Z_TYPE(progress->sid) || !progress->key.s) {
				break;
			}

			/* First FILE_START event, initializing data */
			if (Z_ISUNDEF(progress->data)) {

				if (PS(rfc1867_freq) >= 0) {
					progress->update_step = PS(rfc1867_freq);
				} else if (PS(rfc1867_freq) < 0) { /* % of total size */
					progress->update_step = progress->content_length * -PS(rfc1867_freq) / 100;
				}
				progress->next_update = 0;
				progress->next_update_time = 0.0;

				array_init(&progress->data);
				array_init(&progress->files);

				add_assoc_long_ex(&progress->data, "start_time", sizeof("start_time") - 1, (zend_long)sapi_get_request_time());
				add_assoc_long_ex(&progress->data, "content_length",  sizeof("content_length") - 1, progress->content_length);
				add_assoc_long_ex(&progress->data, "bytes_processed", sizeof("bytes_processed") - 1, data->post_bytes_processed);
				add_assoc_bool_ex(&progress->data, "done", sizeof("done") - 1, 0);
				add_assoc_zval_ex(&progress->data, "files", sizeof("files") - 1, &progress->files);

				progress->post_bytes_processed = zend_hash_str_find(Z_ARRVAL(progress->data), "bytes_processed", sizeof("bytes_processed") - 1);

				php_rinit_session(0);
				PS(id) = zend_string_init(Z_STRVAL(progress->sid), Z_STRLEN(progress->sid), 0);
				if (progress->apply_trans_sid) {
					/* Enable trans sid by modifying flags */
					PS(use_trans_sid) = 1;
					PS(use_only_cookies) = 0;
				}
				PS(send_cookie) = 0;
			}

			array_init(&progress->current_file);

			/* Each uploaded file has its own array. Trying to make it close to $_FILES entries. */
			add_assoc_string_ex(&progress->current_file, "field_name", sizeof("field_name") - 1, data->name);
			add_assoc_string_ex(&progress->current_file, "name", sizeof("name") - 1, *data->filename);
			add_assoc_null_ex(&progress->current_file, "tmp_name", sizeof("tmp_name") - 1);
			add_assoc_long_ex(&progress->current_file, "error", sizeof("error") - 1, 0);

			add_assoc_bool_ex(&progress->current_file, "done", sizeof("done") - 1, 0);
			add_assoc_long_ex(&progress->current_file, "start_time", sizeof("start_time") - 1, (zend_long)time(NULL));
			add_assoc_long_ex(&progress->current_file, "bytes_processed", sizeof("bytes_processed") - 1, 0);

			add_next_index_zval(&progress->files, &progress->current_file);

			progress->current_file_bytes_processed = zend_hash_str_find(Z_ARRVAL(progress->current_file), "bytes_processed", sizeof("bytes_processed") - 1);

			Z_LVAL_P(progress->current_file_bytes_processed) =  data->post_bytes_processed;
			php_session_rfc1867_update(progress, 0);
		}
		break;
		case MULTIPART_EVENT_FILE_DATA: {
			multipart_event_file_data *data = (multipart_event_file_data *) event_data;

			if (!Z_TYPE(progress->sid) || !progress->key.s) {
				break;
			}

			Z_LVAL_P(progress->current_file_bytes_processed) = data->offset + data->length;
			Z_LVAL_P(progress->post_bytes_processed) = data->post_bytes_processed;

			php_session_rfc1867_update(progress, 0);
		}
		break;
		case MULTIPART_EVENT_FILE_END: {
			multipart_event_file_end *data = (multipart_event_file_end *) event_data;

			if (!Z_TYPE(progress->sid) || !progress->key.s) {
				break;
			}

			if (data->temp_filename) {
				add_assoc_string_ex(&progress->current_file, "tmp_name",  sizeof("tmp_name") - 1, data->temp_filename);
			}

			add_assoc_long_ex(&progress->current_file, "error", sizeof("error") - 1, data->cancel_upload);
			add_assoc_bool_ex(&progress->current_file, "done", sizeof("done") - 1,  1);

			Z_LVAL_P(progress->post_bytes_processed) = data->post_bytes_processed;

			php_session_rfc1867_update(progress, 0);
		}
		break;
		case MULTIPART_EVENT_END: {
			multipart_event_end *data = (multipart_event_end *) event_data;

			if (Z_TYPE(progress->sid) && progress->key.s) {
				if (PS(rfc1867_cleanup)) {
					php_session_rfc1867_cleanup(progress);
				} else {
					add_assoc_bool_ex(&progress->data, "done", sizeof("done") - 1, 1);
					Z_LVAL_P(progress->post_bytes_processed) = data->post_bytes_processed;
					php_session_rfc1867_update(progress, 1);
				}
				php_rshutdown_session_globals();
			}

			if (!Z_ISUNDEF(progress->data)) {
				zval_ptr_dtor(&progress->data);
			}
			zval_ptr_dtor(&progress->sid);
			smart_str_free(&progress->key);
			efree(progress);
			progress = NULL;
			PS(rfc1867_progress) = NULL;
		}
		break;
	}

	if (progress && progress->cancel_upload) {
		return FAILURE;
	}
	return retval;

} /* }}} */

zend_module_entry session_module_entry = {
	STANDARD_MODULE_HEADER_EX,
	NULL,
	session_deps,
	"session",
	session_functions,
	PHP_MINIT(session), PHP_MSHUTDOWN(session),
	PHP_RINIT(session), PHP_RSHUTDOWN(session),
	PHP_MINFO(session),
	PHP_SESSION_VERSION,
	PHP_MODULE_GLOBALS(ps),
	PHP_GINIT(ps),
	NULL,
	NULL,
	STANDARD_MODULE_PROPERTIES_EX
};

#ifdef COMPILE_DL_SESSION
#ifdef ZTS
ZEND_TSRMLS_CACHE_DEFINE();
#endif
ZEND_GET_MODULE(session)
#endif

/*
 * Local variables:
 * tab-width: 4
 * c-basic-offset: 4
 * End:
 * vim600: noet sw=4 ts=4 fdm=marker
 * vim<600: sw=4 ts=4
 */<|MERGE_RESOLUTION|>--- conflicted
+++ resolved
@@ -477,9 +477,6 @@
 }
 /* }}} */
 
-<<<<<<< HEAD
-static void php_session_initialize(void) /* {{{ */
-=======
 
 static void php_session_gc(void) /* {{{ */
 {
@@ -489,12 +486,12 @@
 	if ((PS(mod_data) || PS(mod_user_implemented)) && PS(gc_probability) > 0) {
 		int nrdels = -1;
 
-		nrand = (int) ((float) PS(gc_divisor) * php_combined_lcg(TSRMLS_C));
+		nrand = (int) ((float) PS(gc_divisor) * php_combined_lcg());
 		if (nrand < PS(gc_probability)) {
-			PS(mod)->s_gc(&PS(mod_data), PS(gc_maxlifetime), &nrdels TSRMLS_CC);
+			PS(mod)->s_gc(&PS(mod_data), PS(gc_maxlifetime), &nrdels);
 #ifdef SESSION_DEBUG
 			if (nrdels != -1) {
-				php_error_docref(NULL TSRMLS_CC, E_NOTICE, "purged %d expired session objects", nrdels);
+				php_error_docref(NULL, E_NOTICE, "purged %d expired session objects", nrdels);
 			}
 #endif
 		}
@@ -502,8 +499,7 @@
 } /* }}} */
 
 
-static void php_session_initialize(TSRMLS_D) /* {{{ */
->>>>>>> e8f1c29c
+static void php_session_initialize(void) /* {{{ */
 {
 	zend_string *val = NULL;
 
@@ -1542,18 +1538,7 @@
 	zval *ppid;
 	zval *data;
 	char *p, *value;
-<<<<<<< HEAD
-	int nrand;
 	size_t lensess;
-=======
-	int lensess;
-
-	if (PS(use_only_cookies)) {
-		PS(apply_trans_sid) = 0;
-	} else {
-		PS(apply_trans_sid) = PS(use_trans_sid);
-	}
->>>>>>> e8f1c29c
 
 	switch (PS(session_status)) {
 		case php_session_active:
@@ -1659,26 +1644,8 @@
 		PS(id) = NULL;
 	}
 
-<<<<<<< HEAD
-	/* GC must be done before reading session data. */
-	if ((PS(mod_data) || PS(mod_user_implemented)) && PS(gc_probability) > 0) {
-		int nrdels = -1;
-
-		nrand = (int) ((float) PS(gc_divisor) * php_combined_lcg());
-		if (nrand < PS(gc_probability)) {
-			PS(mod)->s_gc(&PS(mod_data), PS(gc_maxlifetime), &nrdels);
-#ifdef SESSION_DEBUG
-			if (nrdels != -1) {
-				php_error_docref(NULL, E_NOTICE, "purged %d expired session objects", nrdels);
-			}
-#endif
-		}
-	}
-
-=======
->>>>>>> e8f1c29c
-	php_session_initialize(TSRMLS_C);
-	php_session_cache_limiter(TSRMLS_C);
+	php_session_initialize();
+	php_session_cache_limiter();
 }
 /* }}} */
 
