--- conflicted
+++ resolved
@@ -2286,12 +2286,8 @@
 			} else {
 				/* Detect collision and retry */
 				if (PS(mod)->s_validate_sid(&PS(mod_data), new_id) == FAILURE) {
-<<<<<<< HEAD
 					zend_string_release_ex(new_id, 0);
-=======
-					zend_string_release(new_id);
-					new_id = NULL;
->>>>>>> 5c90f8eb
+                    new_id = NULL;
 					continue;
 				}
 				break;
