--- conflicted
+++ resolved
@@ -506,22 +506,8 @@
 		PS(session_status) = php_session_active;
 	}
 	if (val) {
-<<<<<<< HEAD
-		PHP_MD5_CTX context;
-
-		/* Store read data's MD5 hash */
-		PHP_MD5Init(&context);
-		PHP_MD5Update(&context, val->val, val->len);
-		PHP_MD5Final(PS(session_data_hash), &context);
-
 		php_session_decode(val->val, val->len TSRMLS_CC);
 		zend_string_release(val);
-	} else {
-		memset(PS(session_data_hash),'\0', 16);
-=======
-		php_session_decode(val, vallen TSRMLS_CC);
-		str_efree(val);
->>>>>>> 4dd3fbfc
 	}
 
 	if (!PS(use_cookies) && PS(send_cookie)) {
@@ -543,25 +529,8 @@
 
 			val = php_session_encode(TSRMLS_C);
 			if (val) {
-				PHP_MD5_CTX context;
-				unsigned char digest[16];
-
-				/* Generate data's MD5 hash */
-				PHP_MD5Init(&context);
-				PHP_MD5Update(&context, val->val, val->len);
-				PHP_MD5Final(digest, &context);
-<<<<<<< HEAD
-				/* Write only when save is required */
-				if (memcmp(digest, PS(session_data_hash), 16)) {
-					ret = PS(mod)->s_write(&PS(mod_data), PS(id), val TSRMLS_CC);
-				} else {
-					ret = SUCCESS;
-				}
+				ret = PS(mod)->s_write(&PS(mod_data), PS(id), val TSRMLS_CC);
 				zend_string_release(val);
-=======
-				ret = PS(mod)->s_write(&PS(mod_data), PS(id), val, vallen TSRMLS_CC);
-				efree(val);
->>>>>>> 4dd3fbfc
 			} else {
 				ret = PS(mod)->s_write(&PS(mod_data), PS(id), STR_EMPTY_ALLOC() TSRMLS_CC);
 			}
@@ -1980,12 +1949,7 @@
 				php_error_docref(NULL TSRMLS_CC, E_WARNING, "Session object destruction failed");
 				RETURN_FALSE;
 			}
-<<<<<<< HEAD
 			zend_string_release(PS(id));
-			memset(PS(session_data_hash),'\0', 16);
-=======
-			efree(PS(id));
->>>>>>> 4dd3fbfc
 		}
 
 		PS(id) = PS(mod)->s_create_sid(&PS(mod_data) TSRMLS_CC);
