--- conflicted
+++ resolved
@@ -1386,12 +1386,8 @@
 
 	smart_str_0(&ncookie);
 
-<<<<<<< HEAD
-	sapi_add_header_ex(ncookie.c, ncookie.len, 0, 1 TSRMLS_CC);
-=======
 	php_session_remove_cookie(); /* remove already sent session ID cookie */
 	sapi_add_header_ex(ncookie.c, ncookie.len, 0, 0 TSRMLS_CC);
->>>>>>> 58f94345
 }
 /* }}} */
 
