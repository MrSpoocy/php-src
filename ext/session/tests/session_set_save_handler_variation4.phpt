--TEST--
Test session_set_save_handler() function : variation
--SKIPIF--
<?php include('skipif.inc'); ?>
--INI--
session.gc_probability=1
session.gc_divisor=1
session.gc_maxlifetime=0
session.save_path=
session.name=PHPSESSID
--FILE--
<?php

ob_start();

/* 
 * Prototype : bool session_set_save_handler(callback $open, callback $close, callback $read, callback $write, callback $destroy, callback $gc)
 * Description : Sets user-level session storage functions
 * Source code : ext/session/session.c 
 */

echo "*** Testing session_set_save_handler() : variation ***\n";

function noisy_gc($maxlifetime) {
	echo("GC [".$maxlifetime."]\n");
	echo gc($maxlifetime)." deleted\n";
	return true;
}

require_once "save_handler.inc";
$path = dirname(__FILE__);
session_save_path($path);
session_set_save_handler("open", "close", "read", "write", "destroy", "noisy_gc");

session_start();
$_SESSION["Blah"] = "Hello World!";
$_SESSION["Foo"] = FALSE;
$_SESSION["Guff"] = 1234567890;
var_dump($_SESSION);
$session_id = session_id();
var_dump(session_write_close());

session_set_save_handler("open", "close", "read", "write", "destroy", "noisy_gc");
session_id($session_id);
session_start();
var_dump($_SESSION);
var_dump(session_destroy());

ob_end_flush();
?>
--EXPECTF--
*** Testing session_set_save_handler() : variation ***

Open [%s,PHPSESSID]
GC [0]
<<<<<<< HEAD
1 deleted
=======
Read [%s,%s]
>>>>>>> e8f1c29c
array(3) {
  ["Blah"]=>
  string(12) "Hello World!"
  ["Foo"]=>
  bool(false)
  ["Guff"]=>
  int(1234567890)
}
Write [%s,%s,Blah|s:12:"Hello World!";Foo|b:0;Guff|i:1234567890;]
Close [%s,PHPSESSID]
NULL
Open [%s,PHPSESSID]
GC [0]
<<<<<<< HEAD
1 deleted
array(3) {
  ["Blah"]=>
  string(12) "Hello World!"
  ["Foo"]=>
  bool(false)
  ["Guff"]=>
  int(1234567890)
=======
Read [%s,%s]
array(0) {
>>>>>>> e8f1c29c
}
Destroy [%s,%s]

Warning: unlink(%s): No such file or directory in %s on line %d
Close [%s,PHPSESSID]
bool(true)
<|MERGE_RESOLUTION|>--- conflicted
+++ resolved
@@ -53,11 +53,8 @@
 
 Open [%s,PHPSESSID]
 GC [0]
-<<<<<<< HEAD
 1 deleted
-=======
 Read [%s,%s]
->>>>>>> e8f1c29c
 array(3) {
   ["Blah"]=>
   string(12) "Hello World!"
@@ -71,22 +68,10 @@
 NULL
 Open [%s,PHPSESSID]
 GC [0]
-<<<<<<< HEAD
 1 deleted
-array(3) {
-  ["Blah"]=>
-  string(12) "Hello World!"
-  ["Foo"]=>
-  bool(false)
-  ["Guff"]=>
-  int(1234567890)
-=======
 Read [%s,%s]
 array(0) {
->>>>>>> e8f1c29c
 }
 Destroy [%s,%s]
-
-Warning: unlink(%s): No such file or directory in %s on line %d
 Close [%s,PHPSESSID]
 bool(true)
