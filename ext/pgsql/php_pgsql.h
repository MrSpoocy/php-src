/*
   +----------------------------------------------------------------------+
   | PHP Version 5                                                        |
   +----------------------------------------------------------------------+
   | Copyright (c) 1997-2014 The PHP Group                                |
   +----------------------------------------------------------------------+
   | This source file is subject to version 3.01 of the PHP license,      |
   | that is bundled with this package in the file LICENSE, and is        |
   | available through the world-wide-web at the following url:           |
   | http://www.php.net/license/3_01.txt                                  |
   | If you did not receive a copy of the PHP license and are unable to   |
   | obtain it through the world-wide-web, please send a note to          |
   | license@php.net so we can mail you a copy immediately.               |
   +----------------------------------------------------------------------+
   | Authors: Zeev Suraski <zeev@zend.com>                                |
   |          Jouni Ahto <jouni.ahto@exdec.fi>                            |
   +----------------------------------------------------------------------+
 */

/* $Id$ */

#ifndef PHP_PGSQL_H
#define PHP_PGSQL_H

#if HAVE_PGSQL

#define PHP_PGSQL_API_VERSION 20140217

extern zend_module_entry pgsql_module_entry;
#define pgsql_module_ptr &pgsql_module_entry

#ifdef PHP_PGSQL_PRIVATE
#undef SOCKET_SIZE_TYPE
#include <libpq-fe.h>

#ifdef PHP_WIN32
#define INV_WRITE            0x00020000
#define INV_READ             0x00040000
#undef PHP_PGSQL_API
#ifdef PGSQL_EXPORTS
#define PHP_PGSQL_API __declspec(dllexport)
#else
#define PHP_PGSQL_API __declspec(dllimport)
#endif
#else
#include <libpq/libpq-fs.h>
# if defined(__GNUC__) && __GNUC__ >= 4
#  define PHP_PGSQL_API __attribute__ ((visibility("default")))
# else
#  define PHP_PGSQL_API
# endif
#endif

#ifdef HAVE_PG_CONFIG_H
#include <pg_config.h>
#endif

#ifdef HAVE_PGSQL_WITH_MULTIBYTE_SUPPORT
const char * pg_encoding_to_char(int encoding);
#endif

PHP_MINIT_FUNCTION(pgsql);
PHP_MSHUTDOWN_FUNCTION(pgsql);
PHP_RINIT_FUNCTION(pgsql);
PHP_RSHUTDOWN_FUNCTION(pgsql);
PHP_MINFO_FUNCTION(pgsql);
/* connection functions */
PHP_FUNCTION(pg_connect);
PHP_FUNCTION(pg_pconnect);
PHP_FUNCTION(pg_close);
PHP_FUNCTION(pg_connection_reset);
PHP_FUNCTION(pg_connection_status);
PHP_FUNCTION(pg_connection_busy);
PHP_FUNCTION(pg_host);
PHP_FUNCTION(pg_dbname);
PHP_FUNCTION(pg_port);
PHP_FUNCTION(pg_tty);
PHP_FUNCTION(pg_options);
PHP_FUNCTION(pg_version);
PHP_FUNCTION(pg_ping);
#if HAVE_PQPARAMETERSTATUS
PHP_FUNCTION(pg_parameter_status);
#endif
#if HAVE_PGTRANSACTIONSTATUS
PHP_FUNCTION(pg_transaction_status);
#endif
/* query functions */
PHP_FUNCTION(pg_query);
#if HAVE_PQEXECPARAMS
PHP_FUNCTION(pg_query_params);
#endif
#if HAVE_PQPREPARE
PHP_FUNCTION(pg_prepare);
#endif
#if HAVE_PQEXECPREPARED
PHP_FUNCTION(pg_execute);
#endif
PHP_FUNCTION(pg_send_query);
#if HAVE_PQSENDQUERYPARAMS
PHP_FUNCTION(pg_send_query_params);
#endif
#if HAVE_PQSENDPREPARE
PHP_FUNCTION(pg_send_prepare);
#endif
#if HAVE_PQSENDQUERYPREPARED
PHP_FUNCTION(pg_send_execute);
#endif
PHP_FUNCTION(pg_cancel_query);
/* result functions */
PHP_FUNCTION(pg_fetch_assoc);
PHP_FUNCTION(pg_fetch_array);
PHP_FUNCTION(pg_fetch_object);
PHP_FUNCTION(pg_fetch_result);
PHP_FUNCTION(pg_fetch_row);
PHP_FUNCTION(pg_fetch_all);
PHP_FUNCTION(pg_fetch_all_columns);
#if HAVE_PQCMDTUPLES
PHP_FUNCTION(pg_affected_rows);
#endif
PHP_FUNCTION(pg_get_result);
PHP_FUNCTION(pg_result_seek);
PHP_FUNCTION(pg_result_status);
PHP_FUNCTION(pg_free_result);
PHP_FUNCTION(pg_last_oid);
PHP_FUNCTION(pg_num_rows);
PHP_FUNCTION(pg_num_fields);
PHP_FUNCTION(pg_field_name);
PHP_FUNCTION(pg_field_num);
PHP_FUNCTION(pg_field_size);
PHP_FUNCTION(pg_field_type);
PHP_FUNCTION(pg_field_type_oid);
PHP_FUNCTION(pg_field_prtlen);
PHP_FUNCTION(pg_field_is_null);
PHP_FUNCTION(pg_field_table);
/* async message functions */
PHP_FUNCTION(pg_get_notify);
PHP_FUNCTION(pg_get_pid);
/* error message functions */
PHP_FUNCTION(pg_result_error);
#if HAVE_PQRESULTERRORFIELD
PHP_FUNCTION(pg_result_error_field);
#endif
PHP_FUNCTION(pg_last_error);
PHP_FUNCTION(pg_last_notice);
/* copy functions */
PHP_FUNCTION(pg_put_line);
PHP_FUNCTION(pg_end_copy);
PHP_FUNCTION(pg_copy_to);
PHP_FUNCTION(pg_copy_from);
/* large object functions */
PHP_FUNCTION(pg_lo_create);
PHP_FUNCTION(pg_lo_unlink);
PHP_FUNCTION(pg_lo_open);
PHP_FUNCTION(pg_lo_close);
PHP_FUNCTION(pg_lo_read);
PHP_FUNCTION(pg_lo_write);
PHP_FUNCTION(pg_lo_read_all);
PHP_FUNCTION(pg_lo_import);
PHP_FUNCTION(pg_lo_export);
PHP_FUNCTION(pg_lo_seek);
PHP_FUNCTION(pg_lo_tell);
#if HAVE_PG_LO_TRUNCATE
PHP_FUNCTION(pg_lo_truncate);
#endif

/* debugging functions */
PHP_FUNCTION(pg_trace);
PHP_FUNCTION(pg_untrace);

/* utility functions */
PHP_FUNCTION(pg_client_encoding);
PHP_FUNCTION(pg_set_client_encoding);
#if HAVE_PQSETERRORVERBOSITY
PHP_FUNCTION(pg_set_error_verbosity);
#endif
#if HAVE_PQESCAPE
PHP_FUNCTION(pg_escape_string);
PHP_FUNCTION(pg_escape_bytea);
PHP_FUNCTION(pg_unescape_bytea);
PHP_FUNCTION(pg_escape_literal);
PHP_FUNCTION(pg_escape_identifier);
#endif

/* misc functions */
PHP_FUNCTION(pg_meta_data);
PHP_FUNCTION(pg_convert);
PHP_FUNCTION(pg_insert);
PHP_FUNCTION(pg_update);
PHP_FUNCTION(pg_delete);
PHP_FUNCTION(pg_select);

/* connection options - ToDo: Add async connection option */
#define PGSQL_CONNECT_FORCE_NEW     (1<<1)
/* php_pgsql_convert options */
#define PGSQL_CONV_IGNORE_DEFAULT   (1<<1)     /* Do not use DEAFULT value by removing field from returned array */
#define PGSQL_CONV_FORCE_NULL       (1<<2)     /* Convert to NULL if string is null string */
#define PGSQL_CONV_IGNORE_NOT_NULL  (1<<3)     /* Ignore NOT NULL constraints */
#define PGSQL_CONV_OPTS             (PGSQL_CONV_IGNORE_DEFAULT|PGSQL_CONV_FORCE_NULL|PGSQL_CONV_IGNORE_NOT_NULL)
/* php_pgsql_insert/update/select/delete options */
#define PGSQL_DML_NO_CONV           (1<<8)     /* Do not call php_pgsql_convert() */
#define PGSQL_DML_EXEC              (1<<9)     /* Execute query */
#define PGSQL_DML_ASYNC             (1<<10)    /* Do async query */
#define PGSQL_DML_STRING            (1<<11)    /* Return query string */
#define PGSQL_DML_ESCAPE            (1<<12)    /* No convert, but escape only */


/* exported functions */
<<<<<<< HEAD
PHP_PGSQL_API int php_pgsql_meta_data(PGconn *pg_link, const char *table_name, zval *meta TSRMLS_DC);
PHP_PGSQL_API int php_pgsql_convert(PGconn *pg_link, const char *table_name, const zval *values, zval *result, php_uint_t opt TSRMLS_DC);
PHP_PGSQL_API int php_pgsql_insert(PGconn *pg_link, const char *table, zval *values, php_uint_t opt, char **sql TSRMLS_DC);
PHP_PGSQL_API int php_pgsql_update(PGconn *pg_link, const char *table, zval *values, zval *ids, php_uint_t opt , char **sql TSRMLS_DC);
PHP_PGSQL_API int php_pgsql_delete(PGconn *pg_link, const char *table, zval *ids, php_uint_t opt, char **sql TSRMLS_DC);
PHP_PGSQL_API int php_pgsql_select(PGconn *pg_link, const char *table, zval *ids, zval *ret_array, php_uint_t opt, char **sql  TSRMLS_DC);
=======
PHP_PGSQL_API int php_pgsql_meta_data(PGconn *pg_link, const char *table_name, zval *meta, zend_bool extended TSRMLS_DC);
PHP_PGSQL_API int php_pgsql_convert(PGconn *pg_link, const char *table_name, const zval *values, zval *result, ulong opt TSRMLS_DC);
PHP_PGSQL_API int php_pgsql_insert(PGconn *pg_link, const char *table, zval *values, ulong opt, char **sql TSRMLS_DC);
PHP_PGSQL_API int php_pgsql_update(PGconn *pg_link, const char *table, zval *values, zval *ids, ulong opt , char **sql TSRMLS_DC);
PHP_PGSQL_API int php_pgsql_delete(PGconn *pg_link, const char *table, zval *ids, ulong opt, char **sql TSRMLS_DC);
PHP_PGSQL_API int php_pgsql_select(PGconn *pg_link, const char *table, zval *ids, zval *ret_array, ulong opt, char **sql  TSRMLS_DC);
>>>>>>> 90325ba7
PHP_PGSQL_API int php_pgsql_result2array(PGresult *pg_result, zval *ret_array TSRMLS_DC);

/* internal functions */
static void php_pgsql_do_connect(INTERNAL_FUNCTION_PARAMETERS,int persistent);
static void php_pgsql_get_link_info(INTERNAL_FUNCTION_PARAMETERS, int entry_type);
static void php_pgsql_get_result_info(INTERNAL_FUNCTION_PARAMETERS, int entry_type);
static char *get_field_name(PGconn *pgsql, Oid oid, HashTable *list TSRMLS_DC);
static void php_pgsql_get_field_info(INTERNAL_FUNCTION_PARAMETERS, int entry_type);
static void php_pgsql_data_info(INTERNAL_FUNCTION_PARAMETERS, int entry_type);
static void php_pgsql_do_async(INTERNAL_FUNCTION_PARAMETERS,int entry_type);

typedef enum _php_pgsql_data_type {
	/* boolean */
	PG_BOOL,
	/* number */
	PG_OID,
	PG_INT2,
	PG_INT4,
	PG_INT8,
	PG_FLOAT4,
	PG_FLOAT8,
	PG_NUMERIC,
	PG_MONEY,
	/* character */
	PG_TEXT,
	PG_CHAR,
	PG_VARCHAR,
	/* time and interval */
	PG_UNIX_TIME,
	PG_UNIX_TIME_INTERVAL,
	PG_DATE,
	PG_TIME,
	PG_TIME_WITH_TIMEZONE,
	PG_TIMESTAMP,
	PG_TIMESTAMP_WITH_TIMEZONE,
	PG_INTERVAL,
	/* binary */
	PG_BYTEA,
	/* network */
	PG_CIDR,
	PG_INET,
	PG_MACADDR,
	/* bit */
	PG_BIT,
	PG_VARBIT,
	/* geometoric */
	PG_LINE,
	PG_LSEG,
	PG_POINT,
	PG_BOX,
	PG_PATH,
	PG_POLYGON,
	PG_CIRCLE,
	/* unknown and system */
	PG_UNKNOWN
} php_pgsql_data_type;

typedef struct pgLofp {
	PGconn *conn;
	int lofd;
} pgLofp;

typedef struct _php_pgsql_result_handle {
	PGconn *conn;
	PGresult *result;
	int row;
} pgsql_result_handle;

typedef struct _php_pgsql_notice {
	char *message;
	size_t len;
} php_pgsql_notice;

ZEND_BEGIN_MODULE_GLOBALS(pgsql)
	php_int_t default_link; /* default link when connection is omitted */
	php_int_t num_links,num_persistent;
	php_int_t max_links,max_persistent;
	php_int_t allow_persistent;
	php_int_t auto_reset_persistent;
	int le_lofp,le_string;
	int ignore_notices,log_notices;
	HashTable notices;  /* notice message for each connection */
ZEND_END_MODULE_GLOBALS(pgsql)

ZEND_EXTERN_MODULE_GLOBALS(pgsql)

#ifdef ZTS
# define PGG(v) TSRMG(pgsql_globals_id, zend_pgsql_globals *, v)
#else
# define PGG(v) (pgsql_globals.v)
#endif

#endif

#else

#define pgsql_module_ptr NULL

#endif

#define phpext_pgsql_ptr pgsql_module_ptr

#endif /* PHP_PGSQL_H */<|MERGE_RESOLUTION|>--- conflicted
+++ resolved
@@ -205,21 +205,12 @@
 
 
 /* exported functions */
-<<<<<<< HEAD
-PHP_PGSQL_API int php_pgsql_meta_data(PGconn *pg_link, const char *table_name, zval *meta TSRMLS_DC);
+PHP_PGSQL_API int php_pgsql_meta_data(PGconn *pg_link, const char *table_name, zval *meta, zend_bool extended TSRMLS_DC);
 PHP_PGSQL_API int php_pgsql_convert(PGconn *pg_link, const char *table_name, const zval *values, zval *result, php_uint_t opt TSRMLS_DC);
 PHP_PGSQL_API int php_pgsql_insert(PGconn *pg_link, const char *table, zval *values, php_uint_t opt, char **sql TSRMLS_DC);
 PHP_PGSQL_API int php_pgsql_update(PGconn *pg_link, const char *table, zval *values, zval *ids, php_uint_t opt , char **sql TSRMLS_DC);
 PHP_PGSQL_API int php_pgsql_delete(PGconn *pg_link, const char *table, zval *ids, php_uint_t opt, char **sql TSRMLS_DC);
 PHP_PGSQL_API int php_pgsql_select(PGconn *pg_link, const char *table, zval *ids, zval *ret_array, php_uint_t opt, char **sql  TSRMLS_DC);
-=======
-PHP_PGSQL_API int php_pgsql_meta_data(PGconn *pg_link, const char *table_name, zval *meta, zend_bool extended TSRMLS_DC);
-PHP_PGSQL_API int php_pgsql_convert(PGconn *pg_link, const char *table_name, const zval *values, zval *result, ulong opt TSRMLS_DC);
-PHP_PGSQL_API int php_pgsql_insert(PGconn *pg_link, const char *table, zval *values, ulong opt, char **sql TSRMLS_DC);
-PHP_PGSQL_API int php_pgsql_update(PGconn *pg_link, const char *table, zval *values, zval *ids, ulong opt , char **sql TSRMLS_DC);
-PHP_PGSQL_API int php_pgsql_delete(PGconn *pg_link, const char *table, zval *ids, ulong opt, char **sql TSRMLS_DC);
-PHP_PGSQL_API int php_pgsql_select(PGconn *pg_link, const char *table, zval *ids, zval *ret_array, ulong opt, char **sql  TSRMLS_DC);
->>>>>>> 90325ba7
 PHP_PGSQL_API int php_pgsql_result2array(PGresult *pg_result, zval *ret_array TSRMLS_DC);
 
 /* internal functions */
