/*
   +----------------------------------------------------------------------+
   | PHP Version 5                                                        |
   +----------------------------------------------------------------------+
   | Copyright (c) 1997-2014 The PHP Group                                |
   +----------------------------------------------------------------------+
   | This source file is subject to version 3.01 of the PHP license,      |
   | that is bundled with this package in the file LICENSE, and is        |
   | available through the world-wide-web at the following url:           |
   | http://www.php.net/license/3_01.txt                                  |
   | If you did not receive a copy of the PHP license and are unable to   |
   | obtain it through the world-wide-web, please send a note to          |
   | license@php.net so we can mail you a copy immediately.               |
   +----------------------------------------------------------------------+
   | Authors: Zeev Suraski <zeev@zend.com>                                |
   |          Jouni Ahto <jouni.ahto@exdec.fi>                            |
   |          Yasuo Ohgaki <yohgaki@php.net>                              |
   |          Youichi Iwakiri <yiwakiri@st.rim.or.jp> (pg_copy_*)         |
   |          Chris Kings-Lynne <chriskl@php.net> (v3 protocol)           |
   +----------------------------------------------------------------------+
 */
 
/* $Id$ */

#include <stdlib.h>

#define PHP_PGSQL_PRIVATE 1

#ifdef HAVE_CONFIG_H
#include "config.h"
#endif

#define SMART_STR_PREALLOC 512

#include "php.h"
#include "php_ini.h"
#include "ext/standard/php_standard.h"
#include "ext/standard/php_smart_str.h"
#include "ext/ereg/php_regex.h"
#ifdef PHP_WIN32
# include "win32/time.h"
#endif

#undef PACKAGE_BUGREPORT
#undef PACKAGE_NAME
#undef PACKAGE_STRING
#undef PACKAGE_TARNAME
#undef PACKAGE_VERSION
#include "php_pgsql.h"
#include "php_globals.h"
#include "zend_exceptions.h"

#if HAVE_PGSQL

#ifndef InvalidOid
#define InvalidOid ((Oid) 0)
#endif

#define PGSQL_ASSOC		1<<0
#define PGSQL_NUM		1<<1
#define PGSQL_BOTH		(PGSQL_ASSOC|PGSQL_NUM)

#define PGSQL_STATUS_LONG     1
#define PGSQL_STATUS_STRING   2

#define PGSQL_MAX_LENGTH_OF_LONG   30
#define PGSQL_MAX_LENGTH_OF_DOUBLE 60

#if LONG_MAX < UINT_MAX
#define PGSQL_RETURN_OID(oid) do { \
	if (oid > LONG_MAX) { \
		smart_str s = {0}; \
		smart_str_append_unsigned(&s, oid); \
		smart_str_0(&s); \
		RETURN_STRINGL(s.c, s.len, 0); \
	} \
	RETURN_LONG((long)oid); \
} while(0)
#else
#define PGSQL_RETURN_OID(oid) (RETURN_LONG((long)oid))
#endif

#if HAVE_PQSETNONBLOCKING
#define PQ_SETNONBLOCKING(pg_link, flag) PQsetnonblocking(pg_link, flag)
#else
#define PQ_SETNONBLOCKING(pg_link, flag) 0
#endif

#define CHECK_DEFAULT_LINK(x) if ((x) == -1) { php_error_docref(NULL TSRMLS_CC, E_WARNING, "No PostgreSQL link opened yet"); }

#ifndef HAVE_PQFREEMEM
#define PQfreemem free
#endif

ZEND_DECLARE_MODULE_GLOBALS(pgsql)
static PHP_GINIT_FUNCTION(pgsql);

/* {{{ arginfo */
ZEND_BEGIN_ARG_INFO_EX(arginfo_pg_connect, 0, 0, 1)
	ZEND_ARG_INFO(0, connection_string)
	ZEND_ARG_INFO(0, connect_type)
	ZEND_ARG_INFO(0, host)
	ZEND_ARG_INFO(0, port)
	ZEND_ARG_INFO(0, options)
	ZEND_ARG_INFO(0, tty)
	ZEND_ARG_INFO(0, database)
ZEND_END_ARG_INFO()

ZEND_BEGIN_ARG_INFO_EX(arginfo_pg_pconnect, 0, 0, 1)
	ZEND_ARG_INFO(0, connection_string)
	ZEND_ARG_INFO(0, host)
	ZEND_ARG_INFO(0, port)
	ZEND_ARG_INFO(0, options)
	ZEND_ARG_INFO(0, tty)
	ZEND_ARG_INFO(0, database)
ZEND_END_ARG_INFO()

#if HAVE_PQPARAMETERSTATUS
ZEND_BEGIN_ARG_INFO_EX(arginfo_pg_parameter_status, 0, 0, 1)
	ZEND_ARG_INFO(0, connection)
	ZEND_ARG_INFO(0, param_name)
ZEND_END_ARG_INFO()
#endif

ZEND_BEGIN_ARG_INFO_EX(arginfo_pg_close, 0, 0, 0)
	ZEND_ARG_INFO(0, connection)
ZEND_END_ARG_INFO()

ZEND_BEGIN_ARG_INFO_EX(arginfo_pg_dbname, 0, 0, 0)
	ZEND_ARG_INFO(0, connection)
ZEND_END_ARG_INFO()

ZEND_BEGIN_ARG_INFO_EX(arginfo_pg_last_error, 0, 0, 0)
	ZEND_ARG_INFO(0, connection)
ZEND_END_ARG_INFO()

ZEND_BEGIN_ARG_INFO_EX(arginfo_pg_options, 0, 0, 0)
	ZEND_ARG_INFO(0, connection)
ZEND_END_ARG_INFO()

ZEND_BEGIN_ARG_INFO_EX(arginfo_pg_port, 0, 0, 0)
	ZEND_ARG_INFO(0, connection)
ZEND_END_ARG_INFO()

ZEND_BEGIN_ARG_INFO_EX(arginfo_pg_tty, 0, 0, 0)
	ZEND_ARG_INFO(0, connection)
ZEND_END_ARG_INFO()

ZEND_BEGIN_ARG_INFO_EX(arginfo_pg_host, 0, 0, 0)
	ZEND_ARG_INFO(0, connection)
ZEND_END_ARG_INFO()

ZEND_BEGIN_ARG_INFO_EX(arginfo_pg_version, 0, 0, 0)
	ZEND_ARG_INFO(0, connection)
ZEND_END_ARG_INFO()

ZEND_BEGIN_ARG_INFO_EX(arginfo_pg_ping, 0, 0, 0)
	ZEND_ARG_INFO(0, connection)
ZEND_END_ARG_INFO()

ZEND_BEGIN_ARG_INFO_EX(arginfo_pg_query, 0, 0, 0)
	ZEND_ARG_INFO(0, connection)
	ZEND_ARG_INFO(0, query)
ZEND_END_ARG_INFO()

#if HAVE_PQEXECPARAMS
ZEND_BEGIN_ARG_INFO_EX(arginfo_pg_query_params, 0, 0, 0)
	ZEND_ARG_INFO(0, connection)
	ZEND_ARG_INFO(0, query)
	ZEND_ARG_INFO(0, params)
ZEND_END_ARG_INFO()
#endif

#if HAVE_PQPREPARE
ZEND_BEGIN_ARG_INFO_EX(arginfo_pg_prepare, 0, 0, 0)
	ZEND_ARG_INFO(0, connection)
	ZEND_ARG_INFO(0, stmtname)
	ZEND_ARG_INFO(0, query)
ZEND_END_ARG_INFO()
#endif

#if HAVE_PQEXECPREPARED
ZEND_BEGIN_ARG_INFO_EX(arginfo_pg_execute, 0, 0, 0)
	ZEND_ARG_INFO(0, connection)
	ZEND_ARG_INFO(0, stmtname)
	ZEND_ARG_INFO(0, params)
ZEND_END_ARG_INFO()
#endif

ZEND_BEGIN_ARG_INFO_EX(arginfo_pg_num_rows, 0, 0, 1)
	ZEND_ARG_INFO(0, result)
ZEND_END_ARG_INFO()

ZEND_BEGIN_ARG_INFO_EX(arginfo_pg_num_fields, 0, 0, 1)
	ZEND_ARG_INFO(0, result)
ZEND_END_ARG_INFO()

#if HAVE_PQCMDTUPLES
ZEND_BEGIN_ARG_INFO_EX(arginfo_pg_affected_rows, 0, 0, 1)
	ZEND_ARG_INFO(0, result)
ZEND_END_ARG_INFO()
#endif

ZEND_BEGIN_ARG_INFO_EX(arginfo_pg_last_notice, 0, 0, 1)
	ZEND_ARG_INFO(0, connection)
ZEND_END_ARG_INFO()

#ifdef HAVE_PQFTABLE
ZEND_BEGIN_ARG_INFO_EX(arginfo_pg_field_table, 0, 0, 2)
	ZEND_ARG_INFO(0, result)
	ZEND_ARG_INFO(0, field_number)
	ZEND_ARG_INFO(0, oid_only)
ZEND_END_ARG_INFO()
#endif

ZEND_BEGIN_ARG_INFO_EX(arginfo_pg_field_name, 0, 0, 2)
	ZEND_ARG_INFO(0, result)
	ZEND_ARG_INFO(0, field_number)
ZEND_END_ARG_INFO()

ZEND_BEGIN_ARG_INFO_EX(arginfo_pg_field_size, 0, 0, 2)
	ZEND_ARG_INFO(0, result)
	ZEND_ARG_INFO(0, field_number)
ZEND_END_ARG_INFO()

ZEND_BEGIN_ARG_INFO_EX(arginfo_pg_field_type, 0, 0, 2)
	ZEND_ARG_INFO(0, result)
	ZEND_ARG_INFO(0, field_number)
ZEND_END_ARG_INFO()

ZEND_BEGIN_ARG_INFO_EX(arginfo_pg_field_type_oid, 0, 0, 2)
	ZEND_ARG_INFO(0, result)
	ZEND_ARG_INFO(0, field_number)
ZEND_END_ARG_INFO()

ZEND_BEGIN_ARG_INFO_EX(arginfo_pg_field_num, 0, 0, 2)
	ZEND_ARG_INFO(0, result)
	ZEND_ARG_INFO(0, field_name)
ZEND_END_ARG_INFO()

ZEND_BEGIN_ARG_INFO_EX(arginfo_pg_fetch_result, 0, 0, 1)
	ZEND_ARG_INFO(0, result)
	ZEND_ARG_INFO(0, row_number)
	ZEND_ARG_INFO(0, field_name)
ZEND_END_ARG_INFO()

ZEND_BEGIN_ARG_INFO_EX(arginfo_pg_fetch_row, 0, 0, 1)
	ZEND_ARG_INFO(0, result)
	ZEND_ARG_INFO(0, row)
	ZEND_ARG_INFO(0, result_type)
ZEND_END_ARG_INFO()

ZEND_BEGIN_ARG_INFO_EX(arginfo_pg_fetch_assoc, 0, 0, 1)
	ZEND_ARG_INFO(0, result)
	ZEND_ARG_INFO(0, row)
ZEND_END_ARG_INFO()

ZEND_BEGIN_ARG_INFO_EX(arginfo_pg_fetch_array, 0, 0, 1)
	ZEND_ARG_INFO(0, result)
	ZEND_ARG_INFO(0, row)
	ZEND_ARG_INFO(0, result_type)
ZEND_END_ARG_INFO()

ZEND_BEGIN_ARG_INFO_EX(arginfo_pg_fetch_object, 0, 0, 1)
	ZEND_ARG_INFO(0, result)
	ZEND_ARG_INFO(0, row)
	ZEND_ARG_INFO(0, class_name)
	ZEND_ARG_INFO(0, l)
	ZEND_ARG_INFO(0, ctor_params)
ZEND_END_ARG_INFO()

ZEND_BEGIN_ARG_INFO_EX(arginfo_pg_fetch_all, 0, 0, 1)
	ZEND_ARG_INFO(0, result)
ZEND_END_ARG_INFO()

ZEND_BEGIN_ARG_INFO_EX(arginfo_pg_fetch_all_columns, 0, 0, 1)
	ZEND_ARG_INFO(0, result)
	ZEND_ARG_INFO(0, column_number)
ZEND_END_ARG_INFO()

ZEND_BEGIN_ARG_INFO_EX(arginfo_pg_result_seek, 0, 0, 2)
	ZEND_ARG_INFO(0, result)
	ZEND_ARG_INFO(0, offset)
ZEND_END_ARG_INFO()

ZEND_BEGIN_ARG_INFO_EX(arginfo_pg_field_prtlen, 0, 0, 1)
	ZEND_ARG_INFO(0, result)
	ZEND_ARG_INFO(0, row)
	ZEND_ARG_INFO(0, field_name_or_number)
ZEND_END_ARG_INFO()

ZEND_BEGIN_ARG_INFO_EX(arginfo_pg_field_is_null, 0, 0, 1)
	ZEND_ARG_INFO(0, result)
	ZEND_ARG_INFO(0, row)
	ZEND_ARG_INFO(0, field_name_or_number)
ZEND_END_ARG_INFO()

ZEND_BEGIN_ARG_INFO_EX(arginfo_pg_free_result, 0, 0, 1)
	ZEND_ARG_INFO(0, result)
ZEND_END_ARG_INFO()

ZEND_BEGIN_ARG_INFO_EX(arginfo_pg_last_oid, 0, 0, 1)
	ZEND_ARG_INFO(0, result)
ZEND_END_ARG_INFO()

ZEND_BEGIN_ARG_INFO_EX(arginfo_pg_trace, 0, 0, 1)
	ZEND_ARG_INFO(0, filename)
	ZEND_ARG_INFO(0, mode)
	ZEND_ARG_INFO(0, connection)
ZEND_END_ARG_INFO()

ZEND_BEGIN_ARG_INFO_EX(arginfo_pg_untrace, 0, 0, 0)
	ZEND_ARG_INFO(0, connection)
ZEND_END_ARG_INFO()

ZEND_BEGIN_ARG_INFO_EX(arginfo_pg_lo_create, 0, 0, 0)
	ZEND_ARG_INFO(0, connection)
	ZEND_ARG_INFO(0, large_object_id)
ZEND_END_ARG_INFO()

ZEND_BEGIN_ARG_INFO_EX(arginfo_pg_lo_unlink, 0, 0, 0)
	ZEND_ARG_INFO(0, connection)
	ZEND_ARG_INFO(0, large_object_oid)
ZEND_END_ARG_INFO()

ZEND_BEGIN_ARG_INFO_EX(arginfo_pg_lo_open, 0, 0, 0)
	ZEND_ARG_INFO(0, connection)
	ZEND_ARG_INFO(0, large_object_oid)
	ZEND_ARG_INFO(0, mode)
ZEND_END_ARG_INFO()

ZEND_BEGIN_ARG_INFO_EX(arginfo_pg_lo_close, 0, 0, 1)
	ZEND_ARG_INFO(0, large_object)
ZEND_END_ARG_INFO()

ZEND_BEGIN_ARG_INFO_EX(arginfo_pg_lo_read, 0, 0, 1)
	ZEND_ARG_INFO(0, large_object)
	ZEND_ARG_INFO(0, len)
ZEND_END_ARG_INFO()

ZEND_BEGIN_ARG_INFO_EX(arginfo_pg_lo_write, 0, 0, 2)
	ZEND_ARG_INFO(0, large_object)
	ZEND_ARG_INFO(0, buf)
	ZEND_ARG_INFO(0, len)
ZEND_END_ARG_INFO()

ZEND_BEGIN_ARG_INFO_EX(arginfo_pg_lo_read_all, 0, 0, 1)
	ZEND_ARG_INFO(0, large_object)
ZEND_END_ARG_INFO()

ZEND_BEGIN_ARG_INFO_EX(arginfo_pg_lo_import, 0, 0, 0)
	ZEND_ARG_INFO(0, connection)
	ZEND_ARG_INFO(0, filename)
	ZEND_ARG_INFO(0, large_object_oid)
ZEND_END_ARG_INFO()

ZEND_BEGIN_ARG_INFO_EX(arginfo_pg_lo_export, 0, 0, 0)
	ZEND_ARG_INFO(0, connection)
	ZEND_ARG_INFO(0, objoid)
	ZEND_ARG_INFO(0, filename)
ZEND_END_ARG_INFO()

ZEND_BEGIN_ARG_INFO_EX(arginfo_pg_lo_seek, 0, 0, 2)
	ZEND_ARG_INFO(0, large_object)
	ZEND_ARG_INFO(0, offset)
	ZEND_ARG_INFO(0, whence)
ZEND_END_ARG_INFO()

ZEND_BEGIN_ARG_INFO_EX(arginfo_pg_lo_tell, 0, 0, 1)
	ZEND_ARG_INFO(0, large_object)
ZEND_END_ARG_INFO()

#if HAVE_PQSETERRORVERBOSITY
ZEND_BEGIN_ARG_INFO_EX(arginfo_pg_set_error_verbosity, 0, 0, 0)
	ZEND_ARG_INFO(0, connection)
	ZEND_ARG_INFO(0, verbosity)
ZEND_END_ARG_INFO()
#endif

#if HAVE_PQCLIENTENCODING
ZEND_BEGIN_ARG_INFO_EX(arginfo_pg_set_client_encoding, 0, 0, 0)
	ZEND_ARG_INFO(0, connection)
	ZEND_ARG_INFO(0, encoding)
ZEND_END_ARG_INFO()

ZEND_BEGIN_ARG_INFO_EX(arginfo_pg_client_encoding, 0, 0, 0)
	ZEND_ARG_INFO(0, connection)
ZEND_END_ARG_INFO()
#endif

ZEND_BEGIN_ARG_INFO_EX(arginfo_pg_end_copy, 0, 0, 0)
	ZEND_ARG_INFO(0, connection)
ZEND_END_ARG_INFO()

ZEND_BEGIN_ARG_INFO_EX(arginfo_pg_put_line, 0, 0, 0)
	ZEND_ARG_INFO(0, connection)
	ZEND_ARG_INFO(0, query)
ZEND_END_ARG_INFO()

ZEND_BEGIN_ARG_INFO_EX(arginfo_pg_copy_to, 0, 0, 2)
	ZEND_ARG_INFO(0, connection)
	ZEND_ARG_INFO(0, table_name)
	ZEND_ARG_INFO(0, delimiter)
	ZEND_ARG_INFO(0, null_as)
ZEND_END_ARG_INFO()

ZEND_BEGIN_ARG_INFO_EX(arginfo_pg_copy_from, 0, 0, 3)
	ZEND_ARG_INFO(0, connection)
	ZEND_ARG_INFO(0, table_name)
	ZEND_ARG_INFO(0, rows)
	ZEND_ARG_INFO(0, delimiter)
	ZEND_ARG_INFO(0, null_as)
ZEND_END_ARG_INFO()

#if HAVE_PQESCAPE
ZEND_BEGIN_ARG_INFO_EX(arginfo_pg_escape_string, 0, 0, 0)
	ZEND_ARG_INFO(0, connection)
	ZEND_ARG_INFO(0, data)
ZEND_END_ARG_INFO()

ZEND_BEGIN_ARG_INFO_EX(arginfo_pg_escape_bytea, 0, 0, 0)
	ZEND_ARG_INFO(0, connection)
	ZEND_ARG_INFO(0, data)
ZEND_END_ARG_INFO()

ZEND_BEGIN_ARG_INFO_EX(arginfo_pg_unescape_bytea, 0, 0, 1)
	ZEND_ARG_INFO(0, data)
ZEND_END_ARG_INFO()
#endif

#if HAVE_PQESCAPE
ZEND_BEGIN_ARG_INFO_EX(arginfo_pg_escape_literal, 0, 0, 0)
	ZEND_ARG_INFO(0, connection)
	ZEND_ARG_INFO(0, data)
ZEND_END_ARG_INFO()
ZEND_BEGIN_ARG_INFO_EX(arginfo_pg_escape_identifier, 0, 0, 0)
	ZEND_ARG_INFO(0, connection)
	ZEND_ARG_INFO(0, data)
ZEND_END_ARG_INFO()
#endif

ZEND_BEGIN_ARG_INFO_EX(arginfo_pg_result_error, 0, 0, 1)
	ZEND_ARG_INFO(0, result)
ZEND_END_ARG_INFO()

#if HAVE_PQRESULTERRORFIELD
ZEND_BEGIN_ARG_INFO_EX(arginfo_pg_result_error_field, 0, 0, 2)
	ZEND_ARG_INFO(0, result)
	ZEND_ARG_INFO(0, fieldcode)
ZEND_END_ARG_INFO()
#endif

ZEND_BEGIN_ARG_INFO_EX(arginfo_pg_connection_status, 0, 0, 1)
	ZEND_ARG_INFO(0, connection)
ZEND_END_ARG_INFO()

#if HAVE_PGTRANSACTIONSTATUS
ZEND_BEGIN_ARG_INFO_EX(arginfo_pg_transaction_status, 0, 0, 1)
	ZEND_ARG_INFO(0, connection)
ZEND_END_ARG_INFO()
#endif

ZEND_BEGIN_ARG_INFO_EX(arginfo_pg_connection_reset, 0, 0, 1)
	ZEND_ARG_INFO(0, connection)
ZEND_END_ARG_INFO()

ZEND_BEGIN_ARG_INFO_EX(arginfo_pg_cancel_query, 0, 0, 1)
	ZEND_ARG_INFO(0, connection)
ZEND_END_ARG_INFO()

ZEND_BEGIN_ARG_INFO_EX(arginfo_pg_connection_busy, 0, 0, 1)
	ZEND_ARG_INFO(0, connection)
ZEND_END_ARG_INFO()

ZEND_BEGIN_ARG_INFO_EX(arginfo_pg_send_query, 0, 0, 2)
	ZEND_ARG_INFO(0, connection)
	ZEND_ARG_INFO(0, query)
ZEND_END_ARG_INFO()

#if HAVE_PQSENDQUERYPARAMS
ZEND_BEGIN_ARG_INFO_EX(arginfo_pg_send_query_params, 0, 0, 3)
	ZEND_ARG_INFO(0, connection)
	ZEND_ARG_INFO(0, query)
	ZEND_ARG_INFO(0, params)
ZEND_END_ARG_INFO()
#endif

#if HAVE_PQSENDPREPARE
ZEND_BEGIN_ARG_INFO_EX(arginfo_pg_send_prepare, 0, 0, 3)
	ZEND_ARG_INFO(0, connection)
	ZEND_ARG_INFO(0, stmtname)
	ZEND_ARG_INFO(0, query)
ZEND_END_ARG_INFO()
#endif

#if HAVE_PQSENDQUERYPREPARED
ZEND_BEGIN_ARG_INFO_EX(arginfo_pg_send_execute, 0, 0, 3)
	ZEND_ARG_INFO(0, connection)
	ZEND_ARG_INFO(0, stmtname)
	ZEND_ARG_INFO(0, params)
ZEND_END_ARG_INFO()
#endif

ZEND_BEGIN_ARG_INFO_EX(arginfo_pg_get_result, 0, 0, 1)
	ZEND_ARG_INFO(0, connection)
ZEND_END_ARG_INFO()

ZEND_BEGIN_ARG_INFO_EX(arginfo_pg_result_status, 0, 0, 1)
	ZEND_ARG_INFO(0, result)
	ZEND_ARG_INFO(0, result_type)
ZEND_END_ARG_INFO()

ZEND_BEGIN_ARG_INFO_EX(arginfo_pg_get_notify, 0, 0, 0)
	ZEND_ARG_INFO(0, connection)
	ZEND_ARG_INFO(0, e)
ZEND_END_ARG_INFO()

ZEND_BEGIN_ARG_INFO_EX(arginfo_pg_get_pid, 0, 0, 0)
	ZEND_ARG_INFO(0, connection)
ZEND_END_ARG_INFO()

ZEND_BEGIN_ARG_INFO_EX(arginfo_pg_meta_data, 0, 0, 2)
	ZEND_ARG_INFO(0, db)
	ZEND_ARG_INFO(0, table)
ZEND_END_ARG_INFO()

ZEND_BEGIN_ARG_INFO_EX(arginfo_pg_convert, 0, 0, 3)
	ZEND_ARG_INFO(0, db)
	ZEND_ARG_INFO(0, table)
	ZEND_ARG_INFO(0, values)
	ZEND_ARG_INFO(0, options)
ZEND_END_ARG_INFO()

ZEND_BEGIN_ARG_INFO_EX(arginfo_pg_insert, 0, 0, 3)
	ZEND_ARG_INFO(0, db)
	ZEND_ARG_INFO(0, table)
	ZEND_ARG_INFO(0, values)
	ZEND_ARG_INFO(0, options)
ZEND_END_ARG_INFO()

ZEND_BEGIN_ARG_INFO_EX(arginfo_pg_update, 0, 0, 4)
	ZEND_ARG_INFO(0, db)
	ZEND_ARG_INFO(0, table)
	ZEND_ARG_INFO(0, fields)
	ZEND_ARG_INFO(0, ids)
	ZEND_ARG_INFO(0, options)
ZEND_END_ARG_INFO()

ZEND_BEGIN_ARG_INFO_EX(arginfo_pg_delete, 0, 0, 3)
	ZEND_ARG_INFO(0, db)
	ZEND_ARG_INFO(0, table)
	ZEND_ARG_INFO(0, ids)
	ZEND_ARG_INFO(0, options)
ZEND_END_ARG_INFO()

ZEND_BEGIN_ARG_INFO_EX(arginfo_pg_select, 0, 0, 3)
	ZEND_ARG_INFO(0, db)
	ZEND_ARG_INFO(0, table)
	ZEND_ARG_INFO(0, ids)
	ZEND_ARG_INFO(0, options)
ZEND_END_ARG_INFO()
/* }}} */

/* {{{ pgsql_functions[]
 */
const zend_function_entry pgsql_functions[] = {
	/* connection functions */
	PHP_FE(pg_connect,		arginfo_pg_connect)
	PHP_FE(pg_pconnect,		arginfo_pg_pconnect)
	PHP_FE(pg_close,		arginfo_pg_close)
	PHP_FE(pg_connection_status,	arginfo_pg_connection_status)
	PHP_FE(pg_connection_busy,		arginfo_pg_connection_busy)
	PHP_FE(pg_connection_reset,		arginfo_pg_connection_reset)
	PHP_FE(pg_host,			arginfo_pg_host)
	PHP_FE(pg_dbname,		arginfo_pg_dbname)
	PHP_FE(pg_port,			arginfo_pg_port)
	PHP_FE(pg_tty,			arginfo_pg_tty)
	PHP_FE(pg_options,		arginfo_pg_options)
	PHP_FE(pg_version,		arginfo_pg_version)
	PHP_FE(pg_ping,			arginfo_pg_ping)
#if HAVE_PQPARAMETERSTATUS
	PHP_FE(pg_parameter_status, arginfo_pg_parameter_status)
#endif
#if HAVE_PGTRANSACTIONSTATUS
	PHP_FE(pg_transaction_status, arginfo_pg_transaction_status)
#endif
	/* query functions */
	PHP_FE(pg_query,		arginfo_pg_query)
#if HAVE_PQEXECPARAMS
	PHP_FE(pg_query_params,		arginfo_pg_query_params)
#endif
#if HAVE_PQPREPARE
	PHP_FE(pg_prepare,		arginfo_pg_prepare)
#endif
#if HAVE_PQEXECPREPARED
	PHP_FE(pg_execute,		arginfo_pg_execute)
#endif
	PHP_FE(pg_send_query,	arginfo_pg_send_query)
#if HAVE_PQSENDQUERYPARAMS
	PHP_FE(pg_send_query_params,	arginfo_pg_send_query_params)
#endif
#if HAVE_PQSENDPREPARE
	PHP_FE(pg_send_prepare,	arginfo_pg_send_prepare)
#endif
#if HAVE_PQSENDQUERYPREPARED
	PHP_FE(pg_send_execute,	arginfo_pg_send_execute)
#endif
	PHP_FE(pg_cancel_query, arginfo_pg_cancel_query)
	/* result functions */
	PHP_FE(pg_fetch_result,	arginfo_pg_fetch_result)
	PHP_FE(pg_fetch_row,	arginfo_pg_fetch_row)
	PHP_FE(pg_fetch_assoc,	arginfo_pg_fetch_assoc)
	PHP_FE(pg_fetch_array,	arginfo_pg_fetch_array)
	PHP_FE(pg_fetch_object,	arginfo_pg_fetch_object)
	PHP_FE(pg_fetch_all,	arginfo_pg_fetch_all)
	PHP_FE(pg_fetch_all_columns,	arginfo_pg_fetch_all_columns)
#if HAVE_PQCMDTUPLES
	PHP_FE(pg_affected_rows,arginfo_pg_affected_rows)
#endif
	PHP_FE(pg_get_result,	arginfo_pg_get_result)
	PHP_FE(pg_result_seek,	arginfo_pg_result_seek)
	PHP_FE(pg_result_status,arginfo_pg_result_status)
	PHP_FE(pg_free_result,	arginfo_pg_free_result)
	PHP_FE(pg_last_oid,	    arginfo_pg_last_oid)
	PHP_FE(pg_num_rows,		arginfo_pg_num_rows)
	PHP_FE(pg_num_fields,	arginfo_pg_num_fields)
	PHP_FE(pg_field_name,	arginfo_pg_field_name)
	PHP_FE(pg_field_num,	arginfo_pg_field_num)
	PHP_FE(pg_field_size,	arginfo_pg_field_size)
	PHP_FE(pg_field_type,	arginfo_pg_field_type)
	PHP_FE(pg_field_type_oid, arginfo_pg_field_type_oid)
	PHP_FE(pg_field_prtlen,	arginfo_pg_field_prtlen)
	PHP_FE(pg_field_is_null,arginfo_pg_field_is_null)
#ifdef HAVE_PQFTABLE
	PHP_FE(pg_field_table,  arginfo_pg_field_table)
#endif
	/* async message function */
	PHP_FE(pg_get_notify,   arginfo_pg_get_notify)
	PHP_FE(pg_get_pid,      arginfo_pg_get_pid)
	/* error message functions */
	PHP_FE(pg_result_error, arginfo_pg_result_error)
#if HAVE_PQRESULTERRORFIELD
	PHP_FE(pg_result_error_field, arginfo_pg_result_error_field)
#endif
	PHP_FE(pg_last_error,   arginfo_pg_last_error)
	PHP_FE(pg_last_notice,  arginfo_pg_last_notice)
	/* copy functions */
	PHP_FE(pg_put_line,		arginfo_pg_put_line)
	PHP_FE(pg_end_copy,		arginfo_pg_end_copy)
	PHP_FE(pg_copy_to,      arginfo_pg_copy_to)
	PHP_FE(pg_copy_from,    arginfo_pg_copy_from)
	/* debug functions */
	PHP_FE(pg_trace,		arginfo_pg_trace)
	PHP_FE(pg_untrace,		arginfo_pg_untrace)
	/* large object functions */
	PHP_FE(pg_lo_create,	arginfo_pg_lo_create)
	PHP_FE(pg_lo_unlink,	arginfo_pg_lo_unlink)
	PHP_FE(pg_lo_open,		arginfo_pg_lo_open)
	PHP_FE(pg_lo_close,		arginfo_pg_lo_close)
	PHP_FE(pg_lo_read,		arginfo_pg_lo_read)
	PHP_FE(pg_lo_write,		arginfo_pg_lo_write)
	PHP_FE(pg_lo_read_all,	arginfo_pg_lo_read_all)
	PHP_FE(pg_lo_import,	arginfo_pg_lo_import)
	PHP_FE(pg_lo_export,	arginfo_pg_lo_export)
	PHP_FE(pg_lo_seek,		arginfo_pg_lo_seek)
	PHP_FE(pg_lo_tell,		arginfo_pg_lo_tell)
	/* utility functions */
#if HAVE_PQESCAPE
	PHP_FE(pg_escape_string,	arginfo_pg_escape_string)
	PHP_FE(pg_escape_bytea, 	arginfo_pg_escape_bytea)
	PHP_FE(pg_unescape_bytea, 	arginfo_pg_unescape_bytea)
	PHP_FE(pg_escape_literal,	arginfo_pg_escape_literal)
	PHP_FE(pg_escape_identifier,	arginfo_pg_escape_identifier)
#endif
#if HAVE_PQSETERRORVERBOSITY
	PHP_FE(pg_set_error_verbosity,	arginfo_pg_set_error_verbosity)
#endif
#if HAVE_PQCLIENTENCODING
	PHP_FE(pg_client_encoding,		arginfo_pg_client_encoding)
	PHP_FE(pg_set_client_encoding,	arginfo_pg_set_client_encoding)
#endif
	/* misc function */
	PHP_FE(pg_meta_data,	arginfo_pg_meta_data)
	PHP_FE(pg_convert,      arginfo_pg_convert)
	PHP_FE(pg_insert,       arginfo_pg_insert)
	PHP_FE(pg_update,       arginfo_pg_update)
	PHP_FE(pg_delete,       arginfo_pg_delete)
	PHP_FE(pg_select,       arginfo_pg_select)
	/* aliases for downwards compatibility */
	PHP_FALIAS(pg_exec,          pg_query,          arginfo_pg_query)
	PHP_FALIAS(pg_getlastoid,    pg_last_oid,       arginfo_pg_last_oid)
#if HAVE_PQCMDTUPLES
	PHP_FALIAS(pg_cmdtuples,	 pg_affected_rows,  arginfo_pg_affected_rows)
#endif
	PHP_FALIAS(pg_errormessage,	 pg_last_error,     arginfo_pg_last_error)
	PHP_FALIAS(pg_numrows,		 pg_num_rows,       arginfo_pg_num_rows)
	PHP_FALIAS(pg_numfields,	 pg_num_fields,     arginfo_pg_num_fields)
	PHP_FALIAS(pg_fieldname,	 pg_field_name,     arginfo_pg_field_name)
	PHP_FALIAS(pg_fieldsize,     pg_field_size,     arginfo_pg_field_size)
	PHP_FALIAS(pg_fieldtype,	 pg_field_type,     arginfo_pg_field_type)
	PHP_FALIAS(pg_fieldnum,	     pg_field_num,      arginfo_pg_field_num)
	PHP_FALIAS(pg_fieldprtlen,	 pg_field_prtlen,   arginfo_pg_field_prtlen)
	PHP_FALIAS(pg_fieldisnull,	 pg_field_is_null,  arginfo_pg_field_is_null)
	PHP_FALIAS(pg_freeresult,    pg_free_result,    arginfo_pg_free_result)
	PHP_FALIAS(pg_result,	     pg_fetch_result,   arginfo_pg_get_result)
	PHP_FALIAS(pg_loreadall,	 pg_lo_read_all,    arginfo_pg_lo_read_all)
	PHP_FALIAS(pg_locreate,	     pg_lo_create,      arginfo_pg_lo_create)
	PHP_FALIAS(pg_lounlink,	     pg_lo_unlink,      arginfo_pg_lo_unlink)
	PHP_FALIAS(pg_loopen,	     pg_lo_open,        arginfo_pg_lo_open)
	PHP_FALIAS(pg_loclose,	     pg_lo_close,       arginfo_pg_lo_close)
	PHP_FALIAS(pg_loread,	     pg_lo_read,        arginfo_pg_lo_read)
	PHP_FALIAS(pg_lowrite,	     pg_lo_write,       arginfo_pg_lo_write)
	PHP_FALIAS(pg_loimport,	     pg_lo_import,      arginfo_pg_lo_import)
	PHP_FALIAS(pg_loexport,	     pg_lo_export,      arginfo_pg_lo_export)
#if HAVE_PQCLIENTENCODING
	PHP_FALIAS(pg_clientencoding,		pg_client_encoding,		arginfo_pg_client_encoding)
	PHP_FALIAS(pg_setclientencoding,	pg_set_client_encoding,	arginfo_pg_set_client_encoding)
#endif
	PHP_FE_END
};
/* }}} */

/* {{{ pgsql_module_entry
 */
zend_module_entry pgsql_module_entry = {
	STANDARD_MODULE_HEADER,
	"pgsql",
	pgsql_functions,
	PHP_MINIT(pgsql),
	PHP_MSHUTDOWN(pgsql),
	PHP_RINIT(pgsql),
	PHP_RSHUTDOWN(pgsql),
	PHP_MINFO(pgsql),
	NO_VERSION_YET,
	PHP_MODULE_GLOBALS(pgsql),
	PHP_GINIT(pgsql),
	NULL,
	NULL,
	STANDARD_MODULE_PROPERTIES_EX
};
/* }}} */

#ifdef COMPILE_DL_PGSQL
ZEND_GET_MODULE(pgsql)
#endif

static int le_link, le_plink, le_result, le_lofp, le_string;

/* Compatibility definitions */

#ifndef HAVE_PGSQL_WITH_MULTIBYTE_SUPPORT
#define pg_encoding_to_char(x) "SQL_ASCII"
#endif

#if !HAVE_PQESCAPE_CONN
#define PQescapeStringConn(conn, to, form, len, error) PQescapeString(to, from, len)
#endif

#if HAVE_PQESCAPELITERAL
#define PGSQLescapeLiteral(conn, str, len) PQescapeLiteral(conn, str, len)
#define PGSQLescapeIdentifier(conn, str, len) PQescapeIdentifier(conn, str, len)
#define PGSQLfree(a) PQfreemem(a)
#else
#define PGSQLescapeLiteral(conn, str, len) php_pgsql_PQescapeInternal(conn, str, len, 1, 0)
#define PGSQLescapeLiteral2(conn, str, len) php_pgsql_PQescapeInternal(conn, str, len, 1, 1)
#define PGSQLescapeIdentifier(conn, str, len) php_pgsql_PQescapeInternal(conn, str, len, 0, 0)
#define PGSQLfree(a) efree(a)

/* emulate libpq's PQescapeInternal() 9.0 or later */
static char* php_pgsql_PQescapeInternal(PGconn *conn, const char *str, size_t len, int escape_literal, int safe) {
	char *result, *rp, *s;
	size_t tmp_len;

	if (!conn) {
		return NULL;
	}

	/* allocate enough memory */
	rp = result = (char *)safe_emalloc(len, 2, 5); /* leading " E" needs extra 2 bytes + quote_chars on both end for 2 bytes + NULL */

	if (escape_literal) {
		size_t new_len;

		if (safe) {
			char *tmp = (char *)safe_emalloc(len, 2, 1);
			*rp++ = '\'';
			/* PQescapeString does not escape \, but it handles multibyte chars safely.
			   This escape is incompatible with PQescapeLiteral. */
			new_len = PQescapeStringConn(conn, tmp, str, len, NULL);
			strncpy(rp, tmp, new_len);
			efree(tmp);
			rp += new_len;
		} else {
			char *encoding;
			/* This is compatible with PQescapeLiteral, but it cannot handle multbyte chars
			   such as SJIS, BIG5. Raise warning and return NULL by checking
			   client_encoding. XXX: Black list could be wrong. False positive. */
			encoding = (char *) pg_encoding_to_char(PQclientEncoding(conn));
			if (!strncmp(encoding, "SJIS", sizeof("SJIS")-1) ||
				!strncmp(encoding, "SHIFT_JIS_2004", sizeof("SHIFT_JIS_2004")-1) ||
				!strncmp(encoding, "WIN874", sizeof("WIN874")-1) ||
				!strncmp(encoding, "WIN1258", sizeof("WIN1258")-1) ||
				!strncmp(encoding, "BIG5", sizeof("BIG5")-1) ||
				!strncmp(encoding, "GBK", sizeof("GBK")-1) ||
				!strncmp(encoding, "JOHAB", sizeof("JOHAB")-1) ||
				!strncmp(encoding, "UHC", sizeof("UHC")-1) ) {
				php_error_docref(NULL TSRMLS_CC, E_WARNING, "Unsafe encoding is used. Do not use '%s' encoding or use PostgreSQL 9.0 or later libpq.", encoding);
			}
			/* check backslashes */
			tmp_len = strspn(str, "\\");
			if (tmp_len != len) {
				/* add " E" for escaping slashes */
				*rp++ = ' ';
				*rp++ = 'E';
			}
			*rp++ = '\'';
			for (s = (char *)str; s - str < len; ++s) {
				if (*s == '\'' || *s == '\\') {
					*rp++ = *s;
					*rp++ = *s;
				} else {
					*rp++ = *s;
				}
			}
		}
		*rp++ = '\'';
	} else {
		/* Identifier escape. */
		*rp++ = '"';
		for (s = (char *)str; s - str < len; ++s) {
			if (*s == '"') {
				*rp++ = '"';
				*rp++ = '"';
			} else {
				*rp++ = *s;
			}
		}
		*rp++ = '"';
	}
	*rp = '\0';

	return result;
}
#endif


/* {{{ _php_pgsql_trim_message */
static char * _php_pgsql_trim_message(const char *message, int *len)
{
	register int i = strlen(message)-1;

	if (i>1 && (message[i-1] == '\r' || message[i-1] == '\n') && message[i] == '.') {
		--i;
	}
	while (i>0 && (message[i] == '\r' || message[i] == '\n')) {
		--i;
	}
	++i;
	if (len) {
		*len = i;
	}
	return estrndup(message, i);
}
/* }}} */

/* {{{ _php_pgsql_trim_result */
static inline char * _php_pgsql_trim_result(PGconn * pgsql, char **buf)
{
	return *buf = _php_pgsql_trim_message(PQerrorMessage(pgsql), NULL);
}
/* }}} */

#define PQErrorMessageTrim(pgsql, buf) _php_pgsql_trim_result(pgsql, buf)

#define PHP_PQ_ERROR(text, pgsql) {										\
		char *msgbuf = _php_pgsql_trim_message(PQerrorMessage(pgsql), NULL); \
		php_error_docref(NULL TSRMLS_CC, E_WARNING, text, msgbuf);		\
		efree(msgbuf);													\
} \

/* {{{ php_pgsql_set_default_link
 */
static void php_pgsql_set_default_link(int id TSRMLS_DC)
{
	zend_list_addref(id);

	if (PGG(default_link) != -1) {
		zend_list_delete(PGG(default_link));
	}

	PGG(default_link) = id;
}
/* }}} */

/* {{{ _close_pgsql_link
 */
static void _close_pgsql_link(zend_rsrc_list_entry *rsrc TSRMLS_DC)
{
	PGconn *link = (PGconn *)rsrc->ptr;
	PGresult *res;

	while ((res = PQgetResult(link))) {
		PQclear(res);
	}
	PQfinish(link);
	PGG(num_links)--;
}
/* }}} */

/* {{{ _close_pgsql_plink
 */
static void _close_pgsql_plink(zend_rsrc_list_entry *rsrc TSRMLS_DC)
{
	PGconn *link = (PGconn *)rsrc->ptr;
	PGresult *res;

	while ((res = PQgetResult(link))) {
		PQclear(res);
	}
	PQfinish(link);
	PGG(num_persistent)--;
	PGG(num_links)--;
}
/* }}} */

/* {{{ _php_pgsql_notice_handler
 */
static void _php_pgsql_notice_handler(void *resource_id, const char *message)
{
	php_pgsql_notice *notice;
	
	TSRMLS_FETCH();
	if (! PGG(ignore_notices)) {
		notice = (php_pgsql_notice *)emalloc(sizeof(php_pgsql_notice));
		notice->message = _php_pgsql_trim_message(message, (int *)&notice->len);
		if (PGG(log_notices)) {
			php_error_docref(NULL TSRMLS_CC, E_NOTICE, "%s", notice->message);
		}
		zend_hash_index_update(&PGG(notices), (ulong)resource_id, (void **)&notice, sizeof(php_pgsql_notice *), NULL);
	}
}
/* }}} */

#define PHP_PGSQL_NOTICE_PTR_DTOR (void (*)(void *))_php_pgsql_notice_ptr_dtor

/* {{{ _php_pgsql_notice_dtor
 */
static void _php_pgsql_notice_ptr_dtor(void **ptr) 
{
	php_pgsql_notice *notice = (php_pgsql_notice *)*ptr;
	if (notice) {
		efree(notice->message);
		efree(notice);
		notice = NULL;
	}
}
/* }}} */

/* {{{ _rollback_transactions
 */
static int _rollback_transactions(zend_rsrc_list_entry *rsrc TSRMLS_DC)
{
	PGconn *link;
	PGresult *res;
	int orig;

	if (Z_TYPE_P(rsrc) != le_plink) 
		return 0;

	link = (PGconn *) rsrc->ptr;

	if (PQ_SETNONBLOCKING(link, 0)) {
		php_error_docref("ref.pgsql" TSRMLS_CC, E_NOTICE, "Cannot set connection to blocking mode");
		return -1;
	}
	
	while ((res = PQgetResult(link))) {
		PQclear(res);
	}
#if HAVE_PGTRANSACTIONSTATUS && HAVE_PQPROTOCOLVERSION
	if ((PQprotocolVersion(link) >= 3 && PQtransactionStatus(link) != PQTRANS_IDLE) || PQprotocolVersion(link) < 3)
#endif
	{
		orig = PGG(ignore_notices);
		PGG(ignore_notices) = 1;
#if HAVE_PGTRANSACTIONSTATUS && HAVE_PQPROTOCOLVERSION
		res = PQexec(link,"ROLLBACK;");
#else
		res = PQexec(link,"BEGIN;");
		PQclear(res);
		res = PQexec(link,"ROLLBACK;");
#endif
		PQclear(res);
		PGG(ignore_notices) = orig;
	}

	return 0;
}
/* }}} */

/* {{{ _free_ptr
 */
static void _free_ptr(zend_rsrc_list_entry *rsrc TSRMLS_DC)
{
	pgLofp *lofp = (pgLofp *)rsrc->ptr;
	efree(lofp);
}
/* }}} */

/* {{{ _free_result
 */
static void _free_result(zend_rsrc_list_entry *rsrc TSRMLS_DC)
{
	pgsql_result_handle *pg_result = (pgsql_result_handle *)rsrc->ptr;

	PQclear(pg_result->result);
	efree(pg_result);
}
/* }}} */


static int _php_pgsql_detect_identifier_escape(const char *identifier, size_t len)
{
	size_t i;

	/* Handle edge case. Cannot be a escaped string */
	if (len <= 2) {
		return FAILURE;
	}
	/* Detect double qoutes */
	if (identifier[0] == '"' && identifier[len-1] == '"') {
		/* Detect wrong format of " inside of escaped string */
		for (i = 1; i < len-1; i++) {
			if (identifier[i] == '"' && (identifier[++i] != '"' || i == len-1)) {
				return FAILURE;
			}
		}
	} else {
		return FAILURE;
	}
	/* Escaped properly */
	return SUCCESS;
}


/* {{{ _php_pgsql_strndup, no strndup should be used */
static char *_php_pgsql_strndup(const char *s, size_t len)
{
	char *new;

	if (NULL == s) {
		return (char *)NULL;
	}

	new = (char *) malloc(len + 1);

	if (NULL == new) {
		return (char *)NULL;
	}

	new[len] = '\0';

	return memmove(new, s, len);
}
/* }}} */

/* {{{ PHP_INI
 */
PHP_INI_BEGIN()
STD_PHP_INI_BOOLEAN( "pgsql.allow_persistent",      "1",  PHP_INI_SYSTEM, OnUpdateBool, allow_persistent,      zend_pgsql_globals, pgsql_globals)
STD_PHP_INI_ENTRY_EX("pgsql.max_persistent",       "-1",  PHP_INI_SYSTEM, OnUpdateLong, max_persistent,        zend_pgsql_globals, pgsql_globals, display_link_numbers)
STD_PHP_INI_ENTRY_EX("pgsql.max_links",            "-1",  PHP_INI_SYSTEM, OnUpdateLong, max_links,             zend_pgsql_globals, pgsql_globals, display_link_numbers)
STD_PHP_INI_BOOLEAN( "pgsql.auto_reset_persistent", "0",  PHP_INI_SYSTEM, OnUpdateBool, auto_reset_persistent, zend_pgsql_globals, pgsql_globals)
STD_PHP_INI_BOOLEAN( "pgsql.ignore_notice",         "0",  PHP_INI_ALL,    OnUpdateBool, ignore_notices,        zend_pgsql_globals, pgsql_globals)
STD_PHP_INI_BOOLEAN( "pgsql.log_notice",            "0",  PHP_INI_ALL,    OnUpdateBool, log_notices,           zend_pgsql_globals, pgsql_globals)
PHP_INI_END()
/* }}} */

/* {{{ PHP_GINIT_FUNCTION
 */
static PHP_GINIT_FUNCTION(pgsql)
{
	memset(pgsql_globals, 0, sizeof(zend_pgsql_globals));
	/* Initilize notice message hash at MINIT only */
	zend_hash_init_ex(&pgsql_globals->notices, 0, NULL, PHP_PGSQL_NOTICE_PTR_DTOR, 1, 0); 
}
/* }}} */

/* {{{ PHP_MINIT_FUNCTION
 */
PHP_MINIT_FUNCTION(pgsql)
{
	REGISTER_INI_ENTRIES();

	le_link = zend_register_list_destructors_ex(_close_pgsql_link, NULL, "pgsql link", module_number);
	le_plink = zend_register_list_destructors_ex(NULL, _close_pgsql_plink, "pgsql link persistent", module_number);
	le_result = zend_register_list_destructors_ex(_free_result, NULL, "pgsql result", module_number);
	le_lofp = zend_register_list_destructors_ex(_free_ptr, NULL, "pgsql large object", module_number);
	le_string = zend_register_list_destructors_ex(_free_ptr, NULL, "pgsql string", module_number);
#if HAVE_PG_CONFIG_H
	/* PG_VERSION - libpq version */
	REGISTER_STRING_CONSTANT("PGSQL_LIBPQ_VERSION", PG_VERSION, CONST_CS | CONST_PERSISTENT);
	REGISTER_STRING_CONSTANT("PGSQL_LIBPQ_VERSION_STR", PG_VERSION_STR, CONST_CS | CONST_PERSISTENT);
#endif
	/* For connection option */
	REGISTER_LONG_CONSTANT("PGSQL_CONNECT_FORCE_NEW", PGSQL_CONNECT_FORCE_NEW, CONST_CS | CONST_PERSISTENT);
	/* For pg_fetch_array() */
	REGISTER_LONG_CONSTANT("PGSQL_ASSOC", PGSQL_ASSOC, CONST_CS | CONST_PERSISTENT);
	REGISTER_LONG_CONSTANT("PGSQL_NUM", PGSQL_NUM, CONST_CS | CONST_PERSISTENT);
	REGISTER_LONG_CONSTANT("PGSQL_BOTH", PGSQL_BOTH, CONST_CS | CONST_PERSISTENT);
	/* For pg_connection_status() */
	REGISTER_LONG_CONSTANT("PGSQL_CONNECTION_BAD", CONNECTION_BAD, CONST_CS | CONST_PERSISTENT);
	REGISTER_LONG_CONSTANT("PGSQL_CONNECTION_OK", CONNECTION_OK, CONST_CS | CONST_PERSISTENT);
#if HAVE_PGTRANSACTIONSTATUS
	/* For pg_transaction_status() */
	REGISTER_LONG_CONSTANT("PGSQL_TRANSACTION_IDLE", PQTRANS_IDLE, CONST_CS | CONST_PERSISTENT);
	REGISTER_LONG_CONSTANT("PGSQL_TRANSACTION_ACTIVE", PQTRANS_ACTIVE, CONST_CS | CONST_PERSISTENT);
	REGISTER_LONG_CONSTANT("PGSQL_TRANSACTION_INTRANS", PQTRANS_INTRANS, CONST_CS | CONST_PERSISTENT);
	REGISTER_LONG_CONSTANT("PGSQL_TRANSACTION_INERROR", PQTRANS_INERROR, CONST_CS | CONST_PERSISTENT);
	REGISTER_LONG_CONSTANT("PGSQL_TRANSACTION_UNKNOWN", PQTRANS_UNKNOWN, CONST_CS | CONST_PERSISTENT);
#endif
#if HAVE_PQSETERRORVERBOSITY
	/* For pg_set_error_verbosity() */
	REGISTER_LONG_CONSTANT("PGSQL_ERRORS_TERSE", PQERRORS_TERSE, CONST_CS | CONST_PERSISTENT);
	REGISTER_LONG_CONSTANT("PGSQL_ERRORS_DEFAULT", PQERRORS_DEFAULT, CONST_CS | CONST_PERSISTENT);
	REGISTER_LONG_CONSTANT("PGSQL_ERRORS_VERBOSE", PQERRORS_VERBOSE, CONST_CS | CONST_PERSISTENT);
#endif
	/* For lo_seek() */
	REGISTER_LONG_CONSTANT("PGSQL_SEEK_SET", SEEK_SET, CONST_CS | CONST_PERSISTENT);
	REGISTER_LONG_CONSTANT("PGSQL_SEEK_CUR", SEEK_CUR, CONST_CS | CONST_PERSISTENT);
	REGISTER_LONG_CONSTANT("PGSQL_SEEK_END", SEEK_END, CONST_CS | CONST_PERSISTENT);
	/* For pg_result_status() return value type */
	REGISTER_LONG_CONSTANT("PGSQL_STATUS_LONG", PGSQL_STATUS_LONG, CONST_CS | CONST_PERSISTENT);
	REGISTER_LONG_CONSTANT("PGSQL_STATUS_STRING", PGSQL_STATUS_STRING, CONST_CS | CONST_PERSISTENT);
	/* For pg_result_status() return value */
	REGISTER_LONG_CONSTANT("PGSQL_EMPTY_QUERY", PGRES_EMPTY_QUERY, CONST_CS | CONST_PERSISTENT);
	REGISTER_LONG_CONSTANT("PGSQL_COMMAND_OK", PGRES_COMMAND_OK, CONST_CS | CONST_PERSISTENT);
	REGISTER_LONG_CONSTANT("PGSQL_TUPLES_OK", PGRES_TUPLES_OK, CONST_CS | CONST_PERSISTENT);
	REGISTER_LONG_CONSTANT("PGSQL_COPY_OUT", PGRES_COPY_OUT, CONST_CS | CONST_PERSISTENT);
	REGISTER_LONG_CONSTANT("PGSQL_COPY_IN", PGRES_COPY_IN, CONST_CS | CONST_PERSISTENT);
	REGISTER_LONG_CONSTANT("PGSQL_BAD_RESPONSE", PGRES_BAD_RESPONSE, CONST_CS | CONST_PERSISTENT);
	REGISTER_LONG_CONSTANT("PGSQL_NONFATAL_ERROR", PGRES_NONFATAL_ERROR, CONST_CS | CONST_PERSISTENT);
	REGISTER_LONG_CONSTANT("PGSQL_FATAL_ERROR", PGRES_FATAL_ERROR, CONST_CS | CONST_PERSISTENT);
#if HAVE_PQRESULTERRORFIELD
	/* For pg_result_error_field() field codes */
	REGISTER_LONG_CONSTANT("PGSQL_DIAG_SEVERITY", PG_DIAG_SEVERITY, CONST_CS | CONST_PERSISTENT);
	REGISTER_LONG_CONSTANT("PGSQL_DIAG_SQLSTATE", PG_DIAG_SQLSTATE, CONST_CS | CONST_PERSISTENT);
	REGISTER_LONG_CONSTANT("PGSQL_DIAG_MESSAGE_PRIMARY", PG_DIAG_MESSAGE_PRIMARY, CONST_CS | CONST_PERSISTENT);
	REGISTER_LONG_CONSTANT("PGSQL_DIAG_MESSAGE_DETAIL", PG_DIAG_MESSAGE_DETAIL, CONST_CS | CONST_PERSISTENT);
	REGISTER_LONG_CONSTANT("PGSQL_DIAG_MESSAGE_HINT", PG_DIAG_MESSAGE_HINT, CONST_CS | CONST_PERSISTENT);
	REGISTER_LONG_CONSTANT("PGSQL_DIAG_STATEMENT_POSITION", PG_DIAG_STATEMENT_POSITION, CONST_CS | CONST_PERSISTENT);
#ifdef PG_DIAG_INTERNAL_POSITION
	REGISTER_LONG_CONSTANT("PGSQL_DIAG_INTERNAL_POSITION", PG_DIAG_INTERNAL_POSITION, CONST_CS | CONST_PERSISTENT);
#endif
#ifdef PG_DIAG_INTERNAL_QUERY
	REGISTER_LONG_CONSTANT("PGSQL_DIAG_INTERNAL_QUERY", PG_DIAG_INTERNAL_QUERY, CONST_CS | CONST_PERSISTENT);
#endif
	REGISTER_LONG_CONSTANT("PGSQL_DIAG_CONTEXT", PG_DIAG_CONTEXT, CONST_CS | CONST_PERSISTENT);
	REGISTER_LONG_CONSTANT("PGSQL_DIAG_SOURCE_FILE", PG_DIAG_SOURCE_FILE, CONST_CS | CONST_PERSISTENT);
	REGISTER_LONG_CONSTANT("PGSQL_DIAG_SOURCE_LINE", PG_DIAG_SOURCE_LINE, CONST_CS | CONST_PERSISTENT);
	REGISTER_LONG_CONSTANT("PGSQL_DIAG_SOURCE_FUNCTION", PG_DIAG_SOURCE_FUNCTION, CONST_CS | CONST_PERSISTENT);
#endif
	/* pg_convert options */
	REGISTER_LONG_CONSTANT("PGSQL_CONV_IGNORE_DEFAULT", PGSQL_CONV_IGNORE_DEFAULT, CONST_CS | CONST_PERSISTENT);
	REGISTER_LONG_CONSTANT("PGSQL_CONV_FORCE_NULL", PGSQL_CONV_FORCE_NULL, CONST_CS | CONST_PERSISTENT);
	REGISTER_LONG_CONSTANT("PGSQL_CONV_IGNORE_NOT_NULL", PGSQL_CONV_IGNORE_NOT_NULL, CONST_CS | CONST_PERSISTENT);
	/* pg_insert/update/delete/select options */
	REGISTER_LONG_CONSTANT("PGSQL_DML_NO_CONV", PGSQL_DML_NO_CONV, CONST_CS | CONST_PERSISTENT);
	REGISTER_LONG_CONSTANT("PGSQL_DML_EXEC", PGSQL_DML_EXEC, CONST_CS | CONST_PERSISTENT);
	REGISTER_LONG_CONSTANT("PGSQL_DML_ASYNC", PGSQL_DML_ASYNC, CONST_CS | CONST_PERSISTENT);
	REGISTER_LONG_CONSTANT("PGSQL_DML_STRING", PGSQL_DML_STRING, CONST_CS | CONST_PERSISTENT);
	return SUCCESS;
}
/* }}} */

/* {{{ PHP_MSHUTDOWN_FUNCTION
 */
PHP_MSHUTDOWN_FUNCTION(pgsql)
{
	UNREGISTER_INI_ENTRIES();
	zend_hash_destroy(&PGG(notices));

	return SUCCESS;
}
/* }}} */

/* {{{ PHP_RINIT_FUNCTION
 */
PHP_RINIT_FUNCTION(pgsql)
{
	PGG(default_link)=-1;
	PGG(num_links) = PGG(num_persistent);
	return SUCCESS;
}
/* }}} */

/* {{{ PHP_RSHUTDOWN_FUNCTION
 */
PHP_RSHUTDOWN_FUNCTION(pgsql)
{
	/* clean up notice messages */
	zend_hash_clean(&PGG(notices));
	/* clean up persistent connection */
	zend_hash_apply(&EG(persistent_list), (apply_func_t) _rollback_transactions TSRMLS_CC);
	return SUCCESS;
}
/* }}} */

/* {{{ PHP_MINFO_FUNCTION
 */
PHP_MINFO_FUNCTION(pgsql)
{
	char buf[256];

	php_info_print_table_start();
	php_info_print_table_header(2, "PostgreSQL Support", "enabled");
#if HAVE_PG_CONFIG_H
	php_info_print_table_row(2, "PostgreSQL(libpq) Version", PG_VERSION);
	php_info_print_table_row(2, "PostgreSQL(libpq) ", PG_VERSION_STR);
#ifdef HAVE_PGSQL_WITH_MULTIBYTE_SUPPORT
	php_info_print_table_row(2, "Multibyte character support", "enabled");
#else
	php_info_print_table_row(2, "Multibyte character support", "disabled");
#endif
#ifdef USE_SSL
	php_info_print_table_row(2, "SSL support", "enabled");
#else
	php_info_print_table_row(2, "SSL support", "disabled");
#endif
#endif /* HAVE_PG_CONFIG_H */
	snprintf(buf, sizeof(buf), "%ld", PGG(num_persistent));
	php_info_print_table_row(2, "Active Persistent Links", buf);
	snprintf(buf, sizeof(buf), "%ld", PGG(num_links));
	php_info_print_table_row(2, "Active Links", buf);
	php_info_print_table_end();

	DISPLAY_INI_ENTRIES();
}
/* }}} */


/* {{{ php_pgsql_do_connect
 */
static void php_pgsql_do_connect(INTERNAL_FUNCTION_PARAMETERS, int persistent)
{
	char *host=NULL,*port=NULL,*options=NULL,*tty=NULL,*dbname=NULL,*connstring=NULL;
	PGconn *pgsql;
	smart_str str = {0};
	zval **args[5];
	int i, connect_type = 0;
	PGresult *pg_result;

	if (ZEND_NUM_ARGS() < 1 || ZEND_NUM_ARGS() > 5
			|| zend_get_parameters_array_ex(ZEND_NUM_ARGS(), args) == FAILURE) {
		WRONG_PARAM_COUNT;
	}

	smart_str_appends(&str, "pgsql");
	
	for (i = 0; i < ZEND_NUM_ARGS(); i++) {
		/* make sure that the PGSQL_CONNECT_FORCE_NEW bit is not part of the hash so that subsequent connections
		 * can re-use this connection. Bug #39979
		 */ 
		if (i == 1 && ZEND_NUM_ARGS() == 2 && Z_TYPE_PP(args[i]) == IS_LONG) {
			if (Z_LVAL_PP(args[1]) == PGSQL_CONNECT_FORCE_NEW) {
				continue;
			} else if (Z_LVAL_PP(args[1]) & PGSQL_CONNECT_FORCE_NEW) {
				smart_str_append_long(&str, Z_LVAL_PP(args[1]) ^ PGSQL_CONNECT_FORCE_NEW);
			}
		}
		convert_to_string_ex(args[i]);
		smart_str_appendc(&str, '_');
		smart_str_appendl(&str, Z_STRVAL_PP(args[i]), Z_STRLEN_PP(args[i]));
	}

	smart_str_0(&str);

	if (ZEND_NUM_ARGS() == 1) { /* new style, using connection string */
		connstring = Z_STRVAL_PP(args[0]);
	} else if (ZEND_NUM_ARGS() == 2 ) { /* Safe to add conntype_option, since 2 args was illegal */
		connstring = Z_STRVAL_PP(args[0]);
		convert_to_long_ex(args[1]);
		connect_type = Z_LVAL_PP(args[1]);
	} else {
		host = Z_STRVAL_PP(args[0]);
		port = Z_STRVAL_PP(args[1]);
		dbname = Z_STRVAL_PP(args[ZEND_NUM_ARGS()-1]);

		switch (ZEND_NUM_ARGS()) {
		case 5:
			tty = Z_STRVAL_PP(args[3]);
			/* fall through */
		case 4:
			options = Z_STRVAL_PP(args[2]);
			break;
		}
	}

	if (persistent && PGG(allow_persistent)) {
		zend_rsrc_list_entry *le;
		
		/* try to find if we already have this link in our persistent list */
		if (zend_hash_find(&EG(persistent_list), str.c, str.len+1, (void **) &le)==FAILURE) {  /* we don't */
			zend_rsrc_list_entry new_le;
			
			if (PGG(max_links)!=-1 && PGG(num_links)>=PGG(max_links)) {
				php_error_docref(NULL TSRMLS_CC, E_WARNING,
								 "Cannot create new link. Too many open links (%ld)", PGG(num_links));
				goto err;
			}
			if (PGG(max_persistent)!=-1 && PGG(num_persistent)>=PGG(max_persistent)) {
				php_error_docref(NULL TSRMLS_CC, E_WARNING,
								 "Cannot create new link. Too many open persistent links (%ld)", PGG(num_persistent));
				goto err;
			}

			/* create the link */
			if (connstring) {
				pgsql=PQconnectdb(connstring);
			} else {
				pgsql=PQsetdb(host,port,options,tty,dbname);
			}
			if (pgsql==NULL || PQstatus(pgsql)==CONNECTION_BAD) {
				PHP_PQ_ERROR("Unable to connect to PostgreSQL server: %s", pgsql)
				if (pgsql) {
					PQfinish(pgsql);
				}
				goto err;
			}

			/* hash it up */
			Z_TYPE(new_le) = le_plink;
			new_le.ptr = pgsql;
			if (zend_hash_update(&EG(persistent_list), str.c, str.len+1, (void *) &new_le, sizeof(zend_rsrc_list_entry), NULL)==FAILURE) {
				goto err;
			}
			PGG(num_links)++;
			PGG(num_persistent)++;
		} else {  /* we do */
			if (Z_TYPE_P(le) != le_plink) {
				RETURN_FALSE;
			}
			/* ensure that the link did not die */
			if (PGG(auto_reset_persistent) & 1) {
				/* need to send & get something from backend to
				   make sure we catch CONNECTION_BAD everytime */
				PGresult *pg_result;
				pg_result = PQexec(le->ptr, "select 1");
				PQclear(pg_result);
			}
			if (PQstatus(le->ptr)==CONNECTION_BAD) { /* the link died */
				if (le->ptr == NULL) {
					if (connstring) {
						le->ptr=PQconnectdb(connstring);
					} else {
						le->ptr=PQsetdb(host,port,options,tty,dbname);
					}
				}
				else {
					PQreset(le->ptr);
				}
				if (le->ptr==NULL || PQstatus(le->ptr)==CONNECTION_BAD) {
					php_error_docref(NULL TSRMLS_CC, E_WARNING,"PostgreSQL link lost, unable to reconnect");
					zend_hash_del(&EG(persistent_list),str.c,str.len+1);
					goto err;
				}
			}
			pgsql = (PGconn *) le->ptr;
#if HAVE_PQPROTOCOLVERSION && HAVE_PQPARAMETERSTATUS
			if (PQprotocolVersion(pgsql) >= 3 && atof(PQparameterStatus(pgsql, "server_version")) >= 7.2) {
#else
			if (atof(PG_VERSION) >= 7.2) {
#endif
				pg_result = PQexec(pgsql, "RESET ALL;");
				PQclear(pg_result);
			}
		}
		ZEND_REGISTER_RESOURCE(return_value, pgsql, le_plink);
	} else { /* Non persistent connection */
		zend_rsrc_list_entry *index_ptr,new_index_ptr;

		/* first we check the hash for the hashed_details key.  if it exists,
		 * it should point us to the right offset where the actual pgsql link sits.
		 * if it doesn't, open a new pgsql link, add it to the resource list,
		 * and add a pointer to it with hashed_details as the key.
		 */
		if (!(connect_type & PGSQL_CONNECT_FORCE_NEW)
			&& zend_hash_find(&EG(regular_list),str.c,str.len+1,(void **) &index_ptr)==SUCCESS) {
			int type;
			ulong link;
			void *ptr;

			if (Z_TYPE_P(index_ptr) != le_index_ptr) {
				RETURN_FALSE;
			}
			link = (ulong) index_ptr->ptr;
			ptr = zend_list_find(link,&type);   /* check if the link is still there */
			if (ptr && (type==le_link || type==le_plink)) {
				Z_LVAL_P(return_value) = link;
				zend_list_addref(link);
				php_pgsql_set_default_link(link TSRMLS_CC);
				Z_TYPE_P(return_value) = IS_RESOURCE;
				goto cleanup;
			} else {
				zend_hash_del(&EG(regular_list),str.c,str.len+1);
			}
		}
		if (PGG(max_links)!=-1 && PGG(num_links)>=PGG(max_links)) {
			php_error_docref(NULL TSRMLS_CC, E_WARNING, "Cannot create new link. Too many open links (%ld)", PGG(num_links));
			goto err;
		}
		if (connstring) {
			pgsql = PQconnectdb(connstring);
		} else {
			pgsql = PQsetdb(host,port,options,tty,dbname);
		}
		if (pgsql==NULL || PQstatus(pgsql)==CONNECTION_BAD) {
			PHP_PQ_ERROR("Unable to connect to PostgreSQL server: %s", pgsql);
			if (pgsql) {
				PQfinish(pgsql);
			}
			goto err;
		}

		/* add it to the list */
		ZEND_REGISTER_RESOURCE(return_value, pgsql, le_link);

		/* add it to the hash */
		new_index_ptr.ptr = (void *) Z_LVAL_P(return_value);
		Z_TYPE(new_index_ptr) = le_index_ptr;
		if (zend_hash_update(&EG(regular_list),str.c,str.len+1,(void *) &new_index_ptr, sizeof(zend_rsrc_list_entry), NULL)==FAILURE) {
			goto err;
		}
		PGG(num_links)++;
	}
	/* set notice processer */
	if (! PGG(ignore_notices) && Z_TYPE_P(return_value) == IS_RESOURCE) {
		PQsetNoticeProcessor(pgsql, _php_pgsql_notice_handler, (void*)Z_RESVAL_P(return_value));
	}
	php_pgsql_set_default_link(Z_LVAL_P(return_value) TSRMLS_CC);
	
cleanup:
	smart_str_free(&str);
	return;

err:
	smart_str_free(&str);
	RETURN_FALSE;
}
/* }}} */

#if 0
/* {{{ php_pgsql_get_default_link
 */
static int php_pgsql_get_default_link(INTERNAL_FUNCTION_PARAMETERS)
{
	if (PGG(default_link)==-1) { /* no link opened yet, implicitly open one */
		ht = 0;
		php_pgsql_do_connect(INTERNAL_FUNCTION_PARAM_PASSTHRU,0);
	}
	return PGG(default_link);
}
/* }}} */
#endif

/* {{{ proto resource pg_connect(string connection_string[, int connect_type] | [string host, string port [, string options [, string tty,]]] string database)
   Open a PostgreSQL connection */
PHP_FUNCTION(pg_connect)
{
	php_pgsql_do_connect(INTERNAL_FUNCTION_PARAM_PASSTHRU,0);
}
/* }}} */

/* {{{ proto resource pg_pconnect(string connection_string | [string host, string port [, string options [, string tty,]]] string database)
   Open a persistent PostgreSQL connection */
PHP_FUNCTION(pg_pconnect)
{
	php_pgsql_do_connect(INTERNAL_FUNCTION_PARAM_PASSTHRU,1);
}
/* }}} */

/* {{{ proto bool pg_close([resource connection])
   Close a PostgreSQL connection */ 
PHP_FUNCTION(pg_close)
{
	zval *pgsql_link = NULL;
	int id = -1, argc = ZEND_NUM_ARGS();
	PGconn *pgsql;

	if (zend_parse_parameters(argc TSRMLS_CC, "|r", &pgsql_link) == FAILURE) {
		return;
	}

	if (argc == 0) {
		id = PGG(default_link);
		CHECK_DEFAULT_LINK(id);
	}

	if (pgsql_link == NULL && id == -1) {
		RETURN_FALSE;
	}

	ZEND_FETCH_RESOURCE2(pgsql, PGconn *, &pgsql_link, id, "PostgreSQL link", le_link, le_plink);

	if (id==-1) { /* explicit resource number */
		zend_list_delete(Z_RESVAL_P(pgsql_link));
	}

	if (id!=-1
		|| (pgsql_link && Z_RESVAL_P(pgsql_link)==PGG(default_link))) {
		zend_list_delete(PGG(default_link));
		PGG(default_link) = -1;
	}

	RETURN_TRUE;
}
/* }}} */


#define PHP_PG_DBNAME 1
#define PHP_PG_ERROR_MESSAGE 2
#define PHP_PG_OPTIONS 3
#define PHP_PG_PORT 4
#define PHP_PG_TTY 5
#define PHP_PG_HOST 6
#define PHP_PG_VERSION 7


/* {{{ php_pgsql_get_link_info
 */
static void php_pgsql_get_link_info(INTERNAL_FUNCTION_PARAMETERS, int entry_type)
{
	zval *pgsql_link = NULL;
	int id = -1, argc = ZEND_NUM_ARGS();
	PGconn *pgsql;
	char *msgbuf;

	if (zend_parse_parameters(argc TSRMLS_CC, "|r", &pgsql_link) == FAILURE) {
		return;
	}
	
	if (argc == 0) {
		id = PGG(default_link);
		CHECK_DEFAULT_LINK(id);
	}
	
	if (pgsql_link == NULL && id == -1) {
		RETURN_FALSE;
	}

	ZEND_FETCH_RESOURCE2(pgsql, PGconn *, &pgsql_link, id, "PostgreSQL link", le_link, le_plink);

	switch(entry_type) {
		case PHP_PG_DBNAME:
			Z_STRVAL_P(return_value) = PQdb(pgsql);
			break;
		case PHP_PG_ERROR_MESSAGE:
			RETURN_STRING(PQErrorMessageTrim(pgsql, &msgbuf), 0);
			return;
		case PHP_PG_OPTIONS:
			Z_STRVAL_P(return_value) = PQoptions(pgsql);
			break;
		case PHP_PG_PORT:
			Z_STRVAL_P(return_value) = PQport(pgsql);
			break;
		case PHP_PG_TTY:
			Z_STRVAL_P(return_value) = PQtty(pgsql);
			break;
		case PHP_PG_HOST:
			Z_STRVAL_P(return_value) = PQhost(pgsql);
			break;
		case PHP_PG_VERSION:
			array_init(return_value);
			add_assoc_string(return_value, "client", PG_VERSION, 1);
#if HAVE_PQPROTOCOLVERSION
			add_assoc_long(return_value, "protocol", PQprotocolVersion(pgsql));
#if HAVE_PQPARAMETERSTATUS
			if (PQprotocolVersion(pgsql) >= 3) {
				add_assoc_string(return_value, "server", (char*)PQparameterStatus(pgsql, "server_version"), 1);
			}
#endif
#endif
			return;
		default:
			RETURN_FALSE;
	}
	if (Z_STRVAL_P(return_value)) {
		Z_STRLEN_P(return_value) = strlen(Z_STRVAL_P(return_value));
		Z_STRVAL_P(return_value) = (char *) estrdup(Z_STRVAL_P(return_value));
	} else {
		Z_STRLEN_P(return_value) = 0;
		Z_STRVAL_P(return_value) = (char *) estrdup("");
	}
	Z_TYPE_P(return_value) = IS_STRING;
}
/* }}} */

/* {{{ proto string pg_dbname([resource connection])
   Get the database name */ 
PHP_FUNCTION(pg_dbname)
{
	php_pgsql_get_link_info(INTERNAL_FUNCTION_PARAM_PASSTHRU,PHP_PG_DBNAME);
}
/* }}} */

/* {{{ proto string pg_last_error([resource connection])
   Get the error message string */
PHP_FUNCTION(pg_last_error)
{
	php_pgsql_get_link_info(INTERNAL_FUNCTION_PARAM_PASSTHRU,PHP_PG_ERROR_MESSAGE);
}
/* }}} */

/* {{{ proto string pg_options([resource connection])
   Get the options associated with the connection */
PHP_FUNCTION(pg_options)
{
	php_pgsql_get_link_info(INTERNAL_FUNCTION_PARAM_PASSTHRU,PHP_PG_OPTIONS);
}
/* }}} */

/* {{{ proto int pg_port([resource connection])
   Return the port number associated with the connection */
PHP_FUNCTION(pg_port)
{
	php_pgsql_get_link_info(INTERNAL_FUNCTION_PARAM_PASSTHRU,PHP_PG_PORT);
}
/* }}} */

/* {{{ proto string pg_tty([resource connection])
   Return the tty name associated with the connection */
PHP_FUNCTION(pg_tty)
{
	php_pgsql_get_link_info(INTERNAL_FUNCTION_PARAM_PASSTHRU,PHP_PG_TTY);
}
/* }}} */

/* {{{ proto string pg_host([resource connection])
   Returns the host name associated with the connection */
PHP_FUNCTION(pg_host)
{
	php_pgsql_get_link_info(INTERNAL_FUNCTION_PARAM_PASSTHRU,PHP_PG_HOST);
}
/* }}} */

/* {{{ proto array pg_version([resource connection])
   Returns an array with client, protocol and server version (when available) */
PHP_FUNCTION(pg_version)
{
	php_pgsql_get_link_info(INTERNAL_FUNCTION_PARAM_PASSTHRU,PHP_PG_VERSION);
}
/* }}} */

#if HAVE_PQPARAMETERSTATUS
/* {{{ proto string|false pg_parameter_status([resource connection,] string param_name)
   Returns the value of a server parameter */
PHP_FUNCTION(pg_parameter_status)
{
	zval *pgsql_link;
	int id;
	PGconn *pgsql;
	char *param;
	int len;

	if (zend_parse_parameters_ex(ZEND_PARSE_PARAMS_QUIET, ZEND_NUM_ARGS() TSRMLS_CC, "rs", &pgsql_link, &param, &len) == SUCCESS) {
		id = -1;
	} else if (zend_parse_parameters(ZEND_NUM_ARGS() TSRMLS_CC, "s", &param, &len) == SUCCESS) {
		pgsql_link = NULL;
		id = PGG(default_link);
	} else {
		RETURN_FALSE;
	}
	if (pgsql_link == NULL && id == -1) {
		RETURN_FALSE;
	}

	ZEND_FETCH_RESOURCE2(pgsql, PGconn *, &pgsql_link, id, "PostgreSQL link", le_link, le_plink);

	param = (char*)PQparameterStatus(pgsql, param);
	if (param) {
		RETURN_STRING(param, 1);
	} else {
		RETURN_FALSE;
	}
}
/* }}} */
#endif

/* {{{ proto bool pg_ping([resource connection])
   Ping database. If connection is bad, try to reconnect. */
PHP_FUNCTION(pg_ping)
{
	zval *pgsql_link;
	int id;
	PGconn *pgsql;
	PGresult *res;

	if (zend_parse_parameters_ex(ZEND_PARSE_PARAMS_QUIET, ZEND_NUM_ARGS() TSRMLS_CC, "r", &pgsql_link) == SUCCESS) {
		id = -1;
	} else {
		pgsql_link = NULL;
		id = PGG(default_link);
	}
	if (pgsql_link == NULL && id == -1) {
		RETURN_FALSE;
	}

	ZEND_FETCH_RESOURCE2(pgsql, PGconn *, &pgsql_link, id, "PostgreSQL link", le_link, le_plink);

	/* ping connection */
	res = PQexec(pgsql, "SELECT 1;");
	PQclear(res);

	/* check status. */
	if (PQstatus(pgsql) == CONNECTION_OK)
		RETURN_TRUE;

	/* reset connection if it's broken */
	PQreset(pgsql);
	if (PQstatus(pgsql) == CONNECTION_OK) {
		RETURN_TRUE;
	}
	RETURN_FALSE;
}
/* }}} */

/* {{{ proto resource pg_query([resource connection,] string query)
   Execute a query */
PHP_FUNCTION(pg_query)
{
	zval *pgsql_link = NULL;
	char *query;
	int id = -1, query_len, argc = ZEND_NUM_ARGS();
	int leftover = 0;
	PGconn *pgsql;
	PGresult *pgsql_result;
	ExecStatusType status;
	pgsql_result_handle *pg_result;

	if (argc == 1) {
		if (zend_parse_parameters(ZEND_NUM_ARGS() TSRMLS_CC, "s", &query, &query_len) == FAILURE) {
			return;
		}
		id = PGG(default_link);
		CHECK_DEFAULT_LINK(id);
	} else {
		if (zend_parse_parameters(ZEND_NUM_ARGS() TSRMLS_CC, "rs", &pgsql_link, &query, &query_len) == FAILURE) {
			return;
		}
	}

	if (pgsql_link == NULL && id == -1) {
		RETURN_FALSE;
	}

	ZEND_FETCH_RESOURCE2(pgsql, PGconn *, &pgsql_link, id, "PostgreSQL link", le_link, le_plink);

	if (PQ_SETNONBLOCKING(pgsql, 0)) {
		php_error_docref(NULL TSRMLS_CC, E_NOTICE,"Cannot set connection to blocking mode");
		RETURN_FALSE;
	}
	while ((pgsql_result = PQgetResult(pgsql))) {
		PQclear(pgsql_result);
		leftover = 1;
	}
	if (leftover) {
		php_error_docref(NULL TSRMLS_CC, E_NOTICE, "Found results on this connection. Use pg_get_result() to get these results first");
	}
	pgsql_result = PQexec(pgsql, query);
	if ((PGG(auto_reset_persistent) & 2) && PQstatus(pgsql) != CONNECTION_OK) {
		PQclear(pgsql_result);
		PQreset(pgsql);
		pgsql_result = PQexec(pgsql, query);
	}

	if (pgsql_result) {
		status = PQresultStatus(pgsql_result);
	} else {
		status = (ExecStatusType) PQstatus(pgsql);
	}

	switch (status) {
		case PGRES_EMPTY_QUERY:
		case PGRES_BAD_RESPONSE:
		case PGRES_NONFATAL_ERROR:
		case PGRES_FATAL_ERROR:
			PHP_PQ_ERROR("Query failed: %s", pgsql);
			PQclear(pgsql_result);
			RETURN_FALSE;
			break;
		case PGRES_COMMAND_OK: /* successful command that did not return rows */
		default:
			if (pgsql_result) {
				pg_result = (pgsql_result_handle *) emalloc(sizeof(pgsql_result_handle));
				pg_result->conn = pgsql;
				pg_result->result = pgsql_result;
				pg_result->row = 0;
				ZEND_REGISTER_RESOURCE(return_value, pg_result, le_result);
			} else {
				PQclear(pgsql_result);
				RETURN_FALSE;
			}
			break;
	}
}
/* }}} */

#if HAVE_PQEXECPARAMS || HAVE_PQEXECPREPARED || HAVE_PQSENDQUERYPARAMS || HAVE_PQSENDQUERYPREPARED
/* {{{ _php_pgsql_free_params */
static void _php_pgsql_free_params(char **params, int num_params)
{
	if (num_params > 0) {
		int i;
		for (i = 0; i < num_params; i++) {
			if (params[i]) {
				efree(params[i]);
			}
		}
		efree(params);
	}
}
/* }}} */
#endif

#if HAVE_PQEXECPARAMS
/* {{{ proto resource pg_query_params([resource connection,] string query, array params)
   Execute a query */
PHP_FUNCTION(pg_query_params)
{
	zval *pgsql_link = NULL;
	zval *pv_param_arr, **tmp;
	char *query;
	int query_len, id = -1, argc = ZEND_NUM_ARGS();
	int leftover = 0;
	int num_params = 0;
	char **params = NULL;
	PGconn *pgsql;
	PGresult *pgsql_result;
	ExecStatusType status;
	pgsql_result_handle *pg_result;
	
	if (argc == 2) {
		if (zend_parse_parameters(argc TSRMLS_CC, "sa", &query, &query_len, &pv_param_arr) == FAILURE) {
			return;
		}
		id = PGG(default_link);
		CHECK_DEFAULT_LINK(id);
	} else {
		if (zend_parse_parameters(argc TSRMLS_CC, "rsa", &pgsql_link, &query, &query_len, &pv_param_arr) == FAILURE) {
			return;
		}
	}

	if (pgsql_link == NULL && id == -1) {
		RETURN_FALSE;
	}

	ZEND_FETCH_RESOURCE2(pgsql, PGconn *, &pgsql_link, id, "PostgreSQL link", le_link, le_plink);

	if (PQ_SETNONBLOCKING(pgsql, 0)) {
		php_error_docref(NULL TSRMLS_CC, E_NOTICE,"Cannot set connection to blocking mode");
		RETURN_FALSE;
	}
	while ((pgsql_result = PQgetResult(pgsql))) {
		PQclear(pgsql_result);
		leftover = 1;
	}
	if (leftover) {
		php_error_docref(NULL TSRMLS_CC, E_NOTICE, "Found results on this connection. Use pg_get_result() to get these results first");
	}

	zend_hash_internal_pointer_reset(Z_ARRVAL_P(pv_param_arr));
	num_params = zend_hash_num_elements(Z_ARRVAL_P(pv_param_arr));
	if (num_params > 0) {
		int i = 0;
		params = (char **)safe_emalloc(sizeof(char *), num_params, 0);

		for(i = 0; i < num_params; i++) {
			if (zend_hash_get_current_data(Z_ARRVAL_P(pv_param_arr), (void **) &tmp) == FAILURE) {
				php_error_docref(NULL TSRMLS_CC, E_WARNING,"Error getting parameter");
				_php_pgsql_free_params(params, num_params);
				RETURN_FALSE;
			}

			if (Z_TYPE_PP(tmp) == IS_NULL) {
				params[i] = NULL;
			} else {
				zval tmp_val = **tmp;
				zval_copy_ctor(&tmp_val);
				convert_to_cstring(&tmp_val);
				if (Z_TYPE(tmp_val) != IS_STRING) {
					php_error_docref(NULL TSRMLS_CC, E_WARNING,"Error converting parameter");
					zval_dtor(&tmp_val);
					_php_pgsql_free_params(params, num_params);
					RETURN_FALSE;
				}
				params[i] = estrndup(Z_STRVAL(tmp_val), Z_STRLEN(tmp_val));
				zval_dtor(&tmp_val);
			}

			zend_hash_move_forward(Z_ARRVAL_P(pv_param_arr));
		}
	}

	pgsql_result = PQexecParams(pgsql, query, num_params, 
					NULL, (const char * const *)params, NULL, NULL, 0);
	if ((PGG(auto_reset_persistent) & 2) && PQstatus(pgsql) != CONNECTION_OK) {
		PQclear(pgsql_result);
		PQreset(pgsql);
		pgsql_result = PQexecParams(pgsql, query, num_params, 
						NULL, (const char * const *)params, NULL, NULL, 0);
	}

	if (pgsql_result) {
		status = PQresultStatus(pgsql_result);
	} else {
		status = (ExecStatusType) PQstatus(pgsql);
	}
	
	_php_pgsql_free_params(params, num_params);

	switch (status) {
		case PGRES_EMPTY_QUERY:
		case PGRES_BAD_RESPONSE:
		case PGRES_NONFATAL_ERROR:
		case PGRES_FATAL_ERROR:
			PHP_PQ_ERROR("Query failed: %s", pgsql);
			PQclear(pgsql_result);
			RETURN_FALSE;
			break;
		case PGRES_COMMAND_OK: /* successful command that did not return rows */
		default:
			if (pgsql_result) {
				pg_result = (pgsql_result_handle *) emalloc(sizeof(pgsql_result_handle));
				pg_result->conn = pgsql;
				pg_result->result = pgsql_result;
				pg_result->row = 0;
				ZEND_REGISTER_RESOURCE(return_value, pg_result, le_result);
			} else {
				PQclear(pgsql_result);
				RETURN_FALSE;
			}
			break;
	}
}
/* }}} */
#endif

#if HAVE_PQPREPARE
/* {{{ proto resource pg_prepare([resource connection,] string stmtname, string query)
   Prepare a query for future execution */
PHP_FUNCTION(pg_prepare)
{
	zval *pgsql_link = NULL;
	char *query, *stmtname;
	int query_len, stmtname_len, id = -1, argc = ZEND_NUM_ARGS();
	int leftover = 0;
	PGconn *pgsql;
	PGresult *pgsql_result;
	ExecStatusType status;
	pgsql_result_handle *pg_result;

	if (argc == 2) {
		if (zend_parse_parameters(argc TSRMLS_CC, "ss", &stmtname, &stmtname_len, &query, &query_len) == FAILURE) {
			return;
		}
		id = PGG(default_link);
		CHECK_DEFAULT_LINK(id);
	} else {
		if (zend_parse_parameters(argc TSRMLS_CC, "rss", &pgsql_link, &stmtname, &stmtname_len, &query, &query_len) == FAILURE) {
			return;
		}
	}

	if (pgsql_link == NULL && id == -1) {
		RETURN_FALSE;
	}

	ZEND_FETCH_RESOURCE2(pgsql, PGconn *, &pgsql_link, id, "PostgreSQL link", le_link, le_plink);

	if (PQ_SETNONBLOCKING(pgsql, 0)) {
		php_error_docref(NULL TSRMLS_CC, E_NOTICE,"Cannot set connection to blocking mode");
		RETURN_FALSE;
	}
	while ((pgsql_result = PQgetResult(pgsql))) {
		PQclear(pgsql_result);
		leftover = 1;
	}
	if (leftover) {
		php_error_docref(NULL TSRMLS_CC, E_NOTICE, "Found results on this connection. Use pg_get_result() to get these results first");
	}
	pgsql_result = PQprepare(pgsql, stmtname, query, 0, NULL);
	if ((PGG(auto_reset_persistent) & 2) && PQstatus(pgsql) != CONNECTION_OK) {
		PQclear(pgsql_result);
		PQreset(pgsql);
		pgsql_result = PQprepare(pgsql, stmtname, query, 0, NULL);
	}

	if (pgsql_result) {
		status = PQresultStatus(pgsql_result);
	} else {
		status = (ExecStatusType) PQstatus(pgsql);
	}

	switch (status) {
		case PGRES_EMPTY_QUERY:
		case PGRES_BAD_RESPONSE:
		case PGRES_NONFATAL_ERROR:
		case PGRES_FATAL_ERROR:
			PHP_PQ_ERROR("Query failed: %s", pgsql);
			PQclear(pgsql_result);
			RETURN_FALSE;
			break;
		case PGRES_COMMAND_OK: /* successful command that did not return rows */
		default:
			if (pgsql_result) {
				pg_result = (pgsql_result_handle *) emalloc(sizeof(pgsql_result_handle));
				pg_result->conn = pgsql;
				pg_result->result = pgsql_result;
				pg_result->row = 0;
				ZEND_REGISTER_RESOURCE(return_value, pg_result, le_result);
			} else {
				PQclear(pgsql_result);
				RETURN_FALSE;
			}
			break;
	}
}
/* }}} */
#endif

#if HAVE_PQEXECPREPARED
/* {{{ proto resource pg_execute([resource connection,] string stmtname, array params)
   Execute a prepared query  */
PHP_FUNCTION(pg_execute)
{
	zval *pgsql_link = NULL;
	zval *pv_param_arr, **tmp;
	char *stmtname;
	int stmtname_len, id = -1, argc = ZEND_NUM_ARGS();
	int leftover = 0;
	int num_params = 0;
	char **params = NULL;
	PGconn *pgsql;
	PGresult *pgsql_result;
	ExecStatusType status;
	pgsql_result_handle *pg_result;

	if (argc == 2) {
		if (zend_parse_parameters(argc TSRMLS_CC, "sa/", &stmtname, &stmtname_len, &pv_param_arr)==FAILURE) {
			return;
		}
		id = PGG(default_link);
		CHECK_DEFAULT_LINK(id);
	} else {
		if (zend_parse_parameters(argc TSRMLS_CC, "rsa/", &pgsql_link, &stmtname, &stmtname_len, &pv_param_arr) == FAILURE) {
			return;
		}
	}

	if (pgsql_link == NULL && id == -1) {
		RETURN_FALSE;
	}

	ZEND_FETCH_RESOURCE2(pgsql, PGconn *, &pgsql_link, id, "PostgreSQL link", le_link, le_plink);

	if (PQ_SETNONBLOCKING(pgsql, 0)) {
		php_error_docref(NULL TSRMLS_CC, E_NOTICE,"Cannot set connection to blocking mode");
		RETURN_FALSE;
	}
	while ((pgsql_result = PQgetResult(pgsql))) {
		PQclear(pgsql_result);
		leftover = 1;
	}
	if (leftover) {
		php_error_docref(NULL TSRMLS_CC, E_NOTICE, "Found results on this connection. Use pg_get_result() to get these results first");
	}

	zend_hash_internal_pointer_reset(Z_ARRVAL_P(pv_param_arr));
	num_params = zend_hash_num_elements(Z_ARRVAL_P(pv_param_arr));
	if (num_params > 0) {
		int i = 0;
		params = (char **)safe_emalloc(sizeof(char *), num_params, 0);

		for(i = 0; i < num_params; i++) {
			if (zend_hash_get_current_data(Z_ARRVAL_P(pv_param_arr), (void **) &tmp) == FAILURE) {
				php_error_docref(NULL TSRMLS_CC, E_WARNING,"Error getting parameter");
				_php_pgsql_free_params(params, num_params);
				RETURN_FALSE;
			}

			if (Z_TYPE_PP(tmp) == IS_NULL) {
				params[i] = NULL;
			} else {
				zval tmp_val = **tmp;
				zval_copy_ctor(&tmp_val);
				convert_to_string(&tmp_val);
				if (Z_TYPE(tmp_val) != IS_STRING) {
					php_error_docref(NULL TSRMLS_CC, E_WARNING,"Error converting parameter");
					zval_dtor(&tmp_val);
					_php_pgsql_free_params(params, num_params);
					RETURN_FALSE;
				}
				params[i] = estrndup(Z_STRVAL(tmp_val), Z_STRLEN(tmp_val));
				zval_dtor(&tmp_val);
			}

			zend_hash_move_forward(Z_ARRVAL_P(pv_param_arr));
		}
	}

	pgsql_result = PQexecPrepared(pgsql, stmtname, num_params, 
					(const char * const *)params, NULL, NULL, 0);
	if ((PGG(auto_reset_persistent) & 2) && PQstatus(pgsql) != CONNECTION_OK) {
		PQclear(pgsql_result);
		PQreset(pgsql);
		pgsql_result = PQexecPrepared(pgsql, stmtname, num_params, 
						(const char * const *)params, NULL, NULL, 0);
	}

	if (pgsql_result) {
		status = PQresultStatus(pgsql_result);
	} else {
		status = (ExecStatusType) PQstatus(pgsql);
	}

	_php_pgsql_free_params(params, num_params);

	switch (status) {
		case PGRES_EMPTY_QUERY:
		case PGRES_BAD_RESPONSE:
		case PGRES_NONFATAL_ERROR:
		case PGRES_FATAL_ERROR:
			PHP_PQ_ERROR("Query failed: %s", pgsql);
			PQclear(pgsql_result);
			RETURN_FALSE;
			break;
		case PGRES_COMMAND_OK: /* successful command that did not return rows */
		default:
			if (pgsql_result) {
				pg_result = (pgsql_result_handle *) emalloc(sizeof(pgsql_result_handle));
				pg_result->conn = pgsql;
				pg_result->result = pgsql_result;
				pg_result->row = 0;
				ZEND_REGISTER_RESOURCE(return_value, pg_result, le_result);
			} else {
				PQclear(pgsql_result);
				RETURN_FALSE;
			}
			break;
	}
}
/* }}} */
#endif

#define PHP_PG_NUM_ROWS 1
#define PHP_PG_NUM_FIELDS 2
#define PHP_PG_CMD_TUPLES 3

/* {{{ php_pgsql_get_result_info
 */
static void php_pgsql_get_result_info(INTERNAL_FUNCTION_PARAMETERS, int entry_type)
{
	zval *result;
	PGresult *pgsql_result;
	pgsql_result_handle *pg_result;

	if (zend_parse_parameters(ZEND_NUM_ARGS() TSRMLS_CC, "r", &result) == FAILURE) {
		return;
	}
	
	ZEND_FETCH_RESOURCE(pg_result, pgsql_result_handle *, &result, -1, "PostgreSQL result", le_result);

	pgsql_result = pg_result->result;

	switch (entry_type) {
		case PHP_PG_NUM_ROWS:
			Z_LVAL_P(return_value) = PQntuples(pgsql_result);
			break;
		case PHP_PG_NUM_FIELDS:
			Z_LVAL_P(return_value) = PQnfields(pgsql_result);
			break;
		case PHP_PG_CMD_TUPLES:
#if HAVE_PQCMDTUPLES
			Z_LVAL_P(return_value) = atoi(PQcmdTuples(pgsql_result));
#else
			php_error_docref(NULL TSRMLS_CC, E_WARNING, "Not supported under this build");
			Z_LVAL_P(return_value) = 0;
#endif
			break;
		default:
			RETURN_FALSE;
	}
	Z_TYPE_P(return_value) = IS_LONG;
}
/* }}} */

/* {{{ proto int pg_num_rows(resource result)
   Return the number of rows in the result */
PHP_FUNCTION(pg_num_rows)
{
	php_pgsql_get_result_info(INTERNAL_FUNCTION_PARAM_PASSTHRU,PHP_PG_NUM_ROWS);
}
/* }}} */

/* {{{ proto int pg_num_fields(resource result)
   Return the number of fields in the result */
PHP_FUNCTION(pg_num_fields)
{
	php_pgsql_get_result_info(INTERNAL_FUNCTION_PARAM_PASSTHRU,PHP_PG_NUM_FIELDS);
}
/* }}} */

#if HAVE_PQCMDTUPLES
/* {{{ proto int pg_affected_rows(resource result)
   Returns the number of affected tuples */
PHP_FUNCTION(pg_affected_rows)
{
	php_pgsql_get_result_info(INTERNAL_FUNCTION_PARAM_PASSTHRU,PHP_PG_CMD_TUPLES);
}
/* }}} */
#endif

/* {{{ proto string pg_last_notice(resource connection)
   Returns the last notice set by the backend */
PHP_FUNCTION(pg_last_notice) 
{
	zval *pgsql_link;
	PGconn *pg_link;
	int id = -1;
	php_pgsql_notice **notice;
	
	if (zend_parse_parameters(ZEND_NUM_ARGS() TSRMLS_CC, "r", &pgsql_link) == FAILURE) {
		return;
	}
	/* Just to check if user passed valid resoruce */
	ZEND_FETCH_RESOURCE2(pg_link, PGconn *, &pgsql_link, id, "PostgreSQL link", le_link, le_plink);

	if (zend_hash_index_find(&PGG(notices), Z_RESVAL_P(pgsql_link), (void **)&notice) == FAILURE) {
		RETURN_FALSE;
	}
	RETURN_STRINGL((*notice)->message, (*notice)->len, 1);
}
/* }}} */

/* {{{ get_field_name
 */
static char *get_field_name(PGconn *pgsql, Oid oid, HashTable *list TSRMLS_DC)
{
	PGresult *result;
	smart_str str = {0};
	zend_rsrc_list_entry *field_type;
	char *ret=NULL;

	/* try to lookup the type in the resource list */
	smart_str_appends(&str, "pgsql_oid_");
	smart_str_append_unsigned(&str, oid);
	smart_str_0(&str);

	if (zend_hash_find(list,str.c,str.len+1,(void **) &field_type)==SUCCESS) {
		ret = estrdup((char *)field_type->ptr);
	} else { /* hash all oid's */
		int i,num_rows;
		int oid_offset,name_offset;
		char *tmp_oid, *end_ptr, *tmp_name;
		zend_rsrc_list_entry new_oid_entry;

		if ((result = PQexec(pgsql,"select oid,typname from pg_type")) == NULL || PQresultStatus(result) != PGRES_TUPLES_OK) {
			if (result) {
				PQclear(result);
			}
			smart_str_free(&str);
			return STR_EMPTY_ALLOC();
		}
		num_rows = PQntuples(result);
		oid_offset = PQfnumber(result,"oid");
		name_offset = PQfnumber(result,"typname");

		for (i=0; i<num_rows; i++) {
			if ((tmp_oid = PQgetvalue(result,i,oid_offset))==NULL) {
				continue;
			}
			
			str.len = 0;
			smart_str_appends(&str, "pgsql_oid_");
			smart_str_appends(&str, tmp_oid);
			smart_str_0(&str);

			if ((tmp_name = PQgetvalue(result,i,name_offset))==NULL) {
				continue;
			}
			Z_TYPE(new_oid_entry) = le_string;
			new_oid_entry.ptr = estrdup(tmp_name);
			zend_hash_update(list,str.c,str.len+1,(void *) &new_oid_entry, sizeof(zend_rsrc_list_entry), NULL);
			if (!ret && strtoul(tmp_oid, &end_ptr, 10)==oid) {
				ret = estrdup(tmp_name);
			}
		}
		PQclear(result);
	}

	smart_str_free(&str);
	return ret;
}
/* }}} */

#ifdef HAVE_PQFTABLE
/* {{{ proto mixed pg_field_table(resource result, int field_number[, bool oid_only])
   Returns the name of the table field belongs to, or table's oid if oid_only is true */
PHP_FUNCTION(pg_field_table)
{
	zval *result;
	pgsql_result_handle *pg_result;
	long fnum = -1;
	zend_bool return_oid = 0;
	Oid oid;
	smart_str hash_key = {0};
	char *table_name;
	zend_rsrc_list_entry *field_table;

	if (zend_parse_parameters(ZEND_NUM_ARGS() TSRMLS_CC, "rl|b", &result, &fnum, &return_oid) == FAILURE) {
		return;
	}

	ZEND_FETCH_RESOURCE(pg_result, pgsql_result_handle *, &result, -1, "PostgreSQL result", le_result);

	if (fnum < 0 || fnum >= PQnfields(pg_result->result)) {
		php_error_docref(NULL TSRMLS_CC, E_WARNING, "Bad field offset specified");
		RETURN_FALSE;
	}

	oid = PQftable(pg_result->result, fnum);

	if (InvalidOid == oid) {
		RETURN_FALSE;
	}

	if (return_oid) {
#if UINT_MAX > LONG_MAX /* Oid is unsigned int, we don't need this code, where LONG is wider */
		if (oid > LONG_MAX) {
			smart_str oidstr = {0};
			smart_str_append_unsigned(&oidstr, oid);
			smart_str_0(&oidstr);
			RETURN_STRINGL(oidstr.c, oidstr.len, 0);
		} else
#endif
			RETURN_LONG((long)oid);
	}

	/* try to lookup the table name in the resource list */
	smart_str_appends(&hash_key, "pgsql_table_oid_");
	smart_str_append_unsigned(&hash_key, oid);
	smart_str_0(&hash_key);

	if (zend_hash_find(&EG(regular_list), hash_key.c, hash_key.len+1, (void **) &field_table) == SUCCESS) {
		smart_str_free(&hash_key);
		RETURN_STRING((char *)field_table->ptr, 1);
	} else { /* Not found, lookup by querying PostgreSQL system tables */
		PGresult *tmp_res;
		smart_str querystr = {0};
		zend_rsrc_list_entry new_field_table;

		smart_str_appends(&querystr, "select relname from pg_class where oid=");
		smart_str_append_unsigned(&querystr, oid);
		smart_str_0(&querystr);

		if ((tmp_res = PQexec(pg_result->conn, querystr.c)) == NULL || PQresultStatus(tmp_res) != PGRES_TUPLES_OK) {
			if (tmp_res) {
				PQclear(tmp_res);
			}
			smart_str_free(&querystr);
			smart_str_free(&hash_key);
			RETURN_FALSE;
		}

		smart_str_free(&querystr);

		if ((table_name = PQgetvalue(tmp_res, 0, 0)) == NULL) {
			PQclear(tmp_res);
			smart_str_free(&hash_key);
			RETURN_FALSE;
		}

		Z_TYPE(new_field_table) = le_string;
		new_field_table.ptr = estrdup(table_name);
		zend_hash_update(&EG(regular_list), hash_key.c, hash_key.len+1, (void *) &new_field_table, sizeof(zend_rsrc_list_entry), NULL);

		smart_str_free(&hash_key);
		PQclear(tmp_res);
		RETURN_STRING(table_name, 1);
	}

}
/* }}} */
#endif

#define PHP_PG_FIELD_NAME 1
#define PHP_PG_FIELD_SIZE 2
#define PHP_PG_FIELD_TYPE 3
#define PHP_PG_FIELD_TYPE_OID 4

/* {{{ php_pgsql_get_field_info
 */
static void php_pgsql_get_field_info(INTERNAL_FUNCTION_PARAMETERS, int entry_type)
{
	zval *result;
	long field;
	PGresult *pgsql_result;
	pgsql_result_handle *pg_result;
	Oid oid;

	if (zend_parse_parameters(ZEND_NUM_ARGS() TSRMLS_CC, "rl", &result, &field) == FAILURE) {
		return;
	}

	ZEND_FETCH_RESOURCE(pg_result, pgsql_result_handle *, &result, -1, "PostgreSQL result", le_result);

	pgsql_result = pg_result->result;
	
	if (field < 0 || field >= PQnfields(pgsql_result)) {
		php_error_docref(NULL TSRMLS_CC, E_WARNING, "Bad field offset specified");
		RETURN_FALSE;
	}

	switch (entry_type) {
		case PHP_PG_FIELD_NAME:
			Z_STRVAL_P(return_value) = PQfname(pgsql_result, field);
			Z_STRLEN_P(return_value) = strlen(Z_STRVAL_P(return_value));
			Z_STRVAL_P(return_value) = estrndup(Z_STRVAL_P(return_value),Z_STRLEN_P(return_value));
			Z_TYPE_P(return_value) = IS_STRING;
			break;
		case PHP_PG_FIELD_SIZE:
			Z_LVAL_P(return_value) = PQfsize(pgsql_result, field);
			Z_TYPE_P(return_value) = IS_LONG;
			break;
		case PHP_PG_FIELD_TYPE:
			Z_STRVAL_P(return_value) = get_field_name(pg_result->conn, PQftype(pgsql_result, field), &EG(regular_list) TSRMLS_CC);
			Z_STRLEN_P(return_value) = strlen(Z_STRVAL_P(return_value));
			Z_TYPE_P(return_value) = IS_STRING;
			break;
		case PHP_PG_FIELD_TYPE_OID:
			
			oid = PQftype(pgsql_result, field);
#if UINT_MAX > LONG_MAX
			if (oid > LONG_MAX) {
				smart_str s = {0};
				smart_str_append_unsigned(&s, oid);
				smart_str_0(&s);
				Z_STRVAL_P(return_value) = s.c;
				Z_STRLEN_P(return_value) = s.len;
				Z_TYPE_P(return_value) = IS_STRING;
			} else
#endif
			{
				Z_LVAL_P(return_value) = (long)oid;
				Z_TYPE_P(return_value) = IS_LONG;
			}
			break;
		default:
			RETURN_FALSE;
	}
}
/* }}} */

/* {{{ proto string pg_field_name(resource result, int field_number)
   Returns the name of the field */
PHP_FUNCTION(pg_field_name)
{
	php_pgsql_get_field_info(INTERNAL_FUNCTION_PARAM_PASSTHRU,PHP_PG_FIELD_NAME);
}
/* }}} */

/* {{{ proto int pg_field_size(resource result, int field_number)
   Returns the internal size of the field */ 
PHP_FUNCTION(pg_field_size)
{
	php_pgsql_get_field_info(INTERNAL_FUNCTION_PARAM_PASSTHRU,PHP_PG_FIELD_SIZE);
}
/* }}} */

/* {{{ proto string pg_field_type(resource result, int field_number)
   Returns the type name for the given field */
PHP_FUNCTION(pg_field_type)
{
	php_pgsql_get_field_info(INTERNAL_FUNCTION_PARAM_PASSTHRU,PHP_PG_FIELD_TYPE);
}
/* }}} */


/* {{{ proto string pg_field_type_oid(resource result, int field_number)
   Returns the type oid for the given field */
PHP_FUNCTION(pg_field_type_oid)
{
	php_pgsql_get_field_info(INTERNAL_FUNCTION_PARAM_PASSTHRU,PHP_PG_FIELD_TYPE_OID);
}
/* }}} */

/* {{{ proto int pg_field_num(resource result, string field_name)
   Returns the field number of the named field */
PHP_FUNCTION(pg_field_num)
{
	zval *result;
	char *field;
	int field_len;
	PGresult *pgsql_result;
	pgsql_result_handle *pg_result;

	if (zend_parse_parameters(ZEND_NUM_ARGS() TSRMLS_CC, "rs", &result, &field, &field_len) == FAILURE) {
		return;
	}

	ZEND_FETCH_RESOURCE(pg_result, pgsql_result_handle *, &result, -1, "PostgreSQL result", le_result);

	pgsql_result = pg_result->result;

	Z_LVAL_P(return_value) = PQfnumber(pgsql_result, field);
	Z_TYPE_P(return_value) = IS_LONG;
}
/* }}} */

/* {{{ proto mixed pg_fetch_result(resource result, [int row_number,] mixed field_name)
   Returns values from a result identifier */
PHP_FUNCTION(pg_fetch_result)
{
	zval *result, **field=NULL;
	long row;
	PGresult *pgsql_result;
	pgsql_result_handle *pg_result;
	int field_offset, pgsql_row, argc = ZEND_NUM_ARGS();

	if (argc == 2) {
		if (zend_parse_parameters(argc TSRMLS_CC, "rZ", &result, &field) == FAILURE) {
			return;
		}
	} else {
		if (zend_parse_parameters(argc TSRMLS_CC, "rlZ", &result, &row, &field) == FAILURE) {
			return;
		}
	}
	
	ZEND_FETCH_RESOURCE(pg_result, pgsql_result_handle *, &result, -1, "PostgreSQL result", le_result);

	pgsql_result = pg_result->result;
	if (argc == 2) {
		if (pg_result->row < 0) {
			pg_result->row = 0;
		}
		pgsql_row = pg_result->row;
		if (pgsql_row >= PQntuples(pgsql_result)) {
			RETURN_FALSE;
		}
	} else {
		pgsql_row = row;
		if (pgsql_row < 0 || pgsql_row >= PQntuples(pgsql_result)) {
			php_error_docref(NULL TSRMLS_CC, E_WARNING, "Unable to jump to row %ld on PostgreSQL result index %ld",
							row, Z_LVAL_P(result));
			RETURN_FALSE;
		}
	}
	switch(Z_TYPE_PP(field)) {
		case IS_STRING:
			field_offset = PQfnumber(pgsql_result, Z_STRVAL_PP(field));
			break;
		default:
			convert_to_long_ex(field);
			field_offset = Z_LVAL_PP(field);
			break;
	}
	if (field_offset<0 || field_offset>=PQnfields(pgsql_result)) {
		php_error_docref(NULL TSRMLS_CC, E_WARNING, "Bad column offset specified");
		RETURN_FALSE;
	}

	if (PQgetisnull(pgsql_result, pgsql_row, field_offset)) {
		Z_TYPE_P(return_value) = IS_NULL;
	} else {
		char *value = PQgetvalue(pgsql_result, pgsql_row, field_offset);
		int value_len = PQgetlength(pgsql_result, pgsql_row, field_offset);
		ZVAL_STRINGL(return_value, value, value_len, 1);
	}
}
/* }}} */

/* {{{ void php_pgsql_fetch_hash */
static void php_pgsql_fetch_hash(INTERNAL_FUNCTION_PARAMETERS, long result_type, int into_object)
{
	zval                *result, *zrow = NULL;
	PGresult            *pgsql_result;
	pgsql_result_handle *pg_result;
	int             i, num_fields, pgsql_row, use_row;
	long            row = -1;
	char            *field_name;
	zval            *ctor_params = NULL;
	zend_class_entry *ce = NULL;

	if (into_object) {
		char *class_name = NULL;
		int class_name_len;

		if (zend_parse_parameters(ZEND_NUM_ARGS() TSRMLS_CC, "r|z!sz", &result, &zrow, &class_name, &class_name_len, &ctor_params) == FAILURE) {
			return;
		}
		if (!class_name) {
			ce = zend_standard_class_def;
		} else {
			ce = zend_fetch_class(class_name, class_name_len, ZEND_FETCH_CLASS_AUTO TSRMLS_CC);
		}
		if (!ce) {
			php_error_docref(NULL TSRMLS_CC, E_WARNING, "Could not find class '%s'", class_name);
			return;
		}
		result_type = PGSQL_ASSOC;
	} else {
		if (zend_parse_parameters(ZEND_NUM_ARGS() TSRMLS_CC, "r|z!l", &result, &zrow, &result_type) == FAILURE) {
			return;
		}
	}
	if (zrow == NULL) {
		row = -1;
	} else {
		convert_to_long(zrow);
		row = Z_LVAL_P(zrow);
		if (row < 0) {
			php_error_docref(NULL TSRMLS_CC, E_WARNING, "The row parameter must be greater or equal to zero");
			RETURN_FALSE;
		}
	}
	use_row = ZEND_NUM_ARGS() > 1 && row != -1;

	if (!(result_type & PGSQL_BOTH)) {
		php_error_docref(NULL TSRMLS_CC, E_WARNING, "Invalid result type");
		RETURN_FALSE;
	}
	
	ZEND_FETCH_RESOURCE(pg_result, pgsql_result_handle *, &result, -1, "PostgreSQL result", le_result);

	pgsql_result = pg_result->result;

	if (use_row) { 
		pgsql_row = row;
		pg_result->row = pgsql_row;
		if (pgsql_row < 0 || pgsql_row >= PQntuples(pgsql_result)) {
			php_error_docref(NULL TSRMLS_CC, E_WARNING, "Unable to jump to row %ld on PostgreSQL result index %ld",
							row, Z_LVAL_P(result));
			RETURN_FALSE;
		}
	} else {
		/* If 2nd param is NULL, use internal row counter to access next row */
		pgsql_row = pg_result->row;
		if (pgsql_row < 0 || pgsql_row >= PQntuples(pgsql_result)) {
			RETURN_FALSE;
		}
		pg_result->row++;
	}

	array_init(return_value);
	for (i = 0, num_fields = PQnfields(pgsql_result); i < num_fields; i++) {
		if (PQgetisnull(pgsql_result, pgsql_row, i)) {
			if (result_type & PGSQL_NUM) {
				add_index_null(return_value, i);
			}
			if (result_type & PGSQL_ASSOC) {
				field_name = PQfname(pgsql_result, i);
				add_assoc_null(return_value, field_name);
			}
		} else {
			char *element = PQgetvalue(pgsql_result, pgsql_row, i);
			if (element) {
				char *data;
				int data_len;
				int should_copy=0;
				const uint element_len = strlen(element);

				data = safe_estrndup(element, element_len);
				data_len = element_len;

				if (result_type & PGSQL_NUM) {
					add_index_stringl(return_value, i, data, data_len, should_copy);
					should_copy=1;
				}

				if (result_type & PGSQL_ASSOC) {
					field_name = PQfname(pgsql_result, i);
					add_assoc_stringl(return_value, field_name, data, data_len, should_copy);
				}
			}
		}
	}

	if (into_object) {
		zval dataset = *return_value;
		zend_fcall_info fci;
		zend_fcall_info_cache fcc;
		zval *retval_ptr;

		object_and_properties_init(return_value, ce, NULL);
		zend_merge_properties(return_value, Z_ARRVAL(dataset), 1 TSRMLS_CC);

		if (ce->constructor) {
			fci.size = sizeof(fci);
			fci.function_table = &ce->function_table;
			fci.function_name = NULL;
			fci.symbol_table = NULL;
			fci.object_ptr = return_value;
			fci.retval_ptr_ptr = &retval_ptr;
			if (ctor_params && Z_TYPE_P(ctor_params) != IS_NULL) {
				if (Z_TYPE_P(ctor_params) == IS_ARRAY) {
					HashTable *ht = Z_ARRVAL_P(ctor_params);
					Bucket *p;

					fci.param_count = 0;
					fci.params = safe_emalloc(sizeof(zval***), ht->nNumOfElements, 0);
					p = ht->pListHead;
					while (p != NULL) {
						fci.params[fci.param_count++] = (zval**)p->pData;
						p = p->pListNext;
					}
				} else {
					/* Two problems why we throw exceptions here: PHP is typeless
					 * and hence passing one argument that's not an array could be
					 * by mistake and the other way round is possible, too. The 
					 * single value is an array. Also we'd have to make that one
					 * argument passed by reference.
					 */
					zend_throw_exception(zend_exception_get_default(TSRMLS_C), "Parameter ctor_params must be an array", 0 TSRMLS_CC);
					return;
				}
			} else {
				fci.param_count = 0;
				fci.params = NULL;
			}
			fci.no_separation = 1;

			fcc.initialized = 1;
			fcc.function_handler = ce->constructor;
			fcc.calling_scope = EG(scope);
			fcc.called_scope = Z_OBJCE_P(return_value);
			fcc.object_ptr = return_value;

			if (zend_call_function(&fci, &fcc TSRMLS_CC) == FAILURE) {
				zend_throw_exception_ex(zend_exception_get_default(TSRMLS_C), 0 TSRMLS_CC, "Could not execute %s::%s()", ce->name, ce->constructor->common.function_name);
			} else {
				if (retval_ptr) {
					zval_ptr_dtor(&retval_ptr);
				}
			}
			if (fci.params) {
				efree(fci.params);
			}
		} else if (ctor_params) {
			zend_throw_exception_ex(zend_exception_get_default(TSRMLS_C), 0 TSRMLS_CC, "Class %s does not have a constructor hence you cannot use ctor_params", ce->name);
		}
	}
}
/* }}} */

/* {{{ proto array pg_fetch_row(resource result [, int row [, int result_type]])
   Get a row as an enumerated array */ 
PHP_FUNCTION(pg_fetch_row)
{
	php_pgsql_fetch_hash(INTERNAL_FUNCTION_PARAM_PASSTHRU, PGSQL_NUM, 0);
}
/* }}} */

/* {{{ proto array pg_fetch_assoc(resource result [, int row])
   Fetch a row as an assoc array */
PHP_FUNCTION(pg_fetch_assoc)
{
	/* pg_fetch_assoc() is added from PHP 4.3.0. It should raise error, when
	   there is 3rd parameter */
	if (ZEND_NUM_ARGS() > 2)
		WRONG_PARAM_COUNT;
	php_pgsql_fetch_hash(INTERNAL_FUNCTION_PARAM_PASSTHRU, PGSQL_ASSOC, 0);
}
/* }}} */

/* {{{ proto array pg_fetch_array(resource result [, int row [, int result_type]])
   Fetch a row as an array */
PHP_FUNCTION(pg_fetch_array)
{
	php_pgsql_fetch_hash(INTERNAL_FUNCTION_PARAM_PASSTHRU, PGSQL_BOTH, 0);
}
/* }}} */

/* {{{ proto object pg_fetch_object(resource result [, int row [, string class_name [, NULL|array ctor_params]]])
   Fetch a row as an object */
PHP_FUNCTION(pg_fetch_object)
{
	/* pg_fetch_object() allowed result_type used to be. 3rd parameter
	   must be allowed for compatibility */
	php_pgsql_fetch_hash(INTERNAL_FUNCTION_PARAM_PASSTHRU, PGSQL_ASSOC, 1);
}
/* }}} */

/* {{{ proto array pg_fetch_all(resource result)
   Fetch all rows into array */
PHP_FUNCTION(pg_fetch_all)
{
	zval *result;
	PGresult *pgsql_result;
	pgsql_result_handle *pg_result;

	if (zend_parse_parameters(ZEND_NUM_ARGS() TSRMLS_CC, "r", &result) == FAILURE) {
		return;
	}

	ZEND_FETCH_RESOURCE(pg_result, pgsql_result_handle *, &result, -1, "PostgreSQL result", le_result);

	pgsql_result = pg_result->result;
	array_init(return_value);
	if (php_pgsql_result2array(pgsql_result, return_value TSRMLS_CC) == FAILURE) {
		zval_dtor(return_value);
		RETURN_FALSE;
	}
}
/* }}} */

/* {{{ proto array pg_fetch_all_columns(resource result [, int column_number])
   Fetch all rows into array */
PHP_FUNCTION(pg_fetch_all_columns)
{
	zval *result;
	PGresult *pgsql_result;
	pgsql_result_handle *pg_result;
	unsigned long colno=0;
	int pg_numrows, pg_row;
	size_t num_fields;

	if (zend_parse_parameters(ZEND_NUM_ARGS() TSRMLS_CC, "r|l", &result, &colno) == FAILURE) {
		RETURN_FALSE;
	}

	ZEND_FETCH_RESOURCE(pg_result, pgsql_result_handle *, &result, -1, "PostgreSQL result", le_result);

	pgsql_result = pg_result->result;

	num_fields = PQnfields(pgsql_result);
	if (colno >= num_fields || colno < 0) {
		php_error_docref(NULL TSRMLS_CC, E_WARNING, "Invalid column number '%ld'", colno);
		RETURN_FALSE;
	}

	array_init(return_value);

	if ((pg_numrows = PQntuples(pgsql_result)) <= 0) {
		return;
	}

	for (pg_row = 0; pg_row < pg_numrows; pg_row++) {
		if (PQgetisnull(pgsql_result, pg_row, colno)) {
			add_next_index_null(return_value);
		} else {
			add_next_index_string(return_value, PQgetvalue(pgsql_result, pg_row, colno), 1); 
		}
	}
}
/* }}} */

/* {{{ proto bool pg_result_seek(resource result, int offset)
   Set internal row offset */
PHP_FUNCTION(pg_result_seek)
{
	zval *result;
	long row;
	pgsql_result_handle *pg_result;

	if (zend_parse_parameters(ZEND_NUM_ARGS() TSRMLS_CC, "rl", &result, &row) == FAILURE) {
		return;
	}

	ZEND_FETCH_RESOURCE(pg_result, pgsql_result_handle *, &result, -1, "PostgreSQL result", le_result);

	if (row < 0 || row >= PQntuples(pg_result->result)) {
		RETURN_FALSE;
	}

	/* seek to offset */
	pg_result->row = row;
	RETURN_TRUE;
}
/* }}} */


#define PHP_PG_DATA_LENGTH 1
#define PHP_PG_DATA_ISNULL 2

/* {{{ php_pgsql_data_info
 */
static void php_pgsql_data_info(INTERNAL_FUNCTION_PARAMETERS, int entry_type)
{
	zval *result, **field;
	long row;
	PGresult *pgsql_result;
	pgsql_result_handle *pg_result;
	int field_offset, pgsql_row, argc = ZEND_NUM_ARGS();

	if (argc == 2) {
		if (zend_parse_parameters(argc TSRMLS_CC, "rZ", &result, &field) == FAILURE) {
			return;
		}
	} else {
		if (zend_parse_parameters(argc TSRMLS_CC, "rlZ", &result, &row, &field) == FAILURE) {
			return;
		}
	}

	ZEND_FETCH_RESOURCE(pg_result, pgsql_result_handle *, &result, -1, "PostgreSQL result", le_result);

	pgsql_result = pg_result->result;
	if (argc == 2) {
		if (pg_result->row < 0) {
			pg_result->row = 0;
		}
		pgsql_row = pg_result->row;
		if (pgsql_row < 0 || pgsql_row >= PQntuples(pgsql_result)) {
			RETURN_FALSE;
		}
	} else {
		pgsql_row = row;
		if (pgsql_row < 0 || pgsql_row >= PQntuples(pgsql_result)) {
			php_error_docref(NULL TSRMLS_CC, E_WARNING, "Unable to jump to row %ld on PostgreSQL result index %ld",
							row, Z_LVAL_P(result));
			RETURN_FALSE;
		}
	}

	switch(Z_TYPE_PP(field)) {
		case IS_STRING:
			convert_to_string_ex(field);
			field_offset = PQfnumber(pgsql_result, Z_STRVAL_PP(field));
			break;
		default:
			convert_to_long_ex(field);
			field_offset = Z_LVAL_PP(field);
			break;
	}
	if (field_offset < 0 || field_offset >= PQnfields(pgsql_result)) {
		php_error_docref(NULL TSRMLS_CC, E_WARNING, "Bad column offset specified");
		RETURN_FALSE;
	}

	switch (entry_type) {
		case PHP_PG_DATA_LENGTH:
			Z_LVAL_P(return_value) = PQgetlength(pgsql_result, pgsql_row, field_offset);
			break;
		case PHP_PG_DATA_ISNULL:
			Z_LVAL_P(return_value) = PQgetisnull(pgsql_result, pgsql_row, field_offset);
			break;
	}
	Z_TYPE_P(return_value) = IS_LONG;
}
/* }}} */

/* {{{ proto int pg_field_prtlen(resource result, [int row,] mixed field_name_or_number)
   Returns the printed length */
PHP_FUNCTION(pg_field_prtlen)
{
	php_pgsql_data_info(INTERNAL_FUNCTION_PARAM_PASSTHRU, PHP_PG_DATA_LENGTH);
}
/* }}} */

/* {{{ proto int pg_field_is_null(resource result, [int row,] mixed field_name_or_number)
   Test if a field is NULL */
PHP_FUNCTION(pg_field_is_null)
{
	php_pgsql_data_info(INTERNAL_FUNCTION_PARAM_PASSTHRU, PHP_PG_DATA_ISNULL);
}
/* }}} */

/* {{{ proto bool pg_free_result(resource result)
   Free result memory */
PHP_FUNCTION(pg_free_result)
{
	zval *result;
	pgsql_result_handle *pg_result;

	if (zend_parse_parameters(ZEND_NUM_ARGS() TSRMLS_CC, "r", &result) == FAILURE) {
		return;
	}

	ZEND_FETCH_RESOURCE(pg_result, pgsql_result_handle *, &result, -1, "PostgreSQL result", le_result);
	if (Z_LVAL_P(result) == 0) {
		RETURN_FALSE;
	}
	zend_list_delete(Z_RESVAL_P(result));
	RETURN_TRUE;
}
/* }}} */

/* {{{ proto string pg_last_oid(resource result)
   Returns the last object identifier */
PHP_FUNCTION(pg_last_oid)
{
	zval *result;
	PGresult *pgsql_result;
	pgsql_result_handle *pg_result;
#ifdef HAVE_PQOIDVALUE
	Oid oid;
#endif

	if (zend_parse_parameters(ZEND_NUM_ARGS() TSRMLS_CC, "r", &result) == FAILURE) {
		return;
	}

	ZEND_FETCH_RESOURCE(pg_result, pgsql_result_handle *, &result, -1, "PostgreSQL result", le_result);
	pgsql_result = pg_result->result;
#ifdef HAVE_PQOIDVALUE
	oid = PQoidValue(pgsql_result);
	if (oid == InvalidOid) {
		RETURN_FALSE;
	}
	PGSQL_RETURN_OID(oid);
#else
	Z_STRVAL_P(return_value) = (char *) PQoidStatus(pgsql_result);
	if (Z_STRVAL_P(return_value)) {
		RETURN_STRING(Z_STRVAL_P(return_value), 1);
	}
	RETURN_STRING("", 1);
#endif
}
/* }}} */

/* {{{ proto bool pg_trace(string filename [, string mode [, resource connection]])
   Enable tracing a PostgreSQL connection */
PHP_FUNCTION(pg_trace)
{
	char *z_filename, *mode = "w";
	int z_filename_len, mode_len;
	zval *pgsql_link = NULL;
	int id = -1, argc = ZEND_NUM_ARGS();
	PGconn *pgsql;
	FILE *fp = NULL;
	php_stream *stream;
	id = PGG(default_link);

	if (zend_parse_parameters(argc TSRMLS_CC, "s|sr", &z_filename, &z_filename_len, &mode, &mode_len, &pgsql_link) == FAILURE) {
		return;
	}

	if (argc < 3) {
		CHECK_DEFAULT_LINK(id);
	}

	if (pgsql_link == NULL && id == -1) {
		RETURN_FALSE;
	}

	ZEND_FETCH_RESOURCE2(pgsql, PGconn *, &pgsql_link, id, "PostgreSQL link", le_link, le_plink);

	stream = php_stream_open_wrapper(z_filename, mode, REPORT_ERRORS, NULL);

	if (!stream) {
		RETURN_FALSE;
	}

	if (FAILURE == php_stream_cast(stream, PHP_STREAM_AS_STDIO, (void**)&fp, REPORT_ERRORS))	{
		php_stream_close(stream);
		RETURN_FALSE;
	}
	php_stream_auto_cleanup(stream);
	PQtrace(pgsql, fp);
	RETURN_TRUE;
}
/* }}} */

/* {{{ proto bool pg_untrace([resource connection])
   Disable tracing of a PostgreSQL connection */
PHP_FUNCTION(pg_untrace)
{
	zval *pgsql_link = NULL;
	int id = -1, argc = ZEND_NUM_ARGS();
	PGconn *pgsql;
	
	if (zend_parse_parameters(argc TSRMLS_CC, "|r", &pgsql_link) == FAILURE) {
		return;
	}

	if (argc == 0) { 
		id = PGG(default_link);
		CHECK_DEFAULT_LINK(id);
	}

	if (pgsql_link == NULL && id == -1) {
		RETURN_FALSE;
	}

	ZEND_FETCH_RESOURCE2(pgsql, PGconn *, &pgsql_link, id, "PostgreSQL link", le_link, le_plink);
	PQuntrace(pgsql);
	RETURN_TRUE;
}
/* }}} */

/* {{{ proto mixed pg_lo_create([resource connection],[mixed large_object_oid])
   Create a large object */
PHP_FUNCTION(pg_lo_create)
{
	zval *pgsql_link = NULL, *oid = NULL;
	PGconn *pgsql;
	Oid pgsql_oid, wanted_oid = InvalidOid;
	int id = -1, argc = ZEND_NUM_ARGS();

	if (zend_parse_parameters(argc TSRMLS_CC, "|zz", &pgsql_link, &oid) == FAILURE) {
		return;
	}

	if ((argc == 1) && (Z_TYPE_P(pgsql_link) != IS_RESOURCE)) {
		oid = pgsql_link;
		pgsql_link = NULL;
	}
	
	if (pgsql_link == NULL) {
		id = PGG(default_link);
		CHECK_DEFAULT_LINK(id);
		if (id == -1) {
			RETURN_FALSE;
		}
	}

	ZEND_FETCH_RESOURCE2(pgsql, PGconn *, &pgsql_link, id, "PostgreSQL link", le_link, le_plink);
	
	if (oid) {
#ifndef HAVE_PG_LO_CREATE
		php_error_docref(NULL TSRMLS_CC, E_NOTICE, "Passing OID value is not supported. Upgrade your PostgreSQL");
#else
		switch (Z_TYPE_P(oid)) {
		case IS_STRING:
			{
				char *end_ptr;
				wanted_oid = (Oid)strtoul(Z_STRVAL_P(oid), &end_ptr, 10);
				if ((Z_STRVAL_P(oid)+Z_STRLEN_P(oid)) != end_ptr) {
				/* wrong integer format */
				php_error_docref(NULL TSRMLS_CC, E_NOTICE, "invalid OID value passed");
				RETURN_FALSE;
				}
			}
			break;
		case IS_LONG:
			if (Z_LVAL_P(oid) < (long)InvalidOid) {
				php_error_docref(NULL TSRMLS_CC, E_NOTICE, "invalid OID value passed");
				RETURN_FALSE;
			}
			wanted_oid = (Oid)Z_LVAL_P(oid);
			break;
		default:
			php_error_docref(NULL TSRMLS_CC, E_NOTICE, "invalid OID value passed");
			RETURN_FALSE;
        }
		if ((pgsql_oid = lo_create(pgsql, wanted_oid)) == InvalidOid) {
			php_error_docref(NULL TSRMLS_CC, E_WARNING, "Unable to create PostgreSQL large object");
			RETURN_FALSE;
		}

		PGSQL_RETURN_OID(pgsql_oid);
#endif
	}

	if ((pgsql_oid = lo_creat(pgsql, INV_READ|INV_WRITE)) == InvalidOid) {
		php_error_docref(NULL TSRMLS_CC, E_WARNING, "Unable to create PostgreSQL large object");
		RETURN_FALSE;
	}

	PGSQL_RETURN_OID(pgsql_oid);
}
/* }}} */

/* {{{ proto bool pg_lo_unlink([resource connection,] string large_object_oid)
   Delete a large object */
PHP_FUNCTION(pg_lo_unlink)
{
	zval *pgsql_link = NULL;
	long oid_long;
	char *oid_string, *end_ptr;
	int oid_strlen;
	PGconn *pgsql;
	Oid oid;
	int id = -1;
	int argc = ZEND_NUM_ARGS();

	/* accept string type since Oid type is unsigned int */
	if (zend_parse_parameters_ex(ZEND_PARSE_PARAMS_QUIET, argc TSRMLS_CC,
								 "rs", &pgsql_link, &oid_string, &oid_strlen) == SUCCESS) {
		oid = (Oid)strtoul(oid_string, &end_ptr, 10);
		if ((oid_string+oid_strlen) != end_ptr) {
			/* wrong integer format */
			php_error_docref(NULL TSRMLS_CC, E_NOTICE, "Wrong OID value passed");
			RETURN_FALSE;
		}
	}
	else if (zend_parse_parameters_ex(ZEND_PARSE_PARAMS_QUIET, argc TSRMLS_CC,
								 "rl", &pgsql_link, &oid_long) == SUCCESS) {
		if (oid_long <= InvalidOid) {
			php_error_docref(NULL TSRMLS_CC, E_NOTICE, "Invalid OID specified");
			RETURN_FALSE;
		}
		oid = (Oid)oid_long;
	}
	else if (zend_parse_parameters_ex(ZEND_PARSE_PARAMS_QUIET, argc TSRMLS_CC,
								 "s", &oid_string, &oid_strlen) == SUCCESS) {
		oid = (Oid)strtoul(oid_string, &end_ptr, 10);
		if ((oid_string+oid_strlen) != end_ptr) {
			/* wrong integer format */
			php_error_docref(NULL TSRMLS_CC, E_NOTICE, "Wrong OID value passed");
			RETURN_FALSE;
		}
		id = PGG(default_link);
		CHECK_DEFAULT_LINK(id);
	}
	else if (zend_parse_parameters_ex(ZEND_PARSE_PARAMS_QUIET, argc TSRMLS_CC,
								 "l", &oid_long) == SUCCESS) {
		if (oid_long <= InvalidOid) {
			php_error_docref(NULL TSRMLS_CC, E_NOTICE, "Invalid OID is specified");
			RETURN_FALSE;
		}
		oid = (Oid)oid_long;
		id = PGG(default_link);
		CHECK_DEFAULT_LINK(id);
	}
	else {
		php_error_docref(NULL TSRMLS_CC, E_WARNING, "Requires 1 or 2 arguments");
		RETURN_FALSE;
	}
	if (pgsql_link == NULL && id == -1) {
		RETURN_FALSE;
	}

	ZEND_FETCH_RESOURCE2(pgsql, PGconn *, &pgsql_link, id, "PostgreSQL link", le_link, le_plink);

	if (lo_unlink(pgsql, oid) == -1) {
		php_error_docref(NULL TSRMLS_CC, E_WARNING, "Unable to delete PostgreSQL large object %u", oid);
		RETURN_FALSE;
	}
	RETURN_TRUE;
}
/* }}} */

/* {{{ proto resource pg_lo_open([resource connection,] int large_object_oid, string mode)
   Open a large object and return fd */
PHP_FUNCTION(pg_lo_open)
{
	zval *pgsql_link = NULL;
	long oid_long;
	char *oid_string, *end_ptr, *mode_string;
	int oid_strlen, mode_strlen;
	PGconn *pgsql;
	Oid oid;
	int id = -1, pgsql_mode=0, pgsql_lofd;
	int create=0;
	pgLofp *pgsql_lofp;
	int argc = ZEND_NUM_ARGS();

	/* accept string type since Oid is unsigned int */
	if (zend_parse_parameters_ex(ZEND_PARSE_PARAMS_QUIET, argc TSRMLS_CC,
								 "rss", &pgsql_link, &oid_string, &oid_strlen, &mode_string, &mode_strlen) == SUCCESS) {
		oid = (Oid)strtoul(oid_string, &end_ptr, 10);
		if ((oid_string+oid_strlen) != end_ptr) {
			/* wrong integer format */
			php_error_docref(NULL TSRMLS_CC, E_NOTICE, "Wrong OID value passed");
			RETURN_FALSE;
		}
	}
	else if (zend_parse_parameters_ex(ZEND_PARSE_PARAMS_QUIET, argc TSRMLS_CC,
								 "rls", &pgsql_link, &oid_long, &mode_string, &mode_strlen) == SUCCESS) {
		if (oid_long <= InvalidOid) {
			php_error_docref(NULL TSRMLS_CC, E_NOTICE, "Invalid OID specified");
			RETURN_FALSE;
		}
		oid = (Oid)oid_long;
	}
	else if (zend_parse_parameters_ex(ZEND_PARSE_PARAMS_QUIET, argc TSRMLS_CC,
								 "ss", &oid_string, &oid_strlen, &mode_string, &mode_strlen) == SUCCESS) {
		oid = (Oid)strtoul(oid_string, &end_ptr, 10);
		if ((oid_string+oid_strlen) != end_ptr) {
			/* wrong integer format */
			php_error_docref(NULL TSRMLS_CC, E_NOTICE, "Wrong OID value passed");
			RETURN_FALSE;
		}
		id = PGG(default_link);
		CHECK_DEFAULT_LINK(id);
	}
	else if (zend_parse_parameters_ex(ZEND_PARSE_PARAMS_QUIET, argc TSRMLS_CC,
								 "ls", &oid_long, &mode_string, &mode_strlen) == SUCCESS) {
		if (oid_long <= InvalidOid) {
			php_error_docref(NULL TSRMLS_CC, E_NOTICE, "Invalid OID specified");
			RETURN_FALSE;
		}
		oid = (Oid)oid_long;
		id = PGG(default_link);
		CHECK_DEFAULT_LINK(id);
	}
	else {
		php_error_docref(NULL TSRMLS_CC, E_WARNING, "Requires 1 or 2 arguments");
		RETURN_FALSE;
	}
	if (pgsql_link == NULL && id == -1) {
		RETURN_FALSE;
	}

	ZEND_FETCH_RESOURCE2(pgsql, PGconn *, &pgsql_link, id, "PostgreSQL link", le_link, le_plink);
	
	/* r/w/+ is little bit more PHP-like than INV_READ/INV_WRITE and a lot of
	   faster to type. Unfortunately, doesn't behave the same way as fopen()...
	   (Jouni)
	*/

	if (strchr(mode_string, 'r') == mode_string) {
		pgsql_mode |= INV_READ;
		if (strchr(mode_string, '+') == mode_string+1) {
			pgsql_mode |= INV_WRITE;
		}
	}
	if (strchr(mode_string, 'w') == mode_string) {
		pgsql_mode |= INV_WRITE;
		create = 1;
		if (strchr(mode_string, '+') == mode_string+1) {
			pgsql_mode |= INV_READ;
		}
	}

	pgsql_lofp = (pgLofp *) emalloc(sizeof(pgLofp));

	if ((pgsql_lofd = lo_open(pgsql, oid, pgsql_mode)) == -1) {
		if (create) {
			if ((oid = lo_creat(pgsql, INV_READ|INV_WRITE)) == 0) {
				efree(pgsql_lofp);
				php_error_docref(NULL TSRMLS_CC, E_WARNING, "Unable to create PostgreSQL large object");
				RETURN_FALSE;
			} else {
				if ((pgsql_lofd = lo_open(pgsql, oid, pgsql_mode)) == -1) {
					if (lo_unlink(pgsql, oid) == -1) {
						efree(pgsql_lofp);
						php_error_docref(NULL TSRMLS_CC, E_WARNING, "Something is really messed up! Your database is badly corrupted in a way NOT related to PHP");
						RETURN_FALSE;
					}
					efree(pgsql_lofp);
					php_error_docref(NULL TSRMLS_CC, E_WARNING, "Unable to open PostgreSQL large object");
					RETURN_FALSE;
				} else {
					pgsql_lofp->conn = pgsql;
					pgsql_lofp->lofd = pgsql_lofd;
					Z_LVAL_P(return_value) = zend_list_insert(pgsql_lofp, le_lofp TSRMLS_CC);
					Z_TYPE_P(return_value) = IS_LONG;
				}
			}
		} else {
			efree(pgsql_lofp);
			php_error_docref(NULL TSRMLS_CC, E_WARNING, "Unable to open PostgreSQL large object");
			RETURN_FALSE;
		}
	} else {
		pgsql_lofp->conn = pgsql;
		pgsql_lofp->lofd = pgsql_lofd;
		ZEND_REGISTER_RESOURCE(return_value, pgsql_lofp, le_lofp);
	}
}
/* }}} */

/* {{{ proto bool pg_lo_close(resource large_object)
   Close a large object */
PHP_FUNCTION(pg_lo_close)
{
	zval *pgsql_lofp;
	pgLofp *pgsql;

	if (zend_parse_parameters(ZEND_NUM_ARGS() TSRMLS_CC, "r", &pgsql_lofp) == FAILURE) {
		return;
	}

	ZEND_FETCH_RESOURCE(pgsql, pgLofp *, &pgsql_lofp, -1, "PostgreSQL large object", le_lofp);
	
	if (lo_close((PGconn *)pgsql->conn, pgsql->lofd) < 0) {
		php_error_docref(NULL TSRMLS_CC, E_WARNING, "Unable to close PostgreSQL large object descriptor %d", pgsql->lofd);
		RETVAL_FALSE;
	} else {
		RETVAL_TRUE;
	}

	zend_list_delete(Z_RESVAL_P(pgsql_lofp));
	return;
}
/* }}} */

#define PGSQL_LO_READ_BUF_SIZE  8192

/* {{{ proto string pg_lo_read(resource large_object [, int len])
   Read a large object */
PHP_FUNCTION(pg_lo_read)
{
	zval *pgsql_id;
	long len;
	int buf_len = PGSQL_LO_READ_BUF_SIZE, nbytes, argc = ZEND_NUM_ARGS();
	char *buf;
	pgLofp *pgsql;

	if (zend_parse_parameters(argc TSRMLS_CC, "r|l", &pgsql_id, &len) == FAILURE) {
		return;
	}

	ZEND_FETCH_RESOURCE(pgsql, pgLofp *, &pgsql_id, -1, "PostgreSQL large object", le_lofp);

	if (argc > 1) {
		buf_len = len;
	}
	
	buf = (char *) safe_emalloc(sizeof(char), (buf_len+1), 0);
	if ((nbytes = lo_read((PGconn *)pgsql->conn, pgsql->lofd, buf, buf_len))<0) {
		efree(buf);
		RETURN_FALSE;
	}

	buf[nbytes] = '\0';
	RETURN_STRINGL(buf, nbytes, 0);
}
/* }}} */

/* {{{ proto int pg_lo_write(resource large_object, string buf [, int len])
   Write a large object */
PHP_FUNCTION(pg_lo_write)
{
  	zval *pgsql_id;
  	char *str;
  	long z_len;
	int str_len, nbytes;
	int len;
	pgLofp *pgsql;
	int argc = ZEND_NUM_ARGS();

	if (zend_parse_parameters(argc TSRMLS_CC, "rs|l", &pgsql_id, &str, &str_len, &z_len) == FAILURE) {
		return;
	}

	if (argc > 2) {
		if (z_len > str_len) {
			php_error_docref(NULL TSRMLS_CC, E_WARNING, "Cannot write more than buffer size %d. Tried to write %ld", str_len, z_len);
			RETURN_FALSE;
		}
		if (z_len < 0) {
			php_error_docref(NULL TSRMLS_CC, E_WARNING, "Buffer size must be larger than 0, but %ld was specified", z_len);
			RETURN_FALSE;
		}
		len = z_len;
	}
	else {
		len = str_len;
	}

	ZEND_FETCH_RESOURCE(pgsql, pgLofp *, &pgsql_id, -1, "PostgreSQL large object", le_lofp);

	if ((nbytes = lo_write((PGconn *)pgsql->conn, pgsql->lofd, str, len)) == -1) {
		RETURN_FALSE;
	}

	RETURN_LONG(nbytes);
}
/* }}} */

/* {{{ proto int pg_lo_read_all(resource large_object)
   Read a large object and send straight to browser */
PHP_FUNCTION(pg_lo_read_all)
{
  	zval *pgsql_id;
	int tbytes;
	volatile int nbytes;
	char buf[PGSQL_LO_READ_BUF_SIZE];
	pgLofp *pgsql;
	
	if (zend_parse_parameters(ZEND_NUM_ARGS() TSRMLS_CC, "r", &pgsql_id) == FAILURE) {
		return;
	}

	ZEND_FETCH_RESOURCE(pgsql, pgLofp *, &pgsql_id, -1, "PostgreSQL large object", le_lofp);

	tbytes = 0;
	while ((nbytes = lo_read((PGconn *)pgsql->conn, pgsql->lofd, buf, PGSQL_LO_READ_BUF_SIZE))>0) {
		PHPWRITE(buf, nbytes);
		tbytes += nbytes;
	}
	RETURN_LONG(tbytes);
}
/* }}} */

/* {{{ proto int pg_lo_import([resource connection, ] string filename [, mixed oid])
   Import large object direct from filesystem */
PHP_FUNCTION(pg_lo_import)
{
	zval *pgsql_link = NULL, *oid = NULL;
	char *file_in;
	int id = -1, name_len;
	int argc = ZEND_NUM_ARGS();
	PGconn *pgsql;
	Oid returned_oid;

	if (zend_parse_parameters_ex(ZEND_PARSE_PARAMS_QUIET, argc TSRMLS_CC,
								 "rp|z", &pgsql_link, &file_in, &name_len, &oid) == SUCCESS) {
		;
	}
	else if (zend_parse_parameters_ex(ZEND_PARSE_PARAMS_QUIET, argc TSRMLS_CC,
									  "p|z", &file_in, &name_len, &oid) == SUCCESS) {
		id = PGG(default_link);
		CHECK_DEFAULT_LINK(id);
	}
	/* old calling convention, deprecated since PHP 4.2 */
	else if (zend_parse_parameters_ex(ZEND_PARSE_PARAMS_QUIET, argc TSRMLS_CC,
									  "pr", &file_in, &name_len, &pgsql_link ) == SUCCESS) {
		php_error_docref(NULL TSRMLS_CC, E_NOTICE, "Old API is used");
	}
	else {
		WRONG_PARAM_COUNT;
	}
	
	if (php_check_open_basedir(file_in TSRMLS_CC)) {
		RETURN_FALSE;
	}

	if (pgsql_link == NULL && id == -1) {
		RETURN_FALSE;
	}

	ZEND_FETCH_RESOURCE2(pgsql, PGconn *, &pgsql_link, id, "PostgreSQL link", le_link, le_plink);

	if (oid) {
#ifndef HAVE_PG_LO_IMPORT_WITH_OID
		php_error_docref(NULL TSRMLS_CC, E_NOTICE, "OID value passing not supported");
#else
		Oid wanted_oid;
		switch (Z_TYPE_P(oid)) {
		case IS_STRING:
			{
				char *end_ptr;
				wanted_oid = (Oid)strtoul(Z_STRVAL_P(oid), &end_ptr, 10);
				if ((Z_STRVAL_P(oid)+Z_STRLEN_P(oid)) != end_ptr) {
				/* wrong integer format */
				php_error_docref(NULL TSRMLS_CC, E_NOTICE, "invalid OID value passed");
				RETURN_FALSE;
				}
			}
			break;
		case IS_LONG:
			if (Z_LVAL_P(oid) < (long)InvalidOid) {
				php_error_docref(NULL TSRMLS_CC, E_NOTICE, "invalid OID value passed");
				RETURN_FALSE;
			}
			wanted_oid = (Oid)Z_LVAL_P(oid);
			break;
		default:
			php_error_docref(NULL TSRMLS_CC, E_NOTICE, "invalid OID value passed");
			RETURN_FALSE;
        }

       returned_oid = lo_import_with_oid(pgsql, file_in, wanted_oid);

	   if (returned_oid == InvalidOid) {
		   RETURN_FALSE;
	   }

	   PGSQL_RETURN_OID(returned_oid);
#endif
	}

	returned_oid = lo_import(pgsql, file_in);

	if (returned_oid == InvalidOid) {
		RETURN_FALSE;
	}
	PGSQL_RETURN_OID(returned_oid);
}
/* }}} */

/* {{{ proto bool pg_lo_export([resource connection, ] int objoid, string filename)
   Export large object direct to filesystem */
PHP_FUNCTION(pg_lo_export)
{
	zval *pgsql_link = NULL;
	char *file_out, *oid_string, *end_ptr;
	int oid_strlen;
	int id = -1, name_len;
	long oid_long;
	Oid oid;
	PGconn *pgsql;
	int argc = ZEND_NUM_ARGS();

	/* allow string to handle large OID value correctly */
	if (zend_parse_parameters_ex(ZEND_PARSE_PARAMS_QUIET, argc TSRMLS_CC,
								 "rlp", &pgsql_link, &oid_long, &file_out, &name_len) == SUCCESS) {
		if (oid_long <= InvalidOid) {
			php_error_docref(NULL TSRMLS_CC, E_NOTICE, "Invalid OID specified");
			RETURN_FALSE;
		}
		oid = (Oid)oid_long;
	}
	else if (zend_parse_parameters_ex(ZEND_PARSE_PARAMS_QUIET, argc TSRMLS_CC,
								 "rss", &pgsql_link, &oid_string, &oid_strlen, &file_out, &name_len) == SUCCESS) {
		oid = (Oid)strtoul(oid_string, &end_ptr, 10);
		if ((oid_string+oid_strlen) != end_ptr) {
			/* wrong integer format */
			php_error_docref(NULL TSRMLS_CC, E_NOTICE, "Wrong OID value passed");
			RETURN_FALSE;
		}
	}
	else if (zend_parse_parameters_ex(ZEND_PARSE_PARAMS_QUIET, argc TSRMLS_CC,
									  "lp",  &oid_long, &file_out, &name_len) == SUCCESS) {
		if (oid_long <= InvalidOid) {
			php_error_docref(NULL TSRMLS_CC, E_NOTICE, "Invalid OID specified");
			RETURN_FALSE;
		}
		oid = (Oid)oid_long;
		id = PGG(default_link);
		CHECK_DEFAULT_LINK(id);
	}
	else if (zend_parse_parameters_ex(ZEND_PARSE_PARAMS_QUIET, argc TSRMLS_CC,
								 "sp", &oid_string, &oid_strlen, &file_out, &name_len) == SUCCESS) {
		oid = (Oid)strtoul(oid_string, &end_ptr, 10);
		if ((oid_string+oid_strlen) != end_ptr) {
			/* wrong integer format */
			php_error_docref(NULL TSRMLS_CC, E_NOTICE, "Wrong OID value passed");
			RETURN_FALSE;
		}
		id = PGG(default_link);
		CHECK_DEFAULT_LINK(id);
	}
	else if (zend_parse_parameters_ex(ZEND_PARSE_PARAMS_QUIET, argc TSRMLS_CC,
								 "spr", &oid_string, &oid_strlen, &file_out, &name_len, &pgsql_link) == SUCCESS) {
		oid = (Oid)strtoul(oid_string, &end_ptr, 10);
		if ((oid_string+oid_strlen) != end_ptr) {
			/* wrong integer format */
			php_error_docref(NULL TSRMLS_CC, E_NOTICE, "Wrong OID value passed");
			RETURN_FALSE;
		}
	}
	else if (zend_parse_parameters_ex(ZEND_PARSE_PARAMS_QUIET, argc TSRMLS_CC,
									  "lpr", &oid_long, &file_out, &name_len, &pgsql_link) == SUCCESS) {
		php_error_docref(NULL TSRMLS_CC, E_NOTICE, "Old API is used");
		if (oid_long <= InvalidOid) {
			php_error_docref(NULL TSRMLS_CC, E_NOTICE, "Invalid OID specified");
			RETURN_FALSE;
		}
		oid = (Oid)oid_long;
	}
	else {
		php_error_docref(NULL TSRMLS_CC, E_WARNING, "Requires 2 or 3 arguments");
		RETURN_FALSE;
	}
	
	if (php_check_open_basedir(file_out TSRMLS_CC)) {
		RETURN_FALSE;
	}

	if (pgsql_link == NULL && id == -1) {
		RETURN_FALSE;
	}

	ZEND_FETCH_RESOURCE2(pgsql, PGconn *, &pgsql_link, id, "PostgreSQL link", le_link, le_plink);

	if (lo_export(pgsql, oid, file_out)) {
		RETURN_TRUE;
	}
	RETURN_FALSE;
}
/* }}} */

/* {{{ proto bool pg_lo_seek(resource large_object, int offset [, int whence])
   Seeks position of large object */
PHP_FUNCTION(pg_lo_seek)
{
	zval *pgsql_id = NULL;
	long offset = 0, whence = SEEK_CUR;
	pgLofp *pgsql;
	int argc = ZEND_NUM_ARGS();

	if (zend_parse_parameters(argc TSRMLS_CC, "rl|l", &pgsql_id, &offset, &whence) == FAILURE) {
		return;
	}
	if (whence != SEEK_SET && whence != SEEK_CUR && whence != SEEK_END) {
		php_error_docref(NULL TSRMLS_CC, E_WARNING, "Invalid whence parameter");
		return;
	}

	ZEND_FETCH_RESOURCE(pgsql, pgLofp *, &pgsql_id, -1, "PostgreSQL large object", le_lofp);

	if (lo_lseek((PGconn *)pgsql->conn, pgsql->lofd, offset, whence) > -1) {
		RETURN_TRUE;
	} else {
		RETURN_FALSE;
	}
}
/* }}} */

/* {{{ proto int pg_lo_tell(resource large_object)
   Returns current position of large object */
PHP_FUNCTION(pg_lo_tell)
{
	zval *pgsql_id = NULL;
	int offset = 0;
	pgLofp *pgsql;
	int argc = ZEND_NUM_ARGS();

	if (zend_parse_parameters(argc TSRMLS_CC, "r", &pgsql_id) == FAILURE) {
		return;
	}

	ZEND_FETCH_RESOURCE(pgsql, pgLofp *, &pgsql_id, -1, "PostgreSQL large object", le_lofp);

	offset = lo_tell((PGconn *)pgsql->conn, pgsql->lofd);
	RETURN_LONG(offset);
}
/* }}} */

#if HAVE_PQSETERRORVERBOSITY
/* {{{ proto int pg_set_error_verbosity([resource connection,] int verbosity)
   Set error verbosity */
PHP_FUNCTION(pg_set_error_verbosity)
{
	zval *pgsql_link = NULL;
	long verbosity;
	int id = -1, argc = ZEND_NUM_ARGS();
	PGconn *pgsql;

	if (argc == 1) {
		if (zend_parse_parameters(argc TSRMLS_CC, "l", &verbosity) == FAILURE) {
			return;
		}
		id = PGG(default_link);
		CHECK_DEFAULT_LINK(id);
	} else {
		if (zend_parse_parameters(argc TSRMLS_CC, "rl", &pgsql_link, &verbosity) == FAILURE) {
			return;
		}
	}

	if (pgsql_link == NULL && id == -1) {
		RETURN_FALSE;
	}	

	ZEND_FETCH_RESOURCE2(pgsql, PGconn *, &pgsql_link, id, "PostgreSQL link", le_link, le_plink);

	if (verbosity & (PQERRORS_TERSE|PQERRORS_DEFAULT|PQERRORS_VERBOSE)) {
		Z_LVAL_P(return_value) = PQsetErrorVerbosity(pgsql, verbosity);
		Z_TYPE_P(return_value) = IS_LONG;
	} else {
		RETURN_FALSE;
	}
}
/* }}} */
#endif

#ifdef HAVE_PQCLIENTENCODING
/* {{{ proto int pg_set_client_encoding([resource connection,] string encoding)
   Set client encoding */
PHP_FUNCTION(pg_set_client_encoding)
{
	char *encoding;
	int encoding_len;
	zval *pgsql_link = NULL;
	int id = -1, argc = ZEND_NUM_ARGS();
	PGconn *pgsql;

	if (argc == 1) {
		if (zend_parse_parameters(argc TSRMLS_CC, "s", &encoding, &encoding_len) == FAILURE) {
			return;
		}
		id = PGG(default_link);
		CHECK_DEFAULT_LINK(id);
	} else {
		if (zend_parse_parameters(argc TSRMLS_CC, "rs", &pgsql_link, &encoding, &encoding_len) == FAILURE) {
			return;
		}
	}

	if (pgsql_link == NULL && id == -1) {
		RETURN_FALSE;
	}

	ZEND_FETCH_RESOURCE2(pgsql, PGconn *, &pgsql_link, id, "PostgreSQL link", le_link, le_plink);

	Z_LVAL_P(return_value) = PQsetClientEncoding(pgsql, encoding);
	Z_TYPE_P(return_value) = IS_LONG;
}
/* }}} */

/* {{{ proto string pg_client_encoding([resource connection])
   Get the current client encoding */
PHP_FUNCTION(pg_client_encoding)
{
	zval *pgsql_link = NULL;
	int id = -1, argc = ZEND_NUM_ARGS();
	PGconn *pgsql;

	if (zend_parse_parameters(argc TSRMLS_CC, "|r", &pgsql_link) == FAILURE) {
		return;
	}
	
	if (argc == 0) {
		id = PGG(default_link);
		CHECK_DEFAULT_LINK(id);
	}

	if (pgsql_link == NULL && id == -1) {
		RETURN_FALSE;
	}	

	ZEND_FETCH_RESOURCE2(pgsql, PGconn *, &pgsql_link, id, "PostgreSQL link", le_link, le_plink);

	/* Just do the same as found in PostgreSQL sources... */

	Z_STRVAL_P(return_value) = (char *) pg_encoding_to_char(PQclientEncoding(pgsql));
	Z_STRLEN_P(return_value) = strlen(Z_STRVAL_P(return_value));
	Z_STRVAL_P(return_value) = (char *) estrdup(Z_STRVAL_P(return_value));
	Z_TYPE_P(return_value) = IS_STRING;
}
/* }}} */
#endif

#if !HAVE_PQGETCOPYDATA
#define	COPYBUFSIZ	8192
#endif

/* {{{ proto bool pg_end_copy([resource connection])
   Sync with backend. Completes the Copy command */
PHP_FUNCTION(pg_end_copy)
{
	zval *pgsql_link = NULL;
	int id = -1, argc = ZEND_NUM_ARGS();
	PGconn *pgsql;
	int result = 0;

	if (zend_parse_parameters(argc TSRMLS_CC, "|r", &pgsql_link) == FAILURE) {
		return;
	}
	
	if (argc == 0) {
		id = PGG(default_link);
		CHECK_DEFAULT_LINK(id);
	}

	if (pgsql_link == NULL && id == -1) {
		RETURN_FALSE;
	}

	ZEND_FETCH_RESOURCE2(pgsql, PGconn *, &pgsql_link, id, "PostgreSQL link", le_link, le_plink);

	result = PQendcopy(pgsql);

	if (result!=0) {
		PHP_PQ_ERROR("Query failed: %s", pgsql);
		RETURN_FALSE;
	}
	RETURN_TRUE;
}
/* }}} */


/* {{{ proto bool pg_put_line([resource connection,] string query)
   Send null-terminated string to backend server*/
PHP_FUNCTION(pg_put_line)
{
	char *query;
	zval *pgsql_link = NULL;
	int query_len, id = -1;
	PGconn *pgsql;
	int result = 0, argc = ZEND_NUM_ARGS();

	if (argc == 1) {
		if (zend_parse_parameters(argc TSRMLS_CC, "s", &query, &query_len) == FAILURE) {
			return;
		}
		id = PGG(default_link);
		CHECK_DEFAULT_LINK(id);
	} else {
		if (zend_parse_parameters(argc TSRMLS_CC, "rs", &pgsql_link, &query, &query_len) == FAILURE) {
			return;
		}
	}

	if (pgsql_link == NULL && id == -1) {
		RETURN_FALSE;
	}	

	ZEND_FETCH_RESOURCE2(pgsql, PGconn *, &pgsql_link, id, "PostgreSQL link", le_link, le_plink);

	result = PQputline(pgsql, query);
	if (result==EOF) {
		PHP_PQ_ERROR("Query failed: %s", pgsql);
		RETURN_FALSE;
	}
	RETURN_TRUE;
}
/* }}} */

/* {{{ proto array pg_copy_to(resource connection, string table_name [, string delimiter [, string null_as]])
   Copy table to array */
PHP_FUNCTION(pg_copy_to)
{
	zval *pgsql_link;
	char *table_name, *pg_delim = NULL, *pg_null_as = NULL;
	int table_name_len, pg_delim_len, pg_null_as_len, free_pg_null = 0;
	char *query;
	int id = -1;
	PGconn *pgsql;
	PGresult *pgsql_result;
	ExecStatusType status;
	int copydone = 0;
#if !HAVE_PQGETCOPYDATA
	char copybuf[COPYBUFSIZ];
#endif
	char *csv = (char *)NULL;
	int ret;
	int argc = ZEND_NUM_ARGS();

	if (zend_parse_parameters(argc TSRMLS_CC, "rs|ss",
							  &pgsql_link, &table_name, &table_name_len,
							  &pg_delim, &pg_delim_len, &pg_null_as, &pg_null_as_len) == FAILURE) {
		return;
	}
	if (!pg_delim) {
		pg_delim = "\t";
	}

	ZEND_FETCH_RESOURCE2(pgsql, PGconn *, &pgsql_link, id, "PostgreSQL link", le_link, le_plink);

	if (!pg_null_as) {
		pg_null_as = safe_estrdup("\\\\N");
		free_pg_null = 1;
	}

	spprintf(&query, 0, "COPY %s TO STDOUT DELIMITERS E'%c' WITH NULL AS E'%s'", table_name, *pg_delim, pg_null_as);

	while ((pgsql_result = PQgetResult(pgsql))) {
		PQclear(pgsql_result);
	}
	pgsql_result = PQexec(pgsql, query);
	if (free_pg_null) {
		efree(pg_null_as);
	}
	efree(query);

	if (pgsql_result) {
		status = PQresultStatus(pgsql_result);
	} else {
		status = (ExecStatusType) PQstatus(pgsql);
	}

	switch (status) {
		case PGRES_COPY_OUT:
			if (pgsql_result) {
				PQclear(pgsql_result);
				array_init(return_value);
#if HAVE_PQGETCOPYDATA
				while (!copydone)
				{
					ret = PQgetCopyData(pgsql, &csv, 0);
					switch (ret) {
						case -1:
							copydone = 1;
							break;
						case 0:
						case -2:
							PHP_PQ_ERROR("getline failed: %s", pgsql);
							RETURN_FALSE;
							break;
						default:
							add_next_index_string(return_value, csv, 1);
							PQfreemem(csv);
							break;
					}
				}
#else
				while (!copydone)
				{
					if ((ret = PQgetline(pgsql, copybuf, COPYBUFSIZ))) {
						PHP_PQ_ERROR("getline failed: %s", pgsql);
						RETURN_FALSE;
					}

					if (copybuf[0] == '\\' &&
						copybuf[1] == '.' &&
						copybuf[2] == '\0')
					{
						copydone = 1;
					}
					else
					{
						if (csv == (char *)NULL) {
							csv = estrdup(copybuf);
						} else {
							csv = (char *)erealloc(csv, strlen(csv) + sizeof(char)*(COPYBUFSIZ+1));
							strcat(csv, copybuf);
						}
							
						switch (ret)
						{
							case EOF:
								copydone = 1;
							case 0:
								add_next_index_string(return_value, csv, 1);
								efree(csv);
								csv = (char *)NULL;
								break;
							case 1:
								break;
						}
					}
				}
				if (PQendcopy(pgsql)) {
					PHP_PQ_ERROR("endcopy failed: %s", pgsql);
					RETURN_FALSE;
				}
#endif
				while ((pgsql_result = PQgetResult(pgsql))) {
					PQclear(pgsql_result);
				}
			} else {
				PQclear(pgsql_result);
				RETURN_FALSE;
			}
			break;
		default:
			PQclear(pgsql_result);
			PHP_PQ_ERROR("Copy command failed: %s", pgsql);
			RETURN_FALSE;
			break;
	}
}
/* }}} */

/* {{{ proto bool pg_copy_from(resource connection, string table_name , array rows [, string delimiter [, string null_as]])
   Copy table from array */
PHP_FUNCTION(pg_copy_from)
{
	zval *pgsql_link = NULL, *pg_rows;
	zval **tmp;
	char *table_name, *pg_delim = NULL, *pg_null_as = NULL;
	int  table_name_len, pg_delim_len, pg_null_as_len;
	int  pg_null_as_free = 0;
	char *query;
	HashPosition pos;
	int id = -1;
	PGconn *pgsql;
	PGresult *pgsql_result;
	ExecStatusType status;
	int argc = ZEND_NUM_ARGS();

	if (zend_parse_parameters(argc TSRMLS_CC, "rsa|ss",
							  &pgsql_link, &table_name, &table_name_len, &pg_rows,
							  &pg_delim, &pg_delim_len, &pg_null_as, &pg_null_as_len) == FAILURE) {
		return;
	}
	if (!pg_delim) {
		pg_delim = "\t";
	}
	if (!pg_null_as) {
		pg_null_as = safe_estrdup("\\\\N");
		pg_null_as_free = 1;
	}

	ZEND_FETCH_RESOURCE2(pgsql, PGconn *, &pgsql_link, id, "PostgreSQL link", le_link, le_plink);

	spprintf(&query, 0, "COPY %s FROM STDIN DELIMITERS E'%c' WITH NULL AS E'%s'", table_name, *pg_delim, pg_null_as);
	while ((pgsql_result = PQgetResult(pgsql))) {
		PQclear(pgsql_result);
	}
	pgsql_result = PQexec(pgsql, query);

	if (pg_null_as_free) {
		efree(pg_null_as);
	}
	efree(query);

	if (pgsql_result) {
		status = PQresultStatus(pgsql_result);
	} else {
		status = (ExecStatusType) PQstatus(pgsql);
	}

	switch (status) {
		case PGRES_COPY_IN:
			if (pgsql_result) {
				int command_failed = 0;
				PQclear(pgsql_result);
				zend_hash_internal_pointer_reset_ex(Z_ARRVAL_P(pg_rows), &pos);
#if HAVE_PQPUTCOPYDATA
				while (zend_hash_get_current_data_ex(Z_ARRVAL_P(pg_rows), (void **) &tmp, &pos) == SUCCESS) {
					convert_to_string_ex(tmp);
					query = (char *)emalloc(Z_STRLEN_PP(tmp) + 2);
					strlcpy(query, Z_STRVAL_PP(tmp), Z_STRLEN_PP(tmp) + 2);
					if(Z_STRLEN_PP(tmp) > 0 && *(query + Z_STRLEN_PP(tmp) - 1) != '\n') {
						strlcat(query, "\n", Z_STRLEN_PP(tmp) + 2);
					}
					if (PQputCopyData(pgsql, query, strlen(query)) != 1) {
						efree(query);
						PHP_PQ_ERROR("copy failed: %s", pgsql);
						RETURN_FALSE;
					}
					efree(query);
					zend_hash_move_forward_ex(Z_ARRVAL_P(pg_rows), &pos);
				}
				if (PQputCopyEnd(pgsql, NULL) != 1) {
					PHP_PQ_ERROR("putcopyend failed: %s", pgsql);
					RETURN_FALSE;
				}
#else
				while (zend_hash_get_current_data_ex(Z_ARRVAL_P(pg_rows), (void **) &tmp, &pos) == SUCCESS) {
					convert_to_string_ex(tmp);
					query = (char *)emalloc(Z_STRLEN_PP(tmp) + 2);
					strlcpy(query, Z_STRVAL_PP(tmp), Z_STRLEN_PP(tmp) + 2);
					if(Z_STRLEN_PP(tmp) > 0 && *(query + Z_STRLEN_PP(tmp) - 1) != '\n') {
						strlcat(query, "\n", Z_STRLEN_PP(tmp) + 2);
					}
					if (PQputline(pgsql, query)==EOF) {
						efree(query);
						PHP_PQ_ERROR("copy failed: %s", pgsql);
						RETURN_FALSE;
					}
					efree(query);
					zend_hash_move_forward_ex(Z_ARRVAL_P(pg_rows), &pos);
				}
				if (PQputline(pgsql, "\\.\n") == EOF) {
					PHP_PQ_ERROR("putline failed: %s", pgsql);
					RETURN_FALSE;
				}
				if (PQendcopy(pgsql)) {
					PHP_PQ_ERROR("endcopy failed: %s", pgsql);
					RETURN_FALSE;
				}
#endif
				while ((pgsql_result = PQgetResult(pgsql))) {
					if (PGRES_COMMAND_OK != PQresultStatus(pgsql_result)) {
						PHP_PQ_ERROR("Copy command failed: %s", pgsql);
						command_failed = 1;
					}
					PQclear(pgsql_result);
				}
				if (command_failed) {
					RETURN_FALSE;
				}
			} else {
				PQclear(pgsql_result);
				RETURN_FALSE;
			}
			RETURN_TRUE;
			break;
		default:
			PQclear(pgsql_result);
			PHP_PQ_ERROR("Copy command failed: %s", pgsql);
			RETURN_FALSE;
			break;
	}
}
/* }}} */

#ifdef HAVE_PQESCAPE
/* {{{ proto string pg_escape_string([resource connection,] string data)
   Escape string for text/char type */
PHP_FUNCTION(pg_escape_string)
{
	char *from = NULL, *to = NULL;
	zval *pgsql_link;
#ifdef HAVE_PQESCAPE_CONN
	PGconn *pgsql;
#endif
	int to_len;
	int from_len;
	int id = -1;

	switch (ZEND_NUM_ARGS()) {
		case 1:
			if (zend_parse_parameters(ZEND_NUM_ARGS() TSRMLS_CC, "s", &from, &from_len) == FAILURE) {
				return;
			}
			pgsql_link = NULL;
			id = PGG(default_link);
			break;

		default:
			if (zend_parse_parameters(ZEND_NUM_ARGS() TSRMLS_CC, "rs", &pgsql_link, &from, &from_len) == FAILURE) {
				return;
			}
			break;
	}

	to = (char *) safe_emalloc(from_len, 2, 1);
#ifdef HAVE_PQESCAPE_CONN
	if (pgsql_link != NULL || id != -1) {
		ZEND_FETCH_RESOURCE2(pgsql, PGconn *, &pgsql_link, id, "PostgreSQL link", le_link, le_plink);
		to_len = (int) PQescapeStringConn(pgsql, to, from, (size_t)from_len, NULL);
	} else
#endif
		to_len = (int) PQescapeString(to, from, (size_t)from_len);

	RETURN_STRINGL(to, to_len, 0);
}
/* }}} */

/* {{{ proto string pg_escape_bytea([resource connection,] string data)
   Escape binary for bytea type  */
PHP_FUNCTION(pg_escape_bytea)
{
	char *from = NULL, *to = NULL;
	size_t to_len;
	int from_len, id = -1;
#ifdef HAVE_PQESCAPE_BYTEA_CONN
	PGconn *pgsql;
#endif
	zval *pgsql_link;

	switch (ZEND_NUM_ARGS()) {
		case 1:
			if (zend_parse_parameters(ZEND_NUM_ARGS() TSRMLS_CC, "s", &from, &from_len) == FAILURE) {
				return;
			}
			pgsql_link = NULL;
			id = PGG(default_link);
			break;

		default:
			if (zend_parse_parameters(ZEND_NUM_ARGS() TSRMLS_CC, "rs", &pgsql_link, &from, &from_len) == FAILURE) {
				return;
			}
			break;
	}

#ifdef HAVE_PQESCAPE_BYTEA_CONN
	if (pgsql_link != NULL || id != -1) {
		ZEND_FETCH_RESOURCE2(pgsql, PGconn *, &pgsql_link, id, "PostgreSQL link", le_link, le_plink);
		to = (char *)PQescapeByteaConn(pgsql, (unsigned char *)from, (size_t)from_len, &to_len);
	} else
#endif
		to = (char *)PQescapeBytea((unsigned char*)from, from_len, &to_len);

	RETVAL_STRINGL(to, to_len-1, 1); /* to_len includes addtional '\0' */
	PQfreemem(to);
}
/* }}} */

#if !HAVE_PQUNESCAPEBYTEA
/* PQunescapeBytea() from PostgreSQL 7.3 to provide bytea unescape feature to 7.2 users.
   Renamed to php_pgsql_unescape_bytea() */
/*
 *		PQunescapeBytea - converts the null terminated string representation
 *		of a bytea, strtext, into binary, filling a buffer. It returns a
 *		pointer to the buffer which is NULL on error, and the size of the
 *		buffer in retbuflen. The pointer may subsequently be used as an
 *		argument to the function free(3). It is the reverse of PQescapeBytea.
 *
 *		The following transformations are reversed:
 *		'\0' == ASCII  0 == \000
 *		'\'' == ASCII 39 == \'
 *		'\\' == ASCII 92 == \\
 *
 *		States:
 *		0	normal		0->1->2->3->4
 *		1	\			   1->5
 *		2	\0			   1->6
 *		3	\00
 *		4	\000
 *		5	\'
 *		6	\\
 */
static unsigned char * php_pgsql_unescape_bytea(unsigned char *strtext, size_t *retbuflen)
{
	size_t     buflen;
	unsigned char *buffer,
			   *sp,
			   *bp;
	unsigned int state = 0;

	if (strtext == NULL)
		return NULL;
	buflen = strlen(strtext);	/* will shrink, also we discover if
								 * strtext */
	buffer = (unsigned char *) emalloc(buflen);	/* isn't NULL terminated */
	for (bp = buffer, sp = strtext; *sp != '\0'; bp++, sp++)
	{
		switch (state)
		{
			case 0:
				if (*sp == '\\')
					state = 1;
				*bp = *sp;
				break;
			case 1:
				if (*sp == '\'')	/* state=5 */
				{				/* replace \' with 39 */
					bp--;
					*bp = '\'';
					buflen--;
					state = 0;
				}
				else if (*sp == '\\')	/* state=6 */
				{				/* replace \\ with 92 */
					bp--;
					*bp = '\\';
					buflen--;
					state = 0;
				}
				else
				{
					if (isdigit(*sp))
						state = 2;
					else
						state = 0;
					*bp = *sp;
				}
				break;
			case 2:
				if (isdigit(*sp))
					state = 3;
				else
					state = 0;
				*bp = *sp;
				break;
			case 3:
				if (isdigit(*sp))		/* state=4 */
				{
					unsigned char *start, *end, buf[4]; /* 000 + '\0' */
					
					bp -= 3;
					memcpy(buf, sp-2, 3);
					buf[3] = '\0';
					start = buf;
					*bp = (unsigned char)strtoul(start, (char **)&end, 8);
					buflen -= 3;
					state = 0;
				}
				else
				{
					*bp = *sp;
					state = 0;
				}
				break;
		}
	}
	buffer = erealloc(buffer, buflen+1);
	buffer[buflen] = '\0';

	*retbuflen = buflen;
	return buffer;
}
#endif

/* {{{ proto string pg_unescape_bytea(string data)
   Unescape binary for bytea type  */
PHP_FUNCTION(pg_unescape_bytea)
{
	char *from = NULL, *to = NULL, *tmp = NULL;
	size_t to_len;
	int from_len;
	if (zend_parse_parameters(ZEND_NUM_ARGS() TSRMLS_CC, "s",
							  &from, &from_len) == FAILURE) {
		return;
	}

#if HAVE_PQUNESCAPEBYTEA
	tmp = (char *)PQunescapeBytea((unsigned char*)from, &to_len);
	to = estrndup(tmp, to_len);
	PQfreemem(tmp);
#else
	to = (char *)php_pgsql_unescape_bytea((unsigned char*)from, &to_len);
#endif
	if (!to) {
		php_error_docref(NULL TSRMLS_CC, E_WARNING,"Invalid parameter");
		RETURN_FALSE;
	}
	RETVAL_STRINGL(to, to_len, 0);
}
/* }}} */
#endif

#ifdef HAVE_PQESCAPE
static void php_pgsql_escape_internal(INTERNAL_FUNCTION_PARAMETERS, int escape_literal) {
	char *from = NULL, *to = NULL;
	zval *pgsql_link = NULL;
	PGconn *pgsql;
	int from_len;
	int id = -1;
	char *tmp;

	switch (ZEND_NUM_ARGS()) {
		case 1:
			if (zend_parse_parameters(ZEND_NUM_ARGS() TSRMLS_CC, "s", &from, &from_len) == FAILURE) {
				return;
			}
			pgsql_link = NULL;
			id = PGG(default_link);
			break;

		default:
			if (zend_parse_parameters(ZEND_NUM_ARGS() TSRMLS_CC, "rs", &pgsql_link, &from, &from_len) == FAILURE) {
				return;
			}
			break;
	}

	if (pgsql_link == NULL && id == -1) {
		php_error_docref(NULL TSRMLS_CC, E_WARNING,"Cannot get default pgsql link");
		RETURN_FALSE;
	}

	ZEND_FETCH_RESOURCE2(pgsql, PGconn *, &pgsql_link, id, "PostgreSQL link", le_link, le_plink);
	if (pgsql == NULL) {
		php_error_docref(NULL TSRMLS_CC, E_WARNING,"Cannot get pgsql link");
		RETURN_FALSE;
	}

	if (escape_literal) {
		tmp = PGSQLescapeLiteral(pgsql, from, (size_t)from_len);
	} else {
		tmp = PGSQLescapeIdentifier(pgsql, from, (size_t)from_len);
	}
	if (!tmp) {
		php_error_docref(NULL TSRMLS_CC, E_WARNING,"Failed to escape");
		RETURN_FALSE;
	}
	to = estrdup(tmp);
	PGSQLfree(tmp);

	RETURN_STRING(to, 0);
}

/* {{{ proto string pg_escape_literal([resource connection,] string data)
   Escape parameter as string literal (i.e. parameter)	*/
PHP_FUNCTION(pg_escape_literal)
{
	php_pgsql_escape_internal(INTERNAL_FUNCTION_PARAM_PASSTHRU, 1);
}
/* }}} */

/* {{{ proto string pg_escape_identifier([resource connection,] string data)
   Escape identifier (i.e. table name, field name)	*/
PHP_FUNCTION(pg_escape_identifier)
{
	php_pgsql_escape_internal(INTERNAL_FUNCTION_PARAM_PASSTHRU, 0);
}
/* }}} */
#endif


/* {{{ proto string pg_result_error(resource result)
   Get error message associated with result */
PHP_FUNCTION(pg_result_error)
{
	zval *result;
	PGresult *pgsql_result;
	pgsql_result_handle *pg_result;
	char *err = NULL;

	if (zend_parse_parameters_ex(ZEND_PARSE_PARAMS_QUIET, ZEND_NUM_ARGS() TSRMLS_CC, "r",
								 &result) == FAILURE) {
		RETURN_FALSE;
	}
	
	ZEND_FETCH_RESOURCE(pg_result, pgsql_result_handle *, &result, -1, "PostgreSQL result", le_result);

	pgsql_result = pg_result->result;
	if (!pgsql_result) {
		RETURN_FALSE;
	}
	err = (char *)PQresultErrorMessage(pgsql_result);
	RETURN_STRING(err,1);
}
/* }}} */


#if HAVE_PQRESULTERRORFIELD
/* {{{ proto string pg_result_error_field(resource result, int fieldcode)
   Get error message field associated with result */
PHP_FUNCTION(pg_result_error_field)
{
	zval *result;
	long fieldcode;
	PGresult *pgsql_result;
	pgsql_result_handle *pg_result;
	char *field = NULL;

	if (zend_parse_parameters_ex(ZEND_PARSE_PARAMS_QUIET, ZEND_NUM_ARGS() TSRMLS_CC, "rl",
								 &result, &fieldcode) == FAILURE) {
		RETURN_FALSE;
	}
	
	ZEND_FETCH_RESOURCE(pg_result, pgsql_result_handle *, &result, -1, "PostgreSQL result", le_result);

	pgsql_result = pg_result->result;
	if (!pgsql_result) {
		RETURN_FALSE;
	}
	if (fieldcode & (PG_DIAG_SEVERITY|PG_DIAG_SQLSTATE|PG_DIAG_MESSAGE_PRIMARY|PG_DIAG_MESSAGE_DETAIL
				|PG_DIAG_MESSAGE_HINT|PG_DIAG_STATEMENT_POSITION
#if PG_DIAG_INTERNAL_POSITION
				|PG_DIAG_INTERNAL_POSITION
#endif
#if PG_DIAG_INTERNAL_QUERY
				|PG_DIAG_INTERNAL_QUERY
#endif
				|PG_DIAG_CONTEXT|PG_DIAG_SOURCE_FILE|PG_DIAG_SOURCE_LINE
				|PG_DIAG_SOURCE_FUNCTION)) {
		field = (char *)PQresultErrorField(pgsql_result, fieldcode);
		if (field == NULL) {
			RETURN_NULL();
		} else {
			RETURN_STRING(field, 1);
		}
	} else {
		RETURN_FALSE;
	}
}
/* }}} */
#endif


/* {{{ proto int pg_connection_status(resource connection)
   Get connection status */
PHP_FUNCTION(pg_connection_status)
{
	zval *pgsql_link = NULL;
	int id = -1;
	PGconn *pgsql;

	if (zend_parse_parameters_ex(ZEND_PARSE_PARAMS_QUIET, ZEND_NUM_ARGS() TSRMLS_CC, "r",
								 &pgsql_link) == FAILURE) {
		RETURN_FALSE;
	}

	ZEND_FETCH_RESOURCE2(pgsql, PGconn *, &pgsql_link, id, "PostgreSQL link", le_link, le_plink);

	RETURN_LONG(PQstatus(pgsql));
}

/* }}} */


#if HAVE_PGTRANSACTIONSTATUS
/* {{{ proto int pg_transaction_status(resource connection)
   Get transaction status */
PHP_FUNCTION(pg_transaction_status)
{
	zval *pgsql_link = NULL;
	int id = -1;
	PGconn *pgsql;

	if (zend_parse_parameters_ex(ZEND_PARSE_PARAMS_QUIET, ZEND_NUM_ARGS() TSRMLS_CC, "r",
								 &pgsql_link) == FAILURE) {
		RETURN_FALSE;
	}

	ZEND_FETCH_RESOURCE2(pgsql, PGconn *, &pgsql_link, id, "PostgreSQL link", le_link, le_plink);

	RETURN_LONG(PQtransactionStatus(pgsql));
}
#endif

/* }}} */


/* {{{ proto bool pg_connection_reset(resource connection)
   Reset connection (reconnect) */
PHP_FUNCTION(pg_connection_reset)
{
	zval *pgsql_link;
	int id = -1;
	PGconn *pgsql;
	
	if (zend_parse_parameters_ex(ZEND_PARSE_PARAMS_QUIET, ZEND_NUM_ARGS() TSRMLS_CC, "r",
								 &pgsql_link) == FAILURE) {
		RETURN_FALSE;
	}

	ZEND_FETCH_RESOURCE2(pgsql, PGconn *, &pgsql_link, id, "PostgreSQL link", le_link, le_plink);
	
	PQreset(pgsql);
	if (PQstatus(pgsql) == CONNECTION_BAD) {
		RETURN_FALSE;
	}
	RETURN_TRUE;
}
/* }}} */


#define PHP_PG_ASYNC_IS_BUSY		1
#define PHP_PG_ASYNC_REQUEST_CANCEL 2


/* {{{ php_pgsql_flush_query
 */
static int php_pgsql_flush_query(PGconn *pgsql TSRMLS_DC) 
{
	PGresult *res;
	int leftover = 0;
	
	if (PQ_SETNONBLOCKING(pgsql, 1)) {
		php_error_docref(NULL TSRMLS_CC, E_NOTICE,"Cannot set connection to nonblocking mode");
		return -1;
	}
	while ((res = PQgetResult(pgsql))) {
		PQclear(res);
		leftover++;
	}
	PQ_SETNONBLOCKING(pgsql, 0);
	return leftover;
}
/* }}} */


/* {{{ php_pgsql_do_async
 */
static void php_pgsql_do_async(INTERNAL_FUNCTION_PARAMETERS, int entry_type) 
{
	zval *pgsql_link;
	int id = -1;
	PGconn *pgsql;
	PGresult *pgsql_result;

	if (zend_parse_parameters_ex(ZEND_PARSE_PARAMS_QUIET, ZEND_NUM_ARGS() TSRMLS_CC, "r",
								 &pgsql_link) == FAILURE) {
		RETURN_FALSE;
	}

	ZEND_FETCH_RESOURCE2(pgsql, PGconn *, &pgsql_link, id, "PostgreSQL link", le_link, le_plink);

	if (PQ_SETNONBLOCKING(pgsql, 1)) {
		php_error_docref(NULL TSRMLS_CC, E_NOTICE, "Cannot set connection to nonblocking mode");
		RETURN_FALSE;
	}
	switch(entry_type) {
		case PHP_PG_ASYNC_IS_BUSY:
			PQconsumeInput(pgsql);
			Z_LVAL_P(return_value) = PQisBusy(pgsql);
			Z_TYPE_P(return_value) = IS_LONG;
			break;
		case PHP_PG_ASYNC_REQUEST_CANCEL:
			Z_LVAL_P(return_value) = PQrequestCancel(pgsql);
			Z_TYPE_P(return_value) = IS_LONG;
			while ((pgsql_result = PQgetResult(pgsql))) {
				PQclear(pgsql_result);
			}
			break;
		default:
			php_error_docref(NULL TSRMLS_CC, E_ERROR, "PostgreSQL module error, please report this error");
			break;
	}
	if (PQ_SETNONBLOCKING(pgsql, 0)) {
		php_error_docref(NULL TSRMLS_CC, E_NOTICE, "Cannot set connection to blocking mode");
	}
	convert_to_boolean_ex(&return_value);
}
/* }}} */

/* {{{ proto bool pg_cancel_query(resource connection)
   Cancel request */
PHP_FUNCTION(pg_cancel_query)
{
	php_pgsql_do_async(INTERNAL_FUNCTION_PARAM_PASSTHRU, PHP_PG_ASYNC_REQUEST_CANCEL);
}
/* }}} */

/* {{{ proto bool pg_connection_busy(resource connection)
   Get connection is busy or not */
PHP_FUNCTION(pg_connection_busy)
{
	php_pgsql_do_async(INTERNAL_FUNCTION_PARAM_PASSTHRU, PHP_PG_ASYNC_IS_BUSY);
}
/* }}} */

/* {{{ proto bool pg_send_query(resource connection, string query)
   Send asynchronous query */
PHP_FUNCTION(pg_send_query)
{
	zval *pgsql_link;
	char *query;
	int len;
	int id = -1;
	PGconn *pgsql;
	PGresult *res;
	int leftover = 0;
	int ret;

	if (zend_parse_parameters(ZEND_NUM_ARGS() TSRMLS_CC, "rs",
							  &pgsql_link, &query, &len) == FAILURE) {
		return;
	}

	ZEND_FETCH_RESOURCE2(pgsql, PGconn *, &pgsql_link, id, "PostgreSQL link", le_link, le_plink);

	if (PQ_SETNONBLOCKING(pgsql, 1)) {
		php_error_docref(NULL TSRMLS_CC, E_NOTICE, "Cannot set connection to nonblocking mode");
		RETURN_FALSE;
	}
	while ((res = PQgetResult(pgsql))) {
		PQclear(res);
		leftover = 1;
	}
	if (leftover) {
		php_error_docref(NULL TSRMLS_CC, E_NOTICE, "There are results on this connection. Call pg_get_result() until it returns FALSE");
	}
	if (!PQsendQuery(pgsql, query)) {
		if ((PGG(auto_reset_persistent) & 2) && PQstatus(pgsql) != CONNECTION_OK) {
			PQreset(pgsql);
		}
		if (!PQsendQuery(pgsql, query)) {
			RETURN_FALSE;
		}
	}
	/* Wait to finish sending buffer */
	while ((ret = PQflush(pgsql))) {
		if (ret == -1) {
			php_error_docref(NULL TSRMLS_CC, E_NOTICE, "Could not empty PostgreSQL send buffer");
			break;
		}
		usleep(10000);
	}
	if (PQ_SETNONBLOCKING(pgsql, 0)) {
		php_error_docref(NULL TSRMLS_CC, E_NOTICE, "Cannot set connection to blocking mode");
	}
	RETURN_TRUE;
}
/* }}} */

#if HAVE_PQSENDQUERYPARAMS
/* {{{ proto bool pg_send_query_params(resource connection, string query, array params)
   Send asynchronous parameterized query */
PHP_FUNCTION(pg_send_query_params)
{
	zval *pgsql_link, *pv_param_arr, **tmp;
	int num_params = 0;
	char **params = NULL;
	char *query;
	int query_len, id = -1;
	PGconn *pgsql;
	PGresult *res;
	int leftover = 0;
	int ret;

	if (zend_parse_parameters(ZEND_NUM_ARGS() TSRMLS_CC, "rsa/", &pgsql_link, &query, &query_len, &pv_param_arr) == FAILURE) {
		return;
	}

	if (pgsql_link == NULL && id == -1) {
		RETURN_FALSE;
	}

	ZEND_FETCH_RESOURCE2(pgsql, PGconn *, &pgsql_link, id, "PostgreSQL link", le_link, le_plink);

	if (PQ_SETNONBLOCKING(pgsql, 1)) {
		php_error_docref(NULL TSRMLS_CC, E_NOTICE, "Cannot set connection to nonblocking mode");
		RETURN_FALSE;
	}
	while ((res = PQgetResult(pgsql))) {
		PQclear(res);
		leftover = 1;
	}
	if (leftover) {
		php_error_docref(NULL TSRMLS_CC, E_NOTICE, "There are results on this connection. Call pg_get_result() until it returns FALSE");
	}

	zend_hash_internal_pointer_reset(Z_ARRVAL_P(pv_param_arr));
	num_params = zend_hash_num_elements(Z_ARRVAL_P(pv_param_arr));
	if (num_params > 0) {
		int i = 0;
		params = (char **)safe_emalloc(sizeof(char *), num_params, 0);
		
		for(i = 0; i < num_params; i++) {
			if (zend_hash_get_current_data(Z_ARRVAL_P(pv_param_arr), (void **) &tmp) == FAILURE) {
				php_error_docref(NULL TSRMLS_CC, E_WARNING,"Error getting parameter");
				_php_pgsql_free_params(params, num_params);
				RETURN_FALSE;
			}

			if (Z_TYPE_PP(tmp) == IS_NULL) {
				params[i] = NULL;
			} else {
				zval tmp_val = **tmp;
				zval_copy_ctor(&tmp_val);
				convert_to_string(&tmp_val);
				if (Z_TYPE(tmp_val) != IS_STRING) {
					php_error_docref(NULL TSRMLS_CC, E_WARNING,"Error converting parameter");
					zval_dtor(&tmp_val);
					_php_pgsql_free_params(params, num_params);
					RETURN_FALSE;
				}
				params[i] = estrndup(Z_STRVAL(tmp_val), Z_STRLEN(tmp_val));
				zval_dtor(&tmp_val);
			}

			zend_hash_move_forward(Z_ARRVAL_P(pv_param_arr));
		}
	}

	if (!PQsendQueryParams(pgsql, query, num_params, NULL, (const char * const *)params, NULL, NULL, 0)) {
		if ((PGG(auto_reset_persistent) & 2) && PQstatus(pgsql) != CONNECTION_OK) {
			PQreset(pgsql);
		}
		if (!PQsendQueryParams(pgsql, query, num_params, NULL, (const char * const *)params, NULL, NULL, 0)) {
			_php_pgsql_free_params(params, num_params);
			RETURN_FALSE;
		}
	}
	_php_pgsql_free_params(params, num_params);
	/* Wait to finish sending buffer */
	while ((ret = PQflush(pgsql))) {
		if (ret == -1) {
			php_error_docref(NULL TSRMLS_CC, E_NOTICE, "Could not empty PostgreSQL send buffer");
			break;
		}
		usleep(10000);
	}
	if (PQ_SETNONBLOCKING(pgsql, 0)) {
		php_error_docref(NULL TSRMLS_CC, E_NOTICE, "Cannot set connection to blocking mode");
	}
	RETURN_TRUE;
}
/* }}} */
#endif

#if HAVE_PQSENDPREPARE
/* {{{ proto bool pg_send_prepare(resource connection, string stmtname, string query)
   Asynchronously prepare a query for future execution */
PHP_FUNCTION(pg_send_prepare)
{
	zval *pgsql_link;
	char *query, *stmtname;
	int stmtname_len, query_len, id = -1;
	PGconn *pgsql;
	PGresult *res;
	int leftover = 0;
	int ret;

	if (zend_parse_parameters(ZEND_NUM_ARGS() TSRMLS_CC, "rss", &pgsql_link, &stmtname, &stmtname_len, &query, &query_len) == FAILURE) {
		return;
	}

	if (pgsql_link == NULL && id == -1) {
		RETURN_FALSE;
	}

	ZEND_FETCH_RESOURCE2(pgsql, PGconn *, &pgsql_link, id, "PostgreSQL link", le_link, le_plink);

	if (PQ_SETNONBLOCKING(pgsql, 1)) {
		php_error_docref(NULL TSRMLS_CC, E_NOTICE, "Cannot set connection to nonblocking mode");
		RETURN_FALSE;
	}
	while ((res = PQgetResult(pgsql))) {
		PQclear(res);
		leftover = 1;
	}
	if (leftover) {
		php_error_docref(NULL TSRMLS_CC, E_NOTICE, "There are results on this connection. Call pg_get_result() until it returns FALSE");
	}
	if (!PQsendPrepare(pgsql, stmtname, query, 0, NULL)) {
		if ((PGG(auto_reset_persistent) & 2) && PQstatus(pgsql) != CONNECTION_OK) {
			PQreset(pgsql);
		}
		if (!PQsendPrepare(pgsql, stmtname, query, 0, NULL)) {
			RETURN_FALSE;
		}
	}
	/* Wait to finish sending buffer */
	while ((ret = PQflush(pgsql))) {
		if (ret == -1) {
			php_error_docref(NULL TSRMLS_CC, E_NOTICE, "Could not empty postgres send buffer");
			break;
		}
		usleep(10000);
	}
	if (PQ_SETNONBLOCKING(pgsql, 0)) {
		php_error_docref(NULL TSRMLS_CC, E_NOTICE, "Cannot set connection to blocking mode");
	}
	RETURN_TRUE;
}
/* }}} */
#endif

#if HAVE_PQSENDQUERYPREPARED
/* {{{ proto bool pg_send_execute(resource connection, string stmtname, array params)
   Executes prevriously prepared stmtname asynchronously */
PHP_FUNCTION(pg_send_execute)
{
	zval *pgsql_link;
	zval *pv_param_arr, **tmp;
	int num_params = 0;
	char **params = NULL;
	char *stmtname;
	int stmtname_len, id = -1;
	PGconn *pgsql;
	PGresult *res;
	int leftover = 0;
	int ret;

	if (zend_parse_parameters(ZEND_NUM_ARGS() TSRMLS_CC, "rsa", &pgsql_link, &stmtname, &stmtname_len, &pv_param_arr) == FAILURE) {
		return;
	}

	if (pgsql_link == NULL && id == -1) {
		RETURN_FALSE;
	}

	ZEND_FETCH_RESOURCE2(pgsql, PGconn *, &pgsql_link, id, "PostgreSQL link", le_link, le_plink);

	if (PQ_SETNONBLOCKING(pgsql, 1)) {
		php_error_docref(NULL TSRMLS_CC, E_NOTICE, "Cannot set connection to nonblocking mode");
		RETURN_FALSE;
	}
	while ((res = PQgetResult(pgsql))) {
		PQclear(res);
		leftover = 1;
	}
	if (leftover) {
		php_error_docref(NULL TSRMLS_CC, E_NOTICE, "There are results on this connection. Call pg_get_result() until it returns FALSE");
	}

	zend_hash_internal_pointer_reset(Z_ARRVAL_P(pv_param_arr));
	num_params = zend_hash_num_elements(Z_ARRVAL_P(pv_param_arr));
	if (num_params > 0) {
		int i = 0;
		params = (char **)safe_emalloc(sizeof(char *), num_params, 0);
		
		for(i = 0; i < num_params; i++) {
			if (zend_hash_get_current_data(Z_ARRVAL_P(pv_param_arr), (void **) &tmp) == FAILURE) {
				php_error_docref(NULL TSRMLS_CC, E_WARNING,"Error getting parameter");
				_php_pgsql_free_params(params, num_params);
				RETURN_FALSE;
			}

			if (Z_TYPE_PP(tmp) == IS_NULL) {
				params[i] = NULL;
			} else {
				zval tmp_val = **tmp;
				zval_copy_ctor(&tmp_val);
				convert_to_string(&tmp_val);
				if (Z_TYPE(tmp_val) != IS_STRING) {
					php_error_docref(NULL TSRMLS_CC, E_WARNING,"Error converting parameter");
					zval_dtor(&tmp_val);
					_php_pgsql_free_params(params, num_params);
					RETURN_FALSE;
				}
				params[i] = estrndup(Z_STRVAL(tmp_val), Z_STRLEN(tmp_val));
				zval_dtor(&tmp_val);
			}

			zend_hash_move_forward(Z_ARRVAL_P(pv_param_arr));
		}
	}

	if (!PQsendQueryPrepared(pgsql, stmtname, num_params, (const char * const *)params, NULL, NULL, 0)) {
		if ((PGG(auto_reset_persistent) & 2) && PQstatus(pgsql) != CONNECTION_OK) {
			PQreset(pgsql);
		}
		if (!PQsendQueryPrepared(pgsql, stmtname, num_params, (const char * const *)params, NULL, NULL, 0)) {
			_php_pgsql_free_params(params, num_params);
			RETURN_FALSE;
		}
	}
	_php_pgsql_free_params(params, num_params);
	/* Wait to finish sending buffer */
	while ((ret = PQflush(pgsql))) {
		if (ret == -1) {
			php_error_docref(NULL TSRMLS_CC, E_NOTICE, "Could not empty postgres send buffer");
			break;
		}
		usleep(10000);
	}
	if (PQ_SETNONBLOCKING(pgsql, 0)) {
		php_error_docref(NULL TSRMLS_CC, E_NOTICE, "Cannot set connection to blocking mode");
	}
	RETURN_TRUE;
}
/* }}} */
#endif

/* {{{ proto resource pg_get_result(resource connection)
   Get asynchronous query result */
PHP_FUNCTION(pg_get_result)
{
	zval *pgsql_link;
	int id = -1;
	PGconn *pgsql;
	PGresult *pgsql_result;
	pgsql_result_handle *pg_result;

	if (zend_parse_parameters_ex(ZEND_PARSE_PARAMS_QUIET, ZEND_NUM_ARGS() TSRMLS_CC, "r", &pgsql_link) == FAILURE) {
		RETURN_FALSE;
	}

	ZEND_FETCH_RESOURCE2(pgsql, PGconn *, &pgsql_link, id, "PostgreSQL link", le_link, le_plink);
	
	pgsql_result = PQgetResult(pgsql);
	if (!pgsql_result) {
		/* no result */
		RETURN_FALSE;
	}
	pg_result = (pgsql_result_handle *) emalloc(sizeof(pgsql_result_handle));
	pg_result->conn = pgsql;
	pg_result->result = pgsql_result;
	pg_result->row = 0;
	ZEND_REGISTER_RESOURCE(return_value, pg_result, le_result);
}
/* }}} */

/* {{{ proto mixed pg_result_status(resource result[, long result_type])
   Get status of query result */
PHP_FUNCTION(pg_result_status)
{
	zval *result;
	long result_type = PGSQL_STATUS_LONG;
	ExecStatusType status;
	PGresult *pgsql_result;
	pgsql_result_handle *pg_result;

	if (zend_parse_parameters_ex(ZEND_PARSE_PARAMS_QUIET, ZEND_NUM_ARGS() TSRMLS_CC, "r|l",
								 &result, &result_type) == FAILURE) {
		RETURN_FALSE;
	}

	ZEND_FETCH_RESOURCE(pg_result, pgsql_result_handle *, &result, -1, "PostgreSQL result", le_result);

	pgsql_result = pg_result->result;
	if (result_type == PGSQL_STATUS_LONG) {
		status = PQresultStatus(pgsql_result);
		RETURN_LONG((int)status);
	}
	else if (result_type == PGSQL_STATUS_STRING) {
		RETURN_STRING(PQcmdStatus(pgsql_result), 1);
	}
	else {
		php_error_docref(NULL TSRMLS_CC, E_WARNING, "Optional 2nd parameter should be PGSQL_STATUS_LONG or PGSQL_STATUS_STRING");
		RETURN_FALSE;
	}
}
/* }}} */


/* {{{ proto array pg_get_notify([resource connection[, result_type]])
   Get asynchronous notification */
PHP_FUNCTION(pg_get_notify)
{
	zval *pgsql_link;
	int id = -1;
	long result_type = PGSQL_ASSOC;
	PGconn *pgsql;
	PGnotify *pgsql_notify;

	if (zend_parse_parameters_ex(ZEND_PARSE_PARAMS_QUIET, ZEND_NUM_ARGS() TSRMLS_CC, "r|l",
								 &pgsql_link, &result_type) == FAILURE) {
		RETURN_FALSE;
	}

	ZEND_FETCH_RESOURCE2(pgsql, PGconn *, &pgsql_link, id, "PostgreSQL link", le_link, le_plink);

	if (!(result_type & PGSQL_BOTH)) {
		php_error_docref(NULL TSRMLS_CC, E_WARNING, "Invalid result type");
		RETURN_FALSE;
	}

	PQconsumeInput(pgsql);
	pgsql_notify = PQnotifies(pgsql);
	if (!pgsql_notify) {
		/* no notify message */
		RETURN_FALSE;
	}
	array_init(return_value);
	if (result_type & PGSQL_NUM) {
		add_index_string(return_value, 0, pgsql_notify->relname, 1);
		add_index_long(return_value, 1, pgsql_notify->be_pid);
#if HAVE_PQPROTOCOLVERSION && HAVE_PQPARAMETERSTATUS 
		if (PQprotocolVersion(pgsql) >= 3 && atof(PQparameterStatus(pgsql, "server_version")) >= 9.0) {
#else 
		if (atof(PG_VERSION) >= 9.0) {
#endif 
#if HAVE_PQPARAMETERSTATUS
			add_index_string(return_value, 2, pgsql_notify->extra, 1);
#endif
		}
	}
	if (result_type & PGSQL_ASSOC) {
		add_assoc_string(return_value, "message", pgsql_notify->relname, 1);
		add_assoc_long(return_value, "pid", pgsql_notify->be_pid);
#if HAVE_PQPROTOCOLVERSION && HAVE_PQPARAMETERSTATUS 
		if (PQprotocolVersion(pgsql) >= 3 && atof(PQparameterStatus(pgsql, "server_version")) >= 9.0) {
#else 
		if (atof(PG_VERSION) >= 9.0) {
#endif 
#if HAVE_PQPARAMETERSTATUS
			add_assoc_string(return_value, "payload", pgsql_notify->extra, 1);
#endif
		}
	}
	PQfreemem(pgsql_notify);
}
/* }}} */

/* {{{ proto int pg_get_pid([resource connection)
   Get backend(server) pid */
PHP_FUNCTION(pg_get_pid)
{
	zval *pgsql_link;
	int id = -1;
	PGconn *pgsql;

	if (zend_parse_parameters_ex(ZEND_PARSE_PARAMS_QUIET, ZEND_NUM_ARGS() TSRMLS_CC, "r",
								 &pgsql_link) == FAILURE) {
		RETURN_FALSE;
	}

	ZEND_FETCH_RESOURCE2(pgsql, PGconn *, &pgsql_link, id, "PostgreSQL link", le_link, le_plink);

	RETURN_LONG(PQbackendPID(pgsql));
}
/* }}} */

/* {{{ php_pgsql_meta_data
 * TODO: Add meta_data cache for better performance
 */
PHP_PGSQL_API int php_pgsql_meta_data(PGconn *pg_link, const char *table_name, zval *meta TSRMLS_DC) 
{
	PGresult *pg_result;
	char *src, *tmp_name, *tmp_name2 = NULL;
	char *escaped;
	smart_str querystr = {0};
	size_t new_len;
	int i, num_rows;
	zval *elem;

	if (!*table_name) {
		php_error_docref(NULL TSRMLS_CC, E_WARNING, "The table name must be specified");
		return FAILURE;
	}

	src = estrdup(table_name);
	tmp_name = php_strtok_r(src, ".", &tmp_name2);
	
	if (!tmp_name2 || !*tmp_name2) {
		/* Default schema */
		tmp_name2 = tmp_name;
		tmp_name = "public";
	}

	smart_str_appends(&querystr, 
			"SELECT a.attname, a.attnum, t.typname, a.attlen, a.attnotnull, a.atthasdef, a.attndims, t.typtype = 'e' "
			"FROM pg_class as c, pg_attribute a, pg_type t, pg_namespace n "
			"WHERE a.attnum > 0 AND a.attrelid = c.oid AND c.relname = '");
	escaped = (char *)safe_emalloc(strlen(tmp_name2), 2, 1);
	new_len = PQescapeStringConn(pg_link, escaped, tmp_name2, strlen(tmp_name2), NULL);
	if (new_len) {
		smart_str_appendl(&querystr, escaped, new_len);
	}
	efree(escaped);

	smart_str_appends(&querystr, "' AND c.relnamespace = n.oid AND n.nspname = '");
	escaped = (char *)safe_emalloc(strlen(tmp_name), 2, 1);
	new_len = PQescapeStringConn(pg_link, escaped, tmp_name, strlen(tmp_name), NULL);
	if (new_len) {
		smart_str_appendl(&querystr, escaped, new_len);
	}
	efree(escaped);

	smart_str_appends(&querystr, "' AND a.atttypid = t.oid ORDER BY a.attnum;");
	smart_str_0(&querystr);
	efree(src);

	pg_result = PQexec(pg_link, querystr.c);
	if (PQresultStatus(pg_result) != PGRES_TUPLES_OK || (num_rows = PQntuples(pg_result)) == 0) {
		php_error_docref(NULL TSRMLS_CC, E_WARNING, "Table '%s' doesn't exists", table_name);
		smart_str_free(&querystr);
		PQclear(pg_result);
		return FAILURE;
	}
	smart_str_free(&querystr);

	for (i = 0; i < num_rows; i++) {
		char *name;
		MAKE_STD_ZVAL(elem);
		array_init(elem);
		add_assoc_long(elem, "num", atoi(PQgetvalue(pg_result,i,1)));
		add_assoc_string(elem, "type", PQgetvalue(pg_result,i,2), 1);
		add_assoc_long(elem, "len", atoi(PQgetvalue(pg_result,i,3)));
		if (!strcmp(PQgetvalue(pg_result,i,4), "t")) {
			add_assoc_bool(elem, "not null", 1);
		}
		else {
			add_assoc_bool(elem, "not null", 0);
		}
		if (!strcmp(PQgetvalue(pg_result,i,5), "t")) {
			add_assoc_bool(elem, "has default", 1);
		}
		else {
			add_assoc_bool(elem, "has default", 0);
		}
		add_assoc_long(elem, "array dims", atoi(PQgetvalue(pg_result,i,6)));
		if (!strcmp(PQgetvalue(pg_result,i,7), "t")) {
			add_assoc_bool(elem, "is enum", 1);
		}
		else {
			add_assoc_bool(elem, "is enum", 0);
		}
		name = PQgetvalue(pg_result,i,0);
		add_assoc_zval(meta, name, elem);
	}
	PQclear(pg_result);
	
	return SUCCESS;
}

/* }}} */


/* {{{ proto array pg_meta_data(resource db, string table)
   Get meta_data */
PHP_FUNCTION(pg_meta_data)
{
	zval *pgsql_link;
	char *table_name;
	uint table_name_len;
	PGconn *pgsql;
	int id = -1;

	if (zend_parse_parameters(ZEND_NUM_ARGS() TSRMLS_CC, "rs",
							  &pgsql_link, &table_name, &table_name_len) == FAILURE) {
		return;
	}

	ZEND_FETCH_RESOURCE2(pgsql, PGconn *, &pgsql_link, id, "PostgreSQL link", le_link, le_plink);
	
	array_init(return_value);
	if (php_pgsql_meta_data(pgsql, table_name, return_value TSRMLS_CC) == FAILURE) {
		zval_dtor(return_value); /* destroy array */
		RETURN_FALSE;
	}
	else {
		HashPosition pos;
		zval **val;

		for (zend_hash_internal_pointer_reset_ex(Z_ARRVAL_P(return_value), &pos);
			zend_hash_get_current_data_ex(Z_ARRVAL_P(return_value), (void **)&val, &pos) == SUCCESS;
			zend_hash_move_forward_ex(Z_ARRVAL_P(return_value), &pos)) {
			/* delete newly added entry, in order to keep BC */
			zend_hash_del_key_or_index(Z_ARRVAL_PP(val), "is enum", sizeof("is enum"), 0, HASH_DEL_KEY);
		}
	}
}
/* }}} */


/* {{{ php_pgsql_get_data_type
 */
static php_pgsql_data_type php_pgsql_get_data_type(const char *type_name, size_t len)
{
	/* This is stupid way to do. I'll fix it when I decied how to support
	   user defined types. (Yasuo) */

	/* boolean */
	if (!strcmp(type_name, "bool")|| !strcmp(type_name, "boolean"))
		return PG_BOOL;
	/* object id */
	if (!strcmp(type_name, "oid"))
		return PG_OID;
	/* integer */
	if (!strcmp(type_name, "int2") || !strcmp(type_name, "smallint"))
		return PG_INT2;
	if (!strcmp(type_name, "int4") || !strcmp(type_name, "integer"))
		return PG_INT4;
	if (!strcmp(type_name, "int8") || !strcmp(type_name, "bigint"))
		return PG_INT8;
	/* real and other */
	if (!strcmp(type_name, "float4") || !strcmp(type_name, "real"))
		return PG_FLOAT4;
	if (!strcmp(type_name, "float8") || !strcmp(type_name, "double precision"))
		return PG_FLOAT8;
	if (!strcmp(type_name, "numeric"))
		return PG_NUMERIC;
	if (!strcmp(type_name, "money"))
		return PG_MONEY;
	/* character */
	if (!strcmp(type_name, "text"))
		return PG_TEXT;
	if (!strcmp(type_name, "bpchar") || !strcmp(type_name, "character"))
		return PG_CHAR;
	if (!strcmp(type_name, "varchar") || !strcmp(type_name, "character varying"))
		return PG_VARCHAR;
	/* time and interval */
	if (!strcmp(type_name, "abstime"))
		return PG_UNIX_TIME;
	if (!strcmp(type_name, "reltime"))
		return PG_UNIX_TIME_INTERVAL;
	if (!strcmp(type_name, "tinterval"))
		return PG_UNIX_TIME_INTERVAL;
	if (!strcmp(type_name, "date"))
		return PG_DATE;
	if (!strcmp(type_name, "time"))
		return PG_TIME;
	if (!strcmp(type_name, "time with time zone") || !strcmp(type_name, "timetz"))
		return PG_TIME_WITH_TIMEZONE;
	if (!strcmp(type_name, "timestamp without time zone") || !strcmp(type_name, "timestamp"))
		return PG_TIMESTAMP;
	if (!strcmp(type_name, "timestamp with time zone") || !strcmp(type_name, "timestamptz"))
		return PG_TIMESTAMP_WITH_TIMEZONE;
	if (!strcmp(type_name, "interval"))
		return PG_INTERVAL;
	/* binary */
	if (!strcmp(type_name, "bytea"))
		return PG_BYTEA;
	/* network */
	if (!strcmp(type_name, "cidr"))
		return PG_CIDR;
	if (!strcmp(type_name, "inet"))
		return PG_INET;
	if (!strcmp(type_name, "macaddr"))
		return PG_MACADDR;
	/* bit */
	if (!strcmp(type_name, "bit"))
		return PG_BIT;
	if (!strcmp(type_name, "bit varying"))
		return PG_VARBIT;
	/* geometric */
	if (!strcmp(type_name, "line"))
		return PG_LINE;
	if (!strcmp(type_name, "lseg"))
		return PG_LSEG;
	if (!strcmp(type_name, "box"))
		return PG_BOX;
	if (!strcmp(type_name, "path"))
		return PG_PATH;
	if (!strcmp(type_name, "point"))
		return PG_POINT;
	if (!strcmp(type_name, "polygon"))
		return PG_POLYGON;
	if (!strcmp(type_name, "circle"))
		return PG_CIRCLE;

	return PG_UNKNOWN;
}
/* }}} */

/* {{{ php_pgsql_convert_match
 * test field value with regular expression specified.
 */
static int php_pgsql_convert_match(const char *str, const char *regex , int icase TSRMLS_DC)
{
	regex_t re;
	regmatch_t *subs;
	int regopt = REG_EXTENDED;
	int regerr, ret = SUCCESS;

	if (icase) {
		regopt |= REG_ICASE;
	}

	regerr = regcomp(&re, regex, regopt);
	if (regerr) {
		php_error_docref(NULL TSRMLS_CC, E_WARNING, "Cannot compile regex");
		regfree(&re);
		return FAILURE;
	}
	subs = (regmatch_t *)ecalloc(sizeof(regmatch_t), re.re_nsub+1);

	regerr = regexec(&re, str, re.re_nsub+1, subs, 0);
	if (regerr == REG_NOMATCH) {
#ifdef PHP_DEBUG
		php_error_docref(NULL TSRMLS_CC, E_NOTICE, "'%s' does not match with '%s'", str, regex);
#endif
		ret = FAILURE;
	}
	else if (regerr) {
		php_error_docref(NULL TSRMLS_CC, E_WARNING, "Cannot exec regex");
		ret = FAILURE;
	}
	regfree(&re);
	efree(subs);
	return ret;
}

/* }}} */

/* {{{ php_pgsql_add_quote
 * add quotes around string.
 */
static int php_pgsql_add_quotes(zval *src, zend_bool should_free TSRMLS_DC) 
{
	smart_str str = {0};

	assert(Z_TYPE_P(src) == IS_STRING);
	assert(should_free == 1 || should_free == 0);

	smart_str_appendc(&str, 'E');
	smart_str_appendc(&str, '\'');
	smart_str_appendl(&str, Z_STRVAL_P(src), Z_STRLEN_P(src));
	smart_str_appendc(&str, '\'');
	smart_str_0(&str);

	if (should_free) {
		efree(Z_STRVAL_P(src));
	}
	Z_STRVAL_P(src) = str.c;
	Z_STRLEN_P(src) = str.len;

	return SUCCESS;
}
/* }}} */

#define PGSQL_CONV_CHECK_IGNORE() \
				if (!err && Z_TYPE_P(new_val) == IS_STRING && !strcmp(Z_STRVAL_P(new_val), "NULL")) { \
					/* if new_value is string "NULL" and field has default value, remove element to use default value */ \
					if (!(opt & PGSQL_CONV_IGNORE_DEFAULT) && Z_BVAL_PP(has_default)) { \
						zval_dtor(new_val); \
						FREE_ZVAL(new_val); \
						skip_field = 1; \
					} \
					/* raise error if it's not null and cannot be ignored */ \
					else if (!(opt & PGSQL_CONV_IGNORE_NOT_NULL) && Z_BVAL_PP(not_null)) { \
						php_error_docref(NULL TSRMLS_CC, E_NOTICE, "Detected NULL for 'NOT NULL' field '%s'", field ); \
						err = 1; \
					} \
				}

/* {{{ php_pgsql_convert
 * check and convert array values (fieldname=>vlaue pair) for sql
 */
PHP_PGSQL_API int php_pgsql_convert(PGconn *pg_link, const char *table_name, const zval *values, zval *result, ulong opt TSRMLS_DC) 
{
	HashPosition pos;
	char *field = NULL;
	uint field_len = -1;
	ulong num_idx = -1;
	zval *meta, **def, **type, **not_null, **has_default, **is_enum, **val, *new_val;
	int key_type, err = 0, skip_field;
	php_pgsql_data_type data_type;

	assert(pg_link != NULL);
	assert(Z_TYPE_P(values) == IS_ARRAY);
	assert(Z_TYPE_P(result) == IS_ARRAY);
	assert(!(opt & ~PGSQL_CONV_OPTS));

	if (!table_name) {
		return FAILURE;
	}
	MAKE_STD_ZVAL(meta);
	array_init(meta);

/* table_name is escaped by php_pgsql_meta_data */
	if (php_pgsql_meta_data(pg_link, table_name, meta TSRMLS_CC) == FAILURE) {
		zval_dtor(meta);
		FREE_ZVAL(meta);
		return FAILURE;
	}
	for (zend_hash_internal_pointer_reset_ex(Z_ARRVAL_P(values), &pos);
		 zend_hash_get_current_data_ex(Z_ARRVAL_P(values), (void **)&val, &pos) == SUCCESS;
		 zend_hash_move_forward_ex(Z_ARRVAL_P(values), &pos)) {
		skip_field = 0;
		new_val = NULL;
<<<<<<< HEAD
		
		if ((key_type = zend_hash_get_current_key_ex(Z_ARRVAL_P(values), &field, &field_len, &num_idx, 0, &pos)) == HASH_KEY_NON_EXISTENT) {
=======

		if ((key_type = zend_hash_get_current_key_ex(Z_ARRVAL_P(values), &field, &field_len, &num_idx, 0, &pos)) == HASH_KEY_NON_EXISTANT) {
>>>>>>> 832c21ca
			php_error_docref(NULL TSRMLS_CC, E_WARNING, "Failed to get array key type");
			err = 1;
		}
		if (!err && key_type == HASH_KEY_IS_LONG) {
			php_error_docref(NULL TSRMLS_CC, E_WARNING, "Accepts only string key for values");
			err = 1;
		}
		if (!err && key_type == HASH_KEY_NON_EXISTENT) {
			php_error_docref(NULL TSRMLS_CC, E_WARNING, "Accepts only string key for values");
			err = 1;
		}
		if (!err && zend_hash_find(Z_ARRVAL_P(meta), field, field_len, (void **)&def) == FAILURE) {
			php_error_docref(NULL TSRMLS_CC, E_NOTICE, "Invalid field name (%s) in values", field);
			err = 1;
		}
		if (!err && zend_hash_find(Z_ARRVAL_PP(def), "type", sizeof("type"), (void **)&type) == FAILURE) {
			php_error_docref(NULL TSRMLS_CC, E_NOTICE, "Detected broken meta data. Missing 'type'");
			err = 1;
		}
		if (!err && zend_hash_find(Z_ARRVAL_PP(def), "not null", sizeof("not null"), (void **)&not_null) == FAILURE) {
			php_error_docref(NULL TSRMLS_CC, E_NOTICE, "Detected broken meta data. Missing 'not null'");
			err = 1;
		}
		if (!err && zend_hash_find(Z_ARRVAL_PP(def), "has default", sizeof("has default"), (void **)&has_default) == FAILURE) {
			php_error_docref(NULL TSRMLS_CC, E_NOTICE, "Detected broken meta data. Missing 'has default'");
			err = 1;
		}
		if (!err && zend_hash_find(Z_ARRVAL_PP(def), "is enum", sizeof("is enum"), (void **)&is_enum) == FAILURE) {
			php_error_docref(NULL TSRMLS_CC, E_NOTICE, "Detected broken meta data. Missing 'is enum'");
			err = 1;
		}
		if (!err && (Z_TYPE_PP(val) == IS_ARRAY ||
			 Z_TYPE_PP(val) == IS_OBJECT ||
			 Z_TYPE_PP(val) == IS_CONSTANT_ARRAY)) {
			php_error_docref(NULL TSRMLS_CC, E_NOTICE, "Expects scalar values as field values");
			err = 1;
		}
		if (err) {
			break; /* break out for() */
		}
		ALLOC_INIT_ZVAL(new_val);

		if (Z_BVAL_PP(is_enum)) {
			/* enums need to be treated like strings */
			data_type = PG_TEXT;
		}
		else {
			data_type = php_pgsql_get_data_type(Z_STRVAL_PP(type), Z_STRLEN_PP(type));
		}

		switch(data_type)
		{
			case PG_BOOL:
				switch (Z_TYPE_PP(val)) {
					case IS_STRING:
						if (Z_STRLEN_PP(val) == 0) {
							ZVAL_STRING(new_val, "NULL", 1);
						}
						else {
							if (!strcmp(Z_STRVAL_PP(val), "t") || !strcmp(Z_STRVAL_PP(val), "T") ||
								!strcmp(Z_STRVAL_PP(val), "y") || !strcmp(Z_STRVAL_PP(val), "Y") ||
								!strcmp(Z_STRVAL_PP(val), "true") || !strcmp(Z_STRVAL_PP(val), "True") ||
								!strcmp(Z_STRVAL_PP(val), "yes") || !strcmp(Z_STRVAL_PP(val), "Yes") ||
								!strcmp(Z_STRVAL_PP(val), "1")) {
								ZVAL_STRING(new_val, "'t'", 1);
							}
							else if (!strcmp(Z_STRVAL_PP(val), "f") || !strcmp(Z_STRVAL_PP(val), "F") ||
									 !strcmp(Z_STRVAL_PP(val), "n") || !strcmp(Z_STRVAL_PP(val), "N") ||
									 !strcmp(Z_STRVAL_PP(val), "false") ||  !strcmp(Z_STRVAL_PP(val), "False") ||
									 !strcmp(Z_STRVAL_PP(val), "no") ||  !strcmp(Z_STRVAL_PP(val), "No") ||
									 !strcmp(Z_STRVAL_PP(val), "0")) {
								ZVAL_STRING(new_val, "'f'", 1);
							}
							else {
								php_error_docref(NULL TSRMLS_CC, E_NOTICE, "Detected invalid value (%s) for PostgreSQL %s field (%s)", Z_STRVAL_PP(val), Z_STRVAL_PP(type), field);
								err = 1;
							}
						}
						break;

					case IS_LONG:
					case IS_BOOL:
						if (Z_LVAL_PP(val)) {
							ZVAL_STRING(new_val, "'t'", 1);
						}
						else {
							ZVAL_STRING(new_val, "'f'", 1);
						}
						break;

					case IS_NULL:
						ZVAL_STRING(new_val, "NULL", 1);
						break;

					default:
						err = 1;
				}
				PGSQL_CONV_CHECK_IGNORE();
				if (err) {
					php_error_docref(NULL TSRMLS_CC, E_NOTICE, "Expects string, null, long or boolelan value for PostgreSQL '%s' (%s)", Z_STRVAL_PP(type), field);
				}
				break;

			case PG_OID:
			case PG_INT2:
			case PG_INT4:
			case PG_INT8:
				switch (Z_TYPE_PP(val)) {
					case IS_STRING:
						if (Z_STRLEN_PP(val) == 0) {
							ZVAL_STRING(new_val, "NULL", 1);
						}
						else {
							/* FIXME: better regex must be used */
							if (php_pgsql_convert_match(Z_STRVAL_PP(val), "^([+-]{0,1}[0-9]+)$", 0 TSRMLS_CC) == FAILURE) {
								err = 1;
							}
							else {
								ZVAL_STRING(new_val, Z_STRVAL_PP(val), 1);
							}
						}
						break;

					case IS_DOUBLE:
						ZVAL_DOUBLE(new_val, Z_DVAL_PP(val));
						convert_to_long_ex(&new_val);
						break;
						
					case IS_LONG:
						ZVAL_LONG(new_val, Z_LVAL_PP(val));
						break;
						
					case IS_NULL:
						ZVAL_STRING(new_val, "NULL", 1);
						break;

					default:
						err = 1;
				}
				PGSQL_CONV_CHECK_IGNORE();
				if (err) {
					php_error_docref(NULL TSRMLS_CC, E_NOTICE, "Expects NULL, string, long or double value for pgsql '%s' (%s)", Z_STRVAL_PP(type), field);
				}
				break;

			case PG_NUMERIC:
			case PG_MONEY:
			case PG_FLOAT4:
			case PG_FLOAT8:
				switch (Z_TYPE_PP(val)) {
					case IS_STRING:
						if (Z_STRLEN_PP(val) == 0) {
							ZVAL_STRING(new_val, "NULL", 1);
						}
						else {
							/* FIXME: better regex must be used */
							if (php_pgsql_convert_match(Z_STRVAL_PP(val), "^([+-]{0,1}[0-9]+)|([+-]{0,1}[0-9]*[\\.][0-9]+)|([+-]{0,1}[0-9]+[\\.][0-9]*)$", 0 TSRMLS_CC) == FAILURE) {
								err = 1;
							}
							else {
								ZVAL_STRING(new_val, Z_STRVAL_PP(val), 1);
							}
						}
						break;

					case IS_LONG:
						ZVAL_LONG(new_val, Z_LVAL_PP(val));
						break;

					case IS_DOUBLE:
						ZVAL_DOUBLE(new_val, Z_DVAL_PP(val));
						break;

					case IS_NULL:
						ZVAL_STRING(new_val, "NULL", 1);
						break;

					default:
						err = 1;
				}
				PGSQL_CONV_CHECK_IGNORE();
				if (err) {
					php_error_docref(NULL TSRMLS_CC, E_NOTICE, "Expects NULL, string, long or double value for PostgreSQL '%s' (%s)", Z_STRVAL_PP(type), field);
				}
				break;

			case PG_TEXT:
			case PG_CHAR:
			case PG_VARCHAR:
				switch (Z_TYPE_PP(val)) {
					case IS_STRING:
						if (Z_STRLEN_PP(val) == 0) {
							if (opt & PGSQL_CONV_FORCE_NULL) {
								ZVAL_STRING(new_val, "NULL", 1);
							} else {
								ZVAL_STRING(new_val, "''", 1);
							}
						}
						else {
							char *tmp;
							Z_TYPE_P(new_val) = IS_STRING;
							tmp = (char *)safe_emalloc(Z_STRLEN_PP(val), 2, 1);
							Z_STRLEN_P(new_val) = (int)PQescapeStringConn(pg_link, tmp, Z_STRVAL_PP(val), Z_STRLEN_PP(val), NULL);
							Z_STRVAL_P(new_val) = tmp;
							php_pgsql_add_quotes(new_val, 1 TSRMLS_CC);
						}
						break;

					case IS_LONG:
						ZVAL_LONG(new_val, Z_LVAL_PP(val));
						convert_to_string_ex(&new_val);
						break;

					case IS_DOUBLE:
						ZVAL_DOUBLE(new_val, Z_DVAL_PP(val));
						convert_to_string_ex(&new_val);
						break;

					case IS_NULL:
						ZVAL_STRING(new_val, "NULL", 1);
						break;

					default:
						err = 1;
				}
				PGSQL_CONV_CHECK_IGNORE();
				if (err) {
					php_error_docref(NULL TSRMLS_CC, E_NOTICE, "Expects NULL, string, long or double value for PostgreSQL '%s' (%s)", Z_STRVAL_PP(type), field);
				}
				break;

			case PG_UNIX_TIME:
			case PG_UNIX_TIME_INTERVAL:
				/* these are the actallay a integer */
				switch (Z_TYPE_PP(val)) {
					case IS_STRING:
						if (Z_STRLEN_PP(val) == 0) {
							ZVAL_STRING(new_val, "NULL", 1);
						}
						else {
							/* FIXME: Better regex must be used */
							if (php_pgsql_convert_match(Z_STRVAL_PP(val), "^[0-9]+$", 0 TSRMLS_CC) == FAILURE) {
								err = 1;
							}
							else {
								ZVAL_STRING(new_val, Z_STRVAL_PP(val), 1);
								convert_to_long_ex(&new_val);
							}
						}
						break;

					case IS_DOUBLE:
						ZVAL_DOUBLE(new_val, Z_DVAL_PP(val));
						convert_to_long_ex(&new_val);
						break;

					case IS_LONG:
						ZVAL_LONG(new_val, Z_LVAL_PP(val));
						break;

					case IS_NULL:
						ZVAL_STRING(new_val, "NULL", 1);
						break;

					default:
						err = 1;
				}
				PGSQL_CONV_CHECK_IGNORE();
				if (err) {
					php_error_docref(NULL TSRMLS_CC, E_NOTICE, "Expects NULL, string, long or double value for '%s' (%s)", Z_STRVAL_PP(type), field);
				}
				break;

			case PG_CIDR:
			case PG_INET:
				switch (Z_TYPE_PP(val)) {
					case IS_STRING:
						if (Z_STRLEN_PP(val) == 0) {
							ZVAL_STRING(new_val, "NULL", 1);
						}
						else {
							/* FIXME: Better regex must be used */
							if (php_pgsql_convert_match(Z_STRVAL_PP(val), "^([0-9]{1,3}\\.){3}[0-9]{1,3}(/[0-9]{1,2}){0,1}$", 0 TSRMLS_CC) == FAILURE) {
								err = 1;
							}
							else {
								ZVAL_STRING(new_val, Z_STRVAL_PP(val), 1);
								php_pgsql_add_quotes(new_val, 1 TSRMLS_CC);
							}
						}
						break;
						
					case IS_NULL:
						ZVAL_STRING(new_val, "NULL", 1);
						break;

					default:
						err = 1;
				}
				PGSQL_CONV_CHECK_IGNORE();
				if (err) {
					php_error_docref(NULL TSRMLS_CC, E_NOTICE, "Expects NULL or string for '%s' (%s)", Z_STRVAL_PP(type), field);
				}
				break;

			case PG_TIME_WITH_TIMEZONE:
			case PG_TIMESTAMP:
			case PG_TIMESTAMP_WITH_TIMEZONE:
				switch(Z_TYPE_PP(val)) {
					case IS_STRING:
						if (Z_STRLEN_PP(val) == 0) {
							ZVAL_STRINGL(new_val, "NULL", sizeof("NULL")-1, 1);
						} else if (!strcasecmp(Z_STRVAL_PP(val), "now()")) {
							ZVAL_STRINGL(new_val, "NOW()", sizeof("NOW()")-1, 1);
						} else {
							/* FIXME: better regex must be used */
							if (php_pgsql_convert_match(Z_STRVAL_PP(val), "^([0-9]{4}[/-][0-9]{1,2}[/-][0-9]{1,2})([ \\t]+(([0-9]{1,2}:[0-9]{1,2}){1}(:[0-9]{1,2}){0,1}(\\.[0-9]+){0,1}([ \\t]*([+-][0-9]{1,4}(:[0-9]{1,2}){0,1}|[-a-zA-Z_/+]{1,50})){0,1})){0,1}$", 1 TSRMLS_CC) == FAILURE) {
								err = 1;
							} else {
								ZVAL_STRING(new_val, Z_STRVAL_PP(val), 1);
								php_pgsql_add_quotes(new_val, 1 TSRMLS_CC);
							}
						}
						break;

					case IS_NULL:
						ZVAL_STRINGL(new_val, "NULL", sizeof("NULL")-1, 1);
						break;

					default:
						err = 1;
				}
				PGSQL_CONV_CHECK_IGNORE();
				if (err) {
					php_error_docref(NULL TSRMLS_CC, E_NOTICE, "Expects NULL or string for PostgreSQL %s field (%s)", Z_STRVAL_PP(type), field);
				}
				break;

			case PG_DATE:
				switch(Z_TYPE_PP(val)) {
					case IS_STRING:
						if (Z_STRLEN_PP(val) == 0) {
							ZVAL_STRING(new_val, "NULL", 1);
						}
						else {
							/* FIXME: better regex must be used */
							if (php_pgsql_convert_match(Z_STRVAL_PP(val), "^([0-9]{4}[/-][0-9]{1,2}[/-][0-9]{1,2})$", 1 TSRMLS_CC) == FAILURE) {
								err = 1;
							}
							else {
								ZVAL_STRING(new_val, Z_STRVAL_PP(val), 1);
								php_pgsql_add_quotes(new_val, 1 TSRMLS_CC);
							}
						}
						break;

					case IS_NULL:
						ZVAL_STRING(new_val, "NULL", 1);
						break;

					default:
						err = 1;
				}
				PGSQL_CONV_CHECK_IGNORE();
				if (err) {
					php_error_docref(NULL TSRMLS_CC, E_NOTICE, "Expects NULL or string for PostgreSQL %s field (%s)", Z_STRVAL_PP(type), field);
				}
				break;

			case PG_TIME:
				switch(Z_TYPE_PP(val)) {
					case IS_STRING:
						if (Z_STRLEN_PP(val) == 0) {
							ZVAL_STRING(new_val, "NULL", 1);
						}
						else {
							/* FIXME: better regex must be used */
							if (php_pgsql_convert_match(Z_STRVAL_PP(val), "^(([0-9]{1,2}:[0-9]{1,2}){1}(:[0-9]{1,2}){0,1})){0,1}$", 1 TSRMLS_CC) == FAILURE) {
								err = 1;
							}
							else {
								ZVAL_STRING(new_val, Z_STRVAL_PP(val), 1);
								php_pgsql_add_quotes(new_val, 1 TSRMLS_CC);
							}
						}
						break;

					case IS_NULL:
						ZVAL_STRING(new_val, "NULL", 1);
						break;

					default:
						err = 1;
				}
				PGSQL_CONV_CHECK_IGNORE();
				if (err) {
					php_error_docref(NULL TSRMLS_CC, E_NOTICE, "Expects NULL or string for PostgreSQL %s field (%s)", Z_STRVAL_PP(type), field);
				}
				break;

			case PG_INTERVAL:
				switch(Z_TYPE_PP(val)) {
					case IS_STRING:
						if (Z_STRLEN_PP(val) == 0) {
							ZVAL_STRING(new_val, "NULL", 1);
						}
						else {

							/* From the Postgres docs:

							   interval values can be written with the following syntax:
							   [@] quantity unit [quantity unit...] [direction]
							   
							   Where: quantity is a number (possibly signed); unit is second, minute, hour,
							   day, week, month, year, decade, century, millennium, or abbreviations or
							   plurals of these units [note not *all* abbreviations] ; direction can be
							   ago or empty. The at sign (@) is optional noise.
							   
							   ...
							   
							   Quantities of days, hours, minutes, and seconds can be specified without explicit
							   unit markings. For example, '1 12:59:10' is read the same as '1 day 12 hours 59 min 10
							   sec'.
							*/
							if (php_pgsql_convert_match(Z_STRVAL_PP(val),
														"^(@?[ \\t]+)?("

														/* Textual time units and their abbreviations: */
														"(([-+]?[ \\t]+)?"
														"[0-9]+(\\.[0-9]*)?[ \\t]*"
														"(millenniums|millennia|millennium|mil|mils|"
														"centuries|century|cent|c|"
														"decades|decade|dec|decs|"
														"years|year|y|"
														"months|month|mon|"
														"weeks|week|w|" 
														"days|day|d|"
														"hours|hour|hr|hrs|h|"
														"minutes|minute|mins|min|m|"
														"seconds|second|secs|sec|s))+|"

														/* Textual time units plus (dd)* hh[:mm[:ss]] */
														"((([-+]?[ \\t]+)?"
														"[0-9]+(\\.[0-9]*)?[ \\t]*"
														"(millenniums|millennia|millennium|mil|mils|"
														"centuries|century|cent|c|"
														"decades|decade|dec|decs|"
														"years|year|y|"
														"months|month|mon|"
														"weeks|week|w|"
														"days|day|d))+" 
														"([-+]?[ \\t]+"
														"([0-9]+[ \\t]+)+"				 /* dd */
														"(([0-9]{1,2}:){0,2}[0-9]{0,2})" /* hh:[mm:[ss]] */
														")?))"
														"([ \\t]+ago)?$",
														1 TSRMLS_CC) == FAILURE) {
								err = 1;
							}
							else {
								ZVAL_STRING(new_val, Z_STRVAL_PP(val), 1);
								php_pgsql_add_quotes(new_val, 1 TSRMLS_CC);
							}
						}
						break;

					case IS_NULL:
						ZVAL_STRING(new_val, "NULL", 1);
						break;

					default:
						err = 1;
				}
				PGSQL_CONV_CHECK_IGNORE();
				if (err) {
					php_error_docref(NULL TSRMLS_CC, E_NOTICE, "Expects NULL or string for PostgreSQL %s field (%s)", Z_STRVAL_PP(type), field);
				}
				break;
#ifdef HAVE_PQESCAPE
			case PG_BYTEA:
				switch (Z_TYPE_PP(val)) {
					case IS_STRING:
						if (Z_STRLEN_PP(val) == 0) {
							ZVAL_STRING(new_val, "NULL", 1);
						}
						else {
							unsigned char *tmp;
							size_t to_len;
							smart_str s = {0};
#ifdef HAVE_PQESCAPE_BYTEA_CONN
							tmp = PQescapeByteaConn(pg_link, (unsigned char *)Z_STRVAL_PP(val), Z_STRLEN_PP(val), &to_len);
#else
							tmp = PQescapeBytea(Z_STRVAL_PP(val), (unsigned char *)Z_STRLEN_PP(val), &to_len);
#endif
							Z_TYPE_P(new_val) = IS_STRING;
							Z_STRLEN_P(new_val) = to_len-1; /* PQescapeBytea's to_len includes additional '\0' */
							Z_STRVAL_P(new_val) = emalloc(to_len);
							memcpy(Z_STRVAL_P(new_val), tmp, to_len);
							PQfreemem(tmp);
							php_pgsql_add_quotes(new_val, 1 TSRMLS_CC);
							smart_str_appendl(&s, Z_STRVAL_P(new_val), Z_STRLEN_P(new_val));
							smart_str_0(&s);
							efree(Z_STRVAL_P(new_val));
							Z_STRVAL_P(new_val) = s.c;
							Z_STRLEN_P(new_val) = s.len;
						}
						break;

					case IS_LONG:
						ZVAL_LONG(new_val, Z_LVAL_PP(val));
						convert_to_string_ex(&new_val);
						break;

					case IS_DOUBLE:
						ZVAL_DOUBLE(new_val, Z_DVAL_PP(val));
						convert_to_string_ex(&new_val);
						break;

					case IS_NULL:
						ZVAL_STRING(new_val, "NULL", 1);
						break;

					default:
						err = 1;
				}
				PGSQL_CONV_CHECK_IGNORE();
				if (err) {
					php_error_docref(NULL TSRMLS_CC, E_NOTICE, "Expects NULL, string, long or double value for PostgreSQL '%s' (%s)", Z_STRVAL_PP(type), field);
				}
				break;
				
#endif
			case PG_MACADDR:
				switch(Z_TYPE_PP(val)) {
					case IS_STRING:
						if (Z_STRLEN_PP(val) == 0) {
							ZVAL_STRING(new_val, "NULL", 1);
						}
						else {
							if (php_pgsql_convert_match(Z_STRVAL_PP(val), "^([0-9a-f]{2,2}:){5,5}[0-9a-f]{2,2}$", 1 TSRMLS_CC) == FAILURE) {
								err = 1;
							}
							else {
								ZVAL_STRING(new_val, Z_STRVAL_PP(val), 1);
								php_pgsql_add_quotes(new_val, 1 TSRMLS_CC);
							}
						}
						break;

					case IS_NULL:
						ZVAL_STRING(new_val, "NULL", 1);
						break;

					default:
						err = 1;
				}
				PGSQL_CONV_CHECK_IGNORE();
				if (err) {
					php_error_docref(NULL TSRMLS_CC, E_NOTICE, "Expects NULL or string for PostgreSQL %s field (%s)", Z_STRVAL_PP(type), field);
				}
				break;

				/* bit */
			case PG_BIT:
			case PG_VARBIT:
				/* geometric */
			case PG_LINE:
			case PG_LSEG:
			case PG_POINT:
			case PG_BOX:
			case PG_PATH:
			case PG_POLYGON:
			case PG_CIRCLE:
				php_error_docref(NULL TSRMLS_CC, E_NOTICE, "PostgreSQL '%s' type (%s) is not supported", Z_STRVAL_PP(type), field);
				err = 1;
				break;
				
			case PG_UNKNOWN:
			default:
				php_error_docref(NULL TSRMLS_CC, E_NOTICE, "Unknown or system data type '%s' for '%s'", Z_STRVAL_PP(type), field);
				err = 1;
				break;
		} /* switch */

		if (err) {
			zval_dtor(new_val);
			FREE_ZVAL(new_val);
			break; /* break out for() */
		}
		/* If field is NULL and HAS DEFAULT, should be skipped */
		if (!skip_field) {
			char *escaped;
			size_t field_len = strlen(field);

			if (_php_pgsql_detect_identifier_escape(field, field_len) == SUCCESS) {
				add_assoc_zval(result, field, new_val);
			} else {
				escaped = PGSQLescapeIdentifier(pg_link, field, field_len);
				add_assoc_zval(result, escaped, new_val);
				PGSQLfree(escaped);
			}
		}
	} /* for */
	zval_dtor(meta);
	FREE_ZVAL(meta);

	if (err) {
		/* shouldn't destroy & free zval here */
		return FAILURE;
	}
	return SUCCESS;
}
/* }}} */


/* {{{ proto array pg_convert(resource db, string table, array values[, int options])
   Check and convert values for PostgreSQL SQL statement */
PHP_FUNCTION(pg_convert)
{
	zval *pgsql_link, *values;
	char *table_name;
	int table_name_len;
	ulong option = 0;
	PGconn *pg_link;
	int id = -1;

	if (zend_parse_parameters(ZEND_NUM_ARGS() TSRMLS_CC,
							  "rsa|l", &pgsql_link, &table_name, &table_name_len, &values, &option) == FAILURE) {
		return;
	}
	if (option & ~PGSQL_CONV_OPTS) {
		php_error_docref(NULL TSRMLS_CC, E_WARNING, "Invalid option is specified");
		RETURN_FALSE;
	}
	if (!table_name_len) {
		php_error_docref(NULL TSRMLS_CC, E_NOTICE, "Table name is invalid");
		RETURN_FALSE;
	}

	ZEND_FETCH_RESOURCE2(pg_link, PGconn *, &pgsql_link, id, "PostgreSQL link", le_link, le_plink);

	if (php_pgsql_flush_query(pg_link TSRMLS_CC)) {
		php_error_docref(NULL TSRMLS_CC, E_NOTICE, "Detected unhandled result(s) in connection");
	}
	array_init(return_value);
	if (php_pgsql_convert(pg_link, table_name, values, return_value, option TSRMLS_CC) == FAILURE) {
		zval_dtor(return_value);
		RETURN_FALSE;
	}
}
/* }}} */

static int do_exec(smart_str *querystr, int expect, PGconn *pg_link, ulong opt TSRMLS_DC)
{
	if (opt & PGSQL_DML_ASYNC) {
		if (PQsendQuery(pg_link, querystr->c)) {
			return 0;
		}
	}
	else {
		PGresult *pg_result;

		pg_result = PQexec(pg_link, querystr->c);
		if (PQresultStatus(pg_result) == expect) {
			PQclear(pg_result);
			return 0;
		} else {
			php_error_docref(NULL TSRMLS_CC, E_WARNING, "%s", PQresultErrorMessage(pg_result));
			PQclear(pg_result);
		}
	}

	return -1;
}

static inline void build_tablename(smart_str *querystr, PGconn *pg_link, const char *table)
{
	char *table_copy, *escaped, *token, *tmp;
	size_t len;

	/* schame.table should be "schame"."table" */
	table_copy = estrdup(table);
	token = php_strtok_r(table_copy, ".", &tmp);
	len = strlen(token);
	if (_php_pgsql_detect_identifier_escape(token, len) == SUCCESS) {
		escaped = _php_pgsql_strndup(token, len);
	} else {
		escaped = PGSQLescapeIdentifier(pg_link, token, len);
	}
	smart_str_appends(querystr, escaped);
	PGSQLfree(escaped);
	if (tmp && *tmp) {
		len = strlen(tmp);
		/* "schema"."table" format */
		if (_php_pgsql_detect_identifier_escape(tmp, len) == SUCCESS) {
			escaped = _php_pgsql_strndup(tmp, len);
		} else {
			escaped = PGSQLescapeIdentifier(pg_link, tmp, len);
		}
		smart_str_appendc(querystr, '.');
		smart_str_appends(querystr, escaped);
		PGSQLfree(escaped);
	}
	efree(table_copy);
}

/* {{{ php_pgsql_insert
 */
PHP_PGSQL_API int php_pgsql_insert(PGconn *pg_link, const char *table, zval *var_array, ulong opt, char **sql TSRMLS_DC)
{
	zval **val, *converted = NULL;
	char buf[256];
	char *fld;
	smart_str querystr = {0};
	int key_type, ret = FAILURE;
	uint fld_len;
	ulong num_idx;
	HashPosition pos;

	assert(pg_link != NULL);
	assert(table != NULL);
	assert(Z_TYPE_P(var_array) == IS_ARRAY);

	if (zend_hash_num_elements(Z_ARRVAL_P(var_array)) == 0) {
		smart_str_appends(&querystr, "INSERT INTO ");
		build_tablename(&querystr, pg_link, table);
		smart_str_appends(&querystr, " DEFAULT VALUES");

		goto no_values;
	}

	/* convert input array if needed */
	if (!(opt & PGSQL_DML_NO_CONV)) {
		MAKE_STD_ZVAL(converted);
		array_init(converted);
		if (php_pgsql_convert(pg_link, table, var_array, converted, (opt & PGSQL_CONV_OPTS) TSRMLS_CC) == FAILURE) {
			goto cleanup;
		}
		var_array = converted;
	}

	smart_str_appends(&querystr, "INSERT INTO ");
	build_tablename(&querystr, pg_link, table);
	smart_str_appends(&querystr, " (");

	zend_hash_internal_pointer_reset_ex(Z_ARRVAL_P(var_array), &pos);
	while ((key_type = zend_hash_get_current_key_ex(Z_ARRVAL_P(var_array), &fld,
					&fld_len, &num_idx, 0, &pos)) != HASH_KEY_NON_EXISTENT) {
		if (key_type == HASH_KEY_IS_LONG) {
			php_error_docref(NULL TSRMLS_CC, E_NOTICE, "Expects associative array for values to be inserted");
			goto cleanup;
		}
		smart_str_appendl(&querystr, fld, fld_len - 1);
		smart_str_appendc(&querystr, ',');
		zend_hash_move_forward_ex(Z_ARRVAL_P(var_array), &pos);
	}
	querystr.len--;
	smart_str_appends(&querystr, ") VALUES (");
	
	/* make values string */
	for (zend_hash_internal_pointer_reset_ex(Z_ARRVAL_P(var_array), &pos);
		 zend_hash_get_current_data_ex(Z_ARRVAL_P(var_array), (void **)&val, &pos) == SUCCESS;
		 zend_hash_move_forward_ex(Z_ARRVAL_P(var_array), &pos)) {
		
		/* we can avoid the key_type check here, because we tested it in the other loop */
		switch(Z_TYPE_PP(val)) {
			case IS_STRING:
				smart_str_appendl(&querystr, Z_STRVAL_PP(val), Z_STRLEN_PP(val));
				break;
			case IS_LONG:
				smart_str_append_long(&querystr, Z_LVAL_PP(val));
				break;
			case IS_DOUBLE:
				smart_str_appendl(&querystr, buf, snprintf(buf, sizeof(buf), "%F", Z_DVAL_PP(val)));
				break;
			default:
				/* should not happen */
				php_error_docref(NULL TSRMLS_CC, E_WARNING, "Report this error to php-dev@lists.php.net, type = %d", Z_TYPE_PP(val));
				goto cleanup;
				break;
		}
		smart_str_appendc(&querystr, ',');
	}
	/* Remove the trailing "," */
	querystr.len--;
	smart_str_appends(&querystr, ");");

no_values:

	smart_str_0(&querystr);

	if ((opt & (PGSQL_DML_EXEC|PGSQL_DML_ASYNC)) &&
		do_exec(&querystr, PGRES_COMMAND_OK, pg_link, (opt & PGSQL_CONV_OPTS) TSRMLS_CC) == 0) {
		ret = SUCCESS;
	}
	else if (opt & PGSQL_DML_STRING) {
		ret = SUCCESS;
	}
	
cleanup:
	if (!(opt & PGSQL_DML_NO_CONV) && converted) {
		zval_dtor(converted);
		FREE_ZVAL(converted);
	}
	if (ret == SUCCESS && (opt & PGSQL_DML_STRING)) {
		*sql = querystr.c;
	}
	else {
		smart_str_free(&querystr);
	}
	return ret;
}
/* }}} */

/* {{{ proto mixed pg_insert(resource db, string table, array values[, int options])
   Insert values (filed=>value) to table */
PHP_FUNCTION(pg_insert)
{
	zval *pgsql_link, *values;
	char *table, *sql = NULL;
	int table_len;
	ulong option = PGSQL_DML_EXEC;
	PGconn *pg_link;
	int id = -1, argc = ZEND_NUM_ARGS();

	if (zend_parse_parameters(argc TSRMLS_CC, "rsa|l",
							  &pgsql_link, &table, &table_len, &values, &option) == FAILURE) {
		return;
	}
	if (option & ~(PGSQL_CONV_OPTS|PGSQL_DML_NO_CONV|PGSQL_DML_EXEC|PGSQL_DML_ASYNC|PGSQL_DML_STRING)) {
		php_error_docref(NULL TSRMLS_CC, E_WARNING, "Invalid option is specified");
		RETURN_FALSE;
	}
	
	ZEND_FETCH_RESOURCE2(pg_link, PGconn *, &pgsql_link, id, "PostgreSQL link", le_link, le_plink);

	if (php_pgsql_flush_query(pg_link TSRMLS_CC)) {
		php_error_docref(NULL TSRMLS_CC, E_NOTICE, "Detected unhandled result(s) in connection");
	}
	if (php_pgsql_insert(pg_link, table, values, option, &sql TSRMLS_CC) == FAILURE) {
		RETURN_FALSE;
	}
	if (option & PGSQL_DML_STRING) {
		RETURN_STRING(sql, 0);
	}
	RETURN_TRUE;
}
/* }}} */

static inline int build_assignment_string(smart_str *querystr, HashTable *ht, int where_cond, const char *pad, int pad_len TSRMLS_DC)
{
	HashPosition pos;
	uint fld_len;
	int key_type;
	ulong num_idx;
	char *fld;
	char buf[256];
	zval **val;

	for (zend_hash_internal_pointer_reset_ex(ht, &pos);
		 zend_hash_get_current_data_ex(ht, (void **)&val, &pos) == SUCCESS;
		 zend_hash_move_forward_ex(ht, &pos)) {
		 key_type = zend_hash_get_current_key_ex(ht, &fld, &fld_len, &num_idx, 0, &pos);
		if (key_type == HASH_KEY_IS_LONG) {
			php_error_docref(NULL TSRMLS_CC, E_NOTICE, "Expects associative array for values to be inserted");
			return -1;
		}
		smart_str_appendl(querystr, fld, fld_len - 1);
		if (where_cond && Z_TYPE_PP(val) == IS_STRING && !strcmp(Z_STRVAL_PP(val), "NULL")) {
			smart_str_appends(querystr, " IS ");
		} else {
			smart_str_appendc(querystr, '=');
		}

		switch(Z_TYPE_PP(val)) {
			case IS_STRING:
				smart_str_appendl(querystr, Z_STRVAL_PP(val), Z_STRLEN_PP(val));
				break;
			case IS_LONG:
				smart_str_append_long(querystr, Z_LVAL_PP(val));
				break;
			case IS_DOUBLE:
				smart_str_appendl(querystr, buf, MIN(snprintf(buf, sizeof(buf), "%F", Z_DVAL_PP(val)), sizeof(buf)-1));
				break;
			default:
				/* should not happen */
				php_error_docref(NULL TSRMLS_CC, E_NOTICE, "Expects scaler values other than NULL. Need to convert?");
				return -1;
		}
		smart_str_appendl(querystr, pad, pad_len);
	}
	querystr->len -= pad_len;

	return 0;
}

/* {{{ php_pgsql_update
 */
PHP_PGSQL_API int php_pgsql_update(PGconn *pg_link, const char *table, zval *var_array, zval *ids_array, ulong opt, char **sql TSRMLS_DC) 
{
	zval *var_converted = NULL, *ids_converted = NULL;
	smart_str querystr = {0};
	int ret = FAILURE;

	assert(pg_link != NULL);
	assert(table != NULL);
	assert(Z_TYPE_P(var_array) == IS_ARRAY);
	assert(Z_TYPE_P(ids_array) == IS_ARRAY);
	assert(!(opt & ~(PGSQL_CONV_OPTS|PGSQL_DML_NO_CONV|PGSQL_DML_EXEC|PGSQL_DML_STRING)));

	if (zend_hash_num_elements(Z_ARRVAL_P(var_array)) == 0
			|| zend_hash_num_elements(Z_ARRVAL_P(ids_array)) == 0) {
		return FAILURE;
	}

	if (!(opt & PGSQL_DML_NO_CONV)) {
		MAKE_STD_ZVAL(var_converted);
		array_init(var_converted);
		if (php_pgsql_convert(pg_link, table, var_array, var_converted, (opt & PGSQL_CONV_OPTS) TSRMLS_CC) == FAILURE) {
			goto cleanup;
		}
		var_array = var_converted;
		MAKE_STD_ZVAL(ids_converted);
		array_init(ids_converted);
		if (php_pgsql_convert(pg_link, table, ids_array, ids_converted, (opt & PGSQL_CONV_OPTS) TSRMLS_CC) == FAILURE) {
			goto cleanup;
		}
		ids_array = ids_converted;
	}

	smart_str_appends(&querystr, "UPDATE ");
	build_tablename(&querystr, pg_link, table);
	smart_str_appends(&querystr, " SET ");

	if (build_assignment_string(&querystr, Z_ARRVAL_P(var_array), 0, ",", 1 TSRMLS_CC))
		goto cleanup;
	
	smart_str_appends(&querystr, " WHERE ");
	
	if (build_assignment_string(&querystr, Z_ARRVAL_P(ids_array), 1, " AND ", sizeof(" AND ")-1 TSRMLS_CC))
		goto cleanup;

	smart_str_appendc(&querystr, ';');	
	smart_str_0(&querystr);

	if ((opt & PGSQL_DML_EXEC) && do_exec(&querystr, PGRES_COMMAND_OK, pg_link, opt TSRMLS_CC) == 0) {
		ret = SUCCESS;
	} else if (opt & PGSQL_DML_STRING) {
		ret = SUCCESS;
	}

cleanup:
	if (var_converted) {
		zval_dtor(var_converted);
		FREE_ZVAL(var_converted);
	}
	if (ids_converted) {
		zval_dtor(ids_converted);
		FREE_ZVAL(ids_converted);
	}
	if (ret == SUCCESS && (opt & PGSQL_DML_STRING)) {
		*sql = querystr.c;
	}
	else {
		smart_str_free(&querystr);
	}
	return ret;
}
/* }}} */

/* {{{ proto mixed pg_update(resource db, string table, array fields, array ids[, int options])
   Update table using values (field=>value) and ids (id=>value) */
PHP_FUNCTION(pg_update)
{
	zval *pgsql_link, *values, *ids;
	char *table, *sql = NULL;
	int table_len;
	ulong option =  PGSQL_DML_EXEC;
	PGconn *pg_link;
	int id = -1, argc = ZEND_NUM_ARGS();

	if (zend_parse_parameters(argc TSRMLS_CC, "rsaa|l",
							  &pgsql_link, &table, &table_len, &values, &ids, &option) == FAILURE) {
		return;
	}
	if (option & ~(PGSQL_CONV_OPTS|PGSQL_DML_NO_CONV|PGSQL_DML_EXEC|PGSQL_DML_STRING)) {
		php_error_docref(NULL TSRMLS_CC, E_WARNING, "Invalid option is specified");
		RETURN_FALSE;
	}
	
	ZEND_FETCH_RESOURCE2(pg_link, PGconn *, &pgsql_link, id, "PostgreSQL link", le_link, le_plink);

	if (php_pgsql_flush_query(pg_link TSRMLS_CC)) {
		php_error_docref(NULL TSRMLS_CC, E_NOTICE, "Detected unhandled result(s) in connection");
	}
	if (php_pgsql_update(pg_link, table, values, ids, option, &sql TSRMLS_CC) == FAILURE) {
		RETURN_FALSE;
	}
	if (option & PGSQL_DML_STRING) {
		RETURN_STRING(sql, 0);
	}
	RETURN_TRUE;
}
/* }}} */

/* {{{ php_pgsql_delete
 */
PHP_PGSQL_API int php_pgsql_delete(PGconn *pg_link, const char *table, zval *ids_array, ulong opt, char **sql TSRMLS_DC) 
{
	zval *ids_converted = NULL;
	smart_str querystr = {0};
	int ret = FAILURE;

	assert(pg_link != NULL);
	assert(table != NULL);
	assert(Z_TYPE_P(ids_array) == IS_ARRAY);
	assert(!(opt & ~(PGSQL_CONV_FORCE_NULL|PGSQL_DML_EXEC|PGSQL_DML_STRING)));
	
	if (zend_hash_num_elements(Z_ARRVAL_P(ids_array)) == 0) {
		return FAILURE;
	}

	if (!(opt & PGSQL_DML_NO_CONV)) {
		MAKE_STD_ZVAL(ids_converted);
		array_init(ids_converted);
		if (php_pgsql_convert(pg_link, table, ids_array, ids_converted, (opt & PGSQL_CONV_OPTS) TSRMLS_CC) == FAILURE) {
			goto cleanup;
		}
		ids_array = ids_converted;
	}

	smart_str_appends(&querystr, "DELETE FROM ");
	build_tablename(&querystr, pg_link, table);
	smart_str_appends(&querystr, " WHERE ");

	if (build_assignment_string(&querystr, Z_ARRVAL_P(ids_array), 1, " AND ", sizeof(" AND ")-1 TSRMLS_CC))
		goto cleanup;

	smart_str_appendc(&querystr, ';');
	smart_str_0(&querystr);

	if ((opt & PGSQL_DML_EXEC) && do_exec(&querystr, PGRES_COMMAND_OK, pg_link, opt TSRMLS_CC) == 0) {
		ret = SUCCESS;
	} else if (opt & PGSQL_DML_STRING) {
		ret = SUCCESS;
	}

cleanup:
	if (!(opt & PGSQL_DML_NO_CONV)) {
		zval_dtor(ids_converted);
		FREE_ZVAL(ids_converted);
	}
	if (ret == SUCCESS && (opt & PGSQL_DML_STRING)) {
		*sql = querystr.c;
	}
	else {
		smart_str_free(&querystr);
	}
	return ret;
}
/* }}} */

/* {{{ proto mixed pg_delete(resource db, string table, array ids[, int options])
   Delete records has ids (id=>value) */
PHP_FUNCTION(pg_delete)
{
	zval *pgsql_link, *ids;
	char *table, *sql = NULL;
	int table_len;
	ulong option = PGSQL_DML_EXEC;
	PGconn *pg_link;
	int id = -1, argc = ZEND_NUM_ARGS();

	if (zend_parse_parameters(argc TSRMLS_CC, "rsa|l",
							  &pgsql_link, &table, &table_len, &ids, &option) == FAILURE) {
		return;
	}
	if (option & ~(PGSQL_CONV_FORCE_NULL|PGSQL_DML_NO_CONV|PGSQL_DML_EXEC|PGSQL_DML_STRING)) {
		php_error_docref(NULL TSRMLS_CC, E_WARNING, "Invalid option is specified");
		RETURN_FALSE;
	}
	
	ZEND_FETCH_RESOURCE2(pg_link, PGconn *, &pgsql_link, id, "PostgreSQL link", le_link, le_plink);

	if (php_pgsql_flush_query(pg_link TSRMLS_CC)) {
		php_error_docref(NULL TSRMLS_CC, E_NOTICE, "Detected unhandled result(s) in connection");
	}
	if (php_pgsql_delete(pg_link, table, ids, option, &sql TSRMLS_CC) == FAILURE) {
		RETURN_FALSE;
	}
	if (option & PGSQL_DML_STRING) {
		RETURN_STRING(sql, 0);
	}
	RETURN_TRUE;
} 
/* }}} */

/* {{{ php_pgsql_result2array
 */
PHP_PGSQL_API int php_pgsql_result2array(PGresult *pg_result, zval *ret_array TSRMLS_DC) 
{
	zval *row;
	char *field_name;
	size_t num_fields;
	int pg_numrows, pg_row;
	uint i;
	assert(Z_TYPE_P(ret_array) == IS_ARRAY);

	if ((pg_numrows = PQntuples(pg_result)) <= 0) {
		return FAILURE;
	}
	for (pg_row = 0; pg_row < pg_numrows; pg_row++) {
		MAKE_STD_ZVAL(row);
		array_init(row);
		add_index_zval(ret_array, pg_row, row);
		for (i = 0, num_fields = PQnfields(pg_result); i < num_fields; i++) {
			if (PQgetisnull(pg_result, pg_row, i)) {
				field_name = PQfname(pg_result, i);
				add_assoc_null(row, field_name);
			} else {
				char *element = PQgetvalue(pg_result, pg_row, i);
				if (element) {
					char *data;
					size_t data_len;
					const size_t element_len = strlen(element);

					data = safe_estrndup(element, element_len);
					data_len = element_len;
					
					field_name = PQfname(pg_result, i);
					add_assoc_stringl(row, field_name, data, data_len, 0);
				}
			}
		}
	}
	return SUCCESS;
}
/* }}} */

/* {{{ php_pgsql_select
 */
PHP_PGSQL_API int php_pgsql_select(PGconn *pg_link, const char *table, zval *ids_array, zval *ret_array, ulong opt, char **sql TSRMLS_DC) 
{
	zval *ids_converted = NULL;
	smart_str querystr = {0};
	int ret = FAILURE;
	PGresult *pg_result;

	assert(pg_link != NULL);
	assert(table != NULL);
	assert(Z_TYPE_P(ids_array) == IS_ARRAY);
	assert(Z_TYPE_P(ret_array) == IS_ARRAY);
	assert(!(opt & ~(PGSQL_CONV_OPTS|PGSQL_DML_NO_CONV|PGSQL_DML_EXEC|PGSQL_DML_ASYNC|PGSQL_DML_STRING)));

	if (zend_hash_num_elements(Z_ARRVAL_P(ids_array)) == 0) {
		return FAILURE;
	}

	if (!(opt & PGSQL_DML_NO_CONV)) {
		MAKE_STD_ZVAL(ids_converted);
		array_init(ids_converted);
		if (php_pgsql_convert(pg_link, table, ids_array, ids_converted, (opt & PGSQL_CONV_OPTS) TSRMLS_CC) == FAILURE) {
			goto cleanup;
		}
		ids_array = ids_converted;
	}

	smart_str_appends(&querystr, "SELECT * FROM ");
	build_tablename(&querystr, pg_link, table);
	smart_str_appends(&querystr, " WHERE ");

	if (build_assignment_string(&querystr, Z_ARRVAL_P(ids_array), 1, " AND ", sizeof(" AND ")-1 TSRMLS_CC))
		goto cleanup;

	smart_str_appendc(&querystr, ';');
	smart_str_0(&querystr);

	pg_result = PQexec(pg_link, querystr.c);
	if (PQresultStatus(pg_result) == PGRES_TUPLES_OK) {
		ret = php_pgsql_result2array(pg_result, ret_array TSRMLS_CC);
	} else {
		php_error_docref(NULL TSRMLS_CC, E_NOTICE, "Failed to execute '%s'", querystr.c);
	}
	PQclear(pg_result);

cleanup:
	if (!(opt & PGSQL_DML_NO_CONV)) {
		zval_dtor(ids_converted);
		FREE_ZVAL(ids_converted);
	}
	if (ret == SUCCESS && (opt & PGSQL_DML_STRING)) {
		*sql = querystr.c;
	}
	else {
		smart_str_free(&querystr);
	}
	return ret;
}
/* }}} */

/* {{{ proto mixed pg_select(resource db, string table, array ids[, int options])
   Select records that has ids (id=>value) */
PHP_FUNCTION(pg_select)
{
	zval *pgsql_link, *ids;
	char *table, *sql = NULL;
	int table_len;
	ulong option = PGSQL_DML_EXEC;
	PGconn *pg_link;
	int id = -1, argc = ZEND_NUM_ARGS();

	if (zend_parse_parameters(argc TSRMLS_CC, "rsa|l",
							  &pgsql_link, &table, &table_len, &ids, &option) == FAILURE) {
		return;
	}
	if (option & ~(PGSQL_CONV_FORCE_NULL|PGSQL_DML_NO_CONV|PGSQL_DML_EXEC|PGSQL_DML_ASYNC|PGSQL_DML_STRING)) {
		php_error_docref(NULL TSRMLS_CC, E_WARNING, "Invalid option is specified");
		RETURN_FALSE;
	}
	
	ZEND_FETCH_RESOURCE2(pg_link, PGconn *, &pgsql_link, id, "PostgreSQL link", le_link, le_plink);

	if (php_pgsql_flush_query(pg_link TSRMLS_CC)) {
		php_error_docref(NULL TSRMLS_CC, E_NOTICE, "Detected unhandled result(s) in connection");
	}
	array_init(return_value);
	if (php_pgsql_select(pg_link, table, ids, return_value, option, &sql TSRMLS_CC) == FAILURE) {
		zval_dtor(return_value);
		RETURN_FALSE;
	}
	if (option & PGSQL_DML_STRING) {
		zval_dtor(return_value);
		RETURN_STRING(sql, 0);
	}
	return;
}
/* }}} */

#endif

/*
 * Local variables:
 * tab-width: 4
 * c-basic-offset: 4
 * End:
 * vim600: sw=4 ts=4 fdm=marker
 * vim<600: sw=4 ts=4
 */<|MERGE_RESOLUTION|>--- conflicted
+++ resolved
@@ -5442,13 +5442,8 @@
 		 zend_hash_move_forward_ex(Z_ARRVAL_P(values), &pos)) {
 		skip_field = 0;
 		new_val = NULL;
-<<<<<<< HEAD
-		
+
 		if ((key_type = zend_hash_get_current_key_ex(Z_ARRVAL_P(values), &field, &field_len, &num_idx, 0, &pos)) == HASH_KEY_NON_EXISTENT) {
-=======
-
-		if ((key_type = zend_hash_get_current_key_ex(Z_ARRVAL_P(values), &field, &field_len, &num_idx, 0, &pos)) == HASH_KEY_NON_EXISTANT) {
->>>>>>> 832c21ca
 			php_error_docref(NULL TSRMLS_CC, E_WARNING, "Failed to get array key type");
 			err = 1;
 		}
