--- conflicted
+++ resolved
@@ -5746,12 +5746,6 @@
 
 	regerr = regexec(&re, str, re.re_nsub+1, subs, 0);
 	if (regerr == REG_NOMATCH) {
-<<<<<<< HEAD
-#ifdef PHP_DEBUG
-		php_error_docref(NULL, E_NOTICE, "'%s' does not match with '%s'", str, regex);
-#endif
-=======
->>>>>>> 1db720cd
 		ret = FAILURE;
 	}
 	else if (regerr) {
@@ -5989,18 +5983,13 @@
 						}
 						else {
 							/* better regex? */
-<<<<<<< HEAD
 							if (php_pgsql_convert_match(Z_STRVAL_P(val), Z_STRLEN_P(val), "^[-+]?[0-9]*\\.?[0-9]+([eE][-+]?[0-9]+)?$", 0) == FAILURE) {
-								err = 1;
-=======
-							if (php_pgsql_convert_match(Z_STRVAL_PP(val), Z_STRLEN_PP(val), "^[-+]?[0-9]*\\.?[0-9]+([eE][-+]?[0-9]+)?$", 0 TSRMLS_CC) == FAILURE) {
-								if (php_pgsql_convert_match(Z_STRVAL_PP(val), Z_STRLEN_PP(val), "^[+-]{0,1}(inf)(inity){0,1}$", 1 TSRMLS_CC) == FAILURE) {
+								if (php_pgsql_convert_match(Z_STRVAL_P(val), Z_STRLEN_P(val), "^[+-]{0,1}(inf)(inity){0,1}$", 1) == FAILURE) {
 									err = 1;
 								} else {
-									ZVAL_STRING(new_val, Z_STRVAL_PP(val), 1);
-									php_pgsql_add_quotes(new_val, 1 TSRMLS_CC);
+									ZVAL_STRING(&new_val, Z_STRVAL_P(val));
+									php_pgsql_add_quotes(&new_val, 1);
 								}
->>>>>>> 1db720cd
 							}
 							else {
 								ZVAL_STRING(&new_val, Z_STRVAL_P(val));
