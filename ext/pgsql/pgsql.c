/*
   +----------------------------------------------------------------------+
   | PHP Version 7                                                        |
   +----------------------------------------------------------------------+
   | Copyright (c) 1997-2016 The PHP Group                                |
   +----------------------------------------------------------------------+
   | This source file is subject to version 3.01 of the PHP license,      |
   | that is bundled with this package in the file LICENSE, and is        |
   | available through the world-wide-web at the following url:           |
   | http://www.php.net/license/3_01.txt                                  |
   | If you did not receive a copy of the PHP license and are unable to   |
   | obtain it through the world-wide-web, please send a note to          |
   | license@php.net so we can mail you a copy immediately.               |
   +----------------------------------------------------------------------+
   | Authors: Zeev Suraski <zeev@zend.com>                                |
   |          Jouni Ahto <jouni.ahto@exdec.fi>                            |
   |          Yasuo Ohgaki <yohgaki@php.net>                              |
   |          Youichi Iwakiri <yiwakiri@st.rim.or.jp> (pg_copy_*)         |
   |          Chris Kings-Lynne <chriskl@php.net> (v3 protocol)           |
   +----------------------------------------------------------------------+
 */

/* $Id$ */

#include <stdlib.h>

#define PHP_PGSQL_PRIVATE 1

#ifdef HAVE_CONFIG_H
#include "config.h"
#endif

#define SMART_STR_PREALLOC 512

#include "php.h"
#include "php_ini.h"
#include "ext/standard/php_standard.h"
#include "zend_smart_str.h"
#include "ext/pcre/php_pcre.h"
#ifdef PHP_WIN32
# include "win32/time.h"
#endif

#undef PACKAGE_BUGREPORT
#undef PACKAGE_NAME
#undef PACKAGE_STRING
#undef PACKAGE_TARNAME
#undef PACKAGE_VERSION
#include "php_pgsql.h"
#include "php_globals.h"
#include "zend_exceptions.h"

#if HAVE_PGSQL

#ifndef InvalidOid
#define InvalidOid ((Oid) 0)
#endif

#define PGSQL_ASSOC		1<<0
#define PGSQL_NUM		1<<1
#define PGSQL_BOTH		(PGSQL_ASSOC|PGSQL_NUM)

#define PGSQL_STATUS_LONG     1
#define PGSQL_STATUS_STRING   2

#define PGSQL_MAX_LENGTH_OF_LONG   30
#define PGSQL_MAX_LENGTH_OF_DOUBLE 60

#if ZEND_LONG_MAX < UINT_MAX
#define PGSQL_RETURN_OID(oid) do { \
	if (oid > ZEND_LONG_MAX) { \
		smart_str s = {0}; \
		smart_str_append_unsigned(&s, oid); \
		smart_str_0(&s); \
		RETURN_NEW_STR(s.s); \
	} \
	RETURN_LONG((zend_long)oid); \
} while(0)
#else
#define PGSQL_RETURN_OID(oid) RETURN_LONG((zend_long)oid)
#endif

#if HAVE_PQSETNONBLOCKING
#define PQ_SETNONBLOCKING(pg_link, flag) PQsetnonblocking(pg_link, flag)
#else
#define PQ_SETNONBLOCKING(pg_link, flag) 0
#endif

#define CHECK_DEFAULT_LINK(x) if ((x) == NULL) { php_error_docref(NULL, E_WARNING, "No PostgreSQL link opened yet"); }
#define FETCH_DEFAULT_LINK()  PGG(default_link)

#ifndef HAVE_PQFREEMEM
#define PQfreemem free
#endif

ZEND_DECLARE_MODULE_GLOBALS(pgsql)
static PHP_GINIT_FUNCTION(pgsql);

/* {{{ arginfo */
ZEND_BEGIN_ARG_INFO_EX(arginfo_pg_connect, 0, 0, 1)
	ZEND_ARG_INFO(0, connection_string)
	ZEND_ARG_INFO(0, connect_type)
	ZEND_ARG_INFO(0, host)
	ZEND_ARG_INFO(0, port)
	ZEND_ARG_INFO(0, options)
	ZEND_ARG_INFO(0, tty)
	ZEND_ARG_INFO(0, database)
ZEND_END_ARG_INFO()

ZEND_BEGIN_ARG_INFO_EX(arginfo_pg_pconnect, 0, 0, 1)
	ZEND_ARG_INFO(0, connection_string)
	ZEND_ARG_INFO(0, host)
	ZEND_ARG_INFO(0, port)
	ZEND_ARG_INFO(0, options)
	ZEND_ARG_INFO(0, tty)
	ZEND_ARG_INFO(0, database)
ZEND_END_ARG_INFO()

ZEND_BEGIN_ARG_INFO_EX(arginfo_pg_connect_poll, 0, 0, 0)
	ZEND_ARG_INFO(0, connection)
ZEND_END_ARG_INFO()

#if HAVE_PQPARAMETERSTATUS
ZEND_BEGIN_ARG_INFO_EX(arginfo_pg_parameter_status, 0, 0, 1)
	ZEND_ARG_INFO(0, connection)
	ZEND_ARG_INFO(0, param_name)
ZEND_END_ARG_INFO()
#endif

ZEND_BEGIN_ARG_INFO_EX(arginfo_pg_close, 0, 0, 0)
	ZEND_ARG_INFO(0, connection)
ZEND_END_ARG_INFO()

ZEND_BEGIN_ARG_INFO_EX(arginfo_pg_dbname, 0, 0, 0)
	ZEND_ARG_INFO(0, connection)
ZEND_END_ARG_INFO()

ZEND_BEGIN_ARG_INFO_EX(arginfo_pg_last_error, 0, 0, 0)
	ZEND_ARG_INFO(0, connection)
ZEND_END_ARG_INFO()

ZEND_BEGIN_ARG_INFO_EX(arginfo_pg_options, 0, 0, 0)
	ZEND_ARG_INFO(0, connection)
ZEND_END_ARG_INFO()

ZEND_BEGIN_ARG_INFO_EX(arginfo_pg_port, 0, 0, 0)
	ZEND_ARG_INFO(0, connection)
ZEND_END_ARG_INFO()

ZEND_BEGIN_ARG_INFO_EX(arginfo_pg_tty, 0, 0, 0)
	ZEND_ARG_INFO(0, connection)
ZEND_END_ARG_INFO()

ZEND_BEGIN_ARG_INFO_EX(arginfo_pg_host, 0, 0, 0)
	ZEND_ARG_INFO(0, connection)
ZEND_END_ARG_INFO()

ZEND_BEGIN_ARG_INFO_EX(arginfo_pg_version, 0, 0, 0)
	ZEND_ARG_INFO(0, connection)
ZEND_END_ARG_INFO()

ZEND_BEGIN_ARG_INFO_EX(arginfo_pg_ping, 0, 0, 0)
	ZEND_ARG_INFO(0, connection)
ZEND_END_ARG_INFO()

ZEND_BEGIN_ARG_INFO_EX(arginfo_pg_query, 0, 0, 0)
	ZEND_ARG_INFO(0, connection)
	ZEND_ARG_INFO(0, query)
ZEND_END_ARG_INFO()

#if HAVE_PQEXECPARAMS
ZEND_BEGIN_ARG_INFO_EX(arginfo_pg_query_params, 0, 0, 0)
	ZEND_ARG_INFO(0, connection)
	ZEND_ARG_INFO(0, query)
	ZEND_ARG_INFO(0, params)
ZEND_END_ARG_INFO()
#endif

#if HAVE_PQPREPARE
ZEND_BEGIN_ARG_INFO_EX(arginfo_pg_prepare, 0, 0, 0)
	ZEND_ARG_INFO(0, connection)
	ZEND_ARG_INFO(0, stmtname)
	ZEND_ARG_INFO(0, query)
ZEND_END_ARG_INFO()
#endif

#if HAVE_PQEXECPREPARED
ZEND_BEGIN_ARG_INFO_EX(arginfo_pg_execute, 0, 0, 0)
	ZEND_ARG_INFO(0, connection)
	ZEND_ARG_INFO(0, stmtname)
	ZEND_ARG_INFO(0, params)
ZEND_END_ARG_INFO()
#endif

ZEND_BEGIN_ARG_INFO_EX(arginfo_pg_num_rows, 0, 0, 1)
	ZEND_ARG_INFO(0, result)
ZEND_END_ARG_INFO()

ZEND_BEGIN_ARG_INFO_EX(arginfo_pg_num_fields, 0, 0, 1)
	ZEND_ARG_INFO(0, result)
ZEND_END_ARG_INFO()

#if HAVE_PQCMDTUPLES
ZEND_BEGIN_ARG_INFO_EX(arginfo_pg_affected_rows, 0, 0, 1)
	ZEND_ARG_INFO(0, result)
ZEND_END_ARG_INFO()
#endif

ZEND_BEGIN_ARG_INFO_EX(arginfo_pg_last_notice, 0, 0, 1)
	ZEND_ARG_INFO(0, connection)
ZEND_END_ARG_INFO()

#ifdef HAVE_PQFTABLE
ZEND_BEGIN_ARG_INFO_EX(arginfo_pg_field_table, 0, 0, 2)
	ZEND_ARG_INFO(0, result)
	ZEND_ARG_INFO(0, field_number)
	ZEND_ARG_INFO(0, oid_only)
ZEND_END_ARG_INFO()
#endif

ZEND_BEGIN_ARG_INFO_EX(arginfo_pg_field_name, 0, 0, 2)
	ZEND_ARG_INFO(0, result)
	ZEND_ARG_INFO(0, field_number)
ZEND_END_ARG_INFO()

ZEND_BEGIN_ARG_INFO_EX(arginfo_pg_field_size, 0, 0, 2)
	ZEND_ARG_INFO(0, result)
	ZEND_ARG_INFO(0, field_number)
ZEND_END_ARG_INFO()

ZEND_BEGIN_ARG_INFO_EX(arginfo_pg_field_type, 0, 0, 2)
	ZEND_ARG_INFO(0, result)
	ZEND_ARG_INFO(0, field_number)
ZEND_END_ARG_INFO()

ZEND_BEGIN_ARG_INFO_EX(arginfo_pg_field_type_oid, 0, 0, 2)
	ZEND_ARG_INFO(0, result)
	ZEND_ARG_INFO(0, field_number)
ZEND_END_ARG_INFO()

ZEND_BEGIN_ARG_INFO_EX(arginfo_pg_field_num, 0, 0, 2)
	ZEND_ARG_INFO(0, result)
	ZEND_ARG_INFO(0, field_name)
ZEND_END_ARG_INFO()

ZEND_BEGIN_ARG_INFO_EX(arginfo_pg_fetch_result, 0, 0, 1)
	ZEND_ARG_INFO(0, result)
	ZEND_ARG_INFO(0, row_number)
	ZEND_ARG_INFO(0, field_name)
ZEND_END_ARG_INFO()

ZEND_BEGIN_ARG_INFO_EX(arginfo_pg_fetch_row, 0, 0, 1)
	ZEND_ARG_INFO(0, result)
	ZEND_ARG_INFO(0, row)
	ZEND_ARG_INFO(0, result_type)
ZEND_END_ARG_INFO()

ZEND_BEGIN_ARG_INFO_EX(arginfo_pg_fetch_assoc, 0, 0, 1)
	ZEND_ARG_INFO(0, result)
	ZEND_ARG_INFO(0, row)
ZEND_END_ARG_INFO()

ZEND_BEGIN_ARG_INFO_EX(arginfo_pg_fetch_array, 0, 0, 1)
	ZEND_ARG_INFO(0, result)
	ZEND_ARG_INFO(0, row)
	ZEND_ARG_INFO(0, result_type)
ZEND_END_ARG_INFO()

ZEND_BEGIN_ARG_INFO_EX(arginfo_pg_fetch_object, 0, 0, 1)
	ZEND_ARG_INFO(0, result)
	ZEND_ARG_INFO(0, row)
	ZEND_ARG_INFO(0, class_name)
	ZEND_ARG_INFO(0, l)
	ZEND_ARG_INFO(0, ctor_params)
ZEND_END_ARG_INFO()

ZEND_BEGIN_ARG_INFO_EX(arginfo_pg_fetch_all, 0, 0, 1)
	ZEND_ARG_INFO(0, result)
ZEND_END_ARG_INFO()

ZEND_BEGIN_ARG_INFO_EX(arginfo_pg_fetch_all_columns, 0, 0, 1)
	ZEND_ARG_INFO(0, result)
	ZEND_ARG_INFO(0, column_number)
ZEND_END_ARG_INFO()

ZEND_BEGIN_ARG_INFO_EX(arginfo_pg_result_seek, 0, 0, 2)
	ZEND_ARG_INFO(0, result)
	ZEND_ARG_INFO(0, offset)
ZEND_END_ARG_INFO()

ZEND_BEGIN_ARG_INFO_EX(arginfo_pg_field_prtlen, 0, 0, 1)
	ZEND_ARG_INFO(0, result)
	ZEND_ARG_INFO(0, row)
	ZEND_ARG_INFO(0, field_name_or_number)
ZEND_END_ARG_INFO()

ZEND_BEGIN_ARG_INFO_EX(arginfo_pg_field_is_null, 0, 0, 1)
	ZEND_ARG_INFO(0, result)
	ZEND_ARG_INFO(0, row)
	ZEND_ARG_INFO(0, field_name_or_number)
ZEND_END_ARG_INFO()

ZEND_BEGIN_ARG_INFO_EX(arginfo_pg_free_result, 0, 0, 1)
	ZEND_ARG_INFO(0, result)
ZEND_END_ARG_INFO()

ZEND_BEGIN_ARG_INFO_EX(arginfo_pg_last_oid, 0, 0, 1)
	ZEND_ARG_INFO(0, result)
ZEND_END_ARG_INFO()

ZEND_BEGIN_ARG_INFO_EX(arginfo_pg_trace, 0, 0, 1)
	ZEND_ARG_INFO(0, filename)
	ZEND_ARG_INFO(0, mode)
	ZEND_ARG_INFO(0, connection)
ZEND_END_ARG_INFO()

ZEND_BEGIN_ARG_INFO_EX(arginfo_pg_untrace, 0, 0, 0)
	ZEND_ARG_INFO(0, connection)
ZEND_END_ARG_INFO()

ZEND_BEGIN_ARG_INFO_EX(arginfo_pg_lo_create, 0, 0, 0)
	ZEND_ARG_INFO(0, connection)
	ZEND_ARG_INFO(0, large_object_id)
ZEND_END_ARG_INFO()

ZEND_BEGIN_ARG_INFO_EX(arginfo_pg_lo_unlink, 0, 0, 0)
	ZEND_ARG_INFO(0, connection)
	ZEND_ARG_INFO(0, large_object_oid)
ZEND_END_ARG_INFO()

ZEND_BEGIN_ARG_INFO_EX(arginfo_pg_lo_open, 0, 0, 0)
	ZEND_ARG_INFO(0, connection)
	ZEND_ARG_INFO(0, large_object_oid)
	ZEND_ARG_INFO(0, mode)
ZEND_END_ARG_INFO()

ZEND_BEGIN_ARG_INFO_EX(arginfo_pg_lo_close, 0, 0, 1)
	ZEND_ARG_INFO(0, large_object)
ZEND_END_ARG_INFO()

ZEND_BEGIN_ARG_INFO_EX(arginfo_pg_lo_read, 0, 0, 1)
	ZEND_ARG_INFO(0, large_object)
	ZEND_ARG_INFO(0, len)
ZEND_END_ARG_INFO()

ZEND_BEGIN_ARG_INFO_EX(arginfo_pg_lo_write, 0, 0, 2)
	ZEND_ARG_INFO(0, large_object)
	ZEND_ARG_INFO(0, buf)
	ZEND_ARG_INFO(0, len)
ZEND_END_ARG_INFO()

ZEND_BEGIN_ARG_INFO_EX(arginfo_pg_lo_read_all, 0, 0, 1)
	ZEND_ARG_INFO(0, large_object)
ZEND_END_ARG_INFO()

ZEND_BEGIN_ARG_INFO_EX(arginfo_pg_lo_import, 0, 0, 0)
	ZEND_ARG_INFO(0, connection)
	ZEND_ARG_INFO(0, filename)
	ZEND_ARG_INFO(0, large_object_oid)
ZEND_END_ARG_INFO()

ZEND_BEGIN_ARG_INFO_EX(arginfo_pg_lo_export, 0, 0, 0)
	ZEND_ARG_INFO(0, connection)
	ZEND_ARG_INFO(0, objoid)
	ZEND_ARG_INFO(0, filename)
ZEND_END_ARG_INFO()

ZEND_BEGIN_ARG_INFO_EX(arginfo_pg_lo_seek, 0, 0, 2)
	ZEND_ARG_INFO(0, large_object)
	ZEND_ARG_INFO(0, offset)
	ZEND_ARG_INFO(0, whence)
ZEND_END_ARG_INFO()

ZEND_BEGIN_ARG_INFO_EX(arginfo_pg_lo_tell, 0, 0, 1)
	ZEND_ARG_INFO(0, large_object)
ZEND_END_ARG_INFO()

#if HAVE_PG_LO_TRUNCATE
ZEND_BEGIN_ARG_INFO_EX(arginfo_pg_lo_truncate, 0, 0, 1)
	ZEND_ARG_INFO(0, large_object)
	ZEND_ARG_INFO(0, size)
ZEND_END_ARG_INFO()
#endif

#if HAVE_PQSETERRORVERBOSITY
ZEND_BEGIN_ARG_INFO_EX(arginfo_pg_set_error_verbosity, 0, 0, 0)
	ZEND_ARG_INFO(0, connection)
	ZEND_ARG_INFO(0, verbosity)
ZEND_END_ARG_INFO()
#endif

#if HAVE_PQCLIENTENCODING
ZEND_BEGIN_ARG_INFO_EX(arginfo_pg_set_client_encoding, 0, 0, 0)
	ZEND_ARG_INFO(0, connection)
	ZEND_ARG_INFO(0, encoding)
ZEND_END_ARG_INFO()

ZEND_BEGIN_ARG_INFO_EX(arginfo_pg_client_encoding, 0, 0, 0)
	ZEND_ARG_INFO(0, connection)
ZEND_END_ARG_INFO()
#endif

ZEND_BEGIN_ARG_INFO_EX(arginfo_pg_end_copy, 0, 0, 0)
	ZEND_ARG_INFO(0, connection)
ZEND_END_ARG_INFO()

ZEND_BEGIN_ARG_INFO_EX(arginfo_pg_put_line, 0, 0, 0)
	ZEND_ARG_INFO(0, connection)
	ZEND_ARG_INFO(0, query)
ZEND_END_ARG_INFO()

ZEND_BEGIN_ARG_INFO_EX(arginfo_pg_copy_to, 0, 0, 2)
	ZEND_ARG_INFO(0, connection)
	ZEND_ARG_INFO(0, table_name)
	ZEND_ARG_INFO(0, delimiter)
	ZEND_ARG_INFO(0, null_as)
ZEND_END_ARG_INFO()

ZEND_BEGIN_ARG_INFO_EX(arginfo_pg_copy_from, 0, 0, 3)
	ZEND_ARG_INFO(0, connection)
	ZEND_ARG_INFO(0, table_name)
	ZEND_ARG_INFO(0, rows)
	ZEND_ARG_INFO(0, delimiter)
	ZEND_ARG_INFO(0, null_as)
ZEND_END_ARG_INFO()

#if HAVE_PQESCAPE
ZEND_BEGIN_ARG_INFO_EX(arginfo_pg_escape_string, 0, 0, 0)
	ZEND_ARG_INFO(0, connection)
	ZEND_ARG_INFO(0, data)
ZEND_END_ARG_INFO()

ZEND_BEGIN_ARG_INFO_EX(arginfo_pg_escape_bytea, 0, 0, 0)
	ZEND_ARG_INFO(0, connection)
	ZEND_ARG_INFO(0, data)
ZEND_END_ARG_INFO()

ZEND_BEGIN_ARG_INFO_EX(arginfo_pg_unescape_bytea, 0, 0, 1)
	ZEND_ARG_INFO(0, data)
ZEND_END_ARG_INFO()
#endif

#if HAVE_PQESCAPE
ZEND_BEGIN_ARG_INFO_EX(arginfo_pg_escape_literal, 0, 0, 0)
	ZEND_ARG_INFO(0, connection)
	ZEND_ARG_INFO(0, data)
ZEND_END_ARG_INFO()
ZEND_BEGIN_ARG_INFO_EX(arginfo_pg_escape_identifier, 0, 0, 0)
	ZEND_ARG_INFO(0, connection)
	ZEND_ARG_INFO(0, data)
ZEND_END_ARG_INFO()
#endif

ZEND_BEGIN_ARG_INFO_EX(arginfo_pg_result_error, 0, 0, 1)
	ZEND_ARG_INFO(0, result)
ZEND_END_ARG_INFO()

#if HAVE_PQRESULTERRORFIELD
ZEND_BEGIN_ARG_INFO_EX(arginfo_pg_result_error_field, 0, 0, 2)
	ZEND_ARG_INFO(0, result)
	ZEND_ARG_INFO(0, fieldcode)
ZEND_END_ARG_INFO()
#endif

ZEND_BEGIN_ARG_INFO_EX(arginfo_pg_connection_status, 0, 0, 1)
	ZEND_ARG_INFO(0, connection)
ZEND_END_ARG_INFO()

#if HAVE_PGTRANSACTIONSTATUS
ZEND_BEGIN_ARG_INFO_EX(arginfo_pg_transaction_status, 0, 0, 1)
	ZEND_ARG_INFO(0, connection)
ZEND_END_ARG_INFO()
#endif

ZEND_BEGIN_ARG_INFO_EX(arginfo_pg_connection_reset, 0, 0, 1)
	ZEND_ARG_INFO(0, connection)
ZEND_END_ARG_INFO()

ZEND_BEGIN_ARG_INFO_EX(arginfo_pg_cancel_query, 0, 0, 1)
	ZEND_ARG_INFO(0, connection)
ZEND_END_ARG_INFO()

ZEND_BEGIN_ARG_INFO_EX(arginfo_pg_connection_busy, 0, 0, 1)
	ZEND_ARG_INFO(0, connection)
ZEND_END_ARG_INFO()

ZEND_BEGIN_ARG_INFO_EX(arginfo_pg_send_query, 0, 0, 2)
	ZEND_ARG_INFO(0, connection)
	ZEND_ARG_INFO(0, query)
ZEND_END_ARG_INFO()

#if HAVE_PQSENDQUERYPARAMS
ZEND_BEGIN_ARG_INFO_EX(arginfo_pg_send_query_params, 0, 0, 3)
	ZEND_ARG_INFO(0, connection)
	ZEND_ARG_INFO(0, query)
	ZEND_ARG_INFO(0, params)
ZEND_END_ARG_INFO()
#endif

#if HAVE_PQSENDPREPARE
ZEND_BEGIN_ARG_INFO_EX(arginfo_pg_send_prepare, 0, 0, 3)
	ZEND_ARG_INFO(0, connection)
	ZEND_ARG_INFO(0, stmtname)
	ZEND_ARG_INFO(0, query)
ZEND_END_ARG_INFO()
#endif

#if HAVE_PQSENDQUERYPREPARED
ZEND_BEGIN_ARG_INFO_EX(arginfo_pg_send_execute, 0, 0, 3)
	ZEND_ARG_INFO(0, connection)
	ZEND_ARG_INFO(0, stmtname)
	ZEND_ARG_INFO(0, params)
ZEND_END_ARG_INFO()
#endif

ZEND_BEGIN_ARG_INFO_EX(arginfo_pg_get_result, 0, 0, 1)
	ZEND_ARG_INFO(0, connection)
ZEND_END_ARG_INFO()

ZEND_BEGIN_ARG_INFO_EX(arginfo_pg_result_status, 0, 0, 1)
	ZEND_ARG_INFO(0, result)
	ZEND_ARG_INFO(0, result_type)
ZEND_END_ARG_INFO()

ZEND_BEGIN_ARG_INFO_EX(arginfo_pg_get_notify, 0, 0, 0)
	ZEND_ARG_INFO(0, connection)
	ZEND_ARG_INFO(0, e)
ZEND_END_ARG_INFO()

ZEND_BEGIN_ARG_INFO_EX(arginfo_pg_get_pid, 0, 0, 0)
	ZEND_ARG_INFO(0, connection)
ZEND_END_ARG_INFO()

ZEND_BEGIN_ARG_INFO_EX(arginfo_pg_socket, 0, 0, 1)
	ZEND_ARG_INFO(0, connection)
ZEND_END_ARG_INFO()

ZEND_BEGIN_ARG_INFO_EX(arginfo_pg_consume_input, 0, 0, 1)
	ZEND_ARG_INFO(0, connection)
ZEND_END_ARG_INFO()

ZEND_BEGIN_ARG_INFO_EX(arginfo_pg_flush, 0, 0, 1)
	ZEND_ARG_INFO(0, connection)
ZEND_END_ARG_INFO()

ZEND_BEGIN_ARG_INFO_EX(arginfo_pg_meta_data, 0, 0, 2)
	ZEND_ARG_INFO(0, db)
	ZEND_ARG_INFO(0, table)
ZEND_END_ARG_INFO()

ZEND_BEGIN_ARG_INFO_EX(arginfo_pg_convert, 0, 0, 3)
	ZEND_ARG_INFO(0, db)
	ZEND_ARG_INFO(0, table)
	ZEND_ARG_INFO(0, values)
	ZEND_ARG_INFO(0, options)
ZEND_END_ARG_INFO()

ZEND_BEGIN_ARG_INFO_EX(arginfo_pg_insert, 0, 0, 3)
	ZEND_ARG_INFO(0, db)
	ZEND_ARG_INFO(0, table)
	ZEND_ARG_INFO(0, values)
	ZEND_ARG_INFO(0, options)
ZEND_END_ARG_INFO()

ZEND_BEGIN_ARG_INFO_EX(arginfo_pg_update, 0, 0, 4)
	ZEND_ARG_INFO(0, db)
	ZEND_ARG_INFO(0, table)
	ZEND_ARG_INFO(0, fields)
	ZEND_ARG_INFO(0, ids)
	ZEND_ARG_INFO(0, options)
ZEND_END_ARG_INFO()

ZEND_BEGIN_ARG_INFO_EX(arginfo_pg_delete, 0, 0, 3)
	ZEND_ARG_INFO(0, db)
	ZEND_ARG_INFO(0, table)
	ZEND_ARG_INFO(0, ids)
	ZEND_ARG_INFO(0, options)
ZEND_END_ARG_INFO()

ZEND_BEGIN_ARG_INFO_EX(arginfo_pg_select, 0, 0, 3)
	ZEND_ARG_INFO(0, db)
	ZEND_ARG_INFO(0, table)
	ZEND_ARG_INFO(0, ids)
	ZEND_ARG_INFO(0, options)
ZEND_END_ARG_INFO()
/* }}} */

/* {{{ pgsql_functions[]
 */
const zend_function_entry pgsql_functions[] = {
	/* connection functions */
	PHP_FE(pg_connect,		arginfo_pg_connect)
	PHP_FE(pg_pconnect,		arginfo_pg_pconnect)
	PHP_FE(pg_connect_poll,	arginfo_pg_connect_poll)
	PHP_FE(pg_close,		arginfo_pg_close)
	PHP_FE(pg_connection_status,	arginfo_pg_connection_status)
	PHP_FE(pg_connection_busy,		arginfo_pg_connection_busy)
	PHP_FE(pg_connection_reset,		arginfo_pg_connection_reset)
	PHP_FE(pg_host,			arginfo_pg_host)
	PHP_FE(pg_dbname,		arginfo_pg_dbname)
	PHP_FE(pg_port,			arginfo_pg_port)
	PHP_FE(pg_tty,			arginfo_pg_tty)
	PHP_FE(pg_options,		arginfo_pg_options)
	PHP_FE(pg_version,		arginfo_pg_version)
	PHP_FE(pg_ping,			arginfo_pg_ping)
#if HAVE_PQPARAMETERSTATUS
	PHP_FE(pg_parameter_status, arginfo_pg_parameter_status)
#endif
#if HAVE_PGTRANSACTIONSTATUS
	PHP_FE(pg_transaction_status, arginfo_pg_transaction_status)
#endif
	/* query functions */
	PHP_FE(pg_query,		arginfo_pg_query)
#if HAVE_PQEXECPARAMS
	PHP_FE(pg_query_params,		arginfo_pg_query_params)
#endif
#if HAVE_PQPREPARE
	PHP_FE(pg_prepare,		arginfo_pg_prepare)
#endif
#if HAVE_PQEXECPREPARED
	PHP_FE(pg_execute,		arginfo_pg_execute)
#endif
	PHP_FE(pg_send_query,	arginfo_pg_send_query)
#if HAVE_PQSENDQUERYPARAMS
	PHP_FE(pg_send_query_params,	arginfo_pg_send_query_params)
#endif
#if HAVE_PQSENDPREPARE
	PHP_FE(pg_send_prepare,	arginfo_pg_send_prepare)
#endif
#if HAVE_PQSENDQUERYPREPARED
	PHP_FE(pg_send_execute,	arginfo_pg_send_execute)
#endif
	PHP_FE(pg_cancel_query, arginfo_pg_cancel_query)
	/* result functions */
	PHP_FE(pg_fetch_result,	arginfo_pg_fetch_result)
	PHP_FE(pg_fetch_row,	arginfo_pg_fetch_row)
	PHP_FE(pg_fetch_assoc,	arginfo_pg_fetch_assoc)
	PHP_FE(pg_fetch_array,	arginfo_pg_fetch_array)
	PHP_FE(pg_fetch_object,	arginfo_pg_fetch_object)
	PHP_FE(pg_fetch_all,	arginfo_pg_fetch_all)
	PHP_FE(pg_fetch_all_columns,	arginfo_pg_fetch_all_columns)
#if HAVE_PQCMDTUPLES
	PHP_FE(pg_affected_rows,arginfo_pg_affected_rows)
#endif
	PHP_FE(pg_get_result,	arginfo_pg_get_result)
	PHP_FE(pg_result_seek,	arginfo_pg_result_seek)
	PHP_FE(pg_result_status,arginfo_pg_result_status)
	PHP_FE(pg_free_result,	arginfo_pg_free_result)
	PHP_FE(pg_last_oid,	    arginfo_pg_last_oid)
	PHP_FE(pg_num_rows,		arginfo_pg_num_rows)
	PHP_FE(pg_num_fields,	arginfo_pg_num_fields)
	PHP_FE(pg_field_name,	arginfo_pg_field_name)
	PHP_FE(pg_field_num,	arginfo_pg_field_num)
	PHP_FE(pg_field_size,	arginfo_pg_field_size)
	PHP_FE(pg_field_type,	arginfo_pg_field_type)
	PHP_FE(pg_field_type_oid, arginfo_pg_field_type_oid)
	PHP_FE(pg_field_prtlen,	arginfo_pg_field_prtlen)
	PHP_FE(pg_field_is_null,arginfo_pg_field_is_null)
#ifdef HAVE_PQFTABLE
	PHP_FE(pg_field_table,  arginfo_pg_field_table)
#endif
	/* async message function */
	PHP_FE(pg_get_notify,   arginfo_pg_get_notify)
	PHP_FE(pg_socket,		arginfo_pg_socket)
	PHP_FE(pg_consume_input,arginfo_pg_consume_input)
	PHP_FE(pg_flush,		arginfo_pg_flush)
	PHP_FE(pg_get_pid,      arginfo_pg_get_pid)
	/* error message functions */
	PHP_FE(pg_result_error, arginfo_pg_result_error)
#if HAVE_PQRESULTERRORFIELD
	PHP_FE(pg_result_error_field, arginfo_pg_result_error_field)
#endif
	PHP_FE(pg_last_error,   arginfo_pg_last_error)
	PHP_FE(pg_last_notice,  arginfo_pg_last_notice)
	/* copy functions */
	PHP_FE(pg_put_line,		arginfo_pg_put_line)
	PHP_FE(pg_end_copy,		arginfo_pg_end_copy)
	PHP_FE(pg_copy_to,      arginfo_pg_copy_to)
	PHP_FE(pg_copy_from,    arginfo_pg_copy_from)
	/* debug functions */
	PHP_FE(pg_trace,		arginfo_pg_trace)
	PHP_FE(pg_untrace,		arginfo_pg_untrace)
	/* large object functions */
	PHP_FE(pg_lo_create,	arginfo_pg_lo_create)
	PHP_FE(pg_lo_unlink,	arginfo_pg_lo_unlink)
	PHP_FE(pg_lo_open,		arginfo_pg_lo_open)
	PHP_FE(pg_lo_close,		arginfo_pg_lo_close)
	PHP_FE(pg_lo_read,		arginfo_pg_lo_read)
	PHP_FE(pg_lo_write,		arginfo_pg_lo_write)
	PHP_FE(pg_lo_read_all,	arginfo_pg_lo_read_all)
	PHP_FE(pg_lo_import,	arginfo_pg_lo_import)
	PHP_FE(pg_lo_export,	arginfo_pg_lo_export)
	PHP_FE(pg_lo_seek,		arginfo_pg_lo_seek)
	PHP_FE(pg_lo_tell,		arginfo_pg_lo_tell)
#if HAVE_PG_LO_TRUNCATE
	PHP_FE(pg_lo_truncate,	arginfo_pg_lo_truncate)
#endif
	/* utility functions */
#if HAVE_PQESCAPE
	PHP_FE(pg_escape_string,	arginfo_pg_escape_string)
	PHP_FE(pg_escape_bytea, 	arginfo_pg_escape_bytea)
	PHP_FE(pg_unescape_bytea, 	arginfo_pg_unescape_bytea)
	PHP_FE(pg_escape_literal,	arginfo_pg_escape_literal)
	PHP_FE(pg_escape_identifier,	arginfo_pg_escape_identifier)
#endif
#if HAVE_PQSETERRORVERBOSITY
	PHP_FE(pg_set_error_verbosity,	arginfo_pg_set_error_verbosity)
#endif
#if HAVE_PQCLIENTENCODING
	PHP_FE(pg_client_encoding,		arginfo_pg_client_encoding)
	PHP_FE(pg_set_client_encoding,	arginfo_pg_set_client_encoding)
#endif
	/* misc function */
	PHP_FE(pg_meta_data,	arginfo_pg_meta_data)
	PHP_FE(pg_convert,      arginfo_pg_convert)
	PHP_FE(pg_insert,       arginfo_pg_insert)
	PHP_FE(pg_update,       arginfo_pg_update)
	PHP_FE(pg_delete,       arginfo_pg_delete)
	PHP_FE(pg_select,       arginfo_pg_select)
	/* aliases for downwards compatibility */
	PHP_FALIAS(pg_exec,          pg_query,          arginfo_pg_query)
	PHP_FALIAS(pg_getlastoid,    pg_last_oid,       arginfo_pg_last_oid)
#if HAVE_PQCMDTUPLES
	PHP_FALIAS(pg_cmdtuples,	 pg_affected_rows,  arginfo_pg_affected_rows)
#endif
	PHP_FALIAS(pg_errormessage,	 pg_last_error,     arginfo_pg_last_error)
	PHP_FALIAS(pg_numrows,		 pg_num_rows,       arginfo_pg_num_rows)
	PHP_FALIAS(pg_numfields,	 pg_num_fields,     arginfo_pg_num_fields)
	PHP_FALIAS(pg_fieldname,	 pg_field_name,     arginfo_pg_field_name)
	PHP_FALIAS(pg_fieldsize,     pg_field_size,     arginfo_pg_field_size)
	PHP_FALIAS(pg_fieldtype,	 pg_field_type,     arginfo_pg_field_type)
	PHP_FALIAS(pg_fieldnum,	     pg_field_num,      arginfo_pg_field_num)
	PHP_FALIAS(pg_fieldprtlen,	 pg_field_prtlen,   arginfo_pg_field_prtlen)
	PHP_FALIAS(pg_fieldisnull,	 pg_field_is_null,  arginfo_pg_field_is_null)
	PHP_FALIAS(pg_freeresult,    pg_free_result,    arginfo_pg_free_result)
	PHP_FALIAS(pg_result,	     pg_fetch_result,   arginfo_pg_get_result)
	PHP_FALIAS(pg_loreadall,	 pg_lo_read_all,    arginfo_pg_lo_read_all)
	PHP_FALIAS(pg_locreate,	     pg_lo_create,      arginfo_pg_lo_create)
	PHP_FALIAS(pg_lounlink,	     pg_lo_unlink,      arginfo_pg_lo_unlink)
	PHP_FALIAS(pg_loopen,	     pg_lo_open,        arginfo_pg_lo_open)
	PHP_FALIAS(pg_loclose,	     pg_lo_close,       arginfo_pg_lo_close)
	PHP_FALIAS(pg_loread,	     pg_lo_read,        arginfo_pg_lo_read)
	PHP_FALIAS(pg_lowrite,	     pg_lo_write,       arginfo_pg_lo_write)
	PHP_FALIAS(pg_loimport,	     pg_lo_import,      arginfo_pg_lo_import)
	PHP_FALIAS(pg_loexport,	     pg_lo_export,      arginfo_pg_lo_export)
#if HAVE_PQCLIENTENCODING
	PHP_FALIAS(pg_clientencoding,		pg_client_encoding,		arginfo_pg_client_encoding)
	PHP_FALIAS(pg_setclientencoding,	pg_set_client_encoding,	arginfo_pg_set_client_encoding)
#endif
	PHP_FE_END
};
/* }}} */

/* {{{ pgsql_module_entry
 */
zend_module_entry pgsql_module_entry = {
	STANDARD_MODULE_HEADER,
	"pgsql",
	pgsql_functions,
	PHP_MINIT(pgsql),
	PHP_MSHUTDOWN(pgsql),
	PHP_RINIT(pgsql),
	PHP_RSHUTDOWN(pgsql),
	PHP_MINFO(pgsql),
	PHP_PGSQL_VERSION,
	PHP_MODULE_GLOBALS(pgsql),
	PHP_GINIT(pgsql),
	NULL,
	NULL,
	STANDARD_MODULE_PROPERTIES_EX
};
/* }}} */

#ifdef COMPILE_DL_PGSQL
#ifdef ZTS
ZEND_TSRMLS_CACHE_DEFINE()
#endif
ZEND_GET_MODULE(pgsql)
#endif

static int le_link, le_plink, le_result, le_lofp, le_string;

/* Compatibility definitions */

#ifndef HAVE_PGSQL_WITH_MULTIBYTE_SUPPORT
#define pg_encoding_to_char(x) "SQL_ASCII"
#endif

#if !HAVE_PQESCAPE_CONN
#define PQescapeStringConn(conn, to, from, len, error) PQescapeString(to, from, len)
#endif

#if HAVE_PQESCAPELITERAL
#define PGSQLescapeLiteral(conn, str, len) PQescapeLiteral(conn, str, len)
#define PGSQLescapeIdentifier(conn, str, len) PQescapeIdentifier(conn, str, len)
#define PGSQLfree(a) PQfreemem(a)
#else
#define PGSQLescapeLiteral(conn, str, len) php_pgsql_PQescapeInternal(conn, str, len, 1, 0)
#define PGSQLescapeLiteral2(conn, str, len) php_pgsql_PQescapeInternal(conn, str, len, 1, 1)
#define PGSQLescapeIdentifier(conn, str, len) php_pgsql_PQescapeInternal(conn, str, len, 0, 0)
#define PGSQLfree(a) efree(a)

/* emulate libpq's PQescapeInternal() 9.0 or later */
static char *php_pgsql_PQescapeInternal(PGconn *conn, const char *str, size_t len, int escape_literal, int safe) /* {{{ */
{
	char *result, *rp, *s;
	size_t tmp_len;

	if (!conn) {
		return NULL;
	}

	/* allocate enough memory */
	rp = result = (char *)safe_emalloc(len, 2, 5); /* leading " E" needs extra 2 bytes + quote_chars on both end for 2 bytes + NULL */

	if (escape_literal) {
		size_t new_len;

		if (safe) {
			char *tmp = (char *)safe_emalloc(len, 2, 1);
			*rp++ = '\'';
			/* PQescapeString does not escape \, but it handles multibyte chars safely.
			   This escape is incompatible with PQescapeLiteral. */
			new_len = PQescapeStringConn(conn, tmp, str, len, NULL);
			strncpy(rp, tmp, new_len);
			efree(tmp);
			rp += new_len;
		} else {
			char *encoding;
			/* This is compatible with PQescapeLiteral, but it cannot handle multbyte chars
			   such as SJIS, BIG5. Raise warning and return NULL by checking
			   client_encoding. */
			encoding = (char *) pg_encoding_to_char(PQclientEncoding(conn));
			if (!strncmp(encoding, "SJIS", sizeof("SJIS")-1) ||
				!strncmp(encoding, "SHIFT_JIS_2004", sizeof("SHIFT_JIS_2004")-1) ||
				!strncmp(encoding, "BIG5", sizeof("BIG5")-1) ||
				!strncmp(encoding, "GB18030", sizeof("GB18030")-1) ||
				!strncmp(encoding, "GBK", sizeof("GBK")-1) ||
				!strncmp(encoding, "JOHAB", sizeof("JOHAB")-1) ||
				!strncmp(encoding, "UHC", sizeof("UHC")-1) ) {

				php_error_docref(NULL, E_WARNING, "Unsafe encoding is used. Do not use '%s' encoding or use PostgreSQL 9.0 or later libpq.", encoding);
			}
			/* check backslashes */
			tmp_len = strspn(str, "\\");
			if (tmp_len != len) {
				/* add " E" for escaping slashes */
				*rp++ = ' ';
				*rp++ = 'E';
			}
			*rp++ = '\'';
			for (s = (char *)str; s - str < len; ++s) {
				if (*s == '\'' || *s == '\\') {
					*rp++ = *s;
					*rp++ = *s;
				} else {
					*rp++ = *s;
				}
			}
		}
		*rp++ = '\'';
	} else {
		/* Identifier escape. */
		*rp++ = '"';
		for (s = (char *)str; s - str < len; ++s) {
			if (*s == '"') {
				*rp++ = '"';
				*rp++ = '"';
			} else {
				*rp++ = *s;
			}
		}
		*rp++ = '"';
	}
	*rp = '\0';

	return result;
}
/* }}} */
#endif

/* {{{ _php_pgsql_trim_message */
static char * _php_pgsql_trim_message(const char *message, size_t *len)
{
	register size_t i = strlen(message);

	if (i>2 && (message[i-2] == '\r' || message[i-2] == '\n') && message[i-1] == '.') {
		--i;
	}
	while (i>1 && (message[i-1] == '\r' || message[i-1] == '\n')) {
		--i;
	}
	if (len) {
		*len = i;
	}
	return estrndup(message, i);
}
/* }}} */

/* {{{ _php_pgsql_trim_result */
static inline char * _php_pgsql_trim_result(PGconn * pgsql, char **buf)
{
	return *buf = _php_pgsql_trim_message(PQerrorMessage(pgsql), NULL);
}
/* }}} */

#define PQErrorMessageTrim(pgsql, buf) _php_pgsql_trim_result(pgsql, buf)

#define PHP_PQ_ERROR(text, pgsql) {										\
		char *msgbuf = _php_pgsql_trim_message(PQerrorMessage(pgsql), NULL); \
		php_error_docref(NULL, E_WARNING, text, msgbuf);		\
		efree(msgbuf);													\
} \

/* {{{ php_pgsql_set_default_link
 */
static void php_pgsql_set_default_link(zend_resource *res)
{
	GC_REFCOUNT(res)++;

	if (PGG(default_link) != NULL) {
		zend_list_delete(PGG(default_link));
	}

	PGG(default_link) = res;
}
/* }}} */

/* {{{ _close_pgsql_link
 */
static void _close_pgsql_link(zend_resource *rsrc)
{
	PGconn *link = (PGconn *)rsrc->ptr;
	PGresult *res;

	while ((res = PQgetResult(link))) {
		PQclear(res);
	}
	PQfinish(link);
	PGG(num_links)--;
}
/* }}} */

/* {{{ _close_pgsql_plink
 */
static void _close_pgsql_plink(zend_resource *rsrc)
{
	PGconn *link = (PGconn *)rsrc->ptr;
	PGresult *res;

	while ((res = PQgetResult(link))) {
		PQclear(res);
	}
	PQfinish(link);
	PGG(num_persistent)--;
	PGG(num_links)--;
}
/* }}} */

/* {{{ _php_pgsql_notice_handler
 */
static void _php_pgsql_notice_handler(void *resource_id, const char *message)
{
	php_pgsql_notice *notice;

	if (! PGG(ignore_notices)) {
		notice = (php_pgsql_notice *)emalloc(sizeof(php_pgsql_notice));
		notice->message = _php_pgsql_trim_message(message, &notice->len);
		if (PGG(log_notices)) {
			php_error_docref(NULL, E_NOTICE, "%s", notice->message);
		}
		zend_hash_index_update_ptr(&PGG(notices), (zend_ulong)resource_id, notice);
	}
}
/* }}} */

#define PHP_PGSQL_NOTICE_PTR_DTOR _php_pgsql_notice_ptr_dtor

/* {{{ _php_pgsql_notice_dtor
 */
static void _php_pgsql_notice_ptr_dtor(zval *el)
{
	php_pgsql_notice *notice = (php_pgsql_notice *)Z_PTR_P(el);
	if (notice) {
		efree(notice->message);
		efree(notice);
	}
}
/* }}} */

/* {{{ _rollback_transactions
 */
static int _rollback_transactions(zval *el)
{
	PGconn *link;
	PGresult *res;
	int orig;
	zend_resource *rsrc = Z_RES_P(el);

	if (rsrc->type != le_plink)
		return 0;

	link = (PGconn *) rsrc->ptr;

	if (PQ_SETNONBLOCKING(link, 0)) {
		php_error_docref("ref.pgsql", E_NOTICE, "Cannot set connection to blocking mode");
		return -1;
	}

	while ((res = PQgetResult(link))) {
		PQclear(res);
	}
#if HAVE_PGTRANSACTIONSTATUS && HAVE_PQPROTOCOLVERSION
	if ((PQprotocolVersion(link) >= 3 && PQtransactionStatus(link) != PQTRANS_IDLE) || PQprotocolVersion(link) < 3)
#endif
	{
		orig = PGG(ignore_notices);
		PGG(ignore_notices) = 1;
#if HAVE_PGTRANSACTIONSTATUS && HAVE_PQPROTOCOLVERSION
		res = PQexec(link,"ROLLBACK;");
#else
		res = PQexec(link,"BEGIN;");
		PQclear(res);
		res = PQexec(link,"ROLLBACK;");
#endif
		PQclear(res);
		PGG(ignore_notices) = orig;
	}

	return 0;
}
/* }}} */

/* {{{ _free_ptr
 */
static void _free_ptr(zend_resource *rsrc)
{
	pgLofp *lofp = (pgLofp *)rsrc->ptr;
	efree(lofp);
}
/* }}} */

/* {{{ _free_result
 */
static void _free_result(zend_resource *rsrc)
{
	pgsql_result_handle *pg_result = (pgsql_result_handle *)rsrc->ptr;

	PQclear(pg_result->result);
	efree(pg_result);
}
/* }}} */

static int _php_pgsql_detect_identifier_escape(const char *identifier, size_t len) /* {{{ */
{
	size_t i;

	/* Handle edge case. Cannot be a escaped string */
	if (len <= 2) {
		return FAILURE;
	}
	/* Detect double qoutes */
	if (identifier[0] == '"' && identifier[len-1] == '"') {
		/* Detect wrong format of " inside of escaped string */
		for (i = 1; i < len-1; i++) {
			if (identifier[i] == '"' && (identifier[++i] != '"' || i == len-1)) {
				return FAILURE;
			}
		}
	} else {
		return FAILURE;
	}
	/* Escaped properly */
	return SUCCESS;
}
/* }}} */

/* {{{ PHP_INI
 */
PHP_INI_BEGIN()
STD_PHP_INI_BOOLEAN( "pgsql.allow_persistent",      "1",  PHP_INI_SYSTEM, OnUpdateBool, allow_persistent,      zend_pgsql_globals, pgsql_globals)
STD_PHP_INI_ENTRY_EX("pgsql.max_persistent",       "-1",  PHP_INI_SYSTEM, OnUpdateLong, max_persistent,        zend_pgsql_globals, pgsql_globals, display_link_numbers)
STD_PHP_INI_ENTRY_EX("pgsql.max_links",            "-1",  PHP_INI_SYSTEM, OnUpdateLong, max_links,             zend_pgsql_globals, pgsql_globals, display_link_numbers)
STD_PHP_INI_BOOLEAN( "pgsql.auto_reset_persistent", "0",  PHP_INI_SYSTEM, OnUpdateBool, auto_reset_persistent, zend_pgsql_globals, pgsql_globals)
STD_PHP_INI_BOOLEAN( "pgsql.ignore_notice",         "0",  PHP_INI_ALL,    OnUpdateBool, ignore_notices,        zend_pgsql_globals, pgsql_globals)
STD_PHP_INI_BOOLEAN( "pgsql.log_notice",            "0",  PHP_INI_ALL,    OnUpdateBool, log_notices,           zend_pgsql_globals, pgsql_globals)
PHP_INI_END()
/* }}} */

/* {{{ PHP_GINIT_FUNCTION
 */
static PHP_GINIT_FUNCTION(pgsql)
{
#if defined(COMPILE_DL_PGSQL) && defined(ZTS)
	ZEND_TSRMLS_CACHE_UPDATE();
#endif
	memset(pgsql_globals, 0, sizeof(zend_pgsql_globals));
	/* Initilize notice message hash at MINIT only */
	zend_hash_init_ex(&pgsql_globals->notices, 0, NULL, PHP_PGSQL_NOTICE_PTR_DTOR, 1, 0);
}
/* }}} */

/* {{{ PHP_MINIT_FUNCTION
 */
PHP_MINIT_FUNCTION(pgsql)
{
	REGISTER_INI_ENTRIES();

	le_link = zend_register_list_destructors_ex(_close_pgsql_link, NULL, "pgsql link", module_number);
	le_plink = zend_register_list_destructors_ex(NULL, _close_pgsql_plink, "pgsql link persistent", module_number);
	le_result = zend_register_list_destructors_ex(_free_result, NULL, "pgsql result", module_number);
	le_lofp = zend_register_list_destructors_ex(_free_ptr, NULL, "pgsql large object", module_number);
	le_string = zend_register_list_destructors_ex(_free_ptr, NULL, "pgsql string", module_number);
#if HAVE_PG_CONFIG_H
	/* PG_VERSION - libpq version */
	REGISTER_STRING_CONSTANT("PGSQL_LIBPQ_VERSION", PG_VERSION, CONST_CS | CONST_PERSISTENT);
	REGISTER_STRING_CONSTANT("PGSQL_LIBPQ_VERSION_STR", PG_VERSION_STR, CONST_CS | CONST_PERSISTENT);
#endif
	/* For connection option */
	REGISTER_LONG_CONSTANT("PGSQL_CONNECT_FORCE_NEW", PGSQL_CONNECT_FORCE_NEW, CONST_CS | CONST_PERSISTENT);
	REGISTER_LONG_CONSTANT("PGSQL_CONNECT_ASYNC", PGSQL_CONNECT_ASYNC, CONST_CS | CONST_PERSISTENT);
	/* For pg_fetch_array() */
	REGISTER_LONG_CONSTANT("PGSQL_ASSOC", PGSQL_ASSOC, CONST_CS | CONST_PERSISTENT);
	REGISTER_LONG_CONSTANT("PGSQL_NUM", PGSQL_NUM, CONST_CS | CONST_PERSISTENT);
	REGISTER_LONG_CONSTANT("PGSQL_BOTH", PGSQL_BOTH, CONST_CS | CONST_PERSISTENT);
	/* For pg_connection_status() */
	REGISTER_LONG_CONSTANT("PGSQL_CONNECTION_BAD", CONNECTION_BAD, CONST_CS | CONST_PERSISTENT);
	REGISTER_LONG_CONSTANT("PGSQL_CONNECTION_OK", CONNECTION_OK, CONST_CS | CONST_PERSISTENT);
	REGISTER_LONG_CONSTANT("PGSQL_CONNECTION_STARTED", CONNECTION_STARTED, CONST_CS | CONST_PERSISTENT);
	REGISTER_LONG_CONSTANT("PGSQL_CONNECTION_MADE", CONNECTION_MADE, CONST_CS | CONST_PERSISTENT);
	REGISTER_LONG_CONSTANT("PGSQL_CONNECTION_AWAITING_RESPONSE", CONNECTION_AWAITING_RESPONSE, CONST_CS | CONST_PERSISTENT);
	REGISTER_LONG_CONSTANT("PGSQL_CONNECTION_AUTH_OK", CONNECTION_AUTH_OK, CONST_CS | CONST_PERSISTENT);
#ifdef CONNECTION_SSL_STARTUP
	REGISTER_LONG_CONSTANT("PGSQL_CONNECTION_SSL_STARTUP", CONNECTION_SSL_STARTUP, CONST_CS | CONST_PERSISTENT);
#endif
	REGISTER_LONG_CONSTANT("PGSQL_CONNECTION_SETENV", CONNECTION_SETENV, CONST_CS | CONST_PERSISTENT);
	/* For pg_connect_poll() */
	REGISTER_LONG_CONSTANT("PGSQL_POLLING_FAILED", PGRES_POLLING_FAILED, CONST_CS | CONST_PERSISTENT);
	REGISTER_LONG_CONSTANT("PGSQL_POLLING_READING", PGRES_POLLING_READING, CONST_CS | CONST_PERSISTENT);
	REGISTER_LONG_CONSTANT("PGSQL_POLLING_WRITING", PGRES_POLLING_WRITING, CONST_CS | CONST_PERSISTENT);
	REGISTER_LONG_CONSTANT("PGSQL_POLLING_OK", PGRES_POLLING_OK, CONST_CS | CONST_PERSISTENT);
	REGISTER_LONG_CONSTANT("PGSQL_POLLING_ACTIVE", PGRES_POLLING_ACTIVE, CONST_CS | CONST_PERSISTENT);
#if HAVE_PGTRANSACTIONSTATUS
	/* For pg_transaction_status() */
	REGISTER_LONG_CONSTANT("PGSQL_TRANSACTION_IDLE", PQTRANS_IDLE, CONST_CS | CONST_PERSISTENT);
	REGISTER_LONG_CONSTANT("PGSQL_TRANSACTION_ACTIVE", PQTRANS_ACTIVE, CONST_CS | CONST_PERSISTENT);
	REGISTER_LONG_CONSTANT("PGSQL_TRANSACTION_INTRANS", PQTRANS_INTRANS, CONST_CS | CONST_PERSISTENT);
	REGISTER_LONG_CONSTANT("PGSQL_TRANSACTION_INERROR", PQTRANS_INERROR, CONST_CS | CONST_PERSISTENT);
	REGISTER_LONG_CONSTANT("PGSQL_TRANSACTION_UNKNOWN", PQTRANS_UNKNOWN, CONST_CS | CONST_PERSISTENT);
#endif
#if HAVE_PQSETERRORVERBOSITY
	/* For pg_set_error_verbosity() */
	REGISTER_LONG_CONSTANT("PGSQL_ERRORS_TERSE", PQERRORS_TERSE, CONST_CS | CONST_PERSISTENT);
	REGISTER_LONG_CONSTANT("PGSQL_ERRORS_DEFAULT", PQERRORS_DEFAULT, CONST_CS | CONST_PERSISTENT);
	REGISTER_LONG_CONSTANT("PGSQL_ERRORS_VERBOSE", PQERRORS_VERBOSE, CONST_CS | CONST_PERSISTENT);
#endif
	/* For lo_seek() */
	REGISTER_LONG_CONSTANT("PGSQL_SEEK_SET", SEEK_SET, CONST_CS | CONST_PERSISTENT);
	REGISTER_LONG_CONSTANT("PGSQL_SEEK_CUR", SEEK_CUR, CONST_CS | CONST_PERSISTENT);
	REGISTER_LONG_CONSTANT("PGSQL_SEEK_END", SEEK_END, CONST_CS | CONST_PERSISTENT);
	/* For pg_result_status() return value type */
	REGISTER_LONG_CONSTANT("PGSQL_STATUS_LONG", PGSQL_STATUS_LONG, CONST_CS | CONST_PERSISTENT);
	REGISTER_LONG_CONSTANT("PGSQL_STATUS_STRING", PGSQL_STATUS_STRING, CONST_CS | CONST_PERSISTENT);
	/* For pg_result_status() return value */
	REGISTER_LONG_CONSTANT("PGSQL_EMPTY_QUERY", PGRES_EMPTY_QUERY, CONST_CS | CONST_PERSISTENT);
	REGISTER_LONG_CONSTANT("PGSQL_COMMAND_OK", PGRES_COMMAND_OK, CONST_CS | CONST_PERSISTENT);
	REGISTER_LONG_CONSTANT("PGSQL_TUPLES_OK", PGRES_TUPLES_OK, CONST_CS | CONST_PERSISTENT);
	REGISTER_LONG_CONSTANT("PGSQL_COPY_OUT", PGRES_COPY_OUT, CONST_CS | CONST_PERSISTENT);
	REGISTER_LONG_CONSTANT("PGSQL_COPY_IN", PGRES_COPY_IN, CONST_CS | CONST_PERSISTENT);
	REGISTER_LONG_CONSTANT("PGSQL_BAD_RESPONSE", PGRES_BAD_RESPONSE, CONST_CS | CONST_PERSISTENT);
	REGISTER_LONG_CONSTANT("PGSQL_NONFATAL_ERROR", PGRES_NONFATAL_ERROR, CONST_CS | CONST_PERSISTENT);
	REGISTER_LONG_CONSTANT("PGSQL_FATAL_ERROR", PGRES_FATAL_ERROR, CONST_CS | CONST_PERSISTENT);
#if HAVE_PQRESULTERRORFIELD
	/* For pg_result_error_field() field codes */
	REGISTER_LONG_CONSTANT("PGSQL_DIAG_SEVERITY", PG_DIAG_SEVERITY, CONST_CS | CONST_PERSISTENT);
	REGISTER_LONG_CONSTANT("PGSQL_DIAG_SQLSTATE", PG_DIAG_SQLSTATE, CONST_CS | CONST_PERSISTENT);
	REGISTER_LONG_CONSTANT("PGSQL_DIAG_MESSAGE_PRIMARY", PG_DIAG_MESSAGE_PRIMARY, CONST_CS | CONST_PERSISTENT);
	REGISTER_LONG_CONSTANT("PGSQL_DIAG_MESSAGE_DETAIL", PG_DIAG_MESSAGE_DETAIL, CONST_CS | CONST_PERSISTENT);
	REGISTER_LONG_CONSTANT("PGSQL_DIAG_MESSAGE_HINT", PG_DIAG_MESSAGE_HINT, CONST_CS | CONST_PERSISTENT);
	REGISTER_LONG_CONSTANT("PGSQL_DIAG_STATEMENT_POSITION", PG_DIAG_STATEMENT_POSITION, CONST_CS | CONST_PERSISTENT);
#ifdef PG_DIAG_INTERNAL_POSITION
	REGISTER_LONG_CONSTANT("PGSQL_DIAG_INTERNAL_POSITION", PG_DIAG_INTERNAL_POSITION, CONST_CS | CONST_PERSISTENT);
#endif
#ifdef PG_DIAG_INTERNAL_QUERY
	REGISTER_LONG_CONSTANT("PGSQL_DIAG_INTERNAL_QUERY", PG_DIAG_INTERNAL_QUERY, CONST_CS | CONST_PERSISTENT);
#endif
	REGISTER_LONG_CONSTANT("PGSQL_DIAG_CONTEXT", PG_DIAG_CONTEXT, CONST_CS | CONST_PERSISTENT);
	REGISTER_LONG_CONSTANT("PGSQL_DIAG_SOURCE_FILE", PG_DIAG_SOURCE_FILE, CONST_CS | CONST_PERSISTENT);
	REGISTER_LONG_CONSTANT("PGSQL_DIAG_SOURCE_LINE", PG_DIAG_SOURCE_LINE, CONST_CS | CONST_PERSISTENT);
	REGISTER_LONG_CONSTANT("PGSQL_DIAG_SOURCE_FUNCTION", PG_DIAG_SOURCE_FUNCTION, CONST_CS | CONST_PERSISTENT);
#endif
	/* pg_convert options */
	REGISTER_LONG_CONSTANT("PGSQL_CONV_IGNORE_DEFAULT", PGSQL_CONV_IGNORE_DEFAULT, CONST_CS | CONST_PERSISTENT);
	REGISTER_LONG_CONSTANT("PGSQL_CONV_FORCE_NULL", PGSQL_CONV_FORCE_NULL, CONST_CS | CONST_PERSISTENT);
	REGISTER_LONG_CONSTANT("PGSQL_CONV_IGNORE_NOT_NULL", PGSQL_CONV_IGNORE_NOT_NULL, CONST_CS | CONST_PERSISTENT);
	/* pg_insert/update/delete/select options */
	REGISTER_LONG_CONSTANT("PGSQL_DML_ESCAPE", PGSQL_DML_ESCAPE, CONST_CS | CONST_PERSISTENT);
	REGISTER_LONG_CONSTANT("PGSQL_DML_NO_CONV", PGSQL_DML_NO_CONV, CONST_CS | CONST_PERSISTENT);
	REGISTER_LONG_CONSTANT("PGSQL_DML_EXEC", PGSQL_DML_EXEC, CONST_CS | CONST_PERSISTENT);
	REGISTER_LONG_CONSTANT("PGSQL_DML_ASYNC", PGSQL_DML_ASYNC, CONST_CS | CONST_PERSISTENT);
	REGISTER_LONG_CONSTANT("PGSQL_DML_STRING", PGSQL_DML_STRING, CONST_CS | CONST_PERSISTENT);
	return SUCCESS;
}
/* }}} */

/* {{{ PHP_MSHUTDOWN_FUNCTION
 */
PHP_MSHUTDOWN_FUNCTION(pgsql)
{
	UNREGISTER_INI_ENTRIES();
	zend_hash_destroy(&PGG(notices));

	return SUCCESS;
}
/* }}} */

/* {{{ PHP_RINIT_FUNCTION
 */
PHP_RINIT_FUNCTION(pgsql)
{
	PGG(default_link) = NULL;
	PGG(num_links) = PGG(num_persistent);
	return SUCCESS;
}
/* }}} */

/* {{{ PHP_RSHUTDOWN_FUNCTION
 */
PHP_RSHUTDOWN_FUNCTION(pgsql)
{
	/* clean up notice messages */
	zend_hash_clean(&PGG(notices));
	/* clean up persistent connection */
	zend_hash_apply(&EG(persistent_list), (apply_func_t) _rollback_transactions);
	return SUCCESS;
}
/* }}} */

/* {{{ PHP_MINFO_FUNCTION
 */
PHP_MINFO_FUNCTION(pgsql)
{
	char buf[256];

	php_info_print_table_start();
	php_info_print_table_header(2, "PostgreSQL Support", "enabled");
#if HAVE_PG_CONFIG_H
	php_info_print_table_row(2, "PostgreSQL(libpq) Version", PG_VERSION);
	php_info_print_table_row(2, "PostgreSQL(libpq) ", PG_VERSION_STR);
#ifdef HAVE_PGSQL_WITH_MULTIBYTE_SUPPORT
	php_info_print_table_row(2, "Multibyte character support", "enabled");
#else
	php_info_print_table_row(2, "Multibyte character support", "disabled");
#endif
#if defined(USE_SSL) || defined(USE_OPENSSL)
	php_info_print_table_row(2, "SSL support", "enabled");
#else
	php_info_print_table_row(2, "SSL support", "disabled");
#endif
#endif /* HAVE_PG_CONFIG_H */
	snprintf(buf, sizeof(buf), ZEND_LONG_FMT, PGG(num_persistent));
	php_info_print_table_row(2, "Active Persistent Links", buf);
	snprintf(buf, sizeof(buf), ZEND_LONG_FMT, PGG(num_links));
	php_info_print_table_row(2, "Active Links", buf);
	php_info_print_table_end();

	DISPLAY_INI_ENTRIES();
}
/* }}} */

/* {{{ php_pgsql_do_connect
 */
static void php_pgsql_do_connect(INTERNAL_FUNCTION_PARAMETERS, int persistent)
{
	char *host=NULL,*port=NULL,*options=NULL,*tty=NULL,*dbname=NULL,*connstring=NULL;
	PGconn *pgsql;
	smart_str str = {0};
	zval *args;
	uint32_t i;
	int connect_type = 0;
	PGresult *pg_result;

	args = (zval *)safe_emalloc(ZEND_NUM_ARGS(), sizeof(zval), 0);
	if (ZEND_NUM_ARGS() < 1 || ZEND_NUM_ARGS() > 5
			|| zend_get_parameters_array_ex(ZEND_NUM_ARGS(), args) == FAILURE) {
		efree(args);
		WRONG_PARAM_COUNT;
	}

	smart_str_appends(&str, "pgsql");

	for (i = 0; i < ZEND_NUM_ARGS(); i++) {
		/* make sure that the PGSQL_CONNECT_FORCE_NEW bit is not part of the hash so that subsequent connections
		 * can re-use this connection. Bug #39979
		 */
		if (i == 1 && ZEND_NUM_ARGS() == 2 && Z_TYPE(args[i]) == IS_LONG) {
			if (Z_LVAL(args[1]) == PGSQL_CONNECT_FORCE_NEW) {
				continue;
			} else if (Z_LVAL(args[1]) & PGSQL_CONNECT_FORCE_NEW) {
				smart_str_append_long(&str, Z_LVAL(args[1]) ^ PGSQL_CONNECT_FORCE_NEW);
			}
		}
		ZVAL_STR(&args[i], zval_get_string(&args[i]));
		smart_str_appendc(&str, '_');
		smart_str_appendl(&str, Z_STRVAL(args[i]), Z_STRLEN(args[i]));
	}

	smart_str_0(&str);

	if (ZEND_NUM_ARGS() == 1) { /* new style, using connection string */
		connstring = Z_STRVAL(args[0]);
	} else if (ZEND_NUM_ARGS() == 2 ) { /* Safe to add conntype_option, since 2 args was illegal */
		connstring = Z_STRVAL(args[0]);
		convert_to_long_ex(&args[1]);
		connect_type = (int)Z_LVAL(args[1]);
	} else {
		host = Z_STRVAL(args[0]);
		port = Z_STRVAL(args[1]);
		dbname = Z_STRVAL(args[ZEND_NUM_ARGS()-1]);

		switch (ZEND_NUM_ARGS()) {
		case 5:
			tty = Z_STRVAL(args[3]);
			/* fall through */
		case 4:
			options = Z_STRVAL(args[2]);
			break;
		}
	}

	if (persistent && PGG(allow_persistent)) {
		zend_resource *le;

		/* try to find if we already have this link in our persistent list */
		if ((le = zend_hash_find_ptr(&EG(persistent_list), str.s)) == NULL) {  /* we don't */
			zend_resource new_le;

			if (PGG(max_links) != -1 && PGG(num_links) >= PGG(max_links)) {
				php_error_docref(NULL, E_WARNING,
								 "Cannot create new link. Too many open links (%pd)", PGG(num_links));
				goto err;
			}
			if (PGG(max_persistent) != -1 && PGG(num_persistent) >= PGG(max_persistent)) {
				php_error_docref(NULL, E_WARNING,
								 "Cannot create new link. Too many open persistent links (%pd)", PGG(num_persistent));
				goto err;
			}

			/* create the link */
			if (connstring) {
				pgsql = PQconnectdb(connstring);
			} else {
				pgsql = PQsetdb(host, port, options, tty, dbname);
			}
			if (pgsql == NULL || PQstatus(pgsql) == CONNECTION_BAD) {
				PHP_PQ_ERROR("Unable to connect to PostgreSQL server: %s", pgsql)
				if (pgsql) {
					PQfinish(pgsql);
				}
				goto err;
			}

			/* hash it up */
			new_le.type = le_plink;
			new_le.ptr = pgsql;
			if (zend_hash_str_update_mem(&EG(persistent_list), ZSTR_VAL(str.s), ZSTR_LEN(str.s), &new_le, sizeof(zend_resource)) == NULL) {
				goto err;
			}
			PGG(num_links)++;
			PGG(num_persistent)++;
		} else {  /* we do */
			if (le->type != le_plink) {
				goto err;
			}
			/* ensure that the link did not die */
			if (PGG(auto_reset_persistent) & 1) {
				/* need to send & get something from backend to
				   make sure we catch CONNECTION_BAD every time */
				PGresult *pg_result;
				pg_result = PQexec(le->ptr, "select 1");
				PQclear(pg_result);
			}
			if (PQstatus(le->ptr) == CONNECTION_BAD) { /* the link died */
				if (le->ptr == NULL) {
					if (connstring) {
						le->ptr = PQconnectdb(connstring);
					} else {
						le->ptr = PQsetdb(host,port,options,tty,dbname);
					}
				}
				else {
					PQreset(le->ptr);
				}
				if (le->ptr == NULL || PQstatus(le->ptr) == CONNECTION_BAD) {
					php_error_docref(NULL, E_WARNING,"PostgreSQL link lost, unable to reconnect");
					zend_hash_del(&EG(persistent_list), str.s);
					goto err;
				}
			}
			pgsql = (PGconn *) le->ptr;
#if HAVE_PQPROTOCOLVERSION && HAVE_PQPARAMETERSTATUS
			if (PQprotocolVersion(pgsql) >= 3 && atof(PQparameterStatus(pgsql, "server_version")) >= 7.2) {
#else
			if (atof(PG_VERSION) >= 7.2) {
#endif
				pg_result = PQexec(pgsql, "RESET ALL;");
				PQclear(pg_result);
			}
		}
		RETVAL_RES(zend_register_resource(pgsql, le_plink));
	} else { /* Non persistent connection */
		zend_resource *index_ptr, new_index_ptr;

		/* first we check the hash for the hashed_details key.  if it exists,
		 * it should point us to the right offset where the actual pgsql link sits.
		 * if it doesn't, open a new pgsql link, add it to the resource list,
		 * and add a pointer to it with hashed_details as the key.
		 */
		if (!(connect_type & PGSQL_CONNECT_FORCE_NEW)
			&& (index_ptr = zend_hash_find_ptr(&EG(regular_list), str.s)) != NULL) {
			zend_resource *link;

			if (index_ptr->type != le_index_ptr) {
				goto err;
			}

			link = (zend_resource *)index_ptr->ptr;
			if (link->ptr && (link->type == le_link || link->type == le_plink)) {
				php_pgsql_set_default_link(link);
				GC_REFCOUNT(link)++;
				RETVAL_RES(link);
				goto cleanup;
			} else {
				zend_hash_del(&EG(regular_list), str.s);
			}
		}
		if (PGG(max_links) != -1 && PGG(num_links) >= PGG(max_links)) {
			php_error_docref(NULL, E_WARNING, "Cannot create new link. Too many open links (%pd)", PGG(num_links));
			goto err;
		}

		/* Non-blocking connect */
		if (connect_type & PGSQL_CONNECT_ASYNC) {
			if (connstring) {
				pgsql = PQconnectStart(connstring);
				if (pgsql==NULL || PQstatus(pgsql)==CONNECTION_BAD) {
					PHP_PQ_ERROR("Unable to connect to PostgreSQL server: %s", pgsql);
					if (pgsql) {
						PQfinish(pgsql);
					}
					goto err;
				}
			} else {
				php_error_docref(NULL, E_WARNING, "Connection string required for async connections");
				goto err;
			}
		} else {
			if (connstring) {
				pgsql = PQconnectdb(connstring);
			} else {
				pgsql = PQsetdb(host,port,options,tty,dbname);
			}
			if (pgsql==NULL || PQstatus(pgsql)==CONNECTION_BAD) {
				PHP_PQ_ERROR("Unable to connect to PostgreSQL server: %s", pgsql);
				if (pgsql) {
					PQfinish(pgsql);
				}
				goto err;
			}
		}

		/* add it to the list */
		RETVAL_RES(zend_register_resource(pgsql, le_link));

		/* add it to the hash */
		new_index_ptr.ptr = (void *) Z_RES_P(return_value);
		new_index_ptr.type = le_index_ptr;
		if (zend_hash_update_mem(&EG(regular_list), str.s, (void *) &new_index_ptr, sizeof(zend_resource)) == NULL) {
			goto err;
		}
		PGG(num_links)++;
	}
	/* set notice processor */
	if (! PGG(ignore_notices) && Z_TYPE_P(return_value) == IS_RESOURCE) {
		PQsetNoticeProcessor(pgsql, _php_pgsql_notice_handler, (void*)(zend_uintptr_t)Z_RES_HANDLE_P(return_value));
	}
	php_pgsql_set_default_link(Z_RES_P(return_value));

cleanup:
	for (i = 0; i < ZEND_NUM_ARGS(); i++) {
		zval_dtor(&args[i]);
	}
	efree(args);
	smart_str_free(&str);
	return;

err:
	for (i = 0; i < ZEND_NUM_ARGS(); i++) {
		zval_dtor(&args[i]);
	}
	efree(args);
	smart_str_free(&str);
	RETURN_FALSE;
}
/* }}} */

#if 0
/* {{{ php_pgsql_get_default_link
 */
static int php_pgsql_get_default_link(INTERNAL_FUNCTION_PARAMETERS)
{
	if (PGG(default_link)==-1) { /* no link opened yet, implicitly open one */
		ht = 0;
		php_pgsql_do_connect(INTERNAL_FUNCTION_PARAM_PASSTHRU,0);
	}
	return PGG(default_link);
}
/* }}} */
#endif

/* {{{ proto resource pg_connect(string connection_string[, int connect_type] | [string host, string port [, string options [, string tty,]]] string database)
   Open a PostgreSQL connection */
PHP_FUNCTION(pg_connect)
{
	php_pgsql_do_connect(INTERNAL_FUNCTION_PARAM_PASSTHRU,0);
}
/* }}} */

/* {{{ proto resource pg_connect_poll(resource connection)
   Poll the status of an in-progress async PostgreSQL connection attempt*/
PHP_FUNCTION(pg_connect_poll)
{
	zval *pgsql_link;
	PGconn *pgsql;
	int ret;

	if (zend_parse_parameters(ZEND_NUM_ARGS(), "r", &pgsql_link) == FAILURE) {
		return;
	}
	
	if ((pgsql = (PGconn *)zend_fetch_resource2(Z_RES_P(pgsql_link), "PostgreSQL link", le_link, le_plink)) == NULL) {
		RETURN_FALSE;
	}

	ret = PQconnectPoll(pgsql);

	RETURN_LONG(ret);
}
/* }}} */

/* {{{ proto resource pg_pconnect(string connection_string | [string host, string port [, string options [, string tty,]]] string database)
   Open a persistent PostgreSQL connection */
PHP_FUNCTION(pg_pconnect)
{
	php_pgsql_do_connect(INTERNAL_FUNCTION_PARAM_PASSTHRU,1);
}
/* }}} */

/* {{{ proto bool pg_close([resource connection])
   Close a PostgreSQL connection */
PHP_FUNCTION(pg_close)
{
	zval *pgsql_link = NULL;
	zend_resource *link;
	int argc = ZEND_NUM_ARGS();
	PGconn *pgsql;

	if (zend_parse_parameters(argc, "|r", &pgsql_link) == FAILURE) {
		return;
	}

	if (argc == 0) {
		link = FETCH_DEFAULT_LINK();
		CHECK_DEFAULT_LINK(link);
	} else {
		link = Z_RES_P(pgsql_link);
	}

	if ((pgsql = (PGconn *)zend_fetch_resource2(link, "PostgreSQL link", le_link, le_plink)) == NULL) {
		RETURN_FALSE;
	}

	if (argc == 0) { /* explicit resource number */
		zend_list_close(link);
	}

	if (argc || (pgsql_link && Z_RES_P(pgsql_link) == PGG(default_link))) {
		zend_list_close(link);
		PGG(default_link) = NULL;
	}

	RETURN_TRUE;
}
/* }}} */

#define PHP_PG_DBNAME 1
#define PHP_PG_ERROR_MESSAGE 2
#define PHP_PG_OPTIONS 3
#define PHP_PG_PORT 4
#define PHP_PG_TTY 5
#define PHP_PG_HOST 6
#define PHP_PG_VERSION 7

/* {{{ php_pgsql_get_link_info
 */
static void php_pgsql_get_link_info(INTERNAL_FUNCTION_PARAMETERS, int entry_type)
{
	zend_resource *link;
	zval *pgsql_link = NULL;
	int argc = ZEND_NUM_ARGS();
	PGconn *pgsql;
	char *msgbuf;
	char *result;

	if (zend_parse_parameters(argc, "|r", &pgsql_link) == FAILURE) {
		return;
	}

	if (argc == 0) {
		link = FETCH_DEFAULT_LINK();
		CHECK_DEFAULT_LINK(link);
	} else {
		link = Z_RES_P(pgsql_link);
	}

	if ((pgsql = (PGconn *)zend_fetch_resource2(link, "PostgreSQL link", le_link, le_plink)) == NULL) {
		RETURN_FALSE;
	}

	switch(entry_type) {
		case PHP_PG_DBNAME:
			result = PQdb(pgsql);
			break;
		case PHP_PG_ERROR_MESSAGE:
			result = PQErrorMessageTrim(pgsql, &msgbuf);
			RETVAL_STRING(result);
			efree(result);
			return;
		case PHP_PG_OPTIONS:
			result = PQoptions(pgsql);
			break;
		case PHP_PG_PORT:
			result = PQport(pgsql);
			break;
		case PHP_PG_TTY:
			result = PQtty(pgsql);
			break;
		case PHP_PG_HOST:
			result = PQhost(pgsql);
			break;
		case PHP_PG_VERSION:
			array_init(return_value);
			add_assoc_string(return_value, "client", PG_VERSION);
#if HAVE_PQPROTOCOLVERSION
			add_assoc_long(return_value, "protocol", PQprotocolVersion(pgsql));
#if HAVE_PQPARAMETERSTATUS
			if (PQprotocolVersion(pgsql) >= 3) {
				/* 8.0 or grater supports protorol version 3 */
				char *tmp;
				add_assoc_string(return_value, "server", (char*)PQparameterStatus(pgsql, "server_version"));
				tmp = (char*)PQparameterStatus(pgsql, "server_encoding");
				add_assoc_string(return_value, "server_encoding", tmp);
				tmp = (char*)PQparameterStatus(pgsql, "client_encoding");
				add_assoc_string(return_value, "client_encoding", tmp);
				tmp = (char*)PQparameterStatus(pgsql, "is_superuser");
				add_assoc_string(return_value, "is_superuser", tmp);
				tmp = (char*)PQparameterStatus(pgsql, "session_authorization");
				add_assoc_string(return_value, "session_authorization", tmp);
				tmp = (char*)PQparameterStatus(pgsql, "DateStyle");
				add_assoc_string(return_value, "DateStyle", tmp);
				tmp = (char*)PQparameterStatus(pgsql, "IntervalStyle");
				add_assoc_string(return_value, "IntervalStyle", tmp ? tmp : "");
				tmp = (char*)PQparameterStatus(pgsql, "TimeZone");
				add_assoc_string(return_value, "TimeZone", tmp ? tmp : "");
				tmp = (char*)PQparameterStatus(pgsql, "integer_datetimes");
				add_assoc_string(return_value, "integer_datetimes", tmp ? tmp : "");
				tmp = (char*)PQparameterStatus(pgsql, "standard_conforming_strings");
				add_assoc_string(return_value, "standard_conforming_strings", tmp ? tmp : "");
				tmp = (char*)PQparameterStatus(pgsql, "application_name");
				add_assoc_string(return_value, "application_name", tmp ? tmp : "");
			}
#endif
#endif
			return;
		default:
			RETURN_FALSE;
	}
	if (result) {
		RETURN_STRING(result);
	} else {
		RETURN_EMPTY_STRING();
	}
}
/* }}} */

/* {{{ proto string pg_dbname([resource connection])
   Get the database name */
PHP_FUNCTION(pg_dbname)
{
	php_pgsql_get_link_info(INTERNAL_FUNCTION_PARAM_PASSTHRU,PHP_PG_DBNAME);
}
/* }}} */

/* {{{ proto string pg_last_error([resource connection])
   Get the error message string */
PHP_FUNCTION(pg_last_error)
{
	php_pgsql_get_link_info(INTERNAL_FUNCTION_PARAM_PASSTHRU,PHP_PG_ERROR_MESSAGE);
}
/* }}} */

/* {{{ proto string pg_options([resource connection])
   Get the options associated with the connection */
PHP_FUNCTION(pg_options)
{
	php_pgsql_get_link_info(INTERNAL_FUNCTION_PARAM_PASSTHRU,PHP_PG_OPTIONS);
}
/* }}} */

/* {{{ proto int pg_port([resource connection])
   Return the port number associated with the connection */
PHP_FUNCTION(pg_port)
{
	php_pgsql_get_link_info(INTERNAL_FUNCTION_PARAM_PASSTHRU,PHP_PG_PORT);
}
/* }}} */

/* {{{ proto string pg_tty([resource connection])
   Return the tty name associated with the connection */
PHP_FUNCTION(pg_tty)
{
	php_pgsql_get_link_info(INTERNAL_FUNCTION_PARAM_PASSTHRU,PHP_PG_TTY);
}
/* }}} */

/* {{{ proto string pg_host([resource connection])
   Returns the host name associated with the connection */
PHP_FUNCTION(pg_host)
{
	php_pgsql_get_link_info(INTERNAL_FUNCTION_PARAM_PASSTHRU,PHP_PG_HOST);
}
/* }}} */

/* {{{ proto array pg_version([resource connection])
   Returns an array with client, protocol and server version (when available) */
PHP_FUNCTION(pg_version)
{
	php_pgsql_get_link_info(INTERNAL_FUNCTION_PARAM_PASSTHRU,PHP_PG_VERSION);
}
/* }}} */

#if HAVE_PQPARAMETERSTATUS
/* {{{ proto string|false pg_parameter_status([resource connection,] string param_name)
   Returns the value of a server parameter */
PHP_FUNCTION(pg_parameter_status)
{
	zval *pgsql_link = NULL;
	zend_resource *link;
	PGconn *pgsql;
	char *param;
	size_t len;

	if (zend_parse_parameters_ex(ZEND_PARSE_PARAMS_QUIET, ZEND_NUM_ARGS(), "rs", &pgsql_link, &param, &len) == FAILURE) {
		if (zend_parse_parameters(ZEND_NUM_ARGS(), "s", &param, &len) == SUCCESS) {
			link = FETCH_DEFAULT_LINK();
			CHECK_DEFAULT_LINK(link);
		} else {
			RETURN_FALSE;
		}
	} else {
		link = Z_RES_P(pgsql_link);
	}

	if ((pgsql = (PGconn *)zend_fetch_resource2(link, "PostgreSQL link", le_link, le_plink)) == NULL) {
		RETURN_FALSE;
	}

	param = (char*)PQparameterStatus(pgsql, param);
	if (param) {
		RETURN_STRING(param);
	} else {
		RETURN_FALSE;
	}
}
/* }}} */
#endif

/* {{{ proto bool pg_ping([resource connection])
   Ping database. If connection is bad, try to reconnect. */
PHP_FUNCTION(pg_ping)
{
	zval *pgsql_link;
	PGconn *pgsql;
	PGresult *res;
	zend_resource *link;

	if (zend_parse_parameters_ex(ZEND_PARSE_PARAMS_QUIET, ZEND_NUM_ARGS(), "r", &pgsql_link) == SUCCESS) {
		link = Z_RES_P(pgsql_link);
	} else {
		link = FETCH_DEFAULT_LINK();
		CHECK_DEFAULT_LINK(link);
	}

	if ((pgsql = (PGconn *)zend_fetch_resource2(link, "PostgreSQL link", le_link, le_plink)) == NULL) {
		RETURN_FALSE;
	}

	/* ping connection */
	res = PQexec(pgsql, "SELECT 1;");
	PQclear(res);

	/* check status. */
	if (PQstatus(pgsql) == CONNECTION_OK)
		RETURN_TRUE;

	/* reset connection if it's broken */
	PQreset(pgsql);
	if (PQstatus(pgsql) == CONNECTION_OK) {
		RETURN_TRUE;
	}
	RETURN_FALSE;
}
/* }}} */

/* {{{ proto resource pg_query([resource connection,] string query)
   Execute a query */
PHP_FUNCTION(pg_query)
{
	zval *pgsql_link = NULL;
	char *query;
	int  argc = ZEND_NUM_ARGS();
	size_t query_len;
	int leftover = 0;
	zend_resource *link;
	PGconn *pgsql;
	PGresult *pgsql_result;
	ExecStatusType status;
	pgsql_result_handle *pg_result;

	if (argc == 1) {
		if (zend_parse_parameters(ZEND_NUM_ARGS(), "s", &query, &query_len) == FAILURE) {
			return;
		}
		link = FETCH_DEFAULT_LINK();
		CHECK_DEFAULT_LINK(link);
	} else {
		if (zend_parse_parameters(ZEND_NUM_ARGS(), "rs", &pgsql_link, &query, &query_len) == FAILURE) {
			return;
		}
		link = Z_RES_P(pgsql_link);
	}

	if ((pgsql = (PGconn *)zend_fetch_resource2(link, "PostgreSQL link", le_link, le_plink)) == NULL) {
		RETURN_FALSE;
	}

	if (PQ_SETNONBLOCKING(pgsql, 0)) {
		php_error_docref(NULL, E_NOTICE,"Cannot set connection to blocking mode");
		RETURN_FALSE;
	}
	while ((pgsql_result = PQgetResult(pgsql))) {
		PQclear(pgsql_result);
		leftover = 1;
	}
	if (leftover) {
		php_error_docref(NULL, E_NOTICE, "Found results on this connection. Use pg_get_result() to get these results first");
	}
	pgsql_result = PQexec(pgsql, query);
	if ((PGG(auto_reset_persistent) & 2) && PQstatus(pgsql) != CONNECTION_OK) {
		PQclear(pgsql_result);
		PQreset(pgsql);
		pgsql_result = PQexec(pgsql, query);
	}

	if (pgsql_result) {
		status = PQresultStatus(pgsql_result);
	} else {
		status = (ExecStatusType) PQstatus(pgsql);
	}

	switch (status) {
		case PGRES_EMPTY_QUERY:
		case PGRES_BAD_RESPONSE:
		case PGRES_NONFATAL_ERROR:
		case PGRES_FATAL_ERROR:
			PHP_PQ_ERROR("Query failed: %s", pgsql);
			PQclear(pgsql_result);
			RETURN_FALSE;
			break;
		case PGRES_COMMAND_OK: /* successful command that did not return rows */
		default:
			if (pgsql_result) {
				pg_result = (pgsql_result_handle *) emalloc(sizeof(pgsql_result_handle));
				pg_result->conn = pgsql;
				pg_result->result = pgsql_result;
				pg_result->row = 0;
				RETURN_RES(zend_register_resource(pg_result, le_result));
			} else {
				PQclear(pgsql_result);
				RETURN_FALSE;
			}
			break;
	}
}
/* }}} */

#if HAVE_PQEXECPARAMS || HAVE_PQEXECPREPARED || HAVE_PQSENDQUERYPARAMS || HAVE_PQSENDQUERYPREPARED
/* {{{ _php_pgsql_free_params */
static void _php_pgsql_free_params(char **params, int num_params)
{
	if (num_params > 0) {
		int i;
		for (i = 0; i < num_params; i++) {
			if (params[i]) {
				efree(params[i]);
			}
		}
		efree(params);
	}
}
/* }}} */
#endif

#if HAVE_PQEXECPARAMS
/* {{{ proto resource pg_query_params([resource connection,] string query, array params)
   Execute a query */
PHP_FUNCTION(pg_query_params)
{
	zval *pgsql_link = NULL;
	zval *pv_param_arr, *tmp;
	char *query;
	size_t query_len;
	int argc = ZEND_NUM_ARGS();
	int leftover = 0;
	int num_params = 0;
	char **params = NULL;
	zend_resource *link;
	PGconn *pgsql;
	PGresult *pgsql_result;
	ExecStatusType status;
	pgsql_result_handle *pg_result;

	if (argc == 2) {
		if (zend_parse_parameters(argc, "sa", &query, &query_len, &pv_param_arr) == FAILURE) {
			return;
		}
		link = FETCH_DEFAULT_LINK();
		CHECK_DEFAULT_LINK(link);
	} else {
		if (zend_parse_parameters(argc, "rsa", &pgsql_link, &query, &query_len, &pv_param_arr) == FAILURE) {
			return;
		}
		link = Z_RES_P(pgsql_link);
	}

	if ((pgsql = (PGconn *)zend_fetch_resource2(link, "PostgreSQL link", le_link, le_plink)) == NULL) {
		RETURN_FALSE;
	}

	if (PQ_SETNONBLOCKING(pgsql, 0)) {
		php_error_docref(NULL, E_NOTICE,"Cannot set connection to blocking mode");
		RETURN_FALSE;
	}
	while ((pgsql_result = PQgetResult(pgsql))) {
		PQclear(pgsql_result);
		leftover = 1;
	}
	if (leftover) {
		php_error_docref(NULL, E_NOTICE, "Found results on this connection. Use pg_get_result() to get these results first");
	}

	num_params = zend_hash_num_elements(Z_ARRVAL_P(pv_param_arr));
	if (num_params > 0) {
		int i = 0;
		params = (char **)safe_emalloc(sizeof(char *), num_params, 0);

		ZEND_HASH_FOREACH_VAL(Z_ARRVAL_P(pv_param_arr), tmp) {
			ZVAL_DEREF(tmp);
			if (Z_TYPE_P(tmp) == IS_NULL) {
				params[i] = NULL;
			} else {
				zval tmp_val;

				ZVAL_COPY(&tmp_val, tmp);
				convert_to_cstring(&tmp_val);
				if (Z_TYPE(tmp_val) != IS_STRING) {
					php_error_docref(NULL, E_WARNING,"Error converting parameter");
					zval_ptr_dtor(&tmp_val);
					_php_pgsql_free_params(params, num_params);
					RETURN_FALSE;
				}
				params[i] = estrndup(Z_STRVAL(tmp_val), Z_STRLEN(tmp_val));
				zval_ptr_dtor(&tmp_val);
			}
			i++;
		} ZEND_HASH_FOREACH_END();
	}

	pgsql_result = PQexecParams(pgsql, query, num_params,
					NULL, (const char * const *)params, NULL, NULL, 0);
	if ((PGG(auto_reset_persistent) & 2) && PQstatus(pgsql) != CONNECTION_OK) {
		PQclear(pgsql_result);
		PQreset(pgsql);
		pgsql_result = PQexecParams(pgsql, query, num_params,
						NULL, (const char * const *)params, NULL, NULL, 0);
	}

	if (pgsql_result) {
		status = PQresultStatus(pgsql_result);
	} else {
		status = (ExecStatusType) PQstatus(pgsql);
	}

	_php_pgsql_free_params(params, num_params);

	switch (status) {
		case PGRES_EMPTY_QUERY:
		case PGRES_BAD_RESPONSE:
		case PGRES_NONFATAL_ERROR:
		case PGRES_FATAL_ERROR:
			PHP_PQ_ERROR("Query failed: %s", pgsql);
			PQclear(pgsql_result);
			RETURN_FALSE;
			break;
		case PGRES_COMMAND_OK: /* successful command that did not return rows */
		default:
			if (pgsql_result) {
				pg_result = (pgsql_result_handle *) emalloc(sizeof(pgsql_result_handle));
				pg_result->conn = pgsql;
				pg_result->result = pgsql_result;
				pg_result->row = 0;
				RETURN_RES(zend_register_resource(pg_result, le_result));
			} else {
				PQclear(pgsql_result);
				RETURN_FALSE;
			}
			break;
	}
}
/* }}} */
#endif

#if HAVE_PQPREPARE
/* {{{ proto resource pg_prepare([resource connection,] string stmtname, string query)
   Prepare a query for future execution */
PHP_FUNCTION(pg_prepare)
{
	zval *pgsql_link = NULL;
	char *query, *stmtname;
	size_t query_len, stmtname_len;
	int argc = ZEND_NUM_ARGS();
	int leftover = 0;
	PGconn *pgsql;
	zend_resource *link;
	PGresult *pgsql_result;
	ExecStatusType status;
	pgsql_result_handle *pg_result;

	if (argc == 2) {
		if (zend_parse_parameters(argc, "ss", &stmtname, &stmtname_len, &query, &query_len) == FAILURE) {
			return;
		}
		link = FETCH_DEFAULT_LINK();
		CHECK_DEFAULT_LINK(link);
	} else {
		if (zend_parse_parameters(argc, "rss", &pgsql_link, &stmtname, &stmtname_len, &query, &query_len) == FAILURE) {
			return;
		}
		link = Z_RES_P(pgsql_link);
	}

	if ((pgsql = (PGconn *)zend_fetch_resource2(link, "PostgreSQL link", le_link, le_plink)) == NULL) {
		RETURN_FALSE;
	}

	if (PQ_SETNONBLOCKING(pgsql, 0)) {
		php_error_docref(NULL, E_NOTICE,"Cannot set connection to blocking mode");
		RETURN_FALSE;
	}
	while ((pgsql_result = PQgetResult(pgsql))) {
		PQclear(pgsql_result);
		leftover = 1;
	}
	if (leftover) {
		php_error_docref(NULL, E_NOTICE, "Found results on this connection. Use pg_get_result() to get these results first");
	}
	pgsql_result = PQprepare(pgsql, stmtname, query, 0, NULL);
	if ((PGG(auto_reset_persistent) & 2) && PQstatus(pgsql) != CONNECTION_OK) {
		PQclear(pgsql_result);
		PQreset(pgsql);
		pgsql_result = PQprepare(pgsql, stmtname, query, 0, NULL);
	}

	if (pgsql_result) {
		status = PQresultStatus(pgsql_result);
	} else {
		status = (ExecStatusType) PQstatus(pgsql);
	}

	switch (status) {
		case PGRES_EMPTY_QUERY:
		case PGRES_BAD_RESPONSE:
		case PGRES_NONFATAL_ERROR:
		case PGRES_FATAL_ERROR:
			PHP_PQ_ERROR("Query failed: %s", pgsql);
			PQclear(pgsql_result);
			RETURN_FALSE;
			break;
		case PGRES_COMMAND_OK: /* successful command that did not return rows */
		default:
			if (pgsql_result) {
				pg_result = (pgsql_result_handle *) emalloc(sizeof(pgsql_result_handle));
				pg_result->conn = pgsql;
				pg_result->result = pgsql_result;
				pg_result->row = 0;
				RETURN_RES(zend_register_resource(pg_result, le_result));
			} else {
				PQclear(pgsql_result);
				RETURN_FALSE;
			}
			break;
	}
}
/* }}} */
#endif

#if HAVE_PQEXECPREPARED
/* {{{ proto resource pg_execute([resource connection,] string stmtname, array params)
   Execute a prepared query  */
PHP_FUNCTION(pg_execute)
{
	zval *pgsql_link = NULL;
	zval *pv_param_arr, *tmp;
	char *stmtname;
	size_t stmtname_len;
	int argc = ZEND_NUM_ARGS();
	int leftover = 0;
	int num_params = 0;
	char **params = NULL;
	PGconn *pgsql;
	zend_resource *link;
	PGresult *pgsql_result;
	ExecStatusType status;
	pgsql_result_handle *pg_result;

	if (argc == 2) {
		if (zend_parse_parameters(argc, "sa/", &stmtname, &stmtname_len, &pv_param_arr)==FAILURE) {
			return;
		}
		link = FETCH_DEFAULT_LINK();
		CHECK_DEFAULT_LINK(link);
	} else {
		if (zend_parse_parameters(argc, "rsa/", &pgsql_link, &stmtname, &stmtname_len, &pv_param_arr) == FAILURE) {
			return;
		}
		link = Z_RES_P(pgsql_link);
	}

	if ((pgsql = (PGconn *)zend_fetch_resource2(link, "PostgreSQL link", le_link, le_plink)) == NULL) {
		RETURN_FALSE;
	}

	if (PQ_SETNONBLOCKING(pgsql, 0)) {
		php_error_docref(NULL, E_NOTICE,"Cannot set connection to blocking mode");
		RETURN_FALSE;
	}
	while ((pgsql_result = PQgetResult(pgsql))) {
		PQclear(pgsql_result);
		leftover = 1;
	}
	if (leftover) {
		php_error_docref(NULL, E_NOTICE, "Found results on this connection. Use pg_get_result() to get these results first");
	}

	num_params = zend_hash_num_elements(Z_ARRVAL_P(pv_param_arr));
	if (num_params > 0) {
		int i = 0;
		params = (char **)safe_emalloc(sizeof(char *), num_params, 0);

		ZEND_HASH_FOREACH_VAL(Z_ARRVAL_P(pv_param_arr), tmp) {

			if (Z_TYPE_P(tmp) == IS_NULL) {
				params[i] = NULL;
			} else {
				zval tmp_val;

				ZVAL_COPY(&tmp_val, tmp);
				convert_to_string(&tmp_val);
				if (Z_TYPE(tmp_val) != IS_STRING) {
					php_error_docref(NULL, E_WARNING,"Error converting parameter");
					zval_ptr_dtor(&tmp_val);
					_php_pgsql_free_params(params, num_params);
					RETURN_FALSE;
				}
				params[i] = estrndup(Z_STRVAL(tmp_val), Z_STRLEN(tmp_val));
				zval_ptr_dtor(&tmp_val);
			}

			i++;
		} ZEND_HASH_FOREACH_END();
	}

	pgsql_result = PQexecPrepared(pgsql, stmtname, num_params,
					(const char * const *)params, NULL, NULL, 0);
	if ((PGG(auto_reset_persistent) & 2) && PQstatus(pgsql) != CONNECTION_OK) {
		PQclear(pgsql_result);
		PQreset(pgsql);
		pgsql_result = PQexecPrepared(pgsql, stmtname, num_params,
						(const char * const *)params, NULL, NULL, 0);
	}

	if (pgsql_result) {
		status = PQresultStatus(pgsql_result);
	} else {
		status = (ExecStatusType) PQstatus(pgsql);
	}

	_php_pgsql_free_params(params, num_params);

	switch (status) {
		case PGRES_EMPTY_QUERY:
		case PGRES_BAD_RESPONSE:
		case PGRES_NONFATAL_ERROR:
		case PGRES_FATAL_ERROR:
			PHP_PQ_ERROR("Query failed: %s", pgsql);
			PQclear(pgsql_result);
			RETURN_FALSE;
			break;
		case PGRES_COMMAND_OK: /* successful command that did not return rows */
		default:
			if (pgsql_result) {
				pg_result = (pgsql_result_handle *) emalloc(sizeof(pgsql_result_handle));
				pg_result->conn = pgsql;
				pg_result->result = pgsql_result;
				pg_result->row = 0;
				RETURN_RES(zend_register_resource(pg_result, le_result));
			} else {
				PQclear(pgsql_result);
				RETURN_FALSE;
			}
			break;
	}
}
/* }}} */
#endif

#define PHP_PG_NUM_ROWS 1
#define PHP_PG_NUM_FIELDS 2
#define PHP_PG_CMD_TUPLES 3

/* {{{ php_pgsql_get_result_info
 */
static void php_pgsql_get_result_info(INTERNAL_FUNCTION_PARAMETERS, int entry_type)
{
	zval *result;
	PGresult *pgsql_result;
	pgsql_result_handle *pg_result;

	if (zend_parse_parameters(ZEND_NUM_ARGS(), "r", &result) == FAILURE) {
		return;
	}

	if ((pg_result = (pgsql_result_handle *)zend_fetch_resource(Z_RES_P(result), "PostgreSQL result", le_result)) == NULL) {
		RETURN_FALSE;
	}

	pgsql_result = pg_result->result;

	switch (entry_type) {
		case PHP_PG_NUM_ROWS:
			RETVAL_LONG(PQntuples(pgsql_result));
			break;
		case PHP_PG_NUM_FIELDS:
			RETVAL_LONG(PQnfields(pgsql_result));
			break;
		case PHP_PG_CMD_TUPLES:
#if HAVE_PQCMDTUPLES
			RETVAL_LONG(atoi(PQcmdTuples(pgsql_result)));
#else
			php_error_docref(NULL, E_WARNING, "Not supported under this build");
			RETVAL_LONG(0);
#endif
			break;
		default:
			RETURN_FALSE;
	}
}
/* }}} */

/* {{{ proto int pg_num_rows(resource result)
   Return the number of rows in the result */
PHP_FUNCTION(pg_num_rows)
{
	php_pgsql_get_result_info(INTERNAL_FUNCTION_PARAM_PASSTHRU,PHP_PG_NUM_ROWS);
}
/* }}} */

/* {{{ proto int pg_num_fields(resource result)
   Return the number of fields in the result */
PHP_FUNCTION(pg_num_fields)
{
	php_pgsql_get_result_info(INTERNAL_FUNCTION_PARAM_PASSTHRU,PHP_PG_NUM_FIELDS);
}
/* }}} */

#if HAVE_PQCMDTUPLES
/* {{{ proto int pg_affected_rows(resource result)
   Returns the number of affected tuples */
PHP_FUNCTION(pg_affected_rows)
{
	php_pgsql_get_result_info(INTERNAL_FUNCTION_PARAM_PASSTHRU,PHP_PG_CMD_TUPLES);
}
/* }}} */
#endif

/* {{{ proto string pg_last_notice(resource connection)
   Returns the last notice set by the backend */
PHP_FUNCTION(pg_last_notice)
{
	zval *pgsql_link = NULL;
	PGconn *pg_link;
	php_pgsql_notice *notice;

	if (zend_parse_parameters(ZEND_NUM_ARGS(), "r", &pgsql_link) == FAILURE) {
		return;
	}

	/* Just to check if user passed valid resoruce */
	if ((pg_link = (PGconn *)zend_fetch_resource2(Z_RES_P(pgsql_link), "PostgreSQL link", le_link, le_plink)) == NULL) {
		RETURN_FALSE;
	}

	if ((notice = zend_hash_index_find_ptr(&PGG(notices), (zend_ulong)Z_RES_HANDLE_P(pgsql_link))) == NULL) {
		RETURN_FALSE;
	}
	RETURN_STRINGL(notice->message, notice->len);
}
/* }}} */

/* {{{ get_field_name
 */
static char *get_field_name(PGconn *pgsql, Oid oid, HashTable *list)
{
	PGresult *result;
	smart_str str = {0};
	zend_resource *field_type;
	char *ret=NULL;

	/* try to lookup the type in the resource list */
	smart_str_appends(&str, "pgsql_oid_");
	smart_str_append_unsigned(&str, oid);
	smart_str_0(&str);

	if ((field_type = zend_hash_find_ptr(list, str.s)) != NULL) {
		ret = estrdup((char *)field_type->ptr);
	} else { /* hash all oid's */
		int i, num_rows;
		int oid_offset,name_offset;
		char *tmp_oid, *end_ptr, *tmp_name;
		zend_resource new_oid_entry;

		if ((result = PQexec(pgsql, "select oid,typname from pg_type")) == NULL || PQresultStatus(result) != PGRES_TUPLES_OK) {
			if (result) {
				PQclear(result);
			}
			smart_str_free(&str);
			return estrndup("", sizeof("") - 1);
		}
		num_rows = PQntuples(result);
		oid_offset = PQfnumber(result,"oid");
		name_offset = PQfnumber(result,"typname");

		for (i=0; i<num_rows; i++) {
			if ((tmp_oid = PQgetvalue(result,i,oid_offset))==NULL) {
				continue;
			}

			smart_str_free(&str);
			smart_str_appends(&str, "pgsql_oid_");
			smart_str_appends(&str, tmp_oid);
			smart_str_0(&str);

			if ((tmp_name = PQgetvalue(result,i,name_offset))==NULL) {
				continue;
			}
			new_oid_entry.type = le_string;
			new_oid_entry.ptr = estrdup(tmp_name);
			zend_hash_update_mem(list, str.s, (void *) &new_oid_entry, sizeof(zend_resource));
			if (!ret && strtoul(tmp_oid, &end_ptr, 10)==oid) {
				ret = estrdup(tmp_name);
			}
		}
		PQclear(result);
	}

	smart_str_free(&str);
	return ret;
}
/* }}} */

#ifdef HAVE_PQFTABLE
/* {{{ proto mixed pg_field_table(resource result, int field_number[, bool oid_only])
   Returns the name of the table field belongs to, or table's oid if oid_only is true */
PHP_FUNCTION(pg_field_table)
{
	zval *result;
	pgsql_result_handle *pg_result;
	zend_long fnum = -1;
	zend_bool return_oid = 0;
	Oid oid;
	smart_str hash_key = {0};
	char *table_name;
	zend_resource *field_table;

	if (zend_parse_parameters(ZEND_NUM_ARGS(), "rl|b", &result, &fnum, &return_oid) == FAILURE) {
		return;
	}

	if ((pg_result = (pgsql_result_handle *)zend_fetch_resource(Z_RES_P(result), "PostgreSQL result", le_result)) == NULL) {
		RETURN_FALSE;
	}

	if (fnum < 0 || fnum >= PQnfields(pg_result->result)) {
		php_error_docref(NULL, E_WARNING, "Bad field offset specified");
		RETURN_FALSE;
	}

	oid = PQftable(pg_result->result, (int)fnum);

	if (InvalidOid == oid) {
		RETURN_FALSE;
	}

	if (return_oid) {
#if UINT_MAX > ZEND_LONG_MAX /* Oid is unsigned int, we don't need this code, where LONG is wider */
		if (oid > ZEND_LONG_MAX) {
			smart_str oidstr = {0};
			smart_str_append_unsigned(&oidstr, oid);
			smart_str_0(&oidstr);
			RETURN_NEW_STR(oidstr.s);
		} else
#endif
			RETURN_LONG((zend_long)oid);
	}

	/* try to lookup the table name in the resource list */
	smart_str_appends(&hash_key, "pgsql_table_oid_");
	smart_str_append_unsigned(&hash_key, oid);
	smart_str_0(&hash_key);

	if ((field_table = zend_hash_find_ptr(&EG(regular_list), hash_key.s)) != NULL) {
		smart_str_free(&hash_key);
		RETURN_STRING((char *)field_table->ptr);
	} else { /* Not found, lookup by querying PostgreSQL system tables */
		PGresult *tmp_res;
		smart_str querystr = {0};
		zend_resource new_field_table;

		smart_str_appends(&querystr, "select relname from pg_class where oid=");
		smart_str_append_unsigned(&querystr, oid);
		smart_str_0(&querystr);

		if ((tmp_res = PQexec(pg_result->conn, ZSTR_VAL(querystr.s))) == NULL || PQresultStatus(tmp_res) != PGRES_TUPLES_OK) {
			if (tmp_res) {
				PQclear(tmp_res);
			}
			smart_str_free(&querystr);
			smart_str_free(&hash_key);
			RETURN_FALSE;
		}

		smart_str_free(&querystr);

		if ((table_name = PQgetvalue(tmp_res, 0, 0)) == NULL) {
			PQclear(tmp_res);
			smart_str_free(&hash_key);
			RETURN_FALSE;
		}

		new_field_table.type = le_string;
		new_field_table.ptr = estrdup(table_name);
		zend_hash_update_mem(&EG(regular_list), hash_key.s, (void *)&new_field_table, sizeof(zend_resource));

		smart_str_free(&hash_key);
		PQclear(tmp_res);
		RETURN_STRING(table_name);
	}

}
/* }}} */
#endif

#define PHP_PG_FIELD_NAME 1
#define PHP_PG_FIELD_SIZE 2
#define PHP_PG_FIELD_TYPE 3
#define PHP_PG_FIELD_TYPE_OID 4

/* {{{ php_pgsql_get_field_info
 */
static void php_pgsql_get_field_info(INTERNAL_FUNCTION_PARAMETERS, int entry_type)
{
	zval *result;
	zend_long field;
	PGresult *pgsql_result;
	pgsql_result_handle *pg_result;
	Oid oid;

	if (zend_parse_parameters(ZEND_NUM_ARGS(), "rl", &result, &field) == FAILURE) {
		return;
	}

	if ((pg_result = (pgsql_result_handle *)zend_fetch_resource(Z_RES_P(result), "PostgreSQL result", le_result)) == NULL) {
		RETURN_FALSE;
	}


	pgsql_result = pg_result->result;

	if (field < 0 || field >= PQnfields(pgsql_result)) {
		php_error_docref(NULL, E_WARNING, "Bad field offset specified");
		RETURN_FALSE;
	}

	switch (entry_type) {
		case PHP_PG_FIELD_NAME:
			RETURN_STRING(PQfname(pgsql_result, (int)field));
			break;
		case PHP_PG_FIELD_SIZE:
			RETURN_LONG(PQfsize(pgsql_result, (int)field));
			break;
		case PHP_PG_FIELD_TYPE: {
				char *name = get_field_name(pg_result->conn, PQftype(pgsql_result, (int)field), &EG(regular_list));
				RETVAL_STRING(name);
				efree(name);
			}
			break;
		case PHP_PG_FIELD_TYPE_OID:

			oid = PQftype(pgsql_result, (int)field);
#if UINT_MAX > ZEND_LONG_MAX
			if (oid > ZEND_LONG_MAX) {
				smart_str s = {0};
				smart_str_append_unsigned(&s, oid);
				smart_str_0(&s);
				RETURN_NEW_STR(s.s);
			} else
#endif
			{
				RETURN_LONG((zend_long)oid);
			}
			break;
		default:
			RETURN_FALSE;
	}
}
/* }}} */

/* {{{ proto string pg_field_name(resource result, int field_number)
   Returns the name of the field */
PHP_FUNCTION(pg_field_name)
{
	php_pgsql_get_field_info(INTERNAL_FUNCTION_PARAM_PASSTHRU,PHP_PG_FIELD_NAME);
}
/* }}} */

/* {{{ proto int pg_field_size(resource result, int field_number)
   Returns the internal size of the field */
PHP_FUNCTION(pg_field_size)
{
	php_pgsql_get_field_info(INTERNAL_FUNCTION_PARAM_PASSTHRU,PHP_PG_FIELD_SIZE);
}
/* }}} */

/* {{{ proto string pg_field_type(resource result, int field_number)
   Returns the type name for the given field */
PHP_FUNCTION(pg_field_type)
{
	php_pgsql_get_field_info(INTERNAL_FUNCTION_PARAM_PASSTHRU,PHP_PG_FIELD_TYPE);
}
/* }}} */

/* {{{ proto string pg_field_type_oid(resource result, int field_number)
   Returns the type oid for the given field */
PHP_FUNCTION(pg_field_type_oid)
{
	php_pgsql_get_field_info(INTERNAL_FUNCTION_PARAM_PASSTHRU,PHP_PG_FIELD_TYPE_OID);
}
/* }}} */

/* {{{ proto int pg_field_num(resource result, string field_name)
   Returns the field number of the named field */
PHP_FUNCTION(pg_field_num)
{
	zval *result;
	char *field;
	size_t field_len;
	PGresult *pgsql_result;
	pgsql_result_handle *pg_result;

	if (zend_parse_parameters(ZEND_NUM_ARGS(), "rs", &result, &field, &field_len) == FAILURE) {
		return;
	}

	if ((pg_result = (pgsql_result_handle *)zend_fetch_resource(Z_RES_P(result), "PostgreSQL result", le_result)) == NULL) {
		RETURN_FALSE;
	}

	pgsql_result = pg_result->result;

	RETURN_LONG(PQfnumber(pgsql_result, field));
}
/* }}} */

/* {{{ proto mixed pg_fetch_result(resource result, [int row_number,] mixed field_name)
   Returns values from a result identifier */
PHP_FUNCTION(pg_fetch_result)
{
	zval *result, *field=NULL;
	zend_long row;
	PGresult *pgsql_result;
	pgsql_result_handle *pg_result;
	int field_offset, pgsql_row, argc = ZEND_NUM_ARGS();

	if (argc == 2) {
		if (zend_parse_parameters(argc, "rz", &result, &field) == FAILURE) {
			return;
		}
	} else {
		if (zend_parse_parameters(argc, "rlz", &result, &row, &field) == FAILURE) {
			return;
		}
	}

	if ((pg_result = (pgsql_result_handle *)zend_fetch_resource(Z_RES_P(result), "PostgreSQL result", le_result)) == NULL) {
		RETURN_FALSE;
	}

	pgsql_result = pg_result->result;
	if (argc == 2) {
		if (pg_result->row < 0) {
			pg_result->row = 0;
		}
		pgsql_row = pg_result->row;
		if (pgsql_row >= PQntuples(pgsql_result)) {
			RETURN_FALSE;
		}
	} else {
		if (row < 0 || row >= PQntuples(pgsql_result)) {
			php_error_docref(NULL, E_WARNING, "Unable to jump to row %pd on PostgreSQL result index %pd",
							row, Z_LVAL_P(result));
			RETURN_FALSE;
		}
		pgsql_row = (int)row;
	}
	switch (Z_TYPE_P(field)) {
		case IS_STRING:
			field_offset = PQfnumber(pgsql_result, Z_STRVAL_P(field));
			if (field_offset < 0 || field_offset >= PQnfields(pgsql_result)) {
				php_error_docref(NULL, E_WARNING, "Bad column offset specified");
				RETURN_FALSE;
			}
			break;
		default:
			convert_to_long_ex(field);
			if (Z_LVAL_P(field) < 0 || Z_LVAL_P(field) >= PQnfields(pgsql_result)) {
				php_error_docref(NULL, E_WARNING, "Bad column offset specified");
				RETURN_FALSE;
			}
			field_offset = (int)Z_LVAL_P(field);
			break;
	}

	if (PQgetisnull(pgsql_result, pgsql_row, field_offset)) {
		RETVAL_NULL();
	} else {
		RETVAL_STRINGL(PQgetvalue(pgsql_result, pgsql_row, field_offset),
				PQgetlength(pgsql_result, pgsql_row, field_offset));
	}
}
/* }}} */

/* {{{ void php_pgsql_fetch_hash */
static void php_pgsql_fetch_hash(INTERNAL_FUNCTION_PARAMETERS, zend_long result_type, int into_object)
{
	zval                *result, *zrow = NULL;
	PGresult            *pgsql_result;
	pgsql_result_handle *pg_result;
	int             i, num_fields, pgsql_row, use_row;
	zend_long            row = -1;
	char            *field_name;
	zval            *ctor_params = NULL;
	zend_class_entry *ce = NULL;

	if (into_object) {
		zend_string *class_name = NULL;

		if (zend_parse_parameters(ZEND_NUM_ARGS(), "r|z!Sz", &result, &zrow, &class_name, &ctor_params) == FAILURE) {
			return;
		}
		if (!class_name) {
			ce = zend_standard_class_def;
		} else {
			ce = zend_fetch_class(class_name, ZEND_FETCH_CLASS_AUTO);
		}
		if (!ce) {
			php_error_docref(NULL, E_WARNING, "Could not find class '%s'", ZSTR_VAL(class_name));
			return;
		}
		result_type = PGSQL_ASSOC;
	} else {
		if (zend_parse_parameters(ZEND_NUM_ARGS(), "r|z!l", &result, &zrow, &result_type) == FAILURE) {
			return;
		}
	}
	if (zrow == NULL) {
		row = -1;
	} else {
		convert_to_long(zrow);
		row = Z_LVAL_P(zrow);
		if (row < 0) {
			php_error_docref(NULL, E_WARNING, "The row parameter must be greater or equal to zero");
			RETURN_FALSE;
		}
	}
	use_row = ZEND_NUM_ARGS() > 1 && row != -1;

	if (!(result_type & PGSQL_BOTH)) {
		php_error_docref(NULL, E_WARNING, "Invalid result type");
		RETURN_FALSE;
	}

	if ((pg_result = (pgsql_result_handle *)zend_fetch_resource(Z_RES_P(result), "PostgreSQL result", le_result)) == NULL) {
		RETURN_FALSE;
	}

	pgsql_result = pg_result->result;

	if (use_row) {
		if (row < 0 || row >= PQntuples(pgsql_result)) {
			php_error_docref(NULL, E_WARNING, "Unable to jump to row %pd on PostgreSQL result index %pd",
							row, Z_LVAL_P(result));
			RETURN_FALSE;
		}
		pgsql_row = (int)row;
		pg_result->row = pgsql_row;
	} else {
		/* If 2nd param is NULL, use internal row counter to access next row */
		pgsql_row = pg_result->row;
		if (pgsql_row < 0 || pgsql_row >= PQntuples(pgsql_result)) {
			RETURN_FALSE;
		}
		pg_result->row++;
	}

	array_init(return_value);
	for (i = 0, num_fields = PQnfields(pgsql_result); i < num_fields; i++) {
		if (PQgetisnull(pgsql_result, pgsql_row, i)) {
			if (result_type & PGSQL_NUM) {
				add_index_null(return_value, i);
			}
			if (result_type & PGSQL_ASSOC) {
				field_name = PQfname(pgsql_result, i);
				add_assoc_null(return_value, field_name);
			}
		} else {
			char *element = PQgetvalue(pgsql_result, pgsql_row, i);
			if (element) {
				const size_t element_len = strlen(element);

				if (result_type & PGSQL_NUM) {
					add_index_stringl(return_value, i, element, element_len);
				}

				if (result_type & PGSQL_ASSOC) {
					field_name = PQfname(pgsql_result, i);
					add_assoc_stringl(return_value, field_name, element, element_len);
				}
			}
		}
	}

	if (into_object) {
		zval dataset;
		zend_fcall_info fci;
		zend_fcall_info_cache fcc;
		zval retval;

		ZVAL_COPY_VALUE(&dataset, return_value);
		object_and_properties_init(return_value, ce, NULL);
		if (!ce->default_properties_count && !ce->__set) {
			Z_OBJ_P(return_value)->properties = Z_ARR(dataset);
		} else {
			zend_merge_properties(return_value, Z_ARRVAL(dataset));
			zval_ptr_dtor(&dataset);
		}

		if (ce->constructor) {
			fci.size = sizeof(fci);
			fci.function_table = &ce->function_table;
			ZVAL_UNDEF(&fci.function_name);
			fci.symbol_table = NULL;
			fci.object = Z_OBJ_P(return_value);
			fci.retval = &retval;
			fci.params = NULL;
			fci.param_count = 0;
			fci.no_separation = 1;

			if (ctor_params && Z_TYPE_P(ctor_params) != IS_NULL) {
				if (zend_fcall_info_args(&fci, ctor_params) == FAILURE) {
					/* Two problems why we throw exceptions here: PHP is typeless
					 * and hence passing one argument that's not an array could be
					 * by mistake and the other way round is possible, too. The
					 * single value is an array. Also we'd have to make that one
					 * argument passed by reference.
					 */
					zend_throw_exception(zend_ce_exception, "Parameter ctor_params must be an array", 0);
					return;
				}
			}

			fcc.initialized = 1;
			fcc.function_handler = ce->constructor;
			fcc.calling_scope = EG(scope);
			fcc.called_scope = Z_OBJCE_P(return_value);
			fcc.object = Z_OBJ_P(return_value);

			if (zend_call_function(&fci, &fcc) == FAILURE) {
				zend_throw_exception_ex(zend_ce_exception, 0, "Could not execute %s::%s()", ce->name, ce->constructor->common.function_name);
			} else {
				zval_ptr_dtor(&retval);
			}
			if (fci.params) {
				efree(fci.params);
			}
		} else if (ctor_params) {
			zend_throw_exception_ex(zend_ce_exception, 0, "Class %s does not have a constructor hence you cannot use ctor_params", ce->name);
		}
	}
}
/* }}} */

/* {{{ proto array pg_fetch_row(resource result [, int row [, int result_type]])
   Get a row as an enumerated array */
PHP_FUNCTION(pg_fetch_row)
{
	php_pgsql_fetch_hash(INTERNAL_FUNCTION_PARAM_PASSTHRU, PGSQL_NUM, 0);
}
/* }}} */

/* {{{ proto array pg_fetch_assoc(resource result [, int row])
   Fetch a row as an assoc array */
PHP_FUNCTION(pg_fetch_assoc)
{
	/* pg_fetch_assoc() is added from PHP 4.3.0. It should raise error, when
	   there is 3rd parameter */
	if (ZEND_NUM_ARGS() > 2)
		WRONG_PARAM_COUNT;
	php_pgsql_fetch_hash(INTERNAL_FUNCTION_PARAM_PASSTHRU, PGSQL_ASSOC, 0);
}
/* }}} */

/* {{{ proto array pg_fetch_array(resource result [, int row [, int result_type]])
   Fetch a row as an array */
PHP_FUNCTION(pg_fetch_array)
{
	php_pgsql_fetch_hash(INTERNAL_FUNCTION_PARAM_PASSTHRU, PGSQL_BOTH, 0);
}
/* }}} */

/* {{{ proto object pg_fetch_object(resource result [, int row [, string class_name [, NULL|array ctor_params]]])
   Fetch a row as an object */
PHP_FUNCTION(pg_fetch_object)
{
	/* pg_fetch_object() allowed result_type used to be. 3rd parameter
	   must be allowed for compatibility */
	php_pgsql_fetch_hash(INTERNAL_FUNCTION_PARAM_PASSTHRU, PGSQL_ASSOC, 1);
}
/* }}} */

/* {{{ proto array pg_fetch_all(resource result)
   Fetch all rows into array */
PHP_FUNCTION(pg_fetch_all)
{
	zval *result;
	PGresult *pgsql_result;
	pgsql_result_handle *pg_result;

	if (zend_parse_parameters(ZEND_NUM_ARGS(), "r", &result) == FAILURE) {
		return;
	}

	if ((pg_result = (pgsql_result_handle *)zend_fetch_resource(Z_RES_P(result), "PostgreSQL result", le_result)) == NULL) {
		RETURN_FALSE;
	}

	pgsql_result = pg_result->result;
	array_init(return_value);
	if (php_pgsql_result2array(pgsql_result, return_value) == FAILURE) {
		zval_dtor(return_value);
		RETURN_FALSE;
	}
}
/* }}} */

/* {{{ proto array pg_fetch_all_columns(resource result [, int column_number])
   Fetch all rows into array */
PHP_FUNCTION(pg_fetch_all_columns)
{
	zval *result;
	PGresult *pgsql_result;
	pgsql_result_handle *pg_result;
	zend_long colno=0;
	int pg_numrows, pg_row;
	size_t num_fields;

	if (zend_parse_parameters(ZEND_NUM_ARGS(), "r|l", &result, &colno) == FAILURE) {
		RETURN_FALSE;
	}

	if ((pg_result = (pgsql_result_handle *)zend_fetch_resource(Z_RES_P(result), "PostgreSQL result", le_result)) == NULL) {
		RETURN_FALSE;
	}

	pgsql_result = pg_result->result;

	num_fields = PQnfields(pgsql_result);
	if (colno >= (zend_long)num_fields || colno < 0) {
		php_error_docref(NULL, E_WARNING, "Invalid column number '%pd'", colno);
		RETURN_FALSE;
	}

	array_init(return_value);

	if ((pg_numrows = PQntuples(pgsql_result)) <= 0) {
		return;
	}

	for (pg_row = 0; pg_row < pg_numrows; pg_row++) {
		if (PQgetisnull(pgsql_result, pg_row, (int)colno)) {
			add_next_index_null(return_value);
		} else {
			add_next_index_string(return_value, PQgetvalue(pgsql_result, pg_row, (int)colno));
		}
	}
}
/* }}} */

/* {{{ proto bool pg_result_seek(resource result, int offset)
   Set internal row offset */
PHP_FUNCTION(pg_result_seek)
{
	zval *result;
	zend_long row;
	pgsql_result_handle *pg_result;

	if (zend_parse_parameters(ZEND_NUM_ARGS(), "rl", &result, &row) == FAILURE) {
		return;
	}

	if ((pg_result = (pgsql_result_handle *)zend_fetch_resource(Z_RES_P(result), "PostgreSQL result", le_result)) == NULL) {
		RETURN_FALSE;
	}

	if (row < 0 || row >= PQntuples(pg_result->result)) {
		RETURN_FALSE;
	}

	/* seek to offset */
	pg_result->row = (int)row;
	RETURN_TRUE;
}
/* }}} */

#define PHP_PG_DATA_LENGTH 1
#define PHP_PG_DATA_ISNULL 2

/* {{{ php_pgsql_data_info
 */
static void php_pgsql_data_info(INTERNAL_FUNCTION_PARAMETERS, int entry_type)
{
	zval *result, *field;
	zend_long row;
	PGresult *pgsql_result;
	pgsql_result_handle *pg_result;
	int field_offset, pgsql_row, argc = ZEND_NUM_ARGS();

	if (argc == 2) {
		if (zend_parse_parameters(argc, "rz", &result, &field) == FAILURE) {
			return;
		}
	} else {
		if (zend_parse_parameters(argc, "rlz", &result, &row, &field) == FAILURE) {
			return;
		}
	}

	if ((pg_result = (pgsql_result_handle *)zend_fetch_resource(Z_RES_P(result), "PostgreSQL result", le_result)) == NULL) {
		RETURN_FALSE;
	}

	pgsql_result = pg_result->result;
	if (argc == 2) {
		if (pg_result->row < 0) {
			pg_result->row = 0;
		}
		pgsql_row = pg_result->row;
		if (pgsql_row < 0 || pgsql_row >= PQntuples(pgsql_result)) {
			RETURN_FALSE;
		}
	} else {
		if (row < 0 || row >= PQntuples(pgsql_result)) {
			php_error_docref(NULL, E_WARNING, "Unable to jump to row %pd on PostgreSQL result index %pd",
							row, Z_LVAL_P(result));
			RETURN_FALSE;
		}
		pgsql_row = (int)row;
	}

	switch (Z_TYPE_P(field)) {
		case IS_STRING:
			convert_to_string_ex(field);
			field_offset = PQfnumber(pgsql_result, Z_STRVAL_P(field));
			if (field_offset < 0 || field_offset >= PQnfields(pgsql_result)) {
				php_error_docref(NULL, E_WARNING, "Bad column offset specified");
				RETURN_FALSE;
			}
			break;
		default:
			convert_to_long_ex(field);
			if (Z_LVAL_P(field) < 0 || Z_LVAL_P(field) >= PQnfields(pgsql_result)) {
				php_error_docref(NULL, E_WARNING, "Bad column offset specified");
				RETURN_FALSE;
			}
			field_offset = (int)Z_LVAL_P(field);
			break;
	}

	switch (entry_type) {
		case PHP_PG_DATA_LENGTH:
			RETVAL_LONG(PQgetlength(pgsql_result, pgsql_row, field_offset));
			break;
		case PHP_PG_DATA_ISNULL:
			RETVAL_LONG(PQgetisnull(pgsql_result, pgsql_row, field_offset));
			break;
	}
}
/* }}} */

/* {{{ proto int pg_field_prtlen(resource result, [int row,] mixed field_name_or_number)
   Returns the printed length */
PHP_FUNCTION(pg_field_prtlen)
{
	php_pgsql_data_info(INTERNAL_FUNCTION_PARAM_PASSTHRU, PHP_PG_DATA_LENGTH);
}
/* }}} */

/* {{{ proto int pg_field_is_null(resource result, [int row,] mixed field_name_or_number)
   Test if a field is NULL */
PHP_FUNCTION(pg_field_is_null)
{
	php_pgsql_data_info(INTERNAL_FUNCTION_PARAM_PASSTHRU, PHP_PG_DATA_ISNULL);
}
/* }}} */

/* {{{ proto bool pg_free_result(resource result)
   Free result memory */
PHP_FUNCTION(pg_free_result)
{
	zval *result;
	pgsql_result_handle *pg_result;

	if (zend_parse_parameters(ZEND_NUM_ARGS(), "r", &result) == FAILURE) {
		return;
	}

	if ((pg_result = (pgsql_result_handle *)zend_fetch_resource(Z_RES_P(result), "PostgreSQL result", le_result)) == NULL) {
		RETURN_FALSE;
	}

	zend_list_close(Z_RES_P(result));
	RETURN_TRUE;
}
/* }}} */

/* {{{ proto string pg_last_oid(resource result)
   Returns the last object identifier */
PHP_FUNCTION(pg_last_oid)
{
	zval *result;
	PGresult *pgsql_result;
	pgsql_result_handle *pg_result;
#ifdef HAVE_PQOIDVALUE
	Oid oid;
#endif

	if (zend_parse_parameters(ZEND_NUM_ARGS(), "r", &result) == FAILURE) {
		return;
	}

	if ((pg_result = (pgsql_result_handle *)zend_fetch_resource(Z_RES_P(result), "PostgreSQL result", le_result)) == NULL) {
		RETURN_FALSE;
	}

	pgsql_result = pg_result->result;
#ifdef HAVE_PQOIDVALUE
	oid = PQoidValue(pgsql_result);
	if (oid == InvalidOid) {
		RETURN_FALSE;
	}
	PGSQL_RETURN_OID(oid);
#else
	Z_STRVAL_P(return_value) = (char *) PQoidStatus(pgsql_result);
	if (Z_STRVAL_P(return_value)) {
		RETURN_STRING(Z_STRVAL_P(return_value));
	}
	RETURN_EMPTY_STRING();
#endif
}
/* }}} */

/* {{{ proto bool pg_trace(string filename [, string mode [, resource connection]])
   Enable tracing a PostgreSQL connection */
PHP_FUNCTION(pg_trace)
{
	char *z_filename, *mode = "w";
	size_t z_filename_len, mode_len;
	zval *pgsql_link = NULL;
	int argc = ZEND_NUM_ARGS();
	PGconn *pgsql;
	FILE *fp = NULL;
	php_stream *stream;
	zend_resource *link;

	if (zend_parse_parameters(argc, "p|sr", &z_filename, &z_filename_len, &mode, &mode_len, &pgsql_link) == FAILURE) {
		return;
	}

	if (argc < 3) {
		link = FETCH_DEFAULT_LINK();
		CHECK_DEFAULT_LINK(link);
	} else {
		link = Z_RES_P(pgsql_link);
	}

	if ((pgsql = (PGconn *)zend_fetch_resource2(link, "PostgreSQL link", le_link, le_plink)) == NULL) {
		RETURN_FALSE;
	}

	stream = php_stream_open_wrapper(z_filename, mode, REPORT_ERRORS, NULL);

	if (!stream) {
		RETURN_FALSE;
	}

	if (FAILURE == php_stream_cast(stream, PHP_STREAM_AS_STDIO, (void**)&fp, REPORT_ERRORS))	{
		php_stream_close(stream);
		RETURN_FALSE;
	}
	php_stream_auto_cleanup(stream);
	PQtrace(pgsql, fp);
	RETURN_TRUE;
}
/* }}} */

/* {{{ proto bool pg_untrace([resource connection])
   Disable tracing of a PostgreSQL connection */
PHP_FUNCTION(pg_untrace)
{
	zval *pgsql_link = NULL;
	int argc = ZEND_NUM_ARGS();
	PGconn *pgsql;
	zend_resource *link;

	if (zend_parse_parameters(argc, "|r", &pgsql_link) == FAILURE) {
		return;
	}

	if (argc == 0) {
		link = FETCH_DEFAULT_LINK();
		CHECK_DEFAULT_LINK(link);
	} else {
		link = Z_RES_P(pgsql_link);
	}

	if ((pgsql = (PGconn *)zend_fetch_resource2(link, "PostgreSQL link", le_link, le_plink)) == NULL) {
		RETURN_FALSE;
	}

	PQuntrace(pgsql);
	RETURN_TRUE;
}
/* }}} */

/* {{{ proto mixed pg_lo_create([resource connection],[mixed large_object_oid])
   Create a large object */
PHP_FUNCTION(pg_lo_create)
{
	zval *pgsql_link = NULL, *oid = NULL;
	PGconn *pgsql;
	Oid pgsql_oid, wanted_oid = InvalidOid;
	int argc = ZEND_NUM_ARGS();
	zend_resource *link;

	if (zend_parse_parameters(argc, "|zz", &pgsql_link, &oid) == FAILURE) {
		return;
	}

	if ((argc == 1) && (Z_TYPE_P(pgsql_link) != IS_RESOURCE)) {
		oid = pgsql_link;
		pgsql_link = NULL;
	}

	if (pgsql_link == NULL) {
		link = FETCH_DEFAULT_LINK();
		CHECK_DEFAULT_LINK(link);
	} else if ((Z_TYPE_P(pgsql_link) == IS_RESOURCE)) {
		link = Z_RES_P(pgsql_link);
	} else {
		link = NULL;
	}

	if ((pgsql = (PGconn *)zend_fetch_resource2(link, "PostgreSQL link", le_link, le_plink)) == NULL) {
		RETURN_FALSE;
	}

	if (oid) {
#ifndef HAVE_PG_LO_CREATE
		php_error_docref(NULL, E_NOTICE, "Passing OID value is not supported. Upgrade your PostgreSQL");
#else
		switch (Z_TYPE_P(oid)) {
		case IS_STRING:
			{
				char *end_ptr;
				wanted_oid = (Oid)strtoul(Z_STRVAL_P(oid), &end_ptr, 10);
				if ((Z_STRVAL_P(oid)+Z_STRLEN_P(oid)) != end_ptr) {
				/* wrong integer format */
				php_error_docref(NULL, E_NOTICE, "invalid OID value passed");
				RETURN_FALSE;
				}
			}
			break;
		case IS_LONG:
			if (Z_LVAL_P(oid) < (zend_long)InvalidOid) {
				php_error_docref(NULL, E_NOTICE, "invalid OID value passed");
				RETURN_FALSE;
			}
			wanted_oid = (Oid)Z_LVAL_P(oid);
			break;
		default:
			php_error_docref(NULL, E_NOTICE, "invalid OID value passed");
			RETURN_FALSE;
        }
		if ((pgsql_oid = lo_create(pgsql, wanted_oid)) == InvalidOid) {
			php_error_docref(NULL, E_WARNING, "Unable to create PostgreSQL large object");
			RETURN_FALSE;
		}

		PGSQL_RETURN_OID(pgsql_oid);
#endif
	}

	if ((pgsql_oid = lo_creat(pgsql, INV_READ|INV_WRITE)) == InvalidOid) {
		php_error_docref(NULL, E_WARNING, "Unable to create PostgreSQL large object");
		RETURN_FALSE;
	}

	PGSQL_RETURN_OID(pgsql_oid);
}
/* }}} */

/* {{{ proto bool pg_lo_unlink([resource connection,] string large_object_oid)
   Delete a large object */
PHP_FUNCTION(pg_lo_unlink)
{
	zval *pgsql_link = NULL;
	zend_long oid_long;
	char *oid_string, *end_ptr;
	size_t oid_strlen;
	PGconn *pgsql;
	Oid oid;
	zend_resource *link;
	int argc = ZEND_NUM_ARGS();

	/* accept string type since Oid type is unsigned int */
	if (zend_parse_parameters_ex(ZEND_PARSE_PARAMS_QUIET, argc,
								 "rs", &pgsql_link, &oid_string, &oid_strlen) == SUCCESS) {
		oid = (Oid)strtoul(oid_string, &end_ptr, 10);
		if ((oid_string+oid_strlen) != end_ptr) {
			/* wrong integer format */
			php_error_docref(NULL, E_NOTICE, "Wrong OID value passed");
			RETURN_FALSE;
		}
		link = Z_RES_P(pgsql_link);
	}
	else if (zend_parse_parameters_ex(ZEND_PARSE_PARAMS_QUIET, argc,
								 "rl", &pgsql_link, &oid_long) == SUCCESS) {
		if (oid_long <= InvalidOid) {
			php_error_docref(NULL, E_NOTICE, "Invalid OID specified");
			RETURN_FALSE;
		}
		oid = (Oid)oid_long;
		link = Z_RES_P(pgsql_link);
	}
	else if (zend_parse_parameters_ex(ZEND_PARSE_PARAMS_QUIET, argc,
								 "s", &oid_string, &oid_strlen) == SUCCESS) {
		oid = (Oid)strtoul(oid_string, &end_ptr, 10);
		if ((oid_string+oid_strlen) != end_ptr) {
			/* wrong integer format */
			php_error_docref(NULL, E_NOTICE, "Wrong OID value passed");
			RETURN_FALSE;
		}
		link = FETCH_DEFAULT_LINK();
		CHECK_DEFAULT_LINK(link);
	}
	else if (zend_parse_parameters_ex(ZEND_PARSE_PARAMS_QUIET, argc,
								 "l", &oid_long) == SUCCESS) {
		if (oid_long <= InvalidOid) {
			php_error_docref(NULL, E_NOTICE, "Invalid OID is specified");
			RETURN_FALSE;
		}
		oid = (Oid)oid_long;
		link = FETCH_DEFAULT_LINK();
		CHECK_DEFAULT_LINK(link);
	}
	else {
		php_error_docref(NULL, E_WARNING, "Requires 1 or 2 arguments");
		RETURN_FALSE;
	}

	if ((pgsql = (PGconn *)zend_fetch_resource2(link, "PostgreSQL link", le_link, le_plink)) == NULL) {
		RETURN_FALSE;
	}

	if (lo_unlink(pgsql, oid) == -1) {
		php_error_docref(NULL, E_WARNING, "Unable to delete PostgreSQL large object %u", oid);
		RETURN_FALSE;
	}
	RETURN_TRUE;
}
/* }}} */

/* {{{ proto resource pg_lo_open([resource connection,] int large_object_oid, string mode)
   Open a large object and return fd */
PHP_FUNCTION(pg_lo_open)
{
	zval *pgsql_link = NULL;
	zend_long oid_long;
	char *oid_string, *end_ptr, *mode_string;
	size_t oid_strlen, mode_strlen;
	PGconn *pgsql;
	Oid oid;
	int pgsql_mode=0, pgsql_lofd;
	int create = 0;
	pgLofp *pgsql_lofp;
	int argc = ZEND_NUM_ARGS();
	zend_resource *link;

	/* accept string type since Oid is unsigned int */
	if (zend_parse_parameters_ex(ZEND_PARSE_PARAMS_QUIET, argc,
								 "rss", &pgsql_link, &oid_string, &oid_strlen, &mode_string, &mode_strlen) == SUCCESS) {
		oid = (Oid)strtoul(oid_string, &end_ptr, 10);
		if ((oid_string+oid_strlen) != end_ptr) {
			/* wrong integer format */
			php_error_docref(NULL, E_NOTICE, "Wrong OID value passed");
			RETURN_FALSE;
		}
		link = Z_RES_P(pgsql_link);
	}
	else if (zend_parse_parameters_ex(ZEND_PARSE_PARAMS_QUIET, argc,
								 "rls", &pgsql_link, &oid_long, &mode_string, &mode_strlen) == SUCCESS) {
		if (oid_long <= InvalidOid) {
			php_error_docref(NULL, E_NOTICE, "Invalid OID specified");
			RETURN_FALSE;
		}
		oid = (Oid)oid_long;
		link = Z_RES_P(pgsql_link);
	}
	else if (zend_parse_parameters_ex(ZEND_PARSE_PARAMS_QUIET, argc,
								 "ss", &oid_string, &oid_strlen, &mode_string, &mode_strlen) == SUCCESS) {
		oid = (Oid)strtoul(oid_string, &end_ptr, 10);
		if ((oid_string+oid_strlen) != end_ptr) {
			/* wrong integer format */
			php_error_docref(NULL, E_NOTICE, "Wrong OID value passed");
			RETURN_FALSE;
		}
		link = FETCH_DEFAULT_LINK();
		CHECK_DEFAULT_LINK(link);
	}
	else if (zend_parse_parameters_ex(ZEND_PARSE_PARAMS_QUIET, argc,
								 "ls", &oid_long, &mode_string, &mode_strlen) == SUCCESS) {
		if (oid_long <= InvalidOid) {
			php_error_docref(NULL, E_NOTICE, "Invalid OID specified");
			RETURN_FALSE;
		}
		oid = (Oid)oid_long;
		link = FETCH_DEFAULT_LINK();
		CHECK_DEFAULT_LINK(link);
	}
	else {
		php_error_docref(NULL, E_WARNING, "Requires 1 or 2 arguments");
		RETURN_FALSE;
	}

	if ((pgsql = (PGconn *)zend_fetch_resource2(link, "PostgreSQL link", le_link, le_plink)) == NULL) {
		RETURN_FALSE;
	}

	/* r/w/+ is little bit more PHP-like than INV_READ/INV_WRITE and a lot of
	   faster to type. Unfortunately, doesn't behave the same way as fopen()...
	   (Jouni)
	*/

	if (strchr(mode_string, 'r') == mode_string) {
		pgsql_mode |= INV_READ;
		if (strchr(mode_string, '+') == mode_string+1) {
			pgsql_mode |= INV_WRITE;
		}
	}
	if (strchr(mode_string, 'w') == mode_string) {
		pgsql_mode |= INV_WRITE;
		create = 1;
		if (strchr(mode_string, '+') == mode_string+1) {
			pgsql_mode |= INV_READ;
		}
	}

	pgsql_lofp = (pgLofp *) emalloc(sizeof(pgLofp));

	if ((pgsql_lofd = lo_open(pgsql, oid, pgsql_mode)) == -1) {
		if (create) {
			if ((oid = lo_creat(pgsql, INV_READ|INV_WRITE)) == 0) {
				efree(pgsql_lofp);
				php_error_docref(NULL, E_WARNING, "Unable to create PostgreSQL large object");
				RETURN_FALSE;
			} else {
				if ((pgsql_lofd = lo_open(pgsql, oid, pgsql_mode)) == -1) {
					if (lo_unlink(pgsql, oid) == -1) {
						efree(pgsql_lofp);
						php_error_docref(NULL, E_WARNING, "Something is really messed up! Your database is badly corrupted in a way NOT related to PHP");
						RETURN_FALSE;
					}
					efree(pgsql_lofp);
					php_error_docref(NULL, E_WARNING, "Unable to open PostgreSQL large object");
					RETURN_FALSE;
				} else {
					pgsql_lofp->conn = pgsql;
					pgsql_lofp->lofd = pgsql_lofd;
					RETURN_RES(zend_register_resource(pgsql_lofp, le_lofp));
				}
			}
		} else {
			efree(pgsql_lofp);
			php_error_docref(NULL, E_WARNING, "Unable to open PostgreSQL large object");
			RETURN_FALSE;
		}
	} else {
		pgsql_lofp->conn = pgsql;
		pgsql_lofp->lofd = pgsql_lofd;
		RETURN_RES(zend_register_resource(pgsql_lofp, le_lofp));
	}
}
/* }}} */

/* {{{ proto bool pg_lo_close(resource large_object)
   Close a large object */
PHP_FUNCTION(pg_lo_close)
{
	zval *pgsql_lofp;
	pgLofp *pgsql;

	if (zend_parse_parameters(ZEND_NUM_ARGS(), "r", &pgsql_lofp) == FAILURE) {
		return;
	}

	if ((pgsql = (pgLofp *)zend_fetch_resource(Z_RES_P(pgsql_lofp), "PostgreSQL large object", le_lofp)) == NULL) {
		RETURN_FALSE;
	}

	if (lo_close((PGconn *)pgsql->conn, pgsql->lofd) < 0) {
		php_error_docref(NULL, E_WARNING, "Unable to close PostgreSQL large object descriptor %d", pgsql->lofd);
		RETVAL_FALSE;
	} else {
		RETVAL_TRUE;
	}

	zend_list_close(Z_RES_P(pgsql_lofp));
	return;
}
/* }}} */

#define PGSQL_LO_READ_BUF_SIZE  8192

/* {{{ proto string pg_lo_read(resource large_object [, int len])
   Read a large object */
PHP_FUNCTION(pg_lo_read)
{
	zval *pgsql_id;
	zend_long len;
	size_t buf_len = PGSQL_LO_READ_BUF_SIZE;
	int nbytes, argc = ZEND_NUM_ARGS();
	zend_string *buf;
	pgLofp *pgsql;

	if (zend_parse_parameters(argc, "r|l", &pgsql_id, &len) == FAILURE) {
		return;
	}

	if ((pgsql = (pgLofp *)zend_fetch_resource(Z_RES_P(pgsql_id), "PostgreSQL large object", le_lofp)) == NULL) {
		RETURN_FALSE;
	}

	if (argc > 1) {
		buf_len = len < 0 ? 0 : len;
	}

	buf = zend_string_alloc(buf_len, 0);
	if ((nbytes = lo_read((PGconn *)pgsql->conn, pgsql->lofd, ZSTR_VAL(buf), ZSTR_LEN(buf)))<0) {
		zend_string_free(buf);
		RETURN_FALSE;
	}

	ZSTR_LEN(buf) = nbytes;
	ZSTR_VAL(buf)[ZSTR_LEN(buf)] = '\0';
	RETURN_NEW_STR(buf);
}
/* }}} */

/* {{{ proto int pg_lo_write(resource large_object, string buf [, int len])
   Write a large object */
PHP_FUNCTION(pg_lo_write)
{
  	zval *pgsql_id;
  	char *str;
  	zend_long z_len;
	size_t str_len, nbytes;
	size_t len;
	pgLofp *pgsql;
	int argc = ZEND_NUM_ARGS();

	if (zend_parse_parameters(argc, "rs|l", &pgsql_id, &str, &str_len, &z_len) == FAILURE) {
		return;
	}

	if (argc > 2) {
		if (z_len > (zend_long)str_len) {
			php_error_docref(NULL, E_WARNING, "Cannot write more than buffer size %d. Tried to write %pd", str_len, z_len);
			RETURN_FALSE;
		}
		if (z_len < 0) {
			php_error_docref(NULL, E_WARNING, "Buffer size must be larger than 0, but %pd was specified", z_len);
			RETURN_FALSE;
		}
		len = z_len;
	}
	else {
		len = str_len;
	}

	if ((pgsql = (pgLofp *)zend_fetch_resource(Z_RES_P(pgsql_id), "PostgreSQL large object", le_lofp)) == NULL) {
		RETURN_FALSE;
	}

	if ((nbytes = lo_write((PGconn *)pgsql->conn, pgsql->lofd, str, len)) == -1) {
		RETURN_FALSE;
	}

	RETURN_LONG(nbytes);
}
/* }}} */

/* {{{ proto int pg_lo_read_all(resource large_object)
   Read a large object and send straight to browser */
PHP_FUNCTION(pg_lo_read_all)
{
  	zval *pgsql_id;
	int tbytes;
	volatile int nbytes;
	char buf[PGSQL_LO_READ_BUF_SIZE];
	pgLofp *pgsql;

	if (zend_parse_parameters(ZEND_NUM_ARGS(), "r", &pgsql_id) == FAILURE) {
		return;
	}

	if ((pgsql = (pgLofp *)zend_fetch_resource(Z_RES_P(pgsql_id), "PostgreSQL large object", le_lofp)) == NULL) {
		RETURN_FALSE;
	}

	tbytes = 0;
	while ((nbytes = lo_read((PGconn *)pgsql->conn, pgsql->lofd, buf, PGSQL_LO_READ_BUF_SIZE))>0) {
		PHPWRITE(buf, nbytes);
		tbytes += nbytes;
	}
	RETURN_LONG(tbytes);
}
/* }}} */

/* {{{ proto int pg_lo_import([resource connection, ] string filename [, mixed oid])
   Import large object direct from filesystem */
PHP_FUNCTION(pg_lo_import)
{
	zval *pgsql_link = NULL, *oid = NULL;
	char *file_in;
	size_t name_len;
	int argc = ZEND_NUM_ARGS();
	PGconn *pgsql;
	Oid returned_oid;
	zend_resource *link;

	if (zend_parse_parameters_ex(ZEND_PARSE_PARAMS_QUIET, argc,
								 "rp|z", &pgsql_link, &file_in, &name_len, &oid) == SUCCESS) {
		link = Z_RES_P(pgsql_link);
	}
	else if (zend_parse_parameters_ex(ZEND_PARSE_PARAMS_QUIET, argc,
									  "p|z", &file_in, &name_len, &oid) == SUCCESS) {
		link = FETCH_DEFAULT_LINK();
		CHECK_DEFAULT_LINK(link);
	}
	/* old calling convention, deprecated since PHP 4.2 */
	else if (zend_parse_parameters_ex(ZEND_PARSE_PARAMS_QUIET, argc,
									  "pr", &file_in, &name_len, &pgsql_link ) == SUCCESS) {
		php_error_docref(NULL, E_NOTICE, "Old API is used");
		link = Z_RES_P(pgsql_link);
	}
	else {
		WRONG_PARAM_COUNT;
	}

	if (php_check_open_basedir(file_in)) {
		RETURN_FALSE;
	}

	if ((pgsql = (PGconn *)zend_fetch_resource2(link, "PostgreSQL link", le_link, le_plink)) == NULL) {
		RETURN_FALSE;
	}

	if (oid) {
#ifndef HAVE_PG_LO_IMPORT_WITH_OID
		php_error_docref(NULL, E_NOTICE, "OID value passing not supported");
#else
		Oid wanted_oid;
		switch (Z_TYPE_P(oid)) {
		case IS_STRING:
			{
				char *end_ptr;
				wanted_oid = (Oid)strtoul(Z_STRVAL_P(oid), &end_ptr, 10);
				if ((Z_STRVAL_P(oid)+Z_STRLEN_P(oid)) != end_ptr) {
				/* wrong integer format */
				php_error_docref(NULL, E_NOTICE, "invalid OID value passed");
				RETURN_FALSE;
				}
			}
			break;
		case IS_LONG:
			if (Z_LVAL_P(oid) < (zend_long)InvalidOid) {
				php_error_docref(NULL, E_NOTICE, "invalid OID value passed");
				RETURN_FALSE;
			}
			wanted_oid = (Oid)Z_LVAL_P(oid);
			break;
		default:
			php_error_docref(NULL, E_NOTICE, "invalid OID value passed");
			RETURN_FALSE;
        }

       returned_oid = lo_import_with_oid(pgsql, file_in, wanted_oid);

	   if (returned_oid == InvalidOid) {
		   RETURN_FALSE;
	   }

	   PGSQL_RETURN_OID(returned_oid);
#endif
	}

	returned_oid = lo_import(pgsql, file_in);

	if (returned_oid == InvalidOid) {
		RETURN_FALSE;
	}
	PGSQL_RETURN_OID(returned_oid);
}
/* }}} */

/* {{{ proto bool pg_lo_export([resource connection, ] int objoid, string filename)
   Export large object direct to filesystem */
PHP_FUNCTION(pg_lo_export)
{
	zval *pgsql_link = NULL;
	char *file_out, *oid_string, *end_ptr;
	size_t oid_strlen;
	size_t name_len;
	zend_long oid_long;
	Oid oid;
	PGconn *pgsql;
	int argc = ZEND_NUM_ARGS();
	zend_resource *link;

	/* allow string to handle large OID value correctly */
	if (zend_parse_parameters_ex(ZEND_PARSE_PARAMS_QUIET, argc,
								 "rlp", &pgsql_link, &oid_long, &file_out, &name_len) == SUCCESS) {
		if (oid_long <= InvalidOid) {
			php_error_docref(NULL, E_NOTICE, "Invalid OID specified");
			RETURN_FALSE;
		}
		oid = (Oid)oid_long;
		link = Z_RES_P(pgsql_link);
	}
	else if (zend_parse_parameters_ex(ZEND_PARSE_PARAMS_QUIET, argc,
								 "rss", &pgsql_link, &oid_string, &oid_strlen, &file_out, &name_len) == SUCCESS) {
		oid = (Oid)strtoul(oid_string, &end_ptr, 10);
		if ((oid_string+oid_strlen) != end_ptr) {
			/* wrong integer format */
			php_error_docref(NULL, E_NOTICE, "Wrong OID value passed");
			RETURN_FALSE;
		}
		link = Z_RES_P(pgsql_link);
	}
	else if (zend_parse_parameters_ex(ZEND_PARSE_PARAMS_QUIET, argc,
									  "lp",  &oid_long, &file_out, &name_len) == SUCCESS) {
		if (oid_long <= InvalidOid) {
			php_error_docref(NULL, E_NOTICE, "Invalid OID specified");
			RETURN_FALSE;
		}
		oid = (Oid)oid_long;
		link = FETCH_DEFAULT_LINK();
		CHECK_DEFAULT_LINK(link);
	}
	else if (zend_parse_parameters_ex(ZEND_PARSE_PARAMS_QUIET, argc,
								 "sp", &oid_string, &oid_strlen, &file_out, &name_len) == SUCCESS) {
		oid = (Oid)strtoul(oid_string, &end_ptr, 10);
		if ((oid_string+oid_strlen) != end_ptr) {
			/* wrong integer format */
			php_error_docref(NULL, E_NOTICE, "Wrong OID value passed");
			RETURN_FALSE;
		}
		link = FETCH_DEFAULT_LINK();
		CHECK_DEFAULT_LINK(link);
	}
	else if (zend_parse_parameters_ex(ZEND_PARSE_PARAMS_QUIET, argc,
								 "spr", &oid_string, &oid_strlen, &file_out, &name_len, &pgsql_link) == SUCCESS) {
		oid = (Oid)strtoul(oid_string, &end_ptr, 10);
		if ((oid_string+oid_strlen) != end_ptr) {
			/* wrong integer format */
			php_error_docref(NULL, E_NOTICE, "Wrong OID value passed");
			RETURN_FALSE;
		}
		link = Z_RES_P(pgsql_link);
	}
	else if (zend_parse_parameters_ex(ZEND_PARSE_PARAMS_QUIET, argc,
									  "lpr", &oid_long, &file_out, &name_len, &pgsql_link) == SUCCESS) {
		php_error_docref(NULL, E_NOTICE, "Old API is used");
		if (oid_long <= InvalidOid) {
			php_error_docref(NULL, E_NOTICE, "Invalid OID specified");
			RETURN_FALSE;
		}
		oid = (Oid)oid_long;
		link = Z_RES_P(pgsql_link);
	}
	else {
		php_error_docref(NULL, E_WARNING, "Requires 2 or 3 arguments");
		RETURN_FALSE;
	}

	if (php_check_open_basedir(file_out)) {
		RETURN_FALSE;
	}

	if ((pgsql = (PGconn *)zend_fetch_resource2(link, "PostgreSQL link", le_link, le_plink)) == NULL) {
		RETURN_FALSE;
	}

	if (lo_export(pgsql, oid, file_out) == -1) {
		RETURN_FALSE;
	}
	RETURN_TRUE;
}
/* }}} */

/* {{{ proto bool pg_lo_seek(resource large_object, int offset [, int whence])
   Seeks position of large object */
PHP_FUNCTION(pg_lo_seek)
{
	zval *pgsql_id = NULL;
	zend_long result, offset = 0, whence = SEEK_CUR;
	pgLofp *pgsql;
	int argc = ZEND_NUM_ARGS();

	if (zend_parse_parameters(argc, "rl|l", &pgsql_id, &offset, &whence) == FAILURE) {
		return;
	}
	if (whence != SEEK_SET && whence != SEEK_CUR && whence != SEEK_END) {
		php_error_docref(NULL, E_WARNING, "Invalid whence parameter");
		return;
	}

	if ((pgsql = (pgLofp *)zend_fetch_resource(Z_RES_P(pgsql_id), "PostgreSQL large object", le_lofp)) == NULL) {
		RETURN_FALSE;
	}

#if HAVE_PG_LO64
	if (PQserverVersion((PGconn *)pgsql->conn) >= 90300) {
		result = lo_lseek64((PGconn *)pgsql->conn, pgsql->lofd, offset, (int)whence);
	} else {
		result = lo_lseek((PGconn *)pgsql->conn, pgsql->lofd, (int)offset, (int)whence);
	}
#else
	result = lo_lseek((PGconn *)pgsql->conn, pgsql->lofd, offset, whence);
#endif
	if (result > -1) {
		RETURN_TRUE;
	} else {
		RETURN_FALSE;
	}
}
/* }}} */

/* {{{ proto int pg_lo_tell(resource large_object)
   Returns current position of large object */
PHP_FUNCTION(pg_lo_tell)
{
	zval *pgsql_id = NULL;
	zend_long offset = 0;
	pgLofp *pgsql;
	int argc = ZEND_NUM_ARGS();

	if (zend_parse_parameters(argc, "r", &pgsql_id) == FAILURE) {
		return;
	}

	if ((pgsql = (pgLofp *)zend_fetch_resource(Z_RES_P(pgsql_id), "PostgreSQL large object", le_lofp)) == NULL) {
		RETURN_FALSE;
	}

#if HAVE_PG_LO64
	if (PQserverVersion((PGconn *)pgsql->conn) >= 90300) {
		offset = lo_tell64((PGconn *)pgsql->conn, pgsql->lofd);
	} else {
		offset = lo_tell((PGconn *)pgsql->conn, pgsql->lofd);
	}
#else
	offset = lo_tell((PGconn *)pgsql->conn, pgsql->lofd);
#endif
	RETURN_LONG(offset);
}
/* }}} */

#if HAVE_PG_LO_TRUNCATE
/* {{{ proto bool pg_lo_truncate(resource large_object, int size)
   Truncate large object to size */
PHP_FUNCTION(pg_lo_truncate)
{
	zval *pgsql_id = NULL;
	size_t size;
	pgLofp *pgsql;
	int argc = ZEND_NUM_ARGS();
	int result;

	if (zend_parse_parameters(argc, "rl", &pgsql_id, &size) == FAILURE) {
		return;
	}

	if ((pgsql = (pgLofp *)zend_fetch_resource(Z_RES_P(pgsql_id), "PostgreSQL large object", le_lofp)) == NULL) {
		RETURN_FALSE;
	}

#if HAVE_PG_LO64
	if (PQserverVersion((PGconn *)pgsql->conn) >= 90300) {
		result = lo_truncate64((PGconn *)pgsql->conn, pgsql->lofd, size);
	} else {
		result = lo_truncate((PGconn *)pgsql->conn, pgsql->lofd, size);
	}
#else
	result = lo_truncate((PGconn *)pgsql->conn, pgsql->lofd, size);
#endif
	if (!result) {
		RETURN_TRUE;
	} else {
		RETURN_FALSE;
	}
}
/* }}} */
#endif

#if HAVE_PQSETERRORVERBOSITY
/* {{{ proto int pg_set_error_verbosity([resource connection,] int verbosity)
   Set error verbosity */
PHP_FUNCTION(pg_set_error_verbosity)
{
	zval *pgsql_link = NULL;
	zend_long verbosity;
	int argc = ZEND_NUM_ARGS();
	PGconn *pgsql;
	zend_resource *link;

	if (argc == 1) {
		if (zend_parse_parameters(argc, "l", &verbosity) == FAILURE) {
			return;
		}
		link = FETCH_DEFAULT_LINK();
		CHECK_DEFAULT_LINK(link);
	} else {
		if (zend_parse_parameters(argc, "rl", &pgsql_link, &verbosity) == FAILURE) {
			return;
		}
		link = Z_RES_P(pgsql_link);
	}

	if ((pgsql = (PGconn *)zend_fetch_resource2(link, "PostgreSQL link", le_link, le_plink)) == NULL) {
		RETURN_FALSE;
	}

	if (verbosity & (PQERRORS_TERSE|PQERRORS_DEFAULT|PQERRORS_VERBOSE)) {
		RETURN_LONG(PQsetErrorVerbosity(pgsql, verbosity));
	} else {
		RETURN_FALSE;
	}
}
/* }}} */
#endif

#ifdef HAVE_PQCLIENTENCODING
/* {{{ proto int pg_set_client_encoding([resource connection,] string encoding)
   Set client encoding */
PHP_FUNCTION(pg_set_client_encoding)
{
	char *encoding;
	size_t encoding_len;
	zval *pgsql_link = NULL;
	int argc = ZEND_NUM_ARGS();
	PGconn *pgsql;
	zend_resource *link;

	if (argc == 1) {
		if (zend_parse_parameters(argc, "s", &encoding, &encoding_len) == FAILURE) {
			return;
		}
		link = FETCH_DEFAULT_LINK();
		CHECK_DEFAULT_LINK(link);
	} else {
		if (zend_parse_parameters(argc, "rs", &pgsql_link, &encoding, &encoding_len) == FAILURE) {
			return;
		}
		link = Z_RES_P(pgsql_link);
	}

	if ((pgsql = (PGconn *)zend_fetch_resource2(link, "PostgreSQL link", le_link, le_plink)) == NULL) {
		RETURN_FALSE;
	}

	RETURN_LONG(PQsetClientEncoding(pgsql, encoding));
}
/* }}} */

/* {{{ proto string pg_client_encoding([resource connection])
   Get the current client encoding */
PHP_FUNCTION(pg_client_encoding)
{
	zval *pgsql_link = NULL;
	int argc = ZEND_NUM_ARGS();
	PGconn *pgsql;
	zend_resource *link;

	if (zend_parse_parameters(argc, "|r", &pgsql_link) == FAILURE) {
		return;
	}

	if (argc == 0) {
		link = FETCH_DEFAULT_LINK();
		CHECK_DEFAULT_LINK(link);
	} else {
		link = Z_RES_P(pgsql_link);
	}

	if ((pgsql = (PGconn *)zend_fetch_resource2(link, "PostgreSQL link", le_link, le_plink)) == NULL) {
		RETURN_FALSE;
	}

	/* Just do the same as found in PostgreSQL sources... */

	RETURN_STRING((char *) pg_encoding_to_char(PQclientEncoding(pgsql)));
}
/* }}} */
#endif

#if !HAVE_PQGETCOPYDATA
#define	COPYBUFSIZ	8192
#endif

/* {{{ proto bool pg_end_copy([resource connection])
   Sync with backend. Completes the Copy command */
PHP_FUNCTION(pg_end_copy)
{
	zval *pgsql_link = NULL;
	int argc = ZEND_NUM_ARGS();
	PGconn *pgsql;
	int result = 0;
	zend_resource *link;

	if (zend_parse_parameters(argc, "|r", &pgsql_link) == FAILURE) {
		return;
	}

	if (argc == 0) {
		link = FETCH_DEFAULT_LINK();
		CHECK_DEFAULT_LINK(link);
	} else {
		link = Z_RES_P(pgsql_link);
	}

	if ((pgsql = (PGconn *)zend_fetch_resource2(link, "PostgreSQL link", le_link, le_plink)) == NULL) {
		RETURN_FALSE;
	}

	result = PQendcopy(pgsql);

	if (result!=0) {
		PHP_PQ_ERROR("Query failed: %s", pgsql);
		RETURN_FALSE;
	}
	RETURN_TRUE;
}
/* }}} */

/* {{{ proto bool pg_put_line([resource connection,] string query)
   Send null-terminated string to backend server*/
PHP_FUNCTION(pg_put_line)
{
	char *query;
	zval *pgsql_link = NULL;
	size_t query_len;
	PGconn *pgsql;
	zend_resource *link;
	int result = 0, argc = ZEND_NUM_ARGS();

	if (argc == 1) {
		if (zend_parse_parameters(argc, "s", &query, &query_len) == FAILURE) {
			return;
		}
		link = FETCH_DEFAULT_LINK();
		CHECK_DEFAULT_LINK(link);
	} else {
		if (zend_parse_parameters(argc, "rs", &pgsql_link, &query, &query_len) == FAILURE) {
			return;
		}
		link = Z_RES_P(pgsql_link);
	}

	if ((pgsql = (PGconn *)zend_fetch_resource2(link, "PostgreSQL link", le_link, le_plink)) == NULL) {
		RETURN_FALSE;
	}

	result = PQputline(pgsql, query);
	if (result==EOF) {
		PHP_PQ_ERROR("Query failed: %s", pgsql);
		RETURN_FALSE;
	}
	RETURN_TRUE;
}
/* }}} */

/* {{{ proto array pg_copy_to(resource connection, string table_name [, string delimiter [, string null_as]])
   Copy table to array */
PHP_FUNCTION(pg_copy_to)
{
	zval *pgsql_link;
	char *table_name, *pg_delim = NULL, *pg_null_as = NULL;
	size_t table_name_len, pg_delim_len, pg_null_as_len, free_pg_null = 0;
	char *query;
	PGconn *pgsql;
	PGresult *pgsql_result;
	ExecStatusType status;
	int copydone = 0;
#if !HAVE_PQGETCOPYDATA
	char copybuf[COPYBUFSIZ];
#endif
	char *csv = (char *)NULL;
	int ret;
	int argc = ZEND_NUM_ARGS();

	if (zend_parse_parameters(argc, "rs|ss",
							  &pgsql_link, &table_name, &table_name_len,
							  &pg_delim, &pg_delim_len, &pg_null_as, &pg_null_as_len) == FAILURE) {
		return;
	}

	if ((pgsql = (PGconn *)zend_fetch_resource2(Z_RES_P(pgsql_link), "PostgreSQL link", le_link, le_plink)) == NULL) {
		RETURN_FALSE;
	}

	if (!pg_delim) {
		pg_delim = "\t";
	}
	if (!pg_null_as) {
		pg_null_as = estrdup("\\\\N");
		free_pg_null = 1;
	}

	spprintf(&query, 0, "COPY %s TO STDOUT DELIMITERS E'%c' WITH NULL AS E'%s'", table_name, *pg_delim, pg_null_as);

	while ((pgsql_result = PQgetResult(pgsql))) {
		PQclear(pgsql_result);
	}
	pgsql_result = PQexec(pgsql, query);
	if (free_pg_null) {
		efree(pg_null_as);
	}
	efree(query);

	if (pgsql_result) {
		status = PQresultStatus(pgsql_result);
	} else {
		status = (ExecStatusType) PQstatus(pgsql);
	}

	switch (status) {
		case PGRES_COPY_OUT:
			if (pgsql_result) {
				PQclear(pgsql_result);
				array_init(return_value);
#if HAVE_PQGETCOPYDATA
				while (!copydone)
				{
					ret = PQgetCopyData(pgsql, &csv, 0);
					switch (ret) {
						case -1:
							copydone = 1;
							break;
						case 0:
						case -2:
							PHP_PQ_ERROR("getline failed: %s", pgsql);
							RETURN_FALSE;
							break;
						default:
							add_next_index_string(return_value, csv);
							PQfreemem(csv);
							break;
					}
				}
#else
				while (!copydone)
				{
					if ((ret = PQgetline(pgsql, copybuf, COPYBUFSIZ))) {
						PHP_PQ_ERROR("getline failed: %s", pgsql);
						RETURN_FALSE;
					}

					if (copybuf[0] == '\\' &&
						copybuf[1] == '.' &&
						copybuf[2] == '\0')
					{
						copydone = 1;
					}
					else
					{
						if (csv == (char *)NULL) {
							csv = estrdup(copybuf);
						} else {
							csv = (char *)erealloc(csv, strlen(csv) + sizeof(char)*(COPYBUFSIZ+1));
							strcat(csv, copybuf);
						}

						switch (ret)
						{
							case EOF:
								copydone = 1;
							case 0:
								add_next_index_string(return_value, csv);
								efree(csv);
								csv = (char *)NULL;
								break;
							case 1:
								break;
						}
					}
				}
				if (PQendcopy(pgsql)) {
					PHP_PQ_ERROR("endcopy failed: %s", pgsql);
					RETURN_FALSE;
				}
#endif
				while ((pgsql_result = PQgetResult(pgsql))) {
					PQclear(pgsql_result);
				}
			} else {
				PQclear(pgsql_result);
				RETURN_FALSE;
			}
			break;
		default:
			PQclear(pgsql_result);
			PHP_PQ_ERROR("Copy command failed: %s", pgsql);
			RETURN_FALSE;
			break;
	}
}
/* }}} */

/* {{{ proto bool pg_copy_from(resource connection, string table_name , array rows [, string delimiter [, string null_as]])
   Copy table from array */
PHP_FUNCTION(pg_copy_from)
{
	zval *pgsql_link = NULL, *pg_rows;
	zval *value;
	char *table_name, *pg_delim = NULL, *pg_null_as = NULL;
	size_t  table_name_len, pg_delim_len, pg_null_as_len;
	int  pg_null_as_free = 0;
	char *query;
	PGconn *pgsql;
	PGresult *pgsql_result;
	ExecStatusType status;
	int argc = ZEND_NUM_ARGS();

	if (zend_parse_parameters(argc, "rsa|ss",
							  &pgsql_link, &table_name, &table_name_len, &pg_rows,
							  &pg_delim, &pg_delim_len, &pg_null_as, &pg_null_as_len) == FAILURE) {
		return;
	}

	ZEND_FETCH_RESOURCE2(pgsql, PGconn *, &pgsql_link, id, "PostgreSQL link", le_link, le_plink);

	if (!pg_delim) {
		pg_delim = "\t";
	}
	if (!pg_null_as) {
		pg_null_as = estrdup("\\\\N");
		pg_null_as_free = 1;
	}

<<<<<<< HEAD
	if ((pgsql = (PGconn *)zend_fetch_resource2(Z_RES_P(pgsql_link), "PostgreSQL link", le_link, le_plink)) == NULL) {
		RETURN_FALSE;
	}

=======
>>>>>>> 9513187d
	spprintf(&query, 0, "COPY %s FROM STDIN DELIMITERS E'%c' WITH NULL AS E'%s'", table_name, *pg_delim, pg_null_as);
	while ((pgsql_result = PQgetResult(pgsql))) {
		PQclear(pgsql_result);
	}
	pgsql_result = PQexec(pgsql, query);

	if (pg_null_as_free) {
		efree(pg_null_as);
	}
	efree(query);

	if (pgsql_result) {
		status = PQresultStatus(pgsql_result);
	} else {
		status = (ExecStatusType) PQstatus(pgsql);
	}

	switch (status) {
		case PGRES_COPY_IN:
			if (pgsql_result) {
				int command_failed = 0;
				PQclear(pgsql_result);
#if HAVE_PQPUTCOPYDATA
				ZEND_HASH_FOREACH_VAL(Z_ARRVAL_P(pg_rows), value) {
					zval tmp;
					ZVAL_COPY(&tmp, value);
					convert_to_string_ex(&tmp);
					query = (char *)emalloc(Z_STRLEN(tmp) + 2);
					strlcpy(query, Z_STRVAL(tmp), Z_STRLEN(tmp) + 2);
					if(Z_STRLEN(tmp) > 0 && *(query + Z_STRLEN(tmp) - 1) != '\n') {
						strlcat(query, "\n", Z_STRLEN(tmp) + 2);
					}
					if (PQputCopyData(pgsql, query, (int)strlen(query)) != 1) {
						efree(query);
						zval_dtor(&tmp);
						PHP_PQ_ERROR("copy failed: %s", pgsql);
						RETURN_FALSE;
					}
					efree(query);
					zval_dtor(&tmp);
				} ZEND_HASH_FOREACH_END();

				if (PQputCopyEnd(pgsql, NULL) != 1) {
					PHP_PQ_ERROR("putcopyend failed: %s", pgsql);
					RETURN_FALSE;
				}
#else
				ZEND_HASH_FOREACH_VAL(Z_ARRVAL_P(pg_rows), value) {
					zval tmp;
					ZVAL_COPY(&tmp, value);
					convert_to_string_ex(&tmp);
					query = (char *)emalloc(Z_STRLEN(tmp) + 2);
					strlcpy(query, Z_STRVAL(tmp), Z_STRLEN(tmp) + 2);
					if(Z_STRLEN(tmp) > 0 && *(query + Z_STRLEN(tmp) - 1) != '\n') {
						strlcat(query, "\n", Z_STRLEN(tmp) + 2);
					}
					if (PQputline(pgsql, query)==EOF) {
						efree(query);
						zval_dtor(&tmp);
						PHP_PQ_ERROR("copy failed: %s", pgsql);
						RETURN_FALSE;
					}
					efree(query);
					zval_dtor(&tmp);
				} ZEND_HASH_FOREACH_END();

				if (PQputline(pgsql, "\\.\n") == EOF) {
					PHP_PQ_ERROR("putline failed: %s", pgsql);
					RETURN_FALSE;
				}
				if (PQendcopy(pgsql)) {
					PHP_PQ_ERROR("endcopy failed: %s", pgsql);
					RETURN_FALSE;
				}
#endif
				while ((pgsql_result = PQgetResult(pgsql))) {
					if (PGRES_COMMAND_OK != PQresultStatus(pgsql_result)) {
						PHP_PQ_ERROR("Copy command failed: %s", pgsql);
						command_failed = 1;
					}
					PQclear(pgsql_result);
				}
				if (command_failed) {
					RETURN_FALSE;
				}
			} else {
				PQclear(pgsql_result);
				RETURN_FALSE;
			}
			RETURN_TRUE;
			break;
		default:
			PQclear(pgsql_result);
			PHP_PQ_ERROR("Copy command failed: %s", pgsql);
			RETURN_FALSE;
			break;
	}
}
/* }}} */

#ifdef HAVE_PQESCAPE
/* {{{ proto string pg_escape_string([resource connection,] string data)
   Escape string for text/char type */
PHP_FUNCTION(pg_escape_string)
{
	zend_string *from = NULL, *to = NULL;
	zval *pgsql_link;
	zend_resource *link;
#ifdef HAVE_PQESCAPE_CONN
	PGconn *pgsql;
#endif

	switch (ZEND_NUM_ARGS()) {
		case 1:
			if (zend_parse_parameters(ZEND_NUM_ARGS(), "S", &from) == FAILURE) {
				return;
			}
			link = FETCH_DEFAULT_LINK();
			break;
		default:
			if (zend_parse_parameters(ZEND_NUM_ARGS(), "rS", &pgsql_link, &from) == FAILURE) {
				return;
			}
			link = Z_RES_P(pgsql_link);
			break;
	}

	to = zend_string_alloc(ZSTR_LEN(from) * 2, 0);
#ifdef HAVE_PQESCAPE_CONN
	if (link) {
		if ((pgsql = (PGconn *)zend_fetch_resource2(link, "PostgreSQL link", le_link, le_plink)) == NULL) {
			RETURN_FALSE;
		}
		ZSTR_LEN(to) = PQescapeStringConn(pgsql, ZSTR_VAL(to), ZSTR_VAL(from), ZSTR_LEN(from), NULL);
	} else
#endif
	{
		ZSTR_LEN(to) = PQescapeString(ZSTR_VAL(to), ZSTR_VAL(from), ZSTR_LEN(from));
	}

	to = zend_string_truncate(to, ZSTR_LEN(to), 0);
	RETURN_NEW_STR(to);
}
/* }}} */

/* {{{ proto string pg_escape_bytea([resource connection,] string data)
   Escape binary for bytea type  */
PHP_FUNCTION(pg_escape_bytea)
{
	char *from = NULL, *to = NULL;
	size_t to_len;
	size_t from_len;
#ifdef HAVE_PQESCAPE_BYTEA_CONN
	PGconn *pgsql;
#endif
	zval *pgsql_link;
	zend_resource *link;

	switch (ZEND_NUM_ARGS()) {
		case 1:
			if (zend_parse_parameters(ZEND_NUM_ARGS(), "s", &from, &from_len) == FAILURE) {
				return;
			}
			link = FETCH_DEFAULT_LINK();
			break;
		default:
			if (zend_parse_parameters(ZEND_NUM_ARGS(), "rs", &pgsql_link, &from, &from_len) == FAILURE) {
				return;
			}
			link = Z_RES_P(pgsql_link);
			break;
	}

#ifdef HAVE_PQESCAPE_BYTEA_CONN
	if (link) {
		if ((pgsql = (PGconn *)zend_fetch_resource2(link, "PostgreSQL link", le_link, le_plink)) == NULL) {
			RETURN_FALSE;
		}
		to = (char *)PQescapeByteaConn(pgsql, (unsigned char *)from, (size_t)from_len, &to_len);
	} else 
#endif
		to = (char *)PQescapeBytea((unsigned char*)from, from_len, &to_len);

	RETVAL_STRINGL(to, to_len-1); /* to_len includes additional '\0' */
}
/* }}} */

#if !HAVE_PQUNESCAPEBYTEA
/* PQunescapeBytea() from PostgreSQL 7.3 to provide bytea unescape feature to 7.2 users.
   Renamed to php_pgsql_unescape_bytea() */
/*
 *		PQunescapeBytea - converts the null terminated string representation
 *		of a bytea, strtext, into binary, filling a buffer. It returns a
 *		pointer to the buffer which is NULL on error, and the size of the
 *		buffer in retbuflen. The pointer may subsequently be used as an
 *		argument to the function free(3). It is the reverse of PQescapeBytea.
 *
 *		The following transformations are reversed:
 *		'\0' == ASCII  0 == \000
 *		'\'' == ASCII 39 == \'
 *		'\\' == ASCII 92 == \\
 *
 *		States:
 *		0	normal		0->1->2->3->4
 *		1	\			   1->5
 *		2	\0			   1->6
 *		3	\00
 *		4	\000
 *		5	\'
 *		6	\\
 */
static unsigned char * php_pgsql_unescape_bytea(unsigned char *strtext, size_t *retbuflen) /* {{{ */
{
	size_t     buflen;
	unsigned char *buffer,
			   *sp,
			   *bp;
	unsigned int state = 0;

	if (strtext == NULL)
		return NULL;
	buflen = strlen(strtext);	/* will shrink, also we discover if
								 * strtext */
	buffer = (unsigned char *) emalloc(buflen);	/* isn't NULL terminated */
	for (bp = buffer, sp = strtext; *sp != '\0'; bp++, sp++)
	{
		switch (state)
		{
			case 0:
				if (*sp == '\\')
					state = 1;
				*bp = *sp;
				break;
			case 1:
				if (*sp == '\'')	/* state=5 */
				{				/* replace \' with 39 */
					bp--;
					*bp = '\'';
					buflen--;
					state = 0;
				}
				else if (*sp == '\\')	/* state=6 */
				{				/* replace \\ with 92 */
					bp--;
					*bp = '\\';
					buflen--;
					state = 0;
				}
				else
				{
					if (isdigit(*sp))
						state = 2;
					else
						state = 0;
					*bp = *sp;
				}
				break;
			case 2:
				if (isdigit(*sp))
					state = 3;
				else
					state = 0;
				*bp = *sp;
				break;
			case 3:
				if (isdigit(*sp))		/* state=4 */
				{
					unsigned char *start, *end, buf[4]; /* 000 + '\0' */

					bp -= 3;
					memcpy(buf, sp-2, 3);
					buf[3] = '\0';
					start = buf;
					*bp = (unsigned char)strtoul(start, (char **)&end, 8);
					buflen -= 3;
					state = 0;
				}
				else
				{
					*bp = *sp;
					state = 0;
				}
				break;
		}
	}
	buffer = erealloc(buffer, buflen+1);
	buffer[buflen] = '\0';

	*retbuflen = buflen;
	return buffer;
}
/* }}} */
#endif

/* {{{ proto string pg_unescape_bytea(string data)
   Unescape binary for bytea type  */
PHP_FUNCTION(pg_unescape_bytea)
{
	char *from = NULL, *to = NULL, *tmp = NULL;
	size_t to_len;
	size_t from_len;
	if (zend_parse_parameters(ZEND_NUM_ARGS(), "s",
							  &from, &from_len) == FAILURE) {
		return;
	}

#if HAVE_PQUNESCAPEBYTEA
	tmp = (char *)PQunescapeBytea((unsigned char*)from, &to_len);
	to = estrndup(tmp, to_len);
	PQfreemem(tmp);
#else
	to = (char *)php_pgsql_unescape_bytea((unsigned char*)from, &to_len);
#endif
	if (!to) {
		php_error_docref(NULL, E_WARNING,"Invalid parameter");
		RETURN_FALSE;
	}
	RETVAL_STRINGL(to, to_len);
	efree(to);
}
/* }}} */
#endif

#ifdef HAVE_PQESCAPE
static void php_pgsql_escape_internal(INTERNAL_FUNCTION_PARAMETERS, int escape_literal) /* {{{ */ {
	char *from = NULL;
	zval *pgsql_link = NULL;
	PGconn *pgsql;
	size_t from_len;
	char *tmp;
	zend_resource *link;

	switch (ZEND_NUM_ARGS()) {
		case 1:
			if (zend_parse_parameters(ZEND_NUM_ARGS(), "s", &from, &from_len) == FAILURE) {
				return;
			}
			link = FETCH_DEFAULT_LINK();
			CHECK_DEFAULT_LINK(link);
			break;

		default:
			if (zend_parse_parameters(ZEND_NUM_ARGS(), "rs", &pgsql_link, &from, &from_len) == FAILURE) {
				return;
			}
			link = Z_RES_P(pgsql_link);
			break;
	}

	if ((pgsql = (PGconn *)zend_fetch_resource2(link, "PostgreSQL link", le_link, le_plink)) == NULL) {
		RETURN_FALSE;
	}

	if (pgsql == NULL) {
		php_error_docref(NULL, E_WARNING,"Cannot get pgsql link");
		RETURN_FALSE;
	}

	if (escape_literal) {
		tmp = PGSQLescapeLiteral(pgsql, from, (size_t)from_len);
	} else {
		tmp = PGSQLescapeIdentifier(pgsql, from, (size_t)from_len);
	}
	if (!tmp) {
		php_error_docref(NULL, E_WARNING,"Failed to escape");
		RETURN_FALSE;
	}

	RETVAL_STRING(tmp);
	PGSQLfree(tmp);
}
/* }}} */

/* {{{ proto string pg_escape_literal([resource connection,] string data)
   Escape parameter as string literal (i.e. parameter)	*/
PHP_FUNCTION(pg_escape_literal)
{
	php_pgsql_escape_internal(INTERNAL_FUNCTION_PARAM_PASSTHRU, 1);
}
/* }}} */

/* {{{ proto string pg_escape_identifier([resource connection,] string data)
   Escape identifier (i.e. table name, field name)	*/
PHP_FUNCTION(pg_escape_identifier)
{
	php_pgsql_escape_internal(INTERNAL_FUNCTION_PARAM_PASSTHRU, 0);
}
/* }}} */
#endif

/* {{{ proto string pg_result_error(resource result)
   Get error message associated with result */
PHP_FUNCTION(pg_result_error)
{
	zval *result;
	PGresult *pgsql_result;
	pgsql_result_handle *pg_result;
	char *err = NULL;

	if (zend_parse_parameters_ex(ZEND_PARSE_PARAMS_QUIET, ZEND_NUM_ARGS(), "r",
								 &result) == FAILURE) {
		RETURN_FALSE;
	}

	if ((pg_result = (pgsql_result_handle *)zend_fetch_resource(Z_RES_P(result), "PostgreSQL result", le_result)) == NULL) {
		RETURN_FALSE;
	}

	pgsql_result = pg_result->result;
	if (!pgsql_result) {
		RETURN_FALSE;
	}
	err = (char *)PQresultErrorMessage(pgsql_result);
	RETURN_STRING(err);
}
/* }}} */

#if HAVE_PQRESULTERRORFIELD
/* {{{ proto string pg_result_error_field(resource result, int fieldcode)
   Get error message field associated with result */
PHP_FUNCTION(pg_result_error_field)
{
	zval *result;
	zend_long fieldcode;
	PGresult *pgsql_result;
	pgsql_result_handle *pg_result;
	char *field = NULL;

	if (zend_parse_parameters_ex(ZEND_PARSE_PARAMS_QUIET, ZEND_NUM_ARGS(), "rl",
								 &result, &fieldcode) == FAILURE) {
		RETURN_FALSE;
	}

	if ((pg_result = (pgsql_result_handle *)zend_fetch_resource(Z_RES_P(result), "PostgreSQL result", le_result)) == NULL) {
		RETURN_FALSE;
	}

	pgsql_result = pg_result->result;
	if (!pgsql_result) {
		RETURN_FALSE;
	}
	if (fieldcode & (PG_DIAG_SEVERITY|PG_DIAG_SQLSTATE|PG_DIAG_MESSAGE_PRIMARY|PG_DIAG_MESSAGE_DETAIL
				|PG_DIAG_MESSAGE_HINT|PG_DIAG_STATEMENT_POSITION
#if PG_DIAG_INTERNAL_POSITION
				|PG_DIAG_INTERNAL_POSITION
#endif
#if PG_DIAG_INTERNAL_QUERY
				|PG_DIAG_INTERNAL_QUERY
#endif
				|PG_DIAG_CONTEXT|PG_DIAG_SOURCE_FILE|PG_DIAG_SOURCE_LINE
				|PG_DIAG_SOURCE_FUNCTION)) {
		field = (char *)PQresultErrorField(pgsql_result, (int)fieldcode);
		if (field == NULL) {
			RETURN_NULL();
		} else {
			RETURN_STRING(field);
		}
	} else {
		RETURN_FALSE;
	}
}
/* }}} */
#endif

/* {{{ proto int pg_connection_status(resource connection)
   Get connection status */
PHP_FUNCTION(pg_connection_status)
{
	zval *pgsql_link = NULL;
	PGconn *pgsql;

	if (zend_parse_parameters_ex(ZEND_PARSE_PARAMS_QUIET, ZEND_NUM_ARGS(), "r",
								 &pgsql_link) == FAILURE) {
		RETURN_FALSE;
	}

	if ((pgsql = (PGconn *)zend_fetch_resource2(Z_RES_P(pgsql_link), "PostgreSQL link", le_link, le_plink)) == NULL) {
		RETURN_FALSE;
	}

	RETURN_LONG(PQstatus(pgsql));
}

/* }}} */

#if HAVE_PGTRANSACTIONSTATUS
/* {{{ proto int pg_transaction_status(resource connection)
   Get transaction status */
PHP_FUNCTION(pg_transaction_status)
{
	zval *pgsql_link = NULL;
	PGconn *pgsql;

	if (zend_parse_parameters_ex(ZEND_PARSE_PARAMS_QUIET, ZEND_NUM_ARGS(), "r",
								 &pgsql_link) == FAILURE) {
		RETURN_FALSE;
	}

	if ((pgsql = (PGconn *)zend_fetch_resource2(Z_RES_P(pgsql_link), "PostgreSQL link", le_link, le_plink)) == NULL) {
		RETURN_FALSE;
	}

	RETURN_LONG(PQtransactionStatus(pgsql));
}
#endif

/* }}} */

/* {{{ proto bool pg_connection_reset(resource connection)
   Reset connection (reconnect) */
PHP_FUNCTION(pg_connection_reset)
{
	zval *pgsql_link;
	PGconn *pgsql;

	if (zend_parse_parameters_ex(ZEND_PARSE_PARAMS_QUIET, ZEND_NUM_ARGS(), "r",
								 &pgsql_link) == FAILURE) {
		RETURN_FALSE;
	}

	if ((pgsql = (PGconn *)zend_fetch_resource2(Z_RES_P(pgsql_link), "PostgreSQL link", le_link, le_plink)) == NULL) {
		RETURN_FALSE;
	}

	PQreset(pgsql);
	if (PQstatus(pgsql) == CONNECTION_BAD) {
		RETURN_FALSE;
	}
	RETURN_TRUE;
}
/* }}} */

#define PHP_PG_ASYNC_IS_BUSY		1
#define PHP_PG_ASYNC_REQUEST_CANCEL 2

/* {{{ php_pgsql_flush_query
 */
static int php_pgsql_flush_query(PGconn *pgsql)
{
	PGresult *res;
	int leftover = 0;

	if (PQ_SETNONBLOCKING(pgsql, 1)) {
		php_error_docref(NULL, E_NOTICE,"Cannot set connection to nonblocking mode");
		return -1;
	}
	while ((res = PQgetResult(pgsql))) {
		PQclear(res);
		leftover++;
	}
	PQ_SETNONBLOCKING(pgsql, 0);
	return leftover;
}
/* }}} */

/* {{{ php_pgsql_do_async
 */
static void php_pgsql_do_async(INTERNAL_FUNCTION_PARAMETERS, int entry_type)
{
	zval *pgsql_link;
	PGconn *pgsql;
	PGresult *pgsql_result;

	if (zend_parse_parameters_ex(ZEND_PARSE_PARAMS_QUIET, ZEND_NUM_ARGS(), "r",
								 &pgsql_link) == FAILURE) {
		RETURN_FALSE;
	}

	if ((pgsql = (PGconn *)zend_fetch_resource2(Z_RES_P(pgsql_link), "PostgreSQL link", le_link, le_plink)) == NULL) {
		RETURN_FALSE;
	}

	if (PQ_SETNONBLOCKING(pgsql, 1)) {
		php_error_docref(NULL, E_NOTICE, "Cannot set connection to nonblocking mode");
		RETURN_FALSE;
	}
	switch(entry_type) {
		case PHP_PG_ASYNC_IS_BUSY:
			PQconsumeInput(pgsql);
			RETVAL_LONG(PQisBusy(pgsql));
			break;
		case PHP_PG_ASYNC_REQUEST_CANCEL:
			RETVAL_LONG(PQrequestCancel(pgsql));
			while ((pgsql_result = PQgetResult(pgsql))) {
				PQclear(pgsql_result);
			}
			break;
		default:
			php_error_docref(NULL, E_ERROR, "PostgreSQL module error, please report this error");
			break;
	}
	if (PQ_SETNONBLOCKING(pgsql, 0)) {
		php_error_docref(NULL, E_NOTICE, "Cannot set connection to blocking mode");
	}
	convert_to_boolean_ex(return_value);
}
/* }}} */

/* {{{ proto bool pg_cancel_query(resource connection)
   Cancel request */
PHP_FUNCTION(pg_cancel_query)
{
	php_pgsql_do_async(INTERNAL_FUNCTION_PARAM_PASSTHRU, PHP_PG_ASYNC_REQUEST_CANCEL);
}
/* }}} */

/* {{{ proto bool pg_connection_busy(resource connection)
   Get connection is busy or not */
PHP_FUNCTION(pg_connection_busy)
{
	php_pgsql_do_async(INTERNAL_FUNCTION_PARAM_PASSTHRU, PHP_PG_ASYNC_IS_BUSY);
}
/* }}} */

static int _php_pgsql_link_has_results(PGconn *pgsql) /* {{{ */
{
	PGresult *result;
	while ((result = PQgetResult(pgsql))) {
		PQclear(result);
		return 1;
	}
	return 0;
}
/* }}} */

/* {{{ proto bool pg_send_query(resource connection, string query)
   Send asynchronous query */
PHP_FUNCTION(pg_send_query)
{
	zval *pgsql_link;
	char *query;
	size_t len;
	PGconn *pgsql;
	int is_non_blocking;
	int ret;

	if (zend_parse_parameters(ZEND_NUM_ARGS(), "rs", &pgsql_link, &query, &len) == FAILURE) {
		return;
	}

	if ((pgsql = (PGconn *)zend_fetch_resource2(Z_RES_P(pgsql_link), "PostgreSQL link", le_link, le_plink)) == NULL) {
		RETURN_FALSE;
	}

	is_non_blocking = PQisnonblocking(pgsql);

	if (is_non_blocking == 0 && PQ_SETNONBLOCKING(pgsql, 1) == -1) {
		php_error_docref(NULL, E_NOTICE, "Cannot set connection to nonblocking mode");
		RETURN_FALSE;
	}

	if (_php_pgsql_link_has_results(pgsql)) {
		php_error_docref(NULL, E_NOTICE,
			"There are results on this connection. Call pg_get_result() until it returns FALSE");
	}

	if (is_non_blocking) {
		if (!PQsendQuery(pgsql, query)) {
			RETURN_FALSE;
		}
		ret = PQflush(pgsql);
	} else {
		if (!PQsendQuery(pgsql, query)) {
			if ((PGG(auto_reset_persistent) & 2) && PQstatus(pgsql) != CONNECTION_OK) {
				PQreset(pgsql);
			}
			if (!PQsendQuery(pgsql, query)) {
				RETURN_FALSE;
			}
		}

		/* Wait to finish sending buffer */
		while ((ret = PQflush(pgsql))) {
			if (ret == -1) {
				php_error_docref(NULL, E_NOTICE, "Could not empty PostgreSQL send buffer");
				break;
			}
			usleep(10000);
		}

		if (PQ_SETNONBLOCKING(pgsql, 0)) {
			php_error_docref(NULL, E_NOTICE, "Cannot set connection to blocking mode");
		}
	}

	if (ret == 0) {
		RETURN_TRUE;
	} else if (ret == -1) {
		RETURN_FALSE;
	} else {
		RETURN_LONG(0);
	}
}
/* }}} */

#if HAVE_PQSENDQUERYPARAMS
/* {{{ proto bool pg_send_query_params(resource connection, string query, array params)
   Send asynchronous parameterized query */
PHP_FUNCTION(pg_send_query_params)
{
	zval *pgsql_link, *pv_param_arr, *tmp;
	int num_params = 0;
	char **params = NULL;
	char *query;
	size_t query_len;
	PGconn *pgsql;
	int is_non_blocking;
	int ret;

	if (zend_parse_parameters(ZEND_NUM_ARGS(), "rsa/", &pgsql_link, &query, &query_len, &pv_param_arr) == FAILURE) {
		return;
	}

	if ((pgsql = (PGconn *)zend_fetch_resource2(Z_RES_P(pgsql_link), "PostgreSQL link", le_link, le_plink)) == NULL) {
		RETURN_FALSE;
	}

	is_non_blocking = PQisnonblocking(pgsql);

	if (is_non_blocking == 0 && PQ_SETNONBLOCKING(pgsql, 1) == -1) {
		php_error_docref(NULL, E_NOTICE, "Cannot set connection to nonblocking mode");
		RETURN_FALSE;
	}

	if (_php_pgsql_link_has_results(pgsql)) {
		php_error_docref(NULL, E_NOTICE,
			"There are results on this connection. Call pg_get_result() until it returns FALSE");
	}

	num_params = zend_hash_num_elements(Z_ARRVAL_P(pv_param_arr));
	if (num_params > 0) {
		int i = 0;
		params = (char **)safe_emalloc(sizeof(char *), num_params, 0);

		ZEND_HASH_FOREACH_VAL(Z_ARRVAL_P(pv_param_arr), tmp) {

			if (Z_TYPE_P(tmp) == IS_NULL) {
				params[i] = NULL;
			} else {
				zval tmp_val;
				ZVAL_COPY(&tmp_val, tmp);
				convert_to_string(&tmp_val);
				if (Z_TYPE(tmp_val) != IS_STRING) {
					php_error_docref(NULL, E_WARNING,"Error converting parameter");
					zval_ptr_dtor(&tmp_val);
					_php_pgsql_free_params(params, num_params);
					RETURN_FALSE;
				}
				params[i] = estrndup(Z_STRVAL(tmp_val), Z_STRLEN(tmp_val));
				zval_ptr_dtor(&tmp_val);
			}

			i++;
		} ZEND_HASH_FOREACH_END();
	}

	if (PQsendQueryParams(pgsql, query, num_params, NULL, (const char * const *)params, NULL, NULL, 0)) {
		_php_pgsql_free_params(params, num_params);
	} else if (is_non_blocking) {
		_php_pgsql_free_params(params, num_params);
		RETURN_FALSE;
	} else {
		if ((PGG(auto_reset_persistent) & 2) && PQstatus(pgsql) != CONNECTION_OK) {
			PQreset(pgsql);
		}
		if (!PQsendQueryParams(pgsql, query, num_params, NULL, (const char * const *)params, NULL, NULL, 0)) {
			_php_pgsql_free_params(params, num_params);
			RETURN_FALSE;
		}
	}

	if (is_non_blocking) {
		ret = PQflush(pgsql);
	} else {
		/* Wait to finish sending buffer */
		while ((ret = PQflush(pgsql))) {
			if (ret == -1) {
				php_error_docref(NULL, E_NOTICE, "Could not empty PostgreSQL send buffer");
				break;
			}
			usleep(10000);
		}

		if (PQ_SETNONBLOCKING(pgsql, 0) != 0) {
			php_error_docref(NULL, E_NOTICE, "Cannot set connection to blocking mode");
		}
	}

	if (ret == 0) {
		RETURN_TRUE;
	} else if (ret == -1) {
		RETURN_FALSE;
	} else {
		RETURN_LONG(0);
	}
}
/* }}} */
#endif

#if HAVE_PQSENDPREPARE
/* {{{ proto bool pg_send_prepare(resource connection, string stmtname, string query)
   Asynchronously prepare a query for future execution */
PHP_FUNCTION(pg_send_prepare)
{
	zval *pgsql_link;
	char *query, *stmtname;
	size_t stmtname_len, query_len;
	PGconn *pgsql;
	int is_non_blocking;
	int ret;

	if (zend_parse_parameters(ZEND_NUM_ARGS(), "rss", &pgsql_link, &stmtname, &stmtname_len, &query, &query_len) == FAILURE) {
		return;
	}

	if ((pgsql = (PGconn *)zend_fetch_resource2(Z_RES_P(pgsql_link), "PostgreSQL link", le_link, le_plink)) == NULL) {
		RETURN_FALSE;
	}

	is_non_blocking = PQisnonblocking(pgsql);

	if (is_non_blocking == 0 && PQ_SETNONBLOCKING(pgsql, 1) == -1) {
		php_error_docref(NULL, E_NOTICE, "Cannot set connection to nonblocking mode");
		RETURN_FALSE;
	}

	if (_php_pgsql_link_has_results(pgsql)) {
		php_error_docref(NULL, E_NOTICE,
			"There are results on this connection. Call pg_get_result() until it returns FALSE");
	}

	if (!PQsendPrepare(pgsql, stmtname, query, 0, NULL)) {
		if (is_non_blocking) {
			RETURN_FALSE;
		} else {
			if ((PGG(auto_reset_persistent) & 2) && PQstatus(pgsql) != CONNECTION_OK) {
				PQreset(pgsql);
			}
			if (!PQsendPrepare(pgsql, stmtname, query, 0, NULL)) {
				RETURN_FALSE;
			}
		}
	}

	if (is_non_blocking) {
		ret = PQflush(pgsql);
	} else {
		/* Wait to finish sending buffer */
		while ((ret = PQflush(pgsql))) {
			if (ret == -1) {
				php_error_docref(NULL, E_NOTICE, "Could not empty PostgreSQL send buffer");
				break;
			}
			usleep(10000);
		}
		if (PQ_SETNONBLOCKING(pgsql, 0) != 0) {
			php_error_docref(NULL, E_NOTICE, "Cannot set connection to blocking mode");
		}
	}

	if (ret == 0) {
		RETURN_TRUE;
	} else if (ret == -1) {
		RETURN_FALSE;
	} else {
		RETURN_LONG(0);
	}
}
/* }}} */
#endif

#if HAVE_PQSENDQUERYPREPARED
/* {{{ proto bool pg_send_execute(resource connection, string stmtname, array params)
   Executes prevriously prepared stmtname asynchronously */
PHP_FUNCTION(pg_send_execute)
{
	zval *pgsql_link;
	zval *pv_param_arr, *tmp;
	int num_params = 0;
	char **params = NULL;
	char *stmtname;
	size_t stmtname_len;
	PGconn *pgsql;
	int is_non_blocking;
	int ret;

	if (zend_parse_parameters(ZEND_NUM_ARGS(), "rsa", &pgsql_link, &stmtname, &stmtname_len, &pv_param_arr) == FAILURE) {
		return;
	}

	if ((pgsql = (PGconn *)zend_fetch_resource2(Z_RES_P(pgsql_link), "PostgreSQL link", le_link, le_plink)) == NULL) {
		RETURN_FALSE;
	}

	is_non_blocking = PQisnonblocking(pgsql);

	if (is_non_blocking == 0 && PQ_SETNONBLOCKING(pgsql, 1) == -1) {
		php_error_docref(NULL, E_NOTICE, "Cannot set connection to nonblocking mode");
		RETURN_FALSE;
	}

	if (_php_pgsql_link_has_results(pgsql)) {
		php_error_docref(NULL, E_NOTICE,
			"There are results on this connection. Call pg_get_result() until it returns FALSE");
	}

	num_params = zend_hash_num_elements(Z_ARRVAL_P(pv_param_arr));
	if (num_params > 0) {
		int i = 0;
		params = (char **)safe_emalloc(sizeof(char *), num_params, 0);

		ZEND_HASH_FOREACH_VAL(Z_ARRVAL_P(pv_param_arr), tmp) {

			if (Z_TYPE_P(tmp) == IS_NULL) {
				params[i] = NULL;
			} else {
				zval tmp_val;
				ZVAL_COPY(&tmp_val, tmp);
				convert_to_string(&tmp_val);
				if (Z_TYPE(tmp_val) != IS_STRING) {
					php_error_docref(NULL, E_WARNING,"Error converting parameter");
					zval_ptr_dtor(&tmp_val);
					_php_pgsql_free_params(params, num_params);
					RETURN_FALSE;
				}
				params[i] = estrndup(Z_STRVAL(tmp_val), Z_STRLEN(tmp_val));
				zval_ptr_dtor(&tmp_val);
			}

			i++;
		} ZEND_HASH_FOREACH_END();
	}

	if (PQsendQueryPrepared(pgsql, stmtname, num_params, (const char * const *)params, NULL, NULL, 0)) {
		_php_pgsql_free_params(params, num_params);
	} else if (is_non_blocking) {
		_php_pgsql_free_params(params, num_params);
		RETURN_FALSE;
	} else {
		if ((PGG(auto_reset_persistent) & 2) && PQstatus(pgsql) != CONNECTION_OK) {
			PQreset(pgsql);
		}
		if (!PQsendQueryPrepared(pgsql, stmtname, num_params, (const char * const *)params, NULL, NULL, 0)) {
			_php_pgsql_free_params(params, num_params);
			RETURN_FALSE;
		}
	}

	if (is_non_blocking) {
		ret = PQflush(pgsql);
	} else {
		/* Wait to finish sending buffer */
		while ((ret = PQflush(pgsql))) {
			if (ret == -1) {
				php_error_docref(NULL, E_NOTICE, "Could not empty PostgreSQL send buffer");
				break;
			}
			usleep(10000);
		}
		if (PQ_SETNONBLOCKING(pgsql, 0) != 0) {
			php_error_docref(NULL, E_NOTICE, "Cannot set connection to blocking mode");
		}
	}

	if (ret == 0) {
		RETURN_TRUE;
	} else if (ret == -1) {
		RETURN_FALSE;
	} else {
		RETURN_LONG(0);
	}
}
/* }}} */
#endif

/* {{{ proto resource pg_get_result(resource connection)
   Get asynchronous query result */
PHP_FUNCTION(pg_get_result)
{
	zval *pgsql_link;
	PGconn *pgsql;
	PGresult *pgsql_result;
	pgsql_result_handle *pg_result;

	if (zend_parse_parameters_ex(ZEND_PARSE_PARAMS_QUIET, ZEND_NUM_ARGS(), "r", &pgsql_link) == FAILURE) {
		RETURN_FALSE;
	}

	if ((pgsql = (PGconn *)zend_fetch_resource2(Z_RES_P(pgsql_link), "PostgreSQL link", le_link, le_plink)) == NULL) {
		RETURN_FALSE;
	}

	pgsql_result = PQgetResult(pgsql);
	if (!pgsql_result) {
		/* no result */
		RETURN_FALSE;
	}
	pg_result = (pgsql_result_handle *) emalloc(sizeof(pgsql_result_handle));
	pg_result->conn = pgsql;
	pg_result->result = pgsql_result;
	pg_result->row = 0;
	RETURN_RES(zend_register_resource(pg_result, le_result));
}
/* }}} */

/* {{{ proto mixed pg_result_status(resource result[, long result_type])
   Get status of query result */
PHP_FUNCTION(pg_result_status)
{
	zval *result;
	zend_long result_type = PGSQL_STATUS_LONG;
	ExecStatusType status;
	PGresult *pgsql_result;
	pgsql_result_handle *pg_result;

	if (zend_parse_parameters_ex(ZEND_PARSE_PARAMS_QUIET, ZEND_NUM_ARGS(), "r|l",
								 &result, &result_type) == FAILURE) {
		RETURN_FALSE;
	}

	if ((pg_result = (pgsql_result_handle *)zend_fetch_resource(Z_RES_P(result), "PostgreSQL result", le_result)) == NULL) {
		RETURN_FALSE;
	}

	pgsql_result = pg_result->result;
	if (result_type == PGSQL_STATUS_LONG) {
		status = PQresultStatus(pgsql_result);
		RETURN_LONG((int)status);
	}
	else if (result_type == PGSQL_STATUS_STRING) {
		RETURN_STRING(PQcmdStatus(pgsql_result));
	}
	else {
		php_error_docref(NULL, E_WARNING, "Optional 2nd parameter should be PGSQL_STATUS_LONG or PGSQL_STATUS_STRING");
		RETURN_FALSE;
	}
}
/* }}} */

/* {{{ proto mixed pg_get_notify([resource connection[, int result_type]])
   Get asynchronous notification */
PHP_FUNCTION(pg_get_notify)
{
	zval *pgsql_link;
	zend_long result_type = PGSQL_ASSOC;
	PGconn *pgsql;
	PGnotify *pgsql_notify;

	if (zend_parse_parameters_ex(ZEND_PARSE_PARAMS_QUIET, ZEND_NUM_ARGS(), "r|l",
								 &pgsql_link, &result_type) == FAILURE) {
		RETURN_FALSE;
	}

	if ((pgsql = (PGconn *)zend_fetch_resource2(Z_RES_P(pgsql_link), "PostgreSQL link", le_link, le_plink)) == NULL) {
		RETURN_FALSE;
	}

	if (!(result_type & PGSQL_BOTH)) {
		php_error_docref(NULL, E_WARNING, "Invalid result type");
		RETURN_FALSE;
	}

	PQconsumeInput(pgsql);
	pgsql_notify = PQnotifies(pgsql);
	if (!pgsql_notify) {
		/* no notify message */
		RETURN_FALSE;
	}
	array_init(return_value);
	if (result_type & PGSQL_NUM) {
		add_index_string(return_value, 0, pgsql_notify->relname);
		add_index_long(return_value, 1, pgsql_notify->be_pid);
#if HAVE_PQPROTOCOLVERSION && HAVE_PQPARAMETERSTATUS
		if (PQprotocolVersion(pgsql) >= 3 && atof(PQparameterStatus(pgsql, "server_version")) >= 9.0) {
#else
		if (atof(PG_VERSION) >= 9.0) {
#endif
#if HAVE_PQPARAMETERSTATUS
			add_index_string(return_value, 2, pgsql_notify->extra);
#endif
		}
	}
	if (result_type & PGSQL_ASSOC) {
		add_assoc_string(return_value, "message", pgsql_notify->relname);
		add_assoc_long(return_value, "pid", pgsql_notify->be_pid);
#if HAVE_PQPROTOCOLVERSION && HAVE_PQPARAMETERSTATUS
		if (PQprotocolVersion(pgsql) >= 3 && atof(PQparameterStatus(pgsql, "server_version")) >= 9.0) {
#else
		if (atof(PG_VERSION) >= 9.0) {
#endif
#if HAVE_PQPARAMETERSTATUS
			add_assoc_string(return_value, "payload", pgsql_notify->extra);
#endif
		}
	}
	PQfreemem(pgsql_notify);
}
/* }}} */

/* {{{ proto int pg_get_pid([resource connection)
   Get backend(server) pid */
PHP_FUNCTION(pg_get_pid)
{
	zval *pgsql_link;
	PGconn *pgsql;

	if (zend_parse_parameters_ex(ZEND_PARSE_PARAMS_QUIET, ZEND_NUM_ARGS(), "r",
								 &pgsql_link) == FAILURE) {
		RETURN_FALSE;
	}

	if ((pgsql = (PGconn *)zend_fetch_resource2(Z_RES_P(pgsql_link), "PostgreSQL link", le_link, le_plink)) == NULL) {
		RETURN_FALSE;
	}

	RETURN_LONG(PQbackendPID(pgsql));
}
/* }}} */

static size_t php_pgsql_fd_write(php_stream *stream, const char *buf, size_t count) /* {{{ */
{
	return 0;
}
/* }}} */

static size_t php_pgsql_fd_read(php_stream *stream, char *buf, size_t count) /* {{{ */
{
	return 0;
}
/* }}} */

static int php_pgsql_fd_close(php_stream *stream, int close_handle) /* {{{ */
{
	return EOF;
}
/* }}} */

static int php_pgsql_fd_flush(php_stream *stream) /* {{{ */
{
	return FAILURE;
}
/* }}} */

static int php_pgsql_fd_set_option(php_stream *stream, int option, int value, void *ptrparam) /* {{{ */
{
	PGconn *pgsql = (PGconn *) stream->abstract;
	switch (option) {
		case PHP_STREAM_OPTION_BLOCKING:
			return PQ_SETNONBLOCKING(pgsql, value);
		default:
			return FAILURE;
	}
}
/* }}} */

static int php_pgsql_fd_cast(php_stream *stream, int cast_as, void **ret) /* {{{ */
{
	PGconn *pgsql = (PGconn *) stream->abstract;
	int fd_number;

	switch (cast_as)	{
		case PHP_STREAM_AS_FD_FOR_SELECT:
		case PHP_STREAM_AS_FD:
		case PHP_STREAM_AS_SOCKETD:
			if (ret) {
				fd_number = PQsocket(pgsql);
				if (fd_number == -1) {
					return FAILURE;
				}

				*(php_socket_t *)ret = fd_number;
				return SUCCESS;
			}
		default:
			return FAILURE;
	}
}
/* }}} */

/* {{{ proto resource pg_socket(resource connection)
   Get a read-only handle to the socket underlying the pgsql connection */
PHP_FUNCTION(pg_socket)
{
	zval *pgsql_link;
	php_stream *stream;
	PGconn *pgsql;

	if (zend_parse_parameters(ZEND_NUM_ARGS(), "r", &pgsql_link) == FAILURE) {
		return;
	}

	if ((pgsql = (PGconn *)zend_fetch_resource2(Z_RES_P(pgsql_link), "PostgreSQL link", le_link, le_plink)) == NULL) {
		RETURN_FALSE;
	}

	stream = php_stream_alloc(&php_stream_pgsql_fd_ops, pgsql, NULL, "r");

	if (stream) {
		php_stream_to_zval(stream, return_value);
		return;
	}

	RETURN_FALSE;
}
/* }}} */

/* {{{ proto bool pg_consume_input(resource connection)
   Reads input on the connection */
PHP_FUNCTION(pg_consume_input)
{
	zval *pgsql_link;
	PGconn *pgsql;

	if (zend_parse_parameters(ZEND_NUM_ARGS(), "r", &pgsql_link) == FAILURE) {
		return;
	}

	if ((pgsql = (PGconn *)zend_fetch_resource2(Z_RES_P(pgsql_link), "PostgreSQL link", le_link, le_plink)) == NULL) {
		RETURN_FALSE;
	}

	RETURN_BOOL(PQconsumeInput(pgsql));
}
/* }}} */

/* {{{ proto mixed pg_flush(resource connection)
   Flush outbound query data on the connection */
PHP_FUNCTION(pg_flush)
{
	zval *pgsql_link;
	PGconn *pgsql;
	int ret;
	int is_non_blocking;

	if (zend_parse_parameters(ZEND_NUM_ARGS(), "r", &pgsql_link) == FAILURE) {
		return;
	}

	if ((pgsql = (PGconn *)zend_fetch_resource2(Z_RES_P(pgsql_link), "PostgreSQL link", le_link, le_plink)) == NULL) {
		RETURN_FALSE;
	}

	is_non_blocking = PQisnonblocking(pgsql);

	if (is_non_blocking == 0 && PQ_SETNONBLOCKING(pgsql, 1) == -1) {
		php_error_docref(NULL, E_NOTICE, "Cannot set connection to nonblocking mode");
		RETURN_FALSE;
	}

	ret = PQflush(pgsql);

	if (is_non_blocking == 0 && PQ_SETNONBLOCKING(pgsql, 0) == -1) {
		php_error_docref(NULL, E_NOTICE, "Failed resetting connection to blocking mode");
	}

	switch (ret) {
		case 0: RETURN_TRUE; break;
		case 1: RETURN_LONG(0); break;
		default: RETURN_FALSE;
	}
}
/* }}} */

/* {{{ php_pgsql_meta_data
 * TODO: Add meta_data cache for better performance
 */
PHP_PGSQL_API int php_pgsql_meta_data(PGconn *pg_link, const char *table_name, zval *meta, zend_bool extended)
{
	PGresult *pg_result;
	char *src, *tmp_name, *tmp_name2 = NULL;
	char *escaped;
	smart_str querystr = {0};
	size_t new_len;
	int i, num_rows;
	zval elem;

	if (!*table_name) {
		php_error_docref(NULL, E_WARNING, "The table name must be specified");
		return FAILURE;
	}

	src = estrdup(table_name);
	tmp_name = php_strtok_r(src, ".", &tmp_name2);
	if (!tmp_name) {
		efree(src);
		php_error_docref(NULL, E_WARNING, "The table name must be specified");
		return FAILURE;
	}
	if (!tmp_name2 || !*tmp_name2) {
		/* Default schema */
		tmp_name2 = tmp_name;
		tmp_name = "public";
	}

	if (extended) {
		smart_str_appends(&querystr,
						  "SELECT a.attname, a.attnum, t.typname, a.attlen, a.attnotNULL, a.atthasdef, a.attndims, t.typtype, "
						  "d.description "
						  "FROM pg_class as c "
						  " JOIN pg_attribute a ON (a.attrelid = c.oid) "
						  " JOIN pg_type t ON (a.atttypid = t.oid) "
						  " JOIN pg_namespace n ON (c.relnamespace = n.oid) "
						  " LEFT JOIN pg_description d ON (d.objoid=a.attrelid AND d.objsubid=a.attnum AND c.oid=d.objoid) "
						  "WHERE a.attnum > 0  AND c.relname = '");
	} else {
		smart_str_appends(&querystr,
						  "SELECT a.attname, a.attnum, t.typname, a.attlen, a.attnotnull, a.atthasdef, a.attndims, t.typtype "
						  "FROM pg_class as c "
						  " JOIN pg_attribute a ON (a.attrelid = c.oid) "
						  " JOIN pg_type t ON (a.atttypid = t.oid) "
						  " JOIN pg_namespace n ON (c.relnamespace = n.oid) "
						  "WHERE a.attnum > 0 AND c.relname = '");
	}
	escaped = (char *)safe_emalloc(strlen(tmp_name2), 2, 1);
	new_len = PQescapeStringConn(pg_link, escaped, tmp_name2, strlen(tmp_name2), NULL);
	if (new_len) {
		smart_str_appendl(&querystr, escaped, new_len);
	}
	efree(escaped);

	smart_str_appends(&querystr, "' AND n.nspname = '");
	escaped = (char *)safe_emalloc(strlen(tmp_name), 2, 1);
	new_len = PQescapeStringConn(pg_link, escaped, tmp_name, strlen(tmp_name), NULL);
	if (new_len) {
		smart_str_appendl(&querystr, escaped, new_len);
	}
	efree(escaped);

	smart_str_appends(&querystr, "' ORDER BY a.attnum;");
	smart_str_0(&querystr);
	efree(src);

	pg_result = PQexec(pg_link, ZSTR_VAL(querystr.s));
	if (PQresultStatus(pg_result) != PGRES_TUPLES_OK || (num_rows = PQntuples(pg_result)) == 0) {
		php_error_docref(NULL, E_WARNING, "Table '%s' doesn't exists", table_name);
		smart_str_free(&querystr);
		PQclear(pg_result);
		return FAILURE;
	}
	smart_str_free(&querystr);

	for (i = 0; i < num_rows; i++) {
		char *name;
		array_init(&elem);
		/* pg_attribute.attnum */
		add_assoc_long_ex(&elem, "num", sizeof("num") - 1, atoi(PQgetvalue(pg_result, i, 1)));
		/* pg_type.typname */
		add_assoc_string_ex(&elem, "type", sizeof("type") - 1, PQgetvalue(pg_result, i, 2));
		/* pg_attribute.attlen */
		add_assoc_long_ex(&elem, "len", sizeof("len") - 1, atoi(PQgetvalue(pg_result,i,3)));
		/* pg_attribute.attnonull */
		add_assoc_bool_ex(&elem, "not null", sizeof("not null") - 1, !strcmp(PQgetvalue(pg_result, i, 4), "t"));
		/* pg_attribute.atthasdef */
		add_assoc_bool_ex(&elem, "has default", sizeof("has default") - 1, !strcmp(PQgetvalue(pg_result,i,5), "t"));
		/* pg_attribute.attndims */
		add_assoc_long_ex(&elem, "array dims", sizeof("array dims") - 1, atoi(PQgetvalue(pg_result, i, 6)));
		/* pg_type.typtype */
		add_assoc_bool_ex(&elem, "is enum", sizeof("is enum") - 1, !strcmp(PQgetvalue(pg_result, i, 7), "e"));
		if (extended) {
			/* pg_type.typtype */
			add_assoc_bool_ex(&elem, "is base", sizeof("is base") - 1, !strcmp(PQgetvalue(pg_result, i, 7), "b"));
			add_assoc_bool_ex(&elem, "is composite", sizeof("is composite") - 1, !strcmp(PQgetvalue(pg_result, i, 7), "c"));
			add_assoc_bool_ex(&elem, "is pesudo", sizeof("is pesudo") - 1, !strcmp(PQgetvalue(pg_result, i, 7), "p"));
			/* pg_description.description */
			add_assoc_string_ex(&elem, "description", sizeof("description") - 1, PQgetvalue(pg_result, i, 8));
		}
		/* pg_attribute.attname */
		name = PQgetvalue(pg_result,i,0);
		add_assoc_zval(meta, name, &elem);
	}
	PQclear(pg_result);

	return SUCCESS;
}

/* }}} */

/* {{{ proto array pg_meta_data(resource db, string table [, bool extended])
   Get meta_data */
PHP_FUNCTION(pg_meta_data)
{
	zval *pgsql_link;
	char *table_name;
	size_t table_name_len;
	zend_bool extended=0;
	PGconn *pgsql;

	if (zend_parse_parameters(ZEND_NUM_ARGS(), "rs|b",
							  &pgsql_link, &table_name, &table_name_len, &extended) == FAILURE) {
		return;
	}

	if ((pgsql = (PGconn *)zend_fetch_resource2(Z_RES_P(pgsql_link), "PostgreSQL link", le_link, le_plink)) == NULL) {
		RETURN_FALSE;
	}

	array_init(return_value);
	if (php_pgsql_meta_data(pgsql, table_name, return_value, extended) == FAILURE) {
		zval_dtor(return_value); /* destroy array */
		RETURN_FALSE;
	}
}
/* }}} */

/* {{{ php_pgsql_get_data_type
 */
static php_pgsql_data_type php_pgsql_get_data_type(const char *type_name, size_t len)
{
	/* This is stupid way to do. I'll fix it when I decied how to support
	   user defined types. (Yasuo) */

	/* boolean */
	if (!strcmp(type_name, "bool")|| !strcmp(type_name, "boolean"))
		return PG_BOOL;
	/* object id */
	if (!strcmp(type_name, "oid"))
		return PG_OID;
	/* integer */
	if (!strcmp(type_name, "int2") || !strcmp(type_name, "smallint"))
		return PG_INT2;
	if (!strcmp(type_name, "int4") || !strcmp(type_name, "integer"))
		return PG_INT4;
	if (!strcmp(type_name, "int8") || !strcmp(type_name, "bigint"))
		return PG_INT8;
	/* real and other */
	if (!strcmp(type_name, "float4") || !strcmp(type_name, "real"))
		return PG_FLOAT4;
	if (!strcmp(type_name, "float8") || !strcmp(type_name, "double precision"))
		return PG_FLOAT8;
	if (!strcmp(type_name, "numeric"))
		return PG_NUMERIC;
	if (!strcmp(type_name, "money"))
		return PG_MONEY;
	/* character */
	if (!strcmp(type_name, "text"))
		return PG_TEXT;
	if (!strcmp(type_name, "bpchar") || !strcmp(type_name, "character"))
		return PG_CHAR;
	if (!strcmp(type_name, "varchar") || !strcmp(type_name, "character varying"))
		return PG_VARCHAR;
	/* time and interval */
	if (!strcmp(type_name, "abstime"))
		return PG_UNIX_TIME;
	if (!strcmp(type_name, "reltime"))
		return PG_UNIX_TIME_INTERVAL;
	if (!strcmp(type_name, "tinterval"))
		return PG_UNIX_TIME_INTERVAL;
	if (!strcmp(type_name, "date"))
		return PG_DATE;
	if (!strcmp(type_name, "time"))
		return PG_TIME;
	if (!strcmp(type_name, "time with time zone") || !strcmp(type_name, "timetz"))
		return PG_TIME_WITH_TIMEZONE;
	if (!strcmp(type_name, "timestamp without time zone") || !strcmp(type_name, "timestamp"))
		return PG_TIMESTAMP;
	if (!strcmp(type_name, "timestamp with time zone") || !strcmp(type_name, "timestamptz"))
		return PG_TIMESTAMP_WITH_TIMEZONE;
	if (!strcmp(type_name, "interval"))
		return PG_INTERVAL;
	/* binary */
	if (!strcmp(type_name, "bytea"))
		return PG_BYTEA;
	/* network */
	if (!strcmp(type_name, "cidr"))
		return PG_CIDR;
	if (!strcmp(type_name, "inet"))
		return PG_INET;
	if (!strcmp(type_name, "macaddr"))
		return PG_MACADDR;
	/* bit */
	if (!strcmp(type_name, "bit"))
		return PG_BIT;
	if (!strcmp(type_name, "bit varying"))
		return PG_VARBIT;
	/* geometric */
	if (!strcmp(type_name, "line"))
		return PG_LINE;
	if (!strcmp(type_name, "lseg"))
		return PG_LSEG;
	if (!strcmp(type_name, "box"))
		return PG_BOX;
	if (!strcmp(type_name, "path"))
		return PG_PATH;
	if (!strcmp(type_name, "point"))
		return PG_POINT;
	if (!strcmp(type_name, "polygon"))
		return PG_POLYGON;
	if (!strcmp(type_name, "circle"))
		return PG_CIRCLE;

	return PG_UNKNOWN;
}
/* }}} */

/* {{{ php_pgsql_convert_match
 * test field value with regular expression specified.
 */
static int php_pgsql_convert_match(const char *str, size_t str_len, const char *regex , int icase)
{
	pcre *re;
	const char *err_msg;
	int err_offset;
	int options = PCRE_NO_AUTO_CAPTURE, res;
	size_t i;

	/* Check invalid chars for POSIX regex */
	for (i = 0; i < str_len; i++) {
		if (str[i] == '\n' ||
			str[i] == '\r' ||
			str[i] == '\0' ) {
			return FAILURE;
		}
	}

	if (icase) {
		options |= PCRE_CASELESS;
	}

	if ((re = pcre_compile(regex, options, &err_msg, &err_offset, NULL)) == NULL) {
		php_error_docref(NULL, E_WARNING, "Cannot compile regex");
		return FAILURE;
	}

	res = pcre_exec(re, NULL, str, str_len, 0, 0, NULL, 0);
	pcre_free(re);

	if (res == PCRE_ERROR_NOMATCH) {
		return FAILURE;
	} else if (res) {
		php_error_docref(NULL, E_WARNING, "Cannot exec regex");
		return FAILURE;
	}
	return SUCCESS;
}

/* }}} */

/* {{{ php_pgsql_add_quote
 * add quotes around string.
 */
static int php_pgsql_add_quotes(zval *src, zend_bool should_free)
{
	smart_str str = {0};

	assert(Z_TYPE_P(src) == IS_STRING);
	assert(should_free == 1 || should_free == 0);

	smart_str_appendc(&str, 'E');
	smart_str_appendc(&str, '\'');
	smart_str_appendl(&str, Z_STRVAL_P(src), Z_STRLEN_P(src));
	smart_str_appendc(&str, '\'');
	smart_str_0(&str);

	if (should_free) {
		zval_ptr_dtor(src);
	}
	ZVAL_NEW_STR(src, str.s);

	return SUCCESS;
}
/* }}} */

#define PGSQL_CONV_CHECK_IGNORE() \
	if (!err && Z_TYPE(new_val) == IS_STRING && !strcmp(Z_STRVAL(new_val), "NULL")) { \
		/* if new_value is string "NULL" and field has default value, remove element to use default value */ \
		if (!(opt & PGSQL_CONV_IGNORE_DEFAULT) && Z_TYPE_P(has_default) == IS_TRUE) { \
			zval_ptr_dtor(&new_val); \
			skip_field = 1; \
		} \
		/* raise error if it's not null and cannot be ignored */ \
		else if (!(opt & PGSQL_CONV_IGNORE_NOT_NULL) && Z_TYPE_P(not_null) == IS_TRUE) { \
			php_error_docref(NULL, E_NOTICE, "Detected NULL for 'NOT NULL' field '%s'", ZSTR_VAL(field)); \
			err = 1; \
		} \
	}

/* {{{ php_pgsql_convert
 * check and convert array values (fieldname=>vlaue pair) for sql
 */
PHP_PGSQL_API int php_pgsql_convert(PGconn *pg_link, const char *table_name, const zval *values, zval *result, zend_ulong opt)
{
	zend_string *field = NULL;
	zval meta, *def, *type, *not_null, *has_default, *is_enum, *val, new_val;
	int err = 0, skip_field;
	php_pgsql_data_type data_type;

	assert(pg_link != NULL);
	assert(Z_TYPE_P(values) == IS_ARRAY);
	assert(Z_TYPE_P(result) == IS_ARRAY);
	assert(!(opt & ~PGSQL_CONV_OPTS));

	if (!table_name) {
		return FAILURE;
	}

	array_init(&meta);
/* table_name is escaped by php_pgsql_meta_data */
	if (php_pgsql_meta_data(pg_link, table_name, &meta, 0) == FAILURE) {
		zval_ptr_dtor(&meta);
		return FAILURE;
	}

	ZEND_HASH_FOREACH_STR_KEY_VAL(Z_ARRVAL_P(values), field, val) {
		skip_field = 0;
		ZVAL_NULL(&new_val);

		if (!err && field == NULL) {
			php_error_docref(NULL, E_WARNING, "Accepts only string key for values");
			err = 1;
		}

		if (!err && (def = zend_hash_find(Z_ARRVAL(meta), field)) == NULL) {
			php_error_docref(NULL, E_NOTICE, "Invalid field name (%s) in values", ZSTR_VAL(field));
			err = 1;
		}
		if (!err && (type = zend_hash_str_find(Z_ARRVAL_P(def), "type", sizeof("type") - 1)) == NULL) {
			php_error_docref(NULL, E_NOTICE, "Detected broken meta data. Missing 'type'");
			err = 1;
		}
		if (!err && (not_null = zend_hash_str_find(Z_ARRVAL_P(def), "not null", sizeof("not null") - 1)) == NULL) {
			php_error_docref(NULL, E_NOTICE, "Detected broken meta data. Missing 'not null'");
			err = 1;
		}
		if (!err && (has_default = zend_hash_str_find(Z_ARRVAL_P(def), "has default", sizeof("has default") - 1)) == NULL) {
			php_error_docref(NULL, E_NOTICE, "Detected broken meta data. Missing 'has default'");
			err = 1;
		}
		if (!err && (is_enum = zend_hash_str_find(Z_ARRVAL_P(def), "is enum", sizeof("is enum") - 1)) == NULL) {
			php_error_docref(NULL, E_NOTICE, "Detected broken meta data. Missing 'is enum'");
			err = 1;
		}
		if (!err && (Z_TYPE_P(val) == IS_ARRAY || Z_TYPE_P(val) == IS_OBJECT)) {
			php_error_docref(NULL, E_NOTICE, "Expects scalar values as field values");
			err = 1;
		}
		if (err) {
			break; /* break out for() */
		}

		convert_to_boolean(is_enum);
		if (Z_TYPE_P(is_enum) == IS_TRUE) {
			/* enums need to be treated like strings */
			data_type = PG_TEXT;
		} else {
			data_type = php_pgsql_get_data_type(Z_STRVAL_P(type), Z_STRLEN_P(type));
		}

		switch(data_type)
		{
			case PG_BOOL:
				switch (Z_TYPE_P(val)) {
					case IS_STRING:
						if (Z_STRLEN_P(val) == 0) {
							ZVAL_STRING(&new_val, "NULL");
						}
						else {
							if (!strcmp(Z_STRVAL_P(val), "t") || !strcmp(Z_STRVAL_P(val), "T") ||
								!strcmp(Z_STRVAL_P(val), "y") || !strcmp(Z_STRVAL_P(val), "Y") ||
								!strcmp(Z_STRVAL_P(val), "true") || !strcmp(Z_STRVAL_P(val), "True") ||
								!strcmp(Z_STRVAL_P(val), "yes") || !strcmp(Z_STRVAL_P(val), "Yes") ||
								!strcmp(Z_STRVAL_P(val), "1")) {
								ZVAL_STRINGL(&new_val, "'t'", sizeof("'t'")-1);
							}
							else if (!strcmp(Z_STRVAL_P(val), "f") || !strcmp(Z_STRVAL_P(val), "F") ||
									 !strcmp(Z_STRVAL_P(val), "n") || !strcmp(Z_STRVAL_P(val), "N") ||
									 !strcmp(Z_STRVAL_P(val), "false") ||  !strcmp(Z_STRVAL_P(val), "False") ||
									 !strcmp(Z_STRVAL_P(val), "no") ||  !strcmp(Z_STRVAL_P(val), "No") ||
									 !strcmp(Z_STRVAL_P(val), "0")) {
								ZVAL_STRINGL(&new_val, "'f'", sizeof("'f'")-1);
							}
							else {
								php_error_docref(NULL, E_NOTICE, "Detected invalid value (%s) for PostgreSQL %s field (%s)", Z_STRVAL_P(val), Z_STRVAL_P(type), ZSTR_VAL(field));
								err = 1;
							}
						}
						break;

					case IS_LONG:
						if (Z_LVAL_P(val)) {
							ZVAL_STRINGL(&new_val, "'t'", sizeof("'t'")-1);
						}
						else {
							ZVAL_STRINGL(&new_val, "'f'", sizeof("'f'")-1);
						}
						break;

					case IS_TRUE:
						ZVAL_STRINGL(&new_val, "'t'", sizeof("'t'")-1);
						break;

					case IS_FALSE:
						ZVAL_STRINGL(&new_val, "'f'", sizeof("'f'")-1);
						break;

					case IS_NULL:
						ZVAL_STRINGL(&new_val, "NULL", sizeof("NULL")-1);
						break;

					default:
						err = 1;
				}
				PGSQL_CONV_CHECK_IGNORE();
				if (err) {
					php_error_docref(NULL, E_NOTICE, "Expects string, null, long or boolelan value for PostgreSQL '%s' (%s)", Z_STRVAL_P(type), ZSTR_VAL(field));
				}
				break;

			case PG_OID:
			case PG_INT2:
			case PG_INT4:
			case PG_INT8:
				switch (Z_TYPE_P(val)) {
					case IS_STRING:
						if (Z_STRLEN_P(val) == 0) {
							ZVAL_STRINGL(&new_val, "NULL", sizeof("NULL")-1);
						}
						else {
							/* FIXME: better regex must be used */
							if (php_pgsql_convert_match(Z_STRVAL_P(val), Z_STRLEN_P(val), "^([+-]{0,1}[0-9]+)$", 0) == FAILURE) {
								err = 1;
							}
							else {
								ZVAL_STRINGL(&new_val, Z_STRVAL_P(val), Z_STRLEN_P(val));
							}
						}
						break;

					case IS_DOUBLE:
						ZVAL_DOUBLE(&new_val, Z_DVAL_P(val));
						convert_to_long_ex(&new_val);
						break;

					case IS_LONG:
						ZVAL_LONG(&new_val, Z_LVAL_P(val));
						break;

					case IS_NULL:
						ZVAL_STRINGL(&new_val, "NULL", sizeof("NULL")-1);
						break;

					default:
						err = 1;
				}
				PGSQL_CONV_CHECK_IGNORE();
				if (err) {
					php_error_docref(NULL, E_NOTICE, "Expects NULL, string, long or double value for pgsql '%s' (%s)", Z_STRVAL_P(type), ZSTR_VAL(field));
				}
				break;

			case PG_NUMERIC:
			case PG_MONEY:
			case PG_FLOAT4:
			case PG_FLOAT8:
				switch (Z_TYPE_P(val)) {
					case IS_STRING:
						if (Z_STRLEN_P(val) == 0) {
							ZVAL_STRINGL(&new_val, "NULL", sizeof("NULL")-1);
						}
						else {
							/* better regex? */
							if (php_pgsql_convert_match(Z_STRVAL_P(val), Z_STRLEN_P(val), "^[-+]?[0-9]*\\.?[0-9]+([eE][-+]?[0-9]+)?$", 0) == FAILURE) {
								if (php_pgsql_convert_match(Z_STRVAL_P(val), Z_STRLEN_P(val), "^[+-]{0,1}(inf)(inity){0,1}$", 1) == FAILURE) {
									err = 1;
								} else {
									ZVAL_STRING(&new_val, Z_STRVAL_P(val));
									php_pgsql_add_quotes(&new_val, 1);
								}
							}
							else {
								ZVAL_STRING(&new_val, Z_STRVAL_P(val));
							}
						}
						break;

					case IS_LONG:
						ZVAL_LONG(&new_val, Z_LVAL_P(val));
						break;

					case IS_DOUBLE:
						ZVAL_DOUBLE(&new_val, Z_DVAL_P(val));
						break;

					case IS_NULL:
						ZVAL_STRINGL(&new_val, "NULL", sizeof("NULL")-1);
						break;

					default:
						err = 1;
				}
				PGSQL_CONV_CHECK_IGNORE();
				if (err) {
					php_error_docref(NULL, E_NOTICE, "Expects NULL, string, long or double value for PostgreSQL '%s' (%s)", Z_STRVAL_P(type), ZSTR_VAL(field));
				}
				break;

				/* Exotic types are handled as string also.
				   Please feel free to add more valitions. Invalid query fails
				   at execution anyway. */
			case PG_TEXT:
			case PG_CHAR:
			case PG_VARCHAR:
				/* bit */
			case PG_BIT:
			case PG_VARBIT:
				/* geometric */
			case PG_LINE:
			case PG_LSEG:
			case PG_POINT:
			case PG_BOX:
			case PG_PATH:
			case PG_POLYGON:
			case PG_CIRCLE:
				/* unknown. JSON, Array etc */
			case PG_UNKNOWN:
				switch (Z_TYPE_P(val)) {
					case IS_STRING:
						if (Z_STRLEN_P(val) == 0) {
							if (opt & PGSQL_CONV_FORCE_NULL) {
								ZVAL_STRINGL(&new_val, "NULL", sizeof("NULL")-1);
							} else {
								ZVAL_STRINGL(&new_val, "''", sizeof("''")-1);
							}
						}
						else {
							zend_string *str;
							/* PostgreSQL ignores \0 */
							str = zend_string_alloc(Z_STRLEN_P(val) * 2, 0);
							/* better to use PGSQLescapeLiteral since PGescapeStringConn does not handle special \ */
							ZSTR_LEN(str) = PQescapeStringConn(pg_link, ZSTR_VAL(str), Z_STRVAL_P(val), Z_STRLEN_P(val), NULL);
							str = zend_string_truncate(str, ZSTR_LEN(str), 0);
							ZVAL_NEW_STR(&new_val, str);
							php_pgsql_add_quotes(&new_val, 1);
						}
						break;

					case IS_LONG:
						ZVAL_LONG(&new_val, Z_LVAL_P(val));
						convert_to_string_ex(&new_val);
						break;

					case IS_DOUBLE:
						ZVAL_DOUBLE(&new_val, Z_DVAL_P(val));
						convert_to_string_ex(&new_val);
						break;

					case IS_NULL:
						ZVAL_STRINGL(&new_val, "NULL", sizeof("NULL")-1);
						break;

					default:
						err = 1;
				}
				PGSQL_CONV_CHECK_IGNORE();
				if (err) {
					php_error_docref(NULL, E_NOTICE, "Expects NULL, string, long or double value for PostgreSQL '%s' (%s)", Z_STRVAL_P(type), ZSTR_VAL(field));
				}
				break;

			case PG_UNIX_TIME:
			case PG_UNIX_TIME_INTERVAL:
				/* these are the actallay a integer */
				switch (Z_TYPE_P(val)) {
					case IS_STRING:
						if (Z_STRLEN_P(val) == 0) {
							ZVAL_STRINGL(&new_val, "NULL", sizeof("NULL")-1);
						}
						else {
							/* better regex? */
							if (php_pgsql_convert_match(Z_STRVAL_P(val), Z_STRLEN_P(val), "^[0-9]+$", 0) == FAILURE) {
								err = 1;
							}
							else {
								ZVAL_STRINGL(&new_val, Z_STRVAL_P(val), Z_STRLEN_P(val));
								convert_to_long_ex(&new_val);
							}
						}
						break;

					case IS_DOUBLE:
						ZVAL_DOUBLE(&new_val, Z_DVAL_P(val));
						convert_to_long_ex(&new_val);
						break;

					case IS_LONG:
						ZVAL_LONG(&new_val, Z_LVAL_P(val));
						break;

					case IS_NULL:
						ZVAL_STRINGL(&new_val, "NULL", sizeof("NULL")-1);
						break;

					default:
						err = 1;
				}
				PGSQL_CONV_CHECK_IGNORE();
				if (err) {
					php_error_docref(NULL, E_NOTICE, "Expects NULL, string, long or double value for '%s' (%s)", Z_STRVAL_P(type), ZSTR_VAL(field));
				}
				break;

			case PG_CIDR:
			case PG_INET:
				switch (Z_TYPE_P(val)) {
					case IS_STRING:
						if (Z_STRLEN_P(val) == 0) {
							ZVAL_STRINGL(&new_val, "NULL", sizeof("NULL")-1);
						}
						else {
							/* The inet type holds an IPv4 or IPv6 host address, and optionally its subnet, all in one field. See more in the doc.
							 	The regex might still be not perfect, but catches the most of IP variants. We might decide to remove the regex
								at all though and let the server side to handle it.*/
							if (php_pgsql_convert_match(Z_STRVAL_P(val), Z_STRLEN_P(val), "^((25[0-5]|(2[0-4]|1{0,1}[0-9]){0,1}[0-9])\\.){3,3}(25[0-5]|(2[0-4]|1{0,1}[0-9]){0,1}[0-9])(\\/[0-9]{1,3})?$", 0) == FAILURE
								&& php_pgsql_convert_match(Z_STRVAL_P(val), Z_STRLEN_P(val), "^(([0-9a-fA-F]{1,4}:){7,7}[0-9a-fA-F]{1,4}|([0-9a-fA-F]{1,4}:){1,7}:|([0-9a-fA-F]{1,4}:){1,6}:[0-9a-fA-F]{1,4}|([0-9a-fA-F]{1,4}:){1,5}(:[0-9a-fA-F]{1,4}){1,2}|([0-9a-fA-F]{1,4}:){1,4}(:[0-9a-fA-F]{1,4}){1,3}|([0-9a-fA-F]{1,4}:){1,3}(:[0-9a-fA-F]{1,4}){1,4}|([0-9a-fA-F]{1,4}:){1,2}(:[0-9a-fA-F]{1,4}){1,5}|[0-9a-fA-F]{1,4}:((:[0-9a-fA-F]{1,4}){1,6})|:((:[0-9a-fA-F]{1,4}){1,7}|:)|fe80:(:[0-9a-fA-F]{0,4}){0,4}%[0-9a-zA-Z]{1,}|::(ffff(:0{1,4}){0,1}:){0,1}((25[0-5]|(2[0-4]|1{0,1}[0-9]){0,1}[0-9])\\.){3,3}(25[0-5]|(2[0-4]|1{0,1}[0-9]){0,1}[0-9])|([0-9a-fA-F]{1,4}:){1,4}:((25[0-5]|(2[0-4]|1{0,1}[0-9]){0,1}[0-9])\\.){3,3}(25[0-5]|(2[0-4]|1{0,1}[0-9]){0,1}[0-9]))(\\/[0-9]{1,3})?$", 0) == FAILURE) {
								err = 1;
							}
							else {
								ZVAL_STRINGL(&new_val, Z_STRVAL_P(val), Z_STRLEN_P(val));
								php_pgsql_add_quotes(&new_val, 1);
							}
						}
						break;

					case IS_NULL:
						ZVAL_STRINGL(&new_val, "NULL", sizeof("NULL")-1);
						break;

					default:
						err = 1;
				}
				PGSQL_CONV_CHECK_IGNORE();
				if (err) {
					php_error_docref(NULL, E_NOTICE, "Expects NULL or IPv4 or IPv6 address string for '%s' (%s)", Z_STRVAL_P(type), ZSTR_VAL(field));
				}
				break;

			case PG_TIME_WITH_TIMEZONE:
			case PG_TIMESTAMP:
			case PG_TIMESTAMP_WITH_TIMEZONE:
				switch(Z_TYPE_P(val)) {
					case IS_STRING:
						if (Z_STRLEN_P(val) == 0) {
							ZVAL_STRINGL(&new_val, "NULL", sizeof("NULL")-1);
						} else if (!strcasecmp(Z_STRVAL_P(val), "now()")) {
							ZVAL_STRINGL(&new_val, "NOW()", sizeof("NOW()")-1);
						} else {
							/* better regex? */
							if (php_pgsql_convert_match(Z_STRVAL_P(val), Z_STRLEN_P(val), "^([0-9]{4}[/-][0-9]{1,2}[/-][0-9]{1,2})(([ \\t]+|T)(([0-9]{1,2}:[0-9]{1,2}){1}(:[0-9]{1,2}){0,1}(\\.[0-9]+){0,1}([ \\t]*([+-][0-9]{1,4}(:[0-9]{1,2}){0,1}|[-a-zA-Z_/+]{1,50})){0,1})){0,1}$", 1) == FAILURE) {
								err = 1;
							} else {
								ZVAL_STRING(&new_val, Z_STRVAL_P(val));
								php_pgsql_add_quotes(&new_val, 1);
							}
						}
						break;

					case IS_NULL:
						ZVAL_STRINGL(&new_val, "NULL", sizeof("NULL")-1);
						break;

					default:
						err = 1;
				}
				PGSQL_CONV_CHECK_IGNORE();
				if (err) {
					php_error_docref(NULL, E_NOTICE, "Expects NULL or string for PostgreSQL %s field (%s)", Z_STRVAL_P(type), ZSTR_VAL(field));
				}
				break;

			case PG_DATE:
				switch(Z_TYPE_P(val)) {
					case IS_STRING:
						if (Z_STRLEN_P(val) == 0) {
							ZVAL_STRINGL(&new_val, "NULL", sizeof("NULL")-1);
						}
						else {
							/* FIXME: better regex must be used */
							if (php_pgsql_convert_match(Z_STRVAL_P(val), Z_STRLEN_P(val), "^([0-9]{4}[/-][0-9]{1,2}[/-][0-9]{1,2})$", 1) == FAILURE) {
								err = 1;
							}
							else {
								ZVAL_STRINGL(&new_val, Z_STRVAL_P(val), Z_STRLEN_P(val));
								php_pgsql_add_quotes(&new_val, 1);
							}
						}
						break;

					case IS_NULL:
						ZVAL_STRINGL(&new_val, "NULL", sizeof("NULL")-1);
						break;

					default:
						err = 1;
				}
				PGSQL_CONV_CHECK_IGNORE();
				if (err) {
					php_error_docref(NULL, E_NOTICE, "Expects NULL or string for PostgreSQL %s field (%s)", Z_STRVAL_P(type), ZSTR_VAL(field));
				}
				break;

			case PG_TIME:
				switch(Z_TYPE_P(val)) {
					case IS_STRING:
						if (Z_STRLEN_P(val) == 0) {
							ZVAL_STRINGL(&new_val, "NULL", sizeof("NULL")-1);
						}
						else {
							/* FIXME: better regex must be used */
							if (php_pgsql_convert_match(Z_STRVAL_P(val), Z_STRLEN_P(val), "^(([0-9]{1,2}:[0-9]{1,2}){1}(:[0-9]{1,2}){0,1})){0,1}$", 1) == FAILURE) {
								err = 1;
							}
							else {
								ZVAL_STRINGL(&new_val, Z_STRVAL_P(val), Z_STRLEN_P(val));
								php_pgsql_add_quotes(&new_val, 1);
							}
						}
						break;

					case IS_NULL:
						ZVAL_STRINGL(&new_val, "NULL", sizeof("NULL")-1);
						break;

					default:
						err = 1;
				}
				PGSQL_CONV_CHECK_IGNORE();
				if (err) {
					php_error_docref(NULL, E_NOTICE, "Expects NULL or string for PostgreSQL %s field (%s)", Z_STRVAL_P(type), ZSTR_VAL(field));
				}
				break;

			case PG_INTERVAL:
				switch(Z_TYPE_P(val)) {
					case IS_STRING:
						if (Z_STRLEN_P(val) == 0) {
							ZVAL_STRING(&new_val, "NULL");
						}
						else {

							/* From the Postgres docs:

							   interval values can be written with the following syntax:
							   [@] quantity unit [quantity unit...] [direction]

							   Where: quantity is a number (possibly signed); unit is second, minute, hour,
							   day, week, month, year, decade, century, millennium, or abbreviations or
							   plurals of these units [note not *all* abbreviations] ; direction can be
							   ago or empty. The at sign (@) is optional noise.

							   ...

							   Quantities of days, hours, minutes, and seconds can be specified without explicit
							   unit markings. For example, '1 12:59:10' is read the same as '1 day 12 hours 59 min 10
							   sec'.
							*/
							if (php_pgsql_convert_match(Z_STRVAL_P(val), Z_STRLEN_P(val),
														"^(@?[ \\t]+)?("

														/* Textual time units and their abbreviations: */
														"(([-+]?[ \\t]+)?"
														"[0-9]+(\\.[0-9]*)?[ \\t]*"
														"(millenniums|millennia|millennium|mil|mils|"
														"centuries|century|cent|c|"
														"decades|decade|dec|decs|"
														"years|year|y|"
														"months|month|mon|"
														"weeks|week|w|"
														"days|day|d|"
														"hours|hour|hr|hrs|h|"
														"minutes|minute|mins|min|m|"
														"seconds|second|secs|sec|s))+|"

														/* Textual time units plus (dd)* hh[:mm[:ss]] */
														"((([-+]?[ \\t]+)?"
														"[0-9]+(\\.[0-9]*)?[ \\t]*"
														"(millenniums|millennia|millennium|mil|mils|"
														"centuries|century|cent|c|"
														"decades|decade|dec|decs|"
														"years|year|y|"
														"months|month|mon|"
														"weeks|week|w|"
														"days|day|d))+"
														"([-+]?[ \\t]+"
														"([0-9]+[ \\t]+)+"				 /* dd */
														"(([0-9]{1,2}:){0,2}[0-9]{0,2})" /* hh:[mm:[ss]] */
														")?))"
														"([ \\t]+ago)?$",
														1) == FAILURE) {
								err = 1;
							}
							else {
								ZVAL_STRING(&new_val, Z_STRVAL_P(val));
								php_pgsql_add_quotes(&new_val, 1);
							}
						}
						break;

					case IS_NULL:
						ZVAL_STRING(&new_val, "NULL");
						break;

					default:
						err = 1;
				}
				PGSQL_CONV_CHECK_IGNORE();
				if (err) {
					php_error_docref(NULL, E_NOTICE, "Expects NULL or string for PostgreSQL %s field (%s)", Z_STRVAL_P(type), ZSTR_VAL(field));
				}
				break;
#ifdef HAVE_PQESCAPE
			case PG_BYTEA:
				switch (Z_TYPE_P(val)) {
					case IS_STRING:
						if (Z_STRLEN_P(val) == 0) {
							ZVAL_STRING(&new_val, "NULL");
						}
						else {
							unsigned char *tmp;
							size_t to_len;
							smart_str s = {0};
#ifdef HAVE_PQESCAPE_BYTEA_CONN
							tmp = PQescapeByteaConn(pg_link, (unsigned char *)Z_STRVAL_P(val), Z_STRLEN_P(val), &to_len);
#else
							tmp = PQescapeBytea(Z_STRVAL_P(val), (unsigned char *)Z_STRLEN_P(val), &to_len);
#endif
							ZVAL_STRINGL(&new_val, (char *)tmp, to_len - 1); /* PQescapeBytea's to_len includes additional '\0' */
							PQfreemem(tmp);
							php_pgsql_add_quotes(&new_val, 1);
							smart_str_appendl(&s, Z_STRVAL(new_val), Z_STRLEN(new_val));
							smart_str_0(&s);
							zval_ptr_dtor(&new_val);
							ZVAL_NEW_STR(&new_val, s.s);
						}
						break;

					case IS_LONG:
						ZVAL_LONG(&new_val, Z_LVAL_P(val));
						convert_to_string_ex(&new_val);
						break;

					case IS_DOUBLE:
						ZVAL_DOUBLE(&new_val, Z_DVAL_P(val));
						convert_to_string_ex(&new_val);
						break;

					case IS_NULL:
						ZVAL_STRINGL(&new_val, "NULL", sizeof("NULL")-1);
						break;

					default:
						err = 1;
				}
				PGSQL_CONV_CHECK_IGNORE();
				if (err) {
					php_error_docref(NULL, E_NOTICE, "Expects NULL, string, long or double value for PostgreSQL '%s' (%s)", Z_STRVAL_P(type), ZSTR_VAL(field));
				}
				break;

#endif
			case PG_MACADDR:
				switch(Z_TYPE_P(val)) {
					case IS_STRING:
						if (Z_STRLEN_P(val) == 0) {
							ZVAL_STRINGL(&new_val, "NULL", sizeof("NULL")-1);
						}
						else {
							if (php_pgsql_convert_match(Z_STRVAL_P(val), Z_STRLEN_P(val), "^([0-9a-f]{2,2}:){5,5}[0-9a-f]{2,2}$", 1) == FAILURE) {
								err = 1;
							}
							else {
								ZVAL_STRINGL(&new_val, Z_STRVAL_P(val), Z_STRLEN_P(val));
								php_pgsql_add_quotes(&new_val, 1);
							}
						}
						break;

					case IS_NULL:
						ZVAL_STRINGL(&new_val, "NULL", sizeof("NULL")-1);
						break;

					default:
						err = 1;
				}
				PGSQL_CONV_CHECK_IGNORE();
				if (err) {
					php_error_docref(NULL, E_NOTICE, "Expects NULL or string for PostgreSQL %s field (%s)", Z_STRVAL_P(type), ZSTR_VAL(field));
				}
				break;

			default:
				/* should not happen */
				php_error_docref(NULL, E_NOTICE, "Unknown or system data type '%s' for '%s'. Report error", Z_STRVAL_P(type), ZSTR_VAL(field));
				err = 1;
				break;
		} /* switch */

		if (err) {
			zval_ptr_dtor(&new_val);
			break; /* break out for() */
		}
		/* If field is NULL and HAS DEFAULT, should be skipped */
		if (!skip_field) {
			char *escaped;

			if (_php_pgsql_detect_identifier_escape(ZSTR_VAL(field), ZSTR_LEN(field)) == SUCCESS) {
				zend_hash_update(Z_ARRVAL_P(result), field, &new_val);
			} else {
				escaped = PGSQLescapeIdentifier(pg_link, ZSTR_VAL(field), ZSTR_LEN(field));
				add_assoc_zval(result, escaped, &new_val);
				PGSQLfree(escaped);
			}
		}
	} ZEND_HASH_FOREACH_END(); /* for */

	zval_ptr_dtor(&meta);

	if (err) {
		/* shouldn't destroy & free zval here */
		return FAILURE;
	}
	return SUCCESS;
}
/* }}} */

/* {{{ proto array pg_convert(resource db, string table, array values[, int options])
   Check and convert values for PostgreSQL SQL statement */
PHP_FUNCTION(pg_convert)
{
	zval *pgsql_link, *values;
	char *table_name;
	size_t table_name_len;
	zend_ulong option = 0;
	PGconn *pg_link;

	if (zend_parse_parameters(ZEND_NUM_ARGS(),
							  "rsa|l", &pgsql_link, &table_name, &table_name_len, &values, &option) == FAILURE) {
		return;
	}
	if (option & ~PGSQL_CONV_OPTS) {
		php_error_docref(NULL, E_WARNING, "Invalid option is specified");
		RETURN_FALSE;
	}
	if (!table_name_len) {
		php_error_docref(NULL, E_NOTICE, "Table name is invalid");
		RETURN_FALSE;
	}

	if ((pg_link = (PGconn *)zend_fetch_resource2(Z_RES_P(pgsql_link), "PostgreSQL link", le_link, le_plink)) == NULL) {
		RETURN_FALSE;
	}

	if (php_pgsql_flush_query(pg_link)) {
		php_error_docref(NULL, E_NOTICE, "Detected unhandled result(s) in connection");
	}
	array_init(return_value);
	if (php_pgsql_convert(pg_link, table_name, values, return_value, option) == FAILURE) {
		zval_dtor(return_value);
		RETURN_FALSE;
	}
}
/* }}} */

static int do_exec(smart_str *querystr, int expect, PGconn *pg_link, zend_ulong opt) /* {{{ */
{
	if (opt & PGSQL_DML_ASYNC) {
		if (PQsendQuery(pg_link, ZSTR_VAL(querystr->s))) {
			return 0;
		}
	}
	else {
		PGresult *pg_result;

		pg_result = PQexec(pg_link, ZSTR_VAL(querystr->s));
		if (PQresultStatus(pg_result) == expect) {
			PQclear(pg_result);
			return 0;
		} else {
			php_error_docref(NULL, E_WARNING, "%s", PQresultErrorMessage(pg_result));
			PQclear(pg_result);
		}
	}

	return -1;
}
/* }}} */

static inline void build_tablename(smart_str *querystr, PGconn *pg_link, const char *table) /* {{{ */
{
	char *table_copy, *escaped, *tmp;
	const char *token;
	size_t len;

	/* schame.table should be "schame"."table" */
	table_copy = estrdup(table);
	token = php_strtok_r(table_copy, ".", &tmp);
	if (token == NULL) {
		token = table;
	}
	len = strlen(token);
	if (_php_pgsql_detect_identifier_escape(token, len) == SUCCESS) {
		smart_str_appendl(querystr, token, len);
	} else {
		escaped = PGSQLescapeIdentifier(pg_link, token, len);
		smart_str_appends(querystr, escaped);
		PGSQLfree(escaped);
	}
	if (tmp && *tmp) {
		len = strlen(tmp);
		/* "schema"."table" format */
		if (_php_pgsql_detect_identifier_escape(tmp, len) == SUCCESS) {
			smart_str_appendc(querystr, '.');
			smart_str_appendl(querystr, tmp, len);
		} else {
			escaped = PGSQLescapeIdentifier(pg_link, tmp, len);
			smart_str_appendc(querystr, '.');
			smart_str_appends(querystr, escaped);
			PGSQLfree(escaped);
		}
	}
	efree(table_copy);
}
/* }}} */

/* {{{ php_pgsql_insert
 */
PHP_PGSQL_API int php_pgsql_insert(PGconn *pg_link, const char *table, zval *var_array, zend_ulong opt, zend_string **sql)
{
	zval *val, converted;
	char buf[256];
	char *tmp;
	smart_str querystr = {0};
	int ret = FAILURE;
	zend_string *fld;

	assert(pg_link != NULL);
	assert(table != NULL);
	assert(Z_TYPE_P(var_array) == IS_ARRAY);

	ZVAL_UNDEF(&converted);
	if (zend_hash_num_elements(Z_ARRVAL_P(var_array)) == 0) {
		smart_str_appends(&querystr, "INSERT INTO ");
		build_tablename(&querystr, pg_link, table);
		smart_str_appends(&querystr, " DEFAULT VALUES");

		goto no_values;
	}

	/* convert input array if needed */
	if (!(opt & (PGSQL_DML_NO_CONV|PGSQL_DML_ESCAPE))) {
		array_init(&converted);
		if (php_pgsql_convert(pg_link, table, var_array, &converted, (opt & PGSQL_CONV_OPTS)) == FAILURE) {
			goto cleanup;
		}
		var_array = &converted;
	}

	smart_str_appends(&querystr, "INSERT INTO ");
	build_tablename(&querystr, pg_link, table);
	smart_str_appends(&querystr, " (");

	ZEND_HASH_FOREACH_STR_KEY(Z_ARRVAL_P(var_array), fld) {
		if (fld == NULL) {
			php_error_docref(NULL, E_NOTICE, "Expects associative array for values to be inserted");
			goto cleanup;
		}
		if (opt & PGSQL_DML_ESCAPE) {
			tmp = PGSQLescapeIdentifier(pg_link, ZSTR_VAL(fld), ZSTR_LEN(fld) + 1);
			smart_str_appends(&querystr, tmp);
			PGSQLfree(tmp);
		} else {
			smart_str_appendl(&querystr, ZSTR_VAL(fld), ZSTR_LEN(fld));
		}
		smart_str_appendc(&querystr, ',');
	} ZEND_HASH_FOREACH_END();
	ZSTR_LEN(querystr.s)--;
	smart_str_appends(&querystr, ") VALUES (");

	/* make values string */
	ZEND_HASH_FOREACH_VAL(Z_ARRVAL_P(var_array), val) {
		/* we can avoid the key_type check here, because we tested it in the other loop */
		switch (Z_TYPE_P(val)) {
			case IS_STRING:
				if (opt & PGSQL_DML_ESCAPE) {
					size_t new_len;
					char *tmp;
					tmp = (char *)safe_emalloc(Z_STRLEN_P(val), 2, 1);
					new_len = PQescapeStringConn(pg_link, tmp, Z_STRVAL_P(val), Z_STRLEN_P(val), NULL);
					smart_str_appendc(&querystr, '\'');
					smart_str_appendl(&querystr, tmp, new_len);
					smart_str_appendc(&querystr, '\'');
					efree(tmp);
				} else {
					smart_str_appendl(&querystr, Z_STRVAL_P(val), Z_STRLEN_P(val));
				}
				break;
			case IS_LONG:
				smart_str_append_long(&querystr, Z_LVAL_P(val));
				break;
			case IS_DOUBLE:
				smart_str_appendl(&querystr, buf, snprintf(buf, sizeof(buf), "%F", Z_DVAL_P(val)));
				break;
			case IS_NULL:
				smart_str_appendl(&querystr, "NULL", sizeof("NULL")-1);
				break;
			default:
				php_error_docref(NULL, E_WARNING, "Expects scaler values. type = %d", Z_TYPE_P(val));
				goto cleanup;
				break;
		}
		smart_str_appendc(&querystr, ',');
	} ZEND_HASH_FOREACH_END();
	/* Remove the trailing "," */
	ZSTR_LEN(querystr.s)--;
	smart_str_appends(&querystr, ");");

no_values:

	smart_str_0(&querystr);

	if ((opt & (PGSQL_DML_EXEC|PGSQL_DML_ASYNC)) &&
		do_exec(&querystr, PGRES_COMMAND_OK, pg_link, (opt & PGSQL_CONV_OPTS)) == 0) {
		ret = SUCCESS;
	}
	else if (opt & PGSQL_DML_STRING) {
		ret = SUCCESS;
	}

cleanup:
	zval_ptr_dtor(&converted);
	if (ret == SUCCESS && (opt & PGSQL_DML_STRING)) {
		*sql = querystr.s;
	}
	else {
		smart_str_free(&querystr);
	}
	return ret;
}
/* }}} */

/* {{{ proto mixed pg_insert(resource db, string table, array values[, int options])
   Insert values (filed=>value) to table */
PHP_FUNCTION(pg_insert)
{
	zval *pgsql_link, *values;
	char *table;
	size_t table_len;
	zend_ulong option = PGSQL_DML_EXEC, return_sql;
	PGconn *pg_link;
	PGresult *pg_result;
	ExecStatusType status;
	pgsql_result_handle *pgsql_handle;
	zend_string *sql = NULL;
	int argc = ZEND_NUM_ARGS();

	if (zend_parse_parameters(argc, "rsa|l",
							  &pgsql_link, &table, &table_len, &values, &option) == FAILURE) {
		return;
	}
	if (option & ~(PGSQL_CONV_OPTS|PGSQL_DML_NO_CONV|PGSQL_DML_EXEC|PGSQL_DML_ASYNC|PGSQL_DML_STRING|PGSQL_DML_ESCAPE)) {
		php_error_docref(NULL, E_WARNING, "Invalid option is specified");
		RETURN_FALSE;
	}

	if ((pg_link = (PGconn *)zend_fetch_resource2(Z_RES_P(pgsql_link), "PostgreSQL link", le_link, le_plink)) == NULL) {
		RETURN_FALSE;
	}

	if (php_pgsql_flush_query(pg_link)) {
		php_error_docref(NULL, E_NOTICE, "Detected unhandled result(s) in connection");
	}
	return_sql = option & PGSQL_DML_STRING;
	if (option & PGSQL_DML_EXEC) {
		/* return resource when executed */
		option = option & ~PGSQL_DML_EXEC;
		if (php_pgsql_insert(pg_link, table, values, option|PGSQL_DML_STRING, &sql) == FAILURE) {
			RETURN_FALSE;
		}
		pg_result = PQexec(pg_link, ZSTR_VAL(sql));
		if ((PGG(auto_reset_persistent) & 2) && PQstatus(pg_link) != CONNECTION_OK) {
			PQclear(pg_result);
			PQreset(pg_link);
			pg_result = PQexec(pg_link, ZSTR_VAL(sql));
		}
		efree(sql);

		if (pg_result) {
			status = PQresultStatus(pg_result);
		} else {
			status = (ExecStatusType) PQstatus(pg_link);
		}

		switch (status) {
			case PGRES_EMPTY_QUERY:
			case PGRES_BAD_RESPONSE:
			case PGRES_NONFATAL_ERROR:
			case PGRES_FATAL_ERROR:
				PHP_PQ_ERROR("Query failed: %s", pg_link);
				PQclear(pg_result);
				RETURN_FALSE;
				break;
			case PGRES_COMMAND_OK: /* successful command that did not return rows */
			default:
				if (pg_result) {
					pgsql_handle = (pgsql_result_handle *) emalloc(sizeof(pgsql_result_handle));
					pgsql_handle->conn = pg_link;
					pgsql_handle->result = pg_result;
					pgsql_handle->row = 0;
					RETURN_RES(zend_register_resource(pgsql_handle, le_result));
				} else {
					PQclear(pg_result);
					RETURN_FALSE;
				}
			break;
		}
	} else if (php_pgsql_insert(pg_link, table, values, option, &sql) == FAILURE) {
		RETURN_FALSE;
	}
	if (return_sql) {
		RETURN_STR(sql);
		return;
	}
	RETURN_TRUE;
}
/* }}} */

static inline int build_assignment_string(PGconn *pg_link, smart_str *querystr, HashTable *ht, int where_cond, const char *pad, int pad_len, zend_ulong opt) /* {{{ */
{
	char *tmp;
	char buf[256];
	zend_string *fld;
	zval *val;

	ZEND_HASH_FOREACH_STR_KEY_VAL(ht, fld, val) {
		if (fld == NULL) {
			php_error_docref(NULL, E_NOTICE, "Expects associative array for values to be inserted");
			return -1;
		}
		if (opt & PGSQL_DML_ESCAPE) {
			tmp = PGSQLescapeIdentifier(pg_link, ZSTR_VAL(fld), ZSTR_LEN(fld) + 1);
			smart_str_appends(querystr, tmp);
			PGSQLfree(tmp);
		} else {
			smart_str_appendl(querystr, ZSTR_VAL(fld), ZSTR_LEN(fld));
		}
		if (where_cond && (Z_TYPE_P(val) == IS_TRUE || Z_TYPE_P(val) == IS_FALSE || (Z_TYPE_P(val) == IS_STRING && !strcmp(Z_STRVAL_P(val), "NULL")))) {
			smart_str_appends(querystr, " IS ");
		} else {
			smart_str_appendc(querystr, '=');
		}

		switch (Z_TYPE_P(val)) {
			case IS_STRING:
				if (opt & PGSQL_DML_ESCAPE) {
					size_t new_len;
					tmp = (char *)safe_emalloc(Z_STRLEN_P(val), 2, 1);
					new_len = PQescapeStringConn(pg_link, tmp, Z_STRVAL_P(val), Z_STRLEN_P(val), NULL);
					smart_str_appendc(querystr, '\'');
					smart_str_appendl(querystr, tmp, new_len);
					smart_str_appendc(querystr, '\'');
					efree(tmp);
				} else {
					smart_str_appendl(querystr, Z_STRVAL_P(val), Z_STRLEN_P(val));
				}
				break;
			case IS_LONG:
				smart_str_append_long(querystr, Z_LVAL_P(val));
				break;
			case IS_DOUBLE:
				smart_str_appendl(querystr, buf, MIN(snprintf(buf, sizeof(buf), "%F", Z_DVAL_P(val)), sizeof(buf)-1));
				break;
			case IS_NULL:
				smart_str_appendl(querystr, "NULL", sizeof("NULL")-1);
				break;
			default:
				php_error_docref(NULL, E_WARNING, "Expects scaler values. type=%d", Z_TYPE_P(val));
				return -1;
		}
		smart_str_appendl(querystr, pad, pad_len);
	} ZEND_HASH_FOREACH_END();
	if (querystr->s) {
		ZSTR_LEN(querystr->s) -= pad_len;
	}

	return 0;
}
/* }}} */

/* {{{ php_pgsql_update
 */
PHP_PGSQL_API int php_pgsql_update(PGconn *pg_link, const char *table, zval *var_array, zval *ids_array, zend_ulong opt, zend_string **sql)
{
	zval var_converted, ids_converted;
	smart_str querystr = {0};
	int ret = FAILURE;

	assert(pg_link != NULL);
	assert(table != NULL);
	assert(Z_TYPE_P(var_array) == IS_ARRAY);
	assert(Z_TYPE_P(ids_array) == IS_ARRAY);
	assert(!(opt & ~(PGSQL_CONV_OPTS|PGSQL_DML_NO_CONV|PGSQL_DML_EXEC|PGSQL_DML_STRING|PGSQL_DML_ESCAPE)));

	if (zend_hash_num_elements(Z_ARRVAL_P(var_array)) == 0
			|| zend_hash_num_elements(Z_ARRVAL_P(ids_array)) == 0) {
		return FAILURE;
	}

	ZVAL_UNDEF(&var_converted);
	ZVAL_UNDEF(&ids_converted);
	if (!(opt & (PGSQL_DML_NO_CONV|PGSQL_DML_ESCAPE))) {
		array_init(&var_converted);
		if (php_pgsql_convert(pg_link, table, var_array, &var_converted, (opt & PGSQL_CONV_OPTS)) == FAILURE) {
			goto cleanup;
		}
		var_array = &var_converted;
		array_init(&ids_converted);
		if (php_pgsql_convert(pg_link, table, ids_array, &ids_converted, (opt & PGSQL_CONV_OPTS)) == FAILURE) {
			goto cleanup;
		}
		ids_array = &ids_converted;
	}

	smart_str_appends(&querystr, "UPDATE ");
	build_tablename(&querystr, pg_link, table);
	smart_str_appends(&querystr, " SET ");

	if (build_assignment_string(pg_link, &querystr, Z_ARRVAL_P(var_array), 0, ",", 1, opt))
		goto cleanup;

	smart_str_appends(&querystr, " WHERE ");

	if (build_assignment_string(pg_link, &querystr, Z_ARRVAL_P(ids_array), 1, " AND ", sizeof(" AND ")-1, opt))
		goto cleanup;

	smart_str_appendc(&querystr, ';');
	smart_str_0(&querystr);

	if ((opt & PGSQL_DML_EXEC) && do_exec(&querystr, PGRES_COMMAND_OK, pg_link, opt) == 0) {
		ret = SUCCESS;
	} else if (opt & PGSQL_DML_STRING) {
		ret = SUCCESS;
	}

cleanup:
	zval_ptr_dtor(&var_converted);
	zval_ptr_dtor(&ids_converted);
	if (ret == SUCCESS && (opt & PGSQL_DML_STRING)) {
		*sql = querystr.s;
	}
	else {
		smart_str_free(&querystr);
	}
	return ret;
}
/* }}} */

/* {{{ proto mixed pg_update(resource db, string table, array fields, array ids[, int options])
   Update table using values (field=>value) and ids (id=>value) */
PHP_FUNCTION(pg_update)
{
	zval *pgsql_link, *values, *ids;
	char *table;
	size_t table_len;
	zend_ulong option =  PGSQL_DML_EXEC;
	PGconn *pg_link;
	zend_string *sql = NULL;
	int argc = ZEND_NUM_ARGS();

	if (zend_parse_parameters(argc, "rsaa|l",
							  &pgsql_link, &table, &table_len, &values, &ids, &option) == FAILURE) {
		return;
	}
	if (option & ~(PGSQL_CONV_OPTS|PGSQL_DML_NO_CONV|PGSQL_DML_EXEC|PGSQL_DML_STRING|PGSQL_DML_ESCAPE)) {
		php_error_docref(NULL, E_WARNING, "Invalid option is specified");
		RETURN_FALSE;
	}

	if ((pg_link = (PGconn *)zend_fetch_resource2(Z_RES_P(pgsql_link), "PostgreSQL link", le_link, le_plink)) == NULL) {
		RETURN_FALSE;
	}

	if (php_pgsql_flush_query(pg_link)) {
		php_error_docref(NULL, E_NOTICE, "Detected unhandled result(s) in connection");
	}
	if (php_pgsql_update(pg_link, table, values, ids, option, &sql) == FAILURE) {
		RETURN_FALSE;
	}
	if (option & PGSQL_DML_STRING) {
		RETURN_STR(sql);
	}
	RETURN_TRUE;
}
/* }}} */

/* {{{ php_pgsql_delete
 */
PHP_PGSQL_API int php_pgsql_delete(PGconn *pg_link, const char *table, zval *ids_array, zend_ulong opt, zend_string **sql)
{
	zval ids_converted;
	smart_str querystr = {0};
	int ret = FAILURE;

	assert(pg_link != NULL);
	assert(table != NULL);
	assert(Z_TYPE_P(ids_array) == IS_ARRAY);
	assert(!(opt & ~(PGSQL_CONV_FORCE_NULL|PGSQL_DML_EXEC|PGSQL_DML_STRING|PGSQL_DML_ESCAPE)));

	if (zend_hash_num_elements(Z_ARRVAL_P(ids_array)) == 0) {
		return FAILURE;
	}

	ZVAL_UNDEF(&ids_converted);
	if (!(opt & (PGSQL_DML_NO_CONV|PGSQL_DML_ESCAPE))) {
		array_init(&ids_converted);
		if (php_pgsql_convert(pg_link, table, ids_array, &ids_converted, (opt & PGSQL_CONV_OPTS)) == FAILURE) {
			goto cleanup;
		}
		ids_array = &ids_converted;
	}

	smart_str_appends(&querystr, "DELETE FROM ");
	build_tablename(&querystr, pg_link, table);
	smart_str_appends(&querystr, " WHERE ");

	if (build_assignment_string(pg_link, &querystr, Z_ARRVAL_P(ids_array), 1, " AND ", sizeof(" AND ")-1, opt))
		goto cleanup;

	smart_str_appendc(&querystr, ';');
	smart_str_0(&querystr);

	if ((opt & PGSQL_DML_EXEC) && do_exec(&querystr, PGRES_COMMAND_OK, pg_link, opt) == 0) {
		ret = SUCCESS;
	} else if (opt & PGSQL_DML_STRING) {
		ret = SUCCESS;
	}

cleanup:
	zval_ptr_dtor(&ids_converted);
	if (ret == SUCCESS && (opt & PGSQL_DML_STRING)) {
		*sql = querystr.s;
	}
	else {
		smart_str_free(&querystr);
	}
	return ret;
}
/* }}} */

/* {{{ proto mixed pg_delete(resource db, string table, array ids[, int options])
   Delete records has ids (id=>value) */
PHP_FUNCTION(pg_delete)
{
	zval *pgsql_link, *ids;
	char *table;
	size_t table_len;
	zend_ulong option = PGSQL_DML_EXEC;
	PGconn *pg_link;
	zend_string *sql;
	int argc = ZEND_NUM_ARGS();

	if (zend_parse_parameters(argc, "rsa|l",
							  &pgsql_link, &table, &table_len, &ids, &option) == FAILURE) {
		return;
	}
	if (option & ~(PGSQL_CONV_FORCE_NULL|PGSQL_DML_NO_CONV|PGSQL_DML_EXEC|PGSQL_DML_STRING|PGSQL_DML_ESCAPE)) {
		php_error_docref(NULL, E_WARNING, "Invalid option is specified");
		RETURN_FALSE;
	}

	if ((pg_link = (PGconn *)zend_fetch_resource2(Z_RES_P(pgsql_link), "PostgreSQL link", le_link, le_plink)) == NULL) {
		RETURN_FALSE;
	}

	if (php_pgsql_flush_query(pg_link)) {
		php_error_docref(NULL, E_NOTICE, "Detected unhandled result(s) in connection");
	}
	if (php_pgsql_delete(pg_link, table, ids, option, &sql) == FAILURE) {
		RETURN_FALSE;
	}
	if (option & PGSQL_DML_STRING) {
		RETURN_STR(sql);
	}
	RETURN_TRUE;
}
/* }}} */

/* {{{ php_pgsql_result2array
 */
PHP_PGSQL_API int php_pgsql_result2array(PGresult *pg_result, zval *ret_array)
{
	zval row;
	char *field_name;
	size_t num_fields;
	int pg_numrows, pg_row;
	uint i;
	assert(Z_TYPE_P(ret_array) == IS_ARRAY);

	if ((pg_numrows = PQntuples(pg_result)) <= 0) {
		return FAILURE;
	}
	for (pg_row = 0; pg_row < pg_numrows; pg_row++) {
		array_init(&row);
		for (i = 0, num_fields = PQnfields(pg_result); i < num_fields; i++) {
			if (PQgetisnull(pg_result, pg_row, i)) {
				field_name = PQfname(pg_result, i);
				add_assoc_null(&row, field_name);
			} else {
				char *element = PQgetvalue(pg_result, pg_row, i);
				if (element) {
					const size_t element_len = strlen(element);

					field_name = PQfname(pg_result, i);
					add_assoc_stringl(&row, field_name, element, element_len);
				}
			}
		}
		add_index_zval(ret_array, pg_row, &row);
	}
	return SUCCESS;
}
/* }}} */

/* {{{ php_pgsql_select
 */
PHP_PGSQL_API int php_pgsql_select(PGconn *pg_link, const char *table, zval *ids_array, zval *ret_array, zend_ulong opt, zend_string **sql)
{
	zval ids_converted;
	smart_str querystr = {0};
	int ret = FAILURE;
	PGresult *pg_result;

	assert(pg_link != NULL);
	assert(table != NULL);
	assert(Z_TYPE_P(ids_array) == IS_ARRAY);
	assert(Z_TYPE_P(ret_array) == IS_ARRAY);
	assert(!(opt & ~(PGSQL_CONV_OPTS|PGSQL_DML_NO_CONV|PGSQL_DML_EXEC|PGSQL_DML_ASYNC|PGSQL_DML_STRING|PGSQL_DML_ESCAPE)));

	if (zend_hash_num_elements(Z_ARRVAL_P(ids_array)) == 0) {
		return FAILURE;
	}

	ZVAL_UNDEF(&ids_converted);
	if (!(opt & (PGSQL_DML_NO_CONV|PGSQL_DML_ESCAPE))) {
		array_init(&ids_converted);
		if (php_pgsql_convert(pg_link, table, ids_array, &ids_converted, (opt & PGSQL_CONV_OPTS)) == FAILURE) {
			goto cleanup;
		}
		ids_array = &ids_converted;
	}

	smart_str_appends(&querystr, "SELECT * FROM ");
	build_tablename(&querystr, pg_link, table);
	smart_str_appends(&querystr, " WHERE ");

	if (build_assignment_string(pg_link, &querystr, Z_ARRVAL_P(ids_array), 1, " AND ", sizeof(" AND ")-1, opt))
		goto cleanup;

	smart_str_appendc(&querystr, ';');
	smart_str_0(&querystr);

	pg_result = PQexec(pg_link, ZSTR_VAL(querystr.s));
	if (PQresultStatus(pg_result) == PGRES_TUPLES_OK) {
		ret = php_pgsql_result2array(pg_result, ret_array);
	} else {
		php_error_docref(NULL, E_NOTICE, "Failed to execute '%s'", ZSTR_VAL(querystr.s));
	}
	PQclear(pg_result);

cleanup:
	zval_ptr_dtor(&ids_converted);
	if (ret == SUCCESS && (opt & PGSQL_DML_STRING)) {
		*sql = querystr.s;
	}
	else {
		smart_str_free(&querystr);
	}
	return ret;
}
/* }}} */

/* {{{ proto mixed pg_select(resource db, string table, array ids[, int options])
   Select records that has ids (id=>value) */
PHP_FUNCTION(pg_select)
{
	zval *pgsql_link, *ids;
	char *table;
	size_t table_len;
	zend_ulong option = PGSQL_DML_EXEC;
	PGconn *pg_link;
	zend_string *sql = NULL;
	int argc = ZEND_NUM_ARGS();

	if (zend_parse_parameters(argc, "rsa|l",
							  &pgsql_link, &table, &table_len, &ids, &option) == FAILURE) {
		return;
	}
	if (option & ~(PGSQL_CONV_FORCE_NULL|PGSQL_DML_NO_CONV|PGSQL_DML_EXEC|PGSQL_DML_ASYNC|PGSQL_DML_STRING|PGSQL_DML_ESCAPE)) {
		php_error_docref(NULL, E_WARNING, "Invalid option is specified");
		RETURN_FALSE;
	}

	if ((pg_link = (PGconn *)zend_fetch_resource2(Z_RES_P(pgsql_link), "PostgreSQL link", le_link, le_plink)) == NULL) {
		RETURN_FALSE;
	}

	if (php_pgsql_flush_query(pg_link)) {
		php_error_docref(NULL, E_NOTICE, "Detected unhandled result(s) in connection");
	}
	array_init(return_value);
	if (php_pgsql_select(pg_link, table, ids, return_value, option, &sql) == FAILURE) {
		zval_ptr_dtor(return_value);
		RETURN_FALSE;
	}
	if (option & PGSQL_DML_STRING) {
		zval_ptr_dtor(return_value);
		RETURN_STR(sql);
	}
	return;
}
/* }}} */

#endif

/*
 * Local variables:
 * tab-width: 4
 * c-basic-offset: 4
 * End:
 * vim600: sw=4 ts=4 fdm=marker
 * vim<600: sw=4 ts=4
 */<|MERGE_RESOLUTION|>--- conflicted
+++ resolved
@@ -4217,7 +4217,9 @@
 		return;
 	}
 
-	ZEND_FETCH_RESOURCE2(pgsql, PGconn *, &pgsql_link, id, "PostgreSQL link", le_link, le_plink);
+	if ((pgsql = (PGconn *)zend_fetch_resource2(Z_RES_P(pgsql_link), "PostgreSQL link", le_link, le_plink)) == NULL) {
+		RETURN_FALSE;
+	}
 
 	if (!pg_delim) {
 		pg_delim = "\t";
@@ -4227,13 +4229,6 @@
 		pg_null_as_free = 1;
 	}
 
-<<<<<<< HEAD
-	if ((pgsql = (PGconn *)zend_fetch_resource2(Z_RES_P(pgsql_link), "PostgreSQL link", le_link, le_plink)) == NULL) {
-		RETURN_FALSE;
-	}
-
-=======
->>>>>>> 9513187d
 	spprintf(&query, 0, "COPY %s FROM STDIN DELIMITERS E'%c' WITH NULL AS E'%s'", table_name, *pg_delim, pg_null_as);
 	while ((pgsql_result = PQgetResult(pgsql))) {
 		PQclear(pgsql_result);
