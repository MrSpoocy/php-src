/*
   +----------------------------------------------------------------------+
   | PHP Version 5                                                        |
   +----------------------------------------------------------------------+
   | Copyright (c) 1997-2014 The PHP Group                                |
   +----------------------------------------------------------------------+
   | This source file is subject to version 3.01 of the PHP license,      |
   | that is bundled with this package in the file LICENSE, and is        |
   | available through the world-wide-web at the following url:           |
   | http://www.php.net/license/3_01.txt                                  |
   | If you did not receive a copy of the PHP license and are unable to   |
   | obtain it through the world-wide-web, please send a note to          |
   | license@php.net so we can mail you a copy immediately.               |
   +----------------------------------------------------------------------+
   | Authors: Zeev Suraski <zeev@zend.com>                                |
   |          Jouni Ahto <jouni.ahto@exdec.fi>                            |
   |          Yasuo Ohgaki <yohgaki@php.net>                              |
   |          Youichi Iwakiri <yiwakiri@st.rim.or.jp> (pg_copy_*)         |
   |          Chris Kings-Lynne <chriskl@php.net> (v3 protocol)           |
   +----------------------------------------------------------------------+
 */

/* $Id$ */

#include <stdlib.h>

#define PHP_PGSQL_PRIVATE 1

#ifdef HAVE_CONFIG_H
#include "config.h"
#endif

#define SMART_STR_PREALLOC 512

#include "php.h"
#include "php_ini.h"
#include "ext/standard/php_standard.h"
#include "ext/standard/php_smart_str.h"
#include "ext/ereg/php_regex.h"
#ifdef PHP_WIN32
# include "win32/time.h"
#endif

#undef PACKAGE_BUGREPORT
#undef PACKAGE_NAME
#undef PACKAGE_STRING
#undef PACKAGE_TARNAME
#undef PACKAGE_VERSION
#include "php_pgsql.h"
#include "php_globals.h"
#include "zend_exceptions.h"
#ifdef PHP_WIN32
# include "win32/time.h"
#endif

#if HAVE_PGSQL

#ifndef InvalidOid
#define InvalidOid ((Oid) 0)
#endif

#define PGSQL_ASSOC		1<<0
#define PGSQL_NUM		1<<1
#define PGSQL_BOTH		(PGSQL_ASSOC|PGSQL_NUM)

#define PGSQL_STATUS_LONG     1
#define PGSQL_STATUS_STRING   2

#define PGSQL_MAX_LENGTH_OF_ZEND_INT   30
#define PGSQL_MAX_LENGTH_OF_DOUBLE 60

#if PHP_INT_MAX < UINT_MAX
#define PGSQL_RETURN_OID(oid) do { \
	if ((oid) > PHP_INT_MAX) { \
		smart_str s = {0}; \
		smart_str_append_unsigned(&s, (oid)); \
		smart_str_0(&s); \
		RETURN_STRINGL(s.c, s.len, 0); \
	} \
	RETURN_INT((php_int_t)(oid)); \
} while(0)
#else
#define PGSQL_RETURN_OID(oid) do {\
	RETURN_INT((php_int_t)(oid)) \
} while(0)
#endif

#if HAVE_PQSETNONBLOCKING
#define PQ_SETNONBLOCKING(pg_link, flag) PQsetnonblocking(pg_link, flag)
#else
#define PQ_SETNONBLOCKING(pg_link, flag) 0
#endif

#define CHECK_DEFAULT_LINK(x) if ((x) == -1) { php_error_docref(NULL TSRMLS_CC, E_WARNING, "No PostgreSQL link opened yet"); }

#ifndef HAVE_PQFREEMEM
#define PQfreemem free
#endif

ZEND_DECLARE_MODULE_GLOBALS(pgsql)
static PHP_GINIT_FUNCTION(pgsql);

/* {{{ arginfo */
ZEND_BEGIN_ARG_INFO_EX(arginfo_pg_connect, 0, 0, 1)
	ZEND_ARG_INFO(0, connection_string)
	ZEND_ARG_INFO(0, connect_type)
	ZEND_ARG_INFO(0, host)
	ZEND_ARG_INFO(0, port)
	ZEND_ARG_INFO(0, options)
	ZEND_ARG_INFO(0, tty)
	ZEND_ARG_INFO(0, database)
ZEND_END_ARG_INFO()

ZEND_BEGIN_ARG_INFO_EX(arginfo_pg_pconnect, 0, 0, 1)
	ZEND_ARG_INFO(0, connection_string)
	ZEND_ARG_INFO(0, host)
	ZEND_ARG_INFO(0, port)
	ZEND_ARG_INFO(0, options)
	ZEND_ARG_INFO(0, tty)
	ZEND_ARG_INFO(0, database)
ZEND_END_ARG_INFO()

#if HAVE_PQPARAMETERSTATUS
ZEND_BEGIN_ARG_INFO_EX(arginfo_pg_parameter_status, 0, 0, 1)
	ZEND_ARG_INFO(0, connection)
	ZEND_ARG_INFO(0, param_name)
ZEND_END_ARG_INFO()
#endif

ZEND_BEGIN_ARG_INFO_EX(arginfo_pg_close, 0, 0, 0)
	ZEND_ARG_INFO(0, connection)
ZEND_END_ARG_INFO()

ZEND_BEGIN_ARG_INFO_EX(arginfo_pg_dbname, 0, 0, 0)
	ZEND_ARG_INFO(0, connection)
ZEND_END_ARG_INFO()

ZEND_BEGIN_ARG_INFO_EX(arginfo_pg_last_error, 0, 0, 0)
	ZEND_ARG_INFO(0, connection)
ZEND_END_ARG_INFO()

ZEND_BEGIN_ARG_INFO_EX(arginfo_pg_options, 0, 0, 0)
	ZEND_ARG_INFO(0, connection)
ZEND_END_ARG_INFO()

ZEND_BEGIN_ARG_INFO_EX(arginfo_pg_port, 0, 0, 0)
	ZEND_ARG_INFO(0, connection)
ZEND_END_ARG_INFO()

ZEND_BEGIN_ARG_INFO_EX(arginfo_pg_tty, 0, 0, 0)
	ZEND_ARG_INFO(0, connection)
ZEND_END_ARG_INFO()

ZEND_BEGIN_ARG_INFO_EX(arginfo_pg_host, 0, 0, 0)
	ZEND_ARG_INFO(0, connection)
ZEND_END_ARG_INFO()

ZEND_BEGIN_ARG_INFO_EX(arginfo_pg_version, 0, 0, 0)
	ZEND_ARG_INFO(0, connection)
ZEND_END_ARG_INFO()

ZEND_BEGIN_ARG_INFO_EX(arginfo_pg_ping, 0, 0, 0)
	ZEND_ARG_INFO(0, connection)
ZEND_END_ARG_INFO()

ZEND_BEGIN_ARG_INFO_EX(arginfo_pg_query, 0, 0, 0)
	ZEND_ARG_INFO(0, connection)
	ZEND_ARG_INFO(0, query)
ZEND_END_ARG_INFO()

#if HAVE_PQEXECPARAMS
ZEND_BEGIN_ARG_INFO_EX(arginfo_pg_query_params, 0, 0, 0)
	ZEND_ARG_INFO(0, connection)
	ZEND_ARG_INFO(0, query)
	ZEND_ARG_INFO(0, params)
ZEND_END_ARG_INFO()
#endif

#if HAVE_PQPREPARE
ZEND_BEGIN_ARG_INFO_EX(arginfo_pg_prepare, 0, 0, 0)
	ZEND_ARG_INFO(0, connection)
	ZEND_ARG_INFO(0, stmtname)
	ZEND_ARG_INFO(0, query)
ZEND_END_ARG_INFO()
#endif

#if HAVE_PQEXECPREPARED
ZEND_BEGIN_ARG_INFO_EX(arginfo_pg_execute, 0, 0, 0)
	ZEND_ARG_INFO(0, connection)
	ZEND_ARG_INFO(0, stmtname)
	ZEND_ARG_INFO(0, params)
ZEND_END_ARG_INFO()
#endif

ZEND_BEGIN_ARG_INFO_EX(arginfo_pg_num_rows, 0, 0, 1)
	ZEND_ARG_INFO(0, result)
ZEND_END_ARG_INFO()

ZEND_BEGIN_ARG_INFO_EX(arginfo_pg_num_fields, 0, 0, 1)
	ZEND_ARG_INFO(0, result)
ZEND_END_ARG_INFO()

#if HAVE_PQCMDTUPLES
ZEND_BEGIN_ARG_INFO_EX(arginfo_pg_affected_rows, 0, 0, 1)
	ZEND_ARG_INFO(0, result)
ZEND_END_ARG_INFO()
#endif

ZEND_BEGIN_ARG_INFO_EX(arginfo_pg_last_notice, 0, 0, 1)
	ZEND_ARG_INFO(0, connection)
ZEND_END_ARG_INFO()

#ifdef HAVE_PQFTABLE
ZEND_BEGIN_ARG_INFO_EX(arginfo_pg_field_table, 0, 0, 2)
	ZEND_ARG_INFO(0, result)
	ZEND_ARG_INFO(0, field_number)
	ZEND_ARG_INFO(0, oid_only)
ZEND_END_ARG_INFO()
#endif

ZEND_BEGIN_ARG_INFO_EX(arginfo_pg_field_name, 0, 0, 2)
	ZEND_ARG_INFO(0, result)
	ZEND_ARG_INFO(0, field_number)
ZEND_END_ARG_INFO()

ZEND_BEGIN_ARG_INFO_EX(arginfo_pg_field_size, 0, 0, 2)
	ZEND_ARG_INFO(0, result)
	ZEND_ARG_INFO(0, field_number)
ZEND_END_ARG_INFO()

ZEND_BEGIN_ARG_INFO_EX(arginfo_pg_field_type, 0, 0, 2)
	ZEND_ARG_INFO(0, result)
	ZEND_ARG_INFO(0, field_number)
ZEND_END_ARG_INFO()

ZEND_BEGIN_ARG_INFO_EX(arginfo_pg_field_type_oid, 0, 0, 2)
	ZEND_ARG_INFO(0, result)
	ZEND_ARG_INFO(0, field_number)
ZEND_END_ARG_INFO()

ZEND_BEGIN_ARG_INFO_EX(arginfo_pg_field_num, 0, 0, 2)
	ZEND_ARG_INFO(0, result)
	ZEND_ARG_INFO(0, field_name)
ZEND_END_ARG_INFO()

ZEND_BEGIN_ARG_INFO_EX(arginfo_pg_fetch_result, 0, 0, 1)
	ZEND_ARG_INFO(0, result)
	ZEND_ARG_INFO(0, row_number)
	ZEND_ARG_INFO(0, field_name)
ZEND_END_ARG_INFO()

ZEND_BEGIN_ARG_INFO_EX(arginfo_pg_fetch_row, 0, 0, 1)
	ZEND_ARG_INFO(0, result)
	ZEND_ARG_INFO(0, row)
	ZEND_ARG_INFO(0, result_type)
ZEND_END_ARG_INFO()

ZEND_BEGIN_ARG_INFO_EX(arginfo_pg_fetch_assoc, 0, 0, 1)
	ZEND_ARG_INFO(0, result)
	ZEND_ARG_INFO(0, row)
ZEND_END_ARG_INFO()

ZEND_BEGIN_ARG_INFO_EX(arginfo_pg_fetch_array, 0, 0, 1)
	ZEND_ARG_INFO(0, result)
	ZEND_ARG_INFO(0, row)
	ZEND_ARG_INFO(0, result_type)
ZEND_END_ARG_INFO()

ZEND_BEGIN_ARG_INFO_EX(arginfo_pg_fetch_object, 0, 0, 1)
	ZEND_ARG_INFO(0, result)
	ZEND_ARG_INFO(0, row)
	ZEND_ARG_INFO(0, class_name)
	ZEND_ARG_INFO(0, l)
	ZEND_ARG_INFO(0, ctor_params)
ZEND_END_ARG_INFO()

ZEND_BEGIN_ARG_INFO_EX(arginfo_pg_fetch_all, 0, 0, 1)
	ZEND_ARG_INFO(0, result)
ZEND_END_ARG_INFO()

ZEND_BEGIN_ARG_INFO_EX(arginfo_pg_fetch_all_columns, 0, 0, 1)
	ZEND_ARG_INFO(0, result)
	ZEND_ARG_INFO(0, column_number)
ZEND_END_ARG_INFO()

ZEND_BEGIN_ARG_INFO_EX(arginfo_pg_result_seek, 0, 0, 2)
	ZEND_ARG_INFO(0, result)
	ZEND_ARG_INFO(0, offset)
ZEND_END_ARG_INFO()

ZEND_BEGIN_ARG_INFO_EX(arginfo_pg_field_prtlen, 0, 0, 1)
	ZEND_ARG_INFO(0, result)
	ZEND_ARG_INFO(0, row)
	ZEND_ARG_INFO(0, field_name_or_number)
ZEND_END_ARG_INFO()

ZEND_BEGIN_ARG_INFO_EX(arginfo_pg_field_is_null, 0, 0, 1)
	ZEND_ARG_INFO(0, result)
	ZEND_ARG_INFO(0, row)
	ZEND_ARG_INFO(0, field_name_or_number)
ZEND_END_ARG_INFO()

ZEND_BEGIN_ARG_INFO_EX(arginfo_pg_free_result, 0, 0, 1)
	ZEND_ARG_INFO(0, result)
ZEND_END_ARG_INFO()

ZEND_BEGIN_ARG_INFO_EX(arginfo_pg_last_oid, 0, 0, 1)
	ZEND_ARG_INFO(0, result)
ZEND_END_ARG_INFO()

ZEND_BEGIN_ARG_INFO_EX(arginfo_pg_trace, 0, 0, 1)
	ZEND_ARG_INFO(0, filename)
	ZEND_ARG_INFO(0, mode)
	ZEND_ARG_INFO(0, connection)
ZEND_END_ARG_INFO()

ZEND_BEGIN_ARG_INFO_EX(arginfo_pg_untrace, 0, 0, 0)
	ZEND_ARG_INFO(0, connection)
ZEND_END_ARG_INFO()

ZEND_BEGIN_ARG_INFO_EX(arginfo_pg_lo_create, 0, 0, 0)
	ZEND_ARG_INFO(0, connection)
	ZEND_ARG_INFO(0, large_object_id)
ZEND_END_ARG_INFO()

ZEND_BEGIN_ARG_INFO_EX(arginfo_pg_lo_unlink, 0, 0, 0)
	ZEND_ARG_INFO(0, connection)
	ZEND_ARG_INFO(0, large_object_oid)
ZEND_END_ARG_INFO()

ZEND_BEGIN_ARG_INFO_EX(arginfo_pg_lo_open, 0, 0, 0)
	ZEND_ARG_INFO(0, connection)
	ZEND_ARG_INFO(0, large_object_oid)
	ZEND_ARG_INFO(0, mode)
ZEND_END_ARG_INFO()

ZEND_BEGIN_ARG_INFO_EX(arginfo_pg_lo_close, 0, 0, 1)
	ZEND_ARG_INFO(0, large_object)
ZEND_END_ARG_INFO()

ZEND_BEGIN_ARG_INFO_EX(arginfo_pg_lo_read, 0, 0, 1)
	ZEND_ARG_INFO(0, large_object)
	ZEND_ARG_INFO(0, len)
ZEND_END_ARG_INFO()

ZEND_BEGIN_ARG_INFO_EX(arginfo_pg_lo_write, 0, 0, 2)
	ZEND_ARG_INFO(0, large_object)
	ZEND_ARG_INFO(0, buf)
	ZEND_ARG_INFO(0, len)
ZEND_END_ARG_INFO()

ZEND_BEGIN_ARG_INFO_EX(arginfo_pg_lo_read_all, 0, 0, 1)
	ZEND_ARG_INFO(0, large_object)
ZEND_END_ARG_INFO()

ZEND_BEGIN_ARG_INFO_EX(arginfo_pg_lo_import, 0, 0, 0)
	ZEND_ARG_INFO(0, connection)
	ZEND_ARG_INFO(0, filename)
	ZEND_ARG_INFO(0, large_object_oid)
ZEND_END_ARG_INFO()

ZEND_BEGIN_ARG_INFO_EX(arginfo_pg_lo_export, 0, 0, 0)
	ZEND_ARG_INFO(0, connection)
	ZEND_ARG_INFO(0, objoid)
	ZEND_ARG_INFO(0, filename)
ZEND_END_ARG_INFO()

ZEND_BEGIN_ARG_INFO_EX(arginfo_pg_lo_seek, 0, 0, 2)
	ZEND_ARG_INFO(0, large_object)
	ZEND_ARG_INFO(0, offset)
	ZEND_ARG_INFO(0, whence)
ZEND_END_ARG_INFO()

ZEND_BEGIN_ARG_INFO_EX(arginfo_pg_lo_tell, 0, 0, 1)
	ZEND_ARG_INFO(0, large_object)
ZEND_END_ARG_INFO()

#if HAVE_PG_LO_TRUNCATE
ZEND_BEGIN_ARG_INFO_EX(arginfo_pg_lo_truncate, 0, 0, 1)
	ZEND_ARG_INFO(0, large_object)
	ZEND_ARG_INFO(0, size)
ZEND_END_ARG_INFO()
#endif

#if HAVE_PQSETERRORVERBOSITY
ZEND_BEGIN_ARG_INFO_EX(arginfo_pg_set_error_verbosity, 0, 0, 0)
	ZEND_ARG_INFO(0, connection)
	ZEND_ARG_INFO(0, verbosity)
ZEND_END_ARG_INFO()
#endif

#if HAVE_PQCLIENTENCODING
ZEND_BEGIN_ARG_INFO_EX(arginfo_pg_set_client_encoding, 0, 0, 0)
	ZEND_ARG_INFO(0, connection)
	ZEND_ARG_INFO(0, encoding)
ZEND_END_ARG_INFO()

ZEND_BEGIN_ARG_INFO_EX(arginfo_pg_client_encoding, 0, 0, 0)
	ZEND_ARG_INFO(0, connection)
ZEND_END_ARG_INFO()
#endif

ZEND_BEGIN_ARG_INFO_EX(arginfo_pg_end_copy, 0, 0, 0)
	ZEND_ARG_INFO(0, connection)
ZEND_END_ARG_INFO()

ZEND_BEGIN_ARG_INFO_EX(arginfo_pg_put_line, 0, 0, 0)
	ZEND_ARG_INFO(0, connection)
	ZEND_ARG_INFO(0, query)
ZEND_END_ARG_INFO()

ZEND_BEGIN_ARG_INFO_EX(arginfo_pg_copy_to, 0, 0, 2)
	ZEND_ARG_INFO(0, connection)
	ZEND_ARG_INFO(0, table_name)
	ZEND_ARG_INFO(0, delimiter)
	ZEND_ARG_INFO(0, null_as)
ZEND_END_ARG_INFO()

ZEND_BEGIN_ARG_INFO_EX(arginfo_pg_copy_from, 0, 0, 3)
	ZEND_ARG_INFO(0, connection)
	ZEND_ARG_INFO(0, table_name)
	ZEND_ARG_INFO(0, rows)
	ZEND_ARG_INFO(0, delimiter)
	ZEND_ARG_INFO(0, null_as)
ZEND_END_ARG_INFO()

#if HAVE_PQESCAPE
ZEND_BEGIN_ARG_INFO_EX(arginfo_pg_escape_string, 0, 0, 0)
	ZEND_ARG_INFO(0, connection)
	ZEND_ARG_INFO(0, data)
ZEND_END_ARG_INFO()

ZEND_BEGIN_ARG_INFO_EX(arginfo_pg_escape_bytea, 0, 0, 0)
	ZEND_ARG_INFO(0, connection)
	ZEND_ARG_INFO(0, data)
ZEND_END_ARG_INFO()

ZEND_BEGIN_ARG_INFO_EX(arginfo_pg_unescape_bytea, 0, 0, 1)
	ZEND_ARG_INFO(0, data)
ZEND_END_ARG_INFO()
#endif

#if HAVE_PQESCAPE
ZEND_BEGIN_ARG_INFO_EX(arginfo_pg_escape_literal, 0, 0, 0)
	ZEND_ARG_INFO(0, connection)
	ZEND_ARG_INFO(0, data)
ZEND_END_ARG_INFO()
ZEND_BEGIN_ARG_INFO_EX(arginfo_pg_escape_identifier, 0, 0, 0)
	ZEND_ARG_INFO(0, connection)
	ZEND_ARG_INFO(0, data)
ZEND_END_ARG_INFO()
#endif

ZEND_BEGIN_ARG_INFO_EX(arginfo_pg_result_error, 0, 0, 1)
	ZEND_ARG_INFO(0, result)
ZEND_END_ARG_INFO()

#if HAVE_PQRESULTERRORFIELD
ZEND_BEGIN_ARG_INFO_EX(arginfo_pg_result_error_field, 0, 0, 2)
	ZEND_ARG_INFO(0, result)
	ZEND_ARG_INFO(0, fieldcode)
ZEND_END_ARG_INFO()
#endif

ZEND_BEGIN_ARG_INFO_EX(arginfo_pg_connection_status, 0, 0, 1)
	ZEND_ARG_INFO(0, connection)
ZEND_END_ARG_INFO()

#if HAVE_PGTRANSACTIONSTATUS
ZEND_BEGIN_ARG_INFO_EX(arginfo_pg_transaction_status, 0, 0, 1)
	ZEND_ARG_INFO(0, connection)
ZEND_END_ARG_INFO()
#endif

ZEND_BEGIN_ARG_INFO_EX(arginfo_pg_connection_reset, 0, 0, 1)
	ZEND_ARG_INFO(0, connection)
ZEND_END_ARG_INFO()

ZEND_BEGIN_ARG_INFO_EX(arginfo_pg_cancel_query, 0, 0, 1)
	ZEND_ARG_INFO(0, connection)
ZEND_END_ARG_INFO()

ZEND_BEGIN_ARG_INFO_EX(arginfo_pg_connection_busy, 0, 0, 1)
	ZEND_ARG_INFO(0, connection)
ZEND_END_ARG_INFO()

ZEND_BEGIN_ARG_INFO_EX(arginfo_pg_send_query, 0, 0, 2)
	ZEND_ARG_INFO(0, connection)
	ZEND_ARG_INFO(0, query)
ZEND_END_ARG_INFO()

#if HAVE_PQSENDQUERYPARAMS
ZEND_BEGIN_ARG_INFO_EX(arginfo_pg_send_query_params, 0, 0, 3)
	ZEND_ARG_INFO(0, connection)
	ZEND_ARG_INFO(0, query)
	ZEND_ARG_INFO(0, params)
ZEND_END_ARG_INFO()
#endif

#if HAVE_PQSENDPREPARE
ZEND_BEGIN_ARG_INFO_EX(arginfo_pg_send_prepare, 0, 0, 3)
	ZEND_ARG_INFO(0, connection)
	ZEND_ARG_INFO(0, stmtname)
	ZEND_ARG_INFO(0, query)
ZEND_END_ARG_INFO()
#endif

#if HAVE_PQSENDQUERYPREPARED
ZEND_BEGIN_ARG_INFO_EX(arginfo_pg_send_execute, 0, 0, 3)
	ZEND_ARG_INFO(0, connection)
	ZEND_ARG_INFO(0, stmtname)
	ZEND_ARG_INFO(0, params)
ZEND_END_ARG_INFO()
#endif

ZEND_BEGIN_ARG_INFO_EX(arginfo_pg_get_result, 0, 0, 1)
	ZEND_ARG_INFO(0, connection)
ZEND_END_ARG_INFO()

ZEND_BEGIN_ARG_INFO_EX(arginfo_pg_result_status, 0, 0, 1)
	ZEND_ARG_INFO(0, result)
	ZEND_ARG_INFO(0, result_type)
ZEND_END_ARG_INFO()

ZEND_BEGIN_ARG_INFO_EX(arginfo_pg_get_notify, 0, 0, 0)
	ZEND_ARG_INFO(0, connection)
	ZEND_ARG_INFO(0, e)
ZEND_END_ARG_INFO()

ZEND_BEGIN_ARG_INFO_EX(arginfo_pg_get_pid, 0, 0, 0)
	ZEND_ARG_INFO(0, connection)
ZEND_END_ARG_INFO()

ZEND_BEGIN_ARG_INFO_EX(arginfo_pg_meta_data, 0, 0, 2)
	ZEND_ARG_INFO(0, db)
	ZEND_ARG_INFO(0, table)
ZEND_END_ARG_INFO()

ZEND_BEGIN_ARG_INFO_EX(arginfo_pg_convert, 0, 0, 3)
	ZEND_ARG_INFO(0, db)
	ZEND_ARG_INFO(0, table)
	ZEND_ARG_INFO(0, values)
	ZEND_ARG_INFO(0, options)
ZEND_END_ARG_INFO()

ZEND_BEGIN_ARG_INFO_EX(arginfo_pg_insert, 0, 0, 3)
	ZEND_ARG_INFO(0, db)
	ZEND_ARG_INFO(0, table)
	ZEND_ARG_INFO(0, values)
	ZEND_ARG_INFO(0, options)
ZEND_END_ARG_INFO()

ZEND_BEGIN_ARG_INFO_EX(arginfo_pg_update, 0, 0, 4)
	ZEND_ARG_INFO(0, db)
	ZEND_ARG_INFO(0, table)
	ZEND_ARG_INFO(0, fields)
	ZEND_ARG_INFO(0, ids)
	ZEND_ARG_INFO(0, options)
ZEND_END_ARG_INFO()

ZEND_BEGIN_ARG_INFO_EX(arginfo_pg_delete, 0, 0, 3)
	ZEND_ARG_INFO(0, db)
	ZEND_ARG_INFO(0, table)
	ZEND_ARG_INFO(0, ids)
	ZEND_ARG_INFO(0, options)
ZEND_END_ARG_INFO()

ZEND_BEGIN_ARG_INFO_EX(arginfo_pg_select, 0, 0, 3)
	ZEND_ARG_INFO(0, db)
	ZEND_ARG_INFO(0, table)
	ZEND_ARG_INFO(0, ids)
	ZEND_ARG_INFO(0, options)
ZEND_END_ARG_INFO()
/* }}} */

/* {{{ pgsql_functions[]
 */
const zend_function_entry pgsql_functions[] = {
	/* connection functions */
	PHP_FE(pg_connect,		arginfo_pg_connect)
	PHP_FE(pg_pconnect,		arginfo_pg_pconnect)
	PHP_FE(pg_close,		arginfo_pg_close)
	PHP_FE(pg_connection_status,	arginfo_pg_connection_status)
	PHP_FE(pg_connection_busy,		arginfo_pg_connection_busy)
	PHP_FE(pg_connection_reset,		arginfo_pg_connection_reset)
	PHP_FE(pg_host,			arginfo_pg_host)
	PHP_FE(pg_dbname,		arginfo_pg_dbname)
	PHP_FE(pg_port,			arginfo_pg_port)
	PHP_FE(pg_tty,			arginfo_pg_tty)
	PHP_FE(pg_options,		arginfo_pg_options)
	PHP_FE(pg_version,		arginfo_pg_version)
	PHP_FE(pg_ping,			arginfo_pg_ping)
#if HAVE_PQPARAMETERSTATUS
	PHP_FE(pg_parameter_status, arginfo_pg_parameter_status)
#endif
#if HAVE_PGTRANSACTIONSTATUS
	PHP_FE(pg_transaction_status, arginfo_pg_transaction_status)
#endif
	/* query functions */
	PHP_FE(pg_query,		arginfo_pg_query)
#if HAVE_PQEXECPARAMS
	PHP_FE(pg_query_params,		arginfo_pg_query_params)
#endif
#if HAVE_PQPREPARE
	PHP_FE(pg_prepare,		arginfo_pg_prepare)
#endif
#if HAVE_PQEXECPREPARED
	PHP_FE(pg_execute,		arginfo_pg_execute)
#endif
	PHP_FE(pg_send_query,	arginfo_pg_send_query)
#if HAVE_PQSENDQUERYPARAMS
	PHP_FE(pg_send_query_params,	arginfo_pg_send_query_params)
#endif
#if HAVE_PQSENDPREPARE
	PHP_FE(pg_send_prepare,	arginfo_pg_send_prepare)
#endif
#if HAVE_PQSENDQUERYPREPARED
	PHP_FE(pg_send_execute,	arginfo_pg_send_execute)
#endif
	PHP_FE(pg_cancel_query, arginfo_pg_cancel_query)
	/* result functions */
	PHP_FE(pg_fetch_result,	arginfo_pg_fetch_result)
	PHP_FE(pg_fetch_row,	arginfo_pg_fetch_row)
	PHP_FE(pg_fetch_assoc,	arginfo_pg_fetch_assoc)
	PHP_FE(pg_fetch_array,	arginfo_pg_fetch_array)
	PHP_FE(pg_fetch_object,	arginfo_pg_fetch_object)
	PHP_FE(pg_fetch_all,	arginfo_pg_fetch_all)
	PHP_FE(pg_fetch_all_columns,	arginfo_pg_fetch_all_columns)
#if HAVE_PQCMDTUPLES
	PHP_FE(pg_affected_rows,arginfo_pg_affected_rows)
#endif
	PHP_FE(pg_get_result,	arginfo_pg_get_result)
	PHP_FE(pg_result_seek,	arginfo_pg_result_seek)
	PHP_FE(pg_result_status,arginfo_pg_result_status)
	PHP_FE(pg_free_result,	arginfo_pg_free_result)
	PHP_FE(pg_last_oid,	    arginfo_pg_last_oid)
	PHP_FE(pg_num_rows,		arginfo_pg_num_rows)
	PHP_FE(pg_num_fields,	arginfo_pg_num_fields)
	PHP_FE(pg_field_name,	arginfo_pg_field_name)
	PHP_FE(pg_field_num,	arginfo_pg_field_num)
	PHP_FE(pg_field_size,	arginfo_pg_field_size)
	PHP_FE(pg_field_type,	arginfo_pg_field_type)
	PHP_FE(pg_field_type_oid, arginfo_pg_field_type_oid)
	PHP_FE(pg_field_prtlen,	arginfo_pg_field_prtlen)
	PHP_FE(pg_field_is_null,arginfo_pg_field_is_null)
#ifdef HAVE_PQFTABLE
	PHP_FE(pg_field_table,  arginfo_pg_field_table)
#endif
	/* async message function */
	PHP_FE(pg_get_notify,   arginfo_pg_get_notify)
	PHP_FE(pg_get_pid,      arginfo_pg_get_pid)
	/* error message functions */
	PHP_FE(pg_result_error, arginfo_pg_result_error)
#if HAVE_PQRESULTERRORFIELD
	PHP_FE(pg_result_error_field, arginfo_pg_result_error_field)
#endif
	PHP_FE(pg_last_error,   arginfo_pg_last_error)
	PHP_FE(pg_last_notice,  arginfo_pg_last_notice)
	/* copy functions */
	PHP_FE(pg_put_line,		arginfo_pg_put_line)
	PHP_FE(pg_end_copy,		arginfo_pg_end_copy)
	PHP_FE(pg_copy_to,      arginfo_pg_copy_to)
	PHP_FE(pg_copy_from,    arginfo_pg_copy_from)
	/* debug functions */
	PHP_FE(pg_trace,		arginfo_pg_trace)
	PHP_FE(pg_untrace,		arginfo_pg_untrace)
	/* large object functions */
	PHP_FE(pg_lo_create,	arginfo_pg_lo_create)
	PHP_FE(pg_lo_unlink,	arginfo_pg_lo_unlink)
	PHP_FE(pg_lo_open,		arginfo_pg_lo_open)
	PHP_FE(pg_lo_close,		arginfo_pg_lo_close)
	PHP_FE(pg_lo_read,		arginfo_pg_lo_read)
	PHP_FE(pg_lo_write,		arginfo_pg_lo_write)
	PHP_FE(pg_lo_read_all,	arginfo_pg_lo_read_all)
	PHP_FE(pg_lo_import,	arginfo_pg_lo_import)
	PHP_FE(pg_lo_export,	arginfo_pg_lo_export)
	PHP_FE(pg_lo_seek,		arginfo_pg_lo_seek)
	PHP_FE(pg_lo_tell,		arginfo_pg_lo_tell)
#if HAVE_PG_LO_TRUNCATE
	PHP_FE(pg_lo_truncate,	arginfo_pg_lo_truncate)
#endif
	/* utility functions */
#if HAVE_PQESCAPE
	PHP_FE(pg_escape_string,	arginfo_pg_escape_string)
	PHP_FE(pg_escape_bytea, 	arginfo_pg_escape_bytea)
	PHP_FE(pg_unescape_bytea, 	arginfo_pg_unescape_bytea)
	PHP_FE(pg_escape_literal,	arginfo_pg_escape_literal)
	PHP_FE(pg_escape_identifier,	arginfo_pg_escape_identifier)
#endif
#if HAVE_PQSETERRORVERBOSITY
	PHP_FE(pg_set_error_verbosity,	arginfo_pg_set_error_verbosity)
#endif
#if HAVE_PQCLIENTENCODING
	PHP_FE(pg_client_encoding,		arginfo_pg_client_encoding)
	PHP_FE(pg_set_client_encoding,	arginfo_pg_set_client_encoding)
#endif
	/* misc function */
	PHP_FE(pg_meta_data,	arginfo_pg_meta_data)
	PHP_FE(pg_convert,      arginfo_pg_convert)
	PHP_FE(pg_insert,       arginfo_pg_insert)
	PHP_FE(pg_update,       arginfo_pg_update)
	PHP_FE(pg_delete,       arginfo_pg_delete)
	PHP_FE(pg_select,       arginfo_pg_select)
	/* aliases for downwards compatibility */
	PHP_FALIAS(pg_exec,          pg_query,          arginfo_pg_query)
	PHP_FALIAS(pg_getlastoid,    pg_last_oid,       arginfo_pg_last_oid)
#if HAVE_PQCMDTUPLES
	PHP_FALIAS(pg_cmdtuples,	 pg_affected_rows,  arginfo_pg_affected_rows)
#endif
	PHP_FALIAS(pg_errormessage,	 pg_last_error,     arginfo_pg_last_error)
	PHP_FALIAS(pg_numrows,		 pg_num_rows,       arginfo_pg_num_rows)
	PHP_FALIAS(pg_numfields,	 pg_num_fields,     arginfo_pg_num_fields)
	PHP_FALIAS(pg_fieldname,	 pg_field_name,     arginfo_pg_field_name)
	PHP_FALIAS(pg_fieldsize,     pg_field_size,     arginfo_pg_field_size)
	PHP_FALIAS(pg_fieldtype,	 pg_field_type,     arginfo_pg_field_type)
	PHP_FALIAS(pg_fieldnum,	     pg_field_num,      arginfo_pg_field_num)
	PHP_FALIAS(pg_fieldprtlen,	 pg_field_prtlen,   arginfo_pg_field_prtlen)
	PHP_FALIAS(pg_fieldisnull,	 pg_field_is_null,  arginfo_pg_field_is_null)
	PHP_FALIAS(pg_freeresult,    pg_free_result,    arginfo_pg_free_result)
	PHP_FALIAS(pg_result,	     pg_fetch_result,   arginfo_pg_get_result)
	PHP_FALIAS(pg_loreadall,	 pg_lo_read_all,    arginfo_pg_lo_read_all)
	PHP_FALIAS(pg_locreate,	     pg_lo_create,      arginfo_pg_lo_create)
	PHP_FALIAS(pg_lounlink,	     pg_lo_unlink,      arginfo_pg_lo_unlink)
	PHP_FALIAS(pg_loopen,	     pg_lo_open,        arginfo_pg_lo_open)
	PHP_FALIAS(pg_loclose,	     pg_lo_close,       arginfo_pg_lo_close)
	PHP_FALIAS(pg_loread,	     pg_lo_read,        arginfo_pg_lo_read)
	PHP_FALIAS(pg_lowrite,	     pg_lo_write,       arginfo_pg_lo_write)
	PHP_FALIAS(pg_loimport,	     pg_lo_import,      arginfo_pg_lo_import)
	PHP_FALIAS(pg_loexport,	     pg_lo_export,      arginfo_pg_lo_export)
#if HAVE_PQCLIENTENCODING
	PHP_FALIAS(pg_clientencoding,		pg_client_encoding,		arginfo_pg_client_encoding)
	PHP_FALIAS(pg_setclientencoding,	pg_set_client_encoding,	arginfo_pg_set_client_encoding)
#endif
	PHP_FE_END
};
/* }}} */

/* {{{ pgsql_module_entry
 */
zend_module_entry pgsql_module_entry = {
	STANDARD_MODULE_HEADER,
	"pgsql",
	pgsql_functions,
	PHP_MINIT(pgsql),
	PHP_MSHUTDOWN(pgsql),
	PHP_RINIT(pgsql),
	PHP_RSHUTDOWN(pgsql),
	PHP_MINFO(pgsql),
	NO_VERSION_YET,
	PHP_MODULE_GLOBALS(pgsql),
	PHP_GINIT(pgsql),
	NULL,
	NULL,
	STANDARD_MODULE_PROPERTIES_EX
};
/* }}} */

#ifdef COMPILE_DL_PGSQL
ZEND_GET_MODULE(pgsql)
#endif

static int le_link, le_plink, le_result, le_lofp, le_string;

/* Compatibility definitions */

#ifndef HAVE_PGSQL_WITH_MULTIBYTE_SUPPORT
#define pg_encoding_to_char(x) "SQL_ASCII"
#endif

#if !HAVE_PQESCAPE_CONN
#define PQescapeStringConn(conn, to, form, len, error) PQescapeString(to, from, len)
#endif

#if HAVE_PQESCAPELITERAL
#define PGSQLescapeLiteral(conn, str, len) PQescapeLiteral(conn, str, len)
#define PGSQLescapeIdentifier(conn, str, len) PQescapeIdentifier(conn, str, len)
#define PGSQLfree(a) PQfreemem(a)
#else
#define PGSQLescapeLiteral(conn, str, len) php_pgsql_PQescapeInternal(conn, str, len, 1, 0)
#define PGSQLescapeLiteral2(conn, str, len) php_pgsql_PQescapeInternal(conn, str, len, 1, 1)
#define PGSQLescapeIdentifier(conn, str, len) php_pgsql_PQescapeInternal(conn, str, len, 0, 0)
#define PGSQLfree(a) efree(a)

/* emulate libpq's PQescapeInternal() 9.0 or later */
static char* php_pgsql_PQescapeInternal(PGconn *conn, const char *str, size_t len, int escape_literal, int safe) {
	char *result, *rp, *s;
	size_t tmp_len;

	if (!conn) {
		return NULL;
	}

	/* allocate enough memory */
	rp = result = (char *)safe_emalloc(len, 2, 5); /* leading " E" needs extra 2 bytes + quote_chars on both end for 2 bytes + NULL */

	if (escape_literal) {
		size_t new_len;

		if (safe) {
			char *tmp = (char *)safe_emalloc(len, 2, 1);
			*rp++ = '\'';
			/* PQescapeString does not escape \, but it handles multibyte chars safely.
			   This escape is incompatible with PQescapeLiteral. */
			new_len = PQescapeStringConn(conn, tmp, str, len, NULL);
			strncpy(rp, tmp, new_len);
			efree(tmp);
			rp += new_len;
		} else {
			char *encoding;
			/* This is compatible with PQescapeLiteral, but it cannot handle multbyte chars
			   such as SJIS, BIG5. Raise warning and return NULL by checking
			   client_encoding. */
			encoding = (char *) pg_encoding_to_char(PQclientEncoding(conn));
			if (!strncmp(encoding, "SJIS", sizeof("SJIS")-1) ||
				!strncmp(encoding, "SHIFT_JIS_2004", sizeof("SHIFT_JIS_2004")-1) ||
				!strncmp(encoding, "BIG5", sizeof("BIG5")-1) ||
				!strncmp(encoding, "GB18030", sizeof("GB18030")-1) ||
				!strncmp(encoding, "GBK", sizeof("GBK")-1) ||
				!strncmp(encoding, "JOHAB", sizeof("JOHAB")-1) ||
				!strncmp(encoding, "UHC", sizeof("UHC")-1) ) {
				TSRMLS_FETCH();

				php_error_docref(NULL TSRMLS_CC, E_WARNING, "Unsafe encoding is used. Do not use '%s' encoding or use PostgreSQL 9.0 or later libpq.", encoding);
			}
			/* check backslashes */
			tmp_len = strspn(str, "\\");
			if (tmp_len != len) {
				/* add " E" for escaping slashes */
				*rp++ = ' ';
				*rp++ = 'E';
			}
			*rp++ = '\'';
			for (s = (char *)str; s - str < len; ++s) {
				if (*s == '\'' || *s == '\\') {
					*rp++ = *s;
					*rp++ = *s;
				} else {
					*rp++ = *s;
				}
			}
		}
		*rp++ = '\'';
	} else {
		/* Identifier escape. */
		*rp++ = '"';
		for (s = (char *)str; s - str < len; ++s) {
			if (*s == '"') {
				*rp++ = '"';
				*rp++ = '"';
			} else {
				*rp++ = *s;
			}
		}
		*rp++ = '"';
	}
	*rp = '\0';

	return result;
}
#endif


/* {{{ _php_pgsql_trim_message */
static char * _php_pgsql_trim_message(const char *message, php_size_t *len)
{
	register php_size_t i = strlen(message)-1;

	if (i>1 && (message[i-1] == '\r' || message[i-1] == '\n') && message[i] == '.') {
		--i;
	}
	while (i>0 && (message[i] == '\r' || message[i] == '\n')) {
		--i;
	}
	++i;
	if (len) {
		*len = i;
	}
	return estrndup(message, i);
}
/* }}} */

/* {{{ _php_pgsql_trim_result */
static inline char * _php_pgsql_trim_result(PGconn * pgsql, char **buf)
{
	return *buf = _php_pgsql_trim_message(PQerrorMessage(pgsql), NULL);
}
/* }}} */

#define PQErrorMessageTrim(pgsql, buf) _php_pgsql_trim_result(pgsql, buf)

#define PHP_PQ_ERROR(text, pgsql) {										\
		char *msgbuf = _php_pgsql_trim_message(PQerrorMessage(pgsql), NULL); \
		php_error_docref(NULL TSRMLS_CC, E_WARNING, text, msgbuf);		\
		efree(msgbuf);													\
} \

/* {{{ php_pgsql_set_default_link
 */
static void php_pgsql_set_default_link(php_int_t id TSRMLS_DC)
{
	zend_list_addref(id);

	if (PGG(default_link) != -1) {
		zend_list_delete(PGG(default_link));
	}

	PGG(default_link) = id;
}
/* }}} */

/* {{{ _close_pgsql_link
 */
static void _close_pgsql_link(zend_rsrc_list_entry *rsrc TSRMLS_DC)
{
	PGconn *link = (PGconn *)rsrc->ptr;
	PGresult *res;

	while ((res = PQgetResult(link))) {
		PQclear(res);
	}
	PQfinish(link);
	PGG(num_links)--;
}
/* }}} */

/* {{{ _close_pgsql_plink
 */
static void _close_pgsql_plink(zend_rsrc_list_entry *rsrc TSRMLS_DC)
{
	PGconn *link = (PGconn *)rsrc->ptr;
	PGresult *res;

	while ((res = PQgetResult(link))) {
		PQclear(res);
	}
	PQfinish(link);
	PGG(num_persistent)--;
	PGG(num_links)--;
}
/* }}} */

/* {{{ _php_pgsql_notice_handler
 */
static void _php_pgsql_notice_handler(void *resource_id, const char *message)
{
	php_pgsql_notice *notice;
	
	TSRMLS_FETCH();
	if (! PGG(ignore_notices)) {
		notice = (php_pgsql_notice *)emalloc(sizeof(php_pgsql_notice));
		notice->message = _php_pgsql_trim_message(message, &notice->len);
		if (PGG(log_notices)) {
			php_error_docref(NULL TSRMLS_CC, E_NOTICE, "%s", notice->message);
		}
		zend_hash_index_update(&PGG(notices), (php_uint_t)resource_id, (void **)&notice, sizeof(php_pgsql_notice *), NULL);
	}
}
/* }}} */

#define PHP_PGSQL_NOTICE_PTR_DTOR (void (*)(void *))_php_pgsql_notice_ptr_dtor

/* {{{ _php_pgsql_notice_dtor
 */
static void _php_pgsql_notice_ptr_dtor(void **ptr) 
{
	php_pgsql_notice *notice = (php_pgsql_notice *)*ptr;
	if (notice) {
		efree(notice->message);
		efree(notice);
		notice = NULL;
	}
}
/* }}} */

/* {{{ _rollback_transactions
 */
static int _rollback_transactions(zend_rsrc_list_entry *rsrc TSRMLS_DC)
{
	PGconn *link;
	PGresult *res;
	int orig;

	if (Z_TYPE_P(rsrc) != le_plink) 
		return 0;

	link = (PGconn *) rsrc->ptr;

	if (PQ_SETNONBLOCKING(link, 0)) {
		php_error_docref("ref.pgsql" TSRMLS_CC, E_NOTICE, "Cannot set connection to blocking mode");
		return -1;
	}
	
	while ((res = PQgetResult(link))) {
		PQclear(res);
	}
#if HAVE_PGTRANSACTIONSTATUS && HAVE_PQPROTOCOLVERSION
	if ((PQprotocolVersion(link) >= 3 && PQtransactionStatus(link) != PQTRANS_IDLE) || PQprotocolVersion(link) < 3)
#endif
	{
		orig = PGG(ignore_notices);
		PGG(ignore_notices) = 1;
#if HAVE_PGTRANSACTIONSTATUS && HAVE_PQPROTOCOLVERSION
		res = PQexec(link,"ROLLBACK;");
#else
		res = PQexec(link,"BEGIN;");
		PQclear(res);
		res = PQexec(link,"ROLLBACK;");
#endif
		PQclear(res);
		PGG(ignore_notices) = orig;
	}

	return 0;
}
/* }}} */

/* {{{ _free_ptr
 */
static void _free_ptr(zend_rsrc_list_entry *rsrc TSRMLS_DC)
{
	pgLofp *lofp = (pgLofp *)rsrc->ptr;
	efree(lofp);
}
/* }}} */

/* {{{ _free_result
 */
static void _free_result(zend_rsrc_list_entry *rsrc TSRMLS_DC)
{
	pgsql_result_handle *pg_result = (pgsql_result_handle *)rsrc->ptr;

	PQclear(pg_result->result);
	efree(pg_result);
}
/* }}} */


static int _php_pgsql_detect_identifier_escape(const char *identifier, size_t len)
{
	size_t i;

	/* Handle edge case. Cannot be a escaped string */
	if (len <= 2) {
		return FAILURE;
	}
	/* Detect double qoutes */
	if (identifier[0] == '"' && identifier[len-1] == '"') {
		/* Detect wrong format of " inside of escaped string */
		for (i = 1; i < len-1; i++) {
			if (identifier[i] == '"' && (identifier[++i] != '"' || i == len-1)) {
				return FAILURE;
			}
		}
	} else {
		return FAILURE;
	}
	/* Escaped properly */
	return SUCCESS;
}


/* {{{ PHP_INI
 */
PHP_INI_BEGIN()
STD_PHP_INI_BOOLEAN( "pgsql.allow_persistent",      "1",  PHP_INI_SYSTEM, OnUpdateBool, allow_persistent,      zend_pgsql_globals, pgsql_globals)
STD_PHP_INI_ENTRY_EX("pgsql.max_persistent",       "-1",  PHP_INI_SYSTEM, OnUpdateLong, max_persistent,        zend_pgsql_globals, pgsql_globals, display_link_numbers)
STD_PHP_INI_ENTRY_EX("pgsql.max_links",            "-1",  PHP_INI_SYSTEM, OnUpdateLong, max_links,             zend_pgsql_globals, pgsql_globals, display_link_numbers)
STD_PHP_INI_BOOLEAN( "pgsql.auto_reset_persistent", "0",  PHP_INI_SYSTEM, OnUpdateBool, auto_reset_persistent, zend_pgsql_globals, pgsql_globals)
STD_PHP_INI_BOOLEAN( "pgsql.ignore_notice",         "0",  PHP_INI_ALL,    OnUpdateBool, ignore_notices,        zend_pgsql_globals, pgsql_globals)
STD_PHP_INI_BOOLEAN( "pgsql.log_notice",            "0",  PHP_INI_ALL,    OnUpdateBool, log_notices,           zend_pgsql_globals, pgsql_globals)
PHP_INI_END()
/* }}} */

/* {{{ PHP_GINIT_FUNCTION
 */
static PHP_GINIT_FUNCTION(pgsql)
{
	memset(pgsql_globals, 0, sizeof(zend_pgsql_globals));
	/* Initilize notice message hash at MINIT only */
	zend_hash_init_ex(&pgsql_globals->notices, 0, NULL, PHP_PGSQL_NOTICE_PTR_DTOR, 1, 0); 
}
/* }}} */

/* {{{ PHP_MINIT_FUNCTION
 */
PHP_MINIT_FUNCTION(pgsql)
{
	REGISTER_INI_ENTRIES();

	le_link = zend_register_list_destructors_ex(_close_pgsql_link, NULL, "pgsql link", module_number);
	le_plink = zend_register_list_destructors_ex(NULL, _close_pgsql_plink, "pgsql link persistent", module_number);
	le_result = zend_register_list_destructors_ex(_free_result, NULL, "pgsql result", module_number);
	le_lofp = zend_register_list_destructors_ex(_free_ptr, NULL, "pgsql large object", module_number);
	le_string = zend_register_list_destructors_ex(_free_ptr, NULL, "pgsql string", module_number);
#if HAVE_PG_CONFIG_H
	/* PG_VERSION - libpq version */
	REGISTER_STRING_CONSTANT("PGSQL_LIBPQ_VERSION", PG_VERSION, CONST_CS | CONST_PERSISTENT);
	REGISTER_STRING_CONSTANT("PGSQL_LIBPQ_VERSION_STR", PG_VERSION_STR, CONST_CS | CONST_PERSISTENT);
#endif
	/* For connection option */
	REGISTER_INT_CONSTANT("PGSQL_CONNECT_FORCE_NEW", PGSQL_CONNECT_FORCE_NEW, CONST_CS | CONST_PERSISTENT);
	/* For pg_fetch_array() */
	REGISTER_INT_CONSTANT("PGSQL_ASSOC", PGSQL_ASSOC, CONST_CS | CONST_PERSISTENT);
	REGISTER_INT_CONSTANT("PGSQL_NUM", PGSQL_NUM, CONST_CS | CONST_PERSISTENT);
	REGISTER_INT_CONSTANT("PGSQL_BOTH", PGSQL_BOTH, CONST_CS | CONST_PERSISTENT);
	/* For pg_connection_status() */
	REGISTER_INT_CONSTANT("PGSQL_CONNECTION_BAD", CONNECTION_BAD, CONST_CS | CONST_PERSISTENT);
	REGISTER_INT_CONSTANT("PGSQL_CONNECTION_OK", CONNECTION_OK, CONST_CS | CONST_PERSISTENT);
#if HAVE_PGTRANSACTIONSTATUS
	/* For pg_transaction_status() */
	REGISTER_INT_CONSTANT("PGSQL_TRANSACTION_IDLE", PQTRANS_IDLE, CONST_CS | CONST_PERSISTENT);
	REGISTER_INT_CONSTANT("PGSQL_TRANSACTION_ACTIVE", PQTRANS_ACTIVE, CONST_CS | CONST_PERSISTENT);
	REGISTER_INT_CONSTANT("PGSQL_TRANSACTION_INTRANS", PQTRANS_INTRANS, CONST_CS | CONST_PERSISTENT);
	REGISTER_INT_CONSTANT("PGSQL_TRANSACTION_INERROR", PQTRANS_INERROR, CONST_CS | CONST_PERSISTENT);
	REGISTER_INT_CONSTANT("PGSQL_TRANSACTION_UNKNOWN", PQTRANS_UNKNOWN, CONST_CS | CONST_PERSISTENT);
#endif
#if HAVE_PQSETERRORVERBOSITY
	/* For pg_set_error_verbosity() */
	REGISTER_INT_CONSTANT("PGSQL_ERRORS_TERSE", PQERRORS_TERSE, CONST_CS | CONST_PERSISTENT);
	REGISTER_INT_CONSTANT("PGSQL_ERRORS_DEFAULT", PQERRORS_DEFAULT, CONST_CS | CONST_PERSISTENT);
	REGISTER_INT_CONSTANT("PGSQL_ERRORS_VERBOSE", PQERRORS_VERBOSE, CONST_CS | CONST_PERSISTENT);
#endif
	/* For lo_seek() */
	REGISTER_INT_CONSTANT("PGSQL_SEEK_SET", SEEK_SET, CONST_CS | CONST_PERSISTENT);
	REGISTER_INT_CONSTANT("PGSQL_SEEK_CUR", SEEK_CUR, CONST_CS | CONST_PERSISTENT);
	REGISTER_INT_CONSTANT("PGSQL_SEEK_END", SEEK_END, CONST_CS | CONST_PERSISTENT);
	/* For pg_result_status() return value type */
	REGISTER_INT_CONSTANT("PGSQL_STATUS_LONG", PGSQL_STATUS_LONG, CONST_CS | CONST_PERSISTENT);
	REGISTER_INT_CONSTANT("PGSQL_STATUS_STRING", PGSQL_STATUS_STRING, CONST_CS | CONST_PERSISTENT);
	/* For pg_result_status() return value */
	REGISTER_INT_CONSTANT("PGSQL_EMPTY_QUERY", PGRES_EMPTY_QUERY, CONST_CS | CONST_PERSISTENT);
	REGISTER_INT_CONSTANT("PGSQL_COMMAND_OK", PGRES_COMMAND_OK, CONST_CS | CONST_PERSISTENT);
	REGISTER_INT_CONSTANT("PGSQL_TUPLES_OK", PGRES_TUPLES_OK, CONST_CS | CONST_PERSISTENT);
	REGISTER_INT_CONSTANT("PGSQL_COPY_OUT", PGRES_COPY_OUT, CONST_CS | CONST_PERSISTENT);
	REGISTER_INT_CONSTANT("PGSQL_COPY_IN", PGRES_COPY_IN, CONST_CS | CONST_PERSISTENT);
	REGISTER_INT_CONSTANT("PGSQL_BAD_RESPONSE", PGRES_BAD_RESPONSE, CONST_CS | CONST_PERSISTENT);
	REGISTER_INT_CONSTANT("PGSQL_NONFATAL_ERROR", PGRES_NONFATAL_ERROR, CONST_CS | CONST_PERSISTENT);
	REGISTER_INT_CONSTANT("PGSQL_FATAL_ERROR", PGRES_FATAL_ERROR, CONST_CS | CONST_PERSISTENT);
#if HAVE_PQRESULTERRORFIELD
	/* For pg_result_error_field() field codes */
	REGISTER_INT_CONSTANT("PGSQL_DIAG_SEVERITY", PG_DIAG_SEVERITY, CONST_CS | CONST_PERSISTENT);
	REGISTER_INT_CONSTANT("PGSQL_DIAG_SQLSTATE", PG_DIAG_SQLSTATE, CONST_CS | CONST_PERSISTENT);
	REGISTER_INT_CONSTANT("PGSQL_DIAG_MESSAGE_PRIMARY", PG_DIAG_MESSAGE_PRIMARY, CONST_CS | CONST_PERSISTENT);
	REGISTER_INT_CONSTANT("PGSQL_DIAG_MESSAGE_DETAIL", PG_DIAG_MESSAGE_DETAIL, CONST_CS | CONST_PERSISTENT);
	REGISTER_INT_CONSTANT("PGSQL_DIAG_MESSAGE_HINT", PG_DIAG_MESSAGE_HINT, CONST_CS | CONST_PERSISTENT);
	REGISTER_INT_CONSTANT("PGSQL_DIAG_STATEMENT_POSITION", PG_DIAG_STATEMENT_POSITION, CONST_CS | CONST_PERSISTENT);
#ifdef PG_DIAG_INTERNAL_POSITION
	REGISTER_INT_CONSTANT("PGSQL_DIAG_INTERNAL_POSITION", PG_DIAG_INTERNAL_POSITION, CONST_CS | CONST_PERSISTENT);
#endif
#ifdef PG_DIAG_INTERNAL_QUERY
	REGISTER_INT_CONSTANT("PGSQL_DIAG_INTERNAL_QUERY", PG_DIAG_INTERNAL_QUERY, CONST_CS | CONST_PERSISTENT);
#endif
	REGISTER_INT_CONSTANT("PGSQL_DIAG_CONTEXT", PG_DIAG_CONTEXT, CONST_CS | CONST_PERSISTENT);
	REGISTER_INT_CONSTANT("PGSQL_DIAG_SOURCE_FILE", PG_DIAG_SOURCE_FILE, CONST_CS | CONST_PERSISTENT);
	REGISTER_INT_CONSTANT("PGSQL_DIAG_SOURCE_LINE", PG_DIAG_SOURCE_LINE, CONST_CS | CONST_PERSISTENT);
	REGISTER_INT_CONSTANT("PGSQL_DIAG_SOURCE_FUNCTION", PG_DIAG_SOURCE_FUNCTION, CONST_CS | CONST_PERSISTENT);
#endif
	/* pg_convert options */
	REGISTER_INT_CONSTANT("PGSQL_CONV_IGNORE_DEFAULT", PGSQL_CONV_IGNORE_DEFAULT, CONST_CS | CONST_PERSISTENT);
	REGISTER_INT_CONSTANT("PGSQL_CONV_FORCE_NULL", PGSQL_CONV_FORCE_NULL, CONST_CS | CONST_PERSISTENT);
	REGISTER_INT_CONSTANT("PGSQL_CONV_IGNORE_NOT_NULL", PGSQL_CONV_IGNORE_NOT_NULL, CONST_CS | CONST_PERSISTENT);
	/* pg_insert/update/delete/select options */
	REGISTER_INT_CONSTANT("PGSQL_DML_ESCAPE", PGSQL_DML_ESCAPE, CONST_CS | CONST_PERSISTENT);
	REGISTER_INT_CONSTANT("PGSQL_DML_NO_CONV", PGSQL_DML_NO_CONV, CONST_CS | CONST_PERSISTENT);
	REGISTER_INT_CONSTANT("PGSQL_DML_EXEC", PGSQL_DML_EXEC, CONST_CS | CONST_PERSISTENT);
	REGISTER_INT_CONSTANT("PGSQL_DML_ASYNC", PGSQL_DML_ASYNC, CONST_CS | CONST_PERSISTENT);
	REGISTER_INT_CONSTANT("PGSQL_DML_STRING", PGSQL_DML_STRING, CONST_CS | CONST_PERSISTENT);
	return SUCCESS;
}
/* }}} */

/* {{{ PHP_MSHUTDOWN_FUNCTION
 */
PHP_MSHUTDOWN_FUNCTION(pgsql)
{
	UNREGISTER_INI_ENTRIES();
	zend_hash_destroy(&PGG(notices));

	return SUCCESS;
}
/* }}} */

/* {{{ PHP_RINIT_FUNCTION
 */
PHP_RINIT_FUNCTION(pgsql)
{
	PGG(default_link)=-1;
	PGG(num_links) = PGG(num_persistent);
	return SUCCESS;
}
/* }}} */

/* {{{ PHP_RSHUTDOWN_FUNCTION
 */
PHP_RSHUTDOWN_FUNCTION(pgsql)
{
	/* clean up notice messages */
	zend_hash_clean(&PGG(notices));
	/* clean up persistent connection */
	zend_hash_apply(&EG(persistent_list), (apply_func_t) _rollback_transactions TSRMLS_CC);
	return SUCCESS;
}
/* }}} */

/* {{{ PHP_MINFO_FUNCTION
 */
PHP_MINFO_FUNCTION(pgsql)
{
	char buf[256];

	php_info_print_table_start();
	php_info_print_table_header(2, "PostgreSQL Support", "enabled");
#if HAVE_PG_CONFIG_H
	php_info_print_table_row(2, "PostgreSQL(libpq) Version", PG_VERSION);
	php_info_print_table_row(2, "PostgreSQL(libpq) ", PG_VERSION_STR);
#ifdef HAVE_PGSQL_WITH_MULTIBYTE_SUPPORT
	php_info_print_table_row(2, "Multibyte character support", "enabled");
#else
	php_info_print_table_row(2, "Multibyte character support", "disabled");
#endif
#ifdef USE_SSL
	php_info_print_table_row(2, "SSL support", "enabled");
#else
	php_info_print_table_row(2, "SSL support", "disabled");
#endif
#endif /* HAVE_PG_CONFIG_H */
	snprintf(buf, sizeof(buf), "%pd", PGG(num_persistent));
	php_info_print_table_row(2, "Active Persistent Links", buf);
	snprintf(buf, sizeof(buf), "%pd", PGG(num_links));
	php_info_print_table_row(2, "Active Links", buf);
	php_info_print_table_end();

	DISPLAY_INI_ENTRIES();
}
/* }}} */


/* {{{ php_pgsql_do_connect
 */
static void php_pgsql_do_connect(INTERNAL_FUNCTION_PARAMETERS, int persistent)
{
	char *host=NULL,*port=NULL,*options=NULL,*tty=NULL,*dbname=NULL,*connstring=NULL;
	PGconn *pgsql;
	smart_str str = {0};
	zval **args[5];
	int i;
	php_int_t connect_type = 0;
	PGresult *pg_result;

	if (ZEND_NUM_ARGS() < 1 || ZEND_NUM_ARGS() > 5
			|| zend_get_parameters_array_ex(ZEND_NUM_ARGS(), args) == FAILURE) {
		WRONG_PARAM_COUNT;
	}

	smart_str_appends(&str, "pgsql");
	
	for (i = 0; i < ZEND_NUM_ARGS(); i++) {
		/* make sure that the PGSQL_CONNECT_FORCE_NEW bit is not part of the hash so that subsequent connections
		 * can re-use this connection. Bug #39979
		 */ 
		if (i == 1 && ZEND_NUM_ARGS() == 2 && Z_TYPE_PP(args[i]) == IS_INT) {
			if (Z_IVAL_PP(args[1]) == PGSQL_CONNECT_FORCE_NEW) {
				continue;
			} else if (Z_IVAL_PP(args[1]) & PGSQL_CONNECT_FORCE_NEW) {
				smart_str_append_int(&str, Z_IVAL_PP(args[1]) ^ PGSQL_CONNECT_FORCE_NEW);
			}
		}
		convert_to_string_ex(args[i]);
		smart_str_appendc(&str, '_');
		smart_str_appendl(&str, Z_STRVAL_PP(args[i]), Z_STRSIZE_PP(args[i]));
	}

	smart_str_0(&str);

	if (ZEND_NUM_ARGS() == 1) { /* new style, using connection string */
		connstring = Z_STRVAL_PP(args[0]);
	} else if (ZEND_NUM_ARGS() == 2 ) { /* Safe to add conntype_option, since 2 args was illegal */
		connstring = Z_STRVAL_PP(args[0]);
		convert_to_int_ex(args[1]);
		connect_type = Z_IVAL_PP(args[1]);
	} else {
		host = Z_STRVAL_PP(args[0]);
		port = Z_STRVAL_PP(args[1]);
		dbname = Z_STRVAL_PP(args[ZEND_NUM_ARGS()-1]);

		switch (ZEND_NUM_ARGS()) {
		case 5:
			tty = Z_STRVAL_PP(args[3]);
			/* fall through */
		case 4:
			options = Z_STRVAL_PP(args[2]);
			break;
		}
	}

	if (persistent && PGG(allow_persistent)) {
		zend_rsrc_list_entry *le;
		
		/* try to find if we already have this link in our persistent list */
		if (zend_hash_find(&EG(persistent_list), str.c, str.len+1, (void **) &le)==FAILURE) {  /* we don't */
			zend_rsrc_list_entry new_le;
			
			if (PGG(max_links)!=-1 && PGG(num_links)>=PGG(max_links)) {
				php_error_docref(NULL TSRMLS_CC, E_WARNING,
								 "Cannot create new link. Too many open links (%pd)", PGG(num_links));
				goto err;
			}
			if (PGG(max_persistent)!=-1 && PGG(num_persistent)>=PGG(max_persistent)) {
				php_error_docref(NULL TSRMLS_CC, E_WARNING,
								 "Cannot create new link. Too many open persistent links (%pd)", PGG(num_persistent));
				goto err;
			}

			/* create the link */
			if (connstring) {
				pgsql=PQconnectdb(connstring);
			} else {
				pgsql=PQsetdb(host,port,options,tty,dbname);
			}
			if (pgsql==NULL || PQstatus(pgsql)==CONNECTION_BAD) {
				PHP_PQ_ERROR("Unable to connect to PostgreSQL server: %s", pgsql)
				if (pgsql) {
					PQfinish(pgsql);
				}
				goto err;
			}

			/* hash it up */
			Z_TYPE(new_le) = le_plink;
			new_le.ptr = pgsql;
			if (zend_hash_update(&EG(persistent_list), str.c, str.len+1, (void *) &new_le, sizeof(zend_rsrc_list_entry), NULL)==FAILURE) {
				goto err;
			}
			PGG(num_links)++;
			PGG(num_persistent)++;
		} else {  /* we do */
			if (Z_TYPE_P(le) != le_plink) {
				RETURN_FALSE;
			}
			/* ensure that the link did not die */
			if (PGG(auto_reset_persistent) & 1) {
				/* need to send & get something from backend to
				   make sure we catch CONNECTION_BAD everytime */
				PGresult *pg_result;
				pg_result = PQexec(le->ptr, "select 1");
				PQclear(pg_result);
			}
			if (PQstatus(le->ptr)==CONNECTION_BAD) { /* the link died */
				if (le->ptr == NULL) {
					if (connstring) {
						le->ptr=PQconnectdb(connstring);
					} else {
						le->ptr=PQsetdb(host,port,options,tty,dbname);
					}
				}
				else {
					PQreset(le->ptr);
				}
				if (le->ptr==NULL || PQstatus(le->ptr)==CONNECTION_BAD) {
					php_error_docref(NULL TSRMLS_CC, E_WARNING,"PostgreSQL link lost, unable to reconnect");
					zend_hash_del(&EG(persistent_list),str.c,str.len+1);
					goto err;
				}
			}
			pgsql = (PGconn *) le->ptr;
#if HAVE_PQPROTOCOLVERSION && HAVE_PQPARAMETERSTATUS
			if (PQprotocolVersion(pgsql) >= 3 && atof(PQparameterStatus(pgsql, "server_version")) >= 7.2) {
#else
			if (atof(PG_VERSION) >= 7.2) {
#endif
				pg_result = PQexec(pgsql, "RESET ALL;");
				PQclear(pg_result);
			}
		}
		ZEND_REGISTER_RESOURCE(return_value, pgsql, le_plink);
	} else { /* Non persistent connection */
		zend_rsrc_list_entry *index_ptr,new_index_ptr;

		/* first we check the hash for the hashed_details key.  if it exists,
		 * it should point us to the right offset where the actual pgsql link sits.
		 * if it doesn't, open a new pgsql link, add it to the resource list,
		 * and add a pointer to it with hashed_details as the key.
		 */
		if (!(connect_type & PGSQL_CONNECT_FORCE_NEW)
			&& zend_hash_find(&EG(regular_list),str.c,str.len+1,(void **) &index_ptr)==SUCCESS) {
			int type;
			php_uint_t link;
			void *ptr;

			if (Z_TYPE_P(index_ptr) != le_index_ptr) {
				RETURN_FALSE;
			}
			link = (php_uint_t) index_ptr->ptr;
			ptr = zend_list_find(link,&type);   /* check if the link is still there */
			if (ptr && (type==le_link || type==le_plink)) {
				Z_IVAL_P(return_value) = link;
				zend_list_addref(link);
				php_pgsql_set_default_link(link TSRMLS_CC);
				Z_TYPE_P(return_value) = IS_RESOURCE;
				goto cleanup;
			} else {
				zend_hash_del(&EG(regular_list),str.c,str.len+1);
			}
		}
		if (PGG(max_links)!=-1 && PGG(num_links)>=PGG(max_links)) {
			php_error_docref(NULL TSRMLS_CC, E_WARNING, "Cannot create new link. Too many open links (%pd)", PGG(num_links));
			goto err;
		}
		if (connstring) {
			pgsql = PQconnectdb(connstring);
		} else {
			pgsql = PQsetdb(host,port,options,tty,dbname);
		}
		if (pgsql==NULL || PQstatus(pgsql)==CONNECTION_BAD) {
			PHP_PQ_ERROR("Unable to connect to PostgreSQL server: %s", pgsql);
			if (pgsql) {
				PQfinish(pgsql);
			}
			goto err;
		}

		/* add it to the list */
		ZEND_REGISTER_RESOURCE(return_value, pgsql, le_link);

		/* add it to the hash */
		new_index_ptr.ptr = (void *) Z_IVAL_P(return_value);
		Z_TYPE(new_index_ptr) = le_index_ptr;
		if (zend_hash_update(&EG(regular_list),str.c,str.len+1,(void *) &new_index_ptr, sizeof(zend_rsrc_list_entry), NULL)==FAILURE) {
			goto err;
		}
		PGG(num_links)++;
	}
	/* set notice processer */
	if (! PGG(ignore_notices) && Z_TYPE_P(return_value) == IS_RESOURCE) {
		PQsetNoticeProcessor(pgsql, _php_pgsql_notice_handler, (void*)Z_RESVAL_P(return_value));
	}
	php_pgsql_set_default_link(Z_IVAL_P(return_value) TSRMLS_CC);
	
cleanup:
	smart_str_free(&str);
	return;

err:
	smart_str_free(&str);
	RETURN_FALSE;
}
/* }}} */

#if 0
/* {{{ php_pgsql_get_default_link
 */
static int php_pgsql_get_default_link(INTERNAL_FUNCTION_PARAMETERS)
{
	if (PGG(default_link)==-1) { /* no link opened yet, implicitly open one */
		ht = 0;
		php_pgsql_do_connect(INTERNAL_FUNCTION_PARAM_PASSTHRU,0);
	}
	return PGG(default_link);
}
/* }}} */
#endif

/* {{{ proto resource pg_connect(string connection_string[, int connect_type] | [string host, string port [, string options [, string tty,]]] string database)
   Open a PostgreSQL connection */
PHP_FUNCTION(pg_connect)
{
	php_pgsql_do_connect(INTERNAL_FUNCTION_PARAM_PASSTHRU,0);
}
/* }}} */

/* {{{ proto resource pg_pconnect(string connection_string | [string host, string port [, string options [, string tty,]]] string database)
   Open a persistent PostgreSQL connection */
PHP_FUNCTION(pg_pconnect)
{
	php_pgsql_do_connect(INTERNAL_FUNCTION_PARAM_PASSTHRU,1);
}
/* }}} */

/* {{{ proto bool pg_close([resource connection])
   Close a PostgreSQL connection */ 
PHP_FUNCTION(pg_close)
{
	zval *pgsql_link = NULL;
	php_int_t id = -1;
	int argc = ZEND_NUM_ARGS();
	PGconn *pgsql;

	if (zend_parse_parameters(argc TSRMLS_CC, "|r", &pgsql_link) == FAILURE) {
		return;
	}

	if (argc == 0) {
		id = PGG(default_link);
		CHECK_DEFAULT_LINK(id);
	}

	if (pgsql_link == NULL && id == -1) {
		RETURN_FALSE;
	}

	ZEND_FETCH_RESOURCE2(pgsql, PGconn *, &pgsql_link, id, "PostgreSQL link", le_link, le_plink);

	if (id==-1) { /* explicit resource number */
		zend_list_delete(Z_RESVAL_P(pgsql_link));
	}

	if (id!=-1
		|| (pgsql_link && Z_RESVAL_P(pgsql_link)==PGG(default_link))) {
		zend_list_delete(PGG(default_link));
		PGG(default_link) = -1;
	}

	RETURN_TRUE;
}
/* }}} */


#define PHP_PG_DBNAME 1
#define PHP_PG_ERROR_MESSAGE 2
#define PHP_PG_OPTIONS 3
#define PHP_PG_PORT 4
#define PHP_PG_TTY 5
#define PHP_PG_HOST 6
#define PHP_PG_VERSION 7


/* {{{ php_pgsql_get_link_info
 */
static void php_pgsql_get_link_info(INTERNAL_FUNCTION_PARAMETERS, int entry_type)
{
	zval *pgsql_link = NULL;
	php_int_t id = -1;
	int argc = ZEND_NUM_ARGS();
	PGconn *pgsql;
	char *msgbuf;

	if (zend_parse_parameters(argc TSRMLS_CC, "|r", &pgsql_link) == FAILURE) {
		return;
	}
	
	if (argc == 0) {
		id = PGG(default_link);
		CHECK_DEFAULT_LINK(id);
	}
	
	if (pgsql_link == NULL && id == -1) {
		RETURN_FALSE;
	}

	ZEND_FETCH_RESOURCE2(pgsql, PGconn *, &pgsql_link, id, "PostgreSQL link", le_link, le_plink);

	switch(entry_type) {
		case PHP_PG_DBNAME:
			Z_STRVAL_P(return_value) = PQdb(pgsql);
			break;
		case PHP_PG_ERROR_MESSAGE:
			RETURN_STRING(PQErrorMessageTrim(pgsql, &msgbuf), 0);
			return;
		case PHP_PG_OPTIONS:
			Z_STRVAL_P(return_value) = PQoptions(pgsql);
			break;
		case PHP_PG_PORT:
			Z_STRVAL_P(return_value) = PQport(pgsql);
			break;
		case PHP_PG_TTY:
			Z_STRVAL_P(return_value) = PQtty(pgsql);
			break;
		case PHP_PG_HOST:
			Z_STRVAL_P(return_value) = PQhost(pgsql);
			break;
		case PHP_PG_VERSION:
			array_init(return_value);
			add_assoc_string(return_value, "client", PG_VERSION, 1);
#if HAVE_PQPROTOCOLVERSION
			add_assoc_int(return_value, "protocol", PQprotocolVersion(pgsql));
#if HAVE_PQPARAMETERSTATUS
			if (PQprotocolVersion(pgsql) >= 3) {
				/* 8.0 or grater supports protorol version 3 */
				char *tmp;
				add_assoc_string(return_value, "server", (char*)PQparameterStatus(pgsql, "server_version"), 1);
				tmp = (char*)PQparameterStatus(pgsql, "server_encoding");
				add_assoc_string(return_value, "server_encoding", tmp, 1);
				tmp = (char*)PQparameterStatus(pgsql, "client_encoding");
				add_assoc_string(return_value, "client_encoding", tmp, 1);
				tmp = (char*)PQparameterStatus(pgsql, "is_superuser");
				add_assoc_string(return_value, "is_superuser", tmp, 1);
				tmp = (char*)PQparameterStatus(pgsql, "session_authorization");
				add_assoc_string(return_value, "session_authorization", tmp, 1);
				tmp = (char*)PQparameterStatus(pgsql, "DateStyle");
				add_assoc_string(return_value, "DateStyle", tmp, 1);
				tmp = (char*)PQparameterStatus(pgsql, "IntervalStyle");
				add_assoc_string(return_value, "IntervalStyle", tmp ? tmp : "", 1);
				tmp = (char*)PQparameterStatus(pgsql, "TimeZone");
				add_assoc_string(return_value, "TimeZone", tmp ? tmp : "", 1);
				tmp = (char*)PQparameterStatus(pgsql, "integer_datetimes");
				add_assoc_string(return_value, "integer_datetimes", tmp ? tmp : "", 1);
				tmp = (char*)PQparameterStatus(pgsql, "standard_conforming_strings");
				add_assoc_string(return_value, "standard_conforming_strings", tmp ? tmp : "", 1);
				tmp = (char*)PQparameterStatus(pgsql, "application_name");
				add_assoc_string(return_value, "application_name", tmp ? tmp : "", 1);
			}
#endif
#endif
			return;
		default:
			RETURN_FALSE;
	}
	if (Z_STRVAL_P(return_value)) {
		Z_STRSIZE_P(return_value) = strlen(Z_STRVAL_P(return_value));
		Z_STRVAL_P(return_value) = (char *) estrdup(Z_STRVAL_P(return_value));
	} else {
		Z_STRSIZE_P(return_value) = 0;
		Z_STRVAL_P(return_value) = (char *) estrdup("");
	}
	Z_TYPE_P(return_value) = IS_STRING;
}
/* }}} */

/* {{{ proto string pg_dbname([resource connection])
   Get the database name */ 
PHP_FUNCTION(pg_dbname)
{
	php_pgsql_get_link_info(INTERNAL_FUNCTION_PARAM_PASSTHRU,PHP_PG_DBNAME);
}
/* }}} */

/* {{{ proto string pg_last_error([resource connection])
   Get the error message string */
PHP_FUNCTION(pg_last_error)
{
	php_pgsql_get_link_info(INTERNAL_FUNCTION_PARAM_PASSTHRU,PHP_PG_ERROR_MESSAGE);
}
/* }}} */

/* {{{ proto string pg_options([resource connection])
   Get the options associated with the connection */
PHP_FUNCTION(pg_options)
{
	php_pgsql_get_link_info(INTERNAL_FUNCTION_PARAM_PASSTHRU,PHP_PG_OPTIONS);
}
/* }}} */

/* {{{ proto int pg_port([resource connection])
   Return the port number associated with the connection */
PHP_FUNCTION(pg_port)
{
	php_pgsql_get_link_info(INTERNAL_FUNCTION_PARAM_PASSTHRU,PHP_PG_PORT);
}
/* }}} */

/* {{{ proto string pg_tty([resource connection])
   Return the tty name associated with the connection */
PHP_FUNCTION(pg_tty)
{
	php_pgsql_get_link_info(INTERNAL_FUNCTION_PARAM_PASSTHRU,PHP_PG_TTY);
}
/* }}} */

/* {{{ proto string pg_host([resource connection])
   Returns the host name associated with the connection */
PHP_FUNCTION(pg_host)
{
	php_pgsql_get_link_info(INTERNAL_FUNCTION_PARAM_PASSTHRU,PHP_PG_HOST);
}
/* }}} */

/* {{{ proto array pg_version([resource connection])
   Returns an array with client, protocol and server version (when available) */
PHP_FUNCTION(pg_version)
{
	php_pgsql_get_link_info(INTERNAL_FUNCTION_PARAM_PASSTHRU,PHP_PG_VERSION);
}
/* }}} */

#if HAVE_PQPARAMETERSTATUS
/* {{{ proto string|false pg_parameter_status([resource connection,] string param_name)
   Returns the value of a server parameter */
PHP_FUNCTION(pg_parameter_status)
{
	zval *pgsql_link;
	php_int_t id;
	PGconn *pgsql;
	char *param;
	php_size_t len;

	if (zend_parse_parameters_ex(ZEND_PARSE_PARAMS_QUIET, ZEND_NUM_ARGS() TSRMLS_CC, "rS", &pgsql_link, &param, &len) == SUCCESS) {
		id = -1;
	} else if (zend_parse_parameters(ZEND_NUM_ARGS() TSRMLS_CC, "S", &param, &len) == SUCCESS) {
		pgsql_link = NULL;
		id = PGG(default_link);
	} else {
		RETURN_FALSE;
	}
	if (pgsql_link == NULL && id == -1) {
		RETURN_FALSE;
	}

	ZEND_FETCH_RESOURCE2(pgsql, PGconn *, &pgsql_link, id, "PostgreSQL link", le_link, le_plink);

	param = (char*)PQparameterStatus(pgsql, param);
	if (param) {
		RETURN_STRING(param, 1);
	} else {
		RETURN_FALSE;
	}
}
/* }}} */
#endif

/* {{{ proto bool pg_ping([resource connection])
   Ping database. If connection is bad, try to reconnect. */
PHP_FUNCTION(pg_ping)
{
	zval *pgsql_link;
	php_int_t id;
	PGconn *pgsql;
	PGresult *res;

	if (zend_parse_parameters_ex(ZEND_PARSE_PARAMS_QUIET, ZEND_NUM_ARGS() TSRMLS_CC, "r", &pgsql_link) == SUCCESS) {
		id = -1;
	} else {
		pgsql_link = NULL;
		id = PGG(default_link);
	}
	if (pgsql_link == NULL && id == -1) {
		RETURN_FALSE;
	}

	ZEND_FETCH_RESOURCE2(pgsql, PGconn *, &pgsql_link, id, "PostgreSQL link", le_link, le_plink);

	/* ping connection */
	res = PQexec(pgsql, "SELECT 1;");
	PQclear(res);

	/* check status. */
	if (PQstatus(pgsql) == CONNECTION_OK)
		RETURN_TRUE;

	/* reset connection if it's broken */
	PQreset(pgsql);
	if (PQstatus(pgsql) == CONNECTION_OK) {
		RETURN_TRUE;
	}
	RETURN_FALSE;
}
/* }}} */

/* {{{ proto resource pg_query([resource connection,] string query)
   Execute a query */
PHP_FUNCTION(pg_query)
{
	zval *pgsql_link = NULL;
	char *query;
	php_int_t id = -1, argc = ZEND_NUM_ARGS();
	php_size_t query_len;
	int leftover = 0;
	PGconn *pgsql;
	PGresult *pgsql_result;
	ExecStatusType status;
	pgsql_result_handle *pg_result;

	if (argc == 1) {
		if (zend_parse_parameters(ZEND_NUM_ARGS() TSRMLS_CC, "S", &query, &query_len) == FAILURE) {
			return;
		}
		id = PGG(default_link);
		CHECK_DEFAULT_LINK(id);
	} else {
		if (zend_parse_parameters(ZEND_NUM_ARGS() TSRMLS_CC, "rS", &pgsql_link, &query, &query_len) == FAILURE) {
			return;
		}
	}

	if (pgsql_link == NULL && id == -1) {
		RETURN_FALSE;
	}

	ZEND_FETCH_RESOURCE2(pgsql, PGconn *, &pgsql_link, id, "PostgreSQL link", le_link, le_plink);

	if (PQ_SETNONBLOCKING(pgsql, 0)) {
		php_error_docref(NULL TSRMLS_CC, E_NOTICE,"Cannot set connection to blocking mode");
		RETURN_FALSE;
	}
	while ((pgsql_result = PQgetResult(pgsql))) {
		PQclear(pgsql_result);
		leftover = 1;
	}
	if (leftover) {
		php_error_docref(NULL TSRMLS_CC, E_NOTICE, "Found results on this connection. Use pg_get_result() to get these results first");
	}
	pgsql_result = PQexec(pgsql, query);
	if ((PGG(auto_reset_persistent) & 2) && PQstatus(pgsql) != CONNECTION_OK) {
		PQclear(pgsql_result);
		PQreset(pgsql);
		pgsql_result = PQexec(pgsql, query);
	}

	if (pgsql_result) {
		status = PQresultStatus(pgsql_result);
	} else {
		status = (ExecStatusType) PQstatus(pgsql);
	}

	switch (status) {
		case PGRES_EMPTY_QUERY:
		case PGRES_BAD_RESPONSE:
		case PGRES_NONFATAL_ERROR:
		case PGRES_FATAL_ERROR:
			PHP_PQ_ERROR("Query failed: %s", pgsql);
			PQclear(pgsql_result);
			RETURN_FALSE;
			break;
		case PGRES_COMMAND_OK: /* successful command that did not return rows */
		default:
			if (pgsql_result) {
				pg_result = (pgsql_result_handle *) emalloc(sizeof(pgsql_result_handle));
				pg_result->conn = pgsql;
				pg_result->result = pgsql_result;
				pg_result->row = 0;
				ZEND_REGISTER_RESOURCE(return_value, pg_result, le_result);
			} else {
				PQclear(pgsql_result);
				RETURN_FALSE;
			}
			break;
	}
}
/* }}} */

#if HAVE_PQEXECPARAMS || HAVE_PQEXECPREPARED || HAVE_PQSENDQUERYPARAMS || HAVE_PQSENDQUERYPREPARED
/* {{{ _php_pgsql_free_params */
static void _php_pgsql_free_params(char **params, int num_params)
{
	if (num_params > 0) {
		int i;
		for (i = 0; i < num_params; i++) {
			if (params[i]) {
				efree(params[i]);
			}
		}
		efree(params);
	}
}
/* }}} */
#endif

#if HAVE_PQEXECPARAMS
/* {{{ proto resource pg_query_params([resource connection,] string query, array params)
   Execute a query */
PHP_FUNCTION(pg_query_params)
{
	zval *pgsql_link = NULL;
	zval *pv_param_arr, **tmp;
	char *query;
	php_size_t query_len;
	php_int_t id = -1;
	int argc = ZEND_NUM_ARGS();
	int leftover = 0;
	int num_params = 0;
	char **params = NULL;
	PGconn *pgsql;
	PGresult *pgsql_result;
	ExecStatusType status;
	pgsql_result_handle *pg_result;
	
	if (argc == 2) {
		if (zend_parse_parameters(argc TSRMLS_CC, "Sa", &query, &query_len, &pv_param_arr) == FAILURE) {
			return;
		}
		id = PGG(default_link);
		CHECK_DEFAULT_LINK(id);
	} else {
		if (zend_parse_parameters(argc TSRMLS_CC, "rSa", &pgsql_link, &query, &query_len, &pv_param_arr) == FAILURE) {
			return;
		}
	}

	if (pgsql_link == NULL && id == -1) {
		RETURN_FALSE;
	}

	ZEND_FETCH_RESOURCE2(pgsql, PGconn *, &pgsql_link, id, "PostgreSQL link", le_link, le_plink);

	if (PQ_SETNONBLOCKING(pgsql, 0)) {
		php_error_docref(NULL TSRMLS_CC, E_NOTICE,"Cannot set connection to blocking mode");
		RETURN_FALSE;
	}
	while ((pgsql_result = PQgetResult(pgsql))) {
		PQclear(pgsql_result);
		leftover = 1;
	}
	if (leftover) {
		php_error_docref(NULL TSRMLS_CC, E_NOTICE, "Found results on this connection. Use pg_get_result() to get these results first");
	}

	zend_hash_internal_pointer_reset(Z_ARRVAL_P(pv_param_arr));
	num_params = zend_hash_num_elements(Z_ARRVAL_P(pv_param_arr));
	if (num_params > 0) {
		int i = 0;
		params = (char **)safe_emalloc(sizeof(char *), num_params, 0);

		for(i = 0; i < num_params; i++) {
			if (zend_hash_get_current_data(Z_ARRVAL_P(pv_param_arr), (void **) &tmp) == FAILURE) {
				php_error_docref(NULL TSRMLS_CC, E_WARNING,"Error getting parameter");
				_php_pgsql_free_params(params, num_params);
				RETURN_FALSE;
			}

			if (Z_TYPE_PP(tmp) == IS_NULL) {
				params[i] = NULL;
			} else {
				zval tmp_val = **tmp;
				zval_copy_ctor(&tmp_val);
				convert_to_cstring(&tmp_val);
				if (Z_TYPE(tmp_val) != IS_STRING) {
					php_error_docref(NULL TSRMLS_CC, E_WARNING,"Error converting parameter");
					zval_dtor(&tmp_val);
					_php_pgsql_free_params(params, num_params);
					RETURN_FALSE;
				}
				params[i] = estrndup(Z_STRVAL(tmp_val), Z_STRSIZE(tmp_val));
				zval_dtor(&tmp_val);
			}

			zend_hash_move_forward(Z_ARRVAL_P(pv_param_arr));
		}
	}

	pgsql_result = PQexecParams(pgsql, query, num_params, 
					NULL, (const char * const *)params, NULL, NULL, 0);
	if ((PGG(auto_reset_persistent) & 2) && PQstatus(pgsql) != CONNECTION_OK) {
		PQclear(pgsql_result);
		PQreset(pgsql);
		pgsql_result = PQexecParams(pgsql, query, num_params, 
						NULL, (const char * const *)params, NULL, NULL, 0);
	}

	if (pgsql_result) {
		status = PQresultStatus(pgsql_result);
	} else {
		status = (ExecStatusType) PQstatus(pgsql);
	}
	
	_php_pgsql_free_params(params, num_params);

	switch (status) {
		case PGRES_EMPTY_QUERY:
		case PGRES_BAD_RESPONSE:
		case PGRES_NONFATAL_ERROR:
		case PGRES_FATAL_ERROR:
			PHP_PQ_ERROR("Query failed: %s", pgsql);
			PQclear(pgsql_result);
			RETURN_FALSE;
			break;
		case PGRES_COMMAND_OK: /* successful command that did not return rows */
		default:
			if (pgsql_result) {
				pg_result = (pgsql_result_handle *) emalloc(sizeof(pgsql_result_handle));
				pg_result->conn = pgsql;
				pg_result->result = pgsql_result;
				pg_result->row = 0;
				ZEND_REGISTER_RESOURCE(return_value, pg_result, le_result);
			} else {
				PQclear(pgsql_result);
				RETURN_FALSE;
			}
			break;
	}
}
/* }}} */
#endif

#if HAVE_PQPREPARE
/* {{{ proto resource pg_prepare([resource connection,] string stmtname, string query)
   Prepare a query for future execution */
PHP_FUNCTION(pg_prepare)
{
	zval *pgsql_link = NULL;
	char *query, *stmtname;
	php_size_t query_len, stmtname_len;
	php_int_t id = -1;
	int argc = ZEND_NUM_ARGS();
	int leftover = 0;
	PGconn *pgsql;
	PGresult *pgsql_result;
	ExecStatusType status;
	pgsql_result_handle *pg_result;

	if (argc == 2) {
		if (zend_parse_parameters(argc TSRMLS_CC, "SS", &stmtname, &stmtname_len, &query, &query_len) == FAILURE) {
			return;
		}
		id = PGG(default_link);
		CHECK_DEFAULT_LINK(id);
	} else {
		if (zend_parse_parameters(argc TSRMLS_CC, "rSS", &pgsql_link, &stmtname, &stmtname_len, &query, &query_len) == FAILURE) {
			return;
		}
	}

	if (pgsql_link == NULL && id == -1) {
		RETURN_FALSE;
	}

	ZEND_FETCH_RESOURCE2(pgsql, PGconn *, &pgsql_link, id, "PostgreSQL link", le_link, le_plink);

	if (PQ_SETNONBLOCKING(pgsql, 0)) {
		php_error_docref(NULL TSRMLS_CC, E_NOTICE,"Cannot set connection to blocking mode");
		RETURN_FALSE;
	}
	while ((pgsql_result = PQgetResult(pgsql))) {
		PQclear(pgsql_result);
		leftover = 1;
	}
	if (leftover) {
		php_error_docref(NULL TSRMLS_CC, E_NOTICE, "Found results on this connection. Use pg_get_result() to get these results first");
	}
	pgsql_result = PQprepare(pgsql, stmtname, query, 0, NULL);
	if ((PGG(auto_reset_persistent) & 2) && PQstatus(pgsql) != CONNECTION_OK) {
		PQclear(pgsql_result);
		PQreset(pgsql);
		pgsql_result = PQprepare(pgsql, stmtname, query, 0, NULL);
	}

	if (pgsql_result) {
		status = PQresultStatus(pgsql_result);
	} else {
		status = (ExecStatusType) PQstatus(pgsql);
	}

	switch (status) {
		case PGRES_EMPTY_QUERY:
		case PGRES_BAD_RESPONSE:
		case PGRES_NONFATAL_ERROR:
		case PGRES_FATAL_ERROR:
			PHP_PQ_ERROR("Query failed: %s", pgsql);
			PQclear(pgsql_result);
			RETURN_FALSE;
			break;
		case PGRES_COMMAND_OK: /* successful command that did not return rows */
		default:
			if (pgsql_result) {
				pg_result = (pgsql_result_handle *) emalloc(sizeof(pgsql_result_handle));
				pg_result->conn = pgsql;
				pg_result->result = pgsql_result;
				pg_result->row = 0;
				ZEND_REGISTER_RESOURCE(return_value, pg_result, le_result);
			} else {
				PQclear(pgsql_result);
				RETURN_FALSE;
			}
			break;
	}
}
/* }}} */
#endif

#if HAVE_PQEXECPREPARED
/* {{{ proto resource pg_execute([resource connection,] string stmtname, array params)
   Execute a prepared query  */
PHP_FUNCTION(pg_execute)
{
	zval *pgsql_link = NULL;
	zval *pv_param_arr, **tmp;
	char *stmtname;
	php_size_t stmtname_len;
	php_int_t id = -1;
	int argc = ZEND_NUM_ARGS();
	int leftover = 0;
	int num_params = 0;
	char **params = NULL;
	PGconn *pgsql;
	PGresult *pgsql_result;
	ExecStatusType status;
	pgsql_result_handle *pg_result;

	if (argc == 2) {
		if (zend_parse_parameters(argc TSRMLS_CC, "Sa/", &stmtname, &stmtname_len, &pv_param_arr)==FAILURE) {
			return;
		}
		id = PGG(default_link);
		CHECK_DEFAULT_LINK(id);
	} else {
		if (zend_parse_parameters(argc TSRMLS_CC, "rSa/", &pgsql_link, &stmtname, &stmtname_len, &pv_param_arr) == FAILURE) {
			return;
		}
	}

	if (pgsql_link == NULL && id == -1) {
		RETURN_FALSE;
	}

	ZEND_FETCH_RESOURCE2(pgsql, PGconn *, &pgsql_link, id, "PostgreSQL link", le_link, le_plink);

	if (PQ_SETNONBLOCKING(pgsql, 0)) {
		php_error_docref(NULL TSRMLS_CC, E_NOTICE,"Cannot set connection to blocking mode");
		RETURN_FALSE;
	}
	while ((pgsql_result = PQgetResult(pgsql))) {
		PQclear(pgsql_result);
		leftover = 1;
	}
	if (leftover) {
		php_error_docref(NULL TSRMLS_CC, E_NOTICE, "Found results on this connection. Use pg_get_result() to get these results first");
	}

	zend_hash_internal_pointer_reset(Z_ARRVAL_P(pv_param_arr));
	num_params = zend_hash_num_elements(Z_ARRVAL_P(pv_param_arr));
	if (num_params > 0) {
		int i = 0;
		params = (char **)safe_emalloc(sizeof(char *), num_params, 0);

		for(i = 0; i < num_params; i++) {
			if (zend_hash_get_current_data(Z_ARRVAL_P(pv_param_arr), (void **) &tmp) == FAILURE) {
				php_error_docref(NULL TSRMLS_CC, E_WARNING,"Error getting parameter");
				_php_pgsql_free_params(params, num_params);
				RETURN_FALSE;
			}

			if (Z_TYPE_PP(tmp) == IS_NULL) {
				params[i] = NULL;
			} else {
				zval tmp_val = **tmp;
				zval_copy_ctor(&tmp_val);
				convert_to_string(&tmp_val);
				if (Z_TYPE(tmp_val) != IS_STRING) {
					php_error_docref(NULL TSRMLS_CC, E_WARNING,"Error converting parameter");
					zval_dtor(&tmp_val);
					_php_pgsql_free_params(params, num_params);
					RETURN_FALSE;
				}
				params[i] = estrndup(Z_STRVAL(tmp_val), Z_STRSIZE(tmp_val));
				zval_dtor(&tmp_val);
			}

			zend_hash_move_forward(Z_ARRVAL_P(pv_param_arr));
		}
	}

	pgsql_result = PQexecPrepared(pgsql, stmtname, num_params, 
					(const char * const *)params, NULL, NULL, 0);
	if ((PGG(auto_reset_persistent) & 2) && PQstatus(pgsql) != CONNECTION_OK) {
		PQclear(pgsql_result);
		PQreset(pgsql);
		pgsql_result = PQexecPrepared(pgsql, stmtname, num_params, 
						(const char * const *)params, NULL, NULL, 0);
	}

	if (pgsql_result) {
		status = PQresultStatus(pgsql_result);
	} else {
		status = (ExecStatusType) PQstatus(pgsql);
	}

	_php_pgsql_free_params(params, num_params);

	switch (status) {
		case PGRES_EMPTY_QUERY:
		case PGRES_BAD_RESPONSE:
		case PGRES_NONFATAL_ERROR:
		case PGRES_FATAL_ERROR:
			PHP_PQ_ERROR("Query failed: %s", pgsql);
			PQclear(pgsql_result);
			RETURN_FALSE;
			break;
		case PGRES_COMMAND_OK: /* successful command that did not return rows */
		default:
			if (pgsql_result) {
				pg_result = (pgsql_result_handle *) emalloc(sizeof(pgsql_result_handle));
				pg_result->conn = pgsql;
				pg_result->result = pgsql_result;
				pg_result->row = 0;
				ZEND_REGISTER_RESOURCE(return_value, pg_result, le_result);
			} else {
				PQclear(pgsql_result);
				RETURN_FALSE;
			}
			break;
	}
}
/* }}} */
#endif

#define PHP_PG_NUM_ROWS 1
#define PHP_PG_NUM_FIELDS 2
#define PHP_PG_CMD_TUPLES 3

/* {{{ php_pgsql_get_result_info
 */
static void php_pgsql_get_result_info(INTERNAL_FUNCTION_PARAMETERS, int entry_type)
{
	zval *result;
	PGresult *pgsql_result;
	pgsql_result_handle *pg_result;

	if (zend_parse_parameters(ZEND_NUM_ARGS() TSRMLS_CC, "r", &result) == FAILURE) {
		return;
	}
	
	ZEND_FETCH_RESOURCE(pg_result, pgsql_result_handle *, &result, -1, "PostgreSQL result", le_result);

	pgsql_result = pg_result->result;

	switch (entry_type) {
		case PHP_PG_NUM_ROWS:
			Z_IVAL_P(return_value) = PQntuples(pgsql_result);
			break;
		case PHP_PG_NUM_FIELDS:
			Z_IVAL_P(return_value) = PQnfields(pgsql_result);
			break;
		case PHP_PG_CMD_TUPLES:
#if HAVE_PQCMDTUPLES
			Z_IVAL_P(return_value) = atoi(PQcmdTuples(pgsql_result));
#else
			php_error_docref(NULL TSRMLS_CC, E_WARNING, "Not supported under this build");
			Z_IVAL_P(return_value) = 0;
#endif
			break;
		default:
			RETURN_FALSE;
	}
	Z_TYPE_P(return_value) = IS_INT;
}
/* }}} */

/* {{{ proto int pg_num_rows(resource result)
   Return the number of rows in the result */
PHP_FUNCTION(pg_num_rows)
{
	php_pgsql_get_result_info(INTERNAL_FUNCTION_PARAM_PASSTHRU,PHP_PG_NUM_ROWS);
}
/* }}} */

/* {{{ proto int pg_num_fields(resource result)
   Return the number of fields in the result */
PHP_FUNCTION(pg_num_fields)
{
	php_pgsql_get_result_info(INTERNAL_FUNCTION_PARAM_PASSTHRU,PHP_PG_NUM_FIELDS);
}
/* }}} */

#if HAVE_PQCMDTUPLES
/* {{{ proto int pg_affected_rows(resource result)
   Returns the number of affected tuples */
PHP_FUNCTION(pg_affected_rows)
{
	php_pgsql_get_result_info(INTERNAL_FUNCTION_PARAM_PASSTHRU,PHP_PG_CMD_TUPLES);
}
/* }}} */
#endif

/* {{{ proto string pg_last_notice(resource connection)
   Returns the last notice set by the backend */
PHP_FUNCTION(pg_last_notice) 
{
	zval *pgsql_link;
	PGconn *pg_link;
	php_int_t id = -1;
	php_pgsql_notice **notice;
	
	if (zend_parse_parameters(ZEND_NUM_ARGS() TSRMLS_CC, "r", &pgsql_link) == FAILURE) {
		return;
	}
	/* Just to check if user passed valid resoruce */
	ZEND_FETCH_RESOURCE2(pg_link, PGconn *, &pgsql_link, id, "PostgreSQL link", le_link, le_plink);

	if (zend_hash_index_find(&PGG(notices), Z_RESVAL_P(pgsql_link), (void **)&notice) == FAILURE) {
		RETURN_FALSE;
	}
	RETURN_STRINGL((*notice)->message, (*notice)->len, 1);
}
/* }}} */

/* {{{ get_field_name
 */
static char *get_field_name(PGconn *pgsql, Oid oid, HashTable *list TSRMLS_DC)
{
	PGresult *result;
	smart_str str = {0};
	zend_rsrc_list_entry *field_type;
	char *ret=NULL;

	/* try to lookup the type in the resource list */
	smart_str_appends(&str, "pgsql_oid_");
	smart_str_append_unsigned(&str, oid);
	smart_str_0(&str);

	if (zend_hash_find(list,str.c,str.len+1,(void **) &field_type)==SUCCESS) {
		ret = estrdup((char *)field_type->ptr);
	} else { /* hash all oid's */
		int i,num_rows;
		int oid_offset,name_offset;
		char *tmp_oid, *end_ptr, *tmp_name;
		zend_rsrc_list_entry new_oid_entry;

		if ((result = PQexec(pgsql,"select oid,typname from pg_type")) == NULL || PQresultStatus(result) != PGRES_TUPLES_OK) {
			if (result) {
				PQclear(result);
			}
			smart_str_free(&str);
			return STR_EMPTY_ALLOC();
		}
		num_rows = PQntuples(result);
		oid_offset = PQfnumber(result,"oid");
		name_offset = PQfnumber(result,"typname");

		for (i=0; i<num_rows; i++) {
			if ((tmp_oid = PQgetvalue(result,i,oid_offset))==NULL) {
				continue;
			}
			
			str.len = 0;
			smart_str_appends(&str, "pgsql_oid_");
			smart_str_appends(&str, tmp_oid);
			smart_str_0(&str);

			if ((tmp_name = PQgetvalue(result,i,name_offset))==NULL) {
				continue;
			}
			Z_TYPE(new_oid_entry) = le_string;
			new_oid_entry.ptr = estrdup(tmp_name);
			zend_hash_update(list,str.c,str.len+1,(void *) &new_oid_entry, sizeof(zend_rsrc_list_entry), NULL);
			if (!ret && strtoul(tmp_oid, &end_ptr, 10)==oid) {
				ret = estrdup(tmp_name);
			}
		}
		PQclear(result);
	}

	smart_str_free(&str);
	return ret;
}
/* }}} */

#ifdef HAVE_PQFTABLE
/* {{{ proto mixed pg_field_table(resource result, int field_number[, bool oid_only])
   Returns the name of the table field belongs to, or table's oid if oid_only is true */
PHP_FUNCTION(pg_field_table)
{
	zval *result;
	pgsql_result_handle *pg_result;
	php_int_t fnum = -1;
	zend_bool return_oid = 0;
	Oid oid;
	smart_str hash_key = {0};
	char *table_name;
	zend_rsrc_list_entry *field_table;

	if (zend_parse_parameters(ZEND_NUM_ARGS() TSRMLS_CC, "ri|b", &result, &fnum, &return_oid) == FAILURE) {
		return;
	}

	ZEND_FETCH_RESOURCE(pg_result, pgsql_result_handle *, &result, -1, "PostgreSQL result", le_result);

	if (fnum < 0 || fnum >= PQnfields(pg_result->result)) {
		php_error_docref(NULL TSRMLS_CC, E_WARNING, "Bad field offset specified");
		RETURN_FALSE;
	}

	oid = PQftable(pg_result->result, fnum);

	if (InvalidOid == oid) {
		RETURN_FALSE;
	}

	if (return_oid) {
#if UINT_MAX > PHP_INT_MAX /* Oid is unsigned int, we don't need this code, where LONG is wider */
		if (oid > PHP_INT_MAX) {
			smart_str oidstr = {0};
			smart_str_append_unsigned(&oidstr, oid);
			smart_str_0(&oidstr);
			RETURN_STRINGL(oidstr.c, oidstr.len, 0);
		} else
#endif
			RETURN_INT((php_int_t)oid);
	}

	/* try to lookup the table name in the resource list */
	smart_str_appends(&hash_key, "pgsql_table_oid_");
	smart_str_append_unsigned(&hash_key, oid);
	smart_str_0(&hash_key);

	if (zend_hash_find(&EG(regular_list), hash_key.c, hash_key.len+1, (void **) &field_table) == SUCCESS) {
		smart_str_free(&hash_key);
		RETURN_STRING((char *)field_table->ptr, 1);
	} else { /* Not found, lookup by querying PostgreSQL system tables */
		PGresult *tmp_res;
		smart_str querystr = {0};
		zend_rsrc_list_entry new_field_table;

		smart_str_appends(&querystr, "select relname from pg_class where oid=");
		smart_str_append_unsigned(&querystr, oid);
		smart_str_0(&querystr);

		if ((tmp_res = PQexec(pg_result->conn, querystr.c)) == NULL || PQresultStatus(tmp_res) != PGRES_TUPLES_OK) {
			if (tmp_res) {
				PQclear(tmp_res);
			}
			smart_str_free(&querystr);
			smart_str_free(&hash_key);
			RETURN_FALSE;
		}

		smart_str_free(&querystr);

		if ((table_name = PQgetvalue(tmp_res, 0, 0)) == NULL) {
			PQclear(tmp_res);
			smart_str_free(&hash_key);
			RETURN_FALSE;
		}

		Z_TYPE(new_field_table) = le_string;
		new_field_table.ptr = estrdup(table_name);
		zend_hash_update(&EG(regular_list), hash_key.c, hash_key.len+1, (void *) &new_field_table, sizeof(zend_rsrc_list_entry), NULL);

		smart_str_free(&hash_key);
		PQclear(tmp_res);
		RETURN_STRING(table_name, 1);
	}

}
/* }}} */
#endif

#define PHP_PG_FIELD_NAME 1
#define PHP_PG_FIELD_SIZE 2
#define PHP_PG_FIELD_TYPE 3
#define PHP_PG_FIELD_TYPE_OID 4

/* {{{ php_pgsql_get_field_info
 */
static void php_pgsql_get_field_info(INTERNAL_FUNCTION_PARAMETERS, int entry_type)
{
	zval *result;
	php_int_t field;
	PGresult *pgsql_result;
	pgsql_result_handle *pg_result;
	Oid oid;

	if (zend_parse_parameters(ZEND_NUM_ARGS() TSRMLS_CC, "ri", &result, &field) == FAILURE) {
		return;
	}

	ZEND_FETCH_RESOURCE(pg_result, pgsql_result_handle *, &result, -1, "PostgreSQL result", le_result);

	pgsql_result = pg_result->result;
	
	if (field < 0 || field >= PQnfields(pgsql_result)) {
		php_error_docref(NULL TSRMLS_CC, E_WARNING, "Bad field offset specified");
		RETURN_FALSE;
	}

	switch (entry_type) {
		case PHP_PG_FIELD_NAME:
			Z_STRVAL_P(return_value) = PQfname(pgsql_result, field);
			Z_STRSIZE_P(return_value) = strlen(Z_STRVAL_P(return_value));
			Z_STRVAL_P(return_value) = estrndup(Z_STRVAL_P(return_value),Z_STRSIZE_P(return_value));
			Z_TYPE_P(return_value) = IS_STRING;
			break;
		case PHP_PG_FIELD_SIZE:
			Z_IVAL_P(return_value) = PQfsize(pgsql_result, field);
			Z_TYPE_P(return_value) = IS_INT;
			break;
		case PHP_PG_FIELD_TYPE:
			Z_STRVAL_P(return_value) = get_field_name(pg_result->conn, PQftype(pgsql_result, field), &EG(regular_list) TSRMLS_CC);
			Z_STRSIZE_P(return_value) = strlen(Z_STRVAL_P(return_value));
			Z_TYPE_P(return_value) = IS_STRING;
			break;
		case PHP_PG_FIELD_TYPE_OID:
			
			oid = PQftype(pgsql_result, field);
#if UINT_MAX > PHP_INT_MAX
			if (oid > PHP_INT_MAX) {
				smart_str s = {0};
				smart_str_append_unsigned(&s, oid);
				smart_str_0(&s);
				Z_STRVAL_P(return_value) = s.c;
				Z_STRSIZE_P(return_value) = s.len;
				Z_TYPE_P(return_value) = IS_STRING;
			} else
#endif
			{
				Z_IVAL_P(return_value) = (php_int_t)oid;
				Z_TYPE_P(return_value) = IS_INT;
			}
			break;
		default:
			RETURN_FALSE;
	}
}
/* }}} */

/* {{{ proto string pg_field_name(resource result, int field_number)
   Returns the name of the field */
PHP_FUNCTION(pg_field_name)
{
	php_pgsql_get_field_info(INTERNAL_FUNCTION_PARAM_PASSTHRU,PHP_PG_FIELD_NAME);
}
/* }}} */

/* {{{ proto int pg_field_size(resource result, int field_number)
   Returns the internal size of the field */ 
PHP_FUNCTION(pg_field_size)
{
	php_pgsql_get_field_info(INTERNAL_FUNCTION_PARAM_PASSTHRU,PHP_PG_FIELD_SIZE);
}
/* }}} */

/* {{{ proto string pg_field_type(resource result, int field_number)
   Returns the type name for the given field */
PHP_FUNCTION(pg_field_type)
{
	php_pgsql_get_field_info(INTERNAL_FUNCTION_PARAM_PASSTHRU,PHP_PG_FIELD_TYPE);
}
/* }}} */


/* {{{ proto string pg_field_type_oid(resource result, int field_number)
   Returns the type oid for the given field */
PHP_FUNCTION(pg_field_type_oid)
{
	php_pgsql_get_field_info(INTERNAL_FUNCTION_PARAM_PASSTHRU,PHP_PG_FIELD_TYPE_OID);
}
/* }}} */

/* {{{ proto int pg_field_num(resource result, string field_name)
   Returns the field number of the named field */
PHP_FUNCTION(pg_field_num)
{
	zval *result;
	char *field;
	php_size_t field_len;
	PGresult *pgsql_result;
	pgsql_result_handle *pg_result;

	if (zend_parse_parameters(ZEND_NUM_ARGS() TSRMLS_CC, "rS", &result, &field, &field_len) == FAILURE) {
		return;
	}

	ZEND_FETCH_RESOURCE(pg_result, pgsql_result_handle *, &result, -1, "PostgreSQL result", le_result);

	pgsql_result = pg_result->result;

	Z_IVAL_P(return_value) = PQfnumber(pgsql_result, field);
	Z_TYPE_P(return_value) = IS_INT;
}
/* }}} */

/* {{{ proto mixed pg_fetch_result(resource result, [int row_number,] mixed field_name)
   Returns values from a result identifier */
PHP_FUNCTION(pg_fetch_result)
{
	zval *result, **field=NULL;
	php_int_t row;
	PGresult *pgsql_result;
	pgsql_result_handle *pg_result;
	int field_offset, pgsql_row, argc = ZEND_NUM_ARGS();

	if (argc == 2) {
		if (zend_parse_parameters(argc TSRMLS_CC, "rZ", &result, &field) == FAILURE) {
			return;
		}
	} else {
		if (zend_parse_parameters(argc TSRMLS_CC, "riZ", &result, &row, &field) == FAILURE) {
			return;
		}
	}
	
	ZEND_FETCH_RESOURCE(pg_result, pgsql_result_handle *, &result, -1, "PostgreSQL result", le_result);

	pgsql_result = pg_result->result;
	if (argc == 2) {
		if (pg_result->row < 0) {
			pg_result->row = 0;
		}
		pgsql_row = pg_result->row;
		if (pgsql_row >= PQntuples(pgsql_result)) {
			RETURN_FALSE;
		}
	} else {
		pgsql_row = row;
		if (pgsql_row < 0 || pgsql_row >= PQntuples(pgsql_result)) {
			php_error_docref(NULL TSRMLS_CC, E_WARNING, "Unable to jump to row %pd on PostgreSQL result index %pd",
							row, Z_IVAL_P(result));
			RETURN_FALSE;
		}
	}
	switch(Z_TYPE_PP(field)) {
		case IS_STRING:
			field_offset = PQfnumber(pgsql_result, Z_STRVAL_PP(field));
			break;
		default:
			convert_to_int_ex(field);
			field_offset = Z_IVAL_PP(field);
			break;
	}
	if (field_offset<0 || field_offset>=PQnfields(pgsql_result)) {
		php_error_docref(NULL TSRMLS_CC, E_WARNING, "Bad column offset specified");
		RETURN_FALSE;
	}

	if (PQgetisnull(pgsql_result, pgsql_row, field_offset)) {
		Z_TYPE_P(return_value) = IS_NULL;
	} else {
		char *value = PQgetvalue(pgsql_result, pgsql_row, field_offset);
		int value_len = PQgetlength(pgsql_result, pgsql_row, field_offset);
		ZVAL_STRINGL(return_value, value, value_len, 1);
	}
}
/* }}} */

/* {{{ void php_pgsql_fetch_hash */
static void php_pgsql_fetch_hash(INTERNAL_FUNCTION_PARAMETERS, php_int_t result_type, int into_object)
{
	zval                *result, *zrow = NULL;
	PGresult            *pgsql_result;
	pgsql_result_handle *pg_result;
	int             i, num_fields, pgsql_row, use_row;
	php_int_t            row = -1;
	char            *field_name;
	zval            *ctor_params = NULL;
	zend_class_entry *ce = NULL;

	if (into_object) {
		char *class_name = NULL;
		php_size_t class_name_len;

		if (zend_parse_parameters(ZEND_NUM_ARGS() TSRMLS_CC, "r|z!Sz", &result, &zrow, &class_name, &class_name_len, &ctor_params) == FAILURE) {
			return;
		}
		if (!class_name) {
			ce = zend_standard_class_def;
		} else {
			ce = zend_fetch_class(class_name, class_name_len, ZEND_FETCH_CLASS_AUTO TSRMLS_CC);
		}
		if (!ce) {
			php_error_docref(NULL TSRMLS_CC, E_WARNING, "Could not find class '%s'", class_name);
			return;
		}
		result_type = PGSQL_ASSOC;
	} else {
		if (zend_parse_parameters(ZEND_NUM_ARGS() TSRMLS_CC, "r|z!i", &result, &zrow, &result_type) == FAILURE) {
			return;
		}
	}
	if (zrow == NULL) {
		row = -1;
	} else {
		convert_to_int(zrow);
		row = Z_IVAL_P(zrow);
		if (row < 0) {
			php_error_docref(NULL TSRMLS_CC, E_WARNING, "The row parameter must be greater or equal to zero");
			RETURN_FALSE;
		}
	}
	use_row = ZEND_NUM_ARGS() > 1 && row != -1;

	if (!(result_type & PGSQL_BOTH)) {
		php_error_docref(NULL TSRMLS_CC, E_WARNING, "Invalid result type");
		RETURN_FALSE;
	}
	
	ZEND_FETCH_RESOURCE(pg_result, pgsql_result_handle *, &result, -1, "PostgreSQL result", le_result);

	pgsql_result = pg_result->result;

	if (use_row) { 
		pgsql_row = row;
		pg_result->row = pgsql_row;
		if (pgsql_row < 0 || pgsql_row >= PQntuples(pgsql_result)) {
			php_error_docref(NULL TSRMLS_CC, E_WARNING, "Unable to jump to row %pd on PostgreSQL result index %pd",
							row, Z_IVAL_P(result));
			RETURN_FALSE;
		}
	} else {
		/* If 2nd param is NULL, use internal row counter to access next row */
		pgsql_row = pg_result->row;
		if (pgsql_row < 0 || pgsql_row >= PQntuples(pgsql_result)) {
			RETURN_FALSE;
		}
		pg_result->row++;
	}

	array_init(return_value);
	for (i = 0, num_fields = PQnfields(pgsql_result); i < num_fields; i++) {
		if (PQgetisnull(pgsql_result, pgsql_row, i)) {
			if (result_type & PGSQL_NUM) {
				add_index_null(return_value, i);
			}
			if (result_type & PGSQL_ASSOC) {
				field_name = PQfname(pgsql_result, i);
				add_assoc_null(return_value, field_name);
			}
		} else {
			char *element = PQgetvalue(pgsql_result, pgsql_row, i);
			if (element) {
				char *data;
				php_size_t data_len;
				int should_copy=0;
				const php_size_t element_len = strlen(element);

				data = safe_estrndup(element, element_len);
				data_len = element_len;

				if (result_type & PGSQL_NUM) {
					add_index_stringl(return_value, i, data, data_len, should_copy);
					should_copy=1;
				}

				if (result_type & PGSQL_ASSOC) {
					field_name = PQfname(pgsql_result, i);
					add_assoc_stringl(return_value, field_name, data, data_len, should_copy);
				}
			}
		}
	}

	if (into_object) {
		zval dataset = *return_value;
		zend_fcall_info fci;
		zend_fcall_info_cache fcc;
		zval *retval_ptr;

		object_and_properties_init(return_value, ce, NULL);
		zend_merge_properties(return_value, Z_ARRVAL(dataset), 1 TSRMLS_CC);

		if (ce->constructor) {
			fci.size = sizeof(fci);
			fci.function_table = &ce->function_table;
			fci.function_name = NULL;
			fci.symbol_table = NULL;
			fci.object_ptr = return_value;
			fci.retval_ptr_ptr = &retval_ptr;
			if (ctor_params && Z_TYPE_P(ctor_params) != IS_NULL) {
				if (Z_TYPE_P(ctor_params) == IS_ARRAY) {
					HashTable *ht = Z_ARRVAL_P(ctor_params);
					Bucket *p;

					fci.param_count = 0;
					fci.params = safe_emalloc(sizeof(zval***), ht->nNumOfElements, 0);
					p = ht->pListHead;
					while (p != NULL) {
						fci.params[fci.param_count++] = (zval**)p->pData;
						p = p->pListNext;
					}
				} else {
					/* Two problems why we throw exceptions here: PHP is typeless
					 * and hence passing one argument that's not an array could be
					 * by mistake and the other way round is possible, too. The 
					 * single value is an array. Also we'd have to make that one
					 * argument passed by reference.
					 */
					zend_throw_exception(zend_exception_get_default(TSRMLS_C), "Parameter ctor_params must be an array", 0 TSRMLS_CC);
					return;
				}
			} else {
				fci.param_count = 0;
				fci.params = NULL;
			}
			fci.no_separation = 1;

			fcc.initialized = 1;
			fcc.function_handler = ce->constructor;
			fcc.calling_scope = EG(scope);
			fcc.called_scope = Z_OBJCE_P(return_value);
			fcc.object_ptr = return_value;

			if (zend_call_function(&fci, &fcc TSRMLS_CC) == FAILURE) {
				zend_throw_exception_ex(zend_exception_get_default(TSRMLS_C), 0 TSRMLS_CC, "Could not execute %s::%s()", ce->name, ce->constructor->common.function_name);
			} else {
				if (retval_ptr) {
					zval_ptr_dtor(&retval_ptr);
				}
			}
			if (fci.params) {
				efree(fci.params);
			}
		} else if (ctor_params) {
			zend_throw_exception_ex(zend_exception_get_default(TSRMLS_C), 0 TSRMLS_CC, "Class %s does not have a constructor hence you cannot use ctor_params", ce->name);
		}
	}
}
/* }}} */

/* {{{ proto array pg_fetch_row(resource result [, int row [, int result_type]])
   Get a row as an enumerated array */ 
PHP_FUNCTION(pg_fetch_row)
{
	php_pgsql_fetch_hash(INTERNAL_FUNCTION_PARAM_PASSTHRU, PGSQL_NUM, 0);
}
/* }}} */

/* {{{ proto array pg_fetch_assoc(resource result [, int row])
   Fetch a row as an assoc array */
PHP_FUNCTION(pg_fetch_assoc)
{
	/* pg_fetch_assoc() is added from PHP 4.3.0. It should raise error, when
	   there is 3rd parameter */
	if (ZEND_NUM_ARGS() > 2)
		WRONG_PARAM_COUNT;
	php_pgsql_fetch_hash(INTERNAL_FUNCTION_PARAM_PASSTHRU, PGSQL_ASSOC, 0);
}
/* }}} */

/* {{{ proto array pg_fetch_array(resource result [, int row [, int result_type]])
   Fetch a row as an array */
PHP_FUNCTION(pg_fetch_array)
{
	php_pgsql_fetch_hash(INTERNAL_FUNCTION_PARAM_PASSTHRU, PGSQL_BOTH, 0);
}
/* }}} */

/* {{{ proto object pg_fetch_object(resource result [, int row [, string class_name [, NULL|array ctor_params]]])
   Fetch a row as an object */
PHP_FUNCTION(pg_fetch_object)
{
	/* pg_fetch_object() allowed result_type used to be. 3rd parameter
	   must be allowed for compatibility */
	php_pgsql_fetch_hash(INTERNAL_FUNCTION_PARAM_PASSTHRU, PGSQL_ASSOC, 1);
}
/* }}} */

/* {{{ proto array pg_fetch_all(resource result)
   Fetch all rows into array */
PHP_FUNCTION(pg_fetch_all)
{
	zval *result;
	PGresult *pgsql_result;
	pgsql_result_handle *pg_result;

	if (zend_parse_parameters(ZEND_NUM_ARGS() TSRMLS_CC, "r", &result) == FAILURE) {
		return;
	}

	ZEND_FETCH_RESOURCE(pg_result, pgsql_result_handle *, &result, -1, "PostgreSQL result", le_result);

	pgsql_result = pg_result->result;
	array_init(return_value);
	if (php_pgsql_result2array(pgsql_result, return_value TSRMLS_CC) == FAILURE) {
		zval_dtor(return_value);
		RETURN_FALSE;
	}
}
/* }}} */

/* {{{ proto array pg_fetch_all_columns(resource result [, int column_number])
   Fetch all rows into array */
PHP_FUNCTION(pg_fetch_all_columns)
{
	zval *result;
	PGresult *pgsql_result;
	pgsql_result_handle *pg_result;
	php_uint_t colno=0;
	int pg_numrows, pg_row;
	size_t num_fields;

	if (zend_parse_parameters(ZEND_NUM_ARGS() TSRMLS_CC, "r|i", &result, &colno) == FAILURE) {
		RETURN_FALSE;
	}

	ZEND_FETCH_RESOURCE(pg_result, pgsql_result_handle *, &result, -1, "PostgreSQL result", le_result);

	pgsql_result = pg_result->result;

	num_fields = PQnfields(pgsql_result);
	if (colno >= num_fields || colno < 0) {
		php_error_docref(NULL TSRMLS_CC, E_WARNING, "Invalid column number '%pd'", colno);
		RETURN_FALSE;
	}

	array_init(return_value);

	if ((pg_numrows = PQntuples(pgsql_result)) <= 0) {
		return;
	}

	for (pg_row = 0; pg_row < pg_numrows; pg_row++) {
		if (PQgetisnull(pgsql_result, pg_row, colno)) {
			add_next_index_null(return_value);
		} else {
			add_next_index_string(return_value, PQgetvalue(pgsql_result, pg_row, colno), 1); 
		}
	}
}
/* }}} */

/* {{{ proto bool pg_result_seek(resource result, int offset)
   Set internal row offset */
PHP_FUNCTION(pg_result_seek)
{
	zval *result;
	php_int_t row;
	pgsql_result_handle *pg_result;

	if (zend_parse_parameters(ZEND_NUM_ARGS() TSRMLS_CC, "ri", &result, &row) == FAILURE) {
		return;
	}

	ZEND_FETCH_RESOURCE(pg_result, pgsql_result_handle *, &result, -1, "PostgreSQL result", le_result);

	if (row < 0 || row >= PQntuples(pg_result->result)) {
		RETURN_FALSE;
	}

	/* seek to offset */
	pg_result->row = row;
	RETURN_TRUE;
}
/* }}} */


#define PHP_PG_DATA_LENGTH 1
#define PHP_PG_DATA_ISNULL 2

/* {{{ php_pgsql_data_info
 */
static void php_pgsql_data_info(INTERNAL_FUNCTION_PARAMETERS, int entry_type)
{
	zval *result, **field;
	php_int_t row;
	PGresult *pgsql_result;
	pgsql_result_handle *pg_result;
	int field_offset, pgsql_row, argc = ZEND_NUM_ARGS();

	if (argc == 2) {
		if (zend_parse_parameters(argc TSRMLS_CC, "rZ", &result, &field) == FAILURE) {
			return;
		}
	} else {
		if (zend_parse_parameters(argc TSRMLS_CC, "riZ", &result, &row, &field) == FAILURE) {
			return;
		}
	}

	ZEND_FETCH_RESOURCE(pg_result, pgsql_result_handle *, &result, -1, "PostgreSQL result", le_result);

	pgsql_result = pg_result->result;
	if (argc == 2) {
		if (pg_result->row < 0) {
			pg_result->row = 0;
		}
		pgsql_row = pg_result->row;
		if (pgsql_row < 0 || pgsql_row >= PQntuples(pgsql_result)) {
			RETURN_FALSE;
		}
	} else {
		pgsql_row = row;
		if (pgsql_row < 0 || pgsql_row >= PQntuples(pgsql_result)) {
			php_error_docref(NULL TSRMLS_CC, E_WARNING, "Unable to jump to row %pd on PostgreSQL result index %pd",
							row, Z_IVAL_P(result));
			RETURN_FALSE;
		}
	}

	switch(Z_TYPE_PP(field)) {
		case IS_STRING:
			convert_to_string_ex(field);
			field_offset = PQfnumber(pgsql_result, Z_STRVAL_PP(field));
			break;
		default:
			convert_to_int_ex(field);
			field_offset = Z_IVAL_PP(field);
			break;
	}
	if (field_offset < 0 || field_offset >= PQnfields(pgsql_result)) {
		php_error_docref(NULL TSRMLS_CC, E_WARNING, "Bad column offset specified");
		RETURN_FALSE;
	}

	switch (entry_type) {
		case PHP_PG_DATA_LENGTH:
			Z_IVAL_P(return_value) = PQgetlength(pgsql_result, pgsql_row, field_offset);
			break;
		case PHP_PG_DATA_ISNULL:
			Z_IVAL_P(return_value) = PQgetisnull(pgsql_result, pgsql_row, field_offset);
			break;
	}
	Z_TYPE_P(return_value) = IS_INT;
}
/* }}} */

/* {{{ proto int pg_field_prtlen(resource result, [int row,] mixed field_name_or_number)
   Returns the printed length */
PHP_FUNCTION(pg_field_prtlen)
{
	php_pgsql_data_info(INTERNAL_FUNCTION_PARAM_PASSTHRU, PHP_PG_DATA_LENGTH);
}
/* }}} */

/* {{{ proto int pg_field_is_null(resource result, [int row,] mixed field_name_or_number)
   Test if a field is NULL */
PHP_FUNCTION(pg_field_is_null)
{
	php_pgsql_data_info(INTERNAL_FUNCTION_PARAM_PASSTHRU, PHP_PG_DATA_ISNULL);
}
/* }}} */

/* {{{ proto bool pg_free_result(resource result)
   Free result memory */
PHP_FUNCTION(pg_free_result)
{
	zval *result;
	pgsql_result_handle *pg_result;

	if (zend_parse_parameters(ZEND_NUM_ARGS() TSRMLS_CC, "r", &result) == FAILURE) {
		return;
	}

	ZEND_FETCH_RESOURCE(pg_result, pgsql_result_handle *, &result, -1, "PostgreSQL result", le_result);
	if (Z_IVAL_P(result) == 0) {
		RETURN_FALSE;
	}
	zend_list_delete(Z_RESVAL_P(result));
	RETURN_TRUE;
}
/* }}} */

/* {{{ proto string pg_last_oid(resource result)
   Returns the last object identifier */
PHP_FUNCTION(pg_last_oid)
{
	zval *result;
	PGresult *pgsql_result;
	pgsql_result_handle *pg_result;
#ifdef HAVE_PQOIDVALUE
	Oid oid;
#endif

	if (zend_parse_parameters(ZEND_NUM_ARGS() TSRMLS_CC, "r", &result) == FAILURE) {
		return;
	}

	ZEND_FETCH_RESOURCE(pg_result, pgsql_result_handle *, &result, -1, "PostgreSQL result", le_result);
	pgsql_result = pg_result->result;
#ifdef HAVE_PQOIDVALUE
	oid = PQoidValue(pgsql_result);
	if (oid == InvalidOid) {
		RETURN_FALSE;
	}
	PGSQL_RETURN_OID(oid);
#else
	Z_STRVAL_P(return_value) = (char *) PQoidStatus(pgsql_result);
	if (Z_STRVAL_P(return_value)) {
		RETURN_STRING(Z_STRVAL_P(return_value), 1);
	}
	RETURN_STRING("", 1);
#endif
}
/* }}} */

/* {{{ proto bool pg_trace(string filename [, string mode [, resource connection]])
   Enable tracing a PostgreSQL connection */
PHP_FUNCTION(pg_trace)
{
	char *z_filename, *mode = "w";
	php_size_t z_filename_len, mode_len;
	zval *pgsql_link = NULL;
	php_int_t id = -1;
	int argc = ZEND_NUM_ARGS();
	PGconn *pgsql;
	FILE *fp = NULL;
	php_stream *stream;
	id = PGG(default_link);

	if (zend_parse_parameters(argc TSRMLS_CC, "S|Sr", &z_filename, &z_filename_len, &mode, &mode_len, &pgsql_link) == FAILURE) {
		return;
	}

	if (argc < 3) {
		CHECK_DEFAULT_LINK(id);
	}

	if (pgsql_link == NULL && id == -1) {
		RETURN_FALSE;
	}

	ZEND_FETCH_RESOURCE2(pgsql, PGconn *, &pgsql_link, id, "PostgreSQL link", le_link, le_plink);

	stream = php_stream_open_wrapper(z_filename, mode, REPORT_ERRORS, NULL);

	if (!stream) {
		RETURN_FALSE;
	}

	if (FAILURE == php_stream_cast(stream, PHP_STREAM_AS_STDIO, (void**)&fp, REPORT_ERRORS))	{
		php_stream_close(stream);
		RETURN_FALSE;
	}
	php_stream_auto_cleanup(stream);
	PQtrace(pgsql, fp);
	RETURN_TRUE;
}
/* }}} */

/* {{{ proto bool pg_untrace([resource connection])
   Disable tracing of a PostgreSQL connection */
PHP_FUNCTION(pg_untrace)
{
	zval *pgsql_link = NULL;
	php_int_t id = -1;
	int argc = ZEND_NUM_ARGS();
	PGconn *pgsql;
	
	if (zend_parse_parameters(argc TSRMLS_CC, "|r", &pgsql_link) == FAILURE) {
		return;
	}

	if (argc == 0) { 
		id = PGG(default_link);
		CHECK_DEFAULT_LINK(id);
	}

	if (pgsql_link == NULL && id == -1) {
		RETURN_FALSE;
	}

	ZEND_FETCH_RESOURCE2(pgsql, PGconn *, &pgsql_link, id, "PostgreSQL link", le_link, le_plink);
	PQuntrace(pgsql);
	RETURN_TRUE;
}
/* }}} */

/* {{{ proto mixed pg_lo_create([resource connection],[mixed large_object_oid])
   Create a large object */
PHP_FUNCTION(pg_lo_create)
{
	zval *pgsql_link = NULL, *oid = NULL;
	PGconn *pgsql;
	Oid pgsql_oid, wanted_oid = InvalidOid;
	php_int_t id = -1;
	int argc = ZEND_NUM_ARGS();

	if (zend_parse_parameters(argc TSRMLS_CC, "|zz", &pgsql_link, &oid) == FAILURE) {
		return;
	}

	if ((argc == 1) && (Z_TYPE_P(pgsql_link) != IS_RESOURCE)) {
		oid = pgsql_link;
		pgsql_link = NULL;
	}
	
	if (pgsql_link == NULL) {
		id = PGG(default_link);
		CHECK_DEFAULT_LINK(id);
		if (id == -1) {
			RETURN_FALSE;
		}
	}

	ZEND_FETCH_RESOURCE2(pgsql, PGconn *, &pgsql_link, id, "PostgreSQL link", le_link, le_plink);
	
	if (oid) {
#ifndef HAVE_PG_LO_CREATE
		php_error_docref(NULL TSRMLS_CC, E_NOTICE, "Passing OID value is not supported. Upgrade your PostgreSQL");
#else
		switch (Z_TYPE_P(oid)) {
		case IS_STRING:
			{
				char *end_ptr;
				wanted_oid = (Oid)strtoul(Z_STRVAL_P(oid), &end_ptr, 10);
				if ((Z_STRVAL_P(oid)+Z_STRSIZE_P(oid)) != end_ptr) {
				/* wrong integer format */
				php_error_docref(NULL TSRMLS_CC, E_NOTICE, "invalid OID value passed");
				RETURN_FALSE;
				}
			}
			break;
		case IS_INT:
			if (Z_IVAL_P(oid) < (php_int_t)InvalidOid) {
				php_error_docref(NULL TSRMLS_CC, E_NOTICE, "invalid OID value passed");
				RETURN_FALSE;
			}
			wanted_oid = (Oid)Z_IVAL_P(oid);
			break;
		default:
			php_error_docref(NULL TSRMLS_CC, E_NOTICE, "invalid OID value passed");
			RETURN_FALSE;
        }
		if ((pgsql_oid = lo_create(pgsql, wanted_oid)) == InvalidOid) {
			php_error_docref(NULL TSRMLS_CC, E_WARNING, "Unable to create PostgreSQL large object");
			RETURN_FALSE;
		}

		PGSQL_RETURN_OID(pgsql_oid);
#endif
	}

	if ((pgsql_oid = lo_creat(pgsql, INV_READ|INV_WRITE)) == InvalidOid) {
		php_error_docref(NULL TSRMLS_CC, E_WARNING, "Unable to create PostgreSQL large object");
		RETURN_FALSE;
	}

	PGSQL_RETURN_OID(pgsql_oid);
}
/* }}} */

/* {{{ proto bool pg_lo_unlink([resource connection,] string large_object_oid)
   Delete a large object */
PHP_FUNCTION(pg_lo_unlink)
{
	zval *pgsql_link = NULL;
	php_int_t oid_long;
	char *oid_string, *end_ptr;
	php_size_t oid_strlen;
	PGconn *pgsql;
	Oid oid;
	php_int_t id = -1;
	int argc = ZEND_NUM_ARGS();

	/* accept string type since Oid type is unsigned int */
	if (zend_parse_parameters_ex(ZEND_PARSE_PARAMS_QUIET, argc TSRMLS_CC,
								 "rS", &pgsql_link, &oid_string, &oid_strlen) == SUCCESS) {
		oid = (Oid)strtoul(oid_string, &end_ptr, 10);
		if ((oid_string+oid_strlen) != end_ptr) {
			/* wrong integer format */
			php_error_docref(NULL TSRMLS_CC, E_NOTICE, "Wrong OID value passed");
			RETURN_FALSE;
		}
	}
	else if (zend_parse_parameters_ex(ZEND_PARSE_PARAMS_QUIET, argc TSRMLS_CC,
								 "ri", &pgsql_link, &oid_long) == SUCCESS) {
		if (oid_long <= InvalidOid) {
			php_error_docref(NULL TSRMLS_CC, E_NOTICE, "Invalid OID specified");
			RETURN_FALSE;
		}
		oid = (Oid)oid_long;
	}
	else if (zend_parse_parameters_ex(ZEND_PARSE_PARAMS_QUIET, argc TSRMLS_CC,
								 "S", &oid_string, &oid_strlen) == SUCCESS) {
		oid = (Oid)strtoul(oid_string, &end_ptr, 10);
		if ((oid_string+oid_strlen) != end_ptr) {
			/* wrong integer format */
			php_error_docref(NULL TSRMLS_CC, E_NOTICE, "Wrong OID value passed");
			RETURN_FALSE;
		}
		id = PGG(default_link);
		CHECK_DEFAULT_LINK(id);
	}
	else if (zend_parse_parameters_ex(ZEND_PARSE_PARAMS_QUIET, argc TSRMLS_CC,
								 "i", &oid_long) == SUCCESS) {
		if (oid_long <= InvalidOid) {
			php_error_docref(NULL TSRMLS_CC, E_NOTICE, "Invalid OID is specified");
			RETURN_FALSE;
		}
		oid = (Oid)oid_long;
		id = PGG(default_link);
		CHECK_DEFAULT_LINK(id);
	}
	else {
		php_error_docref(NULL TSRMLS_CC, E_WARNING, "Requires 1 or 2 arguments");
		RETURN_FALSE;
	}
	if (pgsql_link == NULL && id == -1) {
		RETURN_FALSE;
	}

	ZEND_FETCH_RESOURCE2(pgsql, PGconn *, &pgsql_link, id, "PostgreSQL link", le_link, le_plink);

	if (lo_unlink(pgsql, oid) == -1) {
		php_error_docref(NULL TSRMLS_CC, E_WARNING, "Unable to delete PostgreSQL large object %u", oid);
		RETURN_FALSE;
	}
	RETURN_TRUE;
}
/* }}} */

/* {{{ proto resource pg_lo_open([resource connection,] int large_object_oid, string mode)
   Open a large object and return fd */
PHP_FUNCTION(pg_lo_open)
{
	zval *pgsql_link = NULL;
	php_int_t oid_long;
	char *oid_string, *end_ptr, *mode_string;
	php_size_t oid_strlen, mode_strlen;
	PGconn *pgsql;
	Oid oid;
	php_int_t id = -1;
	int pgsql_mode=0, pgsql_lofd;
	int create=0;
	pgLofp *pgsql_lofp;
	int argc = ZEND_NUM_ARGS();

	/* accept string type since Oid is unsigned int */
	if (zend_parse_parameters_ex(ZEND_PARSE_PARAMS_QUIET, argc TSRMLS_CC,
								 "rSS", &pgsql_link, &oid_string, &oid_strlen, &mode_string, &mode_strlen) == SUCCESS) {
		oid = (Oid)strtoul(oid_string, &end_ptr, 10);
		if ((oid_string+oid_strlen) != end_ptr) {
			/* wrong integer format */
			php_error_docref(NULL TSRMLS_CC, E_NOTICE, "Wrong OID value passed");
			RETURN_FALSE;
		}
	}
	else if (zend_parse_parameters_ex(ZEND_PARSE_PARAMS_QUIET, argc TSRMLS_CC,
								 "riS", &pgsql_link, &oid_long, &mode_string, &mode_strlen) == SUCCESS) {
		if (oid_long <= InvalidOid) {
			php_error_docref(NULL TSRMLS_CC, E_NOTICE, "Invalid OID specified");
			RETURN_FALSE;
		}
		oid = (Oid)oid_long;
	}
	else if (zend_parse_parameters_ex(ZEND_PARSE_PARAMS_QUIET, argc TSRMLS_CC,
								 "SS", &oid_string, &oid_strlen, &mode_string, &mode_strlen) == SUCCESS) {
		oid = (Oid)strtoul(oid_string, &end_ptr, 10);
		if ((oid_string+oid_strlen) != end_ptr) {
			/* wrong integer format */
			php_error_docref(NULL TSRMLS_CC, E_NOTICE, "Wrong OID value passed");
			RETURN_FALSE;
		}
		id = PGG(default_link);
		CHECK_DEFAULT_LINK(id);
	}
	else if (zend_parse_parameters_ex(ZEND_PARSE_PARAMS_QUIET, argc TSRMLS_CC,
								 "iS", &oid_long, &mode_string, &mode_strlen) == SUCCESS) {
		if (oid_long <= InvalidOid) {
			php_error_docref(NULL TSRMLS_CC, E_NOTICE, "Invalid OID specified");
			RETURN_FALSE;
		}
		oid = (Oid)oid_long;
		id = PGG(default_link);
		CHECK_DEFAULT_LINK(id);
	}
	else {
		php_error_docref(NULL TSRMLS_CC, E_WARNING, "Requires 1 or 2 arguments");
		RETURN_FALSE;
	}
	if (pgsql_link == NULL && id == -1) {
		RETURN_FALSE;
	}

	ZEND_FETCH_RESOURCE2(pgsql, PGconn *, &pgsql_link, id, "PostgreSQL link", le_link, le_plink);
	
	/* r/w/+ is little bit more PHP-like than INV_READ/INV_WRITE and a lot of
	   faster to type. Unfortunately, doesn't behave the same way as fopen()...
	   (Jouni)
	*/

	if (strchr(mode_string, 'r') == mode_string) {
		pgsql_mode |= INV_READ;
		if (strchr(mode_string, '+') == mode_string+1) {
			pgsql_mode |= INV_WRITE;
		}
	}
	if (strchr(mode_string, 'w') == mode_string) {
		pgsql_mode |= INV_WRITE;
		create = 1;
		if (strchr(mode_string, '+') == mode_string+1) {
			pgsql_mode |= INV_READ;
		}
	}

	pgsql_lofp = (pgLofp *) emalloc(sizeof(pgLofp));

	if ((pgsql_lofd = lo_open(pgsql, oid, pgsql_mode)) == -1) {
		if (create) {
			if ((oid = lo_creat(pgsql, INV_READ|INV_WRITE)) == 0) {
				efree(pgsql_lofp);
				php_error_docref(NULL TSRMLS_CC, E_WARNING, "Unable to create PostgreSQL large object");
				RETURN_FALSE;
			} else {
				if ((pgsql_lofd = lo_open(pgsql, oid, pgsql_mode)) == -1) {
					if (lo_unlink(pgsql, oid) == -1) {
						efree(pgsql_lofp);
						php_error_docref(NULL TSRMLS_CC, E_WARNING, "Something is really messed up! Your database is badly corrupted in a way NOT related to PHP");
						RETURN_FALSE;
					}
					efree(pgsql_lofp);
					php_error_docref(NULL TSRMLS_CC, E_WARNING, "Unable to open PostgreSQL large object");
					RETURN_FALSE;
				} else {
					pgsql_lofp->conn = pgsql;
					pgsql_lofp->lofd = pgsql_lofd;
					Z_IVAL_P(return_value) = zend_list_insert(pgsql_lofp, le_lofp TSRMLS_CC);
					Z_TYPE_P(return_value) = IS_INT;
				}
			}
		} else {
			efree(pgsql_lofp);
			php_error_docref(NULL TSRMLS_CC, E_WARNING, "Unable to open PostgreSQL large object");
			RETURN_FALSE;
		}
	} else {
		pgsql_lofp->conn = pgsql;
		pgsql_lofp->lofd = pgsql_lofd;
		ZEND_REGISTER_RESOURCE(return_value, pgsql_lofp, le_lofp);
	}
}
/* }}} */

/* {{{ proto bool pg_lo_close(resource large_object)
   Close a large object */
PHP_FUNCTION(pg_lo_close)
{
	zval *pgsql_lofp;
	pgLofp *pgsql;

	if (zend_parse_parameters(ZEND_NUM_ARGS() TSRMLS_CC, "r", &pgsql_lofp) == FAILURE) {
		return;
	}

	ZEND_FETCH_RESOURCE(pgsql, pgLofp *, &pgsql_lofp, -1, "PostgreSQL large object", le_lofp);
	
	if (lo_close((PGconn *)pgsql->conn, pgsql->lofd) < 0) {
		php_error_docref(NULL TSRMLS_CC, E_WARNING, "Unable to close PostgreSQL large object descriptor %d", pgsql->lofd);
		RETVAL_FALSE;
	} else {
		RETVAL_TRUE;
	}

	zend_list_delete(Z_RESVAL_P(pgsql_lofp));
	return;
}
/* }}} */

#define PGSQL_LO_READ_BUF_SIZE  8192

/* {{{ proto string pg_lo_read(resource large_object [, int len])
   Read a large object */
PHP_FUNCTION(pg_lo_read)
{
	zval *pgsql_id;
	php_int_t len;
	php_size_t buf_len = PGSQL_LO_READ_BUF_SIZE, nbytes;
	int argc = ZEND_NUM_ARGS();
	char *buf;
	pgLofp *pgsql;

	if (zend_parse_parameters(argc TSRMLS_CC, "r|i", &pgsql_id, &len) == FAILURE) {
		return;
	}

	ZEND_FETCH_RESOURCE(pgsql, pgLofp *, &pgsql_id, -1, "PostgreSQL large object", le_lofp);

	if (argc > 1) {
		buf_len = len;
	}
	
	buf = (char *) safe_emalloc(sizeof(char), (buf_len+1), 0);
	if ((nbytes = lo_read((PGconn *)pgsql->conn, pgsql->lofd, buf, buf_len))<0) {
		efree(buf);
		RETURN_FALSE;
	}

	buf[nbytes] = '\0';
	RETURN_STRINGL(buf, nbytes, 0);
}
/* }}} */

/* {{{ proto int pg_lo_write(resource large_object, string buf [, int len])
   Write a large object */
PHP_FUNCTION(pg_lo_write)
{
  	zval *pgsql_id;
  	char *str;
  	php_int_t z_len;
	php_size_t str_len;
	int nbytes;
	php_size_t len;
	pgLofp *pgsql;
	int argc = ZEND_NUM_ARGS();

	if (zend_parse_parameters(argc TSRMLS_CC, "rS|i", &pgsql_id, &str, &str_len, &z_len) == FAILURE) {
		return;
	}

	if (argc > 2) {
		if (z_len > str_len) {
			php_error_docref(NULL TSRMLS_CC, E_WARNING, "Cannot write more than buffer size %pu. Tried to write %pd", str_len, z_len);
			RETURN_FALSE;
		}
		if (z_len < 0) {
			php_error_docref(NULL TSRMLS_CC, E_WARNING, "Buffer size must be larger than 0, but %pd was specified", z_len);
			RETURN_FALSE;
		}
		len = z_len;
	}
	else {
		len = str_len;
	}

	ZEND_FETCH_RESOURCE(pgsql, pgLofp *, &pgsql_id, -1, "PostgreSQL large object", le_lofp);

	if ((nbytes = lo_write((PGconn *)pgsql->conn, pgsql->lofd, str, len)) == -1) {
		RETURN_FALSE;
	}

	RETURN_INT(nbytes);
}
/* }}} */

/* {{{ proto int pg_lo_read_all(resource large_object)
   Read a large object and send straight to browser */
PHP_FUNCTION(pg_lo_read_all)
{
  	zval *pgsql_id;
	int tbytes;
	volatile int nbytes;
	char buf[PGSQL_LO_READ_BUF_SIZE];
	pgLofp *pgsql;
	
	if (zend_parse_parameters(ZEND_NUM_ARGS() TSRMLS_CC, "r", &pgsql_id) == FAILURE) {
		return;
	}

	ZEND_FETCH_RESOURCE(pgsql, pgLofp *, &pgsql_id, -1, "PostgreSQL large object", le_lofp);

	tbytes = 0;
	while ((nbytes = lo_read((PGconn *)pgsql->conn, pgsql->lofd, buf, PGSQL_LO_READ_BUF_SIZE))>0) {
		PHPWRITE(buf, nbytes);
		tbytes += nbytes;
	}
	RETURN_INT(tbytes);
}
/* }}} */

/* {{{ proto int pg_lo_import([resource connection, ] string filename [, mixed oid])
   Import large object direct from filesystem */
PHP_FUNCTION(pg_lo_import)
{
	zval *pgsql_link = NULL, *oid = NULL;
	char *file_in;
	php_int_t id = -1;
	php_size_t name_len;
	int argc = ZEND_NUM_ARGS();
	PGconn *pgsql;
	Oid returned_oid;

	if (zend_parse_parameters_ex(ZEND_PARSE_PARAMS_QUIET, argc TSRMLS_CC,
								 "rP|z", &pgsql_link, &file_in, &name_len, &oid) == SUCCESS) {
		;
	}
	else if (zend_parse_parameters_ex(ZEND_PARSE_PARAMS_QUIET, argc TSRMLS_CC,
									  "P|z", &file_in, &name_len, &oid) == SUCCESS) {
		id = PGG(default_link);
		CHECK_DEFAULT_LINK(id);
	}
	/* old calling convention, deprecated since PHP 4.2 */
	else if (zend_parse_parameters_ex(ZEND_PARSE_PARAMS_QUIET, argc TSRMLS_CC,
									  "Pr", &file_in, &name_len, &pgsql_link ) == SUCCESS) {
		php_error_docref(NULL TSRMLS_CC, E_NOTICE, "Old API is used");
	}
	else {
		WRONG_PARAM_COUNT;
	}
	
	if (php_check_open_basedir(file_in TSRMLS_CC)) {
		RETURN_FALSE;
	}

	if (pgsql_link == NULL && id == -1) {
		RETURN_FALSE;
	}

	ZEND_FETCH_RESOURCE2(pgsql, PGconn *, &pgsql_link, id, "PostgreSQL link", le_link, le_plink);

	if (oid) {
#ifndef HAVE_PG_LO_IMPORT_WITH_OID
		php_error_docref(NULL TSRMLS_CC, E_NOTICE, "OID value passing not supported");
#else
		Oid wanted_oid;
		switch (Z_TYPE_P(oid)) {
		case IS_STRING:
			{
				char *end_ptr;
				wanted_oid = (Oid)strtoul(Z_STRVAL_P(oid), &end_ptr, 10);
				if ((Z_STRVAL_P(oid)+Z_STRSIZE_P(oid)) != end_ptr) {
				/* wrong integer format */
				php_error_docref(NULL TSRMLS_CC, E_NOTICE, "invalid OID value passed");
				RETURN_FALSE;
				}
			}
			break;
		case IS_INT:
			if (Z_IVAL_P(oid) < (php_int_t)InvalidOid) {
				php_error_docref(NULL TSRMLS_CC, E_NOTICE, "invalid OID value passed");
				RETURN_FALSE;
			}
			wanted_oid = (Oid)Z_IVAL_P(oid);
			break;
		default:
			php_error_docref(NULL TSRMLS_CC, E_NOTICE, "invalid OID value passed");
			RETURN_FALSE;
        }

       returned_oid = lo_import_with_oid(pgsql, file_in, wanted_oid);

	   if (returned_oid == InvalidOid) {
		   RETURN_FALSE;
	   }

	   PGSQL_RETURN_OID(returned_oid);
#endif
	}

	returned_oid = lo_import(pgsql, file_in);

	if (returned_oid == InvalidOid) {
		RETURN_FALSE;
	}
	PGSQL_RETURN_OID(returned_oid);
}
/* }}} */

/* {{{ proto bool pg_lo_export([resource connection, ] int objoid, string filename)
   Export large object direct to filesystem */
PHP_FUNCTION(pg_lo_export)
{
	zval *pgsql_link = NULL;
	char *file_out, *oid_string, *end_ptr;
	php_size_t oid_strlen;
	php_int_t id = -1;
	php_size_t name_len;
	php_int_t oid_long;
	Oid oid;
	PGconn *pgsql;
	int argc = ZEND_NUM_ARGS();

	/* allow string to handle large OID value correctly */
	if (zend_parse_parameters_ex(ZEND_PARSE_PARAMS_QUIET, argc TSRMLS_CC,
								 "riP", &pgsql_link, &oid_long, &file_out, &name_len) == SUCCESS) {
		if (oid_long <= InvalidOid) {
			php_error_docref(NULL TSRMLS_CC, E_NOTICE, "Invalid OID specified");
			RETURN_FALSE;
		}
		oid = (Oid)oid_long;
	}
	else if (zend_parse_parameters_ex(ZEND_PARSE_PARAMS_QUIET, argc TSRMLS_CC,
								 "rSS", &pgsql_link, &oid_string, &oid_strlen, &file_out, &name_len) == SUCCESS) {
		oid = (Oid)strtoul(oid_string, &end_ptr, 10);
		if ((oid_string+oid_strlen) != end_ptr) {
			/* wrong integer format */
			php_error_docref(NULL TSRMLS_CC, E_NOTICE, "Wrong OID value passed");
			RETURN_FALSE;
		}
	}
	else if (zend_parse_parameters_ex(ZEND_PARSE_PARAMS_QUIET, argc TSRMLS_CC,
									  "iP",  &oid_long, &file_out, &name_len) == SUCCESS) {
		if (oid_long <= InvalidOid) {
			php_error_docref(NULL TSRMLS_CC, E_NOTICE, "Invalid OID specified");
			RETURN_FALSE;
		}
		oid = (Oid)oid_long;
		id = PGG(default_link);
		CHECK_DEFAULT_LINK(id);
	}
	else if (zend_parse_parameters_ex(ZEND_PARSE_PARAMS_QUIET, argc TSRMLS_CC,
								 "SP", &oid_string, &oid_strlen, &file_out, &name_len) == SUCCESS) {
		oid = (Oid)strtoul(oid_string, &end_ptr, 10);
		if ((oid_string+oid_strlen) != end_ptr) {
			/* wrong integer format */
			php_error_docref(NULL TSRMLS_CC, E_NOTICE, "Wrong OID value passed");
			RETURN_FALSE;
		}
		id = PGG(default_link);
		CHECK_DEFAULT_LINK(id);
	}
	else if (zend_parse_parameters_ex(ZEND_PARSE_PARAMS_QUIET, argc TSRMLS_CC,
								 "SPr", &oid_string, &oid_strlen, &file_out, &name_len, &pgsql_link) == SUCCESS) {
		oid = (Oid)strtoul(oid_string, &end_ptr, 10);
		if ((oid_string+oid_strlen) != end_ptr) {
			/* wrong integer format */
			php_error_docref(NULL TSRMLS_CC, E_NOTICE, "Wrong OID value passed");
			RETURN_FALSE;
		}
	}
	else if (zend_parse_parameters_ex(ZEND_PARSE_PARAMS_QUIET, argc TSRMLS_CC,
									  "iPr", &oid_long, &file_out, &name_len, &pgsql_link) == SUCCESS) {
		php_error_docref(NULL TSRMLS_CC, E_NOTICE, "Old API is used");
		if (oid_long <= InvalidOid) {
			php_error_docref(NULL TSRMLS_CC, E_NOTICE, "Invalid OID specified");
			RETURN_FALSE;
		}
		oid = (Oid)oid_long;
	}
	else {
		php_error_docref(NULL TSRMLS_CC, E_WARNING, "Requires 2 or 3 arguments");
		RETURN_FALSE;
	}
	
	if (php_check_open_basedir(file_out TSRMLS_CC)) {
		RETURN_FALSE;
	}

	if (pgsql_link == NULL && id == -1) {
		RETURN_FALSE;
	}

	ZEND_FETCH_RESOURCE2(pgsql, PGconn *, &pgsql_link, id, "PostgreSQL link", le_link, le_plink);

	if (lo_export(pgsql, oid, file_out)) {
		RETURN_TRUE;
	}
	RETURN_FALSE;
}
/* }}} */

/* {{{ proto bool pg_lo_seek(resource large_object, int offset [, int whence])
   Seeks position of large object */
PHP_FUNCTION(pg_lo_seek)
{
	zval *pgsql_id = NULL;
	php_int_t result, offset = 0, whence = SEEK_CUR;
	pgLofp *pgsql;
	int argc = ZEND_NUM_ARGS();

	if (zend_parse_parameters(argc TSRMLS_CC, "ri|i", &pgsql_id, &offset, &whence) == FAILURE) {
		return;
	}
	if (whence != SEEK_SET && whence != SEEK_CUR && whence != SEEK_END) {
		php_error_docref(NULL TSRMLS_CC, E_WARNING, "Invalid whence parameter");
		return;
	}

	ZEND_FETCH_RESOURCE(pgsql, pgLofp *, &pgsql_id, -1, "PostgreSQL large object", le_lofp);

#if HAVE_PG_LO64
	if (PQserverVersion((PGconn *)pgsql->conn) >= 90300) {
		result = lo_lseek64((PGconn *)pgsql->conn, pgsql->lofd, offset, whence);
	} else {
		result = lo_lseek((PGconn *)pgsql->conn, pgsql->lofd, offset, whence);
	}
#else
	result = lo_lseek((PGconn *)pgsql->conn, pgsql->lofd, offset, whence);
#endif
	if (result > -1) {
		RETURN_TRUE;
	} else {
		RETURN_FALSE;
	}
}
/* }}} */

/* {{{ proto int pg_lo_tell(resource large_object)
   Returns current position of large object */
PHP_FUNCTION(pg_lo_tell)
{
	zval *pgsql_id = NULL;
	long offset = 0;
	pgLofp *pgsql;
	int argc = ZEND_NUM_ARGS();

	if (zend_parse_parameters(argc TSRMLS_CC, "r", &pgsql_id) == FAILURE) {
		return;
	}

	ZEND_FETCH_RESOURCE(pgsql, pgLofp *, &pgsql_id, -1, "PostgreSQL large object", le_lofp);

#if HAVE_PG_LO64
	if (PQserverVersion((PGconn *)pgsql->conn) >= 90300) {
		offset = lo_tell64((PGconn *)pgsql->conn, pgsql->lofd);
	} else {
		offset = lo_tell((PGconn *)pgsql->conn, pgsql->lofd);
	}
#else
	offset = lo_tell((PGconn *)pgsql->conn, pgsql->lofd);
#endif
	RETURN_INT(offset);
}
/* }}} */

#if HAVE_PG_LO_TRUNCATE
/* {{{ proto bool pg_lo_truncate(resource large_object, int size)
   Truncate large object to size */
PHP_FUNCTION(pg_lo_truncate)
{
	zval *pgsql_id = NULL;
	size_t size;
	pgLofp *pgsql;
	int argc = ZEND_NUM_ARGS();
	int result;

	if (zend_parse_parameters(argc TSRMLS_CC, "ri", &pgsql_id, &size) == FAILURE) {
		return;
	}

	ZEND_FETCH_RESOURCE(pgsql, pgLofp *, &pgsql_id, -1, "PostgreSQL large object", le_lofp);

#if HAVE_PG_LO64
	if (PQserverVersion((PGconn *)pgsql->conn) >= 90300) {
		result = lo_truncate64((PGconn *)pgsql->conn, pgsql->lofd, size);
	} else {
		result = lo_truncate((PGconn *)pgsql->conn, pgsql->lofd, size);
	}
#else
	result = lo_truncate((PGconn *)pgsql->conn, pgsql->lofd, size);
#endif
	if (!result) {
		RETURN_TRUE;
	} else {
		RETURN_FALSE;
	}
}
/* }}} */
#endif

#if HAVE_PQSETERRORVERBOSITY
/* {{{ proto int pg_set_error_verbosity([resource connection,] int verbosity)
   Set error verbosity */
PHP_FUNCTION(pg_set_error_verbosity)
{
	zval *pgsql_link = NULL;
	php_int_t verbosity;
	php_int_t id = -1;
	int argc = ZEND_NUM_ARGS();
	PGconn *pgsql;

	if (argc == 1) {
		if (zend_parse_parameters(argc TSRMLS_CC, "i", &verbosity) == FAILURE) {
			return;
		}
		id = PGG(default_link);
		CHECK_DEFAULT_LINK(id);
	} else {
		if (zend_parse_parameters(argc TSRMLS_CC, "ri", &pgsql_link, &verbosity) == FAILURE) {
			return;
		}
	}

	if (pgsql_link == NULL && id == -1) {
		RETURN_FALSE;
	}	

	ZEND_FETCH_RESOURCE2(pgsql, PGconn *, &pgsql_link, id, "PostgreSQL link", le_link, le_plink);

	if (verbosity & (PQERRORS_TERSE|PQERRORS_DEFAULT|PQERRORS_VERBOSE)) {
		Z_IVAL_P(return_value) = PQsetErrorVerbosity(pgsql, verbosity);
		Z_TYPE_P(return_value) = IS_INT;
	} else {
		RETURN_FALSE;
	}
}
/* }}} */
#endif

#ifdef HAVE_PQCLIENTENCODING
/* {{{ proto int pg_set_client_encoding([resource connection,] string encoding)
   Set client encoding */
PHP_FUNCTION(pg_set_client_encoding)
{
	char *encoding;
	php_size_t encoding_len;
	zval *pgsql_link = NULL;
	php_int_t id = -1;
	int argc = ZEND_NUM_ARGS();
	PGconn *pgsql;

	if (argc == 1) {
		if (zend_parse_parameters(argc TSRMLS_CC, "S", &encoding, &encoding_len) == FAILURE) {
			return;
		}
		id = PGG(default_link);
		CHECK_DEFAULT_LINK(id);
	} else {
		if (zend_parse_parameters(argc TSRMLS_CC, "rS", &pgsql_link, &encoding, &encoding_len) == FAILURE) {
			return;
		}
	}

	if (pgsql_link == NULL && id == -1) {
		RETURN_FALSE;
	}

	ZEND_FETCH_RESOURCE2(pgsql, PGconn *, &pgsql_link, id, "PostgreSQL link", le_link, le_plink);

	Z_IVAL_P(return_value) = PQsetClientEncoding(pgsql, encoding);
	Z_TYPE_P(return_value) = IS_INT;
}
/* }}} */

/* {{{ proto string pg_client_encoding([resource connection])
   Get the current client encoding */
PHP_FUNCTION(pg_client_encoding)
{
	zval *pgsql_link = NULL;
	php_int_t id = -1;
	int argc = ZEND_NUM_ARGS();
	PGconn *pgsql;

	if (zend_parse_parameters(argc TSRMLS_CC, "|r", &pgsql_link) == FAILURE) {
		return;
	}
	
	if (argc == 0) {
		id = PGG(default_link);
		CHECK_DEFAULT_LINK(id);
	}

	if (pgsql_link == NULL && id == -1) {
		RETURN_FALSE;
	}	

	ZEND_FETCH_RESOURCE2(pgsql, PGconn *, &pgsql_link, id, "PostgreSQL link", le_link, le_plink);

	/* Just do the same as found in PostgreSQL sources... */

	Z_STRVAL_P(return_value) = (char *) pg_encoding_to_char(PQclientEncoding(pgsql));
	Z_STRSIZE_P(return_value) = strlen(Z_STRVAL_P(return_value));
	Z_STRVAL_P(return_value) = (char *) estrdup(Z_STRVAL_P(return_value));
	Z_TYPE_P(return_value) = IS_STRING;
}
/* }}} */
#endif

#if !HAVE_PQGETCOPYDATA
#define	COPYBUFSIZ	8192
#endif

/* {{{ proto bool pg_end_copy([resource connection])
   Sync with backend. Completes the Copy command */
PHP_FUNCTION(pg_end_copy)
{
	zval *pgsql_link = NULL;
	php_int_t id = -1;
	int argc = ZEND_NUM_ARGS();
	PGconn *pgsql;
	int result = 0;

	if (zend_parse_parameters(argc TSRMLS_CC, "|r", &pgsql_link) == FAILURE) {
		return;
	}
	
	if (argc == 0) {
		id = PGG(default_link);
		CHECK_DEFAULT_LINK(id);
	}

	if (pgsql_link == NULL && id == -1) {
		RETURN_FALSE;
	}

	ZEND_FETCH_RESOURCE2(pgsql, PGconn *, &pgsql_link, id, "PostgreSQL link", le_link, le_plink);

	result = PQendcopy(pgsql);

	if (result!=0) {
		PHP_PQ_ERROR("Query failed: %s", pgsql);
		RETURN_FALSE;
	}
	RETURN_TRUE;
}
/* }}} */


/* {{{ proto bool pg_put_line([resource connection,] string query)
   Send null-terminated string to backend server*/
PHP_FUNCTION(pg_put_line)
{
	char *query;
	zval *pgsql_link = NULL;
	php_size_t query_len;
	php_int_t id = -1;
	PGconn *pgsql;
	int result = 0, argc = ZEND_NUM_ARGS();

	if (argc == 1) {
		if (zend_parse_parameters(argc TSRMLS_CC, "S", &query, &query_len) == FAILURE) {
			return;
		}
		id = PGG(default_link);
		CHECK_DEFAULT_LINK(id);
	} else {
		if (zend_parse_parameters(argc TSRMLS_CC, "rS", &pgsql_link, &query, &query_len) == FAILURE) {
			return;
		}
	}

	if (pgsql_link == NULL && id == -1) {
		RETURN_FALSE;
	}	

	ZEND_FETCH_RESOURCE2(pgsql, PGconn *, &pgsql_link, id, "PostgreSQL link", le_link, le_plink);

	result = PQputline(pgsql, query);
	if (result==EOF) {
		PHP_PQ_ERROR("Query failed: %s", pgsql);
		RETURN_FALSE;
	}
	RETURN_TRUE;
}
/* }}} */

/* {{{ proto array pg_copy_to(resource connection, string table_name [, string delimiter [, string null_as]])
   Copy table to array */
PHP_FUNCTION(pg_copy_to)
{
	zval *pgsql_link;
	char *table_name, *pg_delim = NULL, *pg_null_as = NULL;
	php_size_t table_name_len, pg_delim_len, pg_null_as_len;
	int free_pg_null = 0;
	char *query;
	php_int_t id = -1;
	PGconn *pgsql;
	PGresult *pgsql_result;
	ExecStatusType status;
	int copydone = 0;
#if !HAVE_PQGETCOPYDATA
	char copybuf[COPYBUFSIZ];
#endif
	char *csv = (char *)NULL;
	int ret;
	int argc = ZEND_NUM_ARGS();

	if (zend_parse_parameters(argc TSRMLS_CC, "rS|SS",
							  &pgsql_link, &table_name, &table_name_len,
							  &pg_delim, &pg_delim_len, &pg_null_as, &pg_null_as_len) == FAILURE) {
		return;
	}
	if (!pg_delim) {
		pg_delim = "\t";
	}

	ZEND_FETCH_RESOURCE2(pgsql, PGconn *, &pgsql_link, id, "PostgreSQL link", le_link, le_plink);

	if (!pg_null_as) {
		pg_null_as = safe_estrdup("\\\\N");
		free_pg_null = 1;
	}

	spprintf(&query, 0, "COPY %s TO STDOUT DELIMITERS E'%c' WITH NULL AS E'%s'", table_name, *pg_delim, pg_null_as);

	while ((pgsql_result = PQgetResult(pgsql))) {
		PQclear(pgsql_result);
	}
	pgsql_result = PQexec(pgsql, query);
	if (free_pg_null) {
		efree(pg_null_as);
	}
	efree(query);

	if (pgsql_result) {
		status = PQresultStatus(pgsql_result);
	} else {
		status = (ExecStatusType) PQstatus(pgsql);
	}

	switch (status) {
		case PGRES_COPY_OUT:
			if (pgsql_result) {
				PQclear(pgsql_result);
				array_init(return_value);
#if HAVE_PQGETCOPYDATA
				while (!copydone)
				{
					ret = PQgetCopyData(pgsql, &csv, 0);
					switch (ret) {
						case -1:
							copydone = 1;
							break;
						case 0:
						case -2:
							PHP_PQ_ERROR("getline failed: %s", pgsql);
							RETURN_FALSE;
							break;
						default:
							add_next_index_string(return_value, csv, 1);
							PQfreemem(csv);
							break;
					}
				}
#else
				while (!copydone)
				{
					if ((ret = PQgetline(pgsql, copybuf, COPYBUFSIZ))) {
						PHP_PQ_ERROR("getline failed: %s", pgsql);
						RETURN_FALSE;
					}

					if (copybuf[0] == '\\' &&
						copybuf[1] == '.' &&
						copybuf[2] == '\0')
					{
						copydone = 1;
					}
					else
					{
						if (csv == (char *)NULL) {
							csv = estrdup(copybuf);
						} else {
							csv = (char *)erealloc(csv, strlen(csv) + sizeof(char)*(COPYBUFSIZ+1));
							strcat(csv, copybuf);
						}
							
						switch (ret)
						{
							case EOF:
								copydone = 1;
							case 0:
								add_next_index_string(return_value, csv, 1);
								efree(csv);
								csv = (char *)NULL;
								break;
							case 1:
								break;
						}
					}
				}
				if (PQendcopy(pgsql)) {
					PHP_PQ_ERROR("endcopy failed: %s", pgsql);
					RETURN_FALSE;
				}
#endif
				while ((pgsql_result = PQgetResult(pgsql))) {
					PQclear(pgsql_result);
				}
			} else {
				PQclear(pgsql_result);
				RETURN_FALSE;
			}
			break;
		default:
			PQclear(pgsql_result);
			PHP_PQ_ERROR("Copy command failed: %s", pgsql);
			RETURN_FALSE;
			break;
	}
}
/* }}} */

/* {{{ proto bool pg_copy_from(resource connection, string table_name , array rows [, string delimiter [, string null_as]])
   Copy table from array */
PHP_FUNCTION(pg_copy_from)
{
	zval *pgsql_link = NULL, *pg_rows;
	zval **tmp;
	char *table_name, *pg_delim = NULL, *pg_null_as = NULL;
	php_size_t  table_name_len, pg_delim_len, pg_null_as_len;
	int  pg_null_as_free = 0;
	char *query;
	HashPosition pos;
	php_int_t id = -1;
	PGconn *pgsql;
	PGresult *pgsql_result;
	ExecStatusType status;
	int argc = ZEND_NUM_ARGS();

	if (zend_parse_parameters(argc TSRMLS_CC, "rSa|SS",
							  &pgsql_link, &table_name, &table_name_len, &pg_rows,
							  &pg_delim, &pg_delim_len, &pg_null_as, &pg_null_as_len) == FAILURE) {
		return;
	}
	if (!pg_delim) {
		pg_delim = "\t";
	}
	if (!pg_null_as) {
		pg_null_as = safe_estrdup("\\\\N");
		pg_null_as_free = 1;
	}

	ZEND_FETCH_RESOURCE2(pgsql, PGconn *, &pgsql_link, id, "PostgreSQL link", le_link, le_plink);

	spprintf(&query, 0, "COPY %s FROM STDIN DELIMITERS E'%c' WITH NULL AS E'%s'", table_name, *pg_delim, pg_null_as);
	while ((pgsql_result = PQgetResult(pgsql))) {
		PQclear(pgsql_result);
	}
	pgsql_result = PQexec(pgsql, query);

	if (pg_null_as_free) {
		efree(pg_null_as);
	}
	efree(query);

	if (pgsql_result) {
		status = PQresultStatus(pgsql_result);
	} else {
		status = (ExecStatusType) PQstatus(pgsql);
	}

	switch (status) {
		case PGRES_COPY_IN:
			if (pgsql_result) {
				int command_failed = 0;
				PQclear(pgsql_result);
				zend_hash_internal_pointer_reset_ex(Z_ARRVAL_P(pg_rows), &pos);
#if HAVE_PQPUTCOPYDATA
				while (zend_hash_get_current_data_ex(Z_ARRVAL_P(pg_rows), (void **) &tmp, &pos) == SUCCESS) {
					convert_to_string_ex(tmp);
					query = (char *)emalloc(Z_STRSIZE_PP(tmp) + 2);
					strlcpy(query, Z_STRVAL_PP(tmp), Z_STRSIZE_PP(tmp) + 2);
					if(Z_STRSIZE_PP(tmp) > 0 && *(query + Z_STRSIZE_PP(tmp) - 1) != '\n') {
						strlcat(query, "\n", Z_STRSIZE_PP(tmp) + 2);
					}
					if (PQputCopyData(pgsql, query, strlen(query)) != 1) {
						efree(query);
						PHP_PQ_ERROR("copy failed: %s", pgsql);
						RETURN_FALSE;
					}
					efree(query);
					zend_hash_move_forward_ex(Z_ARRVAL_P(pg_rows), &pos);
				}
				if (PQputCopyEnd(pgsql, NULL) != 1) {
					PHP_PQ_ERROR("putcopyend failed: %s", pgsql);
					RETURN_FALSE;
				}
#else
				while (zend_hash_get_current_data_ex(Z_ARRVAL_P(pg_rows), (void **) &tmp, &pos) == SUCCESS) {
					convert_to_string_ex(tmp);
					query = (char *)emalloc(Z_STRSIZE_PP(tmp) + 2);
					strlcpy(query, Z_STRVAL_PP(tmp), Z_STRSIZE_PP(tmp) + 2);
					if(Z_STRSIZE_PP(tmp) > 0 && *(query + Z_STRSIZE_PP(tmp) - 1) != '\n') {
						strlcat(query, "\n", Z_STRSIZE_PP(tmp) + 2);
					}
					if (PQputline(pgsql, query)==EOF) {
						efree(query);
						PHP_PQ_ERROR("copy failed: %s", pgsql);
						RETURN_FALSE;
					}
					efree(query);
					zend_hash_move_forward_ex(Z_ARRVAL_P(pg_rows), &pos);
				}
				if (PQputline(pgsql, "\\.\n") == EOF) {
					PHP_PQ_ERROR("putline failed: %s", pgsql);
					RETURN_FALSE;
				}
				if (PQendcopy(pgsql)) {
					PHP_PQ_ERROR("endcopy failed: %s", pgsql);
					RETURN_FALSE;
				}
#endif
				while ((pgsql_result = PQgetResult(pgsql))) {
					if (PGRES_COMMAND_OK != PQresultStatus(pgsql_result)) {
						PHP_PQ_ERROR("Copy command failed: %s", pgsql);
						command_failed = 1;
					}
					PQclear(pgsql_result);
				}
				if (command_failed) {
					RETURN_FALSE;
				}
			} else {
				PQclear(pgsql_result);
				RETURN_FALSE;
			}
			RETURN_TRUE;
			break;
		default:
			PQclear(pgsql_result);
			PHP_PQ_ERROR("Copy command failed: %s", pgsql);
			RETURN_FALSE;
			break;
	}
}
/* }}} */

#ifdef HAVE_PQESCAPE
/* {{{ proto string pg_escape_string([resource connection,] string data)
   Escape string for text/char type */
PHP_FUNCTION(pg_escape_string)
{
	char *from = NULL, *to = NULL;
	zval *pgsql_link;
#ifdef HAVE_PQESCAPE_CONN
	PGconn *pgsql;
#endif
	php_size_t to_len;
	php_size_t from_len;
	php_int_t id = -1;

	switch (ZEND_NUM_ARGS()) {
		case 1:
			if (zend_parse_parameters(ZEND_NUM_ARGS() TSRMLS_CC, "S", &from, &from_len) == FAILURE) {
				return;
			}
			pgsql_link = NULL;
			id = PGG(default_link);
			break;

		default:
			if (zend_parse_parameters(ZEND_NUM_ARGS() TSRMLS_CC, "rS", &pgsql_link, &from, &from_len) == FAILURE) {
				return;
			}
			break;
	}

	to = (char *) safe_emalloc(from_len, 2, 1);
#ifdef HAVE_PQESCAPE_CONN
	if (pgsql_link != NULL || id != -1) {
		ZEND_FETCH_RESOURCE2(pgsql, PGconn *, &pgsql_link, id, "PostgreSQL link", le_link, le_plink);
		to_len = (php_size_t) PQescapeStringConn(pgsql, to, from, (size_t)from_len, NULL);
	} else
#endif
		to_len = (php_size_t) PQescapeString(to, from, (size_t)from_len);

	RETURN_STRINGL(to, to_len, 0);
}
/* }}} */

/* {{{ proto string pg_escape_bytea([resource connection,] string data)
   Escape binary for bytea type  */
PHP_FUNCTION(pg_escape_bytea)
{
	char *from = NULL, *to = NULL;
	size_t to_len;
	php_size_t from_len;
	php_int_t id = -1;
#ifdef HAVE_PQESCAPE_BYTEA_CONN
	PGconn *pgsql;
#endif
	zval *pgsql_link;

	switch (ZEND_NUM_ARGS()) {
		case 1:
			if (zend_parse_parameters(ZEND_NUM_ARGS() TSRMLS_CC, "S", &from, &from_len) == FAILURE) {
				return;
			}
			pgsql_link = NULL;
			id = PGG(default_link);
			break;

		default:
			if (zend_parse_parameters(ZEND_NUM_ARGS() TSRMLS_CC, "rS", &pgsql_link, &from, &from_len) == FAILURE) {
				return;
			}
			break;
	}

#ifdef HAVE_PQESCAPE_BYTEA_CONN
	if (pgsql_link != NULL || id != -1) {
		ZEND_FETCH_RESOURCE2(pgsql, PGconn *, &pgsql_link, id, "PostgreSQL link", le_link, le_plink);
		to = (char *)PQescapeByteaConn(pgsql, (unsigned char *)from, (size_t)from_len, &to_len);
	} else
#endif
		to = (char *)PQescapeBytea((unsigned char*)from, from_len, &to_len);

	RETVAL_STRINGL(to, to_len-1, 1); /* to_len includes addtional '\0' */
	PQfreemem(to);
}
/* }}} */

#if !HAVE_PQUNESCAPEBYTEA
/* PQunescapeBytea() from PostgreSQL 7.3 to provide bytea unescape feature to 7.2 users.
   Renamed to php_pgsql_unescape_bytea() */
/*
 *		PQunescapeBytea - converts the null terminated string representation
 *		of a bytea, strtext, into binary, filling a buffer. It returns a
 *		pointer to the buffer which is NULL on error, and the size of the
 *		buffer in retbuflen. The pointer may subsequently be used as an
 *		argument to the function free(3). It is the reverse of PQescapeBytea.
 *
 *		The following transformations are reversed:
 *		'\0' == ASCII  0 == \000
 *		'\'' == ASCII 39 == \'
 *		'\\' == ASCII 92 == \\
 *
 *		States:
 *		0	normal		0->1->2->3->4
 *		1	\			   1->5
 *		2	\0			   1->6
 *		3	\00
 *		4	\000
 *		5	\'
 *		6	\\
 */
static unsigned char * php_pgsql_unescape_bytea(unsigned char *strtext, size_t *retbuflen)
{
	size_t     buflen;
	unsigned char *buffer,
			   *sp,
			   *bp;
	unsigned int state = 0;

	if (strtext == NULL)
		return NULL;
	buflen = strlen(strtext);	/* will shrink, also we discover if
								 * strtext */
	buffer = (unsigned char *) emalloc(buflen);	/* isn't NULL terminated */
	for (bp = buffer, sp = strtext; *sp != '\0'; bp++, sp++)
	{
		switch (state)
		{
			case 0:
				if (*sp == '\\')
					state = 1;
				*bp = *sp;
				break;
			case 1:
				if (*sp == '\'')	/* state=5 */
				{				/* replace \' with 39 */
					bp--;
					*bp = '\'';
					buflen--;
					state = 0;
				}
				else if (*sp == '\\')	/* state=6 */
				{				/* replace \\ with 92 */
					bp--;
					*bp = '\\';
					buflen--;
					state = 0;
				}
				else
				{
					if (isdigit(*sp))
						state = 2;
					else
						state = 0;
					*bp = *sp;
				}
				break;
			case 2:
				if (isdigit(*sp))
					state = 3;
				else
					state = 0;
				*bp = *sp;
				break;
			case 3:
				if (isdigit(*sp))		/* state=4 */
				{
					unsigned char *start, *end, buf[4]; /* 000 + '\0' */
					
					bp -= 3;
					memcpy(buf, sp-2, 3);
					buf[3] = '\0';
					start = buf;
					*bp = (unsigned char)strtoul(start, (char **)&end, 8);
					buflen -= 3;
					state = 0;
				}
				else
				{
					*bp = *sp;
					state = 0;
				}
				break;
		}
	}
	buffer = erealloc(buffer, buflen+1);
	buffer[buflen] = '\0';

	*retbuflen = buflen;
	return buffer;
}
#endif

/* {{{ proto string pg_unescape_bytea(string data)
   Unescape binary for bytea type  */
PHP_FUNCTION(pg_unescape_bytea)
{
	char *from = NULL, *to = NULL, *tmp = NULL;
	size_t to_len;
	php_size_t from_len;
	if (zend_parse_parameters(ZEND_NUM_ARGS() TSRMLS_CC, "S",
							  &from, &from_len) == FAILURE) {
		return;
	}

#if HAVE_PQUNESCAPEBYTEA
	tmp = (char *)PQunescapeBytea((unsigned char*)from, &to_len);
	to = estrndup(tmp, to_len);
	PQfreemem(tmp);
#else
	to = (char *)php_pgsql_unescape_bytea((unsigned char*)from, &to_len);
#endif
	if (!to) {
		php_error_docref(NULL TSRMLS_CC, E_WARNING,"Invalid parameter");
		RETURN_FALSE;
	}
	RETVAL_STRINGL(to, to_len, 0);
}
/* }}} */
#endif

#ifdef HAVE_PQESCAPE
static void php_pgsql_escape_internal(INTERNAL_FUNCTION_PARAMETERS, int escape_literal) {
	char *from = NULL, *to = NULL;
	zval *pgsql_link = NULL;
	PGconn *pgsql;
	php_size_t from_len;
	php_int_t id = -1;
	char *tmp;

	switch (ZEND_NUM_ARGS()) {
		case 1:
			if (zend_parse_parameters(ZEND_NUM_ARGS() TSRMLS_CC, "S", &from, &from_len) == FAILURE) {
				return;
			}
			pgsql_link = NULL;
			id = PGG(default_link);
			break;

		default:
			if (zend_parse_parameters(ZEND_NUM_ARGS() TSRMLS_CC, "rS", &pgsql_link, &from, &from_len) == FAILURE) {
				return;
			}
			break;
	}

	if (pgsql_link == NULL && id == -1) {
		php_error_docref(NULL TSRMLS_CC, E_WARNING,"Cannot get default pgsql link");
		RETURN_FALSE;
	}

	ZEND_FETCH_RESOURCE2(pgsql, PGconn *, &pgsql_link, id, "PostgreSQL link", le_link, le_plink);
	if (pgsql == NULL) {
		php_error_docref(NULL TSRMLS_CC, E_WARNING,"Cannot get pgsql link");
		RETURN_FALSE;
	}

	if (escape_literal) {
		tmp = PGSQLescapeLiteral(pgsql, from, (size_t)from_len);
	} else {
		tmp = PGSQLescapeIdentifier(pgsql, from, (size_t)from_len);
	}
	if (!tmp) {
		php_error_docref(NULL TSRMLS_CC, E_WARNING,"Failed to escape");
		RETURN_FALSE;
	}
	to = estrdup(tmp);
	PGSQLfree(tmp);

	RETURN_STRING(to, 0);
}

/* {{{ proto string pg_escape_literal([resource connection,] string data)
   Escape parameter as string literal (i.e. parameter)	*/
PHP_FUNCTION(pg_escape_literal)
{
	php_pgsql_escape_internal(INTERNAL_FUNCTION_PARAM_PASSTHRU, 1);
}
/* }}} */

/* {{{ proto string pg_escape_identifier([resource connection,] string data)
   Escape identifier (i.e. table name, field name)	*/
PHP_FUNCTION(pg_escape_identifier)
{
	php_pgsql_escape_internal(INTERNAL_FUNCTION_PARAM_PASSTHRU, 0);
}
/* }}} */
#endif


/* {{{ proto string pg_result_error(resource result)
   Get error message associated with result */
PHP_FUNCTION(pg_result_error)
{
	zval *result;
	PGresult *pgsql_result;
	pgsql_result_handle *pg_result;
	char *err = NULL;

	if (zend_parse_parameters_ex(ZEND_PARSE_PARAMS_QUIET, ZEND_NUM_ARGS() TSRMLS_CC, "r",
								 &result) == FAILURE) {
		RETURN_FALSE;
	}
	
	ZEND_FETCH_RESOURCE(pg_result, pgsql_result_handle *, &result, -1, "PostgreSQL result", le_result);

	pgsql_result = pg_result->result;
	if (!pgsql_result) {
		RETURN_FALSE;
	}
	err = (char *)PQresultErrorMessage(pgsql_result);
	RETURN_STRING(err,1);
}
/* }}} */


#if HAVE_PQRESULTERRORFIELD
/* {{{ proto string pg_result_error_field(resource result, int fieldcode)
   Get error message field associated with result */
PHP_FUNCTION(pg_result_error_field)
{
	zval *result;
	php_int_t fieldcode;
	PGresult *pgsql_result;
	pgsql_result_handle *pg_result;
	char *field = NULL;

	if (zend_parse_parameters_ex(ZEND_PARSE_PARAMS_QUIET, ZEND_NUM_ARGS() TSRMLS_CC, "ri",
								 &result, &fieldcode) == FAILURE) {
		RETURN_FALSE;
	}
	
	ZEND_FETCH_RESOURCE(pg_result, pgsql_result_handle *, &result, -1, "PostgreSQL result", le_result);

	pgsql_result = pg_result->result;
	if (!pgsql_result) {
		RETURN_FALSE;
	}
	if (fieldcode & (PG_DIAG_SEVERITY|PG_DIAG_SQLSTATE|PG_DIAG_MESSAGE_PRIMARY|PG_DIAG_MESSAGE_DETAIL
				|PG_DIAG_MESSAGE_HINT|PG_DIAG_STATEMENT_POSITION
#if PG_DIAG_INTERNAL_POSITION
				|PG_DIAG_INTERNAL_POSITION
#endif
#if PG_DIAG_INTERNAL_QUERY
				|PG_DIAG_INTERNAL_QUERY
#endif
				|PG_DIAG_CONTEXT|PG_DIAG_SOURCE_FILE|PG_DIAG_SOURCE_LINE
				|PG_DIAG_SOURCE_FUNCTION)) {
		field = (char *)PQresultErrorField(pgsql_result, fieldcode);
		if (field == NULL) {
			RETURN_NULL();
		} else {
			RETURN_STRING(field, 1);
		}
	} else {
		RETURN_FALSE;
	}
}
/* }}} */
#endif


/* {{{ proto int pg_connection_status(resource connection)
   Get connection status */
PHP_FUNCTION(pg_connection_status)
{
	zval *pgsql_link = NULL;
	php_int_t id = -1;
	PGconn *pgsql;

	if (zend_parse_parameters_ex(ZEND_PARSE_PARAMS_QUIET, ZEND_NUM_ARGS() TSRMLS_CC, "r",
								 &pgsql_link) == FAILURE) {
		RETURN_FALSE;
	}

	ZEND_FETCH_RESOURCE2(pgsql, PGconn *, &pgsql_link, id, "PostgreSQL link", le_link, le_plink);

	RETURN_INT(PQstatus(pgsql));
}

/* }}} */


#if HAVE_PGTRANSACTIONSTATUS
/* {{{ proto int pg_transaction_status(resource connection)
   Get transaction status */
PHP_FUNCTION(pg_transaction_status)
{
	zval *pgsql_link = NULL;
	php_int_t id = -1;
	PGconn *pgsql;

	if (zend_parse_parameters_ex(ZEND_PARSE_PARAMS_QUIET, ZEND_NUM_ARGS() TSRMLS_CC, "r",
								 &pgsql_link) == FAILURE) {
		RETURN_FALSE;
	}

	ZEND_FETCH_RESOURCE2(pgsql, PGconn *, &pgsql_link, id, "PostgreSQL link", le_link, le_plink);

	RETURN_INT(PQtransactionStatus(pgsql));
}
#endif

/* }}} */


/* {{{ proto bool pg_connection_reset(resource connection)
   Reset connection (reconnect) */
PHP_FUNCTION(pg_connection_reset)
{
	zval *pgsql_link;
	php_int_t id = -1;
	PGconn *pgsql;
	
	if (zend_parse_parameters_ex(ZEND_PARSE_PARAMS_QUIET, ZEND_NUM_ARGS() TSRMLS_CC, "r",
								 &pgsql_link) == FAILURE) {
		RETURN_FALSE;
	}

	ZEND_FETCH_RESOURCE2(pgsql, PGconn *, &pgsql_link, id, "PostgreSQL link", le_link, le_plink);
	
	PQreset(pgsql);
	if (PQstatus(pgsql) == CONNECTION_BAD) {
		RETURN_FALSE;
	}
	RETURN_TRUE;
}
/* }}} */


#define PHP_PG_ASYNC_IS_BUSY		1
#define PHP_PG_ASYNC_REQUEST_CANCEL 2


/* {{{ php_pgsql_flush_query
 */
static int php_pgsql_flush_query(PGconn *pgsql TSRMLS_DC) 
{
	PGresult *res;
	int leftover = 0;
	
	if (PQ_SETNONBLOCKING(pgsql, 1)) {
		php_error_docref(NULL TSRMLS_CC, E_NOTICE,"Cannot set connection to nonblocking mode");
		return -1;
	}
	while ((res = PQgetResult(pgsql))) {
		PQclear(res);
		leftover++;
	}
	PQ_SETNONBLOCKING(pgsql, 0);
	return leftover;
}
/* }}} */


/* {{{ php_pgsql_do_async
 */
static void php_pgsql_do_async(INTERNAL_FUNCTION_PARAMETERS, int entry_type) 
{
	zval *pgsql_link;
	php_int_t id = -1;
	PGconn *pgsql;
	PGresult *pgsql_result;

	if (zend_parse_parameters_ex(ZEND_PARSE_PARAMS_QUIET, ZEND_NUM_ARGS() TSRMLS_CC, "r",
								 &pgsql_link) == FAILURE) {
		RETURN_FALSE;
	}

	ZEND_FETCH_RESOURCE2(pgsql, PGconn *, &pgsql_link, id, "PostgreSQL link", le_link, le_plink);

	if (PQ_SETNONBLOCKING(pgsql, 1)) {
		php_error_docref(NULL TSRMLS_CC, E_NOTICE, "Cannot set connection to nonblocking mode");
		RETURN_FALSE;
	}
	switch(entry_type) {
		case PHP_PG_ASYNC_IS_BUSY:
			PQconsumeInput(pgsql);
			Z_IVAL_P(return_value) = PQisBusy(pgsql);
			Z_TYPE_P(return_value) = IS_INT;
			break;
		case PHP_PG_ASYNC_REQUEST_CANCEL:
			Z_IVAL_P(return_value) = PQrequestCancel(pgsql);
			Z_TYPE_P(return_value) = IS_INT;
			while ((pgsql_result = PQgetResult(pgsql))) {
				PQclear(pgsql_result);
			}
			break;
		default:
			php_error_docref(NULL TSRMLS_CC, E_ERROR, "PostgreSQL module error, please report this error");
			break;
	}
	if (PQ_SETNONBLOCKING(pgsql, 0)) {
		php_error_docref(NULL TSRMLS_CC, E_NOTICE, "Cannot set connection to blocking mode");
	}
	convert_to_boolean_ex(&return_value);
}
/* }}} */

/* {{{ proto bool pg_cancel_query(resource connection)
   Cancel request */
PHP_FUNCTION(pg_cancel_query)
{
	php_pgsql_do_async(INTERNAL_FUNCTION_PARAM_PASSTHRU, PHP_PG_ASYNC_REQUEST_CANCEL);
}
/* }}} */

/* {{{ proto bool pg_connection_busy(resource connection)
   Get connection is busy or not */
PHP_FUNCTION(pg_connection_busy)
{
	php_pgsql_do_async(INTERNAL_FUNCTION_PARAM_PASSTHRU, PHP_PG_ASYNC_IS_BUSY);
}
/* }}} */

/* {{{ proto bool pg_send_query(resource connection, string query)
   Send asynchronous query */
PHP_FUNCTION(pg_send_query)
{
	zval *pgsql_link;
	char *query;
	php_size_t len;
	php_int_t id = -1;
	PGconn *pgsql;
	PGresult *res;
	int leftover = 0;
	int ret;

	if (zend_parse_parameters(ZEND_NUM_ARGS() TSRMLS_CC, "rS",
							  &pgsql_link, &query, &len) == FAILURE) {
		return;
	}

	ZEND_FETCH_RESOURCE2(pgsql, PGconn *, &pgsql_link, id, "PostgreSQL link", le_link, le_plink);

	if (PQ_SETNONBLOCKING(pgsql, 1)) {
		php_error_docref(NULL TSRMLS_CC, E_NOTICE, "Cannot set connection to nonblocking mode");
		RETURN_FALSE;
	}
	while ((res = PQgetResult(pgsql))) {
		PQclear(res);
		leftover = 1;
	}
	if (leftover) {
		php_error_docref(NULL TSRMLS_CC, E_NOTICE, "There are results on this connection. Call pg_get_result() until it returns FALSE");
	}
	if (!PQsendQuery(pgsql, query)) {
		if ((PGG(auto_reset_persistent) & 2) && PQstatus(pgsql) != CONNECTION_OK) {
			PQreset(pgsql);
		}
		if (!PQsendQuery(pgsql, query)) {
			RETURN_FALSE;
		}
	}
	/* Wait to finish sending buffer */
	while ((ret = PQflush(pgsql))) {
		if (ret == -1) {
			php_error_docref(NULL TSRMLS_CC, E_NOTICE, "Could not empty PostgreSQL send buffer");
			break;
		}
		usleep(10000);
	}
	if (PQ_SETNONBLOCKING(pgsql, 0)) {
		php_error_docref(NULL TSRMLS_CC, E_NOTICE, "Cannot set connection to blocking mode");
	}
	RETURN_TRUE;
}
/* }}} */

#if HAVE_PQSENDQUERYPARAMS
/* {{{ proto bool pg_send_query_params(resource connection, string query, array params)
   Send asynchronous parameterized query */
PHP_FUNCTION(pg_send_query_params)
{
	zval *pgsql_link, *pv_param_arr, **tmp;
	int num_params = 0;
	char **params = NULL;
	char *query;
	php_size_t query_len;
	php_int_t id = -1;
	PGconn *pgsql;
	PGresult *res;
	int leftover = 0;
	int ret;

	if (zend_parse_parameters(ZEND_NUM_ARGS() TSRMLS_CC, "rSa/", &pgsql_link, &query, &query_len, &pv_param_arr) == FAILURE) {
		return;
	}

	if (pgsql_link == NULL && id == -1) {
		RETURN_FALSE;
	}

	ZEND_FETCH_RESOURCE2(pgsql, PGconn *, &pgsql_link, id, "PostgreSQL link", le_link, le_plink);

	if (PQ_SETNONBLOCKING(pgsql, 1)) {
		php_error_docref(NULL TSRMLS_CC, E_NOTICE, "Cannot set connection to nonblocking mode");
		RETURN_FALSE;
	}
	while ((res = PQgetResult(pgsql))) {
		PQclear(res);
		leftover = 1;
	}
	if (leftover) {
		php_error_docref(NULL TSRMLS_CC, E_NOTICE, "There are results on this connection. Call pg_get_result() until it returns FALSE");
	}

	zend_hash_internal_pointer_reset(Z_ARRVAL_P(pv_param_arr));
	num_params = zend_hash_num_elements(Z_ARRVAL_P(pv_param_arr));
	if (num_params > 0) {
		int i = 0;
		params = (char **)safe_emalloc(sizeof(char *), num_params, 0);
		
		for(i = 0; i < num_params; i++) {
			if (zend_hash_get_current_data(Z_ARRVAL_P(pv_param_arr), (void **) &tmp) == FAILURE) {
				php_error_docref(NULL TSRMLS_CC, E_WARNING,"Error getting parameter");
				_php_pgsql_free_params(params, num_params);
				RETURN_FALSE;
			}

			if (Z_TYPE_PP(tmp) == IS_NULL) {
				params[i] = NULL;
			} else {
				zval tmp_val = **tmp;
				zval_copy_ctor(&tmp_val);
				convert_to_string(&tmp_val);
				if (Z_TYPE(tmp_val) != IS_STRING) {
					php_error_docref(NULL TSRMLS_CC, E_WARNING,"Error converting parameter");
					zval_dtor(&tmp_val);
					_php_pgsql_free_params(params, num_params);
					RETURN_FALSE;
				}
				params[i] = estrndup(Z_STRVAL(tmp_val), Z_STRSIZE(tmp_val));
				zval_dtor(&tmp_val);
			}

			zend_hash_move_forward(Z_ARRVAL_P(pv_param_arr));
		}
	}

	if (!PQsendQueryParams(pgsql, query, num_params, NULL, (const char * const *)params, NULL, NULL, 0)) {
		if ((PGG(auto_reset_persistent) & 2) && PQstatus(pgsql) != CONNECTION_OK) {
			PQreset(pgsql);
		}
		if (!PQsendQueryParams(pgsql, query, num_params, NULL, (const char * const *)params, NULL, NULL, 0)) {
			_php_pgsql_free_params(params, num_params);
			RETURN_FALSE;
		}
	}
	_php_pgsql_free_params(params, num_params);
	/* Wait to finish sending buffer */
	while ((ret = PQflush(pgsql))) {
		if (ret == -1) {
			php_error_docref(NULL TSRMLS_CC, E_NOTICE, "Could not empty PostgreSQL send buffer");
			break;
		}
		usleep(10000);
	}
	if (PQ_SETNONBLOCKING(pgsql, 0)) {
		php_error_docref(NULL TSRMLS_CC, E_NOTICE, "Cannot set connection to blocking mode");
	}
	RETURN_TRUE;
}
/* }}} */
#endif

#if HAVE_PQSENDPREPARE
/* {{{ proto bool pg_send_prepare(resource connection, string stmtname, string query)
   Asynchronously prepare a query for future execution */
PHP_FUNCTION(pg_send_prepare)
{
	zval *pgsql_link;
	char *query, *stmtname;
	php_size_t stmtname_len, query_len;
	php_int_t id = -1;
	PGconn *pgsql;
	PGresult *res;
	int leftover = 0;
	int ret;

	if (zend_parse_parameters(ZEND_NUM_ARGS() TSRMLS_CC, "rSS", &pgsql_link, &stmtname, &stmtname_len, &query, &query_len) == FAILURE) {
		return;
	}

	if (pgsql_link == NULL && id == -1) {
		RETURN_FALSE;
	}

	ZEND_FETCH_RESOURCE2(pgsql, PGconn *, &pgsql_link, id, "PostgreSQL link", le_link, le_plink);

	if (PQ_SETNONBLOCKING(pgsql, 1)) {
		php_error_docref(NULL TSRMLS_CC, E_NOTICE, "Cannot set connection to nonblocking mode");
		RETURN_FALSE;
	}
	while ((res = PQgetResult(pgsql))) {
		PQclear(res);
		leftover = 1;
	}
	if (leftover) {
		php_error_docref(NULL TSRMLS_CC, E_NOTICE, "There are results on this connection. Call pg_get_result() until it returns FALSE");
	}
	if (!PQsendPrepare(pgsql, stmtname, query, 0, NULL)) {
		if ((PGG(auto_reset_persistent) & 2) && PQstatus(pgsql) != CONNECTION_OK) {
			PQreset(pgsql);
		}
		if (!PQsendPrepare(pgsql, stmtname, query, 0, NULL)) {
			RETURN_FALSE;
		}
	}
	/* Wait to finish sending buffer */
	while ((ret = PQflush(pgsql))) {
		if (ret == -1) {
			php_error_docref(NULL TSRMLS_CC, E_NOTICE, "Could not empty postgres send buffer");
			break;
		}
		usleep(10000);
	}
	if (PQ_SETNONBLOCKING(pgsql, 0)) {
		php_error_docref(NULL TSRMLS_CC, E_NOTICE, "Cannot set connection to blocking mode");
	}
	RETURN_TRUE;
}
/* }}} */
#endif

#if HAVE_PQSENDQUERYPREPARED
/* {{{ proto bool pg_send_execute(resource connection, string stmtname, array params)
   Executes prevriously prepared stmtname asynchronously */
PHP_FUNCTION(pg_send_execute)
{
	zval *pgsql_link;
	zval *pv_param_arr, **tmp;
	int num_params = 0;
	char **params = NULL;
	char *stmtname;
	php_size_t stmtname_len;
	php_int_t id = -1;
	PGconn *pgsql;
	PGresult *res;
	int leftover = 0;
	int ret;

	if (zend_parse_parameters(ZEND_NUM_ARGS() TSRMLS_CC, "rSa", &pgsql_link, &stmtname, &stmtname_len, &pv_param_arr) == FAILURE) {
		return;
	}

	if (pgsql_link == NULL && id == -1) {
		RETURN_FALSE;
	}

	ZEND_FETCH_RESOURCE2(pgsql, PGconn *, &pgsql_link, id, "PostgreSQL link", le_link, le_plink);

	if (PQ_SETNONBLOCKING(pgsql, 1)) {
		php_error_docref(NULL TSRMLS_CC, E_NOTICE, "Cannot set connection to nonblocking mode");
		RETURN_FALSE;
	}
	while ((res = PQgetResult(pgsql))) {
		PQclear(res);
		leftover = 1;
	}
	if (leftover) {
		php_error_docref(NULL TSRMLS_CC, E_NOTICE, "There are results on this connection. Call pg_get_result() until it returns FALSE");
	}

	zend_hash_internal_pointer_reset(Z_ARRVAL_P(pv_param_arr));
	num_params = zend_hash_num_elements(Z_ARRVAL_P(pv_param_arr));
	if (num_params > 0) {
		int i = 0;
		params = (char **)safe_emalloc(sizeof(char *), num_params, 0);
		
		for(i = 0; i < num_params; i++) {
			if (zend_hash_get_current_data(Z_ARRVAL_P(pv_param_arr), (void **) &tmp) == FAILURE) {
				php_error_docref(NULL TSRMLS_CC, E_WARNING,"Error getting parameter");
				_php_pgsql_free_params(params, num_params);
				RETURN_FALSE;
			}

			if (Z_TYPE_PP(tmp) == IS_NULL) {
				params[i] = NULL;
			} else {
				zval tmp_val = **tmp;
				zval_copy_ctor(&tmp_val);
				convert_to_string(&tmp_val);
				if (Z_TYPE(tmp_val) != IS_STRING) {
					php_error_docref(NULL TSRMLS_CC, E_WARNING,"Error converting parameter");
					zval_dtor(&tmp_val);
					_php_pgsql_free_params(params, num_params);
					RETURN_FALSE;
				}
				params[i] = estrndup(Z_STRVAL(tmp_val), Z_STRSIZE(tmp_val));
				zval_dtor(&tmp_val);
			}

			zend_hash_move_forward(Z_ARRVAL_P(pv_param_arr));
		}
	}

	if (!PQsendQueryPrepared(pgsql, stmtname, num_params, (const char * const *)params, NULL, NULL, 0)) {
		if ((PGG(auto_reset_persistent) & 2) && PQstatus(pgsql) != CONNECTION_OK) {
			PQreset(pgsql);
		}
		if (!PQsendQueryPrepared(pgsql, stmtname, num_params, (const char * const *)params, NULL, NULL, 0)) {
			_php_pgsql_free_params(params, num_params);
			RETURN_FALSE;
		}
	}
	_php_pgsql_free_params(params, num_params);
	/* Wait to finish sending buffer */
	while ((ret = PQflush(pgsql))) {
		if (ret == -1) {
			php_error_docref(NULL TSRMLS_CC, E_NOTICE, "Could not empty postgres send buffer");
			break;
		}
		usleep(10000);
	}
	if (PQ_SETNONBLOCKING(pgsql, 0)) {
		php_error_docref(NULL TSRMLS_CC, E_NOTICE, "Cannot set connection to blocking mode");
	}
	RETURN_TRUE;
}
/* }}} */
#endif

/* {{{ proto resource pg_get_result(resource connection)
   Get asynchronous query result */
PHP_FUNCTION(pg_get_result)
{
	zval *pgsql_link;
	php_int_t id = -1;
	PGconn *pgsql;
	PGresult *pgsql_result;
	pgsql_result_handle *pg_result;

	if (zend_parse_parameters_ex(ZEND_PARSE_PARAMS_QUIET, ZEND_NUM_ARGS() TSRMLS_CC, "r", &pgsql_link) == FAILURE) {
		RETURN_FALSE;
	}

	ZEND_FETCH_RESOURCE2(pgsql, PGconn *, &pgsql_link, id, "PostgreSQL link", le_link, le_plink);
	
	pgsql_result = PQgetResult(pgsql);
	if (!pgsql_result) {
		/* no result */
		RETURN_FALSE;
	}
	pg_result = (pgsql_result_handle *) emalloc(sizeof(pgsql_result_handle));
	pg_result->conn = pgsql;
	pg_result->result = pgsql_result;
	pg_result->row = 0;
	ZEND_REGISTER_RESOURCE(return_value, pg_result, le_result);
}
/* }}} */

/* {{{ proto mixed pg_result_status(resource result[, long result_type])
   Get status of query result */
PHP_FUNCTION(pg_result_status)
{
	zval *result;
	php_int_t result_type = PGSQL_STATUS_LONG;
	ExecStatusType status;
	PGresult *pgsql_result;
	pgsql_result_handle *pg_result;

	if (zend_parse_parameters_ex(ZEND_PARSE_PARAMS_QUIET, ZEND_NUM_ARGS() TSRMLS_CC, "r|i",
								 &result, &result_type) == FAILURE) {
		RETURN_FALSE;
	}

	ZEND_FETCH_RESOURCE(pg_result, pgsql_result_handle *, &result, -1, "PostgreSQL result", le_result);

	pgsql_result = pg_result->result;
	if (result_type == PGSQL_STATUS_LONG) {
		status = PQresultStatus(pgsql_result);
		RETURN_INT(status);
	}
	else if (result_type == PGSQL_STATUS_STRING) {
		RETURN_STRING(PQcmdStatus(pgsql_result), 1);
	}
	else {
		php_error_docref(NULL TSRMLS_CC, E_WARNING, "Optional 2nd parameter should be PGSQL_STATUS_LONG or PGSQL_STATUS_STRING");
		RETURN_FALSE;
	}
}
/* }}} */


/* {{{ proto array pg_get_notify([resource connection[, result_type]])
   Get asynchronous notification */
PHP_FUNCTION(pg_get_notify)
{
	zval *pgsql_link;
	php_int_t id = -1;
	php_int_t result_type = PGSQL_ASSOC;
	PGconn *pgsql;
	PGnotify *pgsql_notify;

	if (zend_parse_parameters_ex(ZEND_PARSE_PARAMS_QUIET, ZEND_NUM_ARGS() TSRMLS_CC, "r|i",
								 &pgsql_link, &result_type) == FAILURE) {
		RETURN_FALSE;
	}

	ZEND_FETCH_RESOURCE2(pgsql, PGconn *, &pgsql_link, id, "PostgreSQL link", le_link, le_plink);

	if (!(result_type & PGSQL_BOTH)) {
		php_error_docref(NULL TSRMLS_CC, E_WARNING, "Invalid result type");
		RETURN_FALSE;
	}

	PQconsumeInput(pgsql);
	pgsql_notify = PQnotifies(pgsql);
	if (!pgsql_notify) {
		/* no notify message */
		RETURN_FALSE;
	}
	array_init(return_value);
	if (result_type & PGSQL_NUM) {
		add_index_string(return_value, 0, pgsql_notify->relname, 1);
		add_index_int(return_value, 1, pgsql_notify->be_pid);
#if HAVE_PQPROTOCOLVERSION && HAVE_PQPARAMETERSTATUS 
		if (PQprotocolVersion(pgsql) >= 3 && atof(PQparameterStatus(pgsql, "server_version")) >= 9.0) {
#else 
		if (atof(PG_VERSION) >= 9.0) {
#endif 
#if HAVE_PQPARAMETERSTATUS
			add_index_string(return_value, 2, pgsql_notify->extra, 1);
#endif
		}
	}
	if (result_type & PGSQL_ASSOC) {
		add_assoc_string(return_value, "message", pgsql_notify->relname, 1);
		add_assoc_int(return_value, "pid", pgsql_notify->be_pid);
#if HAVE_PQPROTOCOLVERSION && HAVE_PQPARAMETERSTATUS 
		if (PQprotocolVersion(pgsql) >= 3 && atof(PQparameterStatus(pgsql, "server_version")) >= 9.0) {
#else 
		if (atof(PG_VERSION) >= 9.0) {
#endif 
#if HAVE_PQPARAMETERSTATUS
			add_assoc_string(return_value, "payload", pgsql_notify->extra, 1);
#endif
		}
	}
	PQfreemem(pgsql_notify);
}
/* }}} */

/* {{{ proto int pg_get_pid([resource connection)
   Get backend(server) pid */
PHP_FUNCTION(pg_get_pid)
{
	zval *pgsql_link;
	php_int_t id = -1;
	PGconn *pgsql;

	if (zend_parse_parameters_ex(ZEND_PARSE_PARAMS_QUIET, ZEND_NUM_ARGS() TSRMLS_CC, "r",
								 &pgsql_link) == FAILURE) {
		RETURN_FALSE;
	}

	ZEND_FETCH_RESOURCE2(pgsql, PGconn *, &pgsql_link, id, "PostgreSQL link", le_link, le_plink);

	RETURN_INT(PQbackendPID(pgsql));
}
/* }}} */

/* {{{ php_pgsql_meta_data
 * TODO: Add meta_data cache for better performance
 */
PHP_PGSQL_API int php_pgsql_meta_data(PGconn *pg_link, const char *table_name, zval *meta, zend_bool extended TSRMLS_DC)
{
	PGresult *pg_result;
	char *src, *tmp_name, *tmp_name2 = NULL;
	char *escaped;
	smart_str querystr = {0};
	size_t new_len;
	int i, num_rows;
	zval *elem;

	if (!*table_name) {
		php_error_docref(NULL TSRMLS_CC, E_WARNING, "The table name must be specified");
		return FAILURE;
	}

	src = estrdup(table_name);
	tmp_name = php_strtok_r(src, ".", &tmp_name2);
	
	if (!tmp_name2 || !*tmp_name2) {
		/* Default schema */
		tmp_name2 = tmp_name;
		tmp_name = "public";
	}

	if (extended) {
		smart_str_appends(&querystr,
						  "SELECT a.attname, a.attnum, t.typname, a.attlen, a.attnotNULL, a.atthasdef, a.attndims, t.typtype, "
						  "d.description "
						  "FROM pg_class as c "
						  " JOIN pg_attribute a ON (a.attrelid = c.oid) "
						  " JOIN pg_type t ON (a.atttypid = t.oid) "
						  " JOIN pg_namespace n ON (c.relnamespace = n.oid) "
						  " LEFT JOIN pg_description d ON (d.objoid=a.attrelid AND d.objsubid=a.attnum AND c.oid=d.objoid) "
						  "WHERE a.attnum > 0  AND c.relname = '");
	} else {
		smart_str_appends(&querystr,
						  "SELECT a.attname, a.attnum, t.typname, a.attlen, a.attnotnull, a.atthasdef, a.attndims, t.typtype "
						  "FROM pg_class as c "
						  " JOIN pg_attribute a ON (a.attrelid = c.oid) "
						  " JOIN pg_type t ON (a.atttypid = t.oid) "
						  " JOIN pg_namespace n ON (c.relnamespace = n.oid) "
						  "WHERE a.attnum > 0 AND c.relname = '");
	}
	escaped = (char *)safe_emalloc(strlen(tmp_name2), 2, 1);
	new_len = PQescapeStringConn(pg_link, escaped, tmp_name2, strlen(tmp_name2), NULL);
	if (new_len) {
		smart_str_appendl(&querystr, escaped, new_len);
	}
	efree(escaped);

	smart_str_appends(&querystr, "' AND n.nspname = '");
	escaped = (char *)safe_emalloc(strlen(tmp_name), 2, 1);
	new_len = PQescapeStringConn(pg_link, escaped, tmp_name, strlen(tmp_name), NULL);
	if (new_len) {
		smart_str_appendl(&querystr, escaped, new_len);
	}
	efree(escaped);

	smart_str_appends(&querystr, "' ORDER BY a.attnum;");
	smart_str_0(&querystr);
	efree(src);

	pg_result = PQexec(pg_link, querystr.c);
	if (PQresultStatus(pg_result) != PGRES_TUPLES_OK || (num_rows = PQntuples(pg_result)) == 0) {
		php_error_docref(NULL TSRMLS_CC, E_WARNING, "Table '%s' doesn't exists", table_name);
		smart_str_free(&querystr);
		PQclear(pg_result);
		return FAILURE;
	}
	smart_str_free(&querystr);

	for (i = 0; i < num_rows; i++) {
		char *name;
		MAKE_STD_ZVAL(elem);
		array_init(elem);
<<<<<<< HEAD
		add_assoc_int(elem, "num", atoi(PQgetvalue(pg_result,i,1)));
		add_assoc_string(elem, "type", PQgetvalue(pg_result,i,2), 1);
		add_assoc_int(elem, "len", atoi(PQgetvalue(pg_result,i,3)));
		if (!strcmp(PQgetvalue(pg_result,i,4), "t")) {
			add_assoc_bool(elem, "not null", 1);
		}
		else {
			add_assoc_bool(elem, "not null", 0);
		}
		if (!strcmp(PQgetvalue(pg_result,i,5), "t")) {
			add_assoc_bool(elem, "has default", 1);
		}
		else {
			add_assoc_bool(elem, "has default", 0);
		}
		add_assoc_int(elem, "array dims", atoi(PQgetvalue(pg_result,i,6)));
		if (!strcmp(PQgetvalue(pg_result,i,7), "t")) {
			add_assoc_bool(elem, "is enum", 1);
		}
		else {
			add_assoc_bool(elem, "is enum", 0);
		}
=======
		/* pg_attribute.attnum */
		add_assoc_long(elem, "num", atoi(PQgetvalue(pg_result,i,1)));
		/* pg_type.typname */
		add_assoc_string(elem, "type", PQgetvalue(pg_result,i,2), 1);
		/* pg_attribute.attlen */
		add_assoc_long(elem, "len", atoi(PQgetvalue(pg_result,i,3)));
		/* pg_attribute.attnonull */
		add_assoc_bool(elem, "not null", !strcmp(PQgetvalue(pg_result,i,4), "t"));
		/* pg_attribute.atthasdef */
		add_assoc_bool(elem, "has default", !strcmp(PQgetvalue(pg_result,i,5), "t"));
		/* pg_attribute.attndims */
		add_assoc_long(elem, "array dims", atoi(PQgetvalue(pg_result,i,6)));
		/* pg_type.typtype */
		add_assoc_bool(elem, "is enum", !strcmp(PQgetvalue(pg_result,i,7), "e"));
		if (extended) {
			/* pg_type.typtype */
			add_assoc_bool(elem, "is base", !strcmp(PQgetvalue(pg_result,i,7), "b"));
			add_assoc_bool(elem, "is composite", !strcmp(PQgetvalue(pg_result,i,7), "c"));
			add_assoc_bool(elem, "is pesudo", !strcmp(PQgetvalue(pg_result,i,7), "p"));
			/* pg_description.description */
			add_assoc_string(elem, "description", PQgetvalue(pg_result,i,8), 1);
		}
		/* pg_attribute.attname */
>>>>>>> 90325ba7
		name = PQgetvalue(pg_result,i,0);
		add_assoc_zval(meta, name, elem);
	}
	PQclear(pg_result);
	
	return SUCCESS;
}

/* }}} */


/* {{{ proto array pg_meta_data(resource db, string table [, bool extended])
   Get meta_data */
PHP_FUNCTION(pg_meta_data)
{
	zval *pgsql_link;
	char *table_name;
<<<<<<< HEAD
	php_size_t table_name_len;
=======
	uint table_name_len;
	zend_bool extended=0;
>>>>>>> 90325ba7
	PGconn *pgsql;
	php_int_t id = -1;

<<<<<<< HEAD
	if (zend_parse_parameters(ZEND_NUM_ARGS() TSRMLS_CC, "rS",
							  &pgsql_link, &table_name, &table_name_len) == FAILURE) {
=======
	if (zend_parse_parameters(ZEND_NUM_ARGS() TSRMLS_CC, "rs|b",
							  &pgsql_link, &table_name, &table_name_len, &extended) == FAILURE) {
>>>>>>> 90325ba7
		return;
	}

	ZEND_FETCH_RESOURCE2(pgsql, PGconn *, &pgsql_link, id, "PostgreSQL link", le_link, le_plink);

	array_init(return_value);
	if (php_pgsql_meta_data(pgsql, table_name, return_value, extended TSRMLS_CC) == FAILURE) {
		zval_dtor(return_value); /* destroy array */
		RETURN_FALSE;
	}
}
/* }}} */


/* {{{ php_pgsql_get_data_type
 */
static php_pgsql_data_type php_pgsql_get_data_type(const char *type_name, size_t len)
{
	/* This is stupid way to do. I'll fix it when I decied how to support
	   user defined types. (Yasuo) */

	/* boolean */
	if (!strcmp(type_name, "bool")|| !strcmp(type_name, "boolean"))
		return PG_BOOL;
	/* object id */
	if (!strcmp(type_name, "oid"))
		return PG_OID;
	/* integer */
	if (!strcmp(type_name, "int2") || !strcmp(type_name, "smallint"))
		return PG_INT2;
	if (!strcmp(type_name, "int4") || !strcmp(type_name, "integer"))
		return PG_INT4;
	if (!strcmp(type_name, "int8") || !strcmp(type_name, "bigint"))
		return PG_INT8;
	/* real and other */
	if (!strcmp(type_name, "float4") || !strcmp(type_name, "real"))
		return PG_FLOAT4;
	if (!strcmp(type_name, "float8") || !strcmp(type_name, "double precision"))
		return PG_FLOAT8;
	if (!strcmp(type_name, "numeric"))
		return PG_NUMERIC;
	if (!strcmp(type_name, "money"))
		return PG_MONEY;
	/* character */
	if (!strcmp(type_name, "text"))
		return PG_TEXT;
	if (!strcmp(type_name, "bpchar") || !strcmp(type_name, "character"))
		return PG_CHAR;
	if (!strcmp(type_name, "varchar") || !strcmp(type_name, "character varying"))
		return PG_VARCHAR;
	/* time and interval */
	if (!strcmp(type_name, "abstime"))
		return PG_UNIX_TIME;
	if (!strcmp(type_name, "reltime"))
		return PG_UNIX_TIME_INTERVAL;
	if (!strcmp(type_name, "tinterval"))
		return PG_UNIX_TIME_INTERVAL;
	if (!strcmp(type_name, "date"))
		return PG_DATE;
	if (!strcmp(type_name, "time"))
		return PG_TIME;
	if (!strcmp(type_name, "time with time zone") || !strcmp(type_name, "timetz"))
		return PG_TIME_WITH_TIMEZONE;
	if (!strcmp(type_name, "timestamp without time zone") || !strcmp(type_name, "timestamp"))
		return PG_TIMESTAMP;
	if (!strcmp(type_name, "timestamp with time zone") || !strcmp(type_name, "timestamptz"))
		return PG_TIMESTAMP_WITH_TIMEZONE;
	if (!strcmp(type_name, "interval"))
		return PG_INTERVAL;
	/* binary */
	if (!strcmp(type_name, "bytea"))
		return PG_BYTEA;
	/* network */
	if (!strcmp(type_name, "cidr"))
		return PG_CIDR;
	if (!strcmp(type_name, "inet"))
		return PG_INET;
	if (!strcmp(type_name, "macaddr"))
		return PG_MACADDR;
	/* bit */
	if (!strcmp(type_name, "bit"))
		return PG_BIT;
	if (!strcmp(type_name, "bit varying"))
		return PG_VARBIT;
	/* geometric */
	if (!strcmp(type_name, "line"))
		return PG_LINE;
	if (!strcmp(type_name, "lseg"))
		return PG_LSEG;
	if (!strcmp(type_name, "box"))
		return PG_BOX;
	if (!strcmp(type_name, "path"))
		return PG_PATH;
	if (!strcmp(type_name, "point"))
		return PG_POINT;
	if (!strcmp(type_name, "polygon"))
		return PG_POLYGON;
	if (!strcmp(type_name, "circle"))
		return PG_CIRCLE;

	return PG_UNKNOWN;
}
/* }}} */

/* {{{ php_pgsql_convert_match
 * test field value with regular expression specified.
 */
static int php_pgsql_convert_match(const char *str, size_t str_len, const char *regex , int icase TSRMLS_DC)
{
	regex_t re;
	regmatch_t *subs;
	int regopt = REG_EXTENDED;
	int regerr, ret = SUCCESS;
	int i;

	/* Check invalid chars for POSIX regex */
	for (i = 0; i < str_len; i++) {
		if (str[i] == '\n' ||
			str[i] == '\r' ||
			str[i] == '\0' ) {
			return FAILURE;
		}
	}

	if (icase) {
		regopt |= REG_ICASE;
	}

	regerr = regcomp(&re, regex, regopt);
	if (regerr) {
		php_error_docref(NULL TSRMLS_CC, E_WARNING, "Cannot compile regex");
		regfree(&re);
		return FAILURE;
	}
	subs = (regmatch_t *)ecalloc(sizeof(regmatch_t), re.re_nsub+1);

	regerr = regexec(&re, str, re.re_nsub+1, subs, 0);
	if (regerr == REG_NOMATCH) {
#ifdef PHP_DEBUG
		php_error_docref(NULL TSRMLS_CC, E_NOTICE, "'%s' does not match with '%s'", str, regex);
#endif
		ret = FAILURE;
	}
	else if (regerr) {
		php_error_docref(NULL TSRMLS_CC, E_WARNING, "Cannot exec regex");
		ret = FAILURE;
	}
	regfree(&re);
	efree(subs);
	return ret;
}

/* }}} */

/* {{{ php_pgsql_add_quote
 * add quotes around string.
 */
static int php_pgsql_add_quotes(zval *src, zend_bool should_free TSRMLS_DC) 
{
	smart_str str = {0};

	assert(Z_TYPE_P(src) == IS_STRING);
	assert(should_free == 1 || should_free == 0);

	smart_str_appendc(&str, 'E');
	smart_str_appendc(&str, '\'');
	smart_str_appendl(&str, Z_STRVAL_P(src), Z_STRSIZE_P(src));
	smart_str_appendc(&str, '\'');
	smart_str_0(&str);

	if (should_free) {
		efree(Z_STRVAL_P(src));
	}
	Z_STRVAL_P(src) = str.c;
	Z_STRSIZE_P(src) = str.len;

	return SUCCESS;
}
/* }}} */

#define PGSQL_CONV_CHECK_IGNORE() \
				if (!err && Z_TYPE_P(new_val) == IS_STRING && !strcmp(Z_STRVAL_P(new_val), "NULL")) { \
					/* if new_value is string "NULL" and field has default value, remove element to use default value */ \
					if (!(opt & PGSQL_CONV_IGNORE_DEFAULT) && Z_BVAL_PP(has_default)) { \
						zval_dtor(new_val); \
						FREE_ZVAL(new_val); \
						skip_field = 1; \
					} \
					/* raise error if it's not null and cannot be ignored */ \
					else if (!(opt & PGSQL_CONV_IGNORE_NOT_NULL) && Z_BVAL_PP(not_null)) { \
						php_error_docref(NULL TSRMLS_CC, E_NOTICE, "Detected NULL for 'NOT NULL' field '%s'", field ); \
						err = 1; \
					} \
				}

/* {{{ php_pgsql_convert
 * check and convert array values (fieldname=>vlaue pair) for sql
 */
PHP_PGSQL_API int php_pgsql_convert(PGconn *pg_link, const char *table_name, const zval *values, zval *result, php_uint_t opt TSRMLS_DC) 
{
	HashPosition pos;
	char *field = NULL;
	php_size_t field_len = -1;
	php_uint_t num_idx = -1;
	zval *meta, **def, **type, **not_null, **has_default, **is_enum, **val, *new_val;
	int key_type, err = 0, skip_field;
	php_pgsql_data_type data_type;

	assert(pg_link != NULL);
	assert(Z_TYPE_P(values) == IS_ARRAY);
	assert(Z_TYPE_P(result) == IS_ARRAY);
	assert(!(opt & ~PGSQL_CONV_OPTS));

	if (!table_name) {
		return FAILURE;
	}
	MAKE_STD_ZVAL(meta);
	array_init(meta);

/* table_name is escaped by php_pgsql_meta_data */
	if (php_pgsql_meta_data(pg_link, table_name, meta, 0 TSRMLS_CC) == FAILURE) {
		zval_dtor(meta);
		FREE_ZVAL(meta);
		return FAILURE;
	}
	for (zend_hash_internal_pointer_reset_ex(Z_ARRVAL_P(values), &pos);
		 zend_hash_get_current_data_ex(Z_ARRVAL_P(values), (void **)&val, &pos) == SUCCESS;
		 zend_hash_move_forward_ex(Z_ARRVAL_P(values), &pos)) {
		skip_field = 0;
		new_val = NULL;

		if ((key_type = zend_hash_get_current_key_ex(Z_ARRVAL_P(values), &field, &field_len, &num_idx, 0, &pos)) == HASH_KEY_NON_EXISTENT) {
			php_error_docref(NULL TSRMLS_CC, E_WARNING, "Failed to get array key type");
			err = 1;
		}
		if (!err && key_type == HASH_KEY_IS_INT) {
			php_error_docref(NULL TSRMLS_CC, E_WARNING, "Accepts only string key for values");
			err = 1;
		}
		if (!err && key_type == HASH_KEY_NON_EXISTENT) {
			php_error_docref(NULL TSRMLS_CC, E_WARNING, "Accepts only string key for values");
			err = 1;
		}
		if (!err && zend_hash_find(Z_ARRVAL_P(meta), field, field_len, (void **)&def) == FAILURE) {
			php_error_docref(NULL TSRMLS_CC, E_NOTICE, "Invalid field name (%s) in values", field);
			err = 1;
		}
		if (!err && zend_hash_find(Z_ARRVAL_PP(def), "type", sizeof("type"), (void **)&type) == FAILURE) {
			php_error_docref(NULL TSRMLS_CC, E_NOTICE, "Detected broken meta data. Missing 'type'");
			err = 1;
		}
		if (!err && zend_hash_find(Z_ARRVAL_PP(def), "not null", sizeof("not null"), (void **)&not_null) == FAILURE) {
			php_error_docref(NULL TSRMLS_CC, E_NOTICE, "Detected broken meta data. Missing 'not null'");
			err = 1;
		}
		if (!err && zend_hash_find(Z_ARRVAL_PP(def), "has default", sizeof("has default"), (void **)&has_default) == FAILURE) {
			php_error_docref(NULL TSRMLS_CC, E_NOTICE, "Detected broken meta data. Missing 'has default'");
			err = 1;
		}
		if (!err && zend_hash_find(Z_ARRVAL_PP(def), "is enum", sizeof("is enum"), (void **)&is_enum) == FAILURE) {
			php_error_docref(NULL TSRMLS_CC, E_NOTICE, "Detected broken meta data. Missing 'is enum'");
			err = 1;
		}
		if (!err && (Z_TYPE_PP(val) == IS_ARRAY ||
			 Z_TYPE_PP(val) == IS_OBJECT ||
			 Z_TYPE_PP(val) == IS_CONSTANT_ARRAY)) {
			php_error_docref(NULL TSRMLS_CC, E_NOTICE, "Expects scalar values as field values");
			err = 1;
		}
		if (err) {
			break; /* break out for() */
		}
		ALLOC_INIT_ZVAL(new_val);

		if (Z_BVAL_PP(is_enum)) {
			/* enums need to be treated like strings */
			data_type = PG_TEXT;
		}
		else {
			data_type = php_pgsql_get_data_type(Z_STRVAL_PP(type), Z_STRSIZE_PP(type));
		}

		switch(data_type)
		{
			case PG_BOOL:
				switch (Z_TYPE_PP(val)) {
					case IS_STRING:
						if (Z_STRSIZE_PP(val) == 0) {
							ZVAL_STRING(new_val, "NULL", 1);
						}
						else {
							if (!strcmp(Z_STRVAL_PP(val), "t") || !strcmp(Z_STRVAL_PP(val), "T") ||
								!strcmp(Z_STRVAL_PP(val), "y") || !strcmp(Z_STRVAL_PP(val), "Y") ||
								!strcmp(Z_STRVAL_PP(val), "true") || !strcmp(Z_STRVAL_PP(val), "True") ||
								!strcmp(Z_STRVAL_PP(val), "yes") || !strcmp(Z_STRVAL_PP(val), "Yes") ||
								!strcmp(Z_STRVAL_PP(val), "1")) {
								ZVAL_STRINGL(new_val, "'t'", sizeof("'t'")-1, 1);
							}
							else if (!strcmp(Z_STRVAL_PP(val), "f") || !strcmp(Z_STRVAL_PP(val), "F") ||
									 !strcmp(Z_STRVAL_PP(val), "n") || !strcmp(Z_STRVAL_PP(val), "N") ||
									 !strcmp(Z_STRVAL_PP(val), "false") ||  !strcmp(Z_STRVAL_PP(val), "False") ||
									 !strcmp(Z_STRVAL_PP(val), "no") ||  !strcmp(Z_STRVAL_PP(val), "No") ||
									 !strcmp(Z_STRVAL_PP(val), "0")) {
								ZVAL_STRINGL(new_val, "'f'", sizeof("'f'")-1, 1);
							}
							else {
								php_error_docref(NULL TSRMLS_CC, E_NOTICE, "Detected invalid value (%s) for PostgreSQL %s field (%s)", Z_STRVAL_PP(val), Z_STRVAL_PP(type), field);
								err = 1;
							}
						}
						break;

					case IS_INT:
					case IS_BOOL:
						if (Z_IVAL_PP(val)) {
							ZVAL_STRINGL(new_val, "'t'", sizeof("'t'")-1, 1);
						}
						else {
							ZVAL_STRINGL(new_val, "'f'", sizeof("'f'")-1, 1);
						}
						break;

					case IS_NULL:
						ZVAL_STRINGL(new_val, "NULL", sizeof("NULL")-1, 1);
						break;

					default:
						err = 1;
				}
				PGSQL_CONV_CHECK_IGNORE();
				if (err) {
					php_error_docref(NULL TSRMLS_CC, E_NOTICE, "Expects string, null, long or boolelan value for PostgreSQL '%s' (%s)", Z_STRVAL_PP(type), field);
				}
				break;

			case PG_OID:
			case PG_INT2:
			case PG_INT4:
			case PG_INT8:
				switch (Z_TYPE_PP(val)) {
					case IS_STRING:
						if (Z_STRSIZE_PP(val) == 0) {
							ZVAL_STRINGL(new_val, "NULL", sizeof("NULL")-1, 1);
						}
						else {
							/* FIXME: better regex must be used */
							if (php_pgsql_convert_match(Z_STRVAL_PP(val), Z_STRSIZE_PP(val), "^([+-]{0,1}[0-9]+)$", 0 TSRMLS_CC) == FAILURE) {
								err = 1;
							}
							else {
								ZVAL_STRINGL(new_val, Z_STRVAL_PP(val), Z_STRSIZE_PP(val), 1);
							}
						}
						break;

					case IS_DOUBLE:
						ZVAL_DOUBLE(new_val, Z_DVAL_PP(val));
						convert_to_int_ex(&new_val);
						break;
						
					case IS_INT:
						ZVAL_INT(new_val, Z_IVAL_PP(val));
						break;
						
					case IS_NULL:
						ZVAL_STRINGL(new_val, "NULL", sizeof("NULL")-1, 1);
						break;

					default:
						err = 1;
				}
				PGSQL_CONV_CHECK_IGNORE();
				if (err) {
					php_error_docref(NULL TSRMLS_CC, E_NOTICE, "Expects NULL, string, long or double value for pgsql '%s' (%s)", Z_STRVAL_PP(type), field);
				}
				break;

			case PG_NUMERIC:
			case PG_MONEY:
			case PG_FLOAT4:
			case PG_FLOAT8:
				switch (Z_TYPE_PP(val)) {
					case IS_STRING:
						if (Z_STRSIZE_PP(val) == 0) {
							ZVAL_STRINGL(new_val, "NULL", sizeof("NULL")-1, 1);
						}
						else {
							/* better regex? */
							if (php_pgsql_convert_match(Z_STRVAL_PP(val), Z_STRSIZE_PP(val), "^[-+]?[0-9]*\\.?[0-9]+([eE][-+]?[0-9]+)?$", 0 TSRMLS_CC) == FAILURE) {
								err = 1;
							}
							else {
								ZVAL_STRING(new_val, Z_STRVAL_PP(val), 1);
							}
						}
						break;

					case IS_INT:
						ZVAL_INT(new_val, Z_IVAL_PP(val));
						break;

					case IS_DOUBLE:
						ZVAL_DOUBLE(new_val, Z_DVAL_PP(val));
						break;

					case IS_NULL:
						ZVAL_STRINGL(new_val, "NULL", sizeof("NULL")-1, 1);
						break;

					default:
						err = 1;
				}
				PGSQL_CONV_CHECK_IGNORE();
				if (err) {
					php_error_docref(NULL TSRMLS_CC, E_NOTICE, "Expects NULL, string, long or double value for PostgreSQL '%s' (%s)", Z_STRVAL_PP(type), field);
				}
				break;

				/* Exotic types are handled as string also.
				   Please feel free to add more valitions. Invalid query fails
				   at execution anyway. */
			case PG_TEXT:
			case PG_CHAR:
			case PG_VARCHAR:
				/* bit */
			case PG_BIT:
			case PG_VARBIT:
				/* geometric */
			case PG_LINE:
			case PG_LSEG:
			case PG_POINT:
			case PG_BOX:
			case PG_PATH:
			case PG_POLYGON:
			case PG_CIRCLE:
				/* unknown. JSON, Array etc */
			case PG_UNKNOWN:
				switch (Z_TYPE_PP(val)) {
					case IS_STRING:
						if (Z_STRSIZE_PP(val) == 0) {
							if (opt & PGSQL_CONV_FORCE_NULL) {
								ZVAL_STRINGL(new_val, "NULL", sizeof("NULL")-1, 1);
							} else {
								ZVAL_STRINGL(new_val, "''", sizeof("''")-1, 1);
							}
						}
						else {
							char *tmp;
							/* PostgreSQL ignores \0 */
							Z_TYPE_P(new_val) = IS_STRING;
							tmp = (char *)safe_emalloc(Z_STRSIZE_PP(val), 2, 1);
							/* better to use PGSQLescapeLiteral since PGescapeStringConn does not handle special \ */
							Z_STRSIZE_P(new_val) = PQescapeStringConn(pg_link, tmp, Z_STRVAL_PP(val), Z_STRSIZE_PP(val), NULL);
							Z_STRVAL_P(new_val) = tmp;
							php_pgsql_add_quotes(new_val, 1 TSRMLS_CC);
						}
						break;

					case IS_INT:
						ZVAL_INT(new_val, Z_IVAL_PP(val));
						convert_to_string_ex(&new_val);
						break;

					case IS_DOUBLE:
						ZVAL_DOUBLE(new_val, Z_DVAL_PP(val));
						convert_to_string_ex(&new_val);
						break;

					case IS_NULL:
						ZVAL_STRINGL(new_val, "NULL", sizeof("NULL")-1, 1);
						break;

					default:
						err = 1;
				}
				PGSQL_CONV_CHECK_IGNORE();
				if (err) {
					php_error_docref(NULL TSRMLS_CC, E_NOTICE, "Expects NULL, string, long or double value for PostgreSQL '%s' (%s)", Z_STRVAL_PP(type), field);
				}
				break;

			case PG_UNIX_TIME:
			case PG_UNIX_TIME_INTERVAL:
				/* these are the actallay a integer */
				switch (Z_TYPE_PP(val)) {
					case IS_STRING:
						if (Z_STRSIZE_PP(val) == 0) {
							ZVAL_STRINGL(new_val, "NULL", sizeof("NULL")-1, 1);
						}
						else {
							/* better regex? */
							if (php_pgsql_convert_match(Z_STRVAL_PP(val), Z_STRSIZE_PP(val), "^[0-9]+$", 0 TSRMLS_CC) == FAILURE) {
								err = 1;
							}
							else {
								ZVAL_STRINGL(new_val, Z_STRVAL_PP(val), Z_STRSIZE_PP(val), 1);
								convert_to_int_ex(&new_val);
							}
						}
						break;

					case IS_DOUBLE:
						ZVAL_DOUBLE(new_val, Z_DVAL_PP(val));
						convert_to_int_ex(&new_val);
						break;

					case IS_INT:
						ZVAL_INT(new_val, Z_IVAL_PP(val));
						break;

					case IS_NULL:
						ZVAL_STRINGL(new_val, "NULL", sizeof("NULL")-1, 1);
						break;

					default:
						err = 1;
				}
				PGSQL_CONV_CHECK_IGNORE();
				if (err) {
					php_error_docref(NULL TSRMLS_CC, E_NOTICE, "Expects NULL, string, long or double value for '%s' (%s)", Z_STRVAL_PP(type), field);
				}
				break;

			case PG_CIDR:
			case PG_INET:
				switch (Z_TYPE_PP(val)) {
					case IS_STRING:
						if (Z_STRSIZE_PP(val) == 0) {
							ZVAL_STRINGL(new_val, "NULL", sizeof("NULL")-1, 1);
						}
						else {
							/* better regex? IPV6 and IPV4 */
							if (php_pgsql_convert_match(Z_STRVAL_PP(val), Z_STRSIZE_PP(val), "^(([0-9a-fA-F]{1,4}:){7,7}[0-9a-fA-F]{1,4}|([0-9a-fA-F]{1,4}:){1,7}:|([0-9a-fA-F]{1,4}:){1,6}:[0-9a-fA-F]{1,4}|([0-9a-fA-F]{1,4}:){1,5}(:[0-9a-fA-F]{1,4}){1,2}|([0-9a-fA-F]{1,4}:){1,4}(:[0-9a-fA-F]{1,4}){1,3}|([0-9a-fA-F]{1,4}:){1,3}(:[0-9a-fA-F]{1,4}){1,4}|([0-9a-fA-F]{1,4}:){1,2}(:[0-9a-fA-F]{1,4}){1,5}|[0-9a-fA-F]{1,4}:((:[0-9a-fA-F]{1,4}){1,6})|:((:[0-9a-fA-F]{1,4}){1,7}|:)|fe80:(:[0-9a-fA-F]{0,4}){0,4}%[0-9a-zA-Z]{1,}|::(ffff(:0{1,4}){0,1}:){0,1}((25[0-5]|(2[0-4]|1{0,1}[0-9]){0,1}[0-9]).){3,3}(25[0-5]|(2[0-4]|1{0,1}[0-9]){0,1}[0-9])|([0-9a-fA-F]{1,4}:){1,4}:((25[0-5]|(2[0-4]|1{0,1}[0-9]){0,1}[0-9]).){3,3}(25[0-5]|(2[0-4]|1{0,1}[0-9]){0,1}[0-9]))$", 0 TSRMLS_CC) == FAILURE) {
								err = 1;
							}
							else {
								ZVAL_STRINGL(new_val, Z_STRVAL_PP(val), Z_STRSIZE_PP(val), 1);
								php_pgsql_add_quotes(new_val, 1 TSRMLS_CC);
							}
						}
						break;
						
					case IS_NULL:
						ZVAL_STRINGL(new_val, "NULL", sizeof("NULL")-1, 1);
						break;

					default:
						err = 1;
				}
				PGSQL_CONV_CHECK_IGNORE();
				if (err) {
					php_error_docref(NULL TSRMLS_CC, E_NOTICE, "Expects NULL or string for '%s' (%s)", Z_STRVAL_PP(type), field);
				}
				break;

			case PG_TIME_WITH_TIMEZONE:
			case PG_TIMESTAMP:
			case PG_TIMESTAMP_WITH_TIMEZONE:
				switch(Z_TYPE_PP(val)) {
					case IS_STRING:
						if (Z_STRSIZE_PP(val) == 0) {
							ZVAL_STRINGL(new_val, "NULL", sizeof("NULL")-1, 1);
						} else if (!strcasecmp(Z_STRVAL_PP(val), "now()")) {
							ZVAL_STRINGL(new_val, "NOW()", sizeof("NOW()")-1, 1);
						} else {
							/* better regex? */
							if (php_pgsql_convert_match(Z_STRVAL_PP(val), Z_STRSIZE_PP(val), "^([0-9]{4}[/-][0-9]{1,2}[/-][0-9]{1,2})([ \\t]+(([0-9]{1,2}:[0-9]{1,2}){1}(:[0-9]{1,2}){0,1}(\\.[0-9]+){0,1}([ \\t]*([+-][0-9]{1,4}(:[0-9]{1,2}){0,1}|[-a-zA-Z_/+]{1,50})){0,1})){0,1}$", 1 TSRMLS_CC) == FAILURE) {
								err = 1;
							} else {
								ZVAL_STRING(new_val, Z_STRVAL_PP(val), 1);
								php_pgsql_add_quotes(new_val, 1 TSRMLS_CC);
							}
						}
						break;

					case IS_NULL:
						ZVAL_STRINGL(new_val, "NULL", sizeof("NULL")-1, 1);
						break;

					default:
						err = 1;
				}
				PGSQL_CONV_CHECK_IGNORE();
				if (err) {
					php_error_docref(NULL TSRMLS_CC, E_NOTICE, "Expects NULL or string for PostgreSQL %s field (%s)", Z_STRVAL_PP(type), field);
				}
				break;

			case PG_DATE:
				switch(Z_TYPE_PP(val)) {
					case IS_STRING:
						if (Z_STRSIZE_PP(val) == 0) {
							ZVAL_STRINGL(new_val, "NULL", sizeof("NULL")-1, 1);
						}
						else {
							/* FIXME: better regex must be used */
							if (php_pgsql_convert_match(Z_STRVAL_PP(val), Z_STRSIZE_PP(val), "^([0-9]{4}[/-][0-9]{1,2}[/-][0-9]{1,2})$", 1 TSRMLS_CC) == FAILURE) {
								err = 1;
							}
							else {
								ZVAL_STRINGL(new_val, Z_STRVAL_PP(val), Z_STRSIZE_PP(val), 1);
								php_pgsql_add_quotes(new_val, 1 TSRMLS_CC);
							}
						}
						break;

					case IS_NULL:
						ZVAL_STRINGL(new_val, "NULL", sizeof("NULL")-1, 1);
						break;

					default:
						err = 1;
				}
				PGSQL_CONV_CHECK_IGNORE();
				if (err) {
					php_error_docref(NULL TSRMLS_CC, E_NOTICE, "Expects NULL or string for PostgreSQL %s field (%s)", Z_STRVAL_PP(type), field);
				}
				break;

			case PG_TIME:
				switch(Z_TYPE_PP(val)) {
					case IS_STRING:
						if (Z_STRSIZE_PP(val) == 0) {
							ZVAL_STRINGL(new_val, "NULL", sizeof("NULL")-1, 1);
						}
						else {
							/* FIXME: better regex must be used */
							if (php_pgsql_convert_match(Z_STRVAL_PP(val), Z_STRSIZE_PP(val), "^(([0-9]{1,2}:[0-9]{1,2}){1}(:[0-9]{1,2}){0,1})){0,1}$", 1 TSRMLS_CC) == FAILURE) {
								err = 1;
							}
							else {
								ZVAL_STRINGL(new_val, Z_STRVAL_PP(val), Z_STRSIZE_PP(val), 1);
								php_pgsql_add_quotes(new_val, 1 TSRMLS_CC);
							}
						}
						break;

					case IS_NULL:
						ZVAL_STRINGL(new_val, "NULL", sizeof("NULL")-1, 1);
						break;

					default:
						err = 1;
				}
				PGSQL_CONV_CHECK_IGNORE();
				if (err) {
					php_error_docref(NULL TSRMLS_CC, E_NOTICE, "Expects NULL or string for PostgreSQL %s field (%s)", Z_STRVAL_PP(type), field);
				}
				break;

			case PG_INTERVAL:
				switch(Z_TYPE_PP(val)) {
					case IS_STRING:
						if (Z_STRSIZE_PP(val) == 0) {
							ZVAL_STRING(new_val, "NULL", 1);
						}
						else {

							/* From the Postgres docs:

							   interval values can be written with the following syntax:
							   [@] quantity unit [quantity unit...] [direction]
							   
							   Where: quantity is a number (possibly signed); unit is second, minute, hour,
							   day, week, month, year, decade, century, millennium, or abbreviations or
							   plurals of these units [note not *all* abbreviations] ; direction can be
							   ago or empty. The at sign (@) is optional noise.
							   
							   ...
							   
							   Quantities of days, hours, minutes, and seconds can be specified without explicit
							   unit markings. For example, '1 12:59:10' is read the same as '1 day 12 hours 59 min 10
							   sec'.
							*/
							if (php_pgsql_convert_match(Z_STRVAL_PP(val), Z_STRSIZE_PP(val),
														"^(@?[ \\t]+)?("

														/* Textual time units and their abbreviations: */
														"(([-+]?[ \\t]+)?"
														"[0-9]+(\\.[0-9]*)?[ \\t]*"
														"(millenniums|millennia|millennium|mil|mils|"
														"centuries|century|cent|c|"
														"decades|decade|dec|decs|"
														"years|year|y|"
														"months|month|mon|"
														"weeks|week|w|" 
														"days|day|d|"
														"hours|hour|hr|hrs|h|"
														"minutes|minute|mins|min|m|"
														"seconds|second|secs|sec|s))+|"

														/* Textual time units plus (dd)* hh[:mm[:ss]] */
														"((([-+]?[ \\t]+)?"
														"[0-9]+(\\.[0-9]*)?[ \\t]*"
														"(millenniums|millennia|millennium|mil|mils|"
														"centuries|century|cent|c|"
														"decades|decade|dec|decs|"
														"years|year|y|"
														"months|month|mon|"
														"weeks|week|w|"
														"days|day|d))+" 
														"([-+]?[ \\t]+"
														"([0-9]+[ \\t]+)+"				 /* dd */
														"(([0-9]{1,2}:){0,2}[0-9]{0,2})" /* hh:[mm:[ss]] */
														")?))"
														"([ \\t]+ago)?$",
														1 TSRMLS_CC) == FAILURE) {
								err = 1;
							}
							else {
								ZVAL_STRING(new_val, Z_STRVAL_PP(val), 1);
								php_pgsql_add_quotes(new_val, 1 TSRMLS_CC);
							}
						}
						break;

					case IS_NULL:
						ZVAL_STRING(new_val, "NULL", 1);
						break;

					default:
						err = 1;
				}
				PGSQL_CONV_CHECK_IGNORE();
				if (err) {
					php_error_docref(NULL TSRMLS_CC, E_NOTICE, "Expects NULL or string for PostgreSQL %s field (%s)", Z_STRVAL_PP(type), field);
				}
				break;
#ifdef HAVE_PQESCAPE
			case PG_BYTEA:
				switch (Z_TYPE_PP(val)) {
					case IS_STRING:
						if (Z_STRSIZE_PP(val) == 0) {
							ZVAL_STRING(new_val, "NULL", 1);
						}
						else {
							unsigned char *tmp;
							size_t to_len;
							smart_str s = {0};
#ifdef HAVE_PQESCAPE_BYTEA_CONN
							tmp = PQescapeByteaConn(pg_link, (unsigned char *)Z_STRVAL_PP(val), Z_STRSIZE_PP(val), &to_len);
#else
							tmp = PQescapeBytea(Z_STRVAL_PP(val), (unsigned char *)Z_STRSIZE_PP(val), &to_len);
#endif
							Z_TYPE_P(new_val) = IS_STRING;
							Z_STRSIZE_P(new_val) = to_len-1; /* PQescapeBytea's to_len includes additional '\0' */
							Z_STRVAL_P(new_val) = emalloc(to_len);
							memcpy(Z_STRVAL_P(new_val), tmp, to_len);
							PQfreemem(tmp);
							php_pgsql_add_quotes(new_val, 1 TSRMLS_CC);
							smart_str_appendl(&s, Z_STRVAL_P(new_val), Z_STRSIZE_P(new_val));
							smart_str_0(&s);
							efree(Z_STRVAL_P(new_val));
							Z_STRVAL_P(new_val) = s.c;
							Z_STRSIZE_P(new_val) = s.len;
						}
						break;

					case IS_INT:
						ZVAL_INT(new_val, Z_IVAL_PP(val));
						convert_to_string_ex(&new_val);
						break;

					case IS_DOUBLE:
						ZVAL_DOUBLE(new_val, Z_DVAL_PP(val));
						convert_to_string_ex(&new_val);
						break;

					case IS_NULL:
						ZVAL_STRINGL(new_val, "NULL", sizeof("NULL")-1, 1);
						break;

					default:
						err = 1;
				}
				PGSQL_CONV_CHECK_IGNORE();
				if (err) {
					php_error_docref(NULL TSRMLS_CC, E_NOTICE, "Expects NULL, string, long or double value for PostgreSQL '%s' (%s)", Z_STRVAL_PP(type), field);
				}
				break;
				
#endif
			case PG_MACADDR:
				switch(Z_TYPE_PP(val)) {
					case IS_STRING:
						if (Z_STRSIZE_PP(val) == 0) {
							ZVAL_STRINGL(new_val, "NULL", sizeof("NULL")-1, 1);
						}
						else {
							if (php_pgsql_convert_match(Z_STRVAL_PP(val), Z_STRSIZE_PP(val), "^([0-9a-f]{2,2}:){5,5}[0-9a-f]{2,2}$", 1 TSRMLS_CC) == FAILURE) {
								err = 1;
							}
							else {
								ZVAL_STRINGL(new_val, Z_STRVAL_PP(val), Z_STRSIZE_PP(val), 1);
								php_pgsql_add_quotes(new_val, 1 TSRMLS_CC);
							}
						}
						break;

					case IS_NULL:
						ZVAL_STRINGL(new_val, "NULL", sizeof("NULL")-1, 1);
						break;

					default:
						err = 1;
				}
				PGSQL_CONV_CHECK_IGNORE();
				if (err) {
					php_error_docref(NULL TSRMLS_CC, E_NOTICE, "Expects NULL or string for PostgreSQL %s field (%s)", Z_STRVAL_PP(type), field);
				}
				break;

			default:
				/* should not happen */
				php_error_docref(NULL TSRMLS_CC, E_NOTICE, "Unknown or system data type '%s' for '%s'. Report error", Z_STRVAL_PP(type), field);
				err = 1;
				break;
		} /* switch */

		if (err) {
			zval_dtor(new_val);
			FREE_ZVAL(new_val);
			break; /* break out for() */
		}
		/* If field is NULL and HAS DEFAULT, should be skipped */
		if (!skip_field) {
			char *escaped;
			size_t field_len = strlen(field);

			if (_php_pgsql_detect_identifier_escape(field, field_len) == SUCCESS) {
				add_assoc_zval(result, field, new_val);
			} else {
				escaped = PGSQLescapeIdentifier(pg_link, field, field_len);
				add_assoc_zval(result, escaped, new_val);
				PGSQLfree(escaped);
			}
		}
	} /* for */
	zval_dtor(meta);
	FREE_ZVAL(meta);

	if (err) {
		/* shouldn't destroy & free zval here */
		return FAILURE;
	}
	return SUCCESS;
}
/* }}} */


/* {{{ proto array pg_convert(resource db, string table, array values[, int options])
   Check and convert values for PostgreSQL SQL statement */
PHP_FUNCTION(pg_convert)
{
	zval *pgsql_link, *values;
	char *table_name;
	php_size_t table_name_len;
	php_uint_t option = 0;
	PGconn *pg_link;
	php_int_t id = -1;

	if (zend_parse_parameters(ZEND_NUM_ARGS() TSRMLS_CC,
							  "rSa|i", &pgsql_link, &table_name, &table_name_len, &values, &option) == FAILURE) {
		return;
	}
	if (option & ~PGSQL_CONV_OPTS) {
		php_error_docref(NULL TSRMLS_CC, E_WARNING, "Invalid option is specified");
		RETURN_FALSE;
	}
	if (!table_name_len) {
		php_error_docref(NULL TSRMLS_CC, E_NOTICE, "Table name is invalid");
		RETURN_FALSE;
	}

	ZEND_FETCH_RESOURCE2(pg_link, PGconn *, &pgsql_link, id, "PostgreSQL link", le_link, le_plink);

	if (php_pgsql_flush_query(pg_link TSRMLS_CC)) {
		php_error_docref(NULL TSRMLS_CC, E_NOTICE, "Detected unhandled result(s) in connection");
	}
	array_init(return_value);
	if (php_pgsql_convert(pg_link, table_name, values, return_value, option TSRMLS_CC) == FAILURE) {
		zval_dtor(return_value);
		RETURN_FALSE;
	}
}
/* }}} */

static int do_exec(smart_str *querystr, int expect, PGconn *pg_link, php_uint_t opt TSRMLS_DC)
{
	if (opt & PGSQL_DML_ASYNC) {
		if (PQsendQuery(pg_link, querystr->c)) {
			return 0;
		}
	}
	else {
		PGresult *pg_result;

		pg_result = PQexec(pg_link, querystr->c);
		if (PQresultStatus(pg_result) == expect) {
			PQclear(pg_result);
			return 0;
		} else {
			php_error_docref(NULL TSRMLS_CC, E_WARNING, "%s", PQresultErrorMessage(pg_result));
			PQclear(pg_result);
		}
	}

	return -1;
}

static inline void build_tablename(smart_str *querystr, PGconn *pg_link, const char *table)
{
	char *table_copy, *escaped, *token, *tmp;
	size_t len;

	/* schame.table should be "schame"."table" */
	table_copy = estrdup(table);
	token = php_strtok_r(table_copy, ".", &tmp);
	len = strlen(token);
	if (_php_pgsql_detect_identifier_escape(token, len) == SUCCESS) {
		smart_str_appendl(querystr, token, len);
	} else {
		escaped = PGSQLescapeIdentifier(pg_link, token, len);
		smart_str_appends(querystr, escaped);
		PGSQLfree(escaped);
	}
	if (tmp && *tmp) {
		len = strlen(tmp);
		/* "schema"."table" format */
		if (_php_pgsql_detect_identifier_escape(tmp, len) == SUCCESS) {
			smart_str_appendc(querystr, '.');
			smart_str_appendl(querystr, tmp, len);
		} else {
			escaped = PGSQLescapeIdentifier(pg_link, tmp, len);
			smart_str_appendc(querystr, '.');
			smart_str_appends(querystr, escaped);
			PGSQLfree(escaped);
		}
	}
	efree(table_copy);
}

/* {{{ php_pgsql_insert
 */
PHP_PGSQL_API int php_pgsql_insert(PGconn *pg_link, const char *table, zval *var_array, php_uint_t opt, char **sql TSRMLS_DC)
{
	zval **val, *converted = NULL;
	char buf[256];
	char *fld, *tmp;
	smart_str querystr = {0};
	int key_type, ret = FAILURE;
	php_size_t fld_len;
	php_uint_t num_idx;
	HashPosition pos;

	assert(pg_link != NULL);
	assert(table != NULL);
	assert(Z_TYPE_P(var_array) == IS_ARRAY);

	if (zend_hash_num_elements(Z_ARRVAL_P(var_array)) == 0) {
		smart_str_appends(&querystr, "INSERT INTO ");
		build_tablename(&querystr, pg_link, table);
		smart_str_appends(&querystr, " DEFAULT VALUES");

		goto no_values;
	}

	/* convert input array if needed */
	if (!(opt & (PGSQL_DML_NO_CONV|PGSQL_DML_ESCAPE))) {
		MAKE_STD_ZVAL(converted);
		array_init(converted);
		if (php_pgsql_convert(pg_link, table, var_array, converted, (opt & PGSQL_CONV_OPTS) TSRMLS_CC) == FAILURE) {
			goto cleanup;
		}
		var_array = converted;
	}

	smart_str_appends(&querystr, "INSERT INTO ");
	build_tablename(&querystr, pg_link, table);
	smart_str_appends(&querystr, " (");

	zend_hash_internal_pointer_reset_ex(Z_ARRVAL_P(var_array), &pos);
	while ((key_type = zend_hash_get_current_key_ex(Z_ARRVAL_P(var_array), &fld,
					&fld_len, &num_idx, 0, &pos)) != HASH_KEY_NON_EXISTENT) {
		if (key_type == HASH_KEY_IS_INT) {
			php_error_docref(NULL TSRMLS_CC, E_NOTICE, "Expects associative array for values to be inserted");
			goto cleanup;
		}
		if (opt & PGSQL_DML_ESCAPE) {
			tmp = PGSQLescapeIdentifier(pg_link, fld, fld_len);
			smart_str_appends(&querystr, tmp);
			PGSQLfree(tmp);
		} else {
			smart_str_appendl(&querystr, fld, fld_len - 1);
		}
		smart_str_appendc(&querystr, ',');
		zend_hash_move_forward_ex(Z_ARRVAL_P(var_array), &pos);
	}
	querystr.len--;
	smart_str_appends(&querystr, ") VALUES (");
	
	/* make values string */
	for (zend_hash_internal_pointer_reset_ex(Z_ARRVAL_P(var_array), &pos);
		 zend_hash_get_current_data_ex(Z_ARRVAL_P(var_array), (void **)&val, &pos) == SUCCESS;
		 zend_hash_move_forward_ex(Z_ARRVAL_P(var_array), &pos)) {
		
		/* we can avoid the key_type check here, because we tested it in the other loop */
		switch(Z_TYPE_PP(val)) {
			case IS_STRING:
				if (opt & PGSQL_DML_ESCAPE) {
					size_t new_len;
					char *tmp;
					tmp = (char *)safe_emalloc(Z_STRSIZE_PP(val), 2, 1);
					new_len = PQescapeStringConn(pg_link, tmp, Z_STRVAL_PP(val), Z_STRSIZE_PP(val), NULL);
					smart_str_appendc(&querystr, '\'');
					smart_str_appendl(&querystr, tmp, new_len);
					smart_str_appendc(&querystr, '\'');
					efree(tmp);
				} else {
					smart_str_appendl(&querystr, Z_STRVAL_PP(val), Z_STRSIZE_PP(val));
				}
				break;
			case IS_INT:
				smart_str_append_int(&querystr, Z_IVAL_PP(val));
				break;
			case IS_DOUBLE:
				smart_str_appendl(&querystr, buf, snprintf(buf, sizeof(buf), "%F", Z_DVAL_PP(val)));
				break;
			case IS_NULL:
				smart_str_appendl(&querystr, "NULL", sizeof("NULL")-1);
				break;
			default:
				php_error_docref(NULL TSRMLS_CC, E_WARNING, "Expects scaler values. type = %d", Z_TYPE_PP(val));
				goto cleanup;
				break;
		}
		smart_str_appendc(&querystr, ',');
	}
	/* Remove the trailing "," */
	querystr.len--;
	smart_str_appends(&querystr, ");");

no_values:

	smart_str_0(&querystr);

	if ((opt & (PGSQL_DML_EXEC|PGSQL_DML_ASYNC)) &&
		do_exec(&querystr, PGRES_COMMAND_OK, pg_link, (opt & PGSQL_CONV_OPTS) TSRMLS_CC) == 0) {
		ret = SUCCESS;
	}
	else if (opt & PGSQL_DML_STRING) {
		ret = SUCCESS;
	}
	
cleanup:
	if (!(opt & PGSQL_DML_NO_CONV) && converted) {
		zval_dtor(converted);
		FREE_ZVAL(converted);
	}
	if (ret == SUCCESS && (opt & PGSQL_DML_STRING)) {
		*sql = querystr.c;
	}
	else {
		smart_str_free(&querystr);
	}
	return ret;
}
/* }}} */

/* {{{ proto mixed pg_insert(resource db, string table, array values[, int options])
   Insert values (filed=>value) to table */
PHP_FUNCTION(pg_insert)
{
	zval *pgsql_link, *values;
	char *table, *sql = NULL;
<<<<<<< HEAD
	php_size_t table_len;
	php_uint_t option = PGSQL_DML_EXEC;
	PGconn *pg_link;
	php_int_t id = -1;
	int argc = ZEND_NUM_ARGS();
=======
	int table_len;
	ulong option = PGSQL_DML_EXEC, return_sql;
	PGconn *pg_link;
	PGresult *pg_result;
	ExecStatusType status;
	pgsql_result_handle *pgsql_handle;
	int id = -1, argc = ZEND_NUM_ARGS();
>>>>>>> 90325ba7

	if (zend_parse_parameters(argc TSRMLS_CC, "rSa|i",
							  &pgsql_link, &table, &table_len, &values, &option) == FAILURE) {
		return;
	}
	if (option & ~(PGSQL_CONV_OPTS|PGSQL_DML_NO_CONV|PGSQL_DML_EXEC|PGSQL_DML_ASYNC|PGSQL_DML_STRING|PGSQL_DML_ESCAPE)) {
		php_error_docref(NULL TSRMLS_CC, E_WARNING, "Invalid option is specified");
		RETURN_FALSE;
	}
	
	ZEND_FETCH_RESOURCE2(pg_link, PGconn *, &pgsql_link, id, "PostgreSQL link", le_link, le_plink);

	if (php_pgsql_flush_query(pg_link TSRMLS_CC)) {
		php_error_docref(NULL TSRMLS_CC, E_NOTICE, "Detected unhandled result(s) in connection");
	}
	return_sql = option & PGSQL_DML_STRING;
	if (option & PGSQL_DML_EXEC) {
		/* return resource when executed */
		option = option & ~PGSQL_DML_EXEC;
		if (php_pgsql_insert(pg_link, table, values, option|PGSQL_DML_STRING, &sql TSRMLS_CC) == FAILURE) {
			RETURN_FALSE;
		}
		pg_result = PQexec(pg_link, sql);
		if ((PGG(auto_reset_persistent) & 2) && PQstatus(pg_link) != CONNECTION_OK) {
			PQclear(pg_result);
			PQreset(pg_link);
			pg_result = PQexec(pg_link, sql);
		}
		efree(sql);

		if (pg_result) {
			status = PQresultStatus(pg_result);
		} else {
			status = (ExecStatusType) PQstatus(pg_link);
		}

		switch (status) {
			case PGRES_EMPTY_QUERY:
			case PGRES_BAD_RESPONSE:
			case PGRES_NONFATAL_ERROR:
			case PGRES_FATAL_ERROR:
				PHP_PQ_ERROR("Query failed: %s", pg_link);
				PQclear(pg_result);
				RETURN_FALSE;
				break;
			case PGRES_COMMAND_OK: /* successful command that did not return rows */
			default:
				if (pg_result) {
					pgsql_handle = (pgsql_result_handle *) emalloc(sizeof(pgsql_result_handle));
					pgsql_handle->conn = pg_link;
					pgsql_handle->result = pg_result;
					pgsql_handle->row = 0;
					ZEND_REGISTER_RESOURCE(return_value, pgsql_handle, le_result);
					return;
				} else {
					PQclear(pg_result);
					RETURN_FALSE;
				}
			break;
		}
	} else if (php_pgsql_insert(pg_link, table, values, option, &sql TSRMLS_CC) == FAILURE) {
		RETURN_FALSE;
	}
	if (return_sql) {
		RETURN_STRING(sql, 0);
	}
	RETURN_TRUE;
}
/* }}} */

static inline int build_assignment_string(PGconn *pg_link, smart_str *querystr, HashTable *ht, int where_cond, const char *pad, int pad_len, ulong opt TSRMLS_DC)
{
	HashPosition pos;
	php_size_t fld_len;
	int key_type;
	php_uint_t num_idx;
	char *fld, *tmp;
	char buf[256];
	zval **val;

	for (zend_hash_internal_pointer_reset_ex(ht, &pos);
		 zend_hash_get_current_data_ex(ht, (void **)&val, &pos) == SUCCESS;
		 zend_hash_move_forward_ex(ht, &pos)) {
		 key_type = zend_hash_get_current_key_ex(ht, &fld, &fld_len, &num_idx, 0, &pos);
		if (key_type == HASH_KEY_IS_INT) {
			php_error_docref(NULL TSRMLS_CC, E_NOTICE, "Expects associative array for values to be inserted");
			return -1;
		}
		if (opt & PGSQL_DML_ESCAPE) {
			tmp = PGSQLescapeIdentifier(pg_link, fld, fld_len);
			smart_str_appends(querystr, tmp);
			PGSQLfree(tmp);
		} else {
			smart_str_appendl(querystr, fld, fld_len - 1);
		}
		if (where_cond && (Z_TYPE_PP(val) == IS_BOOL || (Z_TYPE_PP(val) == IS_STRING && !strcmp(Z_STRVAL_PP(val), "NULL")))) {
			smart_str_appends(querystr, " IS ");
		} else {
			smart_str_appendc(querystr, '=');
		}

		switch(Z_TYPE_PP(val)) {
			case IS_STRING:
				if (opt & PGSQL_DML_ESCAPE) {
					size_t new_len;
					tmp = (char *)safe_emalloc(Z_STRSIZE_PP(val), 2, 1);
					new_len = PQescapeStringConn(pg_link, tmp, Z_STRVAL_PP(val), Z_STRSIZE_PP(val), NULL);
					smart_str_appendc(querystr, '\'');
					smart_str_appendl(querystr, tmp, new_len);
					smart_str_appendc(querystr, '\'');
					efree(tmp);
				} else {
					smart_str_appendl(querystr, Z_STRVAL_PP(val), Z_STRSIZE_PP(val));
				}
				break;
			case IS_INT:
				smart_str_append_int(querystr, Z_IVAL_PP(val));
				break;
			case IS_DOUBLE:
				smart_str_appendl(querystr, buf, MIN(snprintf(buf, sizeof(buf), "%F", Z_DVAL_PP(val)), sizeof(buf)-1));
				break;
			case IS_NULL:
				smart_str_appendl(querystr, "NULL", sizeof("NULL")-1);
				break;
			default:
				php_error_docref(NULL TSRMLS_CC, E_WARNING, "Expects scaler values. type=%d", Z_TYPE_PP(val));
				return -1;
		}
		smart_str_appendl(querystr, pad, pad_len);
	}
	querystr->len -= pad_len;

	return 0;
}

/* {{{ php_pgsql_update
 */
PHP_PGSQL_API int php_pgsql_update(PGconn *pg_link, const char *table, zval *var_array, zval *ids_array, php_uint_t opt, char **sql TSRMLS_DC) 
{
	zval *var_converted = NULL, *ids_converted = NULL;
	smart_str querystr = {0};
	int ret = FAILURE;

	assert(pg_link != NULL);
	assert(table != NULL);
	assert(Z_TYPE_P(var_array) == IS_ARRAY);
	assert(Z_TYPE_P(ids_array) == IS_ARRAY);
	assert(!(opt & ~(PGSQL_CONV_OPTS|PGSQL_DML_NO_CONV|PGSQL_DML_EXEC|PGSQL_DML_STRING|PGSQL_DML_ESCAPE)));

	if (zend_hash_num_elements(Z_ARRVAL_P(var_array)) == 0
			|| zend_hash_num_elements(Z_ARRVAL_P(ids_array)) == 0) {
		return FAILURE;
	}

	if (!(opt & (PGSQL_DML_NO_CONV|PGSQL_DML_ESCAPE))) {
		MAKE_STD_ZVAL(var_converted);
		array_init(var_converted);
		if (php_pgsql_convert(pg_link, table, var_array, var_converted, (opt & PGSQL_CONV_OPTS) TSRMLS_CC) == FAILURE) {
			goto cleanup;
		}
		var_array = var_converted;
		MAKE_STD_ZVAL(ids_converted);
		array_init(ids_converted);
		if (php_pgsql_convert(pg_link, table, ids_array, ids_converted, (opt & PGSQL_CONV_OPTS) TSRMLS_CC) == FAILURE) {
			goto cleanup;
		}
		ids_array = ids_converted;
	}

	smart_str_appends(&querystr, "UPDATE ");
	build_tablename(&querystr, pg_link, table);
	smart_str_appends(&querystr, " SET ");

	if (build_assignment_string(pg_link, &querystr, Z_ARRVAL_P(var_array), 0, ",", 1, opt TSRMLS_CC))
		goto cleanup;
	
	smart_str_appends(&querystr, " WHERE ");
	
	if (build_assignment_string(pg_link, &querystr, Z_ARRVAL_P(ids_array), 1, " AND ", sizeof(" AND ")-1, opt TSRMLS_CC))
		goto cleanup;

	smart_str_appendc(&querystr, ';');
	smart_str_0(&querystr);

	if ((opt & PGSQL_DML_EXEC) && do_exec(&querystr, PGRES_COMMAND_OK, pg_link, opt TSRMLS_CC) == 0) {
		ret = SUCCESS;
	} else if (opt & PGSQL_DML_STRING) {
		ret = SUCCESS;
	}

cleanup:
	if (var_converted) {
		zval_dtor(var_converted);
		FREE_ZVAL(var_converted);
	}
	if (ids_converted) {
		zval_dtor(ids_converted);
		FREE_ZVAL(ids_converted);
	}
	if (ret == SUCCESS && (opt & PGSQL_DML_STRING)) {
		*sql = querystr.c;
	}
	else {
		smart_str_free(&querystr);
	}
	return ret;
}
/* }}} */

/* {{{ proto mixed pg_update(resource db, string table, array fields, array ids[, int options])
   Update table using values (field=>value) and ids (id=>value) */
PHP_FUNCTION(pg_update)
{
	zval *pgsql_link, *values, *ids;
	char *table, *sql = NULL;
	php_size_t table_len;
	php_uint_t option =  PGSQL_DML_EXEC;
	PGconn *pg_link;
	php_int_t id = -1;
	int argc = ZEND_NUM_ARGS();

	if (zend_parse_parameters(argc TSRMLS_CC, "rSaa|i",
							  &pgsql_link, &table, &table_len, &values, &ids, &option) == FAILURE) {
		return;
	}
	if (option & ~(PGSQL_CONV_OPTS|PGSQL_DML_NO_CONV|PGSQL_DML_EXEC|PGSQL_DML_STRING|PGSQL_DML_ESCAPE)) {
		php_error_docref(NULL TSRMLS_CC, E_WARNING, "Invalid option is specified");
		RETURN_FALSE;
	}
	
	ZEND_FETCH_RESOURCE2(pg_link, PGconn *, &pgsql_link, id, "PostgreSQL link", le_link, le_plink);

	if (php_pgsql_flush_query(pg_link TSRMLS_CC)) {
		php_error_docref(NULL TSRMLS_CC, E_NOTICE, "Detected unhandled result(s) in connection");
	}
	if (php_pgsql_update(pg_link, table, values, ids, option, &sql TSRMLS_CC) == FAILURE) {
		RETURN_FALSE;
	}
	if (option & PGSQL_DML_STRING) {
		RETURN_STRING(sql, 0);
	}
	RETURN_TRUE;
}
/* }}} */

/* {{{ php_pgsql_delete
 */
PHP_PGSQL_API int php_pgsql_delete(PGconn *pg_link, const char *table, zval *ids_array, php_uint_t opt, char **sql TSRMLS_DC) 
{
	zval *ids_converted = NULL;
	smart_str querystr = {0};
	int ret = FAILURE;

	assert(pg_link != NULL);
	assert(table != NULL);
	assert(Z_TYPE_P(ids_array) == IS_ARRAY);
	assert(!(opt & ~(PGSQL_CONV_FORCE_NULL|PGSQL_DML_EXEC|PGSQL_DML_STRING|PGSQL_DML_ESCAPE)));

	if (zend_hash_num_elements(Z_ARRVAL_P(ids_array)) == 0) {
		return FAILURE;
	}

	if (!(opt & (PGSQL_DML_NO_CONV|PGSQL_DML_ESCAPE))) {
		MAKE_STD_ZVAL(ids_converted);
		array_init(ids_converted);
		if (php_pgsql_convert(pg_link, table, ids_array, ids_converted, (opt & PGSQL_CONV_OPTS) TSRMLS_CC) == FAILURE) {
			goto cleanup;
		}
		ids_array = ids_converted;
	}

	smart_str_appends(&querystr, "DELETE FROM ");
	build_tablename(&querystr, pg_link, table);
	smart_str_appends(&querystr, " WHERE ");

	if (build_assignment_string(pg_link, &querystr, Z_ARRVAL_P(ids_array), 1, " AND ", sizeof(" AND ")-1, opt TSRMLS_CC))
		goto cleanup;

	smart_str_appendc(&querystr, ';');
	smart_str_0(&querystr);

	if ((opt & PGSQL_DML_EXEC) && do_exec(&querystr, PGRES_COMMAND_OK, pg_link, opt TSRMLS_CC) == 0) {
		ret = SUCCESS;
	} else if (opt & PGSQL_DML_STRING) {
		ret = SUCCESS;
	}

cleanup:
	if (ids_converted) {
		zval_dtor(ids_converted);
		FREE_ZVAL(ids_converted);
	}
	if (ret == SUCCESS && (opt & PGSQL_DML_STRING)) {
		*sql = querystr.c;
	}
	else {
		smart_str_free(&querystr);
	}
	return ret;
}
/* }}} */

/* {{{ proto mixed pg_delete(resource db, string table, array ids[, int options])
   Delete records has ids (id=>value) */
PHP_FUNCTION(pg_delete)
{
	zval *pgsql_link, *ids;
	char *table, *sql = NULL;
	php_size_t table_len;
	php_uint_t option = PGSQL_DML_EXEC;
	PGconn *pg_link;
	php_int_t id = -1;
	int argc = ZEND_NUM_ARGS();

	if (zend_parse_parameters(argc TSRMLS_CC, "rSa|i",
							  &pgsql_link, &table, &table_len, &ids, &option) == FAILURE) {
		return;
	}
	if (option & ~(PGSQL_CONV_FORCE_NULL|PGSQL_DML_NO_CONV|PGSQL_DML_EXEC|PGSQL_DML_STRING|PGSQL_DML_ESCAPE)) {
		php_error_docref(NULL TSRMLS_CC, E_WARNING, "Invalid option is specified");
		RETURN_FALSE;
	}
	
	ZEND_FETCH_RESOURCE2(pg_link, PGconn *, &pgsql_link, id, "PostgreSQL link", le_link, le_plink);

	if (php_pgsql_flush_query(pg_link TSRMLS_CC)) {
		php_error_docref(NULL TSRMLS_CC, E_NOTICE, "Detected unhandled result(s) in connection");
	}
	if (php_pgsql_delete(pg_link, table, ids, option, &sql TSRMLS_CC) == FAILURE) {
		RETURN_FALSE;
	}
	if (option & PGSQL_DML_STRING) {
		RETURN_STRING(sql, 0);
	}
	RETURN_TRUE;
} 
/* }}} */

/* {{{ php_pgsql_result2array
 */
PHP_PGSQL_API int php_pgsql_result2array(PGresult *pg_result, zval *ret_array TSRMLS_DC) 
{
	zval *row;
	char *field_name;
	size_t num_fields;
	int pg_numrows, pg_row;
	uint i;
	assert(Z_TYPE_P(ret_array) == IS_ARRAY);

	if ((pg_numrows = PQntuples(pg_result)) <= 0) {
		return FAILURE;
	}
	for (pg_row = 0; pg_row < pg_numrows; pg_row++) {
		MAKE_STD_ZVAL(row);
		array_init(row);
		add_index_zval(ret_array, pg_row, row);
		for (i = 0, num_fields = PQnfields(pg_result); i < num_fields; i++) {
			if (PQgetisnull(pg_result, pg_row, i)) {
				field_name = PQfname(pg_result, i);
				add_assoc_null(row, field_name);
			} else {
				char *element = PQgetvalue(pg_result, pg_row, i);
				if (element) {
					char *data;
					size_t data_len;
					const size_t element_len = strlen(element);

					data = safe_estrndup(element, element_len);
					data_len = element_len;
					
					field_name = PQfname(pg_result, i);
					add_assoc_stringl(row, field_name, data, data_len, 0);
				}
			}
		}
	}
	return SUCCESS;
}
/* }}} */

/* {{{ php_pgsql_select
 */
PHP_PGSQL_API int php_pgsql_select(PGconn *pg_link, const char *table, zval *ids_array, zval *ret_array, php_uint_t opt, char **sql TSRMLS_DC)
{
	zval *ids_converted = NULL;
	smart_str querystr = {0};
	int ret = FAILURE;
	PGresult *pg_result;

	assert(pg_link != NULL);
	assert(table != NULL);
	assert(Z_TYPE_P(ids_array) == IS_ARRAY);
	assert(Z_TYPE_P(ret_array) == IS_ARRAY);
	assert(!(opt & ~(PGSQL_CONV_OPTS|PGSQL_DML_NO_CONV|PGSQL_DML_EXEC|PGSQL_DML_ASYNC|PGSQL_DML_STRING|PGSQL_DML_ESCAPE)));

	if (zend_hash_num_elements(Z_ARRVAL_P(ids_array)) == 0) {
		return FAILURE;
	}

	if (!(opt & (PGSQL_DML_NO_CONV|PGSQL_DML_ESCAPE))) {
		MAKE_STD_ZVAL(ids_converted);
		array_init(ids_converted);
		if (php_pgsql_convert(pg_link, table, ids_array, ids_converted, (opt & PGSQL_CONV_OPTS) TSRMLS_CC) == FAILURE) {
			goto cleanup;
		}
		ids_array = ids_converted;
	}

	smart_str_appends(&querystr, "SELECT * FROM ");
	build_tablename(&querystr, pg_link, table);
	smart_str_appends(&querystr, " WHERE ");

	if (build_assignment_string(pg_link, &querystr, Z_ARRVAL_P(ids_array), 1, " AND ", sizeof(" AND ")-1, opt TSRMLS_CC))
		goto cleanup;

	smart_str_appendc(&querystr, ';');
	smart_str_0(&querystr);

	pg_result = PQexec(pg_link, querystr.c);
	if (PQresultStatus(pg_result) == PGRES_TUPLES_OK) {
		ret = php_pgsql_result2array(pg_result, ret_array TSRMLS_CC);
	} else {
		php_error_docref(NULL TSRMLS_CC, E_NOTICE, "Failed to execute '%s'", querystr.c);
	}
	PQclear(pg_result);

cleanup:
	if (ids_converted) {
		zval_dtor(ids_converted);
		FREE_ZVAL(ids_converted);
	}
	if (ret == SUCCESS && (opt & PGSQL_DML_STRING)) {
		*sql = querystr.c;
	}
	else {
		smart_str_free(&querystr);
	}
	return ret;
}
/* }}} */

/* {{{ proto mixed pg_select(resource db, string table, array ids[, int options])
   Select records that has ids (id=>value) */
PHP_FUNCTION(pg_select)
{
	zval *pgsql_link, *ids;
	char *table, *sql = NULL;
	php_size_t table_len;
	php_uint_t option = PGSQL_DML_EXEC;
	PGconn *pg_link;
	php_int_t id = -1;
	int argc = ZEND_NUM_ARGS();

	if (zend_parse_parameters(argc TSRMLS_CC, "rSa|i",
							  &pgsql_link, &table, &table_len, &ids, &option) == FAILURE) {
		return;
	}
	if (option & ~(PGSQL_CONV_FORCE_NULL|PGSQL_DML_NO_CONV|PGSQL_DML_EXEC|PGSQL_DML_ASYNC|PGSQL_DML_STRING|PGSQL_DML_ESCAPE)) {
		php_error_docref(NULL TSRMLS_CC, E_WARNING, "Invalid option is specified");
		RETURN_FALSE;
	}
	
	ZEND_FETCH_RESOURCE2(pg_link, PGconn *, &pgsql_link, id, "PostgreSQL link", le_link, le_plink);

	if (php_pgsql_flush_query(pg_link TSRMLS_CC)) {
		php_error_docref(NULL TSRMLS_CC, E_NOTICE, "Detected unhandled result(s) in connection");
	}
	array_init(return_value);
	if (php_pgsql_select(pg_link, table, ids, return_value, option, &sql TSRMLS_CC) == FAILURE) {
		zval_dtor(return_value);
		RETURN_FALSE;
	}
	if (option & PGSQL_DML_STRING) {
		zval_dtor(return_value);
		RETURN_STRING(sql, 0);
	}
	return;
}
/* }}} */

#endif

/*
 * Local variables:
 * tab-width: 4
 * c-basic-offset: 4
 * End:
 * vim600: sw=4 ts=4 fdm=marker
 * vim<600: sw=4 ts=4
 */<|MERGE_RESOLUTION|>--- conflicted
+++ resolved
@@ -5279,42 +5279,18 @@
 		char *name;
 		MAKE_STD_ZVAL(elem);
 		array_init(elem);
-<<<<<<< HEAD
+		/* pg_attribute.attnum */
 		add_assoc_int(elem, "num", atoi(PQgetvalue(pg_result,i,1)));
-		add_assoc_string(elem, "type", PQgetvalue(pg_result,i,2), 1);
-		add_assoc_int(elem, "len", atoi(PQgetvalue(pg_result,i,3)));
-		if (!strcmp(PQgetvalue(pg_result,i,4), "t")) {
-			add_assoc_bool(elem, "not null", 1);
-		}
-		else {
-			add_assoc_bool(elem, "not null", 0);
-		}
-		if (!strcmp(PQgetvalue(pg_result,i,5), "t")) {
-			add_assoc_bool(elem, "has default", 1);
-		}
-		else {
-			add_assoc_bool(elem, "has default", 0);
-		}
-		add_assoc_int(elem, "array dims", atoi(PQgetvalue(pg_result,i,6)));
-		if (!strcmp(PQgetvalue(pg_result,i,7), "t")) {
-			add_assoc_bool(elem, "is enum", 1);
-		}
-		else {
-			add_assoc_bool(elem, "is enum", 0);
-		}
-=======
-		/* pg_attribute.attnum */
-		add_assoc_long(elem, "num", atoi(PQgetvalue(pg_result,i,1)));
 		/* pg_type.typname */
 		add_assoc_string(elem, "type", PQgetvalue(pg_result,i,2), 1);
 		/* pg_attribute.attlen */
-		add_assoc_long(elem, "len", atoi(PQgetvalue(pg_result,i,3)));
+		add_assoc_int(elem, "len", atoi(PQgetvalue(pg_result,i,3)));
 		/* pg_attribute.attnonull */
 		add_assoc_bool(elem, "not null", !strcmp(PQgetvalue(pg_result,i,4), "t"));
 		/* pg_attribute.atthasdef */
 		add_assoc_bool(elem, "has default", !strcmp(PQgetvalue(pg_result,i,5), "t"));
 		/* pg_attribute.attndims */
-		add_assoc_long(elem, "array dims", atoi(PQgetvalue(pg_result,i,6)));
+		add_assoc_int(elem, "array dims", atoi(PQgetvalue(pg_result,i,6)));
 		/* pg_type.typtype */
 		add_assoc_bool(elem, "is enum", !strcmp(PQgetvalue(pg_result,i,7), "e"));
 		if (extended) {
@@ -5326,7 +5302,6 @@
 			add_assoc_string(elem, "description", PQgetvalue(pg_result,i,8), 1);
 		}
 		/* pg_attribute.attname */
->>>>>>> 90325ba7
 		name = PQgetvalue(pg_result,i,0);
 		add_assoc_zval(meta, name, elem);
 	}
@@ -5344,22 +5319,13 @@
 {
 	zval *pgsql_link;
 	char *table_name;
-<<<<<<< HEAD
 	php_size_t table_name_len;
-=======
-	uint table_name_len;
 	zend_bool extended=0;
->>>>>>> 90325ba7
 	PGconn *pgsql;
 	php_int_t id = -1;
 
-<<<<<<< HEAD
-	if (zend_parse_parameters(ZEND_NUM_ARGS() TSRMLS_CC, "rS",
-							  &pgsql_link, &table_name, &table_name_len) == FAILURE) {
-=======
-	if (zend_parse_parameters(ZEND_NUM_ARGS() TSRMLS_CC, "rs|b",
+	if (zend_parse_parameters(ZEND_NUM_ARGS() TSRMLS_CC, "rS|b",
 							  &pgsql_link, &table_name, &table_name_len, &extended) == FAILURE) {
->>>>>>> 90325ba7
 		return;
 	}
 
@@ -6435,21 +6401,14 @@
 {
 	zval *pgsql_link, *values;
 	char *table, *sql = NULL;
-<<<<<<< HEAD
 	php_size_t table_len;
-	php_uint_t option = PGSQL_DML_EXEC;
-	PGconn *pg_link;
-	php_int_t id = -1;
-	int argc = ZEND_NUM_ARGS();
-=======
-	int table_len;
-	ulong option = PGSQL_DML_EXEC, return_sql;
+	php_uint_t option = PGSQL_DML_EXEC, return_sql;
 	PGconn *pg_link;
 	PGresult *pg_result;
 	ExecStatusType status;
 	pgsql_result_handle *pgsql_handle;
-	int id = -1, argc = ZEND_NUM_ARGS();
->>>>>>> 90325ba7
+	php_int_t id = -1;
+	int argc = ZEND_NUM_ARGS();
 
 	if (zend_parse_parameters(argc TSRMLS_CC, "rSa|i",
 							  &pgsql_link, &table, &table_len, &values, &option) == FAILURE) {
