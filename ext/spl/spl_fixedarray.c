/*
  +----------------------------------------------------------------------+
  | Copyright (c) The PHP Group                                          |
  +----------------------------------------------------------------------+
  | This source file is subject to version 3.01 of the PHP license,      |
  | that is bundled with this package in the file LICENSE, and is        |
  | available through the world-wide-web at the following url:           |
  | http://www.php.net/license/3_01.txt                                  |
  | If you did not receive a copy of the PHP license and are unable to   |
  | obtain it through the world-wide-web, please send a note to          |
  | license@php.net so we can mail you a copy immediately.               |
  +----------------------------------------------------------------------+
  | Author: Antony Dovgal <tony@daylessday.org>                          |
  |         Etienne Kneuss <colder@php.net>                              |
  +----------------------------------------------------------------------+
*/

#ifdef HAVE_CONFIG_H
#include "config.h"
#endif

#include "php.h"
#include "php_ini.h"
#include "ext/standard/info.h"
#include "zend_exceptions.h"

#include "php_spl.h"
#include "spl_fixedarray_arginfo.h"
#include "spl_functions.h"
#include "spl_engine.h"
#include "spl_fixedarray.h"
#include "spl_exceptions.h"
#include "spl_iterators.h"

zend_object_handlers spl_handler_SplFixedArray;
PHPAPI zend_class_entry *spl_ce_SplFixedArray;

#ifdef COMPILE_DL_SPL_FIXEDARRAY
ZEND_GET_MODULE(spl_fixedarray)
#endif

typedef struct _spl_fixedarray { /* {{{ */
	zend_long size;
	zval *elements;
} spl_fixedarray;
/* }}} */

typedef struct _spl_fixedarray_object { /* {{{ */
	spl_fixedarray        array;
	zend_function         *fptr_offset_get;
	zend_function         *fptr_offset_set;
	zend_function         *fptr_offset_has;
	zend_function         *fptr_offset_del;
	zend_function         *fptr_count;
	int                    current;
	int                    flags;
	zend_class_entry      *ce_get_iterator;
	zend_object            std;
} spl_fixedarray_object;
/* }}} */

typedef struct _spl_fixedarray_it { /* {{{ */
	zend_user_iterator     intern;
} spl_fixedarray_it;
/* }}} */

#define SPL_FIXEDARRAY_OVERLOADED_REWIND  0x0001
#define SPL_FIXEDARRAY_OVERLOADED_VALID   0x0002
#define SPL_FIXEDARRAY_OVERLOADED_KEY     0x0004
#define SPL_FIXEDARRAY_OVERLOADED_CURRENT 0x0008
#define SPL_FIXEDARRAY_OVERLOADED_NEXT    0x0010

static inline spl_fixedarray_object *spl_fixed_array_from_obj(zend_object *obj) /* {{{ */ {
	return (spl_fixedarray_object*)((char*)(obj) - XtOffsetOf(spl_fixedarray_object, std));
}
/* }}} */

#define Z_SPLFIXEDARRAY_P(zv)  spl_fixed_array_from_obj(Z_OBJ_P((zv)))

static inline void spl_fixedarray_init_elems(spl_fixedarray *array, size_t from, size_t to) {
	for (size_t i = from; i < to; i++) {
		ZVAL_NULL(&array->elements[i]);
	}
}

static void spl_fixedarray_init(spl_fixedarray *array, zend_long size) /* {{{ */
{
	if (size > 0) {
		array->size = 0; /* reset size in case ecalloc() fails */
		array->elements = safe_emalloc(size, sizeof(zval), 0);
		array->size = size;
		spl_fixedarray_init_elems(array, 0, size);
	} else {
		array->elements = NULL;
		array->size = 0;
	}
}
/* }}} */

static void spl_fixedarray_resize(spl_fixedarray *array, zend_long size) /* {{{ */
{
	if (size == array->size) {
		/* nothing to do */
		return;
	}

	/* first initialization */
	if (array->size == 0) {
		spl_fixedarray_init(array, size);
		return;
	}

	/* clearing the array */
	if (size == 0) {
		zend_long i;

		for (i = 0; i < array->size; i++) {
			zval_ptr_dtor(&(array->elements[i]));
		}

		if (array->elements) {
			efree(array->elements);
			array->elements = NULL;
		}
	} else if (size > array->size) {
		array->elements = safe_erealloc(array->elements, size, sizeof(zval), 0);
		spl_fixedarray_init_elems(array, array->size, size);
	} else { /* size < array->size */
		zend_long i;

		for (i = size; i < array->size; i++) {
			zval_ptr_dtor(&(array->elements[i]));
		}
		array->elements = erealloc(array->elements, sizeof(zval) * size);
	}

	array->size = size;
}
/* }}} */

static void spl_fixedarray_copy(spl_fixedarray *to, spl_fixedarray *from) /* {{{ */
{
	int i;
	for (i = 0; i < from->size; i++) {
		ZVAL_COPY(&to->elements[i], &from->elements[i]);
	}
}
/* }}} */

static HashTable* spl_fixedarray_object_get_gc(zend_object *obj, zval **table, int *n) /* {{{{ */
{
	spl_fixedarray_object *intern = spl_fixed_array_from_obj(obj);
	HashTable *ht = zend_std_get_properties(obj);

	*table = intern->array.elements;
	*n = (int)intern->array.size;

	return ht;
}
/* }}}} */

static HashTable* spl_fixedarray_object_get_properties(zend_object *obj) /* {{{{ */
{
	spl_fixedarray_object *intern = spl_fixed_array_from_obj(obj);
	HashTable *ht = zend_std_get_properties(obj);
	zend_long  i = 0;

	if (intern->array.size > 0) {
		zend_long j = zend_hash_num_elements(ht);

		for (i = 0; i < intern->array.size; i++) {
			zend_hash_index_update(ht, i, &intern->array.elements[i]);
			Z_TRY_ADDREF(intern->array.elements[i]);
		}
		if (j > intern->array.size) {
			for (i = intern->array.size; i < j; ++i) {
				zend_hash_index_del(ht, i);
			}
		}
	}

	return ht;
}
/* }}}} */

static void spl_fixedarray_object_free_storage(zend_object *object) /* {{{ */
{
	spl_fixedarray_object *intern = spl_fixed_array_from_obj(object);
	zend_long i;

	if (intern->array.size > 0) {
		for (i = 0; i < intern->array.size; i++) {
			zval_ptr_dtor(&(intern->array.elements[i]));
		}

		if (intern->array.size > 0 && intern->array.elements) {
			efree(intern->array.elements);
		}
	}

	zend_object_std_dtor(&intern->std);
}
/* }}} */

zend_object_iterator *spl_fixedarray_get_iterator(zend_class_entry *ce, zval *object, int by_ref);

static zend_object *spl_fixedarray_object_new_ex(zend_class_entry *class_type, zend_object *orig, int clone_orig) /* {{{ */
{
	spl_fixedarray_object *intern;
	zend_class_entry     *parent = class_type;
	int                   inherited = 0;
	zend_class_iterator_funcs *funcs_ptr;

	intern = zend_object_alloc(sizeof(spl_fixedarray_object), parent);

	zend_object_std_init(&intern->std, class_type);
	object_properties_init(&intern->std, class_type);

	intern->current = 0;
	intern->flags = 0;

	if (orig && clone_orig) {
		spl_fixedarray_object *other = spl_fixed_array_from_obj(orig);
		intern->ce_get_iterator = other->ce_get_iterator;
		spl_fixedarray_init(&intern->array, other->array.size);
		spl_fixedarray_copy(&intern->array, &other->array);
	}

	while (parent) {
		if (parent == spl_ce_SplFixedArray) {
			intern->std.handlers = &spl_handler_SplFixedArray;
			break;
		}

		parent = parent->parent;
		inherited = 1;
	}

	if (!parent) { /* this must never happen */
		php_error_docref(NULL, E_COMPILE_ERROR, "Internal compiler error, Class is not child of SplFixedArray");
	}

	funcs_ptr = class_type->iterator_funcs_ptr;
	if (!funcs_ptr->zf_current) {
		funcs_ptr->zf_rewind = zend_hash_str_find_ptr(&class_type->function_table, "rewind", sizeof("rewind") - 1);
		funcs_ptr->zf_valid = zend_hash_str_find_ptr(&class_type->function_table, "valid", sizeof("valid") - 1);
		funcs_ptr->zf_key = zend_hash_str_find_ptr(&class_type->function_table, "key", sizeof("key") - 1);
		funcs_ptr->zf_current = zend_hash_str_find_ptr(&class_type->function_table, "current", sizeof("current") - 1);
		funcs_ptr->zf_next = zend_hash_str_find_ptr(&class_type->function_table, "next", sizeof("next") - 1);
	}
	if (inherited) {
		if (funcs_ptr->zf_rewind->common.scope  != parent) {
			intern->flags |= SPL_FIXEDARRAY_OVERLOADED_REWIND;
		}
		if (funcs_ptr->zf_valid->common.scope   != parent) {
			intern->flags |= SPL_FIXEDARRAY_OVERLOADED_VALID;
		}
		if (funcs_ptr->zf_key->common.scope     != parent) {
			intern->flags |= SPL_FIXEDARRAY_OVERLOADED_KEY;
		}
		if (funcs_ptr->zf_current->common.scope != parent) {
			intern->flags |= SPL_FIXEDARRAY_OVERLOADED_CURRENT;
		}
		if (funcs_ptr->zf_next->common.scope    != parent) {
			intern->flags |= SPL_FIXEDARRAY_OVERLOADED_NEXT;
		}

		intern->fptr_offset_get = zend_hash_str_find_ptr(&class_type->function_table, "offsetget", sizeof("offsetget") - 1);
		if (intern->fptr_offset_get->common.scope == parent) {
			intern->fptr_offset_get = NULL;
		}
		intern->fptr_offset_set = zend_hash_str_find_ptr(&class_type->function_table, "offsetset", sizeof("offsetset") - 1);
		if (intern->fptr_offset_set->common.scope == parent) {
			intern->fptr_offset_set = NULL;
		}
		intern->fptr_offset_has = zend_hash_str_find_ptr(&class_type->function_table, "offsetexists", sizeof("offsetexists") - 1);
		if (intern->fptr_offset_has->common.scope == parent) {
			intern->fptr_offset_has = NULL;
		}
		intern->fptr_offset_del = zend_hash_str_find_ptr(&class_type->function_table, "offsetunset", sizeof("offsetunset") - 1);
		if (intern->fptr_offset_del->common.scope == parent) {
			intern->fptr_offset_del = NULL;
		}
		intern->fptr_count = zend_hash_str_find_ptr(&class_type->function_table, "count", sizeof("count") - 1);
		if (intern->fptr_count->common.scope == parent) {
			intern->fptr_count = NULL;
		}
	}

	return &intern->std;
}
/* }}} */

static zend_object *spl_fixedarray_new(zend_class_entry *class_type) /* {{{ */
{
	return spl_fixedarray_object_new_ex(class_type, NULL, 0);
}
/* }}} */

static zend_object *spl_fixedarray_object_clone(zend_object *old_object) /* {{{ */
{
	zend_object *new_object = spl_fixedarray_object_new_ex(old_object->ce, old_object, 1);

	zend_objects_clone_members(new_object, old_object);

	return new_object;
}
/* }}} */

static inline zval *spl_fixedarray_object_read_dimension_helper(spl_fixedarray_object *intern, zval *offset) /* {{{ */
{
	zend_long index;

	/* we have to return NULL on error here to avoid memleak because of
	 * ZE duplicating uninitialized_zval_ptr */
	if (!offset) {
		zend_throw_exception(spl_ce_RuntimeException, "Index invalid or out of range", 0);
		return NULL;
	}

	if (Z_TYPE_P(offset) != IS_LONG) {
		index = spl_offset_convert_to_long(offset);
	} else {
		index = Z_LVAL_P(offset);
	}

	if (index < 0 || index >= intern->array.size) {
		zend_throw_exception(spl_ce_RuntimeException, "Index invalid or out of range", 0);
		return NULL;
	} else {
		return &intern->array.elements[index];
	}
}
/* }}} */

<<<<<<< HEAD
static zval *spl_fixedarray_object_read_dimension(zend_object *object, zval *offset, int type, zval *rv) /* {{{ */
=======
static int spl_fixedarray_object_has_dimension(zval *object, zval *offset, int check_empty);

static zval *spl_fixedarray_object_read_dimension(zval *object, zval *offset, int type, zval *rv) /* {{{ */
>>>>>>> 4576da0a
{
	spl_fixedarray_object *intern;

	intern = spl_fixed_array_from_obj(object);

	if (type == BP_VAR_IS && !spl_fixedarray_object_has_dimension(object, offset, 0)) {
		return &EG(uninitialized_zval);
	}

	if (intern->fptr_offset_get) {
		zval tmp;
		if (!offset) {
			ZVAL_NULL(&tmp);
			offset = &tmp;
		} else {
			SEPARATE_ARG_IF_REF(offset);
		}
		zend_call_method_with_1_params(object, intern->std.ce, &intern->fptr_offset_get, "offsetGet", rv, offset);
		zval_ptr_dtor(offset);
		if (!Z_ISUNDEF_P(rv)) {
			return rv;
		}
		return &EG(uninitialized_zval);
	}

	return spl_fixedarray_object_read_dimension_helper(intern, offset);
}
/* }}} */

static inline void spl_fixedarray_object_write_dimension_helper(spl_fixedarray_object *intern, zval *offset, zval *value) /* {{{ */
{
	zend_long index;

	if (!offset) {
		/* '$array[] = value' syntax is not supported */
		zend_throw_exception(spl_ce_RuntimeException, "Index invalid or out of range", 0);
		return;
	}

	if (Z_TYPE_P(offset) != IS_LONG) {
		index = spl_offset_convert_to_long(offset);
	} else {
		index = Z_LVAL_P(offset);
	}

	if (index < 0 || index >= intern->array.size) {
		zend_throw_exception(spl_ce_RuntimeException, "Index invalid or out of range", 0);
		return;
	} else {
		zval_ptr_dtor(&(intern->array.elements[index]));
		ZVAL_COPY_DEREF(&intern->array.elements[index], value);
	}
}
/* }}} */

static void spl_fixedarray_object_write_dimension(zend_object *object, zval *offset, zval *value) /* {{{ */
{
	spl_fixedarray_object *intern;
	zval tmp;

	intern = spl_fixed_array_from_obj(object);

	if (intern->fptr_offset_set) {
		if (!offset) {
			ZVAL_NULL(&tmp);
			offset = &tmp;
		} else {
			SEPARATE_ARG_IF_REF(offset);
		}
		SEPARATE_ARG_IF_REF(value);
		zend_call_method_with_2_params(object, intern->std.ce, &intern->fptr_offset_set, "offsetSet", NULL, offset, value);
		zval_ptr_dtor(value);
		zval_ptr_dtor(offset);
		return;
	}

	spl_fixedarray_object_write_dimension_helper(intern, offset, value);
}
/* }}} */

static inline void spl_fixedarray_object_unset_dimension_helper(spl_fixedarray_object *intern, zval *offset) /* {{{ */
{
	zend_long index;

	if (Z_TYPE_P(offset) != IS_LONG) {
		index = spl_offset_convert_to_long(offset);
	} else {
		index = Z_LVAL_P(offset);
	}

	if (index < 0 || index >= intern->array.size) {
		zend_throw_exception(spl_ce_RuntimeException, "Index invalid or out of range", 0);
		return;
	} else {
		zval_ptr_dtor(&(intern->array.elements[index]));
		ZVAL_NULL(&intern->array.elements[index]);
	}
}
/* }}} */

static void spl_fixedarray_object_unset_dimension(zend_object *object, zval *offset) /* {{{ */
{
	spl_fixedarray_object *intern;

	intern = spl_fixed_array_from_obj(object);

	if (intern->fptr_offset_del) {
		SEPARATE_ARG_IF_REF(offset);
		zend_call_method_with_1_params(object, intern->std.ce, &intern->fptr_offset_del, "offsetUnset", NULL, offset);
		zval_ptr_dtor(offset);
		return;
	}

	spl_fixedarray_object_unset_dimension_helper(intern, offset);
}
/* }}} */

static inline int spl_fixedarray_object_has_dimension_helper(spl_fixedarray_object *intern, zval *offset, int check_empty) /* {{{ */
{
	zend_long index;
	int retval;

	if (Z_TYPE_P(offset) != IS_LONG) {
		index = spl_offset_convert_to_long(offset);
	} else {
		index = Z_LVAL_P(offset);
	}

	if (index < 0 || index >= intern->array.size) {
		retval = 0;
	} else {
		if (check_empty) {
			retval = zend_is_true(&intern->array.elements[index]);
		} else {
			retval = Z_TYPE(intern->array.elements[index]) != IS_NULL;
		}
	}

	return retval;
}
/* }}} */

static int spl_fixedarray_object_has_dimension(zend_object *object, zval *offset, int check_empty) /* {{{ */
{
	spl_fixedarray_object *intern;

	intern = spl_fixed_array_from_obj(object);

	if (intern->fptr_offset_has) {
		zval rv;
		zend_bool result;

		SEPARATE_ARG_IF_REF(offset);
		zend_call_method_with_1_params(object, intern->std.ce, &intern->fptr_offset_has, "offsetExists", &rv, offset);
		zval_ptr_dtor(offset);
		result = zend_is_true(&rv);
		zval_ptr_dtor(&rv);
		return result;
	}

	return spl_fixedarray_object_has_dimension_helper(intern, offset, check_empty);
}
/* }}} */

static int spl_fixedarray_object_count_elements(zend_object *object, zend_long *count) /* {{{ */
{
	spl_fixedarray_object *intern;

	intern = spl_fixed_array_from_obj(object);
	if (intern->fptr_count) {
		zval rv;
		zend_call_method_with_0_params(object, intern->std.ce, &intern->fptr_count, "count", &rv);
		if (!Z_ISUNDEF(rv)) {
			*count = zval_get_long(&rv);
			zval_ptr_dtor(&rv);
		} else {
			*count = 0;
		}
	} else {
		*count = intern->array.size;
	}
	return SUCCESS;
}
/* }}} */

/* {{{ proto SplFixedArray::__construct([int size])
*/
SPL_METHOD(SplFixedArray, __construct)
{
	zval *object = ZEND_THIS;
	spl_fixedarray_object *intern;
	zend_long size = 0;

	if (zend_parse_parameters(ZEND_NUM_ARGS(), "|l", &size) == FAILURE) {
		RETURN_THROWS();
	}

	if (size < 0) {
		zend_throw_exception_ex(spl_ce_InvalidArgumentException, 0, "array size cannot be less than zero");
		RETURN_THROWS();
	}

	intern = Z_SPLFIXEDARRAY_P(object);

	if (intern->array.size > 0) {
		/* called __construct() twice, bail out */
		return;
	}

	spl_fixedarray_init(&intern->array, size);
}
/* }}} */

/* {{{ proto SplFixedArray::__wakeup()
*/
SPL_METHOD(SplFixedArray, __wakeup)
{
	spl_fixedarray_object *intern = Z_SPLFIXEDARRAY_P(ZEND_THIS);
	HashTable *intern_ht = zend_std_get_properties(Z_OBJ_P(ZEND_THIS));
	zval *data;

	if (zend_parse_parameters_none() == FAILURE) {
		RETURN_THROWS();
	}

	if (intern->array.size == 0) {
		int index = 0;
		int size = zend_hash_num_elements(intern_ht);

		spl_fixedarray_init(&intern->array, size);

		ZEND_HASH_FOREACH_VAL(intern_ht, data) {
			ZVAL_COPY(&intern->array.elements[index], data);
			index++;
		} ZEND_HASH_FOREACH_END();

		/* Remove the unserialised properties, since we now have the elements
		 * within the spl_fixedarray_object structure. */
		zend_hash_clean(intern_ht);
	}
}
/* }}} */

/* {{{ proto int SplFixedArray::count(void)
*/
SPL_METHOD(SplFixedArray, count)
{
	zval *object = ZEND_THIS;
	spl_fixedarray_object *intern;

	if (zend_parse_parameters_none() == FAILURE) {
		RETURN_THROWS();
	}

	intern = Z_SPLFIXEDARRAY_P(object);
	RETURN_LONG(intern->array.size);
}
/* }}} */

/* {{{ proto object SplFixedArray::toArray()
*/
SPL_METHOD(SplFixedArray, toArray)
{
	spl_fixedarray_object *intern;

	if (zend_parse_parameters_none() == FAILURE) {
		RETURN_THROWS();
	}

	intern = Z_SPLFIXEDARRAY_P(ZEND_THIS);

	if (intern->array.size > 0) {
		int i = 0;

		array_init(return_value);
		for (; i < intern->array.size; i++) {
			zend_hash_index_update(Z_ARRVAL_P(return_value), i, &intern->array.elements[i]);
			Z_TRY_ADDREF(intern->array.elements[i]);
		}
	} else {
		RETURN_EMPTY_ARRAY();
	}
}
/* }}} */

/* {{{ proto object SplFixedArray::fromArray(array array[, bool save_indexes])
*/
SPL_METHOD(SplFixedArray, fromArray)
{
	zval *data;
	spl_fixedarray array;
	spl_fixedarray_object *intern;
	int num;
	zend_bool save_indexes = 1;

	if (zend_parse_parameters(ZEND_NUM_ARGS(), "a|b", &data, &save_indexes) == FAILURE) {
		RETURN_THROWS();
	}

	num = zend_hash_num_elements(Z_ARRVAL_P(data));

	if (num > 0 && save_indexes) {
		zval *element;
		zend_string *str_index;
		zend_ulong num_index, max_index = 0;
		zend_long tmp;

		ZEND_HASH_FOREACH_KEY(Z_ARRVAL_P(data), num_index, str_index) {
			if (str_index != NULL || (zend_long)num_index < 0) {
				zend_throw_exception_ex(spl_ce_InvalidArgumentException, 0, "array must contain only positive integer keys");
				RETURN_THROWS();
			}

			if (num_index > max_index) {
				max_index = num_index;
			}
		} ZEND_HASH_FOREACH_END();

		tmp = max_index + 1;
		if (tmp <= 0) {
			zend_throw_exception_ex(spl_ce_InvalidArgumentException, 0, "integer overflow detected");
			RETURN_THROWS();
		}
		spl_fixedarray_init(&array, tmp);

		ZEND_HASH_FOREACH_KEY_VAL(Z_ARRVAL_P(data), num_index, str_index, element) {
			ZVAL_COPY_DEREF(&array.elements[num_index], element);
		} ZEND_HASH_FOREACH_END();

	} else if (num > 0 && !save_indexes) {
		zval *element;
		zend_long i = 0;

		spl_fixedarray_init(&array, num);

		ZEND_HASH_FOREACH_VAL(Z_ARRVAL_P(data), element) {
			ZVAL_COPY_DEREF(&array.elements[i], element);
			i++;
		} ZEND_HASH_FOREACH_END();
	} else {
		spl_fixedarray_init(&array, 0);
	}

	object_init_ex(return_value, spl_ce_SplFixedArray);

	intern = Z_SPLFIXEDARRAY_P(return_value);
	intern->array = array;
}
/* }}} */

/* {{{ proto int SplFixedArray::getSize(void)
*/
SPL_METHOD(SplFixedArray, getSize)
{
	zval *object = ZEND_THIS;
	spl_fixedarray_object *intern;

	if (zend_parse_parameters_none() == FAILURE) {
		RETURN_THROWS();
	}

	intern = Z_SPLFIXEDARRAY_P(object);
	RETURN_LONG(intern->array.size);
}
/* }}} */

/* {{{ proto bool SplFixedArray::setSize(int size)
*/
SPL_METHOD(SplFixedArray, setSize)
{
	zval *object = ZEND_THIS;
	spl_fixedarray_object *intern;
	zend_long size;

	if (zend_parse_parameters(ZEND_NUM_ARGS(), "l", &size) == FAILURE) {
		RETURN_THROWS();
	}

	if (size < 0) {
		zend_throw_exception_ex(spl_ce_InvalidArgumentException, 0, "array size cannot be less than zero");
		RETURN_THROWS();
	}

	intern = Z_SPLFIXEDARRAY_P(object);

	spl_fixedarray_resize(&intern->array, size);
	RETURN_TRUE;
}
/* }}} */

/* {{{ proto bool SplFixedArray::offsetExists(mixed $index)
 Returns whether the requested $index exists. */
SPL_METHOD(SplFixedArray, offsetExists)
{
	zval                  *zindex;
	spl_fixedarray_object  *intern;

	if (zend_parse_parameters(ZEND_NUM_ARGS(), "z", &zindex) == FAILURE) {
		RETURN_THROWS();
	}

	intern = Z_SPLFIXEDARRAY_P(ZEND_THIS);

	RETURN_BOOL(spl_fixedarray_object_has_dimension_helper(intern, zindex, 0));
} /* }}} */

/* {{{ proto mixed SplFixedArray::offsetGet(mixed $index)
 Returns the value at the specified $index. */
SPL_METHOD(SplFixedArray, offsetGet)
{
	zval *zindex, *value;
	spl_fixedarray_object  *intern;

	if (zend_parse_parameters(ZEND_NUM_ARGS(), "z", &zindex) == FAILURE) {
		RETURN_THROWS();
	}

	intern = Z_SPLFIXEDARRAY_P(ZEND_THIS);
	value = spl_fixedarray_object_read_dimension_helper(intern, zindex);

	if (value) {
		ZVAL_COPY_DEREF(return_value, value);
	} else {
		RETURN_NULL();
	}
} /* }}} */

/* {{{ proto void SplFixedArray::offsetSet(mixed $index, mixed $newval)
 Sets the value at the specified $index to $newval. */
SPL_METHOD(SplFixedArray, offsetSet)
{
	zval                  *zindex, *value;
	spl_fixedarray_object  *intern;

	if (zend_parse_parameters(ZEND_NUM_ARGS(), "zz", &zindex, &value) == FAILURE) {
		RETURN_THROWS();
	}

	intern = Z_SPLFIXEDARRAY_P(ZEND_THIS);
	spl_fixedarray_object_write_dimension_helper(intern, zindex, value);

} /* }}} */

/* {{{ proto void SplFixedArray::offsetUnset(mixed $index)
 Unsets the value at the specified $index. */
SPL_METHOD(SplFixedArray, offsetUnset)
{
	zval                  *zindex;
	spl_fixedarray_object  *intern;

	if (zend_parse_parameters(ZEND_NUM_ARGS(), "z", &zindex) == FAILURE) {
		RETURN_THROWS();
	}

	intern = Z_SPLFIXEDARRAY_P(ZEND_THIS);
	spl_fixedarray_object_unset_dimension_helper(intern, zindex);

} /* }}} */

static void spl_fixedarray_it_dtor(zend_object_iterator *iter) /* {{{ */
{
	spl_fixedarray_it  *iterator = (spl_fixedarray_it *)iter;

	zend_user_it_invalidate_current(iter);
	zval_ptr_dtor(&iterator->intern.it.data);
}
/* }}} */

static void spl_fixedarray_it_rewind(zend_object_iterator *iter) /* {{{ */
{
	spl_fixedarray_object *object = Z_SPLFIXEDARRAY_P(&iter->data);

	if (object->flags & SPL_FIXEDARRAY_OVERLOADED_REWIND) {
		zend_user_it_rewind(iter);
	} else {
		object->current = 0;
	}
}
/* }}} */

static int spl_fixedarray_it_valid(zend_object_iterator *iter) /* {{{ */
{
	spl_fixedarray_object *object = Z_SPLFIXEDARRAY_P(&iter->data);

	if (object->flags & SPL_FIXEDARRAY_OVERLOADED_VALID) {
		return zend_user_it_valid(iter);
	}

	if (object->current >= 0 && object->current < object->array.size) {
		return SUCCESS;
	}

	return FAILURE;
}
/* }}} */

static zval *spl_fixedarray_it_get_current_data(zend_object_iterator *iter) /* {{{ */
{
	zval zindex;
	spl_fixedarray_object *object = Z_SPLFIXEDARRAY_P(&iter->data);

	if (object->flags & SPL_FIXEDARRAY_OVERLOADED_CURRENT) {
		return zend_user_it_get_current_data(iter);
	} else {
		zval *data;

		ZVAL_LONG(&zindex, object->current);

		data = spl_fixedarray_object_read_dimension_helper(object, &zindex);

		if (data == NULL) {
			data = &EG(uninitialized_zval);
		}
		return data;
	}
}
/* }}} */

static void spl_fixedarray_it_get_current_key(zend_object_iterator *iter, zval *key) /* {{{ */
{
	spl_fixedarray_object *object = Z_SPLFIXEDARRAY_P(&iter->data);

	if (object->flags & SPL_FIXEDARRAY_OVERLOADED_KEY) {
		zend_user_it_get_current_key(iter, key);
	} else {
		ZVAL_LONG(key, object->current);
	}
}
/* }}} */

static void spl_fixedarray_it_move_forward(zend_object_iterator *iter) /* {{{ */
{
	spl_fixedarray_object *object = Z_SPLFIXEDARRAY_P(&iter->data);

	if (object->flags & SPL_FIXEDARRAY_OVERLOADED_NEXT) {
		zend_user_it_move_forward(iter);
	} else {
		zend_user_it_invalidate_current(iter);
		object->current++;
	}
}
/* }}} */

/* {{{  proto int SplFixedArray::key()
   Return current array key */
SPL_METHOD(SplFixedArray, key)
{
	spl_fixedarray_object *intern = Z_SPLFIXEDARRAY_P(ZEND_THIS);

	if (zend_parse_parameters_none() == FAILURE) {
		RETURN_THROWS();
	}

	RETURN_LONG(intern->current);
}
/* }}} */

/* {{{ proto void SplFixedArray::next()
   Move to next entry */
SPL_METHOD(SplFixedArray, next)
{
	spl_fixedarray_object *intern = Z_SPLFIXEDARRAY_P(ZEND_THIS);

	if (zend_parse_parameters_none() == FAILURE) {
		RETURN_THROWS();
	}

	intern->current++;
}
/* }}} */

/* {{{ proto bool SplFixedArray::valid()
   Check whether the datastructure contains more entries */
SPL_METHOD(SplFixedArray, valid)
{
	spl_fixedarray_object *intern = Z_SPLFIXEDARRAY_P(ZEND_THIS);

	if (zend_parse_parameters_none() == FAILURE) {
		RETURN_THROWS();
	}

	RETURN_BOOL(intern->current >= 0 && intern->current < intern->array.size);
}
/* }}} */

/* {{{ proto void SplFixedArray::rewind()
   Rewind the datastructure back to the start */
SPL_METHOD(SplFixedArray, rewind)
{
	spl_fixedarray_object *intern = Z_SPLFIXEDARRAY_P(ZEND_THIS);

	if (zend_parse_parameters_none() == FAILURE) {
		RETURN_THROWS();
	}

	intern->current = 0;
}
/* }}} */

/* {{{ proto mixed|NULL SplFixedArray::current()
   Return current datastructure entry */
SPL_METHOD(SplFixedArray, current)
{
	zval zindex, *value;
	spl_fixedarray_object *intern  = Z_SPLFIXEDARRAY_P(ZEND_THIS);

	if (zend_parse_parameters_none() == FAILURE) {
		RETURN_THROWS();
	}

	ZVAL_LONG(&zindex, intern->current);

	value = spl_fixedarray_object_read_dimension_helper(intern, &zindex);

	if (value) {
		ZVAL_COPY_DEREF(return_value, value);
	} else {
		RETURN_NULL();
	}
}
/* }}} */

/* iterator handler table */
static const zend_object_iterator_funcs spl_fixedarray_it_funcs = {
	spl_fixedarray_it_dtor,
	spl_fixedarray_it_valid,
	spl_fixedarray_it_get_current_data,
	spl_fixedarray_it_get_current_key,
	spl_fixedarray_it_move_forward,
	spl_fixedarray_it_rewind,
	NULL
};

zend_object_iterator *spl_fixedarray_get_iterator(zend_class_entry *ce, zval *object, int by_ref) /* {{{ */
{
	spl_fixedarray_it *iterator;

	if (by_ref) {
		zend_throw_exception(spl_ce_RuntimeException, "An iterator cannot be used with foreach by reference", 0);
		return NULL;
	}

	iterator = emalloc(sizeof(spl_fixedarray_it));

	zend_iterator_init((zend_object_iterator*)iterator);

	Z_ADDREF_P(object);
	ZVAL_OBJ(&iterator->intern.it.data, Z_OBJ_P(object));
	iterator->intern.it.funcs = &spl_fixedarray_it_funcs;
	iterator->intern.ce = ce;
	ZVAL_UNDEF(&iterator->intern.value);

	return &iterator->intern.it;
}
/* }}} */

static const zend_function_entry spl_funcs_SplFixedArray[] = { /* {{{ */
	SPL_ME(SplFixedArray, __construct,     arginfo_class_SplFixedArray___construct,		ZEND_ACC_PUBLIC)
	SPL_ME(SplFixedArray, __wakeup,        arginfo_class_SplFixedArray___wakeup,		ZEND_ACC_PUBLIC)
	SPL_ME(SplFixedArray, count,           arginfo_class_SplFixedArray_count,			ZEND_ACC_PUBLIC)
	SPL_ME(SplFixedArray, toArray,         arginfo_class_SplFixedArray_toArray,			ZEND_ACC_PUBLIC)
	SPL_ME(SplFixedArray, fromArray,       arginfo_class_SplFixedArray_fromArray,		ZEND_ACC_PUBLIC|ZEND_ACC_STATIC)
	SPL_ME(SplFixedArray, getSize,         arginfo_class_SplFixedArray_getSize,			ZEND_ACC_PUBLIC)
	SPL_ME(SplFixedArray, setSize,         arginfo_class_SplFixedArray_setSize,			ZEND_ACC_PUBLIC)
	SPL_ME(SplFixedArray, offsetExists,    arginfo_class_SplFixedArray_offsetExists,	ZEND_ACC_PUBLIC)
	SPL_ME(SplFixedArray, offsetGet,       arginfo_class_SplFixedArray_offsetGet,		ZEND_ACC_PUBLIC)
	SPL_ME(SplFixedArray, offsetSet,       arginfo_class_SplFixedArray_offsetSet,		ZEND_ACC_PUBLIC)
	SPL_ME(SplFixedArray, offsetUnset,     arginfo_class_SplFixedArray_offsetUnset,		ZEND_ACC_PUBLIC)
	SPL_ME(SplFixedArray, rewind,          arginfo_class_SplFixedArray_rewind,			ZEND_ACC_PUBLIC)
	SPL_ME(SplFixedArray, current,         arginfo_class_SplFixedArray_current,			ZEND_ACC_PUBLIC)
	SPL_ME(SplFixedArray, key,             arginfo_class_SplFixedArray_key,				ZEND_ACC_PUBLIC)
	SPL_ME(SplFixedArray, next,            arginfo_class_SplFixedArray_next,			ZEND_ACC_PUBLIC)
	SPL_ME(SplFixedArray, valid,           arginfo_class_SplFixedArray_valid,			ZEND_ACC_PUBLIC)
	PHP_FE_END
};
/* }}} */

/* {{{ PHP_MINIT_FUNCTION */
PHP_MINIT_FUNCTION(spl_fixedarray)
{
	REGISTER_SPL_STD_CLASS_EX(SplFixedArray, spl_fixedarray_new, spl_funcs_SplFixedArray);
	memcpy(&spl_handler_SplFixedArray, &std_object_handlers, sizeof(zend_object_handlers));

	spl_handler_SplFixedArray.offset          = XtOffsetOf(spl_fixedarray_object, std);
	spl_handler_SplFixedArray.clone_obj       = spl_fixedarray_object_clone;
	spl_handler_SplFixedArray.read_dimension  = spl_fixedarray_object_read_dimension;
	spl_handler_SplFixedArray.write_dimension = spl_fixedarray_object_write_dimension;
	spl_handler_SplFixedArray.unset_dimension = spl_fixedarray_object_unset_dimension;
	spl_handler_SplFixedArray.has_dimension   = spl_fixedarray_object_has_dimension;
	spl_handler_SplFixedArray.count_elements  = spl_fixedarray_object_count_elements;
	spl_handler_SplFixedArray.get_properties  = spl_fixedarray_object_get_properties;
	spl_handler_SplFixedArray.get_gc          = spl_fixedarray_object_get_gc;
	spl_handler_SplFixedArray.dtor_obj        = zend_objects_destroy_object;
	spl_handler_SplFixedArray.free_obj        = spl_fixedarray_object_free_storage;

	REGISTER_SPL_IMPLEMENTS(SplFixedArray, Iterator);
	REGISTER_SPL_IMPLEMENTS(SplFixedArray, ArrayAccess);
	REGISTER_SPL_IMPLEMENTS(SplFixedArray, Countable);

	spl_ce_SplFixedArray->get_iterator = spl_fixedarray_get_iterator;
	spl_ce_SplFixedArray->ce_flags |= ZEND_ACC_REUSE_GET_ITERATOR;

	return SUCCESS;
}
/* }}} */<|MERGE_RESOLUTION|>--- conflicted
+++ resolved
@@ -333,13 +333,9 @@
 }
 /* }}} */
 
-<<<<<<< HEAD
+static int spl_fixedarray_object_has_dimension(zend_object *object, zval *offset, int check_empty);
+
 static zval *spl_fixedarray_object_read_dimension(zend_object *object, zval *offset, int type, zval *rv) /* {{{ */
-=======
-static int spl_fixedarray_object_has_dimension(zval *object, zval *offset, int check_empty);
-
-static zval *spl_fixedarray_object_read_dimension(zval *object, zval *offset, int type, zval *rv) /* {{{ */
->>>>>>> 4576da0a
 {
 	spl_fixedarray_object *intern;
 
