/*
  +----------------------------------------------------------------------+
  | PHP Version 5                                                        |
  +----------------------------------------------------------------------+
  | Copyright (c) 1997-2014 The PHP Group                                |
  +----------------------------------------------------------------------+
  | This source file is subject to version 3.01 of the PHP license,      |
  | that is bundled with this package in the file LICENSE, and is        |
  | available through the world-wide-web at the following url:           |
  | http://www.php.net/license/3_01.txt                                  |
  | If you did not receive a copy of the PHP license and are unable to   |
  | obtain it through the world-wide-web, please send a note to          |
  | license@php.net so we can mail you a copy immediately.               |
  +----------------------------------------------------------------------+
  | Author: Antony Dovgal <tony@daylessday.org>                          |
  |         Etienne Kneuss <colder@php.net>                              |
  +----------------------------------------------------------------------+
*/

/* $Id$ */

#ifdef HAVE_CONFIG_H
#include "config.h"
#endif

#include "php.h"
#include "php_ini.h"
#include "ext/standard/info.h"
#include "zend_exceptions.h"

#include "php_spl.h"
#include "spl_functions.h"
#include "spl_engine.h"
#include "spl_fixedarray.h"
#include "spl_exceptions.h"
#include "spl_iterators.h"

zend_object_handlers spl_handler_SplFixedArray;
PHPAPI zend_class_entry *spl_ce_SplFixedArray;

#ifdef COMPILE_DL_SPL_FIXEDARRAY
ZEND_GET_MODULE(spl_fixedarray)
#endif

typedef struct _spl_fixedarray { /* {{{ */
	long size;
	zval *elements;
} spl_fixedarray;
/* }}} */

typedef struct _spl_fixedarray_object { /* {{{ */
	spl_fixedarray        *array;
	zval                   retval;
	zend_function         *fptr_offset_get;
	zend_function         *fptr_offset_set;
	zend_function         *fptr_offset_has;
	zend_function         *fptr_offset_del;
	zend_function         *fptr_count;
	int                    current;
	int                    flags;
	zend_class_entry      *ce_get_iterator;
	zend_object            std;
} spl_fixedarray_object;
/* }}} */

typedef struct _spl_fixedarray_it { /* {{{ */
	zend_user_iterator     intern;
} spl_fixedarray_it;
/* }}} */

#define SPL_FIXEDARRAY_OVERLOADED_REWIND  0x0001
#define SPL_FIXEDARRAY_OVERLOADED_VALID   0x0002
#define SPL_FIXEDARRAY_OVERLOADED_KEY     0x0004
#define SPL_FIXEDARRAY_OVERLOADED_CURRENT 0x0008
#define SPL_FIXEDARRAY_OVERLOADED_NEXT    0x0010

static inline spl_fixedarray_object *spl_fixed_array_from_obj(zend_object *obj) /* {{{ */ {
	return (spl_fixedarray_object*)((char*)(obj) - XtOffsetOf(spl_fixedarray_object, std));
}
/* }}} */

#define Z_SPLFIXEDARRAY_P(zv)  spl_fixed_array_from_obj(Z_OBJ_P((zv)))

static void spl_fixedarray_init(spl_fixedarray *array, long size TSRMLS_DC) /* {{{ */
{
	if (size > 0) {
		array->size = 0; /* reset size in case ecalloc() fails */
		array->elements = ecalloc(size, sizeof(zval));
		array->size = size;
	} else {
		array->elements = NULL;
		array->size = 0;
	}
}
/* }}} */

static void spl_fixedarray_resize(spl_fixedarray *array, long size TSRMLS_DC) /* {{{ */
{
	if (size == array->size) {
		/* nothing to do */
		return;
	}

	/* first initialization */
	if (array->size == 0) {
		spl_fixedarray_init(array, size TSRMLS_CC);
		return;
	}

	/* clearing the array */
	if (size == 0) {
		long i;

		for (i = 0; i < array->size; i++) {
			zval_ptr_dtor(&(array->elements[i]));
		}

		if (array->elements) {
			efree(array->elements);
			array->elements = NULL;
		}
	} else if (size > array->size) {
<<<<<<< HEAD
		array->elements = erealloc(array->elements, sizeof(zval) * size);
		memset(array->elements + array->size, '\0', sizeof(zval) * (size - array->size));
=======
		array->elements = safe_erealloc(array->elements, size, sizeof(zval *), 0);
		memset(array->elements + array->size, '\0', sizeof(zval *) * (size - array->size));
>>>>>>> c7abe84d
	} else { /* size < array->size */
		long i;

		for (i = size; i < array->size; i++) {
			zval_ptr_dtor(&(array->elements[i]));
		}
		array->elements = erealloc(array->elements, sizeof(zval) * size);
	}

	array->size = size;
}
/* }}} */

static void spl_fixedarray_copy(spl_fixedarray *to, spl_fixedarray *from TSRMLS_DC) /* {{{ */
{
	int i;
	for (i = 0; i < from->size; i++) {
		ZVAL_COPY(&to->elements[i], &from->elements[i]);
	}
}
/* }}} */

static HashTable* spl_fixedarray_object_get_gc(zval *obj, zval **table, int *n TSRMLS_DC) /* {{{{ */
{
	spl_fixedarray_object *intern  = Z_SPLFIXEDARRAY_P(obj);
	HashTable *ht = zend_std_get_properties(obj TSRMLS_CC);

	if (intern->array) {
		*table = intern->array->elements;
		*n = intern->array->size;
	} else {
		*table = NULL;
		*n = 0;
	}

	return ht;
}
/* }}}} */

static HashTable* spl_fixedarray_object_get_properties(zval *obj TSRMLS_DC) /* {{{{ */
{
	spl_fixedarray_object *intern  = Z_SPLFIXEDARRAY_P(obj);
	HashTable *ht = zend_std_get_properties(obj TSRMLS_CC);
	int  i = 0;

	if (intern->array) {
		int j = zend_hash_num_elements(ht);

		for (i = 0; i < intern->array->size; i++) {
			if (!Z_ISUNDEF(intern->array->elements[i])) {
				zend_hash_index_update(ht, i, &intern->array->elements[i]);
				if (Z_REFCOUNTED(intern->array->elements[i])){
					Z_ADDREF(intern->array->elements[i]);
				}
			} else {
				zend_hash_index_update(ht, i, &EG(uninitialized_zval));
			}
		}
		if (j > intern->array->size) {
			for (i = intern->array->size; i < j; ++i) {
				zend_hash_index_del(ht, i);
			}
		}
	}

	return ht;
}
/* }}}} */

static void spl_fixedarray_object_free_storage(zend_object *object TSRMLS_DC) /* {{{ */
{
	spl_fixedarray_object *intern = spl_fixed_array_from_obj(object);
	long i;

	if (intern->array) {
		for (i = 0; i < intern->array->size; i++) {
			zval_ptr_dtor(&(intern->array->elements[i]));
		}

		if (intern->array->size > 0 && intern->array->elements) {
			efree(intern->array->elements);
		}
		efree(intern->array);
	}

	zend_object_std_dtor(&intern->std TSRMLS_CC);
	zval_ptr_dtor(&intern->retval);
}
/* }}} */

zend_object_iterator *spl_fixedarray_get_iterator(zend_class_entry *ce, zval *object, int by_ref TSRMLS_DC);

static zend_object *spl_fixedarray_object_new_ex(zend_class_entry *class_type, zval *orig, int clone_orig TSRMLS_DC) /* {{{ */
{
	spl_fixedarray_object *intern;
	zend_class_entry     *parent = class_type;
	int                   inherited = 0;

	intern = ecalloc(1, sizeof(spl_fixedarray_object) + (sizeof(zval) * parent->default_properties_count - 1));

	zend_object_std_init(&intern->std, class_type TSRMLS_CC);
	object_properties_init(&intern->std, class_type);

	intern->current = 0;
	intern->flags = 0;

	if (orig && clone_orig) {
		spl_fixedarray_object *other = Z_SPLFIXEDARRAY_P(orig);
		intern->ce_get_iterator = other->ce_get_iterator;
		if (!other->array) {
			/* leave a empty object, will be dtor later by CLONE handler */
			zend_throw_exception(spl_ce_RuntimeException, "The instance wasn't initialized properly", 0 TSRMLS_CC);
		} else {
			intern->array = emalloc(sizeof(spl_fixedarray));
			spl_fixedarray_init(intern->array, other->array->size TSRMLS_CC);
			spl_fixedarray_copy(intern->array, other->array TSRMLS_CC);
		}
	}

	while (parent) {
		if (parent == spl_ce_SplFixedArray) {
			intern->std.handlers = &spl_handler_SplFixedArray;
			class_type->get_iterator = spl_fixedarray_get_iterator;
			break;
		}

		parent = parent->parent;
		inherited = 1;
	}

	if (!parent) { /* this must never happen */
		php_error_docref(NULL TSRMLS_CC, E_COMPILE_ERROR, "Internal compiler error, Class is not child of SplFixedArray");
	}

	if (!class_type->iterator_funcs.zf_current) {
		class_type->iterator_funcs.zf_rewind = zend_hash_str_find_ptr(&class_type->function_table, "rewind", sizeof("rewind") - 1);
		class_type->iterator_funcs.zf_valid = zend_hash_str_find_ptr(&class_type->function_table, "valid", sizeof("valid") - 1);
		class_type->iterator_funcs.zf_key = zend_hash_str_find_ptr(&class_type->function_table, "key", sizeof("key") - 1);
		class_type->iterator_funcs.zf_current = zend_hash_str_find_ptr(&class_type->function_table, "current", sizeof("current") - 1);
		class_type->iterator_funcs.zf_next = zend_hash_str_find_ptr(&class_type->function_table, "next", sizeof("next") - 1);
	}
	if (inherited) {
		if (class_type->iterator_funcs.zf_rewind->common.scope  != parent) { 
			intern->flags |= SPL_FIXEDARRAY_OVERLOADED_REWIND;
		}
		if (class_type->iterator_funcs.zf_valid->common.scope   != parent) { 
			intern->flags |= SPL_FIXEDARRAY_OVERLOADED_VALID;
		}
		if (class_type->iterator_funcs.zf_key->common.scope     != parent) { 
			intern->flags |= SPL_FIXEDARRAY_OVERLOADED_KEY;
		}
		if (class_type->iterator_funcs.zf_current->common.scope != parent) { 
			intern->flags |= SPL_FIXEDARRAY_OVERLOADED_CURRENT;
		}
		if (class_type->iterator_funcs.zf_next->common.scope    != parent) { 
			intern->flags |= SPL_FIXEDARRAY_OVERLOADED_NEXT;
		}

		intern->fptr_offset_get = zend_hash_str_find_ptr(&class_type->function_table, "offsetget", sizeof("offsetget") - 1);
		if (intern->fptr_offset_get->common.scope == parent) {
			intern->fptr_offset_get = NULL;
		}
		intern->fptr_offset_set = zend_hash_str_find_ptr(&class_type->function_table, "offsetset", sizeof("offsetset") - 1);
		if (intern->fptr_offset_set->common.scope == parent) {
			intern->fptr_offset_set = NULL;
		}
		intern->fptr_offset_has = zend_hash_str_find_ptr(&class_type->function_table, "offsetexists", sizeof("offsetexists") - 1);
		if (intern->fptr_offset_has->common.scope == parent) {
			intern->fptr_offset_has = NULL;
		}
		intern->fptr_offset_del = zend_hash_str_find_ptr(&class_type->function_table, "offsetunset", sizeof("offsetunset") - 1);
		if (intern->fptr_offset_del->common.scope == parent) {
			intern->fptr_offset_del = NULL;
		}
		intern->fptr_count = zend_hash_str_find_ptr(&class_type->function_table, "count", sizeof("count") - 1);
		if (intern->fptr_count->common.scope == parent) {
			intern->fptr_count = NULL;
		}
	}

	return &intern->std;
}
/* }}} */

static zend_object *spl_fixedarray_new(zend_class_entry *class_type TSRMLS_DC) /* {{{ */
{
	return spl_fixedarray_object_new_ex(class_type, NULL, 0 TSRMLS_CC);
}
/* }}} */

static zend_object *spl_fixedarray_object_clone(zval *zobject TSRMLS_DC) /* {{{ */
{
	zend_object *old_object;
	zend_object *new_object;

	old_object  = Z_OBJ_P(zobject);
	new_object = spl_fixedarray_object_new_ex(old_object->ce, zobject, 1 TSRMLS_CC);

	zend_objects_clone_members(new_object, old_object TSRMLS_CC);

	return new_object;
}
/* }}} */

static inline zval *spl_fixedarray_object_read_dimension_helper(spl_fixedarray_object *intern, zval *offset TSRMLS_DC) /* {{{ */
{
	long index;

	/* we have to return NULL on error here to avoid memleak because of 
	 * ZE duplicating uninitialized_zval_ptr */
	if (!offset) {
		zend_throw_exception(spl_ce_RuntimeException, "Index invalid or out of range", 0 TSRMLS_CC);
		return NULL;
	}

	if (Z_TYPE_P(offset) != IS_LONG) {
		index = spl_offset_convert_to_long(offset TSRMLS_CC);
	} else {
		index = Z_LVAL_P(offset);
	}
	
	if (index < 0 || intern->array == NULL || index >= intern->array->size) {
		zend_throw_exception(spl_ce_RuntimeException, "Index invalid or out of range", 0 TSRMLS_CC);
		return NULL;
	} else if (Z_ISUNDEF(intern->array->elements[index])) {
		return NULL;
	} else {
		return &intern->array->elements[index];
	}
}
/* }}} */

static zval *spl_fixedarray_object_read_dimension(zval *object, zval *offset, int type, zval *rv TSRMLS_DC) /* {{{ */
{
	spl_fixedarray_object *intern;

	intern = Z_SPLFIXEDARRAY_P(object);

	if (intern->fptr_offset_get) {
		zval tmp, rv;
		if (!offset) {
			ZVAL_UNDEF(&tmp);
			offset = &tmp;
		} else {
			SEPARATE_ARG_IF_REF(offset);
		}
		zend_call_method_with_1_params(object, intern->std.ce, &intern->fptr_offset_get, "offsetGet", &rv, offset);
		zval_ptr_dtor(offset);
		if (!Z_ISUNDEF(rv)) {
			zval_ptr_dtor(&intern->retval);
			ZVAL_ZVAL(&intern->retval, &rv, 0, 0);
			return &intern->retval;
		}
		return &EG(uninitialized_zval);
	}

	return spl_fixedarray_object_read_dimension_helper(intern, offset TSRMLS_CC);
}
/* }}} */

static inline void spl_fixedarray_object_write_dimension_helper(spl_fixedarray_object *intern, zval *offset, zval *value TSRMLS_DC) /* {{{ */
{
	long index;

	if (!offset) {
		/* '$array[] = value' syntax is not supported */
		zend_throw_exception(spl_ce_RuntimeException, "Index invalid or out of range", 0 TSRMLS_CC);
		return;
	}

	if (Z_TYPE_P(offset) != IS_LONG) {
		index = spl_offset_convert_to_long(offset TSRMLS_CC);
	} else {
		index = Z_LVAL_P(offset);
	}

	if (index < 0 || intern->array == NULL || index >= intern->array->size) {
		zend_throw_exception(spl_ce_RuntimeException, "Index invalid or out of range", 0 TSRMLS_CC);
		return;
	} else {
		if (!Z_ISUNDEF(intern->array->elements[index])) {
			zval_ptr_dtor(&(intern->array->elements[index]));
		}
		SEPARATE_ARG_IF_REF(value);
		ZVAL_COPY_VALUE(&intern->array->elements[index], value);
	}
}
/* }}} */

static void spl_fixedarray_object_write_dimension(zval *object, zval *offset, zval *value TSRMLS_DC) /* {{{ */
{
	spl_fixedarray_object *intern;

	intern = Z_SPLFIXEDARRAY_P(object);

	if (intern->fptr_offset_set) {
		zval tmp;
		if (!offset) {
			ZVAL_NULL(&tmp);
			offset = &tmp;
		} else {
			SEPARATE_ARG_IF_REF(offset);
		}
		SEPARATE_ARG_IF_REF(value);
		zend_call_method_with_2_params(object, intern->std.ce, &intern->fptr_offset_set, "offsetSet", NULL, offset, value);
		zval_ptr_dtor(value);
		zval_ptr_dtor(offset);
		return;
	}

	spl_fixedarray_object_write_dimension_helper(intern, offset, value TSRMLS_CC);
}
/* }}} */

static inline void spl_fixedarray_object_unset_dimension_helper(spl_fixedarray_object *intern, zval *offset TSRMLS_DC) /* {{{ */
{
	long index;
	
	if (Z_TYPE_P(offset) != IS_LONG) {
		index = spl_offset_convert_to_long(offset TSRMLS_CC);
	} else {
		index = Z_LVAL_P(offset);
	}
	
	if (index < 0 || intern->array == NULL || index >= intern->array->size) {
		zend_throw_exception(spl_ce_RuntimeException, "Index invalid or out of range", 0 TSRMLS_CC);
		return;
	} else {
		zval_ptr_dtor(&(intern->array->elements[index]));
		ZVAL_UNDEF(&intern->array->elements[index]);
	}
}
/* }}} */

static void spl_fixedarray_object_unset_dimension(zval *object, zval *offset TSRMLS_DC) /* {{{ */
{
	spl_fixedarray_object *intern;

	intern = Z_SPLFIXEDARRAY_P(object);

	if (intern->fptr_offset_del) {
		SEPARATE_ARG_IF_REF(offset);
		zend_call_method_with_1_params(object, intern->std.ce, &intern->fptr_offset_del, "offsetUnset", NULL, offset);
		zval_ptr_dtor(offset);
		return;
	}

	spl_fixedarray_object_unset_dimension_helper(intern, offset TSRMLS_CC);

}
/* }}} */

static inline int spl_fixedarray_object_has_dimension_helper(spl_fixedarray_object *intern, zval *offset, int check_empty TSRMLS_DC) /* {{{ */
{
	long index;
	int retval;
	
	if (Z_TYPE_P(offset) != IS_LONG) {
		index = spl_offset_convert_to_long(offset TSRMLS_CC);
	} else {
		index = Z_LVAL_P(offset);
	}
	
	if (index < 0 || intern->array == NULL || index >= intern->array->size) {
		retval = 0;
	} else {
		if (Z_ISUNDEF(intern->array->elements[index])) {
			retval = 0;
		} else if (check_empty) {
			if (zend_is_true(&intern->array->elements[index] TSRMLS_CC)) {
				retval = 1;
			} else {
				retval = 0;
			}
		} else { /* != NULL and !check_empty */
			retval = 1;
		}
	}

	return retval;
}
/* }}} */

static int spl_fixedarray_object_has_dimension(zval *object, zval *offset, int check_empty TSRMLS_DC) /* {{{ */
{
	spl_fixedarray_object *intern;

	intern = Z_SPLFIXEDARRAY_P(object);

	if (intern->fptr_offset_get) {
		zval rv;
		SEPARATE_ARG_IF_REF(offset);
		zend_call_method_with_1_params(object, intern->std.ce, &intern->fptr_offset_has, "offsetExists", &rv, offset);
		zval_ptr_dtor(offset);
		if (!Z_ISUNDEF(rv)) {
			zval_ptr_dtor(&intern->retval);
			ZVAL_ZVAL(&intern->retval, &rv, 0, 0);
			return zend_is_true(&intern->retval TSRMLS_CC);
		}
		return 0;
	}

	return spl_fixedarray_object_has_dimension_helper(intern, offset, check_empty TSRMLS_CC);
}
/* }}} */

static int spl_fixedarray_object_count_elements(zval *object, long *count TSRMLS_DC) /* {{{ */
{
	spl_fixedarray_object *intern;
	
	intern = Z_SPLFIXEDARRAY_P(object);
	if (intern->fptr_count) {
		zval rv;
		zend_call_method_with_0_params(object, intern->std.ce, &intern->fptr_count, "count", &rv);
		if (!Z_ISUNDEF(rv)) {
			zval_ptr_dtor(&intern->retval);
			ZVAL_ZVAL(&intern->retval, &rv, 0, 0);
			convert_to_long(&intern->retval);
			*count = (long) Z_LVAL(intern->retval);
			return SUCCESS;
		}
	} else if (intern->array) {
		*count = intern->array->size;
		return SUCCESS;
	}

	*count = 0;
	return SUCCESS;
}
/* }}} */

/* {{{ proto void SplFixedArray::__construct([int size])
*/
SPL_METHOD(SplFixedArray, __construct)
{
	zval *object = getThis();
	spl_fixedarray_object *intern;
	long size = 0;

	if (zend_parse_parameters(ZEND_NUM_ARGS() TSRMLS_CC, "|l", &size) == FAILURE) {
		return;
	}

	if (size < 0) {
		zend_throw_exception_ex(spl_ce_InvalidArgumentException, 0 TSRMLS_CC, "array size cannot be less than zero");
		return;
	}

	intern = Z_SPLFIXEDARRAY_P(object);

	if (intern->array) {
		/* called __construct() twice, bail out */
		return;
	}

	intern->array = emalloc(sizeof(spl_fixedarray));
	spl_fixedarray_init(intern->array, size TSRMLS_CC);
}
/* }}} */

/* {{{ proto void SplFixedArray::__wakeup()
*/
SPL_METHOD(SplFixedArray, __wakeup)
{
	spl_fixedarray_object *intern = Z_SPLFIXEDARRAY_P(getThis());
	HashPosition ptr;
	HashTable *intern_ht = zend_std_get_properties(getThis() TSRMLS_CC);
	zval *data;

	if (zend_parse_parameters_none() == FAILURE) {
		return;
	}

	if (!intern->array) {
		int index = 0;
		int size = zend_hash_num_elements(intern_ht);

		intern->array = emalloc(sizeof(spl_fixedarray));
		spl_fixedarray_init(intern->array, size TSRMLS_CC);

		for (zend_hash_internal_pointer_reset_ex(intern_ht, &ptr); (data = zend_hash_get_current_data_ex(intern_ht, &ptr)) != NULL; zend_hash_move_forward_ex(intern_ht, &ptr)) {
			if (Z_REFCOUNTED_P(data)) {
				Z_ADDREF_P(data);
			}
			ZVAL_COPY_VALUE(&intern->array->elements[index++], data);
		}

		/* Remove the unserialised properties, since we now have the elements
		 * within the spl_fixedarray_object structure. */
		zend_hash_clean(intern_ht);
	}
}
/* }}} */

/* {{{ proto int SplFixedArray::count(void)
*/
SPL_METHOD(SplFixedArray, count)
{
	zval *object = getThis();
	spl_fixedarray_object *intern;

	if (zend_parse_parameters_none() == FAILURE) {
		return;
	}

	intern = Z_SPLFIXEDARRAY_P(object);
	if (intern->array) {
		RETURN_LONG(intern->array->size);
	}
	RETURN_LONG(0);
}
/* }}} */

/* {{{ proto object SplFixedArray::toArray()
*/
SPL_METHOD(SplFixedArray, toArray)
{
	spl_fixedarray_object *intern;

	if (zend_parse_parameters_none() == FAILURE) {
		return;
	}

	intern = Z_SPLFIXEDARRAY_P(getThis());

	array_init(return_value);
	if (intern->array) {
		int i = 0;
		for (; i < intern->array->size; i++) {
			if (!Z_ISUNDEF(intern->array->elements[i])) {
				zend_hash_index_update(Z_ARRVAL_P(return_value), i, &intern->array->elements[i]);
				if (Z_REFCOUNTED(intern->array->elements[i])) {
					Z_ADDREF(intern->array->elements[i]);
				}
			} else {
				zend_hash_index_update(Z_ARRVAL_P(return_value), i, &EG(uninitialized_zval));
			}
		}
	}
}
/* }}} */

/* {{{ proto object SplFixedArray::fromArray(array data[, bool save_indexes])
*/
SPL_METHOD(SplFixedArray, fromArray)
{
	zval *data;
	spl_fixedarray *array;
	spl_fixedarray_object *intern;
	int num;
	zend_bool save_indexes = 1;

	if (zend_parse_parameters(ZEND_NUM_ARGS() TSRMLS_CC, "a|b", &data, &save_indexes) == FAILURE) {
		return;
	}

	array = ecalloc(1, sizeof(spl_fixedarray));
	num = zend_hash_num_elements(Z_ARRVAL_P(data));
	
	if (num > 0 && save_indexes) {
		zval *element;
		zend_string *str_index;
		ulong num_index, max_index = 0;
		long tmp;

		for (zend_hash_internal_pointer_reset(Z_ARRVAL_P(data));
			(element = zend_hash_get_current_data(Z_ARRVAL_P(data))) != NULL;
			zend_hash_move_forward(Z_ARRVAL_P(data))
			) {
			if (zend_hash_get_current_key(Z_ARRVAL_P(data), &str_index, &num_index, 0) != HASH_KEY_IS_LONG || (long)num_index < 0) {
				efree(array);
				zend_throw_exception_ex(spl_ce_InvalidArgumentException, 0 TSRMLS_CC, "array must contain only positive integer keys");
				return;
			}

			if (num_index > max_index) {
				max_index = num_index;
			}
		}

		tmp = max_index + 1;
		if (tmp <= 0) {
			efree(array);
			zend_throw_exception_ex(spl_ce_InvalidArgumentException, 0 TSRMLS_CC, "integer overflow detected");
			return;
		}
		spl_fixedarray_init(array, tmp TSRMLS_CC);

		for (zend_hash_internal_pointer_reset(Z_ARRVAL_P(data));
			(element = zend_hash_get_current_data(Z_ARRVAL_P(data))) != NULL;
			zend_hash_move_forward(Z_ARRVAL_P(data))
			) {
			
			zend_hash_get_current_key(Z_ARRVAL_P(data), &str_index, &num_index, 0);

			SEPARATE_ARG_IF_REF(element);
			ZVAL_COPY_VALUE(&array->elements[num_index], element);
		}

	} else if (num > 0 && !save_indexes) {
		zval *element;
		long i = 0;
		
		spl_fixedarray_init(array, num TSRMLS_CC);
		
		for (zend_hash_internal_pointer_reset(Z_ARRVAL_P(data));
			(element = zend_hash_get_current_data(Z_ARRVAL_P(data))) != NULL;
			zend_hash_move_forward(Z_ARRVAL_P(data))
			) {
			
			SEPARATE_ARG_IF_REF(element);
			ZVAL_COPY_VALUE(&array->elements[i], element);
			i++;
		}
	} else {
		spl_fixedarray_init(array, 0 TSRMLS_CC);
	}

	object_init_ex(return_value, spl_ce_SplFixedArray);

	intern = Z_SPLFIXEDARRAY_P(return_value);
	intern->array = array;
}
/* }}} */

/* {{{ proto int SplFixedArray::getSize(void)
*/
SPL_METHOD(SplFixedArray, getSize)
{
	zval *object = getThis();
	spl_fixedarray_object *intern;

	if (zend_parse_parameters_none() == FAILURE) {
		return;
	}

	intern = Z_SPLFIXEDARRAY_P(object);
	if (intern->array) {
		RETURN_LONG(intern->array->size);
	}
	RETURN_LONG(0);
}
/* }}} */

/* {{{ proto bool SplFixedArray::setSize(int size)
*/
SPL_METHOD(SplFixedArray, setSize)
{
	zval *object = getThis();
	spl_fixedarray_object *intern;
	long size;

	if (zend_parse_parameters(ZEND_NUM_ARGS() TSRMLS_CC, "l", &size) == FAILURE) {
		return;
	}

	if (size < 0) {
		zend_throw_exception_ex(spl_ce_InvalidArgumentException, 0 TSRMLS_CC, "array size cannot be less than zero");
		return;
	}

	intern = Z_SPLFIXEDARRAY_P(object);
	if (!intern->array) {
		intern->array = ecalloc(1, sizeof(spl_fixedarray));
	}

	spl_fixedarray_resize(intern->array, size TSRMLS_CC);
	RETURN_TRUE;
}
/* }}} */

/* {{{ proto bool SplFixedArray::offsetExists(mixed $index)
 Returns whether the requested $index exists. */
SPL_METHOD(SplFixedArray, offsetExists)
{
	zval                  *zindex;
	spl_fixedarray_object  *intern;

	if (zend_parse_parameters(ZEND_NUM_ARGS() TSRMLS_CC, "z", &zindex) == FAILURE) {
		return;
	}

	intern = Z_SPLFIXEDARRAY_P(getThis());

	RETURN_BOOL(spl_fixedarray_object_has_dimension_helper(intern, zindex, 0 TSRMLS_CC));
} /* }}} */

/* {{{ proto mixed SplFixedArray::offsetGet(mixed $index)
 Returns the value at the specified $index. */
SPL_METHOD(SplFixedArray, offsetGet)
{
	zval *zindex, *value;
	spl_fixedarray_object  *intern;

	if (zend_parse_parameters(ZEND_NUM_ARGS() TSRMLS_CC, "z", &zindex) == FAILURE) {
		return;
	}

	intern = Z_SPLFIXEDARRAY_P(getThis());
	value = spl_fixedarray_object_read_dimension_helper(intern, zindex TSRMLS_CC);

	if (value) {
		RETURN_ZVAL(value, 1, 0);
	}
	RETURN_NULL();
} /* }}} */

/* {{{ proto void SplFixedArray::offsetSet(mixed $index, mixed $newval)
 Sets the value at the specified $index to $newval. */
SPL_METHOD(SplFixedArray, offsetSet)
{
	zval                  *zindex, *value;
	spl_fixedarray_object  *intern;

	if (zend_parse_parameters(ZEND_NUM_ARGS() TSRMLS_CC, "zz", &zindex, &value) == FAILURE) {
		return;
	}

	intern = Z_SPLFIXEDARRAY_P(getThis());
	spl_fixedarray_object_write_dimension_helper(intern, zindex, value TSRMLS_CC);

} /* }}} */

/* {{{ proto void SplFixedArray::offsetUnset(mixed $index)
 Unsets the value at the specified $index. */
SPL_METHOD(SplFixedArray, offsetUnset)
{
	zval                  *zindex;
	spl_fixedarray_object  *intern;

	if (zend_parse_parameters(ZEND_NUM_ARGS() TSRMLS_CC, "z", &zindex) == FAILURE) {
		return;
	}

	intern = Z_SPLFIXEDARRAY_P(getThis());
	spl_fixedarray_object_unset_dimension_helper(intern, zindex TSRMLS_CC);

} /* }}} */

static void spl_fixedarray_it_dtor(zend_object_iterator *iter TSRMLS_DC) /* {{{ */
{
	spl_fixedarray_it  *iterator = (spl_fixedarray_it *)iter;

	zend_user_it_invalidate_current(iter TSRMLS_CC);
	zval_ptr_dtor(&iterator->intern.it.data);
}
/* }}} */

static void spl_fixedarray_it_rewind(zend_object_iterator *iter TSRMLS_DC) /* {{{ */
{
	spl_fixedarray_object *object = Z_SPLFIXEDARRAY_P(&iter->data);

	if (object->flags & SPL_FIXEDARRAY_OVERLOADED_REWIND) {
		zend_user_it_rewind(iter TSRMLS_CC);
	} else {
		object->current = 0;
	}
}
/* }}} */

static int spl_fixedarray_it_valid(zend_object_iterator *iter TSRMLS_DC) /* {{{ */
{
	spl_fixedarray_object *object = Z_SPLFIXEDARRAY_P(&iter->data);

	if (object->flags & SPL_FIXEDARRAY_OVERLOADED_VALID) {
		return zend_user_it_valid(iter TSRMLS_CC);
	}

	if (object->current >= 0 && object->array && object->current < object->array->size) {
		return SUCCESS;
	}

	return FAILURE;
}
/* }}} */

static zval *spl_fixedarray_it_get_current_data(zend_object_iterator *iter TSRMLS_DC) /* {{{ */
{
	zval zindex;
	spl_fixedarray_object *object = Z_SPLFIXEDARRAY_P(&iter->data);

	if (object->flags & SPL_FIXEDARRAY_OVERLOADED_CURRENT) {
		return zend_user_it_get_current_data(iter TSRMLS_CC);
	} else {
		zval *data;

		ZVAL_LONG(&zindex, object->current);

		data = spl_fixedarray_object_read_dimension_helper(object, &zindex TSRMLS_CC);
		zval_ptr_dtor(&zindex);

		if (data == NULL) {
			data = &EG(uninitialized_zval);
		}
		return data;
	}
}
/* }}} */

static void spl_fixedarray_it_get_current_key(zend_object_iterator *iter, zval *key TSRMLS_DC) /* {{{ */
{
	spl_fixedarray_object *object = Z_SPLFIXEDARRAY_P(&iter->data);

	if (object->flags & SPL_FIXEDARRAY_OVERLOADED_KEY) {
		zend_user_it_get_current_key(iter, key TSRMLS_CC);
	} else {
		ZVAL_LONG(key, object->current);
	}
}
/* }}} */

static void spl_fixedarray_it_move_forward(zend_object_iterator *iter TSRMLS_DC) /* {{{ */
{
	spl_fixedarray_object *object = Z_SPLFIXEDARRAY_P(&iter->data);

	if (object->flags & SPL_FIXEDARRAY_OVERLOADED_NEXT) {
		zend_user_it_move_forward(iter TSRMLS_CC);
	} else {
		zend_user_it_invalidate_current(iter TSRMLS_CC);
		object->current++;
	}
}
/* }}} */

/* {{{  proto int SplFixedArray::key()
   Return current array key */
SPL_METHOD(SplFixedArray, key)
{
	spl_fixedarray_object *intern = Z_SPLFIXEDARRAY_P(getThis());
	
	if (zend_parse_parameters_none() == FAILURE) {
		return;
	}

	RETURN_LONG(intern->current);
}
/* }}} */

/* {{{ proto void SplFixedArray::next()
   Move to next entry */
SPL_METHOD(SplFixedArray, next)
{
	spl_fixedarray_object *intern = Z_SPLFIXEDARRAY_P(getThis());
	
	if (zend_parse_parameters_none() == FAILURE) {
		return;
	}

	intern->current++;
}
/* }}} */

/* {{{ proto bool SplFixedArray::valid()
   Check whether the datastructure contains more entries */
SPL_METHOD(SplFixedArray, valid)
{
	spl_fixedarray_object *intern = Z_SPLFIXEDARRAY_P(getThis());
	
	if (zend_parse_parameters_none() == FAILURE) {
		return;
	}

	RETURN_BOOL(intern->current >= 0 && intern->array && intern->current < intern->array->size);
}
/* }}} */

/* {{{ proto void SplFixedArray::rewind()
   Rewind the datastructure back to the start */
SPL_METHOD(SplFixedArray, rewind)
{
	spl_fixedarray_object *intern = Z_SPLFIXEDARRAY_P(getThis());
	
	if (zend_parse_parameters_none() == FAILURE) {
		return;
	}

	intern->current = 0;
}
/* }}} */

/* {{{ proto mixed|NULL SplFixedArray::current()
   Return current datastructure entry */
SPL_METHOD(SplFixedArray, current)
{
	zval zindex, *value;
	spl_fixedarray_object *intern  = Z_SPLFIXEDARRAY_P(getThis());
	
	if (zend_parse_parameters_none() == FAILURE) {
		return;
	}

	ZVAL_LONG(&zindex, intern->current);

	value = spl_fixedarray_object_read_dimension_helper(intern, &zindex TSRMLS_CC);

	zval_ptr_dtor(&zindex);

	if (value) {
		RETURN_ZVAL(value, 1, 0);
	}
	RETURN_NULL();
}
/* }}} */

/* iterator handler table */
zend_object_iterator_funcs spl_fixedarray_it_funcs = {
	spl_fixedarray_it_dtor,
	spl_fixedarray_it_valid,
	spl_fixedarray_it_get_current_data,
	spl_fixedarray_it_get_current_key,
	spl_fixedarray_it_move_forward,
	spl_fixedarray_it_rewind
};

zend_object_iterator *spl_fixedarray_get_iterator(zend_class_entry *ce, zval *object, int by_ref TSRMLS_DC) /* {{{ */
{
	spl_fixedarray_it *iterator;

	if (by_ref) {
		zend_throw_exception(spl_ce_RuntimeException, "An iterator cannot be used with foreach by reference", 0 TSRMLS_CC);
		return NULL;
	}

	iterator = emalloc(sizeof(spl_fixedarray_it));

	zend_iterator_init((zend_object_iterator*)iterator TSRMLS_CC);
	
	ZVAL_COPY(&iterator->intern.it.data, object);
	iterator->intern.it.funcs = &spl_fixedarray_it_funcs;
	iterator->intern.ce = ce;
	ZVAL_UNDEF(&iterator->intern.value);

	return &iterator->intern.it;
}
/* }}} */

ZEND_BEGIN_ARG_INFO_EX(arginfo_splfixedarray_construct, 0, 0, 0)
	ZEND_ARG_INFO(0, size)
ZEND_END_ARG_INFO()

ZEND_BEGIN_ARG_INFO_EX(arginfo_fixedarray_offsetGet, 0, 0, 1)
	ZEND_ARG_INFO(0, index)
ZEND_END_ARG_INFO()

ZEND_BEGIN_ARG_INFO_EX(arginfo_fixedarray_offsetSet, 0, 0, 2)
	ZEND_ARG_INFO(0, index)
	ZEND_ARG_INFO(0, newval)
ZEND_END_ARG_INFO()

ZEND_BEGIN_ARG_INFO(arginfo_fixedarray_setSize, 0)
	ZEND_ARG_INFO(0, value)
ZEND_END_ARG_INFO()

ZEND_BEGIN_ARG_INFO_EX(arginfo_fixedarray_fromArray, 0, 0, 1)
	ZEND_ARG_INFO(0, data)
	ZEND_ARG_INFO(0, save_indexes)
ZEND_END_ARG_INFO()

ZEND_BEGIN_ARG_INFO(arginfo_splfixedarray_void, 0)
ZEND_END_ARG_INFO()

static zend_function_entry spl_funcs_SplFixedArray[] = { /* {{{ */
	SPL_ME(SplFixedArray, __construct,     arginfo_splfixedarray_construct,ZEND_ACC_PUBLIC)
	SPL_ME(SplFixedArray, __wakeup,        arginfo_splfixedarray_void,     ZEND_ACC_PUBLIC)
	SPL_ME(SplFixedArray, count,           arginfo_splfixedarray_void,     ZEND_ACC_PUBLIC)
	SPL_ME(SplFixedArray, toArray,         arginfo_splfixedarray_void,     ZEND_ACC_PUBLIC)
	SPL_ME(SplFixedArray, fromArray,       arginfo_fixedarray_fromArray,   ZEND_ACC_PUBLIC|ZEND_ACC_STATIC)
	SPL_ME(SplFixedArray, getSize,         arginfo_splfixedarray_void,     ZEND_ACC_PUBLIC)
	SPL_ME(SplFixedArray, setSize,         arginfo_fixedarray_setSize,     ZEND_ACC_PUBLIC)
	SPL_ME(SplFixedArray, offsetExists,    arginfo_fixedarray_offsetGet,   ZEND_ACC_PUBLIC)
	SPL_ME(SplFixedArray, offsetGet,       arginfo_fixedarray_offsetGet,   ZEND_ACC_PUBLIC)
	SPL_ME(SplFixedArray, offsetSet,       arginfo_fixedarray_offsetSet,   ZEND_ACC_PUBLIC)
	SPL_ME(SplFixedArray, offsetUnset,     arginfo_fixedarray_offsetGet,   ZEND_ACC_PUBLIC)
	SPL_ME(SplFixedArray, rewind,          arginfo_splfixedarray_void,     ZEND_ACC_PUBLIC)
	SPL_ME(SplFixedArray, current,         arginfo_splfixedarray_void,     ZEND_ACC_PUBLIC)
	SPL_ME(SplFixedArray, key,             arginfo_splfixedarray_void,     ZEND_ACC_PUBLIC)
	SPL_ME(SplFixedArray, next,            arginfo_splfixedarray_void,     ZEND_ACC_PUBLIC)
	SPL_ME(SplFixedArray, valid,           arginfo_splfixedarray_void,     ZEND_ACC_PUBLIC)
	PHP_FE_END
};
/* }}} */

/* {{{ PHP_MINIT_FUNCTION */
PHP_MINIT_FUNCTION(spl_fixedarray)
{
	REGISTER_SPL_STD_CLASS_EX(SplFixedArray, spl_fixedarray_new, spl_funcs_SplFixedArray);
	memcpy(&spl_handler_SplFixedArray, zend_get_std_object_handlers(), sizeof(zend_object_handlers));

	spl_handler_SplFixedArray.offset          = XtOffsetOf(spl_fixedarray_object, std);
	spl_handler_SplFixedArray.clone_obj       = spl_fixedarray_object_clone;
	spl_handler_SplFixedArray.read_dimension  = spl_fixedarray_object_read_dimension;
	spl_handler_SplFixedArray.write_dimension = spl_fixedarray_object_write_dimension;
	spl_handler_SplFixedArray.unset_dimension = spl_fixedarray_object_unset_dimension;
	spl_handler_SplFixedArray.has_dimension   = spl_fixedarray_object_has_dimension;
	spl_handler_SplFixedArray.count_elements  = spl_fixedarray_object_count_elements;
	spl_handler_SplFixedArray.get_properties  = spl_fixedarray_object_get_properties;
	spl_handler_SplFixedArray.get_gc          = spl_fixedarray_object_get_gc;
	spl_handler_SplFixedArray.dtor_obj        = zend_objects_destroy_object;
	spl_handler_SplFixedArray.free_obj        = spl_fixedarray_object_free_storage;

	REGISTER_SPL_IMPLEMENTS(SplFixedArray, Iterator);
	REGISTER_SPL_IMPLEMENTS(SplFixedArray, ArrayAccess);
	REGISTER_SPL_IMPLEMENTS(SplFixedArray, Countable);

	spl_ce_SplFixedArray->get_iterator = spl_fixedarray_get_iterator;

	return SUCCESS;
}
/* }}} */


/*
 * Local variables:
 * tab-width: 4
 * c-basic-offset: 4
 * End:
 * vim600: noet sw=4 ts=4 fdm=marker
 * vim<600: noet sw=4 ts=4
 */<|MERGE_RESOLUTION|>--- conflicted
+++ resolved
@@ -120,13 +120,8 @@
 			array->elements = NULL;
 		}
 	} else if (size > array->size) {
-<<<<<<< HEAD
-		array->elements = erealloc(array->elements, sizeof(zval) * size);
+		array->elements = safe_erealloc(array->elements, size, sizeof(zval), 0);
 		memset(array->elements + array->size, '\0', sizeof(zval) * (size - array->size));
-=======
-		array->elements = safe_erealloc(array->elements, size, sizeof(zval *), 0);
-		memset(array->elements + array->size, '\0', sizeof(zval *) * (size - array->size));
->>>>>>> c7abe84d
 	} else { /* size < array->size */
 		long i;
 
