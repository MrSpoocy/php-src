--- conflicted
+++ resolved
@@ -1039,11 +1039,6 @@
 		} else {
 			zend_hash_get_current_key_zval_ex(aht, key, &object->pos);
 		}
-<<<<<<< HEAD
-=======
-
-		return zend_hash_get_current_key_ex(aht, str_key, str_key_len, int_key, 1, &object->pos);
->>>>>>> 51f9a00b
 	}
 }
 /* }}} */
