/*
   +----------------------------------------------------------------------+
   | PHP Version 5                                                        |
   +----------------------------------------------------------------------+
   | Copyright (c) 1997-2014 The PHP Group                                |
   +----------------------------------------------------------------------+
   | This source file is subject to version 3.01 of the PHP license,      |
   | that is bundled with this package in the file LICENSE, and is        |
   | available through the world-wide-web at the following url:           |
   | http://www.php.net/license/3_01.txt                                  |
   | If you did not receive a copy of the PHP license and are unable to   |
   | obtain it through the world-wide-web, please send a note to          |
   | license@php.net so we can mail you a copy immediately.               |
   +----------------------------------------------------------------------+
   | Authors: Marcus Boerger <helly@php.net>                              |
   +----------------------------------------------------------------------+
 */

/* $Id$ */

#ifdef HAVE_CONFIG_H
# include "config.h"
#endif

#include "php.h"
#include "php_ini.h"
#include "ext/standard/info.h"
#include "ext/standard/php_var.h"
#include "ext/standard/php_smart_str.h"
#include "zend_interfaces.h"
#include "zend_exceptions.h"

#include "php_spl.h"
#include "spl_functions.h"
#include "spl_engine.h"
#include "spl_iterators.h"
#include "spl_array.h"
#include "spl_exceptions.h"

zend_object_handlers spl_handler_ArrayObject;
PHPAPI zend_class_entry  *spl_ce_ArrayObject;

zend_object_handlers spl_handler_ArrayIterator;
PHPAPI zend_class_entry  *spl_ce_ArrayIterator;
PHPAPI zend_class_entry  *spl_ce_RecursiveArrayIterator;

#define SPL_ARRAY_STD_PROP_LIST      0x00000001
#define SPL_ARRAY_ARRAY_AS_PROPS     0x00000002
#define SPL_ARRAY_CHILD_ARRAYS_ONLY  0x00000004
#define SPL_ARRAY_OVERLOADED_REWIND  0x00010000
#define SPL_ARRAY_OVERLOADED_VALID   0x00020000
#define SPL_ARRAY_OVERLOADED_KEY     0x00040000
#define SPL_ARRAY_OVERLOADED_CURRENT 0x00080000
#define SPL_ARRAY_OVERLOADED_NEXT    0x00100000
#define SPL_ARRAY_IS_REF             0x01000000
#define SPL_ARRAY_IS_SELF            0x02000000
#define SPL_ARRAY_USE_OTHER          0x04000000
#define SPL_ARRAY_INT_MASK           0xFFFF0000
#define SPL_ARRAY_CLONE_MASK         0x0300FFFF

#define SPL_ARRAY_METHOD_NO_ARG				0
#define SPL_ARRAY_METHOD_USE_ARG    		1
#define SPL_ARRAY_METHOD_MAY_USER_ARG 		2

typedef struct _spl_array_object {
	zend_object       std;
	zval              *array;
	zval              *retval;
	HashPosition      pos;
	zend_uint_t             pos_h;
	int               ar_flags;
	int               is_self;
	zend_function     *fptr_offset_get;
	zend_function     *fptr_offset_set;
	zend_function     *fptr_offset_has;
	zend_function     *fptr_offset_del;
	zend_function     *fptr_count;
	zend_class_entry* ce_get_iterator;
	HashTable              *debug_info;
	unsigned char		   nApplyCount;
} spl_array_object;

static inline HashTable *spl_array_get_hash_table(spl_array_object* intern, int check_std_props TSRMLS_DC) { /* {{{ */
	if ((intern->ar_flags & SPL_ARRAY_IS_SELF) != 0) {
		if (!intern->std.properties) {
			rebuild_object_properties(&intern->std);
		}
		return intern->std.properties;
	} else if ((intern->ar_flags & SPL_ARRAY_USE_OTHER) && (check_std_props == 0 || (intern->ar_flags & SPL_ARRAY_STD_PROP_LIST) == 0) && Z_TYPE_P(intern->array) == IS_OBJECT) {
		spl_array_object *other  = (spl_array_object*)zend_object_store_get_object(intern->array TSRMLS_CC);
		return spl_array_get_hash_table(other, check_std_props TSRMLS_CC);
	} else if ((intern->ar_flags & ((check_std_props ? SPL_ARRAY_STD_PROP_LIST : 0) | SPL_ARRAY_IS_SELF)) != 0) {
		if (!intern->std.properties) {
			rebuild_object_properties(&intern->std);
		}
		return intern->std.properties;
	} else {
		return HASH_OF(intern->array);
	}
} /* }}} */

static void spl_array_rewind(spl_array_object *intern TSRMLS_DC);

static void spl_array_update_pos(spl_array_object* intern) /* {{{ */
{
	Bucket *pos = intern->pos;
	if (pos != NULL) {
		intern->pos_h = pos->h;
	}
} /* }}} */

static void spl_array_set_pos(spl_array_object* intern, HashPosition pos) /* {{{ */
{
	intern->pos = pos;
	spl_array_update_pos(intern);
} /* }}} */

SPL_API int spl_hash_verify_pos_ex(spl_array_object * intern, HashTable * ht TSRMLS_DC) /* {{{ */
{
	Bucket *p;

/*	IS_CONSISTENT(ht);*/

/*	HASH_PROTECT_RECURSION(ht);*/
	p = ht->arBuckets[intern->pos_h & ht->nTableMask];
	while (p != NULL) {
		if (p == intern->pos) {
			return SUCCESS;
		}
		p = p->pNext;
	}
/*	HASH_UNPROTECT_RECURSION(ht); */
	spl_array_rewind(intern TSRMLS_CC);
	return FAILURE;

} /* }}} */

SPL_API int spl_hash_verify_pos(spl_array_object * intern TSRMLS_DC) /* {{{ */
{
	HashTable *ht = spl_array_get_hash_table(intern, 0 TSRMLS_CC);
	return spl_hash_verify_pos_ex(intern, ht TSRMLS_CC);
}
/* }}} */

/* {{{ spl_array_object_free_storage */
static void spl_array_object_free_storage(void *object TSRMLS_DC)
{
	spl_array_object *intern = (spl_array_object *)object;

	zend_object_std_dtor(&intern->std TSRMLS_CC);

	zval_ptr_dtor(&intern->array);
	zval_ptr_dtor(&intern->retval);

	if (intern->debug_info != NULL) {
		zend_hash_destroy(intern->debug_info);
		efree(intern->debug_info);
	}

	efree(object);
}
/* }}} */

zend_object_iterator *spl_array_get_iterator(zend_class_entry *ce, zval *object, int by_ref TSRMLS_DC);

/* {{{ spl_array_object_new_ex */
static zend_object_value spl_array_object_new_ex(zend_class_entry *class_type, spl_array_object **obj, zval *orig, int clone_orig TSRMLS_DC)
{
	zend_object_value retval = {0};
	spl_array_object *intern;
	zval *tmp;
	zend_class_entry * parent = class_type;
	int inherited = 0;

	intern = emalloc(sizeof(spl_array_object));
	memset(intern, 0, sizeof(spl_array_object));
	*obj = intern;
	ALLOC_INIT_ZVAL(intern->retval);

	zend_object_std_init(&intern->std, class_type TSRMLS_CC);
	object_properties_init(&intern->std, class_type);

	intern->ar_flags = 0;
	intern->debug_info       = NULL;
	intern->ce_get_iterator = spl_ce_ArrayIterator;
	if (orig) {
		spl_array_object *other = (spl_array_object*)zend_object_store_get_object(orig TSRMLS_CC);

		intern->ar_flags &= ~ SPL_ARRAY_CLONE_MASK;
		intern->ar_flags |= (other->ar_flags & SPL_ARRAY_CLONE_MASK);
		intern->ce_get_iterator = other->ce_get_iterator;
		if (clone_orig) {
			intern->array = other->array;
			if (Z_OBJ_HT_P(orig) == &spl_handler_ArrayObject) {
				MAKE_STD_ZVAL(intern->array);
				array_init(intern->array);
				zend_hash_copy(HASH_OF(intern->array), HASH_OF(other->array), (copy_ctor_func_t) zval_add_ref, &tmp, sizeof(zval*));
			}
			if (Z_OBJ_HT_P(orig) == &spl_handler_ArrayIterator) {
				Z_ADDREF_P(other->array);
			}
		} else {
			intern->array = orig;
			Z_ADDREF_P(intern->array);
			intern->ar_flags |= SPL_ARRAY_IS_REF | SPL_ARRAY_USE_OTHER;
		}
	} else {
		MAKE_STD_ZVAL(intern->array);
		array_init(intern->array);
		intern->ar_flags &= ~SPL_ARRAY_IS_REF;
	}

	retval.handle = zend_objects_store_put(intern, (zend_objects_store_dtor_t)zend_objects_destroy_object, (zend_objects_free_object_storage_t) spl_array_object_free_storage, NULL TSRMLS_CC);
	while (parent) {
		if (parent == spl_ce_ArrayIterator || parent == spl_ce_RecursiveArrayIterator) {
			retval.handlers = &spl_handler_ArrayIterator;
			class_type->get_iterator = spl_array_get_iterator;
			break;
		} else if (parent == spl_ce_ArrayObject) {
			retval.handlers = &spl_handler_ArrayObject;
			break;
		}
		parent = parent->parent;
		inherited = 1;
	}
	if (!parent) { /* this must never happen */
		php_error_docref(NULL TSRMLS_CC, E_COMPILE_ERROR, "Internal compiler error, Class is not child of ArrayObject or ArrayIterator");
	}
	if (inherited) {
		zend_hash_find(&class_type->function_table, "offsetget",    sizeof("offsetget"),    (void **) &intern->fptr_offset_get);
		if (intern->fptr_offset_get->common.scope == parent) {
			intern->fptr_offset_get = NULL;
		}
		zend_hash_find(&class_type->function_table, "offsetset",    sizeof("offsetset"),    (void **) &intern->fptr_offset_set);
		if (intern->fptr_offset_set->common.scope == parent) {
			intern->fptr_offset_set = NULL;
		}
		zend_hash_find(&class_type->function_table, "offsetexists", sizeof("offsetexists"), (void **) &intern->fptr_offset_has);
		if (intern->fptr_offset_has->common.scope == parent) {
			intern->fptr_offset_has = NULL;
		}
		zend_hash_find(&class_type->function_table, "offsetunset",  sizeof("offsetunset"),  (void **) &intern->fptr_offset_del);
		if (intern->fptr_offset_del->common.scope == parent) {
			intern->fptr_offset_del = NULL;
		}
		zend_hash_find(&class_type->function_table, "count",        sizeof("count"),        (void **) &intern->fptr_count);
		if (intern->fptr_count->common.scope == parent) {
			intern->fptr_count = NULL;
		}
	}
	/* Cache iterator functions if ArrayIterator or derived. Check current's */
	/* cache since only current is always required */
	if (retval.handlers == &spl_handler_ArrayIterator) {
		if (!class_type->iterator_funcs.zf_current) {
			zend_hash_find(&class_type->function_table, "rewind",  sizeof("rewind"),  (void **) &class_type->iterator_funcs.zf_rewind);
			zend_hash_find(&class_type->function_table, "valid",   sizeof("valid"),   (void **) &class_type->iterator_funcs.zf_valid);
			zend_hash_find(&class_type->function_table, "key",     sizeof("key"),     (void **) &class_type->iterator_funcs.zf_key);
			zend_hash_find(&class_type->function_table, "current", sizeof("current"), (void **) &class_type->iterator_funcs.zf_current);
			zend_hash_find(&class_type->function_table, "next",    sizeof("next"),    (void **) &class_type->iterator_funcs.zf_next);
		}
		if (inherited) {
			if (class_type->iterator_funcs.zf_rewind->common.scope  != parent) intern->ar_flags |= SPL_ARRAY_OVERLOADED_REWIND;
			if (class_type->iterator_funcs.zf_valid->common.scope   != parent) intern->ar_flags |= SPL_ARRAY_OVERLOADED_VALID;
			if (class_type->iterator_funcs.zf_key->common.scope     != parent) intern->ar_flags |= SPL_ARRAY_OVERLOADED_KEY;
			if (class_type->iterator_funcs.zf_current->common.scope != parent) intern->ar_flags |= SPL_ARRAY_OVERLOADED_CURRENT;
			if (class_type->iterator_funcs.zf_next->common.scope    != parent) intern->ar_flags |= SPL_ARRAY_OVERLOADED_NEXT;
		}
	}

	spl_array_rewind(intern TSRMLS_CC);
	return retval;
}
/* }}} */

/* {{{ spl_array_object_new */
static zend_object_value spl_array_object_new(zend_class_entry *class_type TSRMLS_DC)
{
	spl_array_object *tmp;
	return spl_array_object_new_ex(class_type, &tmp, NULL, 0 TSRMLS_CC);
}
/* }}} */

/* {{{ spl_array_object_clone */
static zend_object_value spl_array_object_clone(zval *zobject TSRMLS_DC)
{
	zend_object_value new_obj_val;
	zend_object *old_object;
	zend_object *new_object;
	zend_object_handle handle = Z_OBJ_HANDLE_P(zobject);
	spl_array_object *intern;

	old_object = zend_objects_get_address(zobject TSRMLS_CC);
	new_obj_val = spl_array_object_new_ex(old_object->ce, &intern, zobject, 1 TSRMLS_CC);
	new_object = &intern->std;

	zend_objects_clone_members(new_object, new_obj_val, old_object, handle TSRMLS_CC);

	return new_obj_val;
}
/* }}} */

static zval **spl_array_get_dimension_ptr_ptr(int check_inherited, zval *object, zval *offset, int type TSRMLS_DC) /* {{{ */
{
	spl_array_object *intern = (spl_array_object*)zend_object_store_get_object(object TSRMLS_CC);
	zval **retval;
	php_int_t index;
	HashTable *ht = spl_array_get_hash_table(intern, 0 TSRMLS_CC);

	if (!offset) {
		return &EG(uninitialized_zval_ptr);
	}

	if ((type == BP_VAR_W || type == BP_VAR_RW) && (ht->nApplyCount > 0)) {
		zend_error(E_WARNING, "Modification of ArrayObject during sorting is prohibited");
		return &EG(error_zval_ptr);;
	}

	switch(Z_TYPE_P(offset)) {
	case IS_NULL:
		Z_STRVAL_P(offset) = "";
		Z_STRSIZE_P(offset) = 0;
	case IS_STRING:
		if (zend_symtable_find(ht, Z_STRVAL_P(offset), Z_STRSIZE_P(offset)+1, (void **) &retval) == FAILURE) {
			switch (type) {
				case BP_VAR_R:
					zend_error(E_NOTICE, "Undefined index: %s", Z_STRVAL_P(offset));
				case BP_VAR_UNSET:
				case BP_VAR_IS:
					retval = &EG(uninitialized_zval_ptr);
					break;
				case BP_VAR_RW:
					zend_error(E_NOTICE,"Undefined index: %s", Z_STRVAL_P(offset));
				case BP_VAR_W: {
				    zval *value;
				    ALLOC_INIT_ZVAL(value);
				    zend_symtable_update(ht, Z_STRVAL_P(offset), Z_STRSIZE_P(offset)+1, (void**)&value, sizeof(void*), (void **)&retval);
				}
			}
		}
		return retval;
	case IS_RESOURCE:
		zend_error(E_STRICT, "Resource ID#%pd used as offset, casting to integer (%pd)", Z_IVAL_P(offset), Z_IVAL_P(offset));
	case IS_DOUBLE:
	case IS_BOOL:
	case IS_INT:
		if (offset->type == IS_DOUBLE) {
			index = (php_int_t)Z_DVAL_P(offset);
		} else {
			index = Z_IVAL_P(offset);
		}
		if (zend_hash_index_find(ht, index, (void **) &retval) == FAILURE) {
			switch (type) {
				case BP_VAR_R:
					zend_error(E_NOTICE, "Undefined offset: %pd", index);
				case BP_VAR_UNSET:
				case BP_VAR_IS:
					retval = &EG(uninitialized_zval_ptr);
					break;
				case BP_VAR_RW:
					zend_error(E_NOTICE, "Undefined offset: %pd", index);
				case BP_VAR_W: {
				    zval *value;
				    ALLOC_INIT_ZVAL(value);
					zend_hash_index_update(ht, index, (void**)&value, sizeof(void*), (void **)&retval);
			   }
			}
		}
		return retval;
	default:
		zend_error(E_WARNING, "Illegal offset type");
		return (type == BP_VAR_W || type == BP_VAR_RW) ?
			&EG(error_zval_ptr) : &EG(uninitialized_zval_ptr);
	}
} /* }}} */

static zval *spl_array_read_dimension_ex(int check_inherited, zval *object, zval *offset, int type TSRMLS_DC) /* {{{ */
{
	zval **ret;

	if (check_inherited) {
		spl_array_object *intern = (spl_array_object*)zend_object_store_get_object(object TSRMLS_CC);
		if (intern->fptr_offset_get) {
			zval *rv;
			if (!offset) {
				ALLOC_INIT_ZVAL(offset);
			} else {
				SEPARATE_ARG_IF_REF(offset);
			}
			zend_call_method_with_1_params(&object, Z_OBJCE_P(object), &intern->fptr_offset_get, "offsetGet", &rv, offset);
			zval_ptr_dtor(&offset);
			if (rv) {
				zval_ptr_dtor(&intern->retval);
				MAKE_STD_ZVAL(intern->retval);
				ZVAL_ZVAL(intern->retval, rv, 1, 1);
				return intern->retval;
			}
			return EG(uninitialized_zval_ptr);
		}
	}
	ret = spl_array_get_dimension_ptr_ptr(check_inherited, object, offset, type TSRMLS_CC);

	/* When in a write context,
	 * ZE has to be fooled into thinking this is in a reference set
	 * by separating (if necessary) and returning as an is_ref=1 zval (even if refcount == 1) */
	if ((type == BP_VAR_W || type == BP_VAR_RW || type == BP_VAR_UNSET) && !Z_ISREF_PP(ret)) {
		if (Z_REFCOUNT_PP(ret) > 1) {
			zval *newval;

			/* Separate */
			MAKE_STD_ZVAL(newval);
			*newval = **ret;
			zval_copy_ctor(newval);
			Z_SET_REFCOUNT_P(newval, 1);

			/* Replace */
			Z_DELREF_PP(ret);
			*ret = newval;
		}

		Z_SET_ISREF_PP(ret);
	}

	return *ret;
} /* }}} */

static zval *spl_array_read_dimension(zval *object, zval *offset, int type TSRMLS_DC) /* {{{ */
{
	return spl_array_read_dimension_ex(1, object, offset, type TSRMLS_CC);
} /* }}} */

static void spl_array_write_dimension_ex(int check_inherited, zval *object, zval *offset, zval *value TSRMLS_DC) /* {{{ */
{
	spl_array_object *intern = (spl_array_object*)zend_object_store_get_object(object TSRMLS_CC);
	php_int_t index;
	HashTable *ht;

	if (check_inherited && intern->fptr_offset_set) {
		if (!offset) {
			ALLOC_INIT_ZVAL(offset);
		} else {
			SEPARATE_ARG_IF_REF(offset);
		}
		zend_call_method_with_2_params(&object, Z_OBJCE_P(object), &intern->fptr_offset_set, "offsetSet", NULL, offset, value);
		zval_ptr_dtor(&offset);
		return;
	}

	if (!offset) {
		ht = spl_array_get_hash_table(intern, 0 TSRMLS_CC);
		if (ht->nApplyCount > 0) {
			zend_error(E_WARNING, "Modification of ArrayObject during sorting is prohibited");
			return;
		}
		Z_ADDREF_P(value);
		zend_hash_next_index_insert(ht, (void**)&value, sizeof(void*), NULL);
		return;
	}
	switch(Z_TYPE_P(offset)) {
	case IS_STRING:
		ht = spl_array_get_hash_table(intern, 0 TSRMLS_CC);
		if (ht->nApplyCount > 0) {
			zend_error(E_WARNING, "Modification of ArrayObject during sorting is prohibited");
			return;
		}
		Z_ADDREF_P(value);
		zend_symtable_update(ht, Z_STRVAL_P(offset), Z_STRSIZE_P(offset)+1, (void**)&value, sizeof(void*), NULL);
		return;
	case IS_DOUBLE:
	case IS_RESOURCE:
	case IS_BOOL:
	case IS_INT:
		ht = spl_array_get_hash_table(intern, 0 TSRMLS_CC);
		if (ht->nApplyCount > 0) {
			zend_error(E_WARNING, "Modification of ArrayObject during sorting is prohibited");
			return;
		}
		if (offset->type == IS_DOUBLE) {
			index = (php_int_t)Z_DVAL_P(offset);
		} else {
			index = Z_IVAL_P(offset);
		}
		Z_ADDREF_P(value);
		zend_hash_index_update(ht, index, (void**)&value, sizeof(void*), NULL);
		return;
	case IS_NULL:
		ht = spl_array_get_hash_table(intern, 0 TSRMLS_CC);
		if (ht->nApplyCount > 0) {
			zend_error(E_WARNING, "Modification of ArrayObject during sorting is prohibited");
			return;
		}
		Z_ADDREF_P(value);
		zend_hash_next_index_insert(ht, (void**)&value, sizeof(void*), NULL);
		return;
	default:
		zend_error(E_WARNING, "Illegal offset type");
		return;
	}
} /* }}} */

static void spl_array_write_dimension(zval *object, zval *offset, zval *value TSRMLS_DC) /* {{{ */
{
	spl_array_write_dimension_ex(1, object, offset, value TSRMLS_CC);
} /* }}} */

static void spl_array_unset_dimension_ex(int check_inherited, zval *object, zval *offset TSRMLS_DC) /* {{{ */
{
	spl_array_object *intern = (spl_array_object*)zend_object_store_get_object(object TSRMLS_CC);
	php_int_t index;
	HashTable *ht;

	if (check_inherited && intern->fptr_offset_del) {
		SEPARATE_ARG_IF_REF(offset);
		zend_call_method_with_1_params(&object, Z_OBJCE_P(object), &intern->fptr_offset_del, "offsetUnset", NULL, offset);
		zval_ptr_dtor(&offset);
		return;
	}

	switch(Z_TYPE_P(offset)) {
	case IS_STRING:
		ht = spl_array_get_hash_table(intern, 0 TSRMLS_CC);
		if (ht->nApplyCount > 0) {
			zend_error(E_WARNING, "Modification of ArrayObject during sorting is prohibited");
			return;
		}
		if (ht == &EG(symbol_table)) {
			if (zend_delete_global_variable(Z_STRVAL_P(offset), Z_STRSIZE_P(offset) TSRMLS_CC)) {
				zend_error(E_NOTICE,"Undefined index: %s", Z_STRVAL_P(offset));
			}
		} else {
			if (zend_symtable_del(ht, Z_STRVAL_P(offset), Z_STRSIZE_P(offset)+1) == FAILURE) {
				zend_error(E_NOTICE,"Undefined index: %s", Z_STRVAL_P(offset));
			} else {
				spl_array_object *obj = intern;

				while (1) {
					if ((obj->ar_flags & SPL_ARRAY_IS_SELF) != 0) {
						break;
					} else if (Z_TYPE_P(obj->array) == IS_OBJECT) {
					    if ((obj->ar_flags & SPL_ARRAY_USE_OTHER) == 0) {
							obj = (spl_array_object*)zend_object_store_get_object(obj->array TSRMLS_CC);
					    	break;
						} else {
							obj = (spl_array_object*)zend_object_store_get_object(obj->array TSRMLS_CC);
					    }
					} else {
						obj = NULL;
						break;
					}
				}
				if (obj) {
					zend_property_info *property_info = zend_get_property_info(obj->std.ce, offset, 1 TSRMLS_CC);

					if (property_info &&
					    (property_info->flags & ZEND_ACC_STATIC) == 0 &&
					    property_info->offset >= 0) {
					    obj->std.properties_table[property_info->offset] = NULL;
					}
				}
			}
		}
		break;
	case IS_DOUBLE:
	case IS_RESOURCE:
	case IS_BOOL:
	case IS_INT:
		if (offset->type == IS_DOUBLE) {
			index = (php_int_t)Z_DVAL_P(offset);
		} else {
			index = Z_IVAL_P(offset);
		}
		ht = spl_array_get_hash_table(intern, 0 TSRMLS_CC);
		if (ht->nApplyCount > 0) {
			zend_error(E_WARNING, "Modification of ArrayObject during sorting is prohibited");
			return;
		}
		if (zend_hash_index_del(ht, index) == FAILURE) {
			zend_error(E_NOTICE,"Undefined offset: %pd", Z_IVAL_P(offset));
		}
		break;
	default:
		zend_error(E_WARNING, "Illegal offset type");
		return;
	}
	spl_hash_verify_pos(intern TSRMLS_CC); /* call rewind on FAILURE */
} /* }}} */

static void spl_array_unset_dimension(zval *object, zval *offset TSRMLS_DC) /* {{{ */
{
	spl_array_unset_dimension_ex(1, object, offset TSRMLS_CC);
} /* }}} */

static int spl_array_has_dimension_ex(int check_inherited, zval *object, zval *offset, int check_empty TSRMLS_DC) /* {{{ */
{
	spl_array_object *intern = (spl_array_object*)zend_object_store_get_object(object TSRMLS_CC);
	php_int_t index;
	zval *rv, *value = NULL, **tmp;

	if (check_inherited && intern->fptr_offset_has) {
		zval *offset_tmp = offset;
		SEPARATE_ARG_IF_REF(offset_tmp);
		zend_call_method_with_1_params(&object, Z_OBJCE_P(object), &intern->fptr_offset_has, "offsetExists", &rv, offset_tmp);
		zval_ptr_dtor(&offset_tmp);

		if (rv && zend_is_true(rv TSRMLS_CC)) {
			zval_ptr_dtor(&rv);
			if (check_empty != 1) {
				return 1;
			} else if (intern->fptr_offset_get) {
				value = spl_array_read_dimension_ex(1, object, offset, BP_VAR_R TSRMLS_CC);
			}
		} else {
			if (rv) {
				zval_ptr_dtor(&rv);
			}
			return 0;
		}
	}

	if (!value) {
		HashTable *ht = spl_array_get_hash_table(intern, 0 TSRMLS_CC);

		switch(Z_TYPE_P(offset)) {
			case IS_STRING: 
				if (zend_symtable_find(ht, Z_STRVAL_P(offset), Z_STRSIZE_P(offset)+1, (void **) &tmp) != FAILURE) {
					if (check_empty == 2) {
						return 1;
					}
				} else {
					return 0;
				}
				break;

			case IS_DOUBLE:
			case IS_RESOURCE:
			case IS_BOOL: 
			case IS_INT:
				if (offset->type == IS_DOUBLE) {
					index = (php_int_t)Z_DVAL_P(offset);
				} else {
					index = Z_IVAL_P(offset);
				}
				if (zend_hash_index_find(ht, index, (void **)&tmp) != FAILURE) {
					if (check_empty == 2) {
						return 1;
					}
				} else {
					return 0;
				}
				break;

			default:
				zend_error(E_WARNING, "Illegal offset type");
				return 0;
		}

		if (check_empty && check_inherited && intern->fptr_offset_get) {
			value = spl_array_read_dimension_ex(1, object, offset, BP_VAR_R TSRMLS_CC);
		} else {
			value = *tmp;
		}
	}

<<<<<<< HEAD
	switch (check_empty) {
		case 0:
			return Z_TYPE_P(value) != IS_NULL;
		case 2:
			return 1;
		case 1:
			return zend_is_true(value TSRMLS_CC);
	}

	return 0;
=======
	return check_empty ? zend_is_true(value) : Z_TYPE_P(value) != IS_NULL;
>>>>>>> 317e8058
} /* }}} */

static int spl_array_has_dimension(zval *object, zval *offset, int check_empty TSRMLS_DC) /* {{{ */
{
	return spl_array_has_dimension_ex(1, object, offset, check_empty TSRMLS_CC);
} /* }}} */

/* {{{ spl_array_object_verify_pos_ex */
static inline int spl_array_object_verify_pos_ex(spl_array_object *object, HashTable *ht, const char *msg_prefix TSRMLS_DC)
{
	if (!ht) {
		php_error_docref(NULL TSRMLS_CC, E_NOTICE, "%sArray was modified outside object and is no longer an array", msg_prefix);
		return FAILURE;
	}

	if (object->pos && (object->ar_flags & SPL_ARRAY_IS_REF) && spl_hash_verify_pos_ex(object, ht TSRMLS_CC) == FAILURE) {
		php_error_docref(NULL TSRMLS_CC, E_NOTICE, "%sArray was modified outside object and internal position is no longer valid", msg_prefix);
		return FAILURE;
	}

	return SUCCESS;
} /* }}} */

/* {{{ spl_array_object_verify_pos */
static inline int spl_array_object_verify_pos(spl_array_object *object, HashTable *ht TSRMLS_DC)
{
	return spl_array_object_verify_pos_ex(object, ht, "" TSRMLS_CC);
} /* }}} */

/* {{{ proto bool ArrayObject::offsetExists(mixed $index)
       proto bool ArrayIterator::offsetExists(mixed $index)
   Returns whether the requested $index exists. */
SPL_METHOD(Array, offsetExists)
{
	zval *index;
	if (zend_parse_parameters(ZEND_NUM_ARGS() TSRMLS_CC, "z", &index) == FAILURE) {
		return;
	}
	RETURN_BOOL(spl_array_has_dimension_ex(0, getThis(), index, 2 TSRMLS_CC));
} /* }}} */

/* {{{ proto mixed ArrayObject::offsetGet(mixed $index)
       proto mixed ArrayIterator::offsetGet(mixed $index)
   Returns the value at the specified $index. */
SPL_METHOD(Array, offsetGet)
{
	zval *index, *value;
	if (zend_parse_parameters(ZEND_NUM_ARGS() TSRMLS_CC, "z", &index) == FAILURE) {
		return;
	}
	value = spl_array_read_dimension_ex(0, getThis(), index, BP_VAR_R TSRMLS_CC);
	RETURN_ZVAL(value, 1, 0);
} /* }}} */

/* {{{ proto void ArrayObject::offsetSet(mixed $index, mixed $newval)
       proto void ArrayIterator::offsetSet(mixed $index, mixed $newval)
   Sets the value at the specified $index to $newval. */
SPL_METHOD(Array, offsetSet)
{
	zval *index, *value;
	if (zend_parse_parameters(ZEND_NUM_ARGS() TSRMLS_CC, "zz", &index, &value) == FAILURE) {
		return;
	}
	spl_array_write_dimension_ex(0, getThis(), index, value TSRMLS_CC);
} /* }}} */

void spl_array_iterator_append(zval *object, zval *append_value TSRMLS_DC) /* {{{ */
{
	spl_array_object *intern = (spl_array_object*)zend_object_store_get_object(object TSRMLS_CC);
	HashTable *aht = spl_array_get_hash_table(intern, 0 TSRMLS_CC);

	if (!aht) {
		php_error_docref(NULL TSRMLS_CC, E_NOTICE, "Array was modified outside object and is no longer an array");
		return;
	}

	if (Z_TYPE_P(intern->array) == IS_OBJECT) {
		php_error_docref(NULL TSRMLS_CC, E_RECOVERABLE_ERROR, "Cannot append properties to objects, use %s::offsetSet() instead", Z_OBJCE_P(object)->name);
		return;
	}

	spl_array_write_dimension(object, NULL, append_value TSRMLS_CC);
	if (!intern->pos) {
		spl_array_set_pos(intern, aht->pListTail);
	}
} /* }}} */

/* {{{ proto void ArrayObject::append(mixed $newval)
       proto void ArrayIterator::append(mixed $newval)
   Appends the value (cannot be called for objects). */
SPL_METHOD(Array, append)
{
	zval *value;

	if (zend_parse_parameters(ZEND_NUM_ARGS() TSRMLS_CC, "z", &value) == FAILURE) {
		return;
	}
	spl_array_iterator_append(getThis(), value TSRMLS_CC);
} /* }}} */

/* {{{ proto void ArrayObject::offsetUnset(mixed $index)
       proto void ArrayIterator::offsetUnset(mixed $index)
   Unsets the value at the specified $index. */
SPL_METHOD(Array, offsetUnset)
{
	zval *index;
	if (zend_parse_parameters(ZEND_NUM_ARGS() TSRMLS_CC, "z", &index) == FAILURE) {
		return;
	}
	spl_array_unset_dimension_ex(0, getThis(), index TSRMLS_CC);
} /* }}} */

/* {{{ proto array ArrayObject::getArrayCopy()
      proto array ArrayIterator::getArrayCopy()
   Return a copy of the contained array */
SPL_METHOD(Array, getArrayCopy)
{
	zval *object = getThis(), *tmp;
	spl_array_object *intern = (spl_array_object*)zend_object_store_get_object(object TSRMLS_CC);

    array_init(return_value);
	zend_hash_copy(HASH_OF(return_value), spl_array_get_hash_table(intern, 0 TSRMLS_CC), (copy_ctor_func_t) zval_add_ref, &tmp, sizeof(zval*));
} /* }}} */

static HashTable *spl_array_get_properties(zval *object TSRMLS_DC) /* {{{ */
{
	spl_array_object *intern = (spl_array_object*)zend_object_store_get_object(object TSRMLS_CC);
	HashTable *result;

	if (intern->nApplyCount > 1) {
		php_error_docref(NULL TSRMLS_CC, E_ERROR, "Nesting level too deep - recursive dependency?");
	}

	intern->nApplyCount++;
	result = spl_array_get_hash_table(intern, 1 TSRMLS_CC);
	intern->nApplyCount--;
	return result;
} /* }}} */

static HashTable* spl_array_get_debug_info(zval *obj, int *is_temp TSRMLS_DC) /* {{{ */
{
	spl_array_object *intern = (spl_array_object*)zend_object_store_get_object(obj TSRMLS_CC);
	zval *tmp, *storage;
	php_size_t name_len;
	char *zname;
	zend_class_entry *base;

	*is_temp = 0;

	if (!intern->std.properties) {
		rebuild_object_properties(&intern->std);
	}

	if (HASH_OF(intern->array) == intern->std.properties) {
		return intern->std.properties;
	} else {
		if (intern->debug_info == NULL) {
			ALLOC_HASHTABLE(intern->debug_info);
			ZEND_INIT_SYMTABLE_EX(intern->debug_info, zend_hash_num_elements(intern->std.properties) + 1, 0);
		}

		if (intern->debug_info->nApplyCount == 0) {
			zend_hash_clean(intern->debug_info);
			zend_hash_copy(intern->debug_info, intern->std.properties, (copy_ctor_func_t) zval_add_ref, (void *) &tmp, sizeof(zval *));

			storage = intern->array;
			zval_add_ref(&storage);

			base = (Z_OBJ_HT_P(obj) == &spl_handler_ArrayIterator) ? spl_ce_ArrayIterator : spl_ce_ArrayObject;
			zname = spl_gen_private_prop_name(base, "storage", sizeof("storage")-1, &name_len TSRMLS_CC);
			zend_symtable_update(intern->debug_info, zname, name_len+1, &storage, sizeof(zval *), NULL);
			efree(zname);
		}

		return intern->debug_info;
	}
}
/* }}} */

static zval *spl_array_read_property(zval *object, zval *member, int type, const zend_literal *key TSRMLS_DC) /* {{{ */
{
	spl_array_object *intern = (spl_array_object*)zend_object_store_get_object(object TSRMLS_CC);

	if ((intern->ar_flags & SPL_ARRAY_ARRAY_AS_PROPS) != 0
	&& !std_object_handlers.has_property(object, member, 2, key TSRMLS_CC)) {
		return spl_array_read_dimension(object, member, type TSRMLS_CC);
	}
	return std_object_handlers.read_property(object, member, type, key TSRMLS_CC);
} /* }}} */

static void spl_array_write_property(zval *object, zval *member, zval *value, const zend_literal *key TSRMLS_DC) /* {{{ */
{
	spl_array_object *intern = (spl_array_object*)zend_object_store_get_object(object TSRMLS_CC);

	if ((intern->ar_flags & SPL_ARRAY_ARRAY_AS_PROPS) != 0
	&& !std_object_handlers.has_property(object, member, 2, key TSRMLS_CC)) {
		spl_array_write_dimension(object, member, value TSRMLS_CC);
		return;
	}
	std_object_handlers.write_property(object, member, value, key TSRMLS_CC);
} /* }}} */

static zval **spl_array_get_property_ptr_ptr(zval *object, zval *member, int type, const zend_literal *key TSRMLS_DC) /* {{{ */
{
	spl_array_object *intern = (spl_array_object*)zend_object_store_get_object(object TSRMLS_CC);

	if ((intern->ar_flags & SPL_ARRAY_ARRAY_AS_PROPS) != 0
	&& !std_object_handlers.has_property(object, member, 2, key TSRMLS_CC)) {
		return spl_array_get_dimension_ptr_ptr(1, object, member, type TSRMLS_CC);
	}
	return std_object_handlers.get_property_ptr_ptr(object, member, type, key TSRMLS_CC);
} /* }}} */

static int spl_array_has_property(zval *object, zval *member, int has_set_exists, const zend_literal *key TSRMLS_DC) /* {{{ */
{
	spl_array_object *intern = (spl_array_object*)zend_object_store_get_object(object TSRMLS_CC);

	if ((intern->ar_flags & SPL_ARRAY_ARRAY_AS_PROPS) != 0
	&& !std_object_handlers.has_property(object, member, 2, key TSRMLS_CC)) {
		return spl_array_has_dimension(object, member, has_set_exists TSRMLS_CC);
	}
	return std_object_handlers.has_property(object, member, has_set_exists, key TSRMLS_CC);
} /* }}} */

static void spl_array_unset_property(zval *object, zval *member, const zend_literal *key TSRMLS_DC) /* {{{ */
{
	spl_array_object *intern = (spl_array_object*)zend_object_store_get_object(object TSRMLS_CC);

	if ((intern->ar_flags & SPL_ARRAY_ARRAY_AS_PROPS) != 0
	&& !std_object_handlers.has_property(object, member, 2, key TSRMLS_CC)) {
		spl_array_unset_dimension(object, member TSRMLS_CC);
		spl_array_rewind(intern TSRMLS_CC); /* because deletion might invalidate position */
		return;
	}
	std_object_handlers.unset_property(object, member, key TSRMLS_CC);
} /* }}} */

static int spl_array_compare_objects(zval *o1, zval *o2 TSRMLS_DC) /* {{{ */
{
	HashTable			*ht1,
						*ht2;
	spl_array_object	*intern1,
						*intern2;
	int					result	= 0;
	zval				temp_zv;

	intern1	= (spl_array_object*)zend_object_store_get_object(o1 TSRMLS_CC);
	intern2	= (spl_array_object*)zend_object_store_get_object(o2 TSRMLS_CC);
	ht1		= spl_array_get_hash_table(intern1, 0 TSRMLS_CC);
	ht2		= spl_array_get_hash_table(intern2, 0 TSRMLS_CC);

	zend_compare_symbol_tables(&temp_zv, ht1, ht2 TSRMLS_CC);
	result = (int)Z_IVAL(temp_zv);
	/* if we just compared std.properties, don't do it again */
	if (result == 0 &&
			!(ht1 == intern1->std.properties && ht2 == intern2->std.properties)) {
		result = std_object_handlers.compare_objects(o1, o2 TSRMLS_CC);
	}
	return result;
} /* }}} */

static int spl_array_skip_protected(spl_array_object *intern, HashTable *aht TSRMLS_DC) /* {{{ */
{
	char *string_key;
	php_size_t string_length;
	zend_uint_t num_key;

	if (Z_TYPE_P(intern->array) == IS_OBJECT) {
		do {
			if (zend_hash_get_current_key_ex(aht, &string_key, &string_length, &num_key, 0, &intern->pos) == HASH_KEY_IS_STRING) {
				if (!string_length || string_key[0]) {
					return SUCCESS;
				}
			} else {
				return SUCCESS;
			}
			if (zend_hash_has_more_elements_ex(aht, &intern->pos) != SUCCESS) {
				return FAILURE;
			}
			zend_hash_move_forward_ex(aht, &intern->pos);
			spl_array_update_pos(intern);
		} while (1);
	}
	return FAILURE;
} /* }}} */

static int spl_array_next_no_verify(spl_array_object *intern, HashTable *aht TSRMLS_DC) /* {{{ */
{
	zend_hash_move_forward_ex(aht, &intern->pos);
	spl_array_update_pos(intern);
	if (Z_TYPE_P(intern->array) == IS_OBJECT) {
		return spl_array_skip_protected(intern, aht TSRMLS_CC);
	} else {
		return zend_hash_has_more_elements_ex(aht, &intern->pos);
	}
} /* }}} */

static int spl_array_next_ex(spl_array_object *intern, HashTable *aht TSRMLS_DC) /* {{{ */
{
	if ((intern->ar_flags & SPL_ARRAY_IS_REF) && spl_hash_verify_pos_ex(intern, aht TSRMLS_CC) == FAILURE) {
		php_error_docref(NULL TSRMLS_CC, E_NOTICE, "Array was modified outside object and internal position is no longer valid");
		return FAILURE;
	}

	return spl_array_next_no_verify(intern, aht TSRMLS_CC);
} /* }}} */

static int spl_array_next(spl_array_object *intern TSRMLS_DC) /* {{{ */
{
	HashTable *aht = spl_array_get_hash_table(intern, 0 TSRMLS_CC);

	return spl_array_next_ex(intern, aht TSRMLS_CC);

} /* }}} */

/* define an overloaded iterator structure */
typedef struct {
	zend_user_iterator    intern;
	spl_array_object      *object;
} spl_array_it;

static void spl_array_it_dtor(zend_object_iterator *iter TSRMLS_DC) /* {{{ */
{
	spl_array_it *iterator = (spl_array_it *)iter;

	zend_user_it_invalidate_current(iter TSRMLS_CC);
	zval_ptr_dtor((zval**)&iterator->intern.it.data);

	efree(iterator);
}
/* }}} */

static int spl_array_it_valid(zend_object_iterator *iter TSRMLS_DC) /* {{{ */
{
	spl_array_it       *iterator = (spl_array_it *)iter;
	spl_array_object   *object   = iterator->object;
	HashTable          *aht      = spl_array_get_hash_table(object, 0 TSRMLS_CC);

	if (object->ar_flags & SPL_ARRAY_OVERLOADED_VALID) {
		return zend_user_it_valid(iter TSRMLS_CC);
	} else {
		if (spl_array_object_verify_pos_ex(object, aht, "ArrayIterator::valid(): " TSRMLS_CC) == FAILURE) {
			return FAILURE;
		}

		return zend_hash_has_more_elements_ex(aht, &object->pos);
	}
}
/* }}} */

static void spl_array_it_get_current_data(zend_object_iterator *iter, zval ***data TSRMLS_DC) /* {{{ */
{
	spl_array_it       *iterator = (spl_array_it *)iter;
	spl_array_object   *object   = iterator->object;
	HashTable          *aht      = spl_array_get_hash_table(object, 0 TSRMLS_CC);

	if (object->ar_flags & SPL_ARRAY_OVERLOADED_CURRENT) {
		zend_user_it_get_current_data(iter, data TSRMLS_CC);
	} else {
		if (zend_hash_get_current_data_ex(aht, (void**)data, &object->pos) == FAILURE) {
			*data = NULL;
		}
	}
}
/* }}} */

static void spl_array_it_get_current_key(zend_object_iterator *iter, zval *key TSRMLS_DC) /* {{{ */
{
	spl_array_it       *iterator = (spl_array_it *)iter;
	spl_array_object   *object   = iterator->object;
	HashTable          *aht      = spl_array_get_hash_table(object, 0 TSRMLS_CC);

	if (object->ar_flags & SPL_ARRAY_OVERLOADED_KEY) {
		zend_user_it_get_current_key(iter, key TSRMLS_CC);
	} else {
		if (spl_array_object_verify_pos_ex(object, aht, "ArrayIterator::current(): " TSRMLS_CC) == FAILURE) {
			ZVAL_NULL(key);
		} else {
			zend_hash_get_current_key_zval_ex(aht, key, &object->pos);
		}
	}
}
/* }}} */

static void spl_array_it_move_forward(zend_object_iterator *iter TSRMLS_DC) /* {{{ */
{
	spl_array_it       *iterator = (spl_array_it *)iter;
	spl_array_object   *object   = iterator->object;
	HashTable          *aht      = spl_array_get_hash_table(object, 0 TSRMLS_CC);

	if (object->ar_flags & SPL_ARRAY_OVERLOADED_NEXT) {
		zend_user_it_move_forward(iter TSRMLS_CC);
	} else {
		zend_user_it_invalidate_current(iter TSRMLS_CC);
		if (!aht) {
			php_error_docref(NULL TSRMLS_CC, E_NOTICE, "ArrayIterator::current(): Array was modified outside object and is no longer an array");
			return;
		}

		if ((object->ar_flags & SPL_ARRAY_IS_REF) && spl_hash_verify_pos_ex(object, aht TSRMLS_CC) == FAILURE) {
			php_error_docref(NULL TSRMLS_CC, E_NOTICE, "ArrayIterator::next(): Array was modified outside object and internal position is no longer valid");
		} else {
			spl_array_next_no_verify(object, aht TSRMLS_CC);
		}
	}
}
/* }}} */

static void spl_array_rewind_ex(spl_array_object *intern, HashTable *aht TSRMLS_DC) /* {{{ */
{

	zend_hash_internal_pointer_reset_ex(aht, &intern->pos);
	spl_array_update_pos(intern);
	spl_array_skip_protected(intern, aht TSRMLS_CC);

} /* }}} */

static void spl_array_rewind(spl_array_object *intern TSRMLS_DC) /* {{{ */
{
	HashTable          *aht      = spl_array_get_hash_table(intern, 0 TSRMLS_CC);

	if (!aht) {
		php_error_docref(NULL TSRMLS_CC, E_NOTICE, "ArrayIterator::rewind(): Array was modified outside object and is no longer an array");
		return;
	}

	spl_array_rewind_ex(intern, aht TSRMLS_CC);
}
/* }}} */

static void spl_array_it_rewind(zend_object_iterator *iter TSRMLS_DC) /* {{{ */
{
	spl_array_it       *iterator = (spl_array_it *)iter;
	spl_array_object   *object   = iterator->object;

	if (object->ar_flags & SPL_ARRAY_OVERLOADED_REWIND) {
		zend_user_it_rewind(iter TSRMLS_CC);
	} else {
		zend_user_it_invalidate_current(iter TSRMLS_CC);
		spl_array_rewind(object TSRMLS_CC);
	}
}
/* }}} */

/* {{{ spl_array_set_array */
static void spl_array_set_array(zval *object, spl_array_object *intern, zval **array, php_int_t ar_flags, int just_array TSRMLS_DC) {

	if (Z_TYPE_PP(array) == IS_ARRAY) {
		SEPARATE_ZVAL_IF_NOT_REF(array);
	}

	if (Z_TYPE_PP(array) == IS_OBJECT && (Z_OBJ_HT_PP(array) == &spl_handler_ArrayObject || Z_OBJ_HT_PP(array) == &spl_handler_ArrayIterator)) {
		zval_ptr_dtor(&intern->array);
		if (just_array)	{
			spl_array_object *other = (spl_array_object*)zend_object_store_get_object(*array TSRMLS_CC);
			ar_flags = other->ar_flags & ~SPL_ARRAY_INT_MASK;
		}
		ar_flags |= SPL_ARRAY_USE_OTHER;
		intern->array = *array;
	} else {
		if (Z_TYPE_PP(array) != IS_OBJECT && Z_TYPE_PP(array) != IS_ARRAY) {
			zend_throw_exception(spl_ce_InvalidArgumentException, "Passed variable is not an array or object, using empty array instead", 0 TSRMLS_CC);
			return;
		}
		zval_ptr_dtor(&intern->array);
		intern->array = *array;
	}
	if (object == *array) {
		intern->ar_flags |= SPL_ARRAY_IS_SELF;
		intern->ar_flags &= ~SPL_ARRAY_USE_OTHER;
	} else {
		intern->ar_flags &= ~SPL_ARRAY_IS_SELF;
	}
	intern->ar_flags |= ar_flags;
	Z_ADDREF_P(intern->array);
	if (Z_TYPE_PP(array) == IS_OBJECT) {
		zend_object_get_properties_t handler = Z_OBJ_HANDLER_PP(array, get_properties);
		if ((handler != std_object_handlers.get_properties && handler != spl_array_get_properties)
		|| !spl_array_get_hash_table(intern, 0 TSRMLS_CC)) {
			zend_throw_exception_ex(spl_ce_InvalidArgumentException, 0 TSRMLS_CC, "Overloaded object of type %s is not compatible with %s", Z_OBJCE_PP(array)->name, intern->std.ce->name);
		}
	}

	spl_array_rewind(intern TSRMLS_CC);
}
/* }}} */

/* iterator handler table */
zend_object_iterator_funcs spl_array_it_funcs = {
	spl_array_it_dtor,
	spl_array_it_valid,
	spl_array_it_get_current_data,
	spl_array_it_get_current_key,
	spl_array_it_move_forward,
	spl_array_it_rewind
};

zend_object_iterator *spl_array_get_iterator(zend_class_entry *ce, zval *object, int by_ref TSRMLS_DC) /* {{{ */
{
	spl_array_it       *iterator;
	spl_array_object   *array_object = (spl_array_object*)zend_object_store_get_object(object TSRMLS_CC);

	if (by_ref && (array_object->ar_flags & SPL_ARRAY_OVERLOADED_CURRENT)) {
		zend_error(E_ERROR, "An iterator cannot be used with foreach by reference");
	}

	iterator     = emalloc(sizeof(spl_array_it));

	Z_ADDREF_P(object);
	iterator->intern.it.data = (void*)object;
	iterator->intern.it.funcs = &spl_array_it_funcs;
	iterator->intern.ce = ce;
	iterator->intern.value = NULL;
	iterator->object = array_object;

	return (zend_object_iterator*)iterator;
}
/* }}} */

/* {{{ proto void ArrayObject::__construct(array|object ar = array() [, int flags = 0 [, string iterator_class = "ArrayIterator"]])
       proto void ArrayIterator::__construct(array|object ar = array() [, int flags = 0])
   Constructs a new array iterator from a path. */
SPL_METHOD(Array, __construct)
{
	zval *object = getThis();
	spl_array_object *intern;
	zval **array;
	php_int_t ar_flags = 0;
	zend_class_entry *ce_get_iterator = spl_ce_Iterator;
	zend_error_handling error_handling;

	if (ZEND_NUM_ARGS() == 0) {
		return; /* nothing to do */
	}

	zend_replace_error_handling(EH_THROW, spl_ce_InvalidArgumentException, &error_handling TSRMLS_CC);

	intern = (spl_array_object*)zend_object_store_get_object(object TSRMLS_CC);

	if (zend_parse_parameters(ZEND_NUM_ARGS() TSRMLS_CC, "Z|iC", &array, &ar_flags, &ce_get_iterator) == FAILURE) {
		zend_restore_error_handling(&error_handling TSRMLS_CC);
		return;
	}

	if (ZEND_NUM_ARGS() > 2) {
		intern->ce_get_iterator = ce_get_iterator;
	}

	ar_flags &= ~SPL_ARRAY_INT_MASK;

	spl_array_set_array(object, intern, array, ar_flags, ZEND_NUM_ARGS() == 1 TSRMLS_CC);

	zend_restore_error_handling(&error_handling TSRMLS_CC);

}
 /* }}} */

/* {{{ proto void ArrayObject::setIteratorClass(string iterator_class)
   Set the class used in getIterator. */
SPL_METHOD(Array, setIteratorClass)
{
	zval *object = getThis();
	spl_array_object *intern = (spl_array_object*)zend_object_store_get_object(object TSRMLS_CC);
	zend_class_entry * ce_get_iterator = spl_ce_Iterator;

	if (zend_parse_parameters(ZEND_NUM_ARGS() TSRMLS_CC, "C", &ce_get_iterator) == FAILURE) {
		return;
	}

	intern->ce_get_iterator = ce_get_iterator;
}
/* }}} */

/* {{{ proto string ArrayObject::getIteratorClass()
   Get the class used in getIterator. */
SPL_METHOD(Array, getIteratorClass)
{
	zval *object = getThis();
	spl_array_object *intern = (spl_array_object*)zend_object_store_get_object(object TSRMLS_CC);

	if (zend_parse_parameters_none() == FAILURE) {
		return;
	}

	RETURN_STRING(intern->ce_get_iterator->name, 1);
}
/* }}} */

/* {{{ proto int ArrayObject::getFlags()
   Get flags */
SPL_METHOD(Array, getFlags)
{
	zval *object = getThis();
	spl_array_object *intern = (spl_array_object*)zend_object_store_get_object(object TSRMLS_CC);

	if (zend_parse_parameters_none() == FAILURE) {
		return;
	}

	RETURN_INT(intern->ar_flags & ~SPL_ARRAY_INT_MASK);
}
/* }}} */

/* {{{ proto void ArrayObject::setFlags(int flags)
   Set flags */
SPL_METHOD(Array, setFlags)
{
	zval *object = getThis();
	spl_array_object *intern = (spl_array_object*)zend_object_store_get_object(object TSRMLS_CC);
	php_int_t ar_flags = 0;

	if (zend_parse_parameters(ZEND_NUM_ARGS() TSRMLS_CC, "i", &ar_flags) == FAILURE) {
		return;
	}

	intern->ar_flags = (intern->ar_flags & SPL_ARRAY_INT_MASK) | (ar_flags & ~SPL_ARRAY_INT_MASK);
}
/* }}} */

/* {{{ proto Array|Object ArrayObject::exchangeArray(Array|Object ar = array())
   Replace the referenced array or object with a new one and return the old one (right now copy - to be changed) */
SPL_METHOD(Array, exchangeArray)
{
	zval *object = getThis(), *tmp, **array;
	spl_array_object *intern = (spl_array_object*)zend_object_store_get_object(object TSRMLS_CC);

	array_init(return_value);
	zend_hash_copy(HASH_OF(return_value), spl_array_get_hash_table(intern, 0 TSRMLS_CC), (copy_ctor_func_t) zval_add_ref, &tmp, sizeof(zval*));

	if (zend_parse_parameters(ZEND_NUM_ARGS() TSRMLS_CC, "Z", &array) == FAILURE) {
		return;
	}

	spl_array_set_array(object, intern, array, 0L, 1 TSRMLS_CC);

}
/* }}} */

/* {{{ proto ArrayIterator ArrayObject::getIterator()
   Create a new iterator from a ArrayObject instance */
SPL_METHOD(Array, getIterator)
{
	zval *object = getThis();
	spl_array_object *intern = (spl_array_object*)zend_object_store_get_object(object TSRMLS_CC);
	spl_array_object *iterator;
	HashTable *aht = spl_array_get_hash_table(intern, 0 TSRMLS_CC);

	if (zend_parse_parameters_none() == FAILURE) {
		return;
	}

	if (!aht) {
		php_error_docref(NULL TSRMLS_CC, E_NOTICE, "Array was modified outside object and is no longer an array");
		return;
	}

	return_value->type = IS_OBJECT;
	return_value->value.obj = spl_array_object_new_ex(intern->ce_get_iterator, &iterator, object, 0 TSRMLS_CC);
	Z_SET_REFCOUNT_P(return_value, 1);
	Z_SET_ISREF_P(return_value);
}
/* }}} */

/* {{{ proto void ArrayIterator::rewind()
   Rewind array back to the start */
SPL_METHOD(Array, rewind)
{
	zval *object = getThis();
	spl_array_object *intern = (spl_array_object*)zend_object_store_get_object(object TSRMLS_CC);

	if (zend_parse_parameters_none() == FAILURE) {
		return;
	}

	spl_array_rewind(intern TSRMLS_CC);
}
/* }}} */

/* {{{ proto void ArrayIterator::seek(int $position)
   Seek to position. */
SPL_METHOD(Array, seek)
{
	php_int_t opos, position;
	zval *object = getThis();
	spl_array_object *intern = (spl_array_object*)zend_object_store_get_object(object TSRMLS_CC);
	HashTable *aht = spl_array_get_hash_table(intern, 0 TSRMLS_CC);
	int result;

	if (zend_parse_parameters(ZEND_NUM_ARGS() TSRMLS_CC, "i", &position) == FAILURE) {
		return;
	}

	if (!aht) {
		php_error_docref(NULL TSRMLS_CC, E_NOTICE, "Array was modified outside object and is no longer an array");
		return;
	}

	opos = position;

	if (position >= 0) { /* negative values are not supported */
		spl_array_rewind(intern TSRMLS_CC);
		result = SUCCESS;

		while (position-- > 0 && (result = spl_array_next(intern TSRMLS_CC)) == SUCCESS);

		if (result == SUCCESS && zend_hash_has_more_elements_ex(aht, &intern->pos) == SUCCESS) {
			return; /* ok */
		}
	}
	zend_throw_exception_ex(spl_ce_OutOfBoundsException, 0 TSRMLS_CC, "Seek position %pd is out of range", opos);
} /* }}} */

int static spl_array_object_count_elements_helper(spl_array_object *intern, php_int_t *count TSRMLS_DC) /* {{{ */
{
	HashTable *aht = spl_array_get_hash_table(intern, 0 TSRMLS_CC);
	HashPosition pos;

	if (!aht) {
		php_error_docref(NULL TSRMLS_CC, E_NOTICE, "Array was modified outside object and is no longer an array");
		*count = 0;
		return FAILURE;
	}

	if (Z_TYPE_P(intern->array) == IS_OBJECT) {
		/* We need to store the 'pos' since we'll modify it in the functions
		 * we're going to call and which do not support 'pos' as parameter. */
		pos = intern->pos;
		*count = 0;
		spl_array_rewind(intern TSRMLS_CC);
		while(intern->pos && spl_array_next(intern TSRMLS_CC) == SUCCESS) {
			(*count)++;
		}
		spl_array_set_pos(intern, pos);
		return SUCCESS;
	} else {
		*count = zend_hash_num_elements(aht);
		return SUCCESS;
	}
} /* }}} */

int spl_array_object_count_elements(zval *object, php_int_t *count TSRMLS_DC) /* {{{ */
{
	spl_array_object *intern = (spl_array_object*)zend_object_store_get_object(object TSRMLS_CC);

	if (intern->fptr_count) {
		zval *rv;
		zend_call_method_with_0_params(&object, intern->std.ce, &intern->fptr_count, "count", &rv);
		if (rv) {
			zval_ptr_dtor(&intern->retval);
			MAKE_STD_ZVAL(intern->retval);
			ZVAL_ZVAL(intern->retval, rv, 1, 1);
			convert_to_int(intern->retval);
			*count = (php_int_t) Z_IVAL_P(intern->retval);
			return SUCCESS;
		}
		*count = 0;
		return FAILURE;
	}
	return spl_array_object_count_elements_helper(intern, count TSRMLS_CC);
} /* }}} */

/* {{{ proto int ArrayObject::count()
       proto int ArrayIterator::count()
   Return the number of elements in the Iterator. */
SPL_METHOD(Array, count)
{
	php_int_t count;
	spl_array_object *intern = (spl_array_object*)zend_object_store_get_object(getThis() TSRMLS_CC);

	if (zend_parse_parameters_none() == FAILURE) {
		return;
	}

	spl_array_object_count_elements_helper(intern, &count TSRMLS_CC);

	RETURN_INT(count);
} /* }}} */

static void spl_array_method(INTERNAL_FUNCTION_PARAMETERS, char *fname, php_size_t fname_len, int use_arg) /* {{{ */
{
	spl_array_object *intern = (spl_array_object*)zend_object_store_get_object(getThis() TSRMLS_CC);
	HashTable *aht = spl_array_get_hash_table(intern, 0 TSRMLS_CC);
	zval *tmp, *arg = NULL;
	zval *retval_ptr = NULL;

	MAKE_STD_ZVAL(tmp);
	Z_TYPE_P(tmp) = IS_ARRAY;
	Z_ARRVAL_P(tmp) = aht;

	if (!use_arg) {
		aht->nApplyCount++;
		zend_call_method(NULL, NULL, NULL, fname, fname_len, &retval_ptr, 1, tmp, NULL TSRMLS_CC);
		aht->nApplyCount--;
	} else if (use_arg == SPL_ARRAY_METHOD_MAY_USER_ARG) {
		if (zend_parse_parameters_ex(ZEND_PARSE_PARAMS_QUIET, ZEND_NUM_ARGS() TSRMLS_CC, "|z", &arg) == FAILURE) {
			Z_TYPE_P(tmp) = IS_NULL;
			zval_ptr_dtor(&tmp);
			zend_throw_exception(spl_ce_BadMethodCallException, "Function expects one argument at most", 0 TSRMLS_CC);
			return;
		}
		aht->nApplyCount++;
		zend_call_method(NULL, NULL, NULL, fname, fname_len, &retval_ptr, arg? 2 : 1, tmp, arg TSRMLS_CC);
		aht->nApplyCount--;
	} else {
		if (ZEND_NUM_ARGS() != 1 || zend_parse_parameters_ex(ZEND_PARSE_PARAMS_QUIET, ZEND_NUM_ARGS() TSRMLS_CC, "z", &arg) == FAILURE) {
			Z_TYPE_P(tmp) = IS_NULL;
			zval_ptr_dtor(&tmp);
			zend_throw_exception(spl_ce_BadMethodCallException, "Function expects exactly one argument", 0 TSRMLS_CC);
			return;
		}
		aht->nApplyCount++;
		zend_call_method(NULL, NULL, NULL, fname, fname_len, &retval_ptr, 2, tmp, arg TSRMLS_CC);
		aht->nApplyCount--;
	}
	Z_TYPE_P(tmp) = IS_NULL; /* we want to destroy the zval, not the hashtable */
	zval_ptr_dtor(&tmp);
	if (retval_ptr) {
		COPY_PZVAL_TO_ZVAL(*return_value, retval_ptr);
	}
} /* }}} */

#define SPL_ARRAY_METHOD(cname, fname, use_arg) \
SPL_METHOD(cname, fname) \
{ \
	spl_array_method(INTERNAL_FUNCTION_PARAM_PASSTHRU, #fname, sizeof(#fname)-1, use_arg); \
}

/* {{{ proto int ArrayObject::asort([int $sort_flags = SORT_REGULAR ])
       proto int ArrayIterator::asort([int $sort_flags = SORT_REGULAR ])
   Sort the entries by values. */
SPL_ARRAY_METHOD(Array, asort, SPL_ARRAY_METHOD_MAY_USER_ARG) /* }}} */

/* {{{ proto int ArrayObject::ksort([int $sort_flags = SORT_REGULAR ])
       proto int ArrayIterator::ksort([int $sort_flags = SORT_REGULAR ])
   Sort the entries by key. */
SPL_ARRAY_METHOD(Array, ksort, SPL_ARRAY_METHOD_MAY_USER_ARG) /* }}} */

/* {{{ proto int ArrayObject::uasort(callback cmp_function)
       proto int ArrayIterator::uasort(callback cmp_function)
   Sort the entries by values user defined function. */
SPL_ARRAY_METHOD(Array, uasort, SPL_ARRAY_METHOD_USE_ARG) /* }}} */

/* {{{ proto int ArrayObject::uksort(callback cmp_function)
       proto int ArrayIterator::uksort(callback cmp_function)
   Sort the entries by key using user defined function. */
SPL_ARRAY_METHOD(Array, uksort, SPL_ARRAY_METHOD_USE_ARG) /* }}} */

/* {{{ proto int ArrayObject::natsort()
       proto int ArrayIterator::natsort()
   Sort the entries by values using "natural order" algorithm. */
SPL_ARRAY_METHOD(Array, natsort, SPL_ARRAY_METHOD_NO_ARG) /* }}} */

/* {{{ proto int ArrayObject::natcasesort()
       proto int ArrayIterator::natcasesort()
   Sort the entries by key using case insensitive "natural order" algorithm. */
SPL_ARRAY_METHOD(Array, natcasesort, SPL_ARRAY_METHOD_NO_ARG) /* }}} */

/* {{{ proto mixed|NULL ArrayIterator::current()
   Return current array entry */
SPL_METHOD(Array, current)
{
	zval *object = getThis();
	spl_array_object *intern = (spl_array_object*)zend_object_store_get_object(object TSRMLS_CC);
	zval **entry;
	HashTable *aht = spl_array_get_hash_table(intern, 0 TSRMLS_CC);

	if (zend_parse_parameters_none() == FAILURE) {
		return;
	}

	if (spl_array_object_verify_pos(intern, aht TSRMLS_CC) == FAILURE) {
		return;
	}

	if (zend_hash_get_current_data_ex(aht, (void **) &entry, &intern->pos) == FAILURE) {
		return;
	}
	RETVAL_ZVAL(*entry, 1, 0);
}
/* }}} */

/* {{{ proto mixed|NULL ArrayIterator::key()
   Return current array key */
SPL_METHOD(Array, key)
{
	if (zend_parse_parameters_none() == FAILURE) {
		return;
	}

	spl_array_iterator_key(getThis(), return_value TSRMLS_CC);
} /* }}} */

void spl_array_iterator_key(zval *object, zval *return_value TSRMLS_DC) /* {{{ */
{
	spl_array_object *intern = (spl_array_object*)zend_object_store_get_object(object TSRMLS_CC);
	HashTable *aht = spl_array_get_hash_table(intern, 0 TSRMLS_CC);

	if (spl_array_object_verify_pos(intern, aht TSRMLS_CC) == FAILURE) {
		return;
	}

	zend_hash_get_current_key_zval_ex(aht, return_value, &intern->pos);
}
/* }}} */

/* {{{ proto void ArrayIterator::next()
   Move to next entry */
SPL_METHOD(Array, next)
{
	zval *object = getThis();
	spl_array_object *intern = (spl_array_object*)zend_object_store_get_object(object TSRMLS_CC);
	HashTable *aht = spl_array_get_hash_table(intern, 0 TSRMLS_CC);

	if (zend_parse_parameters_none() == FAILURE) {
		return;
	}

	if (spl_array_object_verify_pos(intern, aht TSRMLS_CC) == FAILURE) {
		return;
	}

	spl_array_next_no_verify(intern, aht TSRMLS_CC);
}
/* }}} */

/* {{{ proto bool ArrayIterator::valid()
   Check whether array contains more entries */
SPL_METHOD(Array, valid)
{
	zval *object = getThis();
	spl_array_object *intern = (spl_array_object*)zend_object_store_get_object(object TSRMLS_CC);
	HashTable *aht = spl_array_get_hash_table(intern, 0 TSRMLS_CC);

	if (zend_parse_parameters_none() == FAILURE) {
		return;
	}

	if (spl_array_object_verify_pos(intern, aht TSRMLS_CC) == FAILURE) {
		RETURN_FALSE;
	} else {
		RETURN_BOOL(zend_hash_has_more_elements_ex(aht, &intern->pos) == SUCCESS);
	}
}
/* }}} */

/* {{{ proto bool RecursiveArrayIterator::hasChildren()
   Check whether current element has children (e.g. is an array) */
SPL_METHOD(Array, hasChildren)
{
	zval *object = getThis(), **entry;
	spl_array_object *intern = (spl_array_object*)zend_object_store_get_object(object TSRMLS_CC);
	HashTable *aht = spl_array_get_hash_table(intern, 0 TSRMLS_CC);

	if (zend_parse_parameters_none() == FAILURE) {
		return;
	}

	if (spl_array_object_verify_pos(intern, aht TSRMLS_CC) == FAILURE) {
		RETURN_FALSE;
	}

	if (zend_hash_get_current_data_ex(aht, (void **) &entry, &intern->pos) == FAILURE) {
		RETURN_FALSE;
	}

	RETURN_BOOL(Z_TYPE_PP(entry) == IS_ARRAY || (Z_TYPE_PP(entry) == IS_OBJECT && (intern->ar_flags & SPL_ARRAY_CHILD_ARRAYS_ONLY) == 0));
}
/* }}} */

/* {{{ proto object RecursiveArrayIterator::getChildren()
   Create a sub iterator for the current element (same class as $this) */
SPL_METHOD(Array, getChildren)
{
	zval *object = getThis(), **entry, *flags;
	spl_array_object *intern = (spl_array_object*)zend_object_store_get_object(object TSRMLS_CC);
	HashTable *aht = spl_array_get_hash_table(intern, 0 TSRMLS_CC);

	if (zend_parse_parameters_none() == FAILURE) {
		return;
	}

	if (spl_array_object_verify_pos(intern, aht TSRMLS_CC) == FAILURE) {
		return;
	}

	if (zend_hash_get_current_data_ex(aht, (void **) &entry, &intern->pos) == FAILURE) {
		return;
	}

	if (Z_TYPE_PP(entry) == IS_OBJECT) {
		if ((intern->ar_flags & SPL_ARRAY_CHILD_ARRAYS_ONLY) != 0) {
			return;
		}
		if (instanceof_function(Z_OBJCE_PP(entry), Z_OBJCE_P(getThis()) TSRMLS_CC)) {
			RETURN_ZVAL(*entry, 1, 0);
		}
	}

	MAKE_STD_ZVAL(flags);
	ZVAL_INT(flags, SPL_ARRAY_USE_OTHER | intern->ar_flags);
	spl_instantiate_arg_ex2(Z_OBJCE_P(getThis()), &return_value, 0, *entry, flags TSRMLS_CC);
	zval_ptr_dtor(&flags);
}
/* }}} */

/* {{{ proto string ArrayObject::serialize()
   Serialize the object */
SPL_METHOD(Array, serialize)
{
	zval *object = getThis();
	spl_array_object *intern = (spl_array_object*)zend_object_store_get_object(object TSRMLS_CC);
	HashTable *aht = spl_array_get_hash_table(intern, 0 TSRMLS_CC);
	zval members, *pmembers;
	php_serialize_data_t var_hash;
	smart_str buf = {0};
	zval *flags;

	if (zend_parse_parameters_none() == FAILURE) {
		return;
	}

	if (!aht) {
		php_error_docref(NULL TSRMLS_CC, E_NOTICE, "Array was modified outside object and is no longer an array");
		return;
	}

	PHP_VAR_SERIALIZE_INIT(var_hash);

	MAKE_STD_ZVAL(flags);
	ZVAL_INT(flags, (intern->ar_flags & SPL_ARRAY_CLONE_MASK));

	/* storage */
	smart_str_appendl(&buf, "x:", 2);
	php_var_serialize(&buf, &flags, &var_hash TSRMLS_CC);
	zval_ptr_dtor(&flags);

	if (!(intern->ar_flags & SPL_ARRAY_IS_SELF)) {
		php_var_serialize(&buf, &intern->array, &var_hash TSRMLS_CC);
		smart_str_appendc(&buf, ';');
	}

	/* members */
	smart_str_appendl(&buf, "m:", 2);
	INIT_PZVAL(&members);
	if (!intern->std.properties) {
		rebuild_object_properties(&intern->std);
	}
	Z_ARRVAL(members) = intern->std.properties;
	Z_TYPE(members) = IS_ARRAY;
	pmembers = &members;
	php_var_serialize(&buf, &pmembers, &var_hash TSRMLS_CC); /* finishes the string */

	/* done */
	PHP_VAR_SERIALIZE_DESTROY(var_hash);

	if (buf.c) {
		RETURN_STRINGL(buf.c, buf.len, 0);
	}

	RETURN_NULL();
} /* }}} */

/* {{{ proto void ArrayObject::unserialize(string serialized)
 * unserialize the object
 */
SPL_METHOD(Array, unserialize)
{
	spl_array_object *intern = (spl_array_object*)zend_object_store_get_object(getThis() TSRMLS_CC);

	char *buf;
	php_size_t buf_len;
	const unsigned char *p, *s;
	php_unserialize_data_t var_hash;
	zval *pmembers, *pflags = NULL;
	php_int_t flags;

	if (zend_parse_parameters(ZEND_NUM_ARGS() TSRMLS_CC, "S", &buf, &buf_len) == FAILURE) {
		return;
	}

	if (buf_len == 0) {
		zend_throw_exception_ex(spl_ce_UnexpectedValueException, 0 TSRMLS_CC, "Empty serialized string cannot be empty");
		return;
	}

	/* storage */
	s = p = (const unsigned char*)buf;
	PHP_VAR_UNSERIALIZE_INIT(var_hash);

	if (*p!= 'x' || *++p != ':') {
		goto outexcept;
	}
	++p;

	ALLOC_INIT_ZVAL(pflags);
	if (!php_var_unserialize(&pflags, &p, s + buf_len, &var_hash TSRMLS_CC) || Z_TYPE_P(pflags) != IS_INT) {
		zval_ptr_dtor(&pflags);
		goto outexcept;
	}

	--p; /* for ';' */
	flags = Z_IVAL_P(pflags);
	zval_ptr_dtor(&pflags);
	/* flags needs to be verified and we also need to verify whether the next
	 * thing we get is ';'. After that we require an 'm' or somethign else
	 * where 'm' stands for members and anything else should be an array. If
	 * neither 'a' or 'm' follows we have an error. */

	if (*p != ';') {
		goto outexcept;
	}
	++p;

	if (*p!='m') {
		if (*p!='a' && *p!='O' && *p!='C' && *p!='r') {
			goto outexcept;
		}
		intern->ar_flags &= ~SPL_ARRAY_CLONE_MASK;
		intern->ar_flags |= flags & SPL_ARRAY_CLONE_MASK;
		zval_ptr_dtor(&intern->array);
		ALLOC_INIT_ZVAL(intern->array);
		if (!php_var_unserialize(&intern->array, &p, s + buf_len, &var_hash TSRMLS_CC)) {
			goto outexcept;
		}
	}
	if (*p != ';') {
		goto outexcept;
	}
	++p;

	/* members */
	if (*p!= 'm' || *++p != ':') {
		goto outexcept;
	}
	++p;

	ALLOC_INIT_ZVAL(pmembers);
	if (!php_var_unserialize(&pmembers, &p, s + buf_len, &var_hash TSRMLS_CC)) {
		zval_ptr_dtor(&pmembers);
		goto outexcept;
	}

	/* copy members */
	if (!intern->std.properties) {
		rebuild_object_properties(&intern->std);
	}
	zend_hash_copy(intern->std.properties, Z_ARRVAL_P(pmembers), (copy_ctor_func_t) zval_add_ref, (void *) NULL, sizeof(zval *));
	zval_ptr_dtor(&pmembers);

	/* done reading $serialized */

	PHP_VAR_UNSERIALIZE_DESTROY(var_hash);
	return;

outexcept:
	PHP_VAR_UNSERIALIZE_DESTROY(var_hash);
	zend_throw_exception_ex(spl_ce_UnexpectedValueException, 0 TSRMLS_CC, "Error at offset %pd of %pu bytes", (php_int_t)((char*)p - buf), buf_len);
	return;

} /* }}} */

/* {{{ arginfo and function tbale */
ZEND_BEGIN_ARG_INFO(arginfo_array___construct, 0)
	ZEND_ARG_INFO(0, array)
ZEND_END_ARG_INFO()

ZEND_BEGIN_ARG_INFO_EX(arginfo_array_offsetGet, 0, 0, 1)
	ZEND_ARG_INFO(0, index)
ZEND_END_ARG_INFO()

ZEND_BEGIN_ARG_INFO_EX(arginfo_array_offsetSet, 0, 0, 2)
	ZEND_ARG_INFO(0, index)
	ZEND_ARG_INFO(0, newval)
ZEND_END_ARG_INFO()

ZEND_BEGIN_ARG_INFO(arginfo_array_append, 0)
	ZEND_ARG_INFO(0, value)
ZEND_END_ARG_INFO()

ZEND_BEGIN_ARG_INFO(arginfo_array_seek, 0)
	ZEND_ARG_INFO(0, position)
ZEND_END_ARG_INFO()

ZEND_BEGIN_ARG_INFO(arginfo_array_exchangeArray, 0)
	ZEND_ARG_INFO(0, array)
ZEND_END_ARG_INFO()

ZEND_BEGIN_ARG_INFO(arginfo_array_setFlags, 0)
	ZEND_ARG_INFO(0, flags)
ZEND_END_ARG_INFO()

ZEND_BEGIN_ARG_INFO(arginfo_array_setIteratorClass, 0)
	ZEND_ARG_INFO(0, iteratorClass)
ZEND_END_ARG_INFO()

ZEND_BEGIN_ARG_INFO(arginfo_array_uXsort, 0)
	ZEND_ARG_INFO(0, cmp_function)
ZEND_END_ARG_INFO();

ZEND_BEGIN_ARG_INFO(arginfo_array_unserialize, 0)
	ZEND_ARG_INFO(0, serialized)
ZEND_END_ARG_INFO();

ZEND_BEGIN_ARG_INFO(arginfo_array_void, 0)
ZEND_END_ARG_INFO()

static const zend_function_entry spl_funcs_ArrayObject[] = {
	SPL_ME(Array, __construct,      arginfo_array___construct,      ZEND_ACC_PUBLIC)
	SPL_ME(Array, offsetExists,     arginfo_array_offsetGet,        ZEND_ACC_PUBLIC)
	SPL_ME(Array, offsetGet,        arginfo_array_offsetGet,        ZEND_ACC_PUBLIC)
	SPL_ME(Array, offsetSet,        arginfo_array_offsetSet,        ZEND_ACC_PUBLIC)
	SPL_ME(Array, offsetUnset,      arginfo_array_offsetGet,        ZEND_ACC_PUBLIC)
	SPL_ME(Array, append,           arginfo_array_append,           ZEND_ACC_PUBLIC)
	SPL_ME(Array, getArrayCopy,     arginfo_array_void,             ZEND_ACC_PUBLIC)
	SPL_ME(Array, count,            arginfo_array_void,             ZEND_ACC_PUBLIC)
	SPL_ME(Array, getFlags,         arginfo_array_void,             ZEND_ACC_PUBLIC)
	SPL_ME(Array, setFlags,         arginfo_array_setFlags,         ZEND_ACC_PUBLIC)
	SPL_ME(Array, asort,            arginfo_array_void,             ZEND_ACC_PUBLIC)
	SPL_ME(Array, ksort,            arginfo_array_void,             ZEND_ACC_PUBLIC)
	SPL_ME(Array, uasort,           arginfo_array_uXsort,           ZEND_ACC_PUBLIC)
	SPL_ME(Array, uksort,           arginfo_array_uXsort,           ZEND_ACC_PUBLIC)
	SPL_ME(Array, natsort,          arginfo_array_void,             ZEND_ACC_PUBLIC)
	SPL_ME(Array, natcasesort,      arginfo_array_void,             ZEND_ACC_PUBLIC)
	SPL_ME(Array, unserialize,      arginfo_array_unserialize,      ZEND_ACC_PUBLIC)
	SPL_ME(Array, serialize,        arginfo_array_void,             ZEND_ACC_PUBLIC)
	/* ArrayObject specific */
	SPL_ME(Array, getIterator,      arginfo_array_void,             ZEND_ACC_PUBLIC)
	SPL_ME(Array, exchangeArray,    arginfo_array_exchangeArray,    ZEND_ACC_PUBLIC)
	SPL_ME(Array, setIteratorClass, arginfo_array_setIteratorClass, ZEND_ACC_PUBLIC)
	SPL_ME(Array, getIteratorClass, arginfo_array_void,             ZEND_ACC_PUBLIC)
	PHP_FE_END
};

static const zend_function_entry spl_funcs_ArrayIterator[] = {
	SPL_ME(Array, __construct,      arginfo_array___construct,      ZEND_ACC_PUBLIC)
	SPL_ME(Array, offsetExists,     arginfo_array_offsetGet,        ZEND_ACC_PUBLIC)
	SPL_ME(Array, offsetGet,        arginfo_array_offsetGet,        ZEND_ACC_PUBLIC)
	SPL_ME(Array, offsetSet,        arginfo_array_offsetSet,        ZEND_ACC_PUBLIC)
	SPL_ME(Array, offsetUnset,      arginfo_array_offsetGet,        ZEND_ACC_PUBLIC)
	SPL_ME(Array, append,           arginfo_array_append,           ZEND_ACC_PUBLIC)
	SPL_ME(Array, getArrayCopy,     arginfo_array_void,             ZEND_ACC_PUBLIC)
	SPL_ME(Array, count,            arginfo_array_void,             ZEND_ACC_PUBLIC)
	SPL_ME(Array, getFlags,         arginfo_array_void,             ZEND_ACC_PUBLIC)
	SPL_ME(Array, setFlags,         arginfo_array_setFlags,         ZEND_ACC_PUBLIC)
	SPL_ME(Array, asort,            arginfo_array_void,             ZEND_ACC_PUBLIC)
	SPL_ME(Array, ksort,            arginfo_array_void,             ZEND_ACC_PUBLIC)
	SPL_ME(Array, uasort,           arginfo_array_uXsort,           ZEND_ACC_PUBLIC)
	SPL_ME(Array, uksort,           arginfo_array_uXsort,           ZEND_ACC_PUBLIC)
	SPL_ME(Array, natsort,          arginfo_array_void,             ZEND_ACC_PUBLIC)
	SPL_ME(Array, natcasesort,      arginfo_array_void,             ZEND_ACC_PUBLIC)
	SPL_ME(Array, unserialize,      arginfo_array_unserialize,      ZEND_ACC_PUBLIC)
	SPL_ME(Array, serialize,        arginfo_array_void,             ZEND_ACC_PUBLIC)
	/* ArrayIterator specific */
	SPL_ME(Array, rewind,           arginfo_array_void,             ZEND_ACC_PUBLIC)
	SPL_ME(Array, current,          arginfo_array_void,             ZEND_ACC_PUBLIC)
	SPL_ME(Array, key,              arginfo_array_void,             ZEND_ACC_PUBLIC)
	SPL_ME(Array, next,             arginfo_array_void,             ZEND_ACC_PUBLIC)
	SPL_ME(Array, valid,            arginfo_array_void,             ZEND_ACC_PUBLIC)
	SPL_ME(Array, seek,             arginfo_array_seek,             ZEND_ACC_PUBLIC)
	PHP_FE_END
};

static const zend_function_entry spl_funcs_RecursiveArrayIterator[] = {
	SPL_ME(Array, hasChildren,   arginfo_array_void, ZEND_ACC_PUBLIC)
	SPL_ME(Array, getChildren,   arginfo_array_void, ZEND_ACC_PUBLIC)
	PHP_FE_END
};
/* }}} */

/* {{{ PHP_MINIT_FUNCTION(spl_array) */
PHP_MINIT_FUNCTION(spl_array)
{
	REGISTER_SPL_STD_CLASS_EX(ArrayObject, spl_array_object_new, spl_funcs_ArrayObject);
	REGISTER_SPL_IMPLEMENTS(ArrayObject, Aggregate);
	REGISTER_SPL_IMPLEMENTS(ArrayObject, ArrayAccess);
	REGISTER_SPL_IMPLEMENTS(ArrayObject, Serializable);
	REGISTER_SPL_IMPLEMENTS(ArrayObject, Countable);
	memcpy(&spl_handler_ArrayObject, zend_get_std_object_handlers(), sizeof(zend_object_handlers));

	spl_handler_ArrayObject.clone_obj = spl_array_object_clone;
	spl_handler_ArrayObject.read_dimension = spl_array_read_dimension;
	spl_handler_ArrayObject.write_dimension = spl_array_write_dimension;
	spl_handler_ArrayObject.unset_dimension = spl_array_unset_dimension;
	spl_handler_ArrayObject.has_dimension = spl_array_has_dimension;
	spl_handler_ArrayObject.count_elements = spl_array_object_count_elements;

	spl_handler_ArrayObject.get_properties = spl_array_get_properties;
	spl_handler_ArrayObject.get_debug_info = spl_array_get_debug_info;
	spl_handler_ArrayObject.read_property = spl_array_read_property;
	spl_handler_ArrayObject.write_property = spl_array_write_property;
	spl_handler_ArrayObject.get_property_ptr_ptr = spl_array_get_property_ptr_ptr;
	spl_handler_ArrayObject.has_property = spl_array_has_property;
	spl_handler_ArrayObject.unset_property = spl_array_unset_property;

	spl_handler_ArrayObject.compare_objects = spl_array_compare_objects;

	REGISTER_SPL_STD_CLASS_EX(ArrayIterator, spl_array_object_new, spl_funcs_ArrayIterator);
	REGISTER_SPL_IMPLEMENTS(ArrayIterator, Iterator);
	REGISTER_SPL_IMPLEMENTS(ArrayIterator, ArrayAccess);
	REGISTER_SPL_IMPLEMENTS(ArrayIterator, SeekableIterator);
	REGISTER_SPL_IMPLEMENTS(ArrayIterator, Serializable);
	REGISTER_SPL_IMPLEMENTS(ArrayIterator, Countable);
	memcpy(&spl_handler_ArrayIterator, &spl_handler_ArrayObject, sizeof(zend_object_handlers));
	spl_ce_ArrayIterator->get_iterator = spl_array_get_iterator;

	REGISTER_SPL_SUB_CLASS_EX(RecursiveArrayIterator, ArrayIterator, spl_array_object_new, spl_funcs_RecursiveArrayIterator);
	REGISTER_SPL_IMPLEMENTS(RecursiveArrayIterator, RecursiveIterator);
	spl_ce_RecursiveArrayIterator->get_iterator = spl_array_get_iterator;

	REGISTER_SPL_CLASS_CONST_INT(ArrayObject,   "STD_PROP_LIST",    SPL_ARRAY_STD_PROP_LIST);
	REGISTER_SPL_CLASS_CONST_INT(ArrayObject,   "ARRAY_AS_PROPS",   SPL_ARRAY_ARRAY_AS_PROPS);

	REGISTER_SPL_CLASS_CONST_INT(ArrayIterator, "STD_PROP_LIST",    SPL_ARRAY_STD_PROP_LIST);
	REGISTER_SPL_CLASS_CONST_INT(ArrayIterator, "ARRAY_AS_PROPS",   SPL_ARRAY_ARRAY_AS_PROPS);

	REGISTER_SPL_CLASS_CONST_INT(RecursiveArrayIterator, "CHILD_ARRAYS_ONLY", SPL_ARRAY_CHILD_ARRAYS_ONLY);

	return SUCCESS;
}
/* }}} */

/*
 * Local variables:
 * tab-width: 4
 * c-basic-offset: 4
 * End:
 * vim600: fdm=marker
 * vim: noet sw=4 ts=4
 */<|MERGE_RESOLUTION|>--- conflicted
+++ resolved
@@ -660,20 +660,7 @@
 		}
 	}
 
-<<<<<<< HEAD
-	switch (check_empty) {
-		case 0:
-			return Z_TYPE_P(value) != IS_NULL;
-		case 2:
-			return 1;
-		case 1:
-			return zend_is_true(value TSRMLS_CC);
-	}
-
-	return 0;
-=======
-	return check_empty ? zend_is_true(value) : Z_TYPE_P(value) != IS_NULL;
->>>>>>> 317e8058
+	return check_empty ? zend_is_true(value TSRMLS_CC) : Z_TYPE_P(value) != IS_NULL;
 } /* }}} */
 
 static int spl_array_has_dimension(zval *object, zval *offset, int check_empty TSRMLS_DC) /* {{{ */
