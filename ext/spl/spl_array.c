/*
   +----------------------------------------------------------------------+
   | Copyright (c) The PHP Group                                          |
   +----------------------------------------------------------------------+
   | This source file is subject to version 3.01 of the PHP license,      |
   | that is bundled with this package in the file LICENSE, and is        |
   | available through the world-wide-web at the following url:           |
   | http://www.php.net/license/3_01.txt                                  |
   | If you did not receive a copy of the PHP license and are unable to   |
   | obtain it through the world-wide-web, please send a note to          |
   | license@php.net so we can mail you a copy immediately.               |
   +----------------------------------------------------------------------+
   | Authors: Marcus Boerger <helly@php.net>                              |
   +----------------------------------------------------------------------+
 */

#ifdef HAVE_CONFIG_H
# include "config.h"
#endif

#include "php.h"
#include "php_ini.h"
#include "ext/standard/info.h"
#include "ext/standard/php_var.h"
#include "zend_smart_str.h"
#include "zend_interfaces.h"
#include "zend_exceptions.h"

#include "php_spl.h"
#include "spl_array_arginfo.h"
#include "spl_functions.h"
#include "spl_engine.h"
#include "spl_iterators.h"
#include "spl_array.h"
#include "spl_exceptions.h"

zend_object_handlers spl_handler_ArrayObject;
PHPAPI zend_class_entry  *spl_ce_ArrayObject;

zend_object_handlers spl_handler_ArrayIterator;
PHPAPI zend_class_entry  *spl_ce_ArrayIterator;
PHPAPI zend_class_entry  *spl_ce_RecursiveArrayIterator;

#define SPL_ARRAY_STD_PROP_LIST      0x00000001
#define SPL_ARRAY_ARRAY_AS_PROPS     0x00000002
#define SPL_ARRAY_CHILD_ARRAYS_ONLY  0x00000004
#define SPL_ARRAY_OVERLOADED_REWIND  0x00010000
#define SPL_ARRAY_OVERLOADED_VALID   0x00020000
#define SPL_ARRAY_OVERLOADED_KEY     0x00040000
#define SPL_ARRAY_OVERLOADED_CURRENT 0x00080000
#define SPL_ARRAY_OVERLOADED_NEXT    0x00100000
#define SPL_ARRAY_IS_SELF            0x01000000
#define SPL_ARRAY_USE_OTHER          0x02000000
#define SPL_ARRAY_INT_MASK           0xFFFF0000
#define SPL_ARRAY_CLONE_MASK         0x0100FFFF

#define SPL_ARRAY_METHOD_NO_ARG				0
#define SPL_ARRAY_METHOD_USE_ARG    		1
#define SPL_ARRAY_METHOD_MAY_USER_ARG 		2

typedef struct _spl_array_object {
	zval              array;
	uint32_t          ht_iter;
	int               ar_flags;
	unsigned char	  nApplyCount;
	zend_function     *fptr_offset_get;
	zend_function     *fptr_offset_set;
	zend_function     *fptr_offset_has;
	zend_function     *fptr_offset_del;
	zend_function     *fptr_count;
	zend_class_entry* ce_get_iterator;
	zend_object       std;
} spl_array_object;

static inline spl_array_object *spl_array_from_obj(zend_object *obj) /* {{{ */ {
	return (spl_array_object*)((char*)(obj) - XtOffsetOf(spl_array_object, std));
}
/* }}} */

#define Z_SPLARRAY_P(zv)  spl_array_from_obj(Z_OBJ_P((zv)))

static inline HashTable **spl_array_get_hash_table_ptr(spl_array_object* intern) { /* {{{ */
	//??? TODO: Delay duplication for arrays; only duplicate for write operations
	if (intern->ar_flags & SPL_ARRAY_IS_SELF) {
		if (!intern->std.properties) {
			rebuild_object_properties(&intern->std);
		}
		return &intern->std.properties;
	} else if (intern->ar_flags & SPL_ARRAY_USE_OTHER) {
		spl_array_object *other = Z_SPLARRAY_P(&intern->array);
		return spl_array_get_hash_table_ptr(other);
	} else if (Z_TYPE(intern->array) == IS_ARRAY) {
		return &Z_ARRVAL(intern->array);
	} else {
		zend_object *obj = Z_OBJ(intern->array);
		if (!obj->properties) {
			rebuild_object_properties(obj);
		} else if (GC_REFCOUNT(obj->properties) > 1) {
			if (EXPECTED(!(GC_FLAGS(obj->properties) & IS_ARRAY_IMMUTABLE))) {
				GC_DELREF(obj->properties);
			}
			obj->properties = zend_array_dup(obj->properties);
		}
		return &obj->properties;
	}
}
/* }}} */

static inline HashTable *spl_array_get_hash_table(spl_array_object* intern) { /* {{{ */
	return *spl_array_get_hash_table_ptr(intern);
}
/* }}} */

static inline void spl_array_replace_hash_table(spl_array_object* intern, HashTable *ht) { /* {{{ */
	HashTable **ht_ptr = spl_array_get_hash_table_ptr(intern);
	zend_array_destroy(*ht_ptr);
	*ht_ptr = ht;
}
/* }}} */

static inline zend_bool spl_array_is_object(spl_array_object *intern) /* {{{ */
{
	while (intern->ar_flags & SPL_ARRAY_USE_OTHER) {
		intern = Z_SPLARRAY_P(&intern->array);
	}
	return (intern->ar_flags & SPL_ARRAY_IS_SELF) || Z_TYPE(intern->array) == IS_OBJECT;
}
/* }}} */

static int spl_array_skip_protected(spl_array_object *intern, HashTable *aht);

static zend_never_inline void spl_array_create_ht_iter(HashTable *ht, spl_array_object* intern) /* {{{ */
{
	intern->ht_iter = zend_hash_iterator_add(ht, zend_hash_get_current_pos(ht));
	zend_hash_internal_pointer_reset_ex(ht, &EG(ht_iterators)[intern->ht_iter].pos);
	spl_array_skip_protected(intern, ht);
}
/* }}} */

static zend_always_inline uint32_t *spl_array_get_pos_ptr(HashTable *ht, spl_array_object* intern) /* {{{ */
{
	if (UNEXPECTED(intern->ht_iter == (uint32_t)-1)) {
		spl_array_create_ht_iter(ht, intern);
	}
	return &EG(ht_iterators)[intern->ht_iter].pos;
}
/* }}} */

/* {{{ spl_array_object_free_storage */
static void spl_array_object_free_storage(zend_object *object)
{
	spl_array_object *intern = spl_array_from_obj(object);

	if (intern->ht_iter != (uint32_t) -1) {
		zend_hash_iterator_del(intern->ht_iter);
	}

	zend_object_std_dtor(&intern->std);

	zval_ptr_dtor(&intern->array);
}
/* }}} */

zend_object_iterator *spl_array_get_iterator(zend_class_entry *ce, zval *object, int by_ref);

/* {{{ spl_array_object_new_ex */
static zend_object *spl_array_object_new_ex(zend_class_entry *class_type, zend_object *orig, int clone_orig)
{
	spl_array_object *intern;
	zend_class_entry *parent = class_type;
	int inherited = 0;

	intern = zend_object_alloc(sizeof(spl_array_object), parent);

	zend_object_std_init(&intern->std, class_type);
	object_properties_init(&intern->std, class_type);

	intern->ar_flags = 0;
	intern->ce_get_iterator = spl_ce_ArrayIterator;
	if (orig) {
		spl_array_object *other = spl_array_from_obj(orig);

		intern->ar_flags &= ~ SPL_ARRAY_CLONE_MASK;
		intern->ar_flags |= (other->ar_flags & SPL_ARRAY_CLONE_MASK);
		intern->ce_get_iterator = other->ce_get_iterator;
		if (clone_orig) {
			if (other->ar_flags & SPL_ARRAY_IS_SELF) {
				ZVAL_UNDEF(&intern->array);
			} else if (orig->handlers == &spl_handler_ArrayObject) {
				ZVAL_ARR(&intern->array,
					zend_array_dup(spl_array_get_hash_table(other)));
			} else {
				ZEND_ASSERT(orig->handlers == &spl_handler_ArrayIterator);
				GC_ADDREF(orig);
				ZVAL_OBJ(&intern->array, orig);
				intern->ar_flags |= SPL_ARRAY_USE_OTHER;
			}
		} else {
			GC_ADDREF(orig);
			ZVAL_OBJ(&intern->array, orig);
			intern->ar_flags |= SPL_ARRAY_USE_OTHER;
		}
	} else {
		array_init(&intern->array);
	}

	while (parent) {
		if (parent == spl_ce_ArrayIterator || parent == spl_ce_RecursiveArrayIterator) {
			intern->std.handlers = &spl_handler_ArrayIterator;
			break;
		} else if (parent == spl_ce_ArrayObject) {
			intern->std.handlers = &spl_handler_ArrayObject;
			break;
		}
		parent = parent->parent;
		inherited = 1;
	}
	if (!parent) { /* this must never happen */
		php_error_docref(NULL, E_COMPILE_ERROR, "Internal compiler error, Class is not child of ArrayObject or ArrayIterator");
	}
	if (inherited) {
		intern->fptr_offset_get = zend_hash_str_find_ptr(&class_type->function_table, "offsetget", sizeof("offsetget") - 1);
		if (intern->fptr_offset_get->common.scope == parent) {
			intern->fptr_offset_get = NULL;
		}
		intern->fptr_offset_set = zend_hash_str_find_ptr(&class_type->function_table, "offsetset", sizeof("offsetset") - 1);
		if (intern->fptr_offset_set->common.scope == parent) {
			intern->fptr_offset_set = NULL;
		}
		intern->fptr_offset_has = zend_hash_str_find_ptr(&class_type->function_table, "offsetexists", sizeof("offsetexists") - 1);
		if (intern->fptr_offset_has->common.scope == parent) {
			intern->fptr_offset_has = NULL;
		}
		intern->fptr_offset_del = zend_hash_str_find_ptr(&class_type->function_table, "offsetunset",  sizeof("offsetunset") - 1);
		if (intern->fptr_offset_del->common.scope == parent) {
			intern->fptr_offset_del = NULL;
		}
		intern->fptr_count = zend_hash_str_find_ptr(&class_type->function_table, "count", sizeof("count") - 1);
		if (intern->fptr_count->common.scope == parent) {
			intern->fptr_count = NULL;
		}
	}
	/* Cache iterator functions if ArrayIterator or derived. Check current's */
	/* cache since only current is always required */
	if (intern->std.handlers == &spl_handler_ArrayIterator) {
		zend_class_iterator_funcs *funcs_ptr = class_type->iterator_funcs_ptr;

		if (!funcs_ptr->zf_current) {
			funcs_ptr->zf_rewind = zend_hash_str_find_ptr(&class_type->function_table, "rewind", sizeof("rewind") - 1);
			funcs_ptr->zf_valid = zend_hash_str_find_ptr(&class_type->function_table, "valid", sizeof("valid") - 1);
			funcs_ptr->zf_key = zend_hash_str_find_ptr(&class_type->function_table, "key", sizeof("key") - 1);
			funcs_ptr->zf_current = zend_hash_str_find_ptr(&class_type->function_table, "current", sizeof("current") - 1);
			funcs_ptr->zf_next = zend_hash_str_find_ptr(&class_type->function_table, "next", sizeof("next") - 1);
		}
		if (inherited) {
			if (funcs_ptr->zf_rewind->common.scope  != parent) intern->ar_flags |= SPL_ARRAY_OVERLOADED_REWIND;
			if (funcs_ptr->zf_valid->common.scope   != parent) intern->ar_flags |= SPL_ARRAY_OVERLOADED_VALID;
			if (funcs_ptr->zf_key->common.scope     != parent) intern->ar_flags |= SPL_ARRAY_OVERLOADED_KEY;
			if (funcs_ptr->zf_current->common.scope != parent) intern->ar_flags |= SPL_ARRAY_OVERLOADED_CURRENT;
			if (funcs_ptr->zf_next->common.scope    != parent) intern->ar_flags |= SPL_ARRAY_OVERLOADED_NEXT;
		}
	}

	intern->ht_iter = (uint32_t)-1;
	return &intern->std;
}
/* }}} */

/* {{{ spl_array_object_new */
static zend_object *spl_array_object_new(zend_class_entry *class_type)
{
	return spl_array_object_new_ex(class_type, NULL, 0);
}
/* }}} */

/* {{{ spl_array_object_clone */
static zend_object *spl_array_object_clone(zend_object *old_object)
{
	zend_object *new_object;

	new_object = spl_array_object_new_ex(old_object->ce, old_object, 1);

	zend_objects_clone_members(new_object, old_object);

	return new_object;
}
/* }}} */

static zval *spl_array_get_dimension_ptr(int check_inherited, spl_array_object *intern, zval *offset, int type) /* {{{ */
{
	zval *retval;
	zend_long index;
	zend_string *offset_key;
	HashTable *ht = spl_array_get_hash_table(intern);

	if (!offset || Z_ISUNDEF_P(offset) || !ht) {
		return &EG(uninitialized_zval);
	}

	if ((type == BP_VAR_W || type == BP_VAR_RW) && intern->nApplyCount > 0) {
		zend_error(E_WARNING, "Modification of ArrayObject during sorting is prohibited");
		return &EG(error_zval);
	}

try_again:
	switch (Z_TYPE_P(offset)) {
	case IS_NULL:
	   offset_key = ZSTR_EMPTY_ALLOC();
	   goto fetch_dim_string;
	case IS_STRING:
	   offset_key = Z_STR_P(offset);
fetch_dim_string:
		retval = zend_symtable_find(ht, offset_key);
		if (retval) {
			if (Z_TYPE_P(retval) == IS_INDIRECT) {
				retval = Z_INDIRECT_P(retval);
				if (Z_TYPE_P(retval) == IS_UNDEF) {
					switch (type) {
						case BP_VAR_R:
							zend_error(E_NOTICE, "Undefined index: %s", ZSTR_VAL(offset_key));
						case BP_VAR_UNSET:
						case BP_VAR_IS:
							retval = &EG(uninitialized_zval);
							break;
						case BP_VAR_RW:
							zend_error(E_NOTICE,"Undefined index: %s", ZSTR_VAL(offset_key));
						case BP_VAR_W: {
							ZVAL_NULL(retval);
						}
					}
				}
			}
		} else {
			switch (type) {
				case BP_VAR_R:
					zend_error(E_NOTICE, "Undefined index: %s", ZSTR_VAL(offset_key));
				case BP_VAR_UNSET:
				case BP_VAR_IS:
					retval = &EG(uninitialized_zval);
					break;
				case BP_VAR_RW:
					zend_error(E_NOTICE,"Undefined index: %s", ZSTR_VAL(offset_key));
				case BP_VAR_W: {
				    zval value;
					ZVAL_NULL(&value);
				    retval = zend_symtable_update(ht, offset_key, &value);
				}
			}
		}
		return retval;
	case IS_RESOURCE:
		zend_error(E_WARNING, "Resource ID#%d used as offset, casting to integer (%d)", Z_RES_P(offset)->handle, Z_RES_P(offset)->handle);
		index = Z_RES_P(offset)->handle;
		goto num_index;
	case IS_DOUBLE:
		index = (zend_long)Z_DVAL_P(offset);
		goto num_index;
	case IS_FALSE:
		index = 0;
		goto num_index;
	case IS_TRUE:
		index = 1;
		goto num_index;
	case IS_LONG:
		index = Z_LVAL_P(offset);
num_index:
		if ((retval = zend_hash_index_find(ht, index)) == NULL) {
			switch (type) {
				case BP_VAR_R:
					zend_error(E_NOTICE, "Undefined offset: " ZEND_LONG_FMT, index);
				case BP_VAR_UNSET:
				case BP_VAR_IS:
					retval = &EG(uninitialized_zval);
					break;
				case BP_VAR_RW:
					zend_error(E_NOTICE, "Undefined offset: " ZEND_LONG_FMT, index);
				case BP_VAR_W: {
				    zval value;
					ZVAL_UNDEF(&value);
					retval = zend_hash_index_update(ht, index, &value);
			   }
			}
		}
		return retval;
	case IS_REFERENCE:
		ZVAL_DEREF(offset);
		goto try_again;
	default:
		zend_error(E_WARNING, "Illegal offset type");
		return (type == BP_VAR_W || type == BP_VAR_RW) ?
			&EG(error_zval) : &EG(uninitialized_zval);
	}
} /* }}} */

static int spl_array_has_dimension(zend_object *object, zval *offset, int check_empty);

static zval *spl_array_read_dimension_ex(int check_inherited, zend_object *object, zval *offset, int type, zval *rv) /* {{{ */
{
	spl_array_object *intern = spl_array_from_obj(object);
	zval *ret;

	if (check_inherited &&
			(intern->fptr_offset_get || (type == BP_VAR_IS && intern->fptr_offset_has))) {
		if (type == BP_VAR_IS) {
			if (!spl_array_has_dimension(object, offset, 0)) {
				return &EG(uninitialized_zval);
			}
		}

		if (intern->fptr_offset_get) {
			zval tmp;
			if (!offset) {
				ZVAL_UNDEF(&tmp);
				offset = &tmp;
			} else {
				SEPARATE_ARG_IF_REF(offset);
			}
			zend_call_method_with_1_params(object, object->ce, &intern->fptr_offset_get, "offsetGet", rv, offset);
			zval_ptr_dtor(offset);

			if (!Z_ISUNDEF_P(rv)) {
				return rv;
			}
			return &EG(uninitialized_zval);
		}
	}

	ret = spl_array_get_dimension_ptr(check_inherited, intern, offset, type);

	/* When in a write context,
	 * ZE has to be fooled into thinking this is in a reference set
	 * by separating (if necessary) and returning as IS_REFERENCE (with refcount == 1)
	 */

	if ((type == BP_VAR_W || type == BP_VAR_RW || type == BP_VAR_UNSET) &&
	    !Z_ISREF_P(ret) &&
	    EXPECTED(ret != &EG(uninitialized_zval))) {
		ZVAL_NEW_REF(ret, ret);
	}

	return ret;
} /* }}} */

static zval *spl_array_read_dimension(zend_object *object, zval *offset, int type, zval *rv) /* {{{ */
{
	return spl_array_read_dimension_ex(1, object, offset, type, rv);
} /* }}} */

static void spl_array_write_dimension_ex(int check_inherited, zend_object *object, zval *offset, zval *value) /* {{{ */
{
	spl_array_object *intern = spl_array_from_obj(object);
	zend_long index;
	HashTable *ht;

	if (check_inherited && intern->fptr_offset_set) {
		zval tmp;

		if (!offset) {
			ZVAL_NULL(&tmp);
			offset = &tmp;
		} else {
			SEPARATE_ARG_IF_REF(offset);
		}
		zend_call_method_with_2_params(object, object->ce, &intern->fptr_offset_set, "offsetSet", NULL, offset, value);
		zval_ptr_dtor(offset);
		return;
	}

	if (intern->nApplyCount > 0) {
		zend_error(E_WARNING, "Modification of ArrayObject during sorting is prohibited");
		return;
	}

	Z_TRY_ADDREF_P(value);
	if (!offset) {
		ht = spl_array_get_hash_table(intern);
		zend_hash_next_index_insert(ht, value);
		return;
	}

try_again:
	switch (Z_TYPE_P(offset)) {
		case IS_STRING:
			ht = spl_array_get_hash_table(intern);
			zend_symtable_update_ind(ht, Z_STR_P(offset), value);
			return;
		case IS_DOUBLE:
			index = (zend_long)Z_DVAL_P(offset);
			goto num_index;
		case IS_RESOURCE:
			index = Z_RES_HANDLE_P(offset);
			goto num_index;
		case IS_FALSE:
			index = 0;
			goto num_index;
		case IS_TRUE:
			index = 1;
			goto num_index;
		case IS_LONG:
			index = Z_LVAL_P(offset);
num_index:
			ht = spl_array_get_hash_table(intern);
			zend_hash_index_update(ht, index, value);
			return;
		case IS_NULL:
			ht = spl_array_get_hash_table(intern);
			zend_hash_next_index_insert(ht, value);
			return;
		case IS_REFERENCE:
			ZVAL_DEREF(offset);
			goto try_again;
		default:
			zend_error(E_WARNING, "Illegal offset type");
			zval_ptr_dtor(value);
			return;
	}
} /* }}} */

static void spl_array_write_dimension(zend_object *object, zval *offset, zval *value) /* {{{ */
{
	spl_array_write_dimension_ex(1, object, offset, value);
} /* }}} */

static void spl_array_unset_dimension_ex(int check_inherited, zend_object *object, zval *offset) /* {{{ */
{
	zend_long index;
	HashTable *ht;
	spl_array_object *intern = spl_array_from_obj(object);

	if (check_inherited && intern->fptr_offset_del) {
		SEPARATE_ARG_IF_REF(offset);
		zend_call_method_with_1_params(object, object->ce, &intern->fptr_offset_del, "offsetUnset", NULL, offset);
		zval_ptr_dtor(offset);
		return;
	}

	if (intern->nApplyCount > 0) {
		zend_error(E_WARNING, "Modification of ArrayObject during sorting is prohibited");
		return;
	}

try_again:
	switch (Z_TYPE_P(offset)) {
	case IS_STRING:
		ht = spl_array_get_hash_table(intern);
		if (ht == &EG(symbol_table)) {
			if (zend_delete_global_variable(Z_STR_P(offset))) {
				zend_error(E_NOTICE,"Undefined index: %s", Z_STRVAL_P(offset));
			}
		} else {
			zval *data = zend_symtable_find(ht, Z_STR_P(offset));

			if (data) {
				if (Z_TYPE_P(data) == IS_INDIRECT) {
					data = Z_INDIRECT_P(data);
					if (Z_TYPE_P(data) == IS_UNDEF) {
						zend_error(E_NOTICE,"Undefined index: %s", Z_STRVAL_P(offset));
					} else {
						zval_ptr_dtor(data);
						ZVAL_UNDEF(data);
						HT_FLAGS(ht) |= HASH_FLAG_HAS_EMPTY_IND;
						zend_hash_move_forward_ex(ht, spl_array_get_pos_ptr(ht, intern));
						if (spl_array_is_object(intern)) {
							spl_array_skip_protected(intern, ht);
						}
					}
				} else if (zend_symtable_del(ht, Z_STR_P(offset)) == FAILURE) {
					zend_error(E_NOTICE,"Undefined index: %s", Z_STRVAL_P(offset));
				}
			} else {
				zend_error(E_NOTICE,"Undefined index: %s", Z_STRVAL_P(offset));
			}
		}
		break;
	case IS_DOUBLE:
		index = (zend_long)Z_DVAL_P(offset);
		goto num_index;
	case IS_RESOURCE:
		index = Z_RES_HANDLE_P(offset);
		goto num_index;
	case IS_FALSE:
		index = 0;
		goto num_index;
	case IS_TRUE:
		index = 1;
		goto num_index;
	case IS_LONG:
		index = Z_LVAL_P(offset);
num_index:
		ht = spl_array_get_hash_table(intern);
		if (zend_hash_index_del(ht, index) == FAILURE) {
			zend_error(E_NOTICE,"Undefined offset: " ZEND_LONG_FMT, index);
		}
		break;
	case IS_REFERENCE:
		ZVAL_DEREF(offset);
		goto try_again;
	default:
		zend_error(E_WARNING, "Illegal offset type");
		return;
	}
} /* }}} */

static void spl_array_unset_dimension(zend_object *object, zval *offset) /* {{{ */
{
	spl_array_unset_dimension_ex(1, object, offset);
} /* }}} */

static int spl_array_has_dimension_ex(int check_inherited, zend_object *object, zval *offset, int check_empty) /* {{{ */
{
	spl_array_object *intern = spl_array_from_obj(object);
	zend_long index;
	zval rv, *value = NULL, *tmp;

	if (check_inherited && intern->fptr_offset_has) {
		SEPARATE_ARG_IF_REF(offset);
		zend_call_method_with_1_params(object, object->ce, &intern->fptr_offset_has, "offsetExists", &rv, offset);
		zval_ptr_dtor(offset);

		if (zend_is_true(&rv)) {
			zval_ptr_dtor(&rv);
			if (check_empty != 1) {
				return 1;
			} else if (intern->fptr_offset_get) {
				value = spl_array_read_dimension_ex(1, object, offset, BP_VAR_R, &rv);
			}
		} else {
			zval_ptr_dtor(&rv);
			return 0;
		}
	}

	if (!value) {
		HashTable *ht = spl_array_get_hash_table(intern);

try_again:
		switch (Z_TYPE_P(offset)) {
			case IS_STRING:
				if ((tmp = zend_symtable_find(ht, Z_STR_P(offset))) != NULL) {
					if (check_empty == 2) {
						return 1;
					}
				} else {
					return 0;
				}
				break;

			case IS_DOUBLE:
				index = (zend_long)Z_DVAL_P(offset);
				goto num_index;
			case IS_RESOURCE:
				index = Z_RES_HANDLE_P(offset);
				goto num_index;
			case IS_FALSE:
				index = 0;
				goto num_index;
			case IS_TRUE:
				index = 1;
				goto num_index;
			case IS_LONG:
				index = Z_LVAL_P(offset);
num_index:
				if ((tmp = zend_hash_index_find(ht, index)) != NULL) {
					if (check_empty == 2) {
						return 1;
					}
				} else {
					return 0;
				}
				break;
			case IS_REFERENCE:
				ZVAL_DEREF(offset);
				goto try_again;
			default:
				zend_error(E_WARNING, "Illegal offset type");
				return 0;
		}

		if (check_empty && check_inherited && intern->fptr_offset_get) {
			value = spl_array_read_dimension_ex(1, object, offset, BP_VAR_R, &rv);
		} else {
			value = tmp;
		}
	}

	{
		zend_bool result = check_empty ? zend_is_true(value) : Z_TYPE_P(value) != IS_NULL;
		if (value == &rv) {
			zval_ptr_dtor(&rv);
		}
		return result;
	}
} /* }}} */

static int spl_array_has_dimension(zend_object *object, zval *offset, int check_empty) /* {{{ */
{
	return spl_array_has_dimension_ex(1, object, offset, check_empty);
} /* }}} */

/* {{{ proto bool ArrayObject::offsetExists(mixed $index)
       proto bool ArrayIterator::offsetExists(mixed $index)
   Returns whether the requested $index exists. */
SPL_METHOD(Array, offsetExists)
{
	zval *index;
	if (zend_parse_parameters(ZEND_NUM_ARGS(), "z", &index) == FAILURE) {
		RETURN_THROWS();
	}
	RETURN_BOOL(spl_array_has_dimension_ex(0, Z_OBJ_P(ZEND_THIS), index, 2));
} /* }}} */

/* {{{ proto mixed ArrayObject::offsetGet(mixed $index)
       proto mixed ArrayIterator::offsetGet(mixed $index)
   Returns the value at the specified $index. */
SPL_METHOD(Array, offsetGet)
{
	zval *value, *index;
	if (zend_parse_parameters(ZEND_NUM_ARGS(), "z", &index) == FAILURE) {
		RETURN_THROWS();
	}
	value = spl_array_read_dimension_ex(0, Z_OBJ_P(ZEND_THIS), index, BP_VAR_R, return_value);
	if (value != return_value) {
		ZVAL_COPY_DEREF(return_value, value);
	}
} /* }}} */

/* {{{ proto void ArrayObject::offsetSet(mixed $index, mixed $newval)
       proto void ArrayIterator::offsetSet(mixed $index, mixed $newval)
   Sets the value at the specified $index to $newval. */
SPL_METHOD(Array, offsetSet)
{
	zval *index, *value;
	if (zend_parse_parameters(ZEND_NUM_ARGS(), "zz", &index, &value) == FAILURE) {
		RETURN_THROWS();
	}
	spl_array_write_dimension_ex(0, Z_OBJ_P(ZEND_THIS), index, value);
} /* }}} */

void spl_array_iterator_append(zval *object, zval *append_value) /* {{{ */
{
	spl_array_object *intern = Z_SPLARRAY_P(object);

	if (spl_array_is_object(intern)) {
		zend_throw_error(NULL, "Cannot append properties to objects, use %s::offsetSet() instead", ZSTR_VAL(Z_OBJCE_P(object)->name));
		return;
	}

	spl_array_write_dimension(Z_OBJ_P(object), NULL, append_value);
} /* }}} */

/* {{{ proto void ArrayObject::append(mixed $newval)
       proto void ArrayIterator::append(mixed $newval)
   Appends the value (cannot be called for objects). */
SPL_METHOD(Array, append)
{
	zval *value;

	if (zend_parse_parameters(ZEND_NUM_ARGS(), "z", &value) == FAILURE) {
		RETURN_THROWS();
	}
	spl_array_iterator_append(ZEND_THIS, value);
} /* }}} */

/* {{{ proto void ArrayObject::offsetUnset(mixed $index)
       proto void ArrayIterator::offsetUnset(mixed $index)
   Unsets the value at the specified $index. */
SPL_METHOD(Array, offsetUnset)
{
	zval *index;
	if (zend_parse_parameters(ZEND_NUM_ARGS(), "z", &index) == FAILURE) {
		RETURN_THROWS();
	}
	spl_array_unset_dimension_ex(0, Z_OBJ_P(ZEND_THIS), index);
} /* }}} */

/* {{{ proto array ArrayObject::getArrayCopy()
      proto array ArrayIterator::getArrayCopy()
   Return a copy of the contained array */
SPL_METHOD(Array, getArrayCopy)
{
	zval *object = ZEND_THIS;
	spl_array_object *intern = Z_SPLARRAY_P(object);

	if (zend_parse_parameters_none() == FAILURE) {
		RETURN_THROWS();
	}

	RETURN_ARR(zend_array_dup(spl_array_get_hash_table(intern)));
} /* }}} */

static HashTable *spl_array_get_properties_for(zend_object *object, zend_prop_purpose purpose) /* {{{ */
{
	spl_array_object *intern = spl_array_from_obj(object);
	HashTable *ht;
	zend_bool dup;

	if (intern->ar_flags & SPL_ARRAY_STD_PROP_LIST) {
		return zend_std_get_properties_for(object, purpose);
	}

	/* We are supposed to be the only owner of the internal hashtable.
	 * The "dup" flag decides whether this is a "long-term" use where
	 * we need to duplicate, or a "temporary" one, where we can expect
	 * that no operations on the ArrayObject will be performed in the
	 * meantime. */
	switch (purpose) {
		case ZEND_PROP_PURPOSE_ARRAY_CAST:
			dup = 1;
			break;
		case ZEND_PROP_PURPOSE_VAR_EXPORT:
		case ZEND_PROP_PURPOSE_JSON:
			dup = 0;
			break;
		default:
			return zend_std_get_properties_for(object, purpose);
	}

	ht = spl_array_get_hash_table(intern);
	if (dup) {
		ht = zend_array_dup(ht);
	} else {
		GC_ADDREF(ht);
	}
	return ht;
} /* }}} */

<<<<<<< HEAD
static HashTable* spl_array_get_debug_info(zend_object *obj, int *is_temp) /* {{{ */
=======
static inline HashTable* spl_array_get_debug_info(zval *obj) /* {{{ */
>>>>>>> 22a077b6
{
	zval *storage;
	zend_string *zname;
	zend_class_entry *base;
	spl_array_object *intern = spl_array_from_obj(obj);

	if (!intern->std.properties) {
		rebuild_object_properties(&intern->std);
	}

	if (intern->ar_flags & SPL_ARRAY_IS_SELF) {
		return zend_array_dup(intern->std.properties);
	} else {
		HashTable *debug_info;

		debug_info = zend_new_array(zend_hash_num_elements(intern->std.properties) + 1);
		zend_hash_copy(debug_info, intern->std.properties, (copy_ctor_func_t) zval_add_ref);

		storage = &intern->array;
		Z_TRY_ADDREF_P(storage);

		base = obj->handlers == &spl_handler_ArrayIterator
			? spl_ce_ArrayIterator : spl_ce_ArrayObject;
		zname = spl_gen_private_prop_name(base, "storage", sizeof("storage")-1);
		zend_symtable_update(debug_info, zname, storage);
		zend_string_release_ex(zname, 0);

		return debug_info;
	}
}
/* }}} */

static HashTable *spl_array_get_gc(zend_object *obj, zval **gc_data, int *gc_data_count) /* {{{ */
{
	spl_array_object *intern = spl_array_from_obj(obj);
	*gc_data = &intern->array;
	*gc_data_count = 1;
	return zend_std_get_properties(obj);
}
/* }}} */

static zval *spl_array_read_property(zend_object *object, zend_string *name, int type, void **cache_slot, zval *rv) /* {{{ */
{
	spl_array_object *intern = spl_array_from_obj(object);

	if ((intern->ar_flags & SPL_ARRAY_ARRAY_AS_PROPS) != 0
		&& !zend_std_has_property(object, name, ZEND_PROPERTY_EXISTS, NULL)) {
		zval member;
		ZVAL_STR(&member, name);
		return spl_array_read_dimension(object, &member, type, rv);
	}
	return zend_std_read_property(object, name, type, cache_slot, rv);
} /* }}} */

static zval *spl_array_write_property(zend_object *object, zend_string *name, zval *value, void **cache_slot) /* {{{ */
{
	spl_array_object *intern = spl_array_from_obj(object);

	if ((intern->ar_flags & SPL_ARRAY_ARRAY_AS_PROPS) != 0
	&& !zend_std_has_property(object, name, ZEND_PROPERTY_EXISTS, NULL)) {
		zval member;
		ZVAL_STR(&member, name);
		spl_array_write_dimension(object, &member, value);
		return value;
	}
	return zend_std_write_property(object, name, value, cache_slot);
} /* }}} */

static zval *spl_array_get_property_ptr_ptr(zend_object *object, zend_string *name, int type, void **cache_slot) /* {{{ */
{
	spl_array_object *intern = spl_array_from_obj(object);

	if ((intern->ar_flags & SPL_ARRAY_ARRAY_AS_PROPS) != 0
		&& !zend_std_has_property(object, name, ZEND_PROPERTY_EXISTS, NULL)) {
		/* If object has offsetGet() overridden, then fallback to read_property,
		 * which will call offsetGet(). */
		zval member;
		if (intern->fptr_offset_get) {
			return NULL;
		}
		ZVAL_STR(&member, name);
		return spl_array_get_dimension_ptr(1, intern, &member, type);
	}
	return zend_std_get_property_ptr_ptr(object, name, type, cache_slot);
} /* }}} */

static int spl_array_has_property(zend_object *object, zend_string *name, int has_set_exists, void **cache_slot) /* {{{ */
{
	spl_array_object *intern = spl_array_from_obj(object);

	if ((intern->ar_flags & SPL_ARRAY_ARRAY_AS_PROPS) != 0
		&& !zend_std_has_property(object, name, ZEND_PROPERTY_EXISTS, NULL)) {
		zval member;
		ZVAL_STR(&member, name);
		return spl_array_has_dimension(object, &member, has_set_exists);
	}
	return zend_std_has_property(object, name, has_set_exists, cache_slot);
} /* }}} */

static void spl_array_unset_property(zend_object *object, zend_string *name, void **cache_slot) /* {{{ */
{
	spl_array_object *intern = spl_array_from_obj(object);

	if ((intern->ar_flags & SPL_ARRAY_ARRAY_AS_PROPS) != 0
		&& !zend_std_has_property(object, name, ZEND_PROPERTY_EXISTS, NULL)) {
		zval member;
		ZVAL_STR(&member, name);
		spl_array_unset_dimension(object, &member);
		return;
	}
	zend_std_unset_property(object, name, cache_slot);
} /* }}} */

static int spl_array_compare_objects(zval *o1, zval *o2) /* {{{ */
{
	HashTable			*ht1,
						*ht2;
	spl_array_object	*intern1,
						*intern2;
	int					result	= 0;

	ZEND_COMPARE_OBJECTS_FALLBACK(o1, o2);

	intern1	= Z_SPLARRAY_P(o1);
	intern2	= Z_SPLARRAY_P(o2);
	ht1		= spl_array_get_hash_table(intern1);
	ht2		= spl_array_get_hash_table(intern2);

	result = zend_compare_symbol_tables(ht1, ht2);
	/* if we just compared std.properties, don't do it again */
	if (result == 0 &&
			!(ht1 == intern1->std.properties && ht2 == intern2->std.properties)) {
		result = zend_std_compare_objects(o1, o2);
	}
	return result;
} /* }}} */

static int spl_array_skip_protected(spl_array_object *intern, HashTable *aht) /* {{{ */
{
	zend_string *string_key;
	zend_ulong num_key;
	zval *data;

	if (spl_array_is_object(intern)) {
		uint32_t *pos_ptr = spl_array_get_pos_ptr(aht, intern);

		do {
			if (zend_hash_get_current_key_ex(aht, &string_key, &num_key, pos_ptr) == HASH_KEY_IS_STRING) {
				data = zend_hash_get_current_data_ex(aht, pos_ptr);
				if (data && Z_TYPE_P(data) == IS_INDIRECT &&
				    Z_TYPE_P(data = Z_INDIRECT_P(data)) == IS_UNDEF) {
					/* skip */
				} else if (!ZSTR_LEN(string_key) || ZSTR_VAL(string_key)[0]) {
					return SUCCESS;
				}
			} else {
				return SUCCESS;
			}
			if (zend_hash_has_more_elements_ex(aht, pos_ptr) != SUCCESS) {
				return FAILURE;
			}
			zend_hash_move_forward_ex(aht, pos_ptr);
		} while (1);
	}
	return FAILURE;
} /* }}} */

static int spl_array_next_ex(spl_array_object *intern, HashTable *aht) /* {{{ */
{
	uint32_t *pos_ptr = spl_array_get_pos_ptr(aht, intern);

	zend_hash_move_forward_ex(aht, pos_ptr);
	if (spl_array_is_object(intern)) {
		return spl_array_skip_protected(intern, aht);
	} else {
		return zend_hash_has_more_elements_ex(aht, pos_ptr);
	}
} /* }}} */

static int spl_array_next(spl_array_object *intern) /* {{{ */
{
	HashTable *aht = spl_array_get_hash_table(intern);

	return spl_array_next_ex(intern, aht);

} /* }}} */

static void spl_array_it_dtor(zend_object_iterator *iter) /* {{{ */
{
	zend_user_it_invalidate_current(iter);
	zval_ptr_dtor(&iter->data);
}
/* }}} */

static int spl_array_it_valid(zend_object_iterator *iter) /* {{{ */
{
	spl_array_object *object = Z_SPLARRAY_P(&iter->data);
	HashTable *aht = spl_array_get_hash_table(object);

	if (object->ar_flags & SPL_ARRAY_OVERLOADED_VALID) {
		return zend_user_it_valid(iter);
	} else {
		return zend_hash_has_more_elements_ex(aht, spl_array_get_pos_ptr(aht, object));
	}
}
/* }}} */

static zval *spl_array_it_get_current_data(zend_object_iterator *iter) /* {{{ */
{
	spl_array_object *object = Z_SPLARRAY_P(&iter->data);
	HashTable *aht = spl_array_get_hash_table(object);

	if (object->ar_flags & SPL_ARRAY_OVERLOADED_CURRENT) {
		return zend_user_it_get_current_data(iter);
	} else {
		zval *data = zend_hash_get_current_data_ex(aht, spl_array_get_pos_ptr(aht, object));
		if (data && Z_TYPE_P(data) == IS_INDIRECT) {
			data = Z_INDIRECT_P(data);
		}
		return data;
	}
}
/* }}} */

static void spl_array_it_get_current_key(zend_object_iterator *iter, zval *key) /* {{{ */
{
	spl_array_object *object = Z_SPLARRAY_P(&iter->data);
	HashTable *aht = spl_array_get_hash_table(object);

	if (object->ar_flags & SPL_ARRAY_OVERLOADED_KEY) {
		zend_user_it_get_current_key(iter, key);
	} else {
		zend_hash_get_current_key_zval_ex(aht, key, spl_array_get_pos_ptr(aht, object));
	}
}
/* }}} */

static void spl_array_it_move_forward(zend_object_iterator *iter) /* {{{ */
{
	spl_array_object *object = Z_SPLARRAY_P(&iter->data);
	HashTable *aht = spl_array_get_hash_table(object);

	if (object->ar_flags & SPL_ARRAY_OVERLOADED_NEXT) {
		zend_user_it_move_forward(iter);
	} else {
		zend_user_it_invalidate_current(iter);
		spl_array_next_ex(object, aht);
	}
}
/* }}} */

static void spl_array_rewind(spl_array_object *intern) /* {{{ */
{
	HashTable *aht = spl_array_get_hash_table(intern);

	if (intern->ht_iter == (uint32_t)-1) {
		spl_array_get_pos_ptr(aht, intern);
	} else {
		zend_hash_internal_pointer_reset_ex(aht, spl_array_get_pos_ptr(aht, intern));
		spl_array_skip_protected(intern, aht);
	}
}
/* }}} */

static void spl_array_it_rewind(zend_object_iterator *iter) /* {{{ */
{
	spl_array_object *object = Z_SPLARRAY_P(&iter->data);

	if (object->ar_flags & SPL_ARRAY_OVERLOADED_REWIND) {
		zend_user_it_rewind(iter);
	} else {
		zend_user_it_invalidate_current(iter);
		spl_array_rewind(object);
	}
}
/* }}} */

/* {{{ spl_array_set_array */
static void spl_array_set_array(zval *object, spl_array_object *intern, zval *array, zend_long ar_flags, int just_array) {
	if (Z_TYPE_P(array) != IS_OBJECT && Z_TYPE_P(array) != IS_ARRAY) {
		zend_throw_exception(spl_ce_InvalidArgumentException, "Passed variable is not an array or object", 0);
		return;
	}

	if (Z_TYPE_P(array) == IS_ARRAY) {
		zval_ptr_dtor(&intern->array);
		if (Z_REFCOUNT_P(array) == 1) {
			ZVAL_COPY(&intern->array, array);
		} else {
			//??? TODO: try to avoid array duplication
			ZVAL_ARR(&intern->array, zend_array_dup(Z_ARR_P(array)));
		}
	} else {
		if (Z_OBJ_HT_P(array) == &spl_handler_ArrayObject || Z_OBJ_HT_P(array) == &spl_handler_ArrayIterator) {
			zval_ptr_dtor(&intern->array);
			if (just_array)	{
				spl_array_object *other = Z_SPLARRAY_P(array);
				ar_flags = other->ar_flags & ~SPL_ARRAY_INT_MASK;
			}
			if (Z_OBJ_P(object) == Z_OBJ_P(array)) {
				ar_flags |= SPL_ARRAY_IS_SELF;
				ZVAL_UNDEF(&intern->array);
			} else {
				ar_flags |= SPL_ARRAY_USE_OTHER;
				ZVAL_COPY(&intern->array, array);
			}
		} else {
			zend_object_get_properties_t handler = Z_OBJ_HANDLER_P(array, get_properties);
			if (handler != zend_std_get_properties) {
				zend_throw_exception_ex(spl_ce_InvalidArgumentException, 0,
					"Overloaded object of type %s is not compatible with %s",
					ZSTR_VAL(Z_OBJCE_P(array)->name), ZSTR_VAL(intern->std.ce->name));
				return;
			}
			zval_ptr_dtor(&intern->array);
			ZVAL_COPY(&intern->array, array);
		}
	}

	intern->ar_flags &= ~SPL_ARRAY_IS_SELF & ~SPL_ARRAY_USE_OTHER;
	intern->ar_flags |= ar_flags;
	intern->ht_iter = (uint32_t)-1;
}
/* }}} */

/* iterator handler table */
static const zend_object_iterator_funcs spl_array_it_funcs = {
	spl_array_it_dtor,
	spl_array_it_valid,
	spl_array_it_get_current_data,
	spl_array_it_get_current_key,
	spl_array_it_move_forward,
	spl_array_it_rewind,
	NULL
};

zend_object_iterator *spl_array_get_iterator(zend_class_entry *ce, zval *object, int by_ref) /* {{{ */
{
	zend_user_iterator *iterator;
	spl_array_object *array_object = Z_SPLARRAY_P(object);

	if (by_ref && (array_object->ar_flags & SPL_ARRAY_OVERLOADED_CURRENT)) {
		zend_throw_exception(spl_ce_RuntimeException, "An iterator cannot be used with foreach by reference", 0);
		return NULL;
	}

	iterator = emalloc(sizeof(zend_user_iterator));

	zend_iterator_init(&iterator->it);

	Z_ADDREF_P(object);
	ZVAL_OBJ(&iterator->it.data, Z_OBJ_P(object));
	iterator->it.funcs = &spl_array_it_funcs;
	iterator->ce = ce;
	ZVAL_UNDEF(&iterator->value);

	return &iterator->it;
}
/* }}} */

/* {{{ proto ArrayObject::__construct([array|object ar = array() [, int flags = 0 [, string iterator_class = "ArrayIterator"]]])
   Constructs a new array object from an array or object. */
SPL_METHOD(Array, __construct)
{
	zval *object = ZEND_THIS;
	spl_array_object *intern;
	zval *array;
	zend_long ar_flags = 0;
	zend_class_entry *ce_get_iterator = spl_ce_Iterator;

	if (ZEND_NUM_ARGS() == 0) {
		return; /* nothing to do */
	}

	if (zend_parse_parameters(ZEND_NUM_ARGS(), "|zlC", &array, &ar_flags, &ce_get_iterator) == FAILURE) {
		RETURN_THROWS();
	}

	intern = Z_SPLARRAY_P(object);

	if (ZEND_NUM_ARGS() > 2) {
		intern->ce_get_iterator = ce_get_iterator;
	}

	ar_flags &= ~SPL_ARRAY_INT_MASK;

	spl_array_set_array(object, intern, array, ar_flags, ZEND_NUM_ARGS() == 1);
}
 /* }}} */

/* {{{ proto ArrayIterator::__construct([array|object ar = array() [, int flags = 0]])
   Constructs a new array iterator from an array or object. */
SPL_METHOD(ArrayIterator, __construct)
{
	zval *object = ZEND_THIS;
	spl_array_object *intern;
	zval *array;
	zend_long ar_flags = 0;

	if (ZEND_NUM_ARGS() == 0) {
		return; /* nothing to do */
	}

	if (zend_parse_parameters(ZEND_NUM_ARGS(), "|zl", &array, &ar_flags) == FAILURE) {
		RETURN_THROWS();
	}

	intern = Z_SPLARRAY_P(object);

	ar_flags &= ~SPL_ARRAY_INT_MASK;

	spl_array_set_array(object, intern, array, ar_flags, ZEND_NUM_ARGS() == 1);
}
 /* }}} */

/* {{{ proto void ArrayObject::setIteratorClass(string iterator_class)
   Set the class used in getIterator. */
SPL_METHOD(Array, setIteratorClass)
{
	zval *object = ZEND_THIS;
	spl_array_object *intern = Z_SPLARRAY_P(object);
	zend_class_entry * ce_get_iterator = spl_ce_Iterator;

	ZEND_PARSE_PARAMETERS_START(1, 1)
		Z_PARAM_CLASS(ce_get_iterator)
	ZEND_PARSE_PARAMETERS_END();

	intern->ce_get_iterator = ce_get_iterator;
}
/* }}} */

/* {{{ proto string ArrayObject::getIteratorClass()
   Get the class used in getIterator. */
SPL_METHOD(Array, getIteratorClass)
{
	zval *object = ZEND_THIS;
	spl_array_object *intern = Z_SPLARRAY_P(object);

	if (zend_parse_parameters_none() == FAILURE) {
		RETURN_THROWS();
	}

	zend_string_addref(intern->ce_get_iterator->name);
	RETURN_STR(intern->ce_get_iterator->name);
}
/* }}} */

/* {{{ proto int ArrayObject::getFlags()
   Get flags */
SPL_METHOD(Array, getFlags)
{
	zval *object = ZEND_THIS;
	spl_array_object *intern = Z_SPLARRAY_P(object);

	if (zend_parse_parameters_none() == FAILURE) {
		RETURN_THROWS();
	}

	RETURN_LONG(intern->ar_flags & ~SPL_ARRAY_INT_MASK);
}
/* }}} */

/* {{{ proto void ArrayObject::setFlags(int flags)
   Set flags */
SPL_METHOD(Array, setFlags)
{
	zval *object = ZEND_THIS;
	spl_array_object *intern = Z_SPLARRAY_P(object);
	zend_long ar_flags = 0;

	if (zend_parse_parameters(ZEND_NUM_ARGS(), "l", &ar_flags) == FAILURE) {
		RETURN_THROWS();
	}

	intern->ar_flags = (intern->ar_flags & SPL_ARRAY_INT_MASK) | (ar_flags & ~SPL_ARRAY_INT_MASK);
}
/* }}} */

/* {{{ proto Array|Object ArrayObject::exchangeArray(Array|Object input = array())
   Replace the referenced array or object with a new one and return the old one (right now copy - to be changed) */
SPL_METHOD(Array, exchangeArray)
{
	zval *object = ZEND_THIS, *array;
	spl_array_object *intern = Z_SPLARRAY_P(object);

	if (zend_parse_parameters(ZEND_NUM_ARGS(), "z", &array) == FAILURE) {
		RETURN_THROWS();
	}

	if (intern->nApplyCount > 0) {
		zend_error(E_WARNING, "Modification of ArrayObject during sorting is prohibited");
		return;
	}

	RETVAL_ARR(zend_array_dup(spl_array_get_hash_table(intern)));
	spl_array_set_array(object, intern, array, 0L, 1);
}
/* }}} */

/* {{{ proto ArrayIterator ArrayObject::getIterator()
   Create a new iterator from a ArrayObject instance */
SPL_METHOD(Array, getIterator)
{
	zval *object = ZEND_THIS;
	spl_array_object *intern = Z_SPLARRAY_P(object);

	if (zend_parse_parameters_none() == FAILURE) {
		RETURN_THROWS();
	}

	ZVAL_OBJ(return_value, spl_array_object_new_ex(intern->ce_get_iterator, Z_OBJ_P(object), 0));
}
/* }}} */

/* {{{ proto void ArrayIterator::rewind()
   Rewind array back to the start */
SPL_METHOD(Array, rewind)
{
	zval *object = ZEND_THIS;
	spl_array_object *intern = Z_SPLARRAY_P(object);

	if (zend_parse_parameters_none() == FAILURE) {
		RETURN_THROWS();
	}

	spl_array_rewind(intern);
}
/* }}} */

/* {{{ proto void ArrayIterator::seek(int $position)
   Seek to position. */
SPL_METHOD(Array, seek)
{
	zend_long opos, position;
	zval *object = ZEND_THIS;
	spl_array_object *intern = Z_SPLARRAY_P(object);
	HashTable *aht = spl_array_get_hash_table(intern);
	int result;

	if (zend_parse_parameters(ZEND_NUM_ARGS(), "l", &position) == FAILURE) {
		RETURN_THROWS();
	}

	opos = position;

	if (position >= 0) { /* negative values are not supported */
		spl_array_rewind(intern);
		result = SUCCESS;

		while (position-- > 0 && (result = spl_array_next(intern)) == SUCCESS);

		if (result == SUCCESS && zend_hash_has_more_elements_ex(aht, spl_array_get_pos_ptr(aht, intern)) == SUCCESS) {
			return; /* ok */
		}
	}
	zend_throw_exception_ex(spl_ce_OutOfBoundsException, 0, "Seek position " ZEND_LONG_FMT " is out of range", opos);
} /* }}} */

static zend_long spl_array_object_count_elements_helper(spl_array_object *intern) /* {{{ */
{
	HashTable *aht = spl_array_get_hash_table(intern);
	if (spl_array_is_object(intern)) {
		zend_long count = 0;
		zend_string *key;
		zval *val;
		/* Count public/dynamic properties */
		ZEND_HASH_FOREACH_STR_KEY_VAL(aht, key, val) {
			if (Z_TYPE_P(val) == IS_INDIRECT) {
				if (Z_TYPE_P(Z_INDIRECT_P(val)) == IS_UNDEF) continue;
				if (key && ZSTR_VAL(key)[0] == '\0') continue;
			}
			count++;
		} ZEND_HASH_FOREACH_END();
		return count;
	} else {
		return zend_hash_num_elements(aht);
	}
} /* }}} */

int spl_array_object_count_elements(zend_object *object, zend_long *count) /* {{{ */
{
	spl_array_object *intern = spl_array_from_obj(object);

	if (intern->fptr_count) {
		zval rv;
		zend_call_method_with_0_params(object, intern->std.ce, &intern->fptr_count, "count", &rv);
		if (Z_TYPE(rv) != IS_UNDEF) {
			*count = zval_get_long(&rv);
			zval_ptr_dtor(&rv);
			return SUCCESS;
		}
		*count = 0;
		return FAILURE;
	}
	*count = spl_array_object_count_elements_helper(intern);
	return SUCCESS;
} /* }}} */

/* {{{ proto int ArrayObject::count()
       proto int ArrayIterator::count()
   Return the number of elements in the Iterator. */
SPL_METHOD(Array, count)
{
	spl_array_object *intern = Z_SPLARRAY_P(ZEND_THIS);

	if (zend_parse_parameters_none() == FAILURE) {
		RETURN_THROWS();
	}

	RETURN_LONG(spl_array_object_count_elements_helper(intern));
} /* }}} */

static void spl_array_method(INTERNAL_FUNCTION_PARAMETERS, char *fname, int fname_len, int use_arg) /* {{{ */
{
	spl_array_object *intern = Z_SPLARRAY_P(ZEND_THIS);
	HashTable *aht = spl_array_get_hash_table(intern);
	zval function_name, params[2], *arg = NULL;

	ZVAL_STRINGL(&function_name, fname, fname_len);

	ZVAL_NEW_EMPTY_REF(&params[0]);
	ZVAL_ARR(Z_REFVAL(params[0]), aht);
	GC_ADDREF(aht);

	if (!use_arg) {
		intern->nApplyCount++;
		call_user_function(EG(function_table), NULL, &function_name, return_value, 1, params);
		intern->nApplyCount--;
	} else if (use_arg == SPL_ARRAY_METHOD_MAY_USER_ARG) {
		if (zend_parse_parameters_ex(ZEND_PARSE_PARAMS_QUIET, ZEND_NUM_ARGS(), "|z", &arg) == FAILURE) {
			zend_throw_exception(spl_ce_BadMethodCallException, "Function expects one argument at most", 0);
			goto exit;
		}
		if (arg) {
			ZVAL_COPY_VALUE(&params[1], arg);
		}
		intern->nApplyCount++;
		call_user_function(EG(function_table), NULL, &function_name, return_value, arg ? 2 : 1, params);
		intern->nApplyCount--;
	} else {
		if (ZEND_NUM_ARGS() != 1 || zend_parse_parameters_ex(ZEND_PARSE_PARAMS_QUIET, ZEND_NUM_ARGS(), "z", &arg) == FAILURE) {
			zend_throw_exception(spl_ce_BadMethodCallException, "Function expects exactly one argument", 0);
			goto exit;
		}
		ZVAL_COPY_VALUE(&params[1], arg);
		intern->nApplyCount++;
		call_user_function(EG(function_table), NULL, &function_name, return_value, 2, params);
		intern->nApplyCount--;
	}

exit:
	{
		HashTable *new_ht = Z_ARRVAL_P(Z_REFVAL(params[0]));
		if (aht != new_ht) {
			spl_array_replace_hash_table(intern, new_ht);
		} else {
			GC_DELREF(aht);
		}
		ZVAL_NULL(Z_REFVAL(params[0]));
		zval_ptr_dtor(&params[0]);
		zend_string_free(Z_STR(function_name));
	}
} /* }}} */

#define SPL_ARRAY_METHOD(cname, fname, use_arg) \
SPL_METHOD(cname, fname) \
{ \
	spl_array_method(INTERNAL_FUNCTION_PARAM_PASSTHRU, #fname, sizeof(#fname)-1, use_arg); \
}

/* {{{ proto int ArrayObject::asort([int $sort_flags = SORT_REGULAR ])
       proto int ArrayIterator::asort([int $sort_flags = SORT_REGULAR ])
   Sort the entries by values. */
SPL_ARRAY_METHOD(Array, asort, SPL_ARRAY_METHOD_MAY_USER_ARG) /* }}} */

/* {{{ proto int ArrayObject::ksort([int $sort_flags = SORT_REGULAR ])
       proto int ArrayIterator::ksort([int $sort_flags = SORT_REGULAR ])
   Sort the entries by key. */
SPL_ARRAY_METHOD(Array, ksort, SPL_ARRAY_METHOD_MAY_USER_ARG) /* }}} */

/* {{{ proto int ArrayObject::uasort(callback cmp_function)
       proto int ArrayIterator::uasort(callback cmp_function)
   Sort the entries by values user defined function. */
SPL_ARRAY_METHOD(Array, uasort, SPL_ARRAY_METHOD_USE_ARG) /* }}} */

/* {{{ proto int ArrayObject::uksort(callback cmp_function)
       proto int ArrayIterator::uksort(callback cmp_function)
   Sort the entries by key using user defined function. */
SPL_ARRAY_METHOD(Array, uksort, SPL_ARRAY_METHOD_USE_ARG) /* }}} */

/* {{{ proto int ArrayObject::natsort()
       proto int ArrayIterator::natsort()
   Sort the entries by values using "natural order" algorithm. */
SPL_ARRAY_METHOD(Array, natsort, SPL_ARRAY_METHOD_NO_ARG) /* }}} */

/* {{{ proto int ArrayObject::natcasesort()
       proto int ArrayIterator::natcasesort()
   Sort the entries by key using case insensitive "natural order" algorithm. */
SPL_ARRAY_METHOD(Array, natcasesort, SPL_ARRAY_METHOD_NO_ARG) /* }}} */

/* {{{ proto mixed|NULL ArrayIterator::current()
   Return current array entry */
SPL_METHOD(Array, current)
{
	zval *object = ZEND_THIS;
	spl_array_object *intern = Z_SPLARRAY_P(object);
	zval *entry;
	HashTable *aht = spl_array_get_hash_table(intern);

	if (zend_parse_parameters_none() == FAILURE) {
		RETURN_THROWS();
	}

	if ((entry = zend_hash_get_current_data_ex(aht, spl_array_get_pos_ptr(aht, intern))) == NULL) {
		return;
	}
	if (Z_TYPE_P(entry) == IS_INDIRECT) {
		entry = Z_INDIRECT_P(entry);
		if (Z_TYPE_P(entry) == IS_UNDEF) {
			return;
		}
	}
	ZVAL_COPY_DEREF(return_value, entry);
}
/* }}} */

/* {{{ proto mixed|NULL ArrayIterator::key()
   Return current array key */
SPL_METHOD(Array, key)
{
	if (zend_parse_parameters_none() == FAILURE) {
		RETURN_THROWS();
	}

	spl_array_iterator_key(ZEND_THIS, return_value);
} /* }}} */

void spl_array_iterator_key(zval *object, zval *return_value) /* {{{ */
{
	spl_array_object *intern = Z_SPLARRAY_P(object);
	HashTable *aht = spl_array_get_hash_table(intern);

	zend_hash_get_current_key_zval_ex(aht, return_value, spl_array_get_pos_ptr(aht, intern));
}
/* }}} */

/* {{{ proto void ArrayIterator::next()
   Move to next entry */
SPL_METHOD(Array, next)
{
	zval *object = ZEND_THIS;
	spl_array_object *intern = Z_SPLARRAY_P(object);
	HashTable *aht = spl_array_get_hash_table(intern);

	if (zend_parse_parameters_none() == FAILURE) {
		RETURN_THROWS();
	}

	spl_array_next_ex(intern, aht);
}
/* }}} */

/* {{{ proto bool ArrayIterator::valid()
   Check whether array contains more entries */
SPL_METHOD(Array, valid)
{
	zval *object = ZEND_THIS;
	spl_array_object *intern = Z_SPLARRAY_P(object);
	HashTable *aht = spl_array_get_hash_table(intern);

	if (zend_parse_parameters_none() == FAILURE) {
		RETURN_THROWS();
	}

	RETURN_BOOL(zend_hash_has_more_elements_ex(aht, spl_array_get_pos_ptr(aht, intern)) == SUCCESS);
}
/* }}} */

/* {{{ proto bool RecursiveArrayIterator::hasChildren()
   Check whether current element has children (e.g. is an array) */
SPL_METHOD(Array, hasChildren)
{
	zval *object = ZEND_THIS, *entry;
	spl_array_object *intern = Z_SPLARRAY_P(object);
	HashTable *aht = spl_array_get_hash_table(intern);

	if (zend_parse_parameters_none() == FAILURE) {
		RETURN_THROWS();
	}

	if ((entry = zend_hash_get_current_data_ex(aht, spl_array_get_pos_ptr(aht, intern))) == NULL) {
		RETURN_FALSE;
	}

	if (Z_TYPE_P(entry) == IS_INDIRECT) {
		entry = Z_INDIRECT_P(entry);
	}

	ZVAL_DEREF(entry);
	RETURN_BOOL(Z_TYPE_P(entry) == IS_ARRAY || (Z_TYPE_P(entry) == IS_OBJECT && (intern->ar_flags & SPL_ARRAY_CHILD_ARRAYS_ONLY) == 0));
}
/* }}} */

/* {{{ proto object RecursiveArrayIterator::getChildren()
   Create a sub iterator for the current element (same class as $this) */
SPL_METHOD(Array, getChildren)
{
	zval *object = ZEND_THIS, *entry, flags;
	spl_array_object *intern = Z_SPLARRAY_P(object);
	HashTable *aht = spl_array_get_hash_table(intern);

	if (zend_parse_parameters_none() == FAILURE) {
		RETURN_THROWS();
	}

	if ((entry = zend_hash_get_current_data_ex(aht, spl_array_get_pos_ptr(aht, intern))) == NULL) {
		return;
	}

	if (Z_TYPE_P(entry) == IS_INDIRECT) {
		entry = Z_INDIRECT_P(entry);
	}

	ZVAL_DEREF(entry);
	if (Z_TYPE_P(entry) == IS_OBJECT) {
		if ((intern->ar_flags & SPL_ARRAY_CHILD_ARRAYS_ONLY) != 0) {
			return;
		}
		if (instanceof_function(Z_OBJCE_P(entry), Z_OBJCE_P(ZEND_THIS))) {
			ZVAL_OBJ(return_value, Z_OBJ_P(entry));
			Z_ADDREF_P(return_value);
			return;
		}
	}

	ZVAL_LONG(&flags, intern->ar_flags);
	spl_instantiate_arg_ex2(Z_OBJCE_P(ZEND_THIS), return_value, entry, &flags);
}
/* }}} */

/* {{{ proto string ArrayObject::serialize()
   Serialize the object */
SPL_METHOD(Array, serialize)
{
	zval *object = ZEND_THIS;
	spl_array_object *intern = Z_SPLARRAY_P(object);
	zval members, flags;
	php_serialize_data_t var_hash;
	smart_str buf = {0};

	if (zend_parse_parameters_none() == FAILURE) {
		RETURN_THROWS();
	}

	PHP_VAR_SERIALIZE_INIT(var_hash);

	ZVAL_LONG(&flags, (intern->ar_flags & SPL_ARRAY_CLONE_MASK));

	/* storage */
	smart_str_appendl(&buf, "x:", 2);
	php_var_serialize(&buf, &flags, &var_hash);

	if (!(intern->ar_flags & SPL_ARRAY_IS_SELF)) {
		php_var_serialize(&buf, &intern->array, &var_hash);
		smart_str_appendc(&buf, ';');
	}

	/* members */
	smart_str_appendl(&buf, "m:", 2);
	if (!intern->std.properties) {
		rebuild_object_properties(&intern->std);
	}

	ZVAL_ARR(&members, intern->std.properties);

	php_var_serialize(&buf, &members, &var_hash); /* finishes the string */

	/* done */
	PHP_VAR_SERIALIZE_DESTROY(var_hash);

	RETURN_NEW_STR(buf.s);
} /* }}} */

/* {{{ proto void ArrayObject::unserialize(string serialized)
 * unserialize the object
 */
SPL_METHOD(Array, unserialize)
{
	zval *object = ZEND_THIS;
	spl_array_object *intern = Z_SPLARRAY_P(object);

	char *buf;
	size_t buf_len;
	const unsigned char *p, *s;
	php_unserialize_data_t var_hash;
	zval *members, *zflags, *array;
	zend_long flags;

	if (zend_parse_parameters(ZEND_NUM_ARGS(), "s", &buf, &buf_len) == FAILURE) {
		RETURN_THROWS();
	}

	if (buf_len == 0) {
		return;
	}

	if (intern->nApplyCount > 0) {
		zend_error(E_WARNING, "Modification of ArrayObject during sorting is prohibited");
		return;
	}

	/* storage */
	s = p = (const unsigned char*)buf;
	PHP_VAR_UNSERIALIZE_INIT(var_hash);

	if (*p!= 'x' || *++p != ':') {
		goto outexcept;
	}
	++p;

	zflags = var_tmp_var(&var_hash);
	if (!php_var_unserialize(zflags, &p, s + buf_len, &var_hash) || Z_TYPE_P(zflags) != IS_LONG) {
		goto outexcept;
	}

	--p; /* for ';' */
	flags = Z_LVAL_P(zflags);
	/* flags needs to be verified and we also need to verify whether the next
	 * thing we get is ';'. After that we require an 'm' or something else
	 * where 'm' stands for members and anything else should be an array. If
	 * neither 'a' or 'm' follows we have an error. */

	if (*p != ';') {
		goto outexcept;
	}
	++p;

	if (flags & SPL_ARRAY_IS_SELF) {
		/* If IS_SELF is used, the flags are not followed by an array/object */
		intern->ar_flags &= ~SPL_ARRAY_CLONE_MASK;
		intern->ar_flags |= flags & SPL_ARRAY_CLONE_MASK;
		zval_ptr_dtor(&intern->array);
		ZVAL_UNDEF(&intern->array);
	} else {
		if (*p!='a' && *p!='O' && *p!='C' && *p!='r') {
			goto outexcept;
		}

		array = var_tmp_var(&var_hash);
		if (!php_var_unserialize(array, &p, s + buf_len, &var_hash)
				|| (Z_TYPE_P(array) != IS_ARRAY && Z_TYPE_P(array) != IS_OBJECT)) {
			goto outexcept;
		}

		intern->ar_flags &= ~SPL_ARRAY_CLONE_MASK;
		intern->ar_flags |= flags & SPL_ARRAY_CLONE_MASK;

		if (Z_TYPE_P(array) == IS_ARRAY) {
			zval_ptr_dtor(&intern->array);
			ZVAL_COPY_VALUE(&intern->array, array);
			ZVAL_NULL(array);
			SEPARATE_ARRAY(&intern->array);
		} else {
			spl_array_set_array(object, intern, array, 0L, 1);
		}

		if (*p != ';') {
			goto outexcept;
		}
        ++p;
	}

	/* members */
	if (*p!= 'm' || *++p != ':') {
		goto outexcept;
	}
	++p;

	members = var_tmp_var(&var_hash);
	if (!php_var_unserialize(members, &p, s + buf_len, &var_hash) || Z_TYPE_P(members) != IS_ARRAY) {
		goto outexcept;
	}

	/* copy members */
	object_properties_load(&intern->std, Z_ARRVAL_P(members));

	/* done reading $serialized */
	PHP_VAR_UNSERIALIZE_DESTROY(var_hash);
	return;

outexcept:
	PHP_VAR_UNSERIALIZE_DESTROY(var_hash);
	zend_throw_exception_ex(spl_ce_UnexpectedValueException, 0, "Error at offset " ZEND_LONG_FMT " of %zd bytes", (zend_long)((char*)p - buf), buf_len);
	RETURN_THROWS();

} /* }}} */

/* {{{ proto array ArrayObject::__serialize() */
SPL_METHOD(Array, __serialize)
{
	spl_array_object *intern = Z_SPLARRAY_P(ZEND_THIS);
	zval tmp;

	if (zend_parse_parameters_none() == FAILURE) {
		RETURN_THROWS();
	}

	array_init(return_value);

	/* flags */
	ZVAL_LONG(&tmp, (intern->ar_flags & SPL_ARRAY_CLONE_MASK));
	zend_hash_next_index_insert(Z_ARRVAL_P(return_value), &tmp);

	/* storage */
	if (intern->ar_flags & SPL_ARRAY_IS_SELF) {
		ZVAL_NULL(&tmp);
	} else {
		ZVAL_COPY(&tmp, &intern->array);
	}
	zend_hash_next_index_insert(Z_ARRVAL_P(return_value), &tmp);

	/* members */
	ZVAL_ARR(&tmp, zend_std_get_properties(&intern->std));
	Z_TRY_ADDREF(tmp);
	zend_hash_next_index_insert(Z_ARRVAL_P(return_value), &tmp);
}
/* }}} */


/* {{{ proto void ArrayObject::__unserialize(array data) */
SPL_METHOD(Array, __unserialize)
{
	spl_array_object *intern = Z_SPLARRAY_P(ZEND_THIS);
	HashTable *data;
	zval *flags_zv, *storage_zv, *members_zv;
	zend_long flags;

	if (zend_parse_parameters(ZEND_NUM_ARGS(), "h", &data) == FAILURE) {
		RETURN_THROWS();
	}

	flags_zv = zend_hash_index_find(data, 0);
	storage_zv = zend_hash_index_find(data, 1);
	members_zv = zend_hash_index_find(data, 2);
	if (!flags_zv || !storage_zv || !members_zv ||
			Z_TYPE_P(flags_zv) != IS_LONG || Z_TYPE_P(members_zv) != IS_ARRAY) {
		zend_throw_exception(spl_ce_UnexpectedValueException,
			"Incomplete or ill-typed serialization data", 0);
		RETURN_THROWS();
	}

	flags = Z_LVAL_P(flags_zv);
	intern->ar_flags &= ~SPL_ARRAY_CLONE_MASK;
	intern->ar_flags |= flags & SPL_ARRAY_CLONE_MASK;

	if (flags & SPL_ARRAY_IS_SELF) {
		zval_ptr_dtor(&intern->array);
		ZVAL_UNDEF(&intern->array);
	} else {
		spl_array_set_array(ZEND_THIS, intern, storage_zv, 0L, 1);
	}

	object_properties_load(&intern->std, Z_ARRVAL_P(members_zv));
}
/* }}} */

<<<<<<< HEAD
static const zend_function_entry spl_funcs_ArrayObject[] = {
	SPL_ME(Array, __construct,      arginfo_class_ArrayObject___construct,		ZEND_ACC_PUBLIC)
	SPL_ME(Array, offsetExists,     arginfo_class_ArrayObject_offsetExists,		ZEND_ACC_PUBLIC)
	SPL_ME(Array, offsetGet,        arginfo_class_ArrayObject_offsetGet,		ZEND_ACC_PUBLIC)
	SPL_ME(Array, offsetSet,        arginfo_class_ArrayObject_offsetSet,		ZEND_ACC_PUBLIC)
	SPL_ME(Array, offsetUnset,      arginfo_class_ArrayObject_offsetUnset,		ZEND_ACC_PUBLIC)
	SPL_ME(Array, append,           arginfo_class_ArrayObject_append,			ZEND_ACC_PUBLIC)
	SPL_ME(Array, getArrayCopy,     arginfo_class_ArrayObject_getArrayCopy,		ZEND_ACC_PUBLIC)
	SPL_ME(Array, count,            arginfo_class_ArrayObject_count,			ZEND_ACC_PUBLIC)
	SPL_ME(Array, getFlags,         arginfo_class_ArrayObject_getFlags,			ZEND_ACC_PUBLIC)
	SPL_ME(Array, setFlags,         arginfo_class_ArrayObject_setFlags,			ZEND_ACC_PUBLIC)
	SPL_ME(Array, asort,            arginfo_class_ArrayObject_asort,			ZEND_ACC_PUBLIC)
	SPL_ME(Array, ksort,            arginfo_class_ArrayObject_ksort,			ZEND_ACC_PUBLIC)
	SPL_ME(Array, uasort,           arginfo_class_ArrayObject_uasort,			ZEND_ACC_PUBLIC)
	SPL_ME(Array, uksort,           arginfo_class_ArrayObject_uksort,			ZEND_ACC_PUBLIC)
	SPL_ME(Array, natsort,          arginfo_class_ArrayObject_natsort,			ZEND_ACC_PUBLIC)
	SPL_ME(Array, natcasesort,      arginfo_class_ArrayObject_natcasesort,		ZEND_ACC_PUBLIC)
	SPL_ME(Array, unserialize,      arginfo_class_ArrayObject_unserialize,		ZEND_ACC_PUBLIC)
	SPL_ME(Array, serialize,        arginfo_class_ArrayObject_serialize,		ZEND_ACC_PUBLIC)
	SPL_ME(Array, __unserialize,    arginfo_class_ArrayObject___unserialize,	ZEND_ACC_PUBLIC)
	SPL_ME(Array, __serialize,      arginfo_class_ArrayObject___serialize,		ZEND_ACC_PUBLIC)
=======
/* {{{ proto void Array::__debugInfo() */
SPL_METHOD(Array, __debugInfo)
{
	if (zend_parse_parameters_none() == FAILURE) {
		return;
	}

	RETURN_ARR(spl_array_get_debug_info(getThis()));
} /* }}} */

/* {{{ arginfo and function table */
ZEND_BEGIN_ARG_INFO_EX(arginfo_array___construct, 0, 0, 0)
	ZEND_ARG_INFO(0, input)
	ZEND_ARG_INFO(0, flags)
	ZEND_ARG_INFO(0, iterator_class)
ZEND_END_ARG_INFO()

/* ArrayIterator::__construct and ArrayObject::__construct have different signatures */
ZEND_BEGIN_ARG_INFO_EX(arginfo_array_iterator___construct, 0, 0, 0)
	ZEND_ARG_INFO(0, array)
	ZEND_ARG_INFO(0, flags)
ZEND_END_ARG_INFO()

ZEND_BEGIN_ARG_INFO_EX(arginfo_array_offsetGet, 0, 0, 1)
	ZEND_ARG_INFO(0, index)
ZEND_END_ARG_INFO()

ZEND_BEGIN_ARG_INFO_EX(arginfo_array_offsetSet, 0, 0, 2)
	ZEND_ARG_INFO(0, index)
	ZEND_ARG_INFO(0, newval)
ZEND_END_ARG_INFO()

ZEND_BEGIN_ARG_INFO(arginfo_array_append, 0)
	ZEND_ARG_INFO(0, value)
ZEND_END_ARG_INFO()

ZEND_BEGIN_ARG_INFO(arginfo_array_seek, 0)
	ZEND_ARG_INFO(0, position)
ZEND_END_ARG_INFO()

ZEND_BEGIN_ARG_INFO(arginfo_array_exchangeArray, 0)
	ZEND_ARG_INFO(0, input)
ZEND_END_ARG_INFO()

ZEND_BEGIN_ARG_INFO(arginfo_array_setFlags, 0)
	ZEND_ARG_INFO(0, flags)
ZEND_END_ARG_INFO()

ZEND_BEGIN_ARG_INFO(arginfo_array_setIteratorClass, 0)
	ZEND_ARG_INFO(0, iteratorClass)
ZEND_END_ARG_INFO()

ZEND_BEGIN_ARG_INFO(arginfo_array_uXsort, 0)
	ZEND_ARG_INFO(0, cmp_function)
ZEND_END_ARG_INFO();

ZEND_BEGIN_ARG_INFO(arginfo_array_unserialize, 0)
	ZEND_ARG_INFO(0, serialized)
ZEND_END_ARG_INFO();

ZEND_BEGIN_ARG_INFO(arginfo_array_void, 0)
ZEND_END_ARG_INFO()

static const zend_function_entry spl_funcs_ArrayObject[] = {
	SPL_ME(Array, __construct,      arginfo_array___construct,      ZEND_ACC_PUBLIC)
	SPL_ME(Array, offsetExists,     arginfo_array_offsetGet,        ZEND_ACC_PUBLIC)
	SPL_ME(Array, offsetGet,        arginfo_array_offsetGet,        ZEND_ACC_PUBLIC)
	SPL_ME(Array, offsetSet,        arginfo_array_offsetSet,        ZEND_ACC_PUBLIC)
	SPL_ME(Array, offsetUnset,      arginfo_array_offsetGet,        ZEND_ACC_PUBLIC)
	SPL_ME(Array, append,           arginfo_array_append,           ZEND_ACC_PUBLIC)
	SPL_ME(Array, getArrayCopy,     arginfo_array_void,             ZEND_ACC_PUBLIC)
	SPL_ME(Array, count,            arginfo_array_void,             ZEND_ACC_PUBLIC)
	SPL_ME(Array, getFlags,         arginfo_array_void,             ZEND_ACC_PUBLIC)
	SPL_ME(Array, setFlags,         arginfo_array_setFlags,         ZEND_ACC_PUBLIC)
	SPL_ME(Array, asort,            arginfo_array_void,             ZEND_ACC_PUBLIC)
	SPL_ME(Array, ksort,            arginfo_array_void,             ZEND_ACC_PUBLIC)
	SPL_ME(Array, uasort,           arginfo_array_uXsort,           ZEND_ACC_PUBLIC)
	SPL_ME(Array, uksort,           arginfo_array_uXsort,           ZEND_ACC_PUBLIC)
	SPL_ME(Array, natsort,          arginfo_array_void,             ZEND_ACC_PUBLIC)
	SPL_ME(Array, natcasesort,      arginfo_array_void,             ZEND_ACC_PUBLIC)
	SPL_ME(Array, unserialize,      arginfo_array_unserialize,      ZEND_ACC_PUBLIC)
	SPL_ME(Array, serialize,        arginfo_array_void,             ZEND_ACC_PUBLIC)
	SPL_ME(Array, __unserialize,    arginfo_array_unserialize,      ZEND_ACC_PUBLIC)
	SPL_ME(Array, __serialize,      arginfo_array_void,             ZEND_ACC_PUBLIC)
	SPL_ME(Array, __debugInfo,      arginfo_array_void,             ZEND_ACC_PUBLIC)
>>>>>>> 22a077b6
	/* ArrayObject specific */
	SPL_ME(Array, getIterator,      arginfo_class_ArrayObject_getIterator,		ZEND_ACC_PUBLIC)
	SPL_ME(Array, exchangeArray,    arginfo_class_ArrayObject_exchangeArray,	ZEND_ACC_PUBLIC)
	SPL_ME(Array, setIteratorClass, arginfo_class_ArrayObject_setIteratorClass,	ZEND_ACC_PUBLIC)
	SPL_ME(Array, getIteratorClass, arginfo_class_ArrayObject_getIteratorClass,	ZEND_ACC_PUBLIC)
	PHP_FE_END
};

static const zend_function_entry spl_funcs_ArrayIterator[] = {
<<<<<<< HEAD
	SPL_ME(ArrayIterator, __construct, arginfo_class_ArrayIterator___construct,		ZEND_ACC_PUBLIC)
	SPL_ME(Array, offsetExists,     arginfo_class_ArrayIterator_offsetExists,		ZEND_ACC_PUBLIC)
	SPL_ME(Array, offsetGet,        arginfo_class_ArrayIterator_offsetGet,			ZEND_ACC_PUBLIC)
	SPL_ME(Array, offsetSet,        arginfo_class_ArrayIterator_offsetSet,			ZEND_ACC_PUBLIC)
	SPL_ME(Array, offsetUnset,      arginfo_class_ArrayIterator_offsetUnset,		ZEND_ACC_PUBLIC)
	SPL_ME(Array, append,           arginfo_class_ArrayIterator_append,				ZEND_ACC_PUBLIC)
	SPL_ME(Array, getArrayCopy,     arginfo_class_ArrayIterator_getArrayCopy,		ZEND_ACC_PUBLIC)
	SPL_ME(Array, count,            arginfo_class_ArrayIterator_count,				ZEND_ACC_PUBLIC)
	SPL_ME(Array, getFlags,         arginfo_class_ArrayIterator_getFlags,			ZEND_ACC_PUBLIC)
	SPL_ME(Array, setFlags,         arginfo_class_ArrayIterator_setFlags,			ZEND_ACC_PUBLIC)
	SPL_ME(Array, asort,            arginfo_class_ArrayIterator_asort,				ZEND_ACC_PUBLIC)
	SPL_ME(Array, ksort,            arginfo_class_ArrayIterator_ksort,				ZEND_ACC_PUBLIC)
	SPL_ME(Array, uasort,           arginfo_class_ArrayIterator_uasort,				ZEND_ACC_PUBLIC)
	SPL_ME(Array, uksort,           arginfo_class_ArrayIterator_uksort,				ZEND_ACC_PUBLIC)
	SPL_ME(Array, natsort,          arginfo_class_ArrayIterator_natsort,			ZEND_ACC_PUBLIC)
	SPL_ME(Array, natcasesort,      arginfo_class_ArrayIterator_natcasesort,		ZEND_ACC_PUBLIC)
	SPL_ME(Array, unserialize,      arginfo_class_ArrayIterator_unserialize,		ZEND_ACC_PUBLIC)
	SPL_ME(Array, serialize,        arginfo_class_ArrayIterator_serialize,			ZEND_ACC_PUBLIC)
	SPL_ME(Array, __unserialize,    arginfo_class_ArrayIterator___unserialize,		ZEND_ACC_PUBLIC)
	SPL_ME(Array, __serialize,      arginfo_class_ArrayIterator___serialize,		ZEND_ACC_PUBLIC)
=======
	SPL_ME(ArrayIterator, __construct, arginfo_array_iterator___construct,      ZEND_ACC_PUBLIC)
	SPL_ME(Array, offsetExists,     arginfo_array_offsetGet,        ZEND_ACC_PUBLIC)
	SPL_ME(Array, offsetGet,        arginfo_array_offsetGet,        ZEND_ACC_PUBLIC)
	SPL_ME(Array, offsetSet,        arginfo_array_offsetSet,        ZEND_ACC_PUBLIC)
	SPL_ME(Array, offsetUnset,      arginfo_array_offsetGet,        ZEND_ACC_PUBLIC)
	SPL_ME(Array, append,           arginfo_array_append,           ZEND_ACC_PUBLIC)
	SPL_ME(Array, getArrayCopy,     arginfo_array_void,             ZEND_ACC_PUBLIC)
	SPL_ME(Array, count,            arginfo_array_void,             ZEND_ACC_PUBLIC)
	SPL_ME(Array, getFlags,         arginfo_array_void,             ZEND_ACC_PUBLIC)
	SPL_ME(Array, setFlags,         arginfo_array_setFlags,         ZEND_ACC_PUBLIC)
	SPL_ME(Array, asort,            arginfo_array_void,             ZEND_ACC_PUBLIC)
	SPL_ME(Array, ksort,            arginfo_array_void,             ZEND_ACC_PUBLIC)
	SPL_ME(Array, uasort,           arginfo_array_uXsort,           ZEND_ACC_PUBLIC)
	SPL_ME(Array, uksort,           arginfo_array_uXsort,           ZEND_ACC_PUBLIC)
	SPL_ME(Array, natsort,          arginfo_array_void,             ZEND_ACC_PUBLIC)
	SPL_ME(Array, natcasesort,      arginfo_array_void,             ZEND_ACC_PUBLIC)
	SPL_ME(Array, unserialize,      arginfo_array_unserialize,      ZEND_ACC_PUBLIC)
	SPL_ME(Array, serialize,        arginfo_array_void,             ZEND_ACC_PUBLIC)
	SPL_ME(Array, __unserialize,    arginfo_array_unserialize,      ZEND_ACC_PUBLIC)
	SPL_ME(Array, __serialize,      arginfo_array_void,             ZEND_ACC_PUBLIC)
	SPL_ME(Array, __debugInfo,      arginfo_array_void,             ZEND_ACC_PUBLIC)
>>>>>>> 22a077b6
	/* ArrayIterator specific */
	SPL_ME(Array, rewind,           arginfo_class_ArrayIterator_rewind,				ZEND_ACC_PUBLIC)
	SPL_ME(Array, current,          arginfo_class_ArrayIterator_current,			ZEND_ACC_PUBLIC)
	SPL_ME(Array, key,              arginfo_class_ArrayIterator_key,				ZEND_ACC_PUBLIC)
	SPL_ME(Array, next,             arginfo_class_ArrayIterator_next,				ZEND_ACC_PUBLIC)
	SPL_ME(Array, valid,            arginfo_class_ArrayIterator_valid,				ZEND_ACC_PUBLIC)
	SPL_ME(Array, seek,             arginfo_class_ArrayIterator_seek,				ZEND_ACC_PUBLIC)
	PHP_FE_END
};

static const zend_function_entry spl_funcs_RecursiveArrayIterator[] = {
	SPL_ME(Array, hasChildren,   arginfo_class_RecursiveArrayIterator_hasChildren, ZEND_ACC_PUBLIC)
	SPL_ME(Array, getChildren,   arginfo_class_RecursiveArrayIterator_getChildren, ZEND_ACC_PUBLIC)
	PHP_FE_END
};
/* }}} */

/* {{{ PHP_MINIT_FUNCTION(spl_array) */
PHP_MINIT_FUNCTION(spl_array)
{
	REGISTER_SPL_STD_CLASS_EX(ArrayObject, spl_array_object_new, spl_funcs_ArrayObject);
	REGISTER_SPL_IMPLEMENTS(ArrayObject, Aggregate);
	REGISTER_SPL_IMPLEMENTS(ArrayObject, ArrayAccess);
	REGISTER_SPL_IMPLEMENTS(ArrayObject, Serializable);
	REGISTER_SPL_IMPLEMENTS(ArrayObject, Countable);
	memcpy(&spl_handler_ArrayObject, &std_object_handlers, sizeof(zend_object_handlers));

	spl_handler_ArrayObject.offset = XtOffsetOf(spl_array_object, std);

	spl_handler_ArrayObject.clone_obj = spl_array_object_clone;
	spl_handler_ArrayObject.read_dimension = spl_array_read_dimension;
	spl_handler_ArrayObject.write_dimension = spl_array_write_dimension;
	spl_handler_ArrayObject.unset_dimension = spl_array_unset_dimension;
	spl_handler_ArrayObject.has_dimension = spl_array_has_dimension;
	spl_handler_ArrayObject.count_elements = spl_array_object_count_elements;

	spl_handler_ArrayObject.get_properties_for = spl_array_get_properties_for;
	spl_handler_ArrayObject.get_gc = spl_array_get_gc;
	spl_handler_ArrayObject.read_property = spl_array_read_property;
	spl_handler_ArrayObject.write_property = spl_array_write_property;
	spl_handler_ArrayObject.get_property_ptr_ptr = spl_array_get_property_ptr_ptr;
	spl_handler_ArrayObject.has_property = spl_array_has_property;
	spl_handler_ArrayObject.unset_property = spl_array_unset_property;

	spl_handler_ArrayObject.compare = spl_array_compare_objects;
	spl_handler_ArrayObject.dtor_obj = zend_objects_destroy_object;
	spl_handler_ArrayObject.free_obj = spl_array_object_free_storage;

	REGISTER_SPL_STD_CLASS_EX(ArrayIterator, spl_array_object_new, spl_funcs_ArrayIterator);
	REGISTER_SPL_IMPLEMENTS(ArrayIterator, Iterator);
	REGISTER_SPL_IMPLEMENTS(ArrayIterator, ArrayAccess);
	REGISTER_SPL_IMPLEMENTS(ArrayIterator, SeekableIterator);
	REGISTER_SPL_IMPLEMENTS(ArrayIterator, Serializable);
	REGISTER_SPL_IMPLEMENTS(ArrayIterator, Countable);
	memcpy(&spl_handler_ArrayIterator, &spl_handler_ArrayObject, sizeof(zend_object_handlers));
	spl_ce_ArrayIterator->get_iterator = spl_array_get_iterator;
	spl_ce_ArrayIterator->ce_flags |= ZEND_ACC_REUSE_GET_ITERATOR;


	REGISTER_SPL_CLASS_CONST_LONG(ArrayObject,   "STD_PROP_LIST",    SPL_ARRAY_STD_PROP_LIST);
	REGISTER_SPL_CLASS_CONST_LONG(ArrayObject,   "ARRAY_AS_PROPS",   SPL_ARRAY_ARRAY_AS_PROPS);

	REGISTER_SPL_CLASS_CONST_LONG(ArrayIterator, "STD_PROP_LIST",    SPL_ARRAY_STD_PROP_LIST);
	REGISTER_SPL_CLASS_CONST_LONG(ArrayIterator, "ARRAY_AS_PROPS",   SPL_ARRAY_ARRAY_AS_PROPS);

	REGISTER_SPL_SUB_CLASS_EX(RecursiveArrayIterator, ArrayIterator, spl_array_object_new, spl_funcs_RecursiveArrayIterator);
	REGISTER_SPL_IMPLEMENTS(RecursiveArrayIterator, RecursiveIterator);
	spl_ce_RecursiveArrayIterator->get_iterator = spl_array_get_iterator;
	spl_ce_RecursiveArrayIterator->ce_flags |= ZEND_ACC_REUSE_GET_ITERATOR;

	REGISTER_SPL_CLASS_CONST_LONG(RecursiveArrayIterator, "CHILD_ARRAYS_ONLY", SPL_ARRAY_CHILD_ARRAYS_ONLY);

	return SUCCESS;
}
/* }}} */<|MERGE_RESOLUTION|>--- conflicted
+++ resolved
@@ -824,11 +824,7 @@
 	return ht;
 } /* }}} */
 
-<<<<<<< HEAD
-static HashTable* spl_array_get_debug_info(zend_object *obj, int *is_temp) /* {{{ */
-=======
-static inline HashTable* spl_array_get_debug_info(zval *obj) /* {{{ */
->>>>>>> 22a077b6
+static inline HashTable* spl_array_get_debug_info(zend_object *obj) /* {{{ */
 {
 	zval *storage;
 	zend_string *zname;
@@ -1895,7 +1891,16 @@
 }
 /* }}} */
 
-<<<<<<< HEAD
+/* {{{ proto void Array::__debugInfo() */
+SPL_METHOD(Array, __debugInfo)
+{
+	if (zend_parse_parameters_none() == FAILURE) {
+		return;
+	}
+
+	RETURN_ARR(spl_array_get_debug_info(Z_OBJ_P(ZEND_THIS)));
+} /* }}} */
+
 static const zend_function_entry spl_funcs_ArrayObject[] = {
 	SPL_ME(Array, __construct,      arginfo_class_ArrayObject___construct,		ZEND_ACC_PUBLIC)
 	SPL_ME(Array, offsetExists,     arginfo_class_ArrayObject_offsetExists,		ZEND_ACC_PUBLIC)
@@ -1917,93 +1922,7 @@
 	SPL_ME(Array, serialize,        arginfo_class_ArrayObject_serialize,		ZEND_ACC_PUBLIC)
 	SPL_ME(Array, __unserialize,    arginfo_class_ArrayObject___unserialize,	ZEND_ACC_PUBLIC)
 	SPL_ME(Array, __serialize,      arginfo_class_ArrayObject___serialize,		ZEND_ACC_PUBLIC)
-=======
-/* {{{ proto void Array::__debugInfo() */
-SPL_METHOD(Array, __debugInfo)
-{
-	if (zend_parse_parameters_none() == FAILURE) {
-		return;
-	}
-
-	RETURN_ARR(spl_array_get_debug_info(getThis()));
-} /* }}} */
-
-/* {{{ arginfo and function table */
-ZEND_BEGIN_ARG_INFO_EX(arginfo_array___construct, 0, 0, 0)
-	ZEND_ARG_INFO(0, input)
-	ZEND_ARG_INFO(0, flags)
-	ZEND_ARG_INFO(0, iterator_class)
-ZEND_END_ARG_INFO()
-
-/* ArrayIterator::__construct and ArrayObject::__construct have different signatures */
-ZEND_BEGIN_ARG_INFO_EX(arginfo_array_iterator___construct, 0, 0, 0)
-	ZEND_ARG_INFO(0, array)
-	ZEND_ARG_INFO(0, flags)
-ZEND_END_ARG_INFO()
-
-ZEND_BEGIN_ARG_INFO_EX(arginfo_array_offsetGet, 0, 0, 1)
-	ZEND_ARG_INFO(0, index)
-ZEND_END_ARG_INFO()
-
-ZEND_BEGIN_ARG_INFO_EX(arginfo_array_offsetSet, 0, 0, 2)
-	ZEND_ARG_INFO(0, index)
-	ZEND_ARG_INFO(0, newval)
-ZEND_END_ARG_INFO()
-
-ZEND_BEGIN_ARG_INFO(arginfo_array_append, 0)
-	ZEND_ARG_INFO(0, value)
-ZEND_END_ARG_INFO()
-
-ZEND_BEGIN_ARG_INFO(arginfo_array_seek, 0)
-	ZEND_ARG_INFO(0, position)
-ZEND_END_ARG_INFO()
-
-ZEND_BEGIN_ARG_INFO(arginfo_array_exchangeArray, 0)
-	ZEND_ARG_INFO(0, input)
-ZEND_END_ARG_INFO()
-
-ZEND_BEGIN_ARG_INFO(arginfo_array_setFlags, 0)
-	ZEND_ARG_INFO(0, flags)
-ZEND_END_ARG_INFO()
-
-ZEND_BEGIN_ARG_INFO(arginfo_array_setIteratorClass, 0)
-	ZEND_ARG_INFO(0, iteratorClass)
-ZEND_END_ARG_INFO()
-
-ZEND_BEGIN_ARG_INFO(arginfo_array_uXsort, 0)
-	ZEND_ARG_INFO(0, cmp_function)
-ZEND_END_ARG_INFO();
-
-ZEND_BEGIN_ARG_INFO(arginfo_array_unserialize, 0)
-	ZEND_ARG_INFO(0, serialized)
-ZEND_END_ARG_INFO();
-
-ZEND_BEGIN_ARG_INFO(arginfo_array_void, 0)
-ZEND_END_ARG_INFO()
-
-static const zend_function_entry spl_funcs_ArrayObject[] = {
-	SPL_ME(Array, __construct,      arginfo_array___construct,      ZEND_ACC_PUBLIC)
-	SPL_ME(Array, offsetExists,     arginfo_array_offsetGet,        ZEND_ACC_PUBLIC)
-	SPL_ME(Array, offsetGet,        arginfo_array_offsetGet,        ZEND_ACC_PUBLIC)
-	SPL_ME(Array, offsetSet,        arginfo_array_offsetSet,        ZEND_ACC_PUBLIC)
-	SPL_ME(Array, offsetUnset,      arginfo_array_offsetGet,        ZEND_ACC_PUBLIC)
-	SPL_ME(Array, append,           arginfo_array_append,           ZEND_ACC_PUBLIC)
-	SPL_ME(Array, getArrayCopy,     arginfo_array_void,             ZEND_ACC_PUBLIC)
-	SPL_ME(Array, count,            arginfo_array_void,             ZEND_ACC_PUBLIC)
-	SPL_ME(Array, getFlags,         arginfo_array_void,             ZEND_ACC_PUBLIC)
-	SPL_ME(Array, setFlags,         arginfo_array_setFlags,         ZEND_ACC_PUBLIC)
-	SPL_ME(Array, asort,            arginfo_array_void,             ZEND_ACC_PUBLIC)
-	SPL_ME(Array, ksort,            arginfo_array_void,             ZEND_ACC_PUBLIC)
-	SPL_ME(Array, uasort,           arginfo_array_uXsort,           ZEND_ACC_PUBLIC)
-	SPL_ME(Array, uksort,           arginfo_array_uXsort,           ZEND_ACC_PUBLIC)
-	SPL_ME(Array, natsort,          arginfo_array_void,             ZEND_ACC_PUBLIC)
-	SPL_ME(Array, natcasesort,      arginfo_array_void,             ZEND_ACC_PUBLIC)
-	SPL_ME(Array, unserialize,      arginfo_array_unserialize,      ZEND_ACC_PUBLIC)
-	SPL_ME(Array, serialize,        arginfo_array_void,             ZEND_ACC_PUBLIC)
-	SPL_ME(Array, __unserialize,    arginfo_array_unserialize,      ZEND_ACC_PUBLIC)
-	SPL_ME(Array, __serialize,      arginfo_array_void,             ZEND_ACC_PUBLIC)
-	SPL_ME(Array, __debugInfo,      arginfo_array_void,             ZEND_ACC_PUBLIC)
->>>>>>> 22a077b6
+	SPL_ME(Array, __debugInfo,      arginfo_class_ArrayObject___debugInfo,		ZEND_ACC_PUBLIC)
 	/* ArrayObject specific */
 	SPL_ME(Array, getIterator,      arginfo_class_ArrayObject_getIterator,		ZEND_ACC_PUBLIC)
 	SPL_ME(Array, exchangeArray,    arginfo_class_ArrayObject_exchangeArray,	ZEND_ACC_PUBLIC)
@@ -2013,7 +1932,6 @@
 };
 
 static const zend_function_entry spl_funcs_ArrayIterator[] = {
-<<<<<<< HEAD
 	SPL_ME(ArrayIterator, __construct, arginfo_class_ArrayIterator___construct,		ZEND_ACC_PUBLIC)
 	SPL_ME(Array, offsetExists,     arginfo_class_ArrayIterator_offsetExists,		ZEND_ACC_PUBLIC)
 	SPL_ME(Array, offsetGet,        arginfo_class_ArrayIterator_offsetGet,			ZEND_ACC_PUBLIC)
@@ -2034,29 +1952,7 @@
 	SPL_ME(Array, serialize,        arginfo_class_ArrayIterator_serialize,			ZEND_ACC_PUBLIC)
 	SPL_ME(Array, __unserialize,    arginfo_class_ArrayIterator___unserialize,		ZEND_ACC_PUBLIC)
 	SPL_ME(Array, __serialize,      arginfo_class_ArrayIterator___serialize,		ZEND_ACC_PUBLIC)
-=======
-	SPL_ME(ArrayIterator, __construct, arginfo_array_iterator___construct,      ZEND_ACC_PUBLIC)
-	SPL_ME(Array, offsetExists,     arginfo_array_offsetGet,        ZEND_ACC_PUBLIC)
-	SPL_ME(Array, offsetGet,        arginfo_array_offsetGet,        ZEND_ACC_PUBLIC)
-	SPL_ME(Array, offsetSet,        arginfo_array_offsetSet,        ZEND_ACC_PUBLIC)
-	SPL_ME(Array, offsetUnset,      arginfo_array_offsetGet,        ZEND_ACC_PUBLIC)
-	SPL_ME(Array, append,           arginfo_array_append,           ZEND_ACC_PUBLIC)
-	SPL_ME(Array, getArrayCopy,     arginfo_array_void,             ZEND_ACC_PUBLIC)
-	SPL_ME(Array, count,            arginfo_array_void,             ZEND_ACC_PUBLIC)
-	SPL_ME(Array, getFlags,         arginfo_array_void,             ZEND_ACC_PUBLIC)
-	SPL_ME(Array, setFlags,         arginfo_array_setFlags,         ZEND_ACC_PUBLIC)
-	SPL_ME(Array, asort,            arginfo_array_void,             ZEND_ACC_PUBLIC)
-	SPL_ME(Array, ksort,            arginfo_array_void,             ZEND_ACC_PUBLIC)
-	SPL_ME(Array, uasort,           arginfo_array_uXsort,           ZEND_ACC_PUBLIC)
-	SPL_ME(Array, uksort,           arginfo_array_uXsort,           ZEND_ACC_PUBLIC)
-	SPL_ME(Array, natsort,          arginfo_array_void,             ZEND_ACC_PUBLIC)
-	SPL_ME(Array, natcasesort,      arginfo_array_void,             ZEND_ACC_PUBLIC)
-	SPL_ME(Array, unserialize,      arginfo_array_unserialize,      ZEND_ACC_PUBLIC)
-	SPL_ME(Array, serialize,        arginfo_array_void,             ZEND_ACC_PUBLIC)
-	SPL_ME(Array, __unserialize,    arginfo_array_unserialize,      ZEND_ACC_PUBLIC)
-	SPL_ME(Array, __serialize,      arginfo_array_void,             ZEND_ACC_PUBLIC)
-	SPL_ME(Array, __debugInfo,      arginfo_array_void,             ZEND_ACC_PUBLIC)
->>>>>>> 22a077b6
+	SPL_ME(Array, __debugInfo,      arginfo_class_ArrayIterator___debugInfo,		ZEND_ACC_PUBLIC)
 	/* ArrayIterator specific */
 	SPL_ME(Array, rewind,           arginfo_class_ArrayIterator_rewind,				ZEND_ACC_PUBLIC)
 	SPL_ME(Array, current,          arginfo_class_ArrayIterator_current,			ZEND_ACC_PUBLIC)
