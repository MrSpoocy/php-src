/*
   +----------------------------------------------------------------------+
   | PHP Version 5                                                        |
   +----------------------------------------------------------------------+
   | Copyright (c) 1997-2014 The PHP Group                                |
   +----------------------------------------------------------------------+
   | This source file is subject to version 3.01 of the PHP license,      |
   | that is bundled with this package in the file LICENSE, and is        |
   | available through the world-wide-web at the following url:           |
   | http://www.php.net/license/3_01.txt                                  |
   | If you did not receive a copy of the PHP license and are unable to   |
   | obtain it through the world-wide-web, please send a note to          |
   | license@php.net so we can mail you a copy immediately.               |
   +----------------------------------------------------------------------+
   | Authors: Marcus Boerger <helly@php.net>                              |
   +----------------------------------------------------------------------+
 */

/* $Id$ */

#ifdef HAVE_CONFIG_H
# include "config.h"
#endif

#include "php.h"
#include "php_ini.h"
#include "ext/standard/info.h"
#include "ext/standard/php_var.h"
#include "ext/standard/php_smart_str.h"
#include "zend_interfaces.h"
#include "zend_exceptions.h"

#include "php_spl.h"
#include "spl_functions.h"
#include "spl_engine.h"
#include "spl_iterators.h"
#include "spl_array.h"
#include "spl_exceptions.h"

zend_object_handlers spl_handler_ArrayObject;
PHPAPI zend_class_entry  *spl_ce_ArrayObject;

zend_object_handlers spl_handler_ArrayIterator;
PHPAPI zend_class_entry  *spl_ce_ArrayIterator;
PHPAPI zend_class_entry  *spl_ce_RecursiveArrayIterator;

#define SPL_ARRAY_STD_PROP_LIST      0x00000001
#define SPL_ARRAY_ARRAY_AS_PROPS     0x00000002
#define SPL_ARRAY_CHILD_ARRAYS_ONLY  0x00000004
#define SPL_ARRAY_OVERLOADED_REWIND  0x00010000
#define SPL_ARRAY_OVERLOADED_VALID   0x00020000
#define SPL_ARRAY_OVERLOADED_KEY     0x00040000
#define SPL_ARRAY_OVERLOADED_CURRENT 0x00080000
#define SPL_ARRAY_OVERLOADED_NEXT    0x00100000
#define SPL_ARRAY_IS_REF             0x01000000
#define SPL_ARRAY_IS_SELF            0x02000000
#define SPL_ARRAY_USE_OTHER          0x04000000
#define SPL_ARRAY_INT_MASK           0xFFFF0000
#define SPL_ARRAY_CLONE_MASK         0x0300FFFF

#define SPL_ARRAY_METHOD_NO_ARG				0
#define SPL_ARRAY_METHOD_USE_ARG    		1
#define SPL_ARRAY_METHOD_MAY_USER_ARG 		2

typedef struct _spl_array_object {
	zval              array;
	zval              retval;
	HashPosition      pos;
	ulong             pos_h;
	int               ar_flags;
	int               is_self;
	zend_function     *fptr_offset_get;
	zend_function     *fptr_offset_set;
	zend_function     *fptr_offset_has;
	zend_function     *fptr_offset_del;
	zend_function     *fptr_count;
	zend_class_entry* ce_get_iterator;
	HashTable         *debug_info;
	unsigned char	  nApplyCount;
	zend_object       std;
} spl_array_object;

static inline spl_array_object *spl_array_from_obj(zend_object *obj) /* {{{ */ {
	return (spl_array_object*)((char*)(obj) - XtOffsetOf(spl_array_object, std));
}
/* }}} */

#define Z_SPLARRAY_P(zv)  spl_array_from_obj(Z_OBJ_P((zv)))

static inline HashTable *spl_array_get_hash_table(spl_array_object* intern, int check_std_props TSRMLS_DC) { /* {{{ */
	if ((intern->ar_flags & SPL_ARRAY_IS_SELF) != 0) {
		if (!intern->std.properties) {
			rebuild_object_properties(&intern->std);
		}
		return intern->std.properties;
	} else if ((intern->ar_flags & SPL_ARRAY_USE_OTHER) && (check_std_props == 0 || (intern->ar_flags & SPL_ARRAY_STD_PROP_LIST) == 0) && Z_TYPE(intern->array) == IS_OBJECT) {
		spl_array_object *other = Z_SPLARRAY_P(&intern->array);
		return spl_array_get_hash_table(other, check_std_props TSRMLS_CC);
	} else if ((intern->ar_flags & ((check_std_props ? SPL_ARRAY_STD_PROP_LIST : 0) | SPL_ARRAY_IS_SELF)) != 0) {
		if (!intern->std.properties) {
			rebuild_object_properties(&intern->std);
		}
		return intern->std.properties;
	} else {
		return HASH_OF(&intern->array);
	}
} /* }}} */

static void spl_array_rewind(spl_array_object *intern TSRMLS_DC);

static void spl_array_update_pos(HashTable *ht, spl_array_object* intern) /* {{{ */
{
	uint pos = intern->pos;
	if (pos != INVALID_IDX) {
		intern->pos_h = ht->arData[pos].h;
	}
} /* }}} */

static void spl_array_set_pos(spl_array_object* intern, HashTable *ht, HashPosition pos) /* {{{ */
{
	intern->pos = pos;
	spl_array_update_pos(ht, intern);
} /* }}} */

SPL_API int spl_hash_verify_pos_ex(spl_array_object * intern, HashTable * ht TSRMLS_DC) /* {{{ */
{
	uint idx;

/*	IS_CONSISTENT(ht);*/

/*	HASH_PROTECT_RECURSION(ht);*/
	if (ht->u.flags & HASH_FLAG_PACKED) {
		if (intern->pos_h == intern->pos && Z_TYPE(ht->arData[intern->pos_h].val) != IS_UNDEF) {
			return SUCCESS;
		}
	} else {
		idx = ht->arHash[intern->pos_h & ht->nTableMask];
		while (idx != INVALID_IDX) {		
			if (idx == intern->pos) {
				return SUCCESS;
			}
			idx = Z_NEXT(ht->arData[idx].val);
		}
	}
/*	HASH_UNPROTECT_RECURSION(ht); */
	spl_array_rewind(intern TSRMLS_CC);
	return FAILURE;

} /* }}} */

SPL_API int spl_hash_verify_pos(spl_array_object * intern TSRMLS_DC) /* {{{ */
{
	HashTable *ht = spl_array_get_hash_table(intern, 0 TSRMLS_CC);
	return spl_hash_verify_pos_ex(intern, ht TSRMLS_CC);
}
/* }}} */

/* {{{ spl_array_object_free_storage */
static void spl_array_object_free_storage(zend_object *object TSRMLS_DC)
{
	spl_array_object *intern = spl_array_from_obj(object);

	zend_object_std_dtor(&intern->std TSRMLS_CC);

	zval_ptr_dtor(&intern->array);
	zval_ptr_dtor(&intern->retval);

	if (intern->debug_info != NULL) {
		zend_hash_destroy(intern->debug_info);
		efree(intern->debug_info);
	}
}
/* }}} */

zend_object_iterator *spl_array_get_iterator(zend_class_entry *ce, zval *object, int by_ref TSRMLS_DC);

/* {{{ spl_array_object_new_ex */
static zend_object *spl_array_object_new_ex(zend_class_entry *class_type, zval *orig, int clone_orig TSRMLS_DC)
{
	spl_array_object *intern;
	zend_class_entry *parent = class_type;
	int inherited = 0;

	intern = ecalloc(1, sizeof(spl_array_object) + sizeof(zval) * (parent->default_properties_count - 1));

	zend_object_std_init(&intern->std, class_type TSRMLS_CC);
	object_properties_init(&intern->std, class_type);

	intern->ar_flags = 0;
	intern->debug_info       = NULL;
	intern->ce_get_iterator = spl_ce_ArrayIterator;
	if (orig) {
		spl_array_object *other = Z_SPLARRAY_P(orig);

		intern->ar_flags &= ~ SPL_ARRAY_CLONE_MASK;
		intern->ar_flags |= (other->ar_flags & SPL_ARRAY_CLONE_MASK);
		intern->ce_get_iterator = other->ce_get_iterator;
		if (clone_orig) {
			intern->array = other->array;
			if (Z_OBJ_HT_P(orig) == &spl_handler_ArrayObject) {
				ZVAL_NEW_ARR(&intern->array);
				zend_array_dup(Z_ARRVAL(intern->array), HASH_OF(&other->array));
			}
			if (Z_OBJ_HT_P(orig) == &spl_handler_ArrayIterator) {
				Z_ADDREF_P(&other->array);
			}
		} else {
			intern->array = *orig;
			Z_ADDREF_P(&intern->array);
			intern->ar_flags |= SPL_ARRAY_IS_REF | SPL_ARRAY_USE_OTHER;
		}
	} else {
		array_init(&intern->array);
		intern->ar_flags &= ~SPL_ARRAY_IS_REF;
	}

	while (parent) {
		if (parent == spl_ce_ArrayIterator || parent == spl_ce_RecursiveArrayIterator) {
			intern->std.handlers = &spl_handler_ArrayIterator;
			class_type->get_iterator = spl_array_get_iterator;
			break;
		} else if (parent == spl_ce_ArrayObject) {
			intern->std.handlers = &spl_handler_ArrayObject;
			break;
		}
		parent = parent->parent;
		inherited = 1;
	}
	if (!parent) { /* this must never happen */
		php_error_docref(NULL TSRMLS_CC, E_COMPILE_ERROR, "Internal compiler error, Class is not child of ArrayObject or ArrayIterator");
	}
	if (inherited) {
		intern->fptr_offset_get = zend_hash_str_find_ptr(&class_type->function_table, "offsetget", sizeof("offsetget") - 1);
		if (intern->fptr_offset_get->common.scope == parent) {
			intern->fptr_offset_get = NULL;
		}
		intern->fptr_offset_set = zend_hash_str_find_ptr(&class_type->function_table, "offsetset", sizeof("offsetset") - 1);
		if (intern->fptr_offset_set->common.scope == parent) {
			intern->fptr_offset_set = NULL;
		}
		intern->fptr_offset_has = zend_hash_str_find_ptr(&class_type->function_table, "offsetexists", sizeof("offsetexists") - 1);
		if (intern->fptr_offset_has->common.scope == parent) {
			intern->fptr_offset_has = NULL;
		}
		intern->fptr_offset_del = zend_hash_str_find_ptr(&class_type->function_table, "offsetunset",  sizeof("offsetunset") - 1);
		if (intern->fptr_offset_del->common.scope == parent) {
			intern->fptr_offset_del = NULL;
		}
		intern->fptr_count = zend_hash_str_find_ptr(&class_type->function_table, "count", sizeof("count") - 1);
		if (intern->fptr_count->common.scope == parent) {
			intern->fptr_count = NULL;
		}
	}
	/* Cache iterator functions if ArrayIterator or derived. Check current's */
	/* cache since only current is always required */
	if (intern->std.handlers == &spl_handler_ArrayIterator) {
		if (!class_type->iterator_funcs.zf_current) {
			class_type->iterator_funcs.zf_rewind = zend_hash_str_find_ptr(&class_type->function_table, "rewind", sizeof("rewind") - 1);
			class_type->iterator_funcs.zf_valid = zend_hash_str_find_ptr(&class_type->function_table, "valid", sizeof("valid") - 1);
			class_type->iterator_funcs.zf_key = zend_hash_str_find_ptr(&class_type->function_table, "key", sizeof("key") - 1);
			class_type->iterator_funcs.zf_current = zend_hash_str_find_ptr(&class_type->function_table, "current", sizeof("current") - 1);
			class_type->iterator_funcs.zf_next = zend_hash_str_find_ptr(&class_type->function_table, "next", sizeof("next") - 1);
		}
		if (inherited) {
			if (class_type->iterator_funcs.zf_rewind->common.scope  != parent) intern->ar_flags |= SPL_ARRAY_OVERLOADED_REWIND;
			if (class_type->iterator_funcs.zf_valid->common.scope   != parent) intern->ar_flags |= SPL_ARRAY_OVERLOADED_VALID;
			if (class_type->iterator_funcs.zf_key->common.scope     != parent) intern->ar_flags |= SPL_ARRAY_OVERLOADED_KEY;
			if (class_type->iterator_funcs.zf_current->common.scope != parent) intern->ar_flags |= SPL_ARRAY_OVERLOADED_CURRENT;
			if (class_type->iterator_funcs.zf_next->common.scope    != parent) intern->ar_flags |= SPL_ARRAY_OVERLOADED_NEXT;
		}
	}

	spl_array_rewind(intern TSRMLS_CC);
	return &intern->std;
}
/* }}} */

/* {{{ spl_array_object_new */
static zend_object *spl_array_object_new(zend_class_entry *class_type TSRMLS_DC)
{
	return spl_array_object_new_ex(class_type, NULL, 0 TSRMLS_CC);
}
/* }}} */

/* {{{ spl_array_object_clone */
static zend_object *spl_array_object_clone(zval *zobject TSRMLS_DC)
{
	zend_object *old_object;
	zend_object *new_object;

	old_object = Z_OBJ_P(zobject);
	new_object = spl_array_object_new_ex(old_object->ce, zobject, 1 TSRMLS_CC);

	zend_objects_clone_members(new_object, old_object TSRMLS_CC);

	return new_object;
}
/* }}} */

static zval *spl_array_get_dimension_ptr(int check_inherited, zval *object, zval *offset, int type TSRMLS_DC) /* {{{ */
{
	zval *retval;
	long index;
	zend_string *offset_key;
	spl_array_object *intern = Z_SPLARRAY_P(object);
	HashTable *ht = spl_array_get_hash_table(intern, 0 TSRMLS_CC);

	if (!offset || Z_ISUNDEF_P(offset)) {
		return &EG(uninitialized_zval);
	}

	if ((type == BP_VAR_W || type == BP_VAR_RW) && (ht->u.v.nApplyCount > 0)) {
		zend_error(E_WARNING, "Modification of ArrayObject during sorting is prohibited");
		return &EG(error_zval);;
	}

	switch (Z_TYPE_P(offset)) {
	case IS_NULL:
	   offset_key = STR_EMPTY_ALLOC();
	   goto fetch_dim_string;
	case IS_STRING:
	   offset_key = Z_STR_P(offset);
fetch_dim_string:
		retval = zend_symtable_find(ht, offset_key);
		if (retval) {
			if (Z_TYPE_P(retval) == IS_INDIRECT) {
				retval = Z_INDIRECT_P(retval);
				if (Z_TYPE_P(retval) == IS_UNDEF) {
					switch (type) {
						case BP_VAR_R:
							zend_error(E_NOTICE, "Undefined index: %s", offset_key->val);
						case BP_VAR_UNSET:
						case BP_VAR_IS:
							retval = &EG(uninitialized_zval);
							break;
						case BP_VAR_RW:
							zend_error(E_NOTICE,"Undefined index: %s", offset_key->val);
						case BP_VAR_W: {
							ZVAL_NULL(retval);
						}
					}
				}
			}
		} else {
			switch (type) {
				case BP_VAR_R:
					zend_error(E_NOTICE, "Undefined index: %s", offset_key->val);
				case BP_VAR_UNSET:
				case BP_VAR_IS:
					retval = &EG(uninitialized_zval);
					break;
				case BP_VAR_RW:
					zend_error(E_NOTICE,"Undefined index: %s", offset_key->val);
				case BP_VAR_W: {
				    zval value;
					ZVAL_NULL(&value);
				    retval = zend_symtable_update(ht, offset_key, &value);
				}
			}
		}
		return retval;
	case IS_RESOURCE:
		zend_error(E_STRICT, "Resource ID#%ld used as offset, casting to integer (%ld)", Z_RES_P(offset)->handle, Z_RES_P(offset)->handle);
		index = Z_RES_P(offset)->handle;
		goto num_index;
	case IS_DOUBLE:
		index = (long)Z_DVAL_P(offset);
		goto num_index;
	case IS_FALSE:
		index = 0;
		goto num_index;
	case IS_TRUE:
		index = 1;
		goto num_index;
	case IS_LONG:
		index = Z_LVAL_P(offset);
num_index:
		if ((retval = zend_hash_index_find(ht, index)) == NULL) {
			switch (type) {
				case BP_VAR_R:
					zend_error(E_NOTICE, "Undefined offset: %ld", index);
				case BP_VAR_UNSET:
				case BP_VAR_IS:
					retval = &EG(uninitialized_zval);
					break;
				case BP_VAR_RW:
					zend_error(E_NOTICE, "Undefined offset: %ld", index);
				case BP_VAR_W: {
				    zval value;
					ZVAL_UNDEF(&value);
					retval = zend_hash_index_update(ht, index, &value);
			   }
			}
		}
		return retval;
	default:
		zend_error(E_WARNING, "Illegal offset type");
		return (type == BP_VAR_W || type == BP_VAR_RW) ?
			&EG(error_zval) : &EG(uninitialized_zval);
	}
} /* }}} */

static zval *spl_array_read_dimension_ex(int check_inherited, zval *object, zval *offset, int type, zval *zv TSRMLS_DC) /* {{{ */
{
	zval *ret;

	if (check_inherited) {
		spl_array_object *intern = Z_SPLARRAY_P(object);
		if (intern->fptr_offset_get) {
			zval rv, tmp;
			if (!offset) {
				ZVAL_UNDEF(&tmp);
				offset = &tmp;
			} else {
				SEPARATE_ARG_IF_REF(offset);
			}
			zend_call_method_with_1_params(object, Z_OBJCE_P(object), &intern->fptr_offset_get, "offsetGet", &rv, offset);
			zval_ptr_dtor(offset);
			if (!Z_ISUNDEF(rv)) {
				zval_ptr_dtor(&intern->retval);
				ZVAL_ZVAL(&intern->retval, &rv, 0, 0);
				return &intern->retval;
			}
			return &EG(uninitialized_zval);
		}
	}
	ret = spl_array_get_dimension_ptr(check_inherited, object, offset, type TSRMLS_CC);
	//!!! FIXME?
	//	ZVAL_COPY(result, ret);

	/* When in a write context,
	 * ZE has to be fooled into thinking this is in a reference set
	 * by separating (if necessary) and returning as an is_ref=1 zval (even if refcount == 1) 
	 */
	
	if ((type == BP_VAR_W || type == BP_VAR_RW || type == BP_VAR_UNSET) &&
	    !Z_ISREF_P(ret) &&
	    EXPECTED(ret != &EG(uninitialized_zval))) {
		ZVAL_NEW_REF(ret, ret);
	}

	return ret;
} /* }}} */

static zval *spl_array_read_dimension(zval *object, zval *offset, int type, zval *rv TSRMLS_DC) /* {{{ */
{
	return spl_array_read_dimension_ex(1, object, offset, type, rv TSRMLS_CC);
} /* }}} */

static void spl_array_write_dimension_ex(int check_inherited, zval *object, zval *offset, zval *value TSRMLS_DC) /* {{{ */
{
	spl_array_object *intern = Z_SPLARRAY_P(object);
	long index;
	HashTable *ht;

	if (check_inherited && intern->fptr_offset_set) {
		zval tmp;

		if (!offset) {
			ZVAL_NULL(&tmp);
			offset = &tmp;
		} else {
			SEPARATE_ARG_IF_REF(offset);
		}
		zend_call_method_with_2_params(object, Z_OBJCE_P(object), &intern->fptr_offset_set, "offsetSet", NULL, offset, value);
		zval_ptr_dtor(offset);
		return;
	}

	if (!offset) {
		ht = spl_array_get_hash_table(intern, 0 TSRMLS_CC);
		if (ht->u.v.nApplyCount > 0) {
			zend_error(E_WARNING, "Modification of ArrayObject during sorting is prohibited");
			return;
		}
		if (Z_REFCOUNTED_P(value)) {
			Z_ADDREF_P(value);
		}
		zend_hash_next_index_insert(ht, value);
		return;
	}

	if (Z_REFCOUNTED_P(value)) {
		Z_ADDREF_P(value);
	}
	switch (Z_TYPE_P(offset)) {
		case IS_STRING:
			ht = spl_array_get_hash_table(intern, 0 TSRMLS_CC);
			if (ht->u.v.nApplyCount > 0) {
				zend_error(E_WARNING, "Modification of ArrayObject during sorting is prohibited");
				return;
			}
			zend_symtable_update_ind(ht, Z_STR_P(offset), value);
			return;
		case IS_DOUBLE:
			index = (long)Z_DVAL_P(offset);
			goto num_index;
		case IS_RESOURCE:
			index = Z_RES_HANDLE_P(offset);
			goto num_index;
		case IS_FALSE:
			index = 0;
			goto num_index;
		case IS_TRUE:
			index = 1;
			goto num_index;
		case IS_LONG:
			index = Z_LVAL_P(offset);
num_index:
			ht = spl_array_get_hash_table(intern, 0 TSRMLS_CC);
			if (ht->u.v.nApplyCount > 0) {
				zend_error(E_WARNING, "Modification of ArrayObject during sorting is prohibited");
				return;
			}
			zend_hash_index_update(ht, index, value);
			return;
		case IS_NULL:
			ht = spl_array_get_hash_table(intern, 0 TSRMLS_CC);
			if (ht->u.v.nApplyCount > 0) {
				zend_error(E_WARNING, "Modification of ArrayObject during sorting is prohibited");
				return;
			}
			zend_hash_next_index_insert(ht, value);
			return;
		default:
			zend_error(E_WARNING, "Illegal offset type");
			return;
	}
} /* }}} */

static void spl_array_write_dimension(zval *object, zval *offset, zval *value TSRMLS_DC) /* {{{ */
{
	spl_array_write_dimension_ex(1, object, offset, value TSRMLS_CC);
} /* }}} */

static void spl_array_unset_dimension_ex(int check_inherited, zval *object, zval *offset TSRMLS_DC) /* {{{ */
{
	long index;
	HashTable *ht;
	spl_array_object *intern = Z_SPLARRAY_P(object);

	if (check_inherited && intern->fptr_offset_del) {
		SEPARATE_ARG_IF_REF(offset);
		zend_call_method_with_1_params(object, Z_OBJCE_P(object), &intern->fptr_offset_del, "offsetUnset", NULL, offset);
		zval_ptr_dtor(offset);
		return;
	}

	switch(Z_TYPE_P(offset)) {
	case IS_STRING:
		ht = spl_array_get_hash_table(intern, 0 TSRMLS_CC);
		if (ht->u.v.nApplyCount > 0) {
			zend_error(E_WARNING, "Modification of ArrayObject during sorting is prohibited");
			return;
		}
		if (ht == &EG(symbol_table).ht) {
			if (zend_delete_global_variable(Z_STR_P(offset) TSRMLS_CC)) {
				zend_error(E_NOTICE,"Undefined index: %s", Z_STRVAL_P(offset));
			}
		} else {
//??? see below
#if 0
			if (zend_symtable_del_ind(ht, Z_STR_P(offset)) == FAILURE) {
#else 
			zval *data = zend_symtable_find(ht, Z_STR_P(offset));

			if (data) {
				if (Z_TYPE_P(data) == IS_INDIRECT) {
					data = Z_INDIRECT_P(data);
					if (Z_TYPE_P(data) == IS_UNDEF) {
						zend_error(E_NOTICE,"Undefined index: %s", Z_STRVAL_P(offset));
					} else {
						zval_ptr_dtor(data);
						ZVAL_UNDEF(data);
					}
//??? fix for ext/spl/tests/bug45614.phpt (may be fix is wrong)
					spl_array_rewind(intern TSRMLS_CC);
				} else if (zend_symtable_del(ht, Z_STR_P(offset)) == FAILURE) {
					zend_error(E_NOTICE,"Undefined index: %s", Z_STRVAL_P(offset));
				}
			} else {
#endif
				zend_error(E_NOTICE,"Undefined index: %s", Z_STRVAL_P(offset));
			}
		}
		break;
	case IS_DOUBLE:
		index = (long)Z_DVAL_P(offset);
		goto num_index;
	case IS_RESOURCE:
		index = Z_RES_HANDLE_P(offset);
		goto num_index;
	case IS_FALSE:
		index = 0;
		goto num_index;
	case IS_TRUE:
		index = 1;
		goto num_index;
	case IS_LONG:
		index = Z_LVAL_P(offset);
num_index:
		ht = spl_array_get_hash_table(intern, 0 TSRMLS_CC);
		if (ht->u.v.nApplyCount > 0) {
			zend_error(E_WARNING, "Modification of ArrayObject during sorting is prohibited");
			return;
		}
		if (zend_hash_index_del(ht, index) == FAILURE) {
			zend_error(E_NOTICE,"Undefined offset: %ld", index);
		}
		break;
	default:
		zend_error(E_WARNING, "Illegal offset type");
		return;
	}
	spl_hash_verify_pos(intern TSRMLS_CC); /* call rewind on FAILURE */
} /* }}} */

static void spl_array_unset_dimension(zval *object, zval *offset TSRMLS_DC) /* {{{ */
{
	spl_array_unset_dimension_ex(1, object, offset TSRMLS_CC);
} /* }}} */

static int spl_array_has_dimension_ex(int check_inherited, zval *object, zval *offset, int check_empty TSRMLS_DC) /* {{{ */
{
	spl_array_object *intern = Z_SPLARRAY_P(object);
	long index;
	zval rv, *value = NULL, *tmp;

	if (check_inherited && intern->fptr_offset_has) {
//???		zval offset_tmp;
//???		ZVAL_COPY_VALUE(&offset_tmp, offset);
//???		SEPARATE_ARG_IF_REF(&offset_tmp);
//???		zend_call_method_with_1_params(object, Z_OBJCE_P(object), &intern->fptr_offset_has, "offsetExists", &rv, &offset_tmp);
//???		zval_ptr_dtor(&offset_tmp);
		SEPARATE_ARG_IF_REF(offset);
		zend_call_method_with_1_params(object, Z_OBJCE_P(object), &intern->fptr_offset_has, "offsetExists", &rv, offset);
		zval_ptr_dtor(offset);

		if (!Z_ISUNDEF(rv) && zend_is_true(&rv TSRMLS_CC)) {
			zval_ptr_dtor(&rv);
			if (check_empty != 1) {
				return 1;
			} else if (intern->fptr_offset_get) {
				value = spl_array_read_dimension_ex(1, object, offset, BP_VAR_R, &rv TSRMLS_CC);
			}
		} else {
			zval_ptr_dtor(&rv);
			return 0;
		}
	}

	if (!value) {
		HashTable *ht = spl_array_get_hash_table(intern, 0 TSRMLS_CC);

		switch(Z_TYPE_P(offset)) {
			case IS_STRING: 
				if ((tmp = zend_symtable_find(ht, Z_STR_P(offset))) != NULL) {
					if (check_empty == 2) {
						return 1;
					}
				} else {
					return 0;
				}
				break;

			case IS_DOUBLE:
				index = (long)Z_DVAL_P(offset);
				goto num_index;
			case IS_RESOURCE:
				index = Z_RES_HANDLE_P(offset);
				goto num_index;
			case IS_FALSE: 
				index = 0;
				goto num_index;
			case IS_TRUE: 
				index = 1;
				goto num_index;
			case IS_LONG:
				index = Z_LVAL_P(offset);
num_index:
				if ((tmp = zend_hash_index_find(ht, index)) != NULL) {
					if (check_empty == 2) {
						return 1;
					}
				} else {
					return 0;
				}
				break;

			default:
				zend_error(E_WARNING, "Illegal offset type");
				return 0;
		}

		if (check_empty && check_inherited && intern->fptr_offset_get) {
			value = spl_array_read_dimension_ex(1, object, offset, BP_VAR_R, &rv TSRMLS_CC);
		} else {
			value = tmp;
		}
	}

	return check_empty ? zend_is_true(value TSRMLS_CC) : Z_TYPE_P(value) != IS_NULL;
} /* }}} */

static int spl_array_has_dimension(zval *object, zval *offset, int check_empty TSRMLS_DC) /* {{{ */
{
	return spl_array_has_dimension_ex(1, object, offset, check_empty TSRMLS_CC);
} /* }}} */

/* {{{ spl_array_object_verify_pos_ex */
static inline int spl_array_object_verify_pos_ex(spl_array_object *object, HashTable *ht, const char *msg_prefix TSRMLS_DC)
{
	if (!ht) {
		php_error_docref(NULL TSRMLS_CC, E_NOTICE, "%sArray was modified outside object and is no longer an array", msg_prefix);
		return FAILURE;
	}

	if (object->pos != INVALID_IDX && (object->ar_flags & SPL_ARRAY_IS_REF) && spl_hash_verify_pos_ex(object, ht TSRMLS_CC) == FAILURE) {
		php_error_docref(NULL TSRMLS_CC, E_NOTICE, "%sArray was modified outside object and internal position is no longer valid", msg_prefix);
		return FAILURE;
	}

	return SUCCESS;
} /* }}} */

/* {{{ spl_array_object_verify_pos */
static inline int spl_array_object_verify_pos(spl_array_object *object, HashTable *ht TSRMLS_DC)
{
	return spl_array_object_verify_pos_ex(object, ht, "" TSRMLS_CC);
} /* }}} */

/* {{{ proto bool ArrayObject::offsetExists(mixed $index)
       proto bool ArrayIterator::offsetExists(mixed $index)
   Returns whether the requested $index exists. */
SPL_METHOD(Array, offsetExists)
{
	zval *index;
	if (zend_parse_parameters(ZEND_NUM_ARGS() TSRMLS_CC, "z", &index) == FAILURE) {
		return;
	}
	RETURN_BOOL(spl_array_has_dimension_ex(0, getThis(), index, 2 TSRMLS_CC));
} /* }}} */

/* {{{ proto mixed ArrayObject::offsetGet(mixed $index)
       proto mixed ArrayIterator::offsetGet(mixed $index)
   Returns the value at the specified $index. */
SPL_METHOD(Array, offsetGet)
{
	zval *value, *index;
	if (zend_parse_parameters(ZEND_NUM_ARGS() TSRMLS_CC, "z", &index) == FAILURE) {
		return;
	}
	value = spl_array_read_dimension_ex(0, getThis(), index, BP_VAR_R, return_value TSRMLS_CC);
	if (value != return_value) {
		RETURN_ZVAL(value, 1, 0);
	}
} /* }}} */

/* {{{ proto void ArrayObject::offsetSet(mixed $index, mixed $newval)
       proto void ArrayIterator::offsetSet(mixed $index, mixed $newval)
   Sets the value at the specified $index to $newval. */
SPL_METHOD(Array, offsetSet)
{
	zval *index, *value;
	if (zend_parse_parameters(ZEND_NUM_ARGS() TSRMLS_CC, "zz", &index, &value) == FAILURE) {
		return;
	}
	spl_array_write_dimension_ex(0, getThis(), index, value TSRMLS_CC);
} /* }}} */

void spl_array_iterator_append(zval *object, zval *append_value TSRMLS_DC) /* {{{ */
{
	spl_array_object *intern = Z_SPLARRAY_P(object);
	HashTable *aht = spl_array_get_hash_table(intern, 0 TSRMLS_CC);

	if (!aht) {
		php_error_docref(NULL TSRMLS_CC, E_NOTICE, "Array was modified outside object and is no longer an array");
		return;
	}

	if (Z_TYPE(intern->array) == IS_OBJECT) {
		php_error_docref(NULL TSRMLS_CC, E_RECOVERABLE_ERROR, "Cannot append properties to objects, use %s::offsetSet() instead", Z_OBJCE_P(object)->name->val);
		return;
	}

	spl_array_write_dimension(object, NULL, append_value TSRMLS_CC);
	if (intern->pos == INVALID_IDX) {
		if (aht->nNumUsed && !Z_ISUNDEF(aht->arData[aht->nNumUsed-1].val)) {
			spl_array_set_pos(intern, aht, aht->nNumUsed - 1);
		}
	}
} /* }}} */

/* {{{ proto void ArrayObject::append(mixed $newval)
       proto void ArrayIterator::append(mixed $newval)
   Appends the value (cannot be called for objects). */
SPL_METHOD(Array, append)
{
	zval *value;

	if (zend_parse_parameters(ZEND_NUM_ARGS() TSRMLS_CC, "z", &value) == FAILURE) {
		return;
	}
	spl_array_iterator_append(getThis(), value TSRMLS_CC);
} /* }}} */

/* {{{ proto void ArrayObject::offsetUnset(mixed $index)
       proto void ArrayIterator::offsetUnset(mixed $index)
   Unsets the value at the specified $index. */
SPL_METHOD(Array, offsetUnset)
{
	zval *index;
	if (zend_parse_parameters(ZEND_NUM_ARGS() TSRMLS_CC, "z", &index) == FAILURE) {
		return;
	}
	spl_array_unset_dimension_ex(0, getThis(), index TSRMLS_CC);
} /* }}} */

/* {{{ proto array ArrayObject::getArrayCopy()
      proto array ArrayIterator::getArrayCopy()
   Return a copy of the contained array */
SPL_METHOD(Array, getArrayCopy)
{
	zval *object = getThis();
	spl_array_object *intern = Z_SPLARRAY_P(object);

	ZVAL_NEW_ARR(return_value);
	zend_array_dup(Z_ARRVAL_P(return_value), spl_array_get_hash_table(intern, 0 TSRMLS_CC));
} /* }}} */

static HashTable *spl_array_get_properties(zval *object TSRMLS_DC) /* {{{ */
{
	spl_array_object *intern = Z_SPLARRAY_P(object);
	HashTable *result;

	if (intern->nApplyCount > 1) {
		php_error_docref(NULL TSRMLS_CC, E_ERROR, "Nesting level too deep - recursive dependency?");
	}

	intern->nApplyCount++;
	result = spl_array_get_hash_table(intern, 1 TSRMLS_CC);
	intern->nApplyCount--;
	return result;
} /* }}} */

static HashTable* spl_array_get_debug_info(zval *obj, int *is_temp TSRMLS_DC) /* {{{ */
{
	zval *storage;
	zend_string *zname;
	zend_class_entry *base;
	spl_array_object *intern = Z_SPLARRAY_P(obj);

	*is_temp = 0;

	if (!intern->std.properties) {
		rebuild_object_properties(&intern->std);
	}

	if (HASH_OF(&intern->array) == intern->std.properties) {
		return intern->std.properties;
	} else {
		if (intern->debug_info == NULL) {
			ALLOC_HASHTABLE(intern->debug_info);
			ZEND_INIT_SYMTABLE_EX(intern->debug_info, zend_hash_num_elements(intern->std.properties) + 1, 0);
		}

		if (intern->debug_info->u.v.nApplyCount == 0) {
			zend_hash_clean(intern->debug_info);
			zend_hash_copy(intern->debug_info, intern->std.properties, (copy_ctor_func_t) zval_add_ref);

			storage = &intern->array;
			zval_add_ref(storage);

			base = (Z_OBJ_HT_P(obj) == &spl_handler_ArrayIterator) ? spl_ce_ArrayIterator : spl_ce_ArrayObject;
			zname = spl_gen_private_prop_name(base, "storage", sizeof("storage")-1 TSRMLS_CC);
			zend_symtable_update(intern->debug_info, zname, storage);
			STR_RELEASE(zname);
		}

		return intern->debug_info;
	}
}
/* }}} */

static zval *spl_array_read_property(zval *object, zval *member, int type, zend_uint cache_slot, zval *rv TSRMLS_DC) /* {{{ */
{
	spl_array_object *intern = Z_SPLARRAY_P(object);

	if ((intern->ar_flags & SPL_ARRAY_ARRAY_AS_PROPS) != 0
		&& !std_object_handlers.has_property(object, member, 2, cache_slot TSRMLS_CC)) {
		return spl_array_read_dimension(object, member, type, rv TSRMLS_CC);
	}
	return std_object_handlers.read_property(object, member, type, cache_slot, rv TSRMLS_CC);
} /* }}} */

static void spl_array_write_property(zval *object, zval *member, zval *value, zend_uint cache_slot TSRMLS_DC) /* {{{ */
{
	spl_array_object *intern = Z_SPLARRAY_P(object);

	if ((intern->ar_flags & SPL_ARRAY_ARRAY_AS_PROPS) != 0
	&& !std_object_handlers.has_property(object, member, 2, cache_slot TSRMLS_CC)) {
		spl_array_write_dimension(object, member, value TSRMLS_CC);
		return;
	}
	std_object_handlers.write_property(object, member, value, cache_slot TSRMLS_CC);
} /* }}} */

static zval *spl_array_get_property_ptr_ptr(zval *object, zval *member, int type, zend_uint cache_slot TSRMLS_DC) /* {{{ */
{
	spl_array_object *intern = Z_SPLARRAY_P(object);

	if ((intern->ar_flags & SPL_ARRAY_ARRAY_AS_PROPS) != 0
		&& !std_object_handlers.has_property(object, member, 2, cache_slot TSRMLS_CC)) {
		return spl_array_get_dimension_ptr(1, object, member, type TSRMLS_CC);
	}
	//!!! FIXME
	//return std_object_handlers.get_property_ptr_ptr(object, member, type, key TSRMLS_CC);
	return NULL;
} /* }}} */

static int spl_array_has_property(zval *object, zval *member, int has_set_exists, zend_uint cache_slot TSRMLS_DC) /* {{{ */
{
	spl_array_object *intern = Z_SPLARRAY_P(object);

	if ((intern->ar_flags & SPL_ARRAY_ARRAY_AS_PROPS) != 0
		&& !std_object_handlers.has_property(object, member, 2, cache_slot TSRMLS_CC)) {
		return spl_array_has_dimension(object, member, has_set_exists TSRMLS_CC);
	}
	return std_object_handlers.has_property(object, member, has_set_exists, cache_slot TSRMLS_CC);
} /* }}} */

static void spl_array_unset_property(zval *object, zval *member, zend_uint cache_slot TSRMLS_DC) /* {{{ */
{
	spl_array_object *intern = Z_SPLARRAY_P(object);

	if ((intern->ar_flags & SPL_ARRAY_ARRAY_AS_PROPS) != 0
		&& !std_object_handlers.has_property(object, member, 2, cache_slot TSRMLS_CC)) {
		spl_array_unset_dimension(object, member TSRMLS_CC);
		spl_array_rewind(intern TSRMLS_CC); /* because deletion might invalidate position */
		return;
	}
	std_object_handlers.unset_property(object, member, cache_slot TSRMLS_CC);
} /* }}} */

static int spl_array_compare_objects(zval *o1, zval *o2 TSRMLS_DC) /* {{{ */
{
	HashTable			*ht1,
						*ht2;
	spl_array_object	*intern1,
						*intern2;
	int					result	= 0;
	zval				temp_zv;

	intern1	= Z_SPLARRAY_P(o1);
	intern2	= Z_SPLARRAY_P(o2);
	ht1		= spl_array_get_hash_table(intern1, 0 TSRMLS_CC);
	ht2		= spl_array_get_hash_table(intern2, 0 TSRMLS_CC);

	zend_compare_symbol_tables(&temp_zv, ht1, ht2 TSRMLS_CC);
	result = (int)Z_LVAL(temp_zv);
	/* if we just compared std.properties, don't do it again */
	if (result == 0 &&
			!(ht1 == intern1->std.properties && ht2 == intern2->std.properties)) {
		result = std_object_handlers.compare_objects(o1, o2 TSRMLS_CC);
	}
	return result;
} /* }}} */

static int spl_array_skip_protected(spl_array_object *intern, HashTable *aht TSRMLS_DC) /* {{{ */
{
	zend_string *string_key;
	ulong num_key;
	zval *data;

	if (Z_TYPE(intern->array) == IS_OBJECT) {
		do {
			if (zend_hash_get_current_key_ex(aht, &string_key, &num_key, 0, &intern->pos) == HASH_KEY_IS_STRING) {
				data = zend_hash_get_current_data_ex(aht, &intern->pos);
				if (data && Z_TYPE_P(data) == IS_INDIRECT &&
				    Z_TYPE_P(data = Z_INDIRECT_P(data)) == IS_UNDEF) {
					/* skip */
				} else if (!string_key->len || string_key->val[0]) {
					return SUCCESS;
				}
			} else {
				return SUCCESS;
			}
			if (zend_hash_has_more_elements_ex(aht, &intern->pos) != SUCCESS) {
				return FAILURE;
			}
			zend_hash_move_forward_ex(aht, &intern->pos);
			spl_array_update_pos(aht, intern);
		} while (1);
	}
	return FAILURE;
} /* }}} */

static int spl_array_next_no_verify(spl_array_object *intern, HashTable *aht TSRMLS_DC) /* {{{ */
{
	zend_hash_move_forward_ex(aht, &intern->pos);
	spl_array_update_pos(aht, intern);
	if (Z_TYPE(intern->array) == IS_OBJECT) {
		return spl_array_skip_protected(intern, aht TSRMLS_CC);
	} else {
		return zend_hash_has_more_elements_ex(aht, &intern->pos);
	}
} /* }}} */

static int spl_array_next_ex(spl_array_object *intern, HashTable *aht TSRMLS_DC) /* {{{ */
{
	if ((intern->ar_flags & SPL_ARRAY_IS_REF) && spl_hash_verify_pos_ex(intern, aht TSRMLS_CC) == FAILURE) {
		php_error_docref(NULL TSRMLS_CC, E_NOTICE, "Array was modified outside object and internal position is no longer valid");
		return FAILURE;
	}

	return spl_array_next_no_verify(intern, aht TSRMLS_CC);
} /* }}} */

static int spl_array_next(spl_array_object *intern TSRMLS_DC) /* {{{ */
{
	HashTable *aht = spl_array_get_hash_table(intern, 0 TSRMLS_CC);

	return spl_array_next_ex(intern, aht TSRMLS_CC);

} /* }}} */

static void spl_array_it_dtor(zend_object_iterator *iter TSRMLS_DC) /* {{{ */
{
	zend_user_it_invalidate_current(iter TSRMLS_CC);
	zval_ptr_dtor(&iter->data);
}
/* }}} */

static int spl_array_it_valid(zend_object_iterator *iter TSRMLS_DC) /* {{{ */
{
	spl_array_object *object = Z_SPLARRAY_P(&iter->data);
	HashTable *aht = spl_array_get_hash_table(object, 0 TSRMLS_CC);

	if (object->ar_flags & SPL_ARRAY_OVERLOADED_VALID) {
		return zend_user_it_valid(iter TSRMLS_CC);
	} else {
		if (spl_array_object_verify_pos_ex(object, aht, "ArrayIterator::valid(): " TSRMLS_CC) == FAILURE) {
			return FAILURE;
		}

		return zend_hash_has_more_elements_ex(aht, &object->pos);
	}
}
/* }}} */

static zval *spl_array_it_get_current_data(zend_object_iterator *iter TSRMLS_DC) /* {{{ */
{
	spl_array_object *object = Z_SPLARRAY_P(&iter->data);
	HashTable *aht = spl_array_get_hash_table(object, 0 TSRMLS_CC);

	if (object->ar_flags & SPL_ARRAY_OVERLOADED_CURRENT) {
		return zend_user_it_get_current_data(iter TSRMLS_CC);
	} else {
		zval *data = zend_hash_get_current_data_ex(aht, &object->pos);
		if (Z_TYPE_P(data) == IS_INDIRECT) {
			data = Z_INDIRECT_P(data);
		}
		return data;
	}
}
/* }}} */

static void spl_array_it_get_current_key(zend_object_iterator *iter, zval *key TSRMLS_DC) /* {{{ */
{
	spl_array_object *object = Z_SPLARRAY_P(&iter->data);
	HashTable *aht = spl_array_get_hash_table(object, 0 TSRMLS_CC);

	if (object->ar_flags & SPL_ARRAY_OVERLOADED_KEY) {
		zend_user_it_get_current_key(iter, key TSRMLS_CC);
	} else {
		if (spl_array_object_verify_pos_ex(object, aht, "ArrayIterator::current(): " TSRMLS_CC) == FAILURE) {
			ZVAL_NULL(key);
		} else {
			zend_hash_get_current_key_zval_ex(aht, key, &object->pos);
		}
	}
}
/* }}} */

static void spl_array_it_move_forward(zend_object_iterator *iter TSRMLS_DC) /* {{{ */
{
	spl_array_object *object = Z_SPLARRAY_P(&iter->data);
	HashTable *aht = spl_array_get_hash_table(object, 0 TSRMLS_CC);

	if (object->ar_flags & SPL_ARRAY_OVERLOADED_NEXT) {
		zend_user_it_move_forward(iter TSRMLS_CC);
	} else {
		zend_user_it_invalidate_current(iter TSRMLS_CC);
		if (!aht) {
			php_error_docref(NULL TSRMLS_CC, E_NOTICE, "ArrayIterator::current(): Array was modified outside object and is no longer an array");
			return;
		}

		if ((object->ar_flags & SPL_ARRAY_IS_REF) && spl_hash_verify_pos_ex(object, aht TSRMLS_CC) == FAILURE) {
			php_error_docref(NULL TSRMLS_CC, E_NOTICE, "ArrayIterator::next(): Array was modified outside object and internal position is no longer valid");
		} else {
			spl_array_next_no_verify(object, aht TSRMLS_CC);
		}
	}
}
/* }}} */

static void spl_array_rewind_ex(spl_array_object *intern, HashTable *aht TSRMLS_DC) /* {{{ */
{

	zend_hash_internal_pointer_reset_ex(aht, &intern->pos);
	spl_array_update_pos(aht, intern);
	spl_array_skip_protected(intern, aht TSRMLS_CC);

} /* }}} */

static void spl_array_rewind(spl_array_object *intern TSRMLS_DC) /* {{{ */
{
	HashTable *aht = spl_array_get_hash_table(intern, 0 TSRMLS_CC);

	if (!aht) {
		php_error_docref(NULL TSRMLS_CC, E_NOTICE, "ArrayIterator::rewind(): Array was modified outside object and is no longer an array");
		return;
	}

	spl_array_rewind_ex(intern, aht TSRMLS_CC);
}
/* }}} */

static void spl_array_it_rewind(zend_object_iterator *iter TSRMLS_DC) /* {{{ */
{
	spl_array_object *object = Z_SPLARRAY_P(&iter->data);

	if (object->ar_flags & SPL_ARRAY_OVERLOADED_REWIND) {
		zend_user_it_rewind(iter TSRMLS_CC);
	} else {
		zend_user_it_invalidate_current(iter TSRMLS_CC);
		spl_array_rewind(object TSRMLS_CC);
	}
}
/* }}} */

/* {{{ spl_array_set_array */
static void spl_array_set_array(zval *object, spl_array_object *intern, zval *array, long ar_flags, int just_array TSRMLS_DC) {

	if (Z_TYPE_P(array) == IS_ARRAY) {
		SEPARATE_ZVAL_IF_NOT_REF(array);
	}

	if (Z_TYPE_P(array) == IS_OBJECT && (Z_OBJ_HT_P(array) == &spl_handler_ArrayObject || Z_OBJ_HT_P(array) == &spl_handler_ArrayIterator)) {
		zval_ptr_dtor(&intern->array);
		if (just_array)	{
			spl_array_object *other = Z_SPLARRAY_P(array);
			ar_flags = other->ar_flags & ~SPL_ARRAY_INT_MASK;
		}
		ar_flags |= SPL_ARRAY_USE_OTHER;
		ZVAL_COPY_VALUE(&intern->array, array);
	} else {
		if (Z_TYPE_P(array) != IS_OBJECT && Z_TYPE_P(array) != IS_ARRAY) {
			zend_throw_exception(spl_ce_InvalidArgumentException, "Passed variable is not an array or object, using empty array instead", 0 TSRMLS_CC);
			return;
		}
		zval_ptr_dtor(&intern->array);
		ZVAL_COPY_VALUE(&intern->array, array);
	}
	if (Z_TYPE_P(array) == IS_OBJECT && Z_OBJ_P(object) == Z_OBJ_P(array)) {
		intern->ar_flags |= SPL_ARRAY_IS_SELF;
		intern->ar_flags &= ~SPL_ARRAY_USE_OTHER;
	} else {
		intern->ar_flags &= ~SPL_ARRAY_IS_SELF;
	}
	intern->ar_flags |= ar_flags;
	Z_ADDREF_P(&intern->array);
	if (Z_TYPE_P(array) == IS_OBJECT) {
		zend_object_get_properties_t handler = Z_OBJ_HANDLER_P(array, get_properties);
		if ((handler != std_object_handlers.get_properties && handler != spl_array_get_properties)
		|| !spl_array_get_hash_table(intern, 0 TSRMLS_CC)) {
			zend_throw_exception_ex(spl_ce_InvalidArgumentException, 0 TSRMLS_CC, "Overloaded object of type %s is not compatible with %s", Z_OBJCE_P(array)->name, intern->std.ce->name);
		}
	}

	spl_array_rewind(intern TSRMLS_CC);
}
/* }}} */

/* iterator handler table */
zend_object_iterator_funcs spl_array_it_funcs = {
	spl_array_it_dtor,
	spl_array_it_valid,
	spl_array_it_get_current_data,
	spl_array_it_get_current_key,
	spl_array_it_move_forward,
	spl_array_it_rewind
};

zend_object_iterator *spl_array_get_iterator(zend_class_entry *ce, zval *object, int by_ref TSRMLS_DC) /* {{{ */
{
	zend_user_iterator *iterator;
	spl_array_object *array_object = Z_SPLARRAY_P(object);

	if (by_ref && (array_object->ar_flags & SPL_ARRAY_OVERLOADED_CURRENT)) {
		zend_error(E_ERROR, "An iterator cannot be used with foreach by reference");
	}

	iterator = emalloc(sizeof(zend_user_iterator));

	zend_iterator_init(&iterator->it TSRMLS_CC);

	ZVAL_COPY(&iterator->it.data, object);
	iterator->it.funcs = &spl_array_it_funcs;
	iterator->ce = ce;
	ZVAL_UNDEF(&iterator->value);

	return &iterator->it;
}
/* }}} */

/* {{{ proto void ArrayObject::__construct(array|object ar = array() [, int flags = 0 [, string iterator_class = "ArrayIterator"]])
       proto void ArrayIterator::__construct(array|object ar = array() [, int flags = 0])
   Constructs a new array iterator from a path. */
SPL_METHOD(Array, __construct)
{
	zval *object = getThis();
	spl_array_object *intern;
	zval *array;
	long ar_flags = 0;
	zend_class_entry *ce_get_iterator = spl_ce_Iterator;
	zend_error_handling error_handling;

	if (ZEND_NUM_ARGS() == 0) {
		return; /* nothing to do */
	}

	zend_replace_error_handling(EH_THROW, spl_ce_InvalidArgumentException, &error_handling TSRMLS_CC);

	intern = Z_SPLARRAY_P(object);

	if (zend_parse_parameters(ZEND_NUM_ARGS() TSRMLS_CC, "z|lC", &array, &ar_flags, &ce_get_iterator) == FAILURE) {
		zend_restore_error_handling(&error_handling TSRMLS_CC);
		return;
	}

	if (ZEND_NUM_ARGS() > 2) {
		intern->ce_get_iterator = ce_get_iterator;
	}

	ar_flags &= ~SPL_ARRAY_INT_MASK;

	spl_array_set_array(object, intern, array, ar_flags, ZEND_NUM_ARGS() == 1 TSRMLS_CC);

	zend_restore_error_handling(&error_handling TSRMLS_CC);

}
 /* }}} */

/* {{{ proto void ArrayObject::setIteratorClass(string iterator_class)
   Set the class used in getIterator. */
SPL_METHOD(Array, setIteratorClass)
{
	zval *object = getThis();
	spl_array_object *intern = Z_SPLARRAY_P(object);
	zend_class_entry * ce_get_iterator = spl_ce_Iterator;

	if (zend_parse_parameters(ZEND_NUM_ARGS() TSRMLS_CC, "C", &ce_get_iterator) == FAILURE) {
		return;
	}

	intern->ce_get_iterator = ce_get_iterator;
}
/* }}} */

/* {{{ proto string ArrayObject::getIteratorClass()
   Get the class used in getIterator. */
SPL_METHOD(Array, getIteratorClass)
{
	zval *object = getThis();
	spl_array_object *intern = Z_SPLARRAY_P(object);

	if (zend_parse_parameters_none() == FAILURE) {
		return;
	}

	STR_ADDREF(intern->ce_get_iterator->name);
	RETURN_STR(intern->ce_get_iterator->name);
}
/* }}} */

/* {{{ proto int ArrayObject::getFlags()
   Get flags */
SPL_METHOD(Array, getFlags)
{
	zval *object = getThis();
	spl_array_object *intern = Z_SPLARRAY_P(object);

	if (zend_parse_parameters_none() == FAILURE) {
		return;
	}

	RETURN_LONG(intern->ar_flags & ~SPL_ARRAY_INT_MASK);
}
/* }}} */

/* {{{ proto void ArrayObject::setFlags(int flags)
   Set flags */
SPL_METHOD(Array, setFlags)
{
	zval *object = getThis();
	spl_array_object *intern = Z_SPLARRAY_P(object);
	long ar_flags = 0;

	if (zend_parse_parameters(ZEND_NUM_ARGS() TSRMLS_CC, "l", &ar_flags) == FAILURE) {
		return;
	}

	intern->ar_flags = (intern->ar_flags & SPL_ARRAY_INT_MASK) | (ar_flags & ~SPL_ARRAY_INT_MASK);
}
/* }}} */

/* {{{ proto Array|Object ArrayObject::exchangeArray(Array|Object ar = array())
   Replace the referenced array or object with a new one and return the old one (right now copy - to be changed) */
SPL_METHOD(Array, exchangeArray)
{
	zval *object = getThis(), *array;
	spl_array_object *intern = Z_SPLARRAY_P(object);

	ZVAL_NEW_ARR(return_value);
	zend_array_dup(Z_ARRVAL_P(return_value), spl_array_get_hash_table(intern, 0 TSRMLS_CC));
	if (zend_parse_parameters(ZEND_NUM_ARGS() TSRMLS_CC, "z", &array) == FAILURE) {
		return;
	}

	spl_array_set_array(object, intern, array, 0L, 1 TSRMLS_CC);
}
/* }}} */

/* {{{ proto ArrayIterator ArrayObject::getIterator()
   Create a new iterator from a ArrayObject instance */
SPL_METHOD(Array, getIterator)
{
	zval *object = getThis();
	spl_array_object *intern = Z_SPLARRAY_P(object);
	HashTable *aht = spl_array_get_hash_table(intern, 0 TSRMLS_CC);

	if (zend_parse_parameters_none() == FAILURE) {
		return;
	}

	if (!aht) {
		php_error_docref(NULL TSRMLS_CC, E_NOTICE, "Array was modified outside object and is no longer an array");
		return;
	}

	ZVAL_OBJ(return_value, spl_array_object_new_ex(intern->ce_get_iterator, object, 0 TSRMLS_CC));
	Z_SET_REFCOUNT_P(return_value, 1);
	//!!!PZ_SET_ISREF_P(return_value);
}
/* }}} */

/* {{{ proto void ArrayIterator::rewind()
   Rewind array back to the start */
SPL_METHOD(Array, rewind)
{
	zval *object = getThis();
	spl_array_object *intern = Z_SPLARRAY_P(object);

	if (zend_parse_parameters_none() == FAILURE) {
		return;
	}

	spl_array_rewind(intern TSRMLS_CC);
}
/* }}} */

/* {{{ proto void ArrayIterator::seek(int $position)
   Seek to position. */
SPL_METHOD(Array, seek)
{
	long opos, position;
	zval *object = getThis();
	spl_array_object *intern = Z_SPLARRAY_P(object);
	HashTable *aht = spl_array_get_hash_table(intern, 0 TSRMLS_CC);
	int result;

	if (zend_parse_parameters(ZEND_NUM_ARGS() TSRMLS_CC, "l", &position) == FAILURE) {
		return;
	}

	if (!aht) {
		php_error_docref(NULL TSRMLS_CC, E_NOTICE, "Array was modified outside object and is no longer an array");
		return;
	}

	opos = position;

	if (position >= 0) { /* negative values are not supported */
		spl_array_rewind(intern TSRMLS_CC);
		result = SUCCESS;

		while (position-- > 0 && (result = spl_array_next(intern TSRMLS_CC)) == SUCCESS);

		if (result == SUCCESS && zend_hash_has_more_elements_ex(aht, &intern->pos) == SUCCESS) {
			return; /* ok */
		}
	}
	zend_throw_exception_ex(spl_ce_OutOfBoundsException, 0 TSRMLS_CC, "Seek position %ld is out of range", opos);
} /* }}} */

int static spl_array_object_count_elements_helper(spl_array_object *intern, long *count TSRMLS_DC) /* {{{ */
{
	HashTable *aht = spl_array_get_hash_table(intern, 0 TSRMLS_CC);
	HashPosition pos;

	if (!aht) {
		php_error_docref(NULL TSRMLS_CC, E_NOTICE, "Array was modified outside object and is no longer an array");
		*count = 0;
		return FAILURE;
	}

	if (Z_TYPE(intern->array) == IS_OBJECT) {
		/* We need to store the 'pos' since we'll modify it in the functions
		 * we're going to call and which do not support 'pos' as parameter. */
		pos = intern->pos;
		*count = 0;
		spl_array_rewind(intern TSRMLS_CC);
		while(intern->pos != INVALID_IDX && spl_array_next(intern TSRMLS_CC) == SUCCESS) {
			(*count)++;
		}
		spl_array_set_pos(intern, aht, pos);
		return SUCCESS;
	} else {
		*count = zend_hash_num_elements(aht);
		return SUCCESS;
	}
} /* }}} */

int spl_array_object_count_elements(zval *object, long *count TSRMLS_DC) /* {{{ */
{
	spl_array_object *intern = Z_SPLARRAY_P(object);

	if (intern->fptr_count) {
		zval rv;
		zend_call_method_with_0_params(object, intern->std.ce, &intern->fptr_count, "count", &rv);
		if (Z_TYPE(rv) != IS_UNDEF) {
			zval_ptr_dtor(&intern->retval);
			ZVAL_ZVAL(&intern->retval, &rv, 0, 0);
			convert_to_long(&intern->retval);
			*count = (long)Z_LVAL(intern->retval);
			return SUCCESS;
		}
		*count = 0;
		return FAILURE;
	}
	return spl_array_object_count_elements_helper(intern, count TSRMLS_CC);
} /* }}} */

/* {{{ proto int ArrayObject::count()
       proto int ArrayIterator::count()
   Return the number of elements in the Iterator. */
SPL_METHOD(Array, count)
{
	long count;
	spl_array_object *intern = Z_SPLARRAY_P(getThis());

	if (zend_parse_parameters_none() == FAILURE) {
		return;
	}

	spl_array_object_count_elements_helper(intern, &count TSRMLS_CC);

	RETURN_LONG(count);
} /* }}} */

static void spl_array_method(INTERNAL_FUNCTION_PARAMETERS, char *fname, int fname_len, int use_arg) /* {{{ */
{
	spl_array_object *intern = Z_SPLARRAY_P(getThis());
	HashTable *aht = spl_array_get_hash_table(intern, 0 TSRMLS_CC);
	zval tmp, *arg = NULL;
	zval retval;

	/* A tricky way to pass "aht" by reference, copy HashTable */
	//??? It may be not safe, if user comparison handler accesses "aht"
	ZVAL_NEW_ARR(&tmp);
	*Z_ARRVAL(tmp) = *aht;

	if (!use_arg) {
		aht->u.v.nApplyCount++;
		zend_call_method(NULL, NULL, NULL, fname, fname_len, &retval, 1, &tmp, NULL TSRMLS_CC);
		aht->u.v.nApplyCount--;
	} else if (use_arg == SPL_ARRAY_METHOD_MAY_USER_ARG) {
		if (zend_parse_parameters_ex(ZEND_PARSE_PARAMS_QUIET, ZEND_NUM_ARGS() TSRMLS_CC, "|z", &arg) == FAILURE) {
			zval_ptr_dtor(&tmp);
			zend_throw_exception(spl_ce_BadMethodCallException, "Function expects one argument at most", 0 TSRMLS_CC);
			return;
		}
		aht->u.v.nApplyCount++;
		zend_call_method(NULL, NULL, NULL, fname, fname_len, &retval, arg? 2 : 1, &tmp, arg TSRMLS_CC);
		aht->u.v.nApplyCount--;
	} else {
		if (ZEND_NUM_ARGS() != 1 || zend_parse_parameters_ex(ZEND_PARSE_PARAMS_QUIET, ZEND_NUM_ARGS() TSRMLS_CC, "z", &arg) == FAILURE) {
			zval_ptr_dtor(&tmp);
			zend_throw_exception(spl_ce_BadMethodCallException, "Function expects exactly one argument", 0 TSRMLS_CC);
			return;
		}
		aht->u.v.nApplyCount++;
		zend_call_method(NULL, NULL, NULL, fname, fname_len, &retval, 2, &tmp, arg TSRMLS_CC);
		aht->u.v.nApplyCount--;
	}
	/* A tricky way to pass "aht" by reference, copy back and cleanup */
	if (Z_ISREF(tmp) && Z_TYPE_P(Z_REFVAL(tmp))) {
		*aht = *Z_ARRVAL_P(Z_REFVAL(tmp));
		GC_REMOVE_FROM_BUFFER(Z_ARR_P(Z_REFVAL(tmp)));
		efree(Z_ARR_P(Z_REFVAL(tmp)));
		efree(Z_REF(tmp));
	}
	if (!Z_ISUNDEF(retval)) {
		ZVAL_COPY_VALUE(return_value, &retval);
	}
} /* }}} */

#define SPL_ARRAY_METHOD(cname, fname, use_arg) \
SPL_METHOD(cname, fname) \
{ \
	spl_array_method(INTERNAL_FUNCTION_PARAM_PASSTHRU, #fname, sizeof(#fname)-1, use_arg); \
}

/* {{{ proto int ArrayObject::asort([int $sort_flags = SORT_REGULAR ])
       proto int ArrayIterator::asort([int $sort_flags = SORT_REGULAR ])
   Sort the entries by values. */
SPL_ARRAY_METHOD(Array, asort, SPL_ARRAY_METHOD_MAY_USER_ARG) /* }}} */

/* {{{ proto int ArrayObject::ksort([int $sort_flags = SORT_REGULAR ])
       proto int ArrayIterator::ksort([int $sort_flags = SORT_REGULAR ])
   Sort the entries by key. */
SPL_ARRAY_METHOD(Array, ksort, SPL_ARRAY_METHOD_MAY_USER_ARG) /* }}} */

/* {{{ proto int ArrayObject::uasort(callback cmp_function)
       proto int ArrayIterator::uasort(callback cmp_function)
   Sort the entries by values user defined function. */
SPL_ARRAY_METHOD(Array, uasort, SPL_ARRAY_METHOD_USE_ARG) /* }}} */

/* {{{ proto int ArrayObject::uksort(callback cmp_function)
       proto int ArrayIterator::uksort(callback cmp_function)
   Sort the entries by key using user defined function. */
SPL_ARRAY_METHOD(Array, uksort, SPL_ARRAY_METHOD_USE_ARG) /* }}} */

/* {{{ proto int ArrayObject::natsort()
       proto int ArrayIterator::natsort()
   Sort the entries by values using "natural order" algorithm. */
SPL_ARRAY_METHOD(Array, natsort, SPL_ARRAY_METHOD_NO_ARG) /* }}} */

/* {{{ proto int ArrayObject::natcasesort()
       proto int ArrayIterator::natcasesort()
   Sort the entries by key using case insensitive "natural order" algorithm. */
SPL_ARRAY_METHOD(Array, natcasesort, SPL_ARRAY_METHOD_NO_ARG) /* }}} */

/* {{{ proto mixed|NULL ArrayIterator::current()
   Return current array entry */
SPL_METHOD(Array, current)
{
	zval *object = getThis();
	spl_array_object *intern = Z_SPLARRAY_P(object);
	zval *entry;
	HashTable *aht = spl_array_get_hash_table(intern, 0 TSRMLS_CC);

	if (zend_parse_parameters_none() == FAILURE) {
		return;
	}

	if (spl_array_object_verify_pos(intern, aht TSRMLS_CC) == FAILURE) {
		return;
	}

	if ((entry = zend_hash_get_current_data_ex(aht, &intern->pos)) == NULL) {
		return;
	}
	if (Z_TYPE_P(entry) == IS_INDIRECT) {
		entry = Z_INDIRECT_P(entry);
		if (Z_TYPE_P(entry) == IS_UNDEF) {
			return;
		}
	}
	RETVAL_ZVAL(entry, 1, 0);
}
/* }}} */

/* {{{ proto mixed|NULL ArrayIterator::key()
   Return current array key */
SPL_METHOD(Array, key)
{
	if (zend_parse_parameters_none() == FAILURE) {
		return;
	}

	spl_array_iterator_key(getThis(), return_value TSRMLS_CC);
} /* }}} */

void spl_array_iterator_key(zval *object, zval *return_value TSRMLS_DC) /* {{{ */
{
	spl_array_object *intern = Z_SPLARRAY_P(object);
	HashTable *aht = spl_array_get_hash_table(intern, 0 TSRMLS_CC);

	if (spl_array_object_verify_pos(intern, aht TSRMLS_CC) == FAILURE) {
		return;
	}

	zend_hash_get_current_key_zval_ex(aht, return_value, &intern->pos);
}
/* }}} */

/* {{{ proto void ArrayIterator::next()
   Move to next entry */
SPL_METHOD(Array, next)
{
	zval *object = getThis();
	spl_array_object *intern = Z_SPLARRAY_P(object);
	HashTable *aht = spl_array_get_hash_table(intern, 0 TSRMLS_CC);

	if (zend_parse_parameters_none() == FAILURE) {
		return;
	}

	if (spl_array_object_verify_pos(intern, aht TSRMLS_CC) == FAILURE) {
		return;
	}

	spl_array_next_no_verify(intern, aht TSRMLS_CC);
}
/* }}} */

/* {{{ proto bool ArrayIterator::valid()
   Check whether array contains more entries */
SPL_METHOD(Array, valid)
{
	zval *object = getThis();
	spl_array_object *intern = Z_SPLARRAY_P(object);
	HashTable *aht = spl_array_get_hash_table(intern, 0 TSRMLS_CC);

	if (zend_parse_parameters_none() == FAILURE) {
		return;
	}

	if (spl_array_object_verify_pos(intern, aht TSRMLS_CC) == FAILURE) {
		RETURN_FALSE;
	} else {
		RETURN_BOOL(zend_hash_has_more_elements_ex(aht, &intern->pos) == SUCCESS);
	}
}
/* }}} */

/* {{{ proto bool RecursiveArrayIterator::hasChildren()
   Check whether current element has children (e.g. is an array) */
SPL_METHOD(Array, hasChildren)
{
	zval *object = getThis(), *entry;
	spl_array_object *intern = Z_SPLARRAY_P(object);
	HashTable *aht = spl_array_get_hash_table(intern, 0 TSRMLS_CC);

	if (zend_parse_parameters_none() == FAILURE) {
		return;
	}

	if (spl_array_object_verify_pos(intern, aht TSRMLS_CC) == FAILURE) {
		RETURN_FALSE;
	}

	if ((entry = zend_hash_get_current_data_ex(aht, &intern->pos)) == NULL) {
		RETURN_FALSE;
	}

	RETURN_BOOL(Z_TYPE_P(entry) == IS_ARRAY || (Z_TYPE_P(entry) == IS_OBJECT && (intern->ar_flags & SPL_ARRAY_CHILD_ARRAYS_ONLY) == 0));
}
/* }}} */

/* {{{ proto object RecursiveArrayIterator::getChildren()
   Create a sub iterator for the current element (same class as $this) */
SPL_METHOD(Array, getChildren)
{
	zval *object = getThis(), *entry, flags;
	spl_array_object *intern = Z_SPLARRAY_P(object);
	HashTable *aht = spl_array_get_hash_table(intern, 0 TSRMLS_CC);

	if (zend_parse_parameters_none() == FAILURE) {
		return;
	}

	if (spl_array_object_verify_pos(intern, aht TSRMLS_CC) == FAILURE) {
		return;
	}

	if ((entry = zend_hash_get_current_data_ex(aht, &intern->pos)) == NULL) {
		return;
	}

	if (Z_TYPE_P(entry) == IS_OBJECT) {
		if ((intern->ar_flags & SPL_ARRAY_CHILD_ARRAYS_ONLY) != 0) {
			return;
		}
		if (instanceof_function(Z_OBJCE_P(entry), Z_OBJCE_P(getThis()) TSRMLS_CC)) {
			RETURN_ZVAL(entry, 1, 0);
		}
	}

	ZVAL_LONG(&flags, SPL_ARRAY_USE_OTHER | intern->ar_flags);
	spl_instantiate_arg_ex2(Z_OBJCE_P(getThis()), return_value, entry, &flags TSRMLS_CC);
}
/* }}} */

/* {{{ proto string ArrayObject::serialize()
   Serialize the object */
SPL_METHOD(Array, serialize)
{
	zval *object = getThis();
	spl_array_object *intern = Z_SPLARRAY_P(object);
	HashTable *aht = spl_array_get_hash_table(intern, 0 TSRMLS_CC);
	zval members, flags;
	php_serialize_data_t var_hash;
	smart_str buf = {0};

	if (zend_parse_parameters_none() == FAILURE) {
		return;
	}

	if (!aht) {
		php_error_docref(NULL TSRMLS_CC, E_NOTICE, "Array was modified outside object and is no longer an array");
		return;
	}

	PHP_VAR_SERIALIZE_INIT(var_hash);

	ZVAL_LONG(&flags, (intern->ar_flags & SPL_ARRAY_CLONE_MASK));

	/* storage */
	smart_str_appendl(&buf, "x:", 2);
	//!!! php_var_serialize need to be modified
	php_var_serialize(&buf, &flags, &var_hash TSRMLS_CC);

	if (!(intern->ar_flags & SPL_ARRAY_IS_SELF)) {
		php_var_serialize(&buf, &intern->array, &var_hash TSRMLS_CC);
		smart_str_appendc(&buf, ';');
	}

	/* members */
	smart_str_appendl(&buf, "m:", 2);
	if (!intern->std.properties) {
		rebuild_object_properties(&intern->std);
	}

	ZVAL_NEW_ARR(&members);
	zend_array_dup(Z_ARRVAL(members), intern->std.properties);

	php_var_serialize(&buf, &members, &var_hash TSRMLS_CC); /* finishes the string */

	zval_ptr_dtor(&members);

	/* done */
	PHP_VAR_SERIALIZE_DESTROY(var_hash);

	if (buf.s) {
		RETURN_STR(buf.s);
	}

	RETURN_NULL();
} /* }}} */

/* {{{ proto void ArrayObject::unserialize(string serialized)
 * unserialize the object
 */
SPL_METHOD(Array, unserialize)
{
	spl_array_object *intern = Z_SPLARRAY_P(getThis());

	char *buf;
	int buf_len;
	const unsigned char *p, *s;
	php_unserialize_data_t var_hash;
<<<<<<< HEAD
	zval members, zflags;
=======
	zval *pmembers, *pflags = NULL;
	HashTable *aht;
>>>>>>> f0499b86
	long flags;

	if (zend_parse_parameters(ZEND_NUM_ARGS() TSRMLS_CC, "s", &buf, &buf_len) == FAILURE) {
		return;
	}

	if (buf_len == 0) {
		return;
	}

	aht = spl_array_get_hash_table(intern, 0 TSRMLS_CC);
	if (aht->nApplyCount > 0) {
		zend_error(E_WARNING, "Modification of ArrayObject during sorting is prohibited");
		return;
	}

	/* storage */
	s = p = (const unsigned char*)buf;
	PHP_VAR_UNSERIALIZE_INIT(var_hash);

	if (*p!= 'x' || *++p != ':') {
		goto outexcept;
	}
	++p;

	if (!php_var_unserialize(&zflags, &p, s + buf_len, &var_hash TSRMLS_CC) || Z_TYPE(zflags) != IS_LONG) {
		goto outexcept;
	}

	--p; /* for ';' */
	flags = Z_LVAL(zflags);
	/* flags needs to be verified and we also need to verify whether the next
	 * thing we get is ';'. After that we require an 'm' or somethign else
	 * where 'm' stands for members and anything else should be an array. If
	 * neither 'a' or 'm' follows we have an error. */

	if (*p != ';') {
		goto outexcept;
	}
	++p;

	if (*p!='m') {
		if (*p!='a' && *p!='O' && *p!='C' && *p!='r') {
			goto outexcept;
		}
		intern->ar_flags &= ~SPL_ARRAY_CLONE_MASK;
		intern->ar_flags |= flags & SPL_ARRAY_CLONE_MASK;
		zval_ptr_dtor(&intern->array);
		if (!php_var_unserialize(&intern->array, &p, s + buf_len, &var_hash TSRMLS_CC)) {
			goto outexcept;
		}
	}
	if (*p != ';') {
		goto outexcept;
	}
	++p;

	/* members */
	if (*p!= 'm' || *++p != ':') {
		goto outexcept;
	}
	++p;

	ZVAL_UNDEF(&members);
	if (!php_var_unserialize(&members, &p, s + buf_len, &var_hash TSRMLS_CC) || Z_TYPE(members) != IS_ARRAY) {
		zval_ptr_dtor(&members);
		goto outexcept;
	}

	/* copy members */
	object_properties_load(&intern->std, Z_ARRVAL(members) TSRMLS_CC);
	zval_ptr_dtor(&members);

	/* done reading $serialized */

	PHP_VAR_UNSERIALIZE_DESTROY(var_hash);
	return;

outexcept:
	PHP_VAR_UNSERIALIZE_DESTROY(var_hash);
	zend_throw_exception_ex(spl_ce_UnexpectedValueException, 0 TSRMLS_CC, "Error at offset %ld of %d bytes", (long)((char*)p - buf), buf_len);
	return;

} /* }}} */

/* {{{ arginfo and function tbale */
ZEND_BEGIN_ARG_INFO(arginfo_array___construct, 0)
	ZEND_ARG_INFO(0, array)
ZEND_END_ARG_INFO()

ZEND_BEGIN_ARG_INFO_EX(arginfo_array_offsetGet, 0, 0, 1)
	ZEND_ARG_INFO(0, index)
ZEND_END_ARG_INFO()

ZEND_BEGIN_ARG_INFO_EX(arginfo_array_offsetSet, 0, 0, 2)
	ZEND_ARG_INFO(0, index)
	ZEND_ARG_INFO(0, newval)
ZEND_END_ARG_INFO()

ZEND_BEGIN_ARG_INFO(arginfo_array_append, 0)
	ZEND_ARG_INFO(0, value)
ZEND_END_ARG_INFO()

ZEND_BEGIN_ARG_INFO(arginfo_array_seek, 0)
	ZEND_ARG_INFO(0, position)
ZEND_END_ARG_INFO()

ZEND_BEGIN_ARG_INFO(arginfo_array_exchangeArray, 0)
	ZEND_ARG_INFO(0, array)
ZEND_END_ARG_INFO()

ZEND_BEGIN_ARG_INFO(arginfo_array_setFlags, 0)
	ZEND_ARG_INFO(0, flags)
ZEND_END_ARG_INFO()

ZEND_BEGIN_ARG_INFO(arginfo_array_setIteratorClass, 0)
	ZEND_ARG_INFO(0, iteratorClass)
ZEND_END_ARG_INFO()

ZEND_BEGIN_ARG_INFO(arginfo_array_uXsort, 0)
	ZEND_ARG_INFO(0, cmp_function)
ZEND_END_ARG_INFO();

ZEND_BEGIN_ARG_INFO(arginfo_array_unserialize, 0)
	ZEND_ARG_INFO(0, serialized)
ZEND_END_ARG_INFO();

ZEND_BEGIN_ARG_INFO(arginfo_array_void, 0)
ZEND_END_ARG_INFO()

static const zend_function_entry spl_funcs_ArrayObject[] = {
	SPL_ME(Array, __construct,      arginfo_array___construct,      ZEND_ACC_PUBLIC)
	SPL_ME(Array, offsetExists,     arginfo_array_offsetGet,        ZEND_ACC_PUBLIC)
	SPL_ME(Array, offsetGet,        arginfo_array_offsetGet,        ZEND_ACC_PUBLIC)
	SPL_ME(Array, offsetSet,        arginfo_array_offsetSet,        ZEND_ACC_PUBLIC)
	SPL_ME(Array, offsetUnset,      arginfo_array_offsetGet,        ZEND_ACC_PUBLIC)
	SPL_ME(Array, append,           arginfo_array_append,           ZEND_ACC_PUBLIC)
	SPL_ME(Array, getArrayCopy,     arginfo_array_void,             ZEND_ACC_PUBLIC)
	SPL_ME(Array, count,            arginfo_array_void,             ZEND_ACC_PUBLIC)
	SPL_ME(Array, getFlags,         arginfo_array_void,             ZEND_ACC_PUBLIC)
	SPL_ME(Array, setFlags,         arginfo_array_setFlags,         ZEND_ACC_PUBLIC)
	SPL_ME(Array, asort,            arginfo_array_void,             ZEND_ACC_PUBLIC)
	SPL_ME(Array, ksort,            arginfo_array_void,             ZEND_ACC_PUBLIC)
	SPL_ME(Array, uasort,           arginfo_array_uXsort,           ZEND_ACC_PUBLIC)
	SPL_ME(Array, uksort,           arginfo_array_uXsort,           ZEND_ACC_PUBLIC)
	SPL_ME(Array, natsort,          arginfo_array_void,             ZEND_ACC_PUBLIC)
	SPL_ME(Array, natcasesort,      arginfo_array_void,             ZEND_ACC_PUBLIC)
	SPL_ME(Array, unserialize,      arginfo_array_unserialize,      ZEND_ACC_PUBLIC)
	SPL_ME(Array, serialize,        arginfo_array_void,             ZEND_ACC_PUBLIC)
	/* ArrayObject specific */
	SPL_ME(Array, getIterator,      arginfo_array_void,             ZEND_ACC_PUBLIC)
	SPL_ME(Array, exchangeArray,    arginfo_array_exchangeArray,    ZEND_ACC_PUBLIC)
	SPL_ME(Array, setIteratorClass, arginfo_array_setIteratorClass, ZEND_ACC_PUBLIC)
	SPL_ME(Array, getIteratorClass, arginfo_array_void,             ZEND_ACC_PUBLIC)
	PHP_FE_END
};

static const zend_function_entry spl_funcs_ArrayIterator[] = {
	SPL_ME(Array, __construct,      arginfo_array___construct,      ZEND_ACC_PUBLIC)
	SPL_ME(Array, offsetExists,     arginfo_array_offsetGet,        ZEND_ACC_PUBLIC)
	SPL_ME(Array, offsetGet,        arginfo_array_offsetGet,        ZEND_ACC_PUBLIC)
	SPL_ME(Array, offsetSet,        arginfo_array_offsetSet,        ZEND_ACC_PUBLIC)
	SPL_ME(Array, offsetUnset,      arginfo_array_offsetGet,        ZEND_ACC_PUBLIC)
	SPL_ME(Array, append,           arginfo_array_append,           ZEND_ACC_PUBLIC)
	SPL_ME(Array, getArrayCopy,     arginfo_array_void,             ZEND_ACC_PUBLIC)
	SPL_ME(Array, count,            arginfo_array_void,             ZEND_ACC_PUBLIC)
	SPL_ME(Array, getFlags,         arginfo_array_void,             ZEND_ACC_PUBLIC)
	SPL_ME(Array, setFlags,         arginfo_array_setFlags,         ZEND_ACC_PUBLIC)
	SPL_ME(Array, asort,            arginfo_array_void,             ZEND_ACC_PUBLIC)
	SPL_ME(Array, ksort,            arginfo_array_void,             ZEND_ACC_PUBLIC)
	SPL_ME(Array, uasort,           arginfo_array_uXsort,           ZEND_ACC_PUBLIC)
	SPL_ME(Array, uksort,           arginfo_array_uXsort,           ZEND_ACC_PUBLIC)
	SPL_ME(Array, natsort,          arginfo_array_void,             ZEND_ACC_PUBLIC)
	SPL_ME(Array, natcasesort,      arginfo_array_void,             ZEND_ACC_PUBLIC)
	SPL_ME(Array, unserialize,      arginfo_array_unserialize,      ZEND_ACC_PUBLIC)
	SPL_ME(Array, serialize,        arginfo_array_void,             ZEND_ACC_PUBLIC)
	/* ArrayIterator specific */
	SPL_ME(Array, rewind,           arginfo_array_void,             ZEND_ACC_PUBLIC)
	SPL_ME(Array, current,          arginfo_array_void,             ZEND_ACC_PUBLIC)
	SPL_ME(Array, key,              arginfo_array_void,             ZEND_ACC_PUBLIC)
	SPL_ME(Array, next,             arginfo_array_void,             ZEND_ACC_PUBLIC)
	SPL_ME(Array, valid,            arginfo_array_void,             ZEND_ACC_PUBLIC)
	SPL_ME(Array, seek,             arginfo_array_seek,             ZEND_ACC_PUBLIC)
	PHP_FE_END
};

static const zend_function_entry spl_funcs_RecursiveArrayIterator[] = {
	SPL_ME(Array, hasChildren,   arginfo_array_void, ZEND_ACC_PUBLIC)
	SPL_ME(Array, getChildren,   arginfo_array_void, ZEND_ACC_PUBLIC)
	PHP_FE_END
};
/* }}} */

/* {{{ PHP_MINIT_FUNCTION(spl_array) */
PHP_MINIT_FUNCTION(spl_array)
{
	REGISTER_SPL_STD_CLASS_EX(ArrayObject, spl_array_object_new, spl_funcs_ArrayObject);
	REGISTER_SPL_IMPLEMENTS(ArrayObject, Aggregate);
	REGISTER_SPL_IMPLEMENTS(ArrayObject, ArrayAccess);
	REGISTER_SPL_IMPLEMENTS(ArrayObject, Serializable);
	REGISTER_SPL_IMPLEMENTS(ArrayObject, Countable);
	memcpy(&spl_handler_ArrayObject, zend_get_std_object_handlers(), sizeof(zend_object_handlers));

	spl_handler_ArrayObject.offset = XtOffsetOf(spl_array_object, std);

	spl_handler_ArrayObject.clone_obj = spl_array_object_clone;
	spl_handler_ArrayObject.read_dimension = spl_array_read_dimension;
	spl_handler_ArrayObject.write_dimension = spl_array_write_dimension;
	spl_handler_ArrayObject.unset_dimension = spl_array_unset_dimension;
	spl_handler_ArrayObject.has_dimension = spl_array_has_dimension;
	spl_handler_ArrayObject.count_elements = spl_array_object_count_elements;

	spl_handler_ArrayObject.get_properties = spl_array_get_properties;
	spl_handler_ArrayObject.get_debug_info = spl_array_get_debug_info;
	spl_handler_ArrayObject.read_property = spl_array_read_property;
	spl_handler_ArrayObject.write_property = spl_array_write_property;
	spl_handler_ArrayObject.get_property_ptr_ptr = spl_array_get_property_ptr_ptr;
	spl_handler_ArrayObject.has_property = spl_array_has_property;
	spl_handler_ArrayObject.unset_property = spl_array_unset_property;

	spl_handler_ArrayObject.compare_objects = spl_array_compare_objects;
	spl_handler_ArrayObject.dtor_obj = zend_objects_destroy_object;
	spl_handler_ArrayObject.free_obj = spl_array_object_free_storage;

	REGISTER_SPL_STD_CLASS_EX(ArrayIterator, spl_array_object_new, spl_funcs_ArrayIterator);
	REGISTER_SPL_IMPLEMENTS(ArrayIterator, Iterator);
	REGISTER_SPL_IMPLEMENTS(ArrayIterator, ArrayAccess);
	REGISTER_SPL_IMPLEMENTS(ArrayIterator, SeekableIterator);
	REGISTER_SPL_IMPLEMENTS(ArrayIterator, Serializable);
	REGISTER_SPL_IMPLEMENTS(ArrayIterator, Countable);
	memcpy(&spl_handler_ArrayIterator, &spl_handler_ArrayObject, sizeof(zend_object_handlers));
	spl_ce_ArrayIterator->get_iterator = spl_array_get_iterator;

	REGISTER_SPL_SUB_CLASS_EX(RecursiveArrayIterator, ArrayIterator, spl_array_object_new, spl_funcs_RecursiveArrayIterator);
	REGISTER_SPL_IMPLEMENTS(RecursiveArrayIterator, RecursiveIterator);
	spl_ce_RecursiveArrayIterator->get_iterator = spl_array_get_iterator;

	REGISTER_SPL_CLASS_CONST_LONG(ArrayObject,   "STD_PROP_LIST",    SPL_ARRAY_STD_PROP_LIST);
	REGISTER_SPL_CLASS_CONST_LONG(ArrayObject,   "ARRAY_AS_PROPS",   SPL_ARRAY_ARRAY_AS_PROPS);

	REGISTER_SPL_CLASS_CONST_LONG(ArrayIterator, "STD_PROP_LIST",    SPL_ARRAY_STD_PROP_LIST);
	REGISTER_SPL_CLASS_CONST_LONG(ArrayIterator, "ARRAY_AS_PROPS",   SPL_ARRAY_ARRAY_AS_PROPS);

	REGISTER_SPL_CLASS_CONST_LONG(RecursiveArrayIterator, "CHILD_ARRAYS_ONLY", SPL_ARRAY_CHILD_ARRAYS_ONLY);

	return SUCCESS;
}
/* }}} */

/*
 * Local variables:
 * tab-width: 4
 * c-basic-offset: 4
 * End:
 * vim600: fdm=marker
 * vim: noet sw=4 ts=4
 */<|MERGE_RESOLUTION|>--- conflicted
+++ resolved
@@ -1773,12 +1773,8 @@
 	int buf_len;
 	const unsigned char *p, *s;
 	php_unserialize_data_t var_hash;
-<<<<<<< HEAD
 	zval members, zflags;
-=======
-	zval *pmembers, *pflags = NULL;
 	HashTable *aht;
->>>>>>> f0499b86
 	long flags;
 
 	if (zend_parse_parameters(ZEND_NUM_ARGS() TSRMLS_CC, "s", &buf, &buf_len) == FAILURE) {
@@ -1790,7 +1786,7 @@
 	}
 
 	aht = spl_array_get_hash_table(intern, 0 TSRMLS_CC);
-	if (aht->nApplyCount > 0) {
+	if (aht->u.v.nApplyCount > 0) {
 		zend_error(E_WARNING, "Modification of ArrayObject during sorting is prohibited");
 		return;
 	}
