--- conflicted
+++ resolved
@@ -339,28 +339,6 @@
 		pos_len = pos1? pos_len - pos1_len - 1 : 0;
 	}
 	zend_string_free(lc_name);
-<<<<<<< HEAD
-
-	if (!found && !SPL_G(autoload_running)) {
-		/* For internal errors, we generate E_ERROR, for direct calls an exception is thrown.
-		 * The "scope" is determined by an opcode, if it is ZEND_FETCH_CLASS we know function was called indirectly by
-		 * the Zend engine.
-		 */
-		zend_execute_data *ex = EX(prev_execute_data);
-
-		while (ex && (!ex->func || !ZEND_USER_CODE(ex->func->type))) {
-			ex = ex->prev_execute_data;
-		}
-		if (ex &&
-		    ex->opline->opcode != ZEND_FETCH_CLASS &&
-		    ex->opline->opcode != ZEND_NEW) {
-			zend_throw_exception_ex(spl_ce_LogicException, 0, "Class %s could not be loaded", ZSTR_VAL(class_name));
-		} else {
-			zend_throw_error(zend_ce_error, "Class %s could not be loaded", ZSTR_VAL(class_name));
-		}
-	}
-=======
->>>>>>> 792e8938
 } /* }}} */
 
 /* {{{ proto string spl_autoload_extensions([string file_extensions])
