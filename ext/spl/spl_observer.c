--- conflicted
+++ resolved
@@ -372,16 +372,6 @@
 	spl_SplObjectStorage *intern = (spl_SplObjectStorage*)zend_object_store_get_object(obj TSRMLS_CC);
 	spl_SplObjectStorageElement *element;
 	HashPosition pos;
-<<<<<<< HEAD
-=======
-	zval *gcdata_arr = NULL,
-		 **gcdata_arr_pp;
-
-	props = std_object_handlers.get_properties(obj TSRMLS_CC);
-
-	*table = NULL;
-	*n = 0;
->>>>>>> 51f9a00b
 
 	if (intern->storage.nNumOfElements * 2 > intern->gcdata_num) {
 		intern->gcdata_num = intern->storage.nNumOfElements * 2;
