/*
   +----------------------------------------------------------------------+
   | PHP Version 7                                                        |
   +----------------------------------------------------------------------+
   | Copyright (c) 1997-2015 The PHP Group                                |
   +----------------------------------------------------------------------+
   | This source file is subject to version 3.01 of the PHP license,      |
   | that is bundled with this package in the file LICENSE, and is        |
   | available through the world-wide-web at the following url:           |
   | http://www.php.net/license/3_01.txt                                  |
   | If you did not receive a copy of the PHP license and are unable to   |
   | obtain it through the world-wide-web, please send a note to          |
   | license@php.net so we can mail you a copy immediately.               |
   +----------------------------------------------------------------------+
   | Authors: Marcus Boerger <helly@php.net>                              |
   |          Etienne Kneuss <colder@php.net>                             |
   +----------------------------------------------------------------------+
 */

/* $Id$ */

#ifdef HAVE_CONFIG_H
# include "config.h"
#endif

#include "php.h"
#include "php_ini.h"
#include "ext/standard/info.h"
#include "ext/standard/php_array.h"
#include "ext/standard/php_var.h"
#include "zend_smart_str.h"
#include "zend_interfaces.h"
#include "zend_exceptions.h"

#include "php_spl.h"
#include "spl_functions.h"
#include "spl_engine.h"
#include "spl_observer.h"
#include "spl_iterators.h"
#include "spl_array.h"
#include "spl_exceptions.h"

SPL_METHOD(SplObserver, update);
SPL_METHOD(SplSubject, attach);
SPL_METHOD(SplSubject, detach);
SPL_METHOD(SplSubject, notify);

ZEND_BEGIN_ARG_INFO(arginfo_SplObserver_update, 0)
	ZEND_ARG_OBJ_INFO(0, SplSubject, SplSubject, 0)
ZEND_END_ARG_INFO();

static const zend_function_entry spl_funcs_SplObserver[] = {
	SPL_ABSTRACT_ME(SplObserver, update,   arginfo_SplObserver_update)
	{NULL, NULL, NULL}
};

ZEND_BEGIN_ARG_INFO(arginfo_SplSubject_attach, 0)
	ZEND_ARG_OBJ_INFO(0, SplObserver, SplObserver, 0)
ZEND_END_ARG_INFO();

ZEND_BEGIN_ARG_INFO(arginfo_SplSubject_void, 0)
ZEND_END_ARG_INFO();

/*ZEND_BEGIN_ARG_INFO_EX(arginfo_SplSubject_notify, 0, 0, 1)
	ZEND_ARG_OBJ_INFO(0, ignore, SplObserver, 1)
ZEND_END_ARG_INFO();*/

static const zend_function_entry spl_funcs_SplSubject[] = {
	SPL_ABSTRACT_ME(SplSubject,  attach,   arginfo_SplSubject_attach)
	SPL_ABSTRACT_ME(SplSubject,  detach,   arginfo_SplSubject_attach)
	SPL_ABSTRACT_ME(SplSubject,  notify,   arginfo_SplSubject_void)
	{NULL, NULL, NULL}
};

PHPAPI zend_class_entry     *spl_ce_SplObserver;
PHPAPI zend_class_entry     *spl_ce_SplSubject;
PHPAPI zend_class_entry     *spl_ce_SplObjectStorage;
PHPAPI zend_class_entry     *spl_ce_MultipleIterator;

PHPAPI zend_object_handlers spl_handler_SplObjectStorage;

typedef struct _spl_SplObjectStorage { /* {{{ */
	HashTable         storage;
	zend_long         index;
	HashPosition      pos;
	zend_long         flags;
	zend_function    *fptr_get_hash;
	HashTable        *debug_info;
<<<<<<< HEAD
	zend_object       std;
=======
	zval            **gcdata;
	long              gcdata_num;
>>>>>>> 669c7104
} spl_SplObjectStorage; /* }}} */

/* {{{ storage is an assoc aray of [zend_object_value]=>[zval *obj, zval *inf] */
typedef struct _spl_SplObjectStorageElement {
	zval obj;
	zval inf;
} spl_SplObjectStorageElement; /* }}} */

static inline spl_SplObjectStorage *spl_object_storage_from_obj(zend_object *obj) /* {{{ */ {
	return (spl_SplObjectStorage*)((char*)(obj) - XtOffsetOf(spl_SplObjectStorage, std));
}
/* }}} */

#define Z_SPLOBJSTORAGE_P(zv)  spl_object_storage_from_obj(Z_OBJ_P((zv)))

void spl_SplObjectStorage_free_storage(zend_object *object) /* {{{ */
{
	spl_SplObjectStorage *intern = spl_object_storage_from_obj(object);

	zend_object_std_dtor(&intern->std);

	zend_hash_destroy(&intern->storage);

	if (intern->debug_info != NULL) {
		zend_hash_destroy(intern->debug_info);
		efree(intern->debug_info);
	}
<<<<<<< HEAD
=======

	if (intern->gcdata != NULL) {
		efree(intern->gcdata);
	}

	efree(object);
>>>>>>> 669c7104
} /* }}} */

static zend_string *spl_object_storage_get_hash(spl_SplObjectStorage *intern, zval *this, zval *obj) {
	if (intern->fptr_get_hash) {
		zval rv;
		zend_call_method_with_1_params(this, intern->std.ce, &intern->fptr_get_hash, "getHash", &rv, obj);
		if (!Z_ISUNDEF(rv)) {
			if (Z_TYPE(rv) == IS_STRING) {
				return Z_STR(rv);
			} else {
				zend_throw_exception(spl_ce_RuntimeException, "Hash needs to be a string", 0);

				zval_ptr_dtor(&rv);
				return NULL;
			}
		} else {
			return NULL;
		}
	} else {
		zend_string *hash = zend_string_alloc(sizeof(zend_object*), 0);
		memcpy(hash->val, (void*)&Z_OBJ_P(obj), sizeof(zend_object*));
		hash->val[hash->len] = '\0';
		return hash;
		/* !!! FIXME
		int hash_len = sizeof(zend_object_value);

#if HAVE_PACKED_OBJECT_VALUE

		if (hash_len_ptr) {
			*hash_len_ptr = hash_len;
		}

		return (char*)&Z_OBJVAL_P(obj);
#else
		char *hash = emalloc(hash_len + 1);

		zend_object_value zvalue;
		memset(&zvalue, 0, sizeof(zend_object_value));
		zvalue.handle = Z_OBJ_HANDLE_P(obj);
		zvalue.handlers = Z_OBJ_HT_P(obj);

		memcpy(hash, (char *)&zvalue, hash_len);
		hash[hash_len] = 0;

		if (hash_len_ptr) {
			*hash_len_ptr = hash_len;
		}

		return hash;
#endif
*/
		return NULL;
	}
}

static void spl_object_storage_free_hash(spl_SplObjectStorage *intern, zend_string *hash) {
	zend_string_release(hash);
/*
	if (intern->fptr_get_hash) {
	} else {
#if HAVE_PACKED_OBJECT_VALUE
#else
		efree(hash);
#endif
	}
*/
}

static void spl_object_storage_dtor(zval *element) /* {{{ */
{
	spl_SplObjectStorageElement *el = Z_PTR_P(element);
	zval_ptr_dtor(&el->obj);
	zval_ptr_dtor(&el->inf);
	efree(el);
} /* }}} */

spl_SplObjectStorageElement* spl_object_storage_get(spl_SplObjectStorage *intern, zend_string *hash) /* {{{ */
{
	return (spl_SplObjectStorageElement*)zend_hash_find_ptr(&intern->storage, hash);
} /* }}} */

spl_SplObjectStorageElement *spl_object_storage_attach(spl_SplObjectStorage *intern, zval *this, zval *obj, zval *inf) /* {{{ */
{
	spl_SplObjectStorageElement *pelement, element;
	zend_string *hash = spl_object_storage_get_hash(intern, this, obj);

	if (!hash) {
		return NULL;
	}

	pelement = spl_object_storage_get(intern, hash);

	if (pelement) {
		zval_ptr_dtor(&pelement->inf);
		if (inf) {
			ZVAL_COPY(&pelement->inf, inf);
		} else {
			ZVAL_NULL(&pelement->inf);
		}
		spl_object_storage_free_hash(intern, hash);
		return pelement;
	}

	ZVAL_COPY(&element.obj, obj);
	if (inf) {
		ZVAL_COPY(&element.inf, inf);
	} else {
		ZVAL_NULL(&element.inf);
	}
	pelement = zend_hash_update_mem(&intern->storage, hash, &element, sizeof(spl_SplObjectStorageElement));
	spl_object_storage_free_hash(intern, hash);
	return pelement;
} /* }}} */

int spl_object_storage_detach(spl_SplObjectStorage *intern, zval *this, zval *obj) /* {{{ */
{
	int ret = FAILURE;
	zend_string *hash = spl_object_storage_get_hash(intern, this, obj);
	if (!hash) {
		return ret;
	}
	ret = zend_hash_del(&intern->storage, hash);
	spl_object_storage_free_hash(intern, hash);

	return ret;
} /* }}}*/

void spl_object_storage_addall(spl_SplObjectStorage *intern, zval *this, spl_SplObjectStorage *other) { /* {{{ */
	spl_SplObjectStorageElement *element;

	ZEND_HASH_FOREACH_PTR(&other->storage, element) {
		spl_object_storage_attach(intern, this, &element->obj, &element->inf);
	} ZEND_HASH_FOREACH_END();

	intern->index = 0;
} /* }}} */

static zend_object *spl_object_storage_new_ex(zend_class_entry *class_type, zval *orig) /* {{{ */
{
	spl_SplObjectStorage *intern;
	zend_class_entry *parent = class_type;

	intern = emalloc(sizeof(spl_SplObjectStorage) + zend_object_properties_size(parent));
	memset(intern, 0, sizeof(spl_SplObjectStorage) - sizeof(zval));
	intern->pos = HT_INVALID_IDX;

	zend_object_std_init(&intern->std, class_type);
	object_properties_init(&intern->std, class_type);

	zend_hash_init(&intern->storage, 0, NULL, spl_object_storage_dtor, 0);

	intern->std.handlers = &spl_handler_SplObjectStorage;

	if (orig) {
		spl_SplObjectStorage *other = Z_SPLOBJSTORAGE_P(orig);
		spl_object_storage_addall(intern, orig, other);
	}

	while (parent) {
		if (parent == spl_ce_SplObjectStorage) {
			if (class_type != spl_ce_SplObjectStorage) {
				intern->fptr_get_hash = zend_hash_str_find_ptr(&class_type->function_table, "gethash", sizeof("gethash") - 1);
				if (intern->fptr_get_hash->common.scope == spl_ce_SplObjectStorage) {
					intern->fptr_get_hash = NULL;
				}
			}
			break;
		}

		parent = parent->parent;
	}

	return &intern->std;
}
/* }}} */

/* {{{ spl_object_storage_clone */
static zend_object *spl_object_storage_clone(zval *zobject)
{
	zend_object *old_object;
	zend_object *new_object;

	old_object = Z_OBJ_P(zobject);
	new_object = spl_object_storage_new_ex(old_object->ce, zobject);

	zend_objects_clone_members(new_object, old_object);

	return new_object;
}
/* }}} */

static HashTable* spl_object_storage_debug_info(zval *obj, int *is_temp) /* {{{ */
{
	spl_SplObjectStorage *intern = Z_SPLOBJSTORAGE_P(obj);
	spl_SplObjectStorageElement *element;
	HashTable *props;
	zval tmp, storage;
	zend_string *md5str;
	zend_string *zname;

	*is_temp = 0;

	props = Z_OBJPROP_P(obj);
<<<<<<< HEAD
	zend_hash_str_del(props, "\x00gcdata", sizeof("\x00gcdata") - 1);
=======
>>>>>>> 669c7104

	if (intern->debug_info == NULL) {
		ALLOC_HASHTABLE(intern->debug_info);
		ZEND_INIT_SYMTABLE_EX(intern->debug_info, zend_hash_num_elements(props) + 1, 0);
	}

	if (intern->debug_info->u.v.nApplyCount == 0) {
		zend_hash_copy(intern->debug_info, props, (copy_ctor_func_t)zval_add_ref);

		array_init(&storage);

		ZEND_HASH_FOREACH_PTR(&intern->storage, element) {
			md5str = php_spl_object_hash(&element->obj);
			array_init(&tmp);
			/* Incrementing the refcount of obj and inf would confuse the garbage collector.
			 * Prefer to null the destructor */
			Z_ARRVAL_P(&tmp)->pDestructor = NULL;
			add_assoc_zval_ex(&tmp, "obj", sizeof("obj") - 1, &element->obj);
			add_assoc_zval_ex(&tmp, "inf", sizeof("inf") - 1, &element->inf);
			zend_hash_update(Z_ARRVAL(storage), md5str, &tmp);
			zend_string_release(md5str);
		} ZEND_HASH_FOREACH_END();

		zname = spl_gen_private_prop_name(spl_ce_SplObjectStorage, "storage", sizeof("storage")-1);
		zend_symtable_update(intern->debug_info, zname, &storage);
		zend_string_release(zname);
	}

	return intern->debug_info;
}
/* }}} */

<<<<<<< HEAD
/* overriden for garbage collection
 * This is very hacky */
static HashTable *spl_object_storage_get_gc(zval *obj, zval **table, int *n) /* {{{ */
{
	spl_SplObjectStorage *intern = Z_SPLOBJSTORAGE_P(obj);
	spl_SplObjectStorageElement *element;
	HashTable *props;
	zval *gcdata_arr, tmp;

	props = std_object_handlers.get_properties(obj);

	*table = NULL;
	*n = 0;

	/* clean \x00gcdata, as it may be out of date */
	if ((gcdata_arr = zend_hash_str_find(props, "\x00gcdata", sizeof("\x00gcdata") - 1)) != NULL) {
		zend_hash_clean(Z_ARRVAL_P(gcdata_arr));
	}

	if (gcdata_arr == NULL) {
		array_init(&tmp);
		/* don't decrease refcount of members when destroying */
		Z_ARRVAL_P(&tmp)->pDestructor = NULL;

		/* name starts with \x00 to make tampering in user-land more difficult */
		zend_hash_str_add(props, "\x00gcdata", sizeof("\x00gcdata") - 1, &tmp);
		gcdata_arr = &tmp;
	}

	ZEND_HASH_FOREACH_PTR(&intern->storage, element) {
		add_next_index_zval(gcdata_arr, &element->obj);
		add_next_index_zval(gcdata_arr, &element->inf);
	} ZEND_HASH_FOREACH_END();
=======
/* overriden for garbage collection */
static HashTable *spl_object_storage_get_gc(zval *obj, zval ***table, int *n TSRMLS_DC) /* {{{ */
{
	long i = 0;
	spl_SplObjectStorage *intern = (spl_SplObjectStorage*)zend_object_store_get_object(obj TSRMLS_CC);
	spl_SplObjectStorageElement *element;
	HashPosition pos;

	if (intern->storage.nNumOfElements > intern->gcdata_num) {
		intern->gcdata_num = intern->storage.nNumOfElements * 2;
		intern->gcdata = (zval**)erealloc(intern->gcdata, sizeof(zval*) * intern->gcdata_num);
	}

	zend_hash_internal_pointer_reset_ex(&intern->storage, &pos);
	while (zend_hash_get_current_data_ex(&intern->storage, (void **)&element, &pos) == SUCCESS) {
		intern->gcdata[i++] = element->obj;
		intern->gcdata[i++] = element->inf;
		zend_hash_move_forward_ex(&intern->storage, &pos);
	}
>>>>>>> 669c7104

	*table = intern->gcdata;
	*n = i;

	return std_object_handlers.get_properties(obj TSRMLS_CC);
}
/* }}} */

static int spl_object_storage_compare_info(zval *e1, zval *e2) /* {{{ */
{
	spl_SplObjectStorageElement *s1 = (spl_SplObjectStorageElement*)Z_PTR_P(e1);
	spl_SplObjectStorageElement *s2 = (spl_SplObjectStorageElement*)Z_PTR_P(e2);
	zval result;

	if (compare_function(&result, &s1->inf, &s2->inf) == FAILURE) {
		return 1;
	}

	return Z_LVAL(result) > 0 ? 1 : (Z_LVAL(result) < 0 ? -1 : 0);
}
/* }}} */

static int spl_object_storage_compare_objects(zval *o1, zval *o2) /* {{{ */
{
	zend_object *zo1 = (zend_object *)Z_OBJ_P(o1);
	zend_object *zo2 = (zend_object *)Z_OBJ_P(o2);

	if (zo1->ce != spl_ce_SplObjectStorage || zo2->ce != spl_ce_SplObjectStorage) {
		return 1;
	}

	return zend_hash_compare(&(Z_SPLOBJSTORAGE_P(o1))->storage, &(Z_SPLOBJSTORAGE_P(o2))->storage, (compare_func_t)spl_object_storage_compare_info, 0);
}
/* }}} */

/* {{{ spl_array_object_new */
static zend_object *spl_SplObjectStorage_new(zend_class_entry *class_type)
{
	return spl_object_storage_new_ex(class_type, NULL);
}
/* }}} */

int spl_object_storage_contains(spl_SplObjectStorage *intern, zval *this, zval *obj) /* {{{ */
{
	int found;
	zend_string *hash = spl_object_storage_get_hash(intern, this, obj);
	if (!hash) {
		return 0;
	}

	found = zend_hash_exists(&intern->storage, hash);
	spl_object_storage_free_hash(intern, hash);
	return found;
} /* }}} */

/* {{{ proto void SplObjectStorage::attach($obj, $inf = NULL)
 Attaches an object to the storage if not yet contained */
SPL_METHOD(SplObjectStorage, attach)
{
	zval *obj, *inf = NULL;

	spl_SplObjectStorage *intern = Z_SPLOBJSTORAGE_P(getThis());

	if (zend_parse_parameters(ZEND_NUM_ARGS(), "o|z!", &obj, &inf) == FAILURE) {
		return;
	}
	spl_object_storage_attach(intern, getThis(), obj, inf);
} /* }}} */

/* {{{ proto void SplObjectStorage::detach($obj)
 Detaches an object from the storage */
SPL_METHOD(SplObjectStorage, detach)
{
	zval *obj;
	spl_SplObjectStorage *intern = Z_SPLOBJSTORAGE_P(getThis());

	if (zend_parse_parameters(ZEND_NUM_ARGS(), "o", &obj) == FAILURE) {
		return;
	}
	spl_object_storage_detach(intern, getThis(), obj);

	zend_hash_internal_pointer_reset_ex(&intern->storage, &intern->pos);
	intern->index = 0;
} /* }}} */

/* {{{ proto string SplObjectStorage::getHash($object)
 Returns the hash of an object */
SPL_METHOD(SplObjectStorage, getHash)
{
	zval *obj;

	if (zend_parse_parameters(ZEND_NUM_ARGS(), "o", &obj) == FAILURE) {
		return;
	}

	RETURN_NEW_STR(php_spl_object_hash(obj));

} /* }}} */

/* {{{ proto mixed SplObjectStorage::offsetGet($object)
 Returns associated information for a stored object */
SPL_METHOD(SplObjectStorage, offsetGet)
{
	zval *obj;
	spl_SplObjectStorageElement *element;
	spl_SplObjectStorage *intern = Z_SPLOBJSTORAGE_P(getThis());
	zend_string *hash;

	if (zend_parse_parameters(ZEND_NUM_ARGS(), "o", &obj) == FAILURE) {
		return;
	}

	hash = spl_object_storage_get_hash(intern, getThis(), obj);
	if (!hash) {
		return;
	}

	element = spl_object_storage_get(intern, hash);
	spl_object_storage_free_hash(intern, hash);

	if (!element) {
		zend_throw_exception_ex(spl_ce_UnexpectedValueException, 0, "Object not found");
	} else {
		RETURN_ZVAL(&element->inf, 1, 0);
	}
} /* }}} */

/* {{{ proto bool SplObjectStorage::addAll(SplObjectStorage $os)
 Add all elements contained in $os */
SPL_METHOD(SplObjectStorage, addAll)
{
	zval *obj;
	spl_SplObjectStorage *intern = Z_SPLOBJSTORAGE_P(getThis());
	spl_SplObjectStorage *other;

	if (zend_parse_parameters(ZEND_NUM_ARGS(), "O", &obj, spl_ce_SplObjectStorage) == FAILURE) {
		return;
	}

	other = Z_SPLOBJSTORAGE_P(obj);

	spl_object_storage_addall(intern, getThis(), other);

	RETURN_LONG(zend_hash_num_elements(&intern->storage));
} /* }}} */

/* {{{ proto bool SplObjectStorage::removeAll(SplObjectStorage $os)
 Remove all elements contained in $os */
SPL_METHOD(SplObjectStorage, removeAll)
{
	zval *obj;
	spl_SplObjectStorage *intern = Z_SPLOBJSTORAGE_P(getThis());
	spl_SplObjectStorage *other;
	spl_SplObjectStorageElement *element;

	if (zend_parse_parameters(ZEND_NUM_ARGS(), "O", &obj, spl_ce_SplObjectStorage) == FAILURE) {
		return;
	}

	other = Z_SPLOBJSTORAGE_P(obj);

	zend_hash_internal_pointer_reset(&other->storage);
	while ((element = zend_hash_get_current_data_ptr(&other->storage)) != NULL) {
		if (spl_object_storage_detach(intern, getThis(), &element->obj) == FAILURE) {
			zend_hash_move_forward(&other->storage);
		}
	}

	zend_hash_internal_pointer_reset_ex(&intern->storage, &intern->pos);
	intern->index = 0;

	RETURN_LONG(zend_hash_num_elements(&intern->storage));
} /* }}} */

/* {{{ proto bool SplObjectStorage::removeAllExcept(SplObjectStorage $os)
 Remove elements not common to both this SplObjectStorage instance and $os */
SPL_METHOD(SplObjectStorage, removeAllExcept)
{
	zval *obj;
	spl_SplObjectStorage *intern = Z_SPLOBJSTORAGE_P(getThis());
	spl_SplObjectStorage *other;
	spl_SplObjectStorageElement *element;

	if (zend_parse_parameters(ZEND_NUM_ARGS(), "O", &obj, spl_ce_SplObjectStorage) == FAILURE) {
		return;
	}

	other = Z_SPLOBJSTORAGE_P(obj);

	ZEND_HASH_FOREACH_PTR(&intern->storage, element) {
		if (!spl_object_storage_contains(other, getThis(), &element->obj)) {
			spl_object_storage_detach(intern, getThis(), &element->obj);
		}
	} ZEND_HASH_FOREACH_END();

	zend_hash_internal_pointer_reset_ex(&intern->storage, &intern->pos);
	intern->index = 0;

	RETURN_LONG(zend_hash_num_elements(&intern->storage));
}
/* }}} */

/* {{{ proto bool SplObjectStorage::contains($obj)
 Determine whethe an object is contained in the storage */
SPL_METHOD(SplObjectStorage, contains)
{
	zval *obj;
	spl_SplObjectStorage *intern = Z_SPLOBJSTORAGE_P(getThis());

	if (zend_parse_parameters(ZEND_NUM_ARGS(), "o", &obj) == FAILURE) {
		return;
	}
	RETURN_BOOL(spl_object_storage_contains(intern, getThis(), obj));
} /* }}} */

/* {{{ proto int SplObjectStorage::count()
 Determine number of objects in storage */
SPL_METHOD(SplObjectStorage, count)
{
	spl_SplObjectStorage *intern = Z_SPLOBJSTORAGE_P(getThis());
	zend_long mode = COUNT_NORMAL;

	if (zend_parse_parameters(ZEND_NUM_ARGS(), "|l", &mode) == FAILURE) {
		return;
	}

	if (mode == COUNT_RECURSIVE) {
		zend_long ret = zend_hash_num_elements(&intern->storage);
		zval *element;

		ZEND_HASH_FOREACH_VAL(&intern->storage, element) {
			ret += php_count_recursive(element, mode);
		} ZEND_HASH_FOREACH_END();

		RETURN_LONG(ret);
		return;
	}

	RETURN_LONG(zend_hash_num_elements(&intern->storage));
} /* }}} */

/* {{{ proto void SplObjectStorage::rewind()
 Rewind to first position */
SPL_METHOD(SplObjectStorage, rewind)
{
	spl_SplObjectStorage *intern = Z_SPLOBJSTORAGE_P(getThis());

	if (zend_parse_parameters_none() == FAILURE) {
		return;
	}

	zend_hash_internal_pointer_reset_ex(&intern->storage, &intern->pos);
	intern->index = 0;
} /* }}} */

/* {{{ proto bool SplObjectStorage::valid()
 Returns whether current position is valid */
SPL_METHOD(SplObjectStorage, valid)
{
	spl_SplObjectStorage *intern = Z_SPLOBJSTORAGE_P(getThis());

	if (zend_parse_parameters_none() == FAILURE) {
		return;
	}

	RETURN_BOOL(zend_hash_has_more_elements_ex(&intern->storage, &intern->pos) == SUCCESS);
} /* }}} */

/* {{{ proto mixed SplObjectStorage::key()
 Returns current key */
SPL_METHOD(SplObjectStorage, key)
{
	spl_SplObjectStorage *intern = Z_SPLOBJSTORAGE_P(getThis());

	if (zend_parse_parameters_none() == FAILURE) {
		return;
	}

	RETURN_LONG(intern->index);
} /* }}} */

/* {{{ proto mixed SplObjectStorage::current()
 Returns current element */
SPL_METHOD(SplObjectStorage, current)
{
	spl_SplObjectStorageElement *element;
	spl_SplObjectStorage *intern = Z_SPLOBJSTORAGE_P(getThis());

	if (zend_parse_parameters_none() == FAILURE) {
		return;
	}

	if ((element = zend_hash_get_current_data_ptr_ex(&intern->storage, &intern->pos)) == NULL) {
		return;
	}
	RETVAL_ZVAL(&element->obj, 1, 0);
} /* }}} */

/* {{{ proto mixed SplObjectStorage::getInfo()
 Returns associated information to current element */
SPL_METHOD(SplObjectStorage, getInfo)
{
	spl_SplObjectStorageElement *element;
	spl_SplObjectStorage *intern = Z_SPLOBJSTORAGE_P(getThis());

	if (zend_parse_parameters_none() == FAILURE) {
		return;
	}

	if ((element = zend_hash_get_current_data_ptr_ex(&intern->storage, &intern->pos)) == NULL) {
		return;
	}
	RETVAL_ZVAL(&element->inf, 1, 0);
} /* }}} */

/* {{{ proto mixed SplObjectStorage::setInfo(mixed $inf)
 Sets associated information of current element to $inf */
SPL_METHOD(SplObjectStorage, setInfo)
{
	spl_SplObjectStorageElement *element;
	spl_SplObjectStorage *intern = Z_SPLOBJSTORAGE_P(getThis());
	zval *inf;

	if (zend_parse_parameters(ZEND_NUM_ARGS(), "z", &inf) == FAILURE) {
		return;
	}

	if ((element = zend_hash_get_current_data_ptr_ex(&intern->storage, &intern->pos)) == NULL) {
		return;
	}
	zval_ptr_dtor(&element->inf);
	ZVAL_ZVAL(&element->inf, inf, 1, 0);
} /* }}} */

/* {{{ proto void SplObjectStorage::next()
 Moves position forward */
SPL_METHOD(SplObjectStorage, next)
{
	spl_SplObjectStorage *intern = Z_SPLOBJSTORAGE_P(getThis());

	if (zend_parse_parameters_none() == FAILURE) {
		return;
	}

	zend_hash_move_forward_ex(&intern->storage, &intern->pos);
	intern->index++;
} /* }}} */

/* {{{ proto string SplObjectStorage::serialize()
 Serializes storage */
SPL_METHOD(SplObjectStorage, serialize)
{
	spl_SplObjectStorage *intern = Z_SPLOBJSTORAGE_P(getThis());

	spl_SplObjectStorageElement *element;
	zval members, flags;
	HashPosition      pos;
	php_serialize_data_t var_hash;
	smart_str buf = {0};

	if (zend_parse_parameters_none() == FAILURE) {
		return;
	}

	PHP_VAR_SERIALIZE_INIT(var_hash);

	/* storage */
	smart_str_appendl(&buf, "x:", 2);
	ZVAL_LONG(&flags, zend_hash_num_elements(&intern->storage));
	php_var_serialize(&buf, &flags, &var_hash);
	zval_ptr_dtor(&flags);

	zend_hash_internal_pointer_reset_ex(&intern->storage, &pos);

	while (zend_hash_has_more_elements_ex(&intern->storage, &pos) == SUCCESS) {
		if ((element = zend_hash_get_current_data_ptr_ex(&intern->storage, &pos)) == NULL) {
			smart_str_free(&buf);
			PHP_VAR_SERIALIZE_DESTROY(var_hash);
			RETURN_NULL();
		}
		php_var_serialize(&buf, &element->obj, &var_hash);
		smart_str_appendc(&buf, ',');
		php_var_serialize(&buf, &element->inf, &var_hash);
		smart_str_appendc(&buf, ';');
		zend_hash_move_forward_ex(&intern->storage, &pos);
	}

	/* members */
	smart_str_appendl(&buf, "m:", 2);
<<<<<<< HEAD
	ZVAL_ARR(&members, zend_array_dup(zend_std_get_properties(getThis())));
	zend_hash_str_del(Z_ARRVAL(members), "\x00gcdata", sizeof("\x00gcdata") - 1);
	php_var_serialize(&buf, &members, &var_hash); /* finishes the string */
	zval_ptr_dtor(&members);
=======
	INIT_PZVAL(&members);
	Z_ARRVAL(members) = zend_std_get_properties(getThis() TSRMLS_CC);
	Z_TYPE(members) = IS_ARRAY;

	pmembers = &members;
	php_var_serialize(&buf, &pmembers, &var_hash TSRMLS_CC); /* finishes the string */
>>>>>>> 669c7104

	/* done */
	PHP_VAR_SERIALIZE_DESTROY(var_hash);

	if (buf.s) {
		RETURN_NEW_STR(buf.s);
	} else {
		RETURN_NULL();
	}

} /* }}} */

/* {{{ proto void SplObjectStorage::unserialize(string serialized)
 Unserializes storage */
SPL_METHOD(SplObjectStorage, unserialize)
{
	spl_SplObjectStorage *intern = Z_SPLOBJSTORAGE_P(getThis());

	char *buf;
	size_t buf_len;
	const unsigned char *p, *s;
	php_unserialize_data_t var_hash;
	zval entry, pmembers, pcount, inf;
	spl_SplObjectStorageElement *element;
	zend_long count;

	if (zend_parse_parameters(ZEND_NUM_ARGS(), "s", &buf, &buf_len) == FAILURE) {
		return;
	}

	if (buf_len == 0) {
		return;
	}

	/* storage */
	s = p = (const unsigned char*)buf;
	PHP_VAR_UNSERIALIZE_INIT(var_hash);

	if (*p!= 'x' || *++p != ':') {
		goto outexcept;
	}
	++p;

	if (!php_var_unserialize(&pcount, &p, s + buf_len, &var_hash)) {
		goto outexcept;
	}
	if (Z_TYPE(pcount) != IS_LONG) {
		zval_ptr_dtor(&pcount);
		goto outexcept;
	}

	--p; /* for ';' */
	count = Z_LVAL(pcount);

	while (count-- > 0) {
		spl_SplObjectStorageElement *pelement;
		zend_string *hash;

		if (*p != ';') {
			goto outexcept;
		}
		++p;
		if(*p != 'O' && *p != 'C' && *p != 'r') {
			goto outexcept;
		}
		/* sore reference to allow cross-references between different elements */
		if (!php_var_unserialize(&entry, &p, s + buf_len, &var_hash)) {
			goto outexcept;
		}
		if (Z_TYPE(entry) != IS_OBJECT) {
			zval_ptr_dtor(&entry);
			goto outexcept;
		}
		if (*p == ',') { /* new version has inf */
			++p;
			if (!php_var_unserialize(&inf, &p, s + buf_len, &var_hash)) {
				zval_ptr_dtor(&entry);
				goto outexcept;
			}
		}

		hash = spl_object_storage_get_hash(intern, getThis(), &entry);
		if (!hash) {
			zval_ptr_dtor(&entry);
			zval_ptr_dtor(&inf);
			goto outexcept;
		}
		pelement = spl_object_storage_get(intern, hash);
		spl_object_storage_free_hash(intern, hash);
		if (pelement) {
			if (!Z_ISUNDEF(pelement->inf)) {
				var_push_dtor(&var_hash, &pelement->inf);
			}
			if (!Z_ISUNDEF(pelement->obj)) {
				var_push_dtor(&var_hash, &pelement->obj);
			}
		}
		element = spl_object_storage_attach(intern, getThis(), &entry, &inf);
		var_replace(&var_hash, &entry, &element->obj);
		var_replace(&var_hash, &inf, &element->inf);
		zval_ptr_dtor(&entry);
		zval_ptr_dtor(&inf);
	}

	if (*p != ';') {
		goto outexcept;
	}
	++p;

	/* members */
	if (*p!= 'm' || *++p != ':') {
		goto outexcept;
	}
	++p;

	ZVAL_UNDEF(&pmembers);
	if (!php_var_unserialize(&pmembers, &p, s + buf_len, &var_hash) || Z_TYPE(pmembers) != IS_ARRAY) {
		zval_ptr_dtor(&pmembers);
		goto outexcept;
	}

	/* copy members */
	if (!intern->std.properties) {
		rebuild_object_properties(&intern->std);
	}
	zend_hash_copy(intern->std.properties, Z_ARRVAL(pmembers), (copy_ctor_func_t) zval_add_ref);
	zval_ptr_dtor(&pmembers);

	PHP_VAR_UNSERIALIZE_DESTROY(var_hash);
	return;

outexcept:
	PHP_VAR_UNSERIALIZE_DESTROY(var_hash);
	zend_throw_exception_ex(spl_ce_UnexpectedValueException, 0, "Error at offset %pd of %d bytes", (zend_long)((char*)p - buf), buf_len);
	return;

} /* }}} */

ZEND_BEGIN_ARG_INFO(arginfo_Object, 0)
	ZEND_ARG_INFO(0, object)
ZEND_END_ARG_INFO();

ZEND_BEGIN_ARG_INFO_EX(arginfo_attach, 0, 0, 1)
	ZEND_ARG_INFO(0, object)
	ZEND_ARG_INFO(0, inf)
ZEND_END_ARG_INFO();

ZEND_BEGIN_ARG_INFO(arginfo_Serialized, 0)
	ZEND_ARG_INFO(0, serialized)
ZEND_END_ARG_INFO();

ZEND_BEGIN_ARG_INFO(arginfo_setInfo, 0)
	ZEND_ARG_INFO(0, info)
ZEND_END_ARG_INFO();

ZEND_BEGIN_ARG_INFO(arginfo_getHash, 0)
	ZEND_ARG_INFO(0, object)
ZEND_END_ARG_INFO();

ZEND_BEGIN_ARG_INFO_EX(arginfo_offsetGet, 0, 0, 1)
	ZEND_ARG_INFO(0, object)
ZEND_END_ARG_INFO()

ZEND_BEGIN_ARG_INFO(arginfo_splobject_void, 0)
ZEND_END_ARG_INFO()

static const zend_function_entry spl_funcs_SplObjectStorage[] = {
	SPL_ME(SplObjectStorage,  attach,      arginfo_attach,        0)
	SPL_ME(SplObjectStorage,  detach,      arginfo_Object,        0)
	SPL_ME(SplObjectStorage,  contains,    arginfo_Object,        0)
	SPL_ME(SplObjectStorage,  addAll,      arginfo_Object,        0)
	SPL_ME(SplObjectStorage,  removeAll,   arginfo_Object,        0)
	SPL_ME(SplObjectStorage,  removeAllExcept,   arginfo_Object,  0)
	SPL_ME(SplObjectStorage,  getInfo,     arginfo_splobject_void,0)
	SPL_ME(SplObjectStorage,  setInfo,     arginfo_setInfo,       0)
	SPL_ME(SplObjectStorage,  getHash,     arginfo_getHash,       0)
	/* Countable */
	SPL_ME(SplObjectStorage,  count,       arginfo_splobject_void,0)
	/* Iterator */
	SPL_ME(SplObjectStorage,  rewind,      arginfo_splobject_void,0)
	SPL_ME(SplObjectStorage,  valid,       arginfo_splobject_void,0)
	SPL_ME(SplObjectStorage,  key,         arginfo_splobject_void,0)
	SPL_ME(SplObjectStorage,  current,     arginfo_splobject_void,0)
	SPL_ME(SplObjectStorage,  next,        arginfo_splobject_void,0)
	/* Serializable */
	SPL_ME(SplObjectStorage,  unserialize, arginfo_Serialized,    0)
	SPL_ME(SplObjectStorage,  serialize,   arginfo_splobject_void,0)
	/* ArrayAccess */
	SPL_MA(SplObjectStorage, offsetExists, SplObjectStorage, contains, arginfo_offsetGet, 0)
	SPL_MA(SplObjectStorage, offsetSet,    SplObjectStorage, attach,   arginfo_attach, 0)
	SPL_MA(SplObjectStorage, offsetUnset,  SplObjectStorage, detach,   arginfo_offsetGet, 0)
	SPL_ME(SplObjectStorage, offsetGet,    arginfo_offsetGet,     0)
	{NULL, NULL, NULL}
};

typedef enum {
	MIT_NEED_ANY     = 0,
	MIT_NEED_ALL     = 1,
	MIT_KEYS_NUMERIC = 0,
	MIT_KEYS_ASSOC   = 2
} MultipleIteratorFlags;

#define SPL_MULTIPLE_ITERATOR_GET_ALL_CURRENT   1
#define SPL_MULTIPLE_ITERATOR_GET_ALL_KEY       2

/* {{{ proto void MultipleIterator::__construct([int flags = MIT_NEED_ALL|MIT_KEYS_NUMERIC])
   Iterator that iterates over several iterators one after the other */
SPL_METHOD(MultipleIterator, __construct)
{
	spl_SplObjectStorage   *intern;
	zend_long               flags = MIT_NEED_ALL|MIT_KEYS_NUMERIC;
	zend_error_handling error_handling;

	zend_replace_error_handling(EH_THROW, spl_ce_InvalidArgumentException, &error_handling);

	if (zend_parse_parameters(ZEND_NUM_ARGS(), "|l", &flags) == FAILURE) {
		zend_restore_error_handling(&error_handling);
		return;
	}

	intern = Z_SPLOBJSTORAGE_P(getThis());
	intern->flags = flags;
	zend_restore_error_handling(&error_handling);
}
/* }}} */

/* {{{ proto int MultipleIterator::getFlags()
   Return current flags */
SPL_METHOD(MultipleIterator, getFlags)
{
	spl_SplObjectStorage *intern = Z_SPLOBJSTORAGE_P(getThis());

	if (zend_parse_parameters_none() == FAILURE) {
		return;
	}
	RETURN_LONG(intern->flags);
}
/* }}} */

/* {{{ proto int MultipleIterator::setFlags(int flags)
   Set flags */
SPL_METHOD(MultipleIterator, setFlags)
{
	spl_SplObjectStorage *intern;
	intern = Z_SPLOBJSTORAGE_P(getThis());

	if (zend_parse_parameters(ZEND_NUM_ARGS(), "l", &intern->flags) == FAILURE) {
		return;
	}
}
/* }}} */

/* {{{ proto void attachIterator(Iterator iterator[, mixed info]) throws InvalidArgumentException
   Attach a new iterator */
SPL_METHOD(MultipleIterator, attachIterator)
{
	spl_SplObjectStorage        *intern;
	zval                        *iterator = NULL, *info = NULL;

	if (zend_parse_parameters(ZEND_NUM_ARGS(), "O|z!", &iterator, zend_ce_iterator, &info) == FAILURE) {
		return;
	}

	intern = Z_SPLOBJSTORAGE_P(getThis());

	if (info != NULL) {
		spl_SplObjectStorageElement *element;
		zval                         compare_result;

		if (Z_TYPE_P(info) != IS_LONG && Z_TYPE_P(info) != IS_STRING) {
			zend_throw_exception(spl_ce_InvalidArgumentException, "Info must be NULL, integer or string", 0);
			return;
		}

		zend_hash_internal_pointer_reset_ex(&intern->storage, &intern->pos);
		while ((element = zend_hash_get_current_data_ptr_ex(&intern->storage, &intern->pos)) != NULL) {
			is_identical_function(&compare_result, info, &element->inf);
			if (Z_TYPE(compare_result) == IS_TRUE) {
				zend_throw_exception(spl_ce_InvalidArgumentException, "Key duplication error", 0);
				return;
			}
			zend_hash_move_forward_ex(&intern->storage, &intern->pos);
		}
	}

	spl_object_storage_attach(intern, getThis(), iterator, info);
}
/* }}} */

/* {{{ proto void MultipleIterator::rewind()
   Rewind all attached iterator instances */
SPL_METHOD(MultipleIterator, rewind)
{
	spl_SplObjectStorage        *intern;
	spl_SplObjectStorageElement *element;
	zval                        *it;

	intern = Z_SPLOBJSTORAGE_P(getThis());

	if (zend_parse_parameters_none() == FAILURE) {
		return;
	}

	zend_hash_internal_pointer_reset_ex(&intern->storage, &intern->pos);
	while ((element = zend_hash_get_current_data_ptr_ex(&intern->storage, &intern->pos)) != NULL && !EG(exception)) {
		it = &element->obj;
		zend_call_method_with_0_params(it, Z_OBJCE_P(it), &Z_OBJCE_P(it)->iterator_funcs.zf_rewind, "rewind", NULL);
		zend_hash_move_forward_ex(&intern->storage, &intern->pos);
	}
}
/* }}} */

/* {{{ proto void MultipleIterator::next()
   Move all attached iterator instances forward */
SPL_METHOD(MultipleIterator, next)
{
	spl_SplObjectStorage        *intern;
	spl_SplObjectStorageElement *element;
	zval                        *it;

	intern = Z_SPLOBJSTORAGE_P(getThis());

	if (zend_parse_parameters_none() == FAILURE) {
		return;
	}

	zend_hash_internal_pointer_reset_ex(&intern->storage, &intern->pos);
	while ((element = zend_hash_get_current_data_ptr_ex(&intern->storage, &intern->pos)) != NULL && !EG(exception)) {
		it = &element->obj;
		zend_call_method_with_0_params(it, Z_OBJCE_P(it), &Z_OBJCE_P(it)->iterator_funcs.zf_next, "next", NULL);
		zend_hash_move_forward_ex(&intern->storage, &intern->pos);
	}
}
/* }}} */

/* {{{ proto bool MultipleIterator::valid()
   Return whether all or one sub iterator is valid depending on flags */
SPL_METHOD(MultipleIterator, valid)
{
	spl_SplObjectStorage        *intern;
	spl_SplObjectStorageElement *element;
	zval                        *it, retval;
	zend_long                         expect, valid;

	intern = Z_SPLOBJSTORAGE_P(getThis());

	if (zend_parse_parameters_none() == FAILURE) {
		return;
	}

	if (!zend_hash_num_elements(&intern->storage)) {
		RETURN_FALSE;
	}

	expect = (intern->flags & MIT_NEED_ALL) ? 1 : 0;

	zend_hash_internal_pointer_reset_ex(&intern->storage, &intern->pos);
	while ((element = zend_hash_get_current_data_ptr_ex(&intern->storage, &intern->pos)) != NULL && !EG(exception)) {
		it = &element->obj;
		zend_call_method_with_0_params(it, Z_OBJCE_P(it), &Z_OBJCE_P(it)->iterator_funcs.zf_valid, "valid", &retval);

		if (!Z_ISUNDEF(retval)) {
			valid = (Z_TYPE(retval) == IS_TRUE);
			zval_ptr_dtor(&retval);
		} else {
			valid = 0;
		}

		if (expect != valid) {
			RETURN_BOOL(!expect);
		}

		zend_hash_move_forward_ex(&intern->storage, &intern->pos);
	}

	RETURN_BOOL(expect);
}
/* }}} */

static void spl_multiple_iterator_get_all(spl_SplObjectStorage *intern, int get_type, zval *return_value) /* {{{ */
{
	spl_SplObjectStorageElement *element;
	zval                        *it, retval;
	int                          valid = 1, num_elements;

	num_elements = zend_hash_num_elements(&intern->storage);
	if (num_elements < 1) {
		RETURN_FALSE;
	}

	array_init_size(return_value, num_elements);

	zend_hash_internal_pointer_reset_ex(&intern->storage, &intern->pos);
	while ((element = zend_hash_get_current_data_ptr_ex(&intern->storage, &intern->pos)) != NULL && !EG(exception)) {
		it = &element->obj;
		zend_call_method_with_0_params(it, Z_OBJCE_P(it), &Z_OBJCE_P(it)->iterator_funcs.zf_valid, "valid", &retval);

		if (!Z_ISUNDEF(retval)) {
			valid = Z_TYPE(retval) == IS_TRUE;
			zval_ptr_dtor(&retval);
		} else {
			valid = 0;
		}

		if (valid) {
			if (SPL_MULTIPLE_ITERATOR_GET_ALL_CURRENT == get_type) {
				zend_call_method_with_0_params(it, Z_OBJCE_P(it), &Z_OBJCE_P(it)->iterator_funcs.zf_current, "current", &retval);
			} else {
				zend_call_method_with_0_params(it, Z_OBJCE_P(it), &Z_OBJCE_P(it)->iterator_funcs.zf_key, "key", &retval);
			}
			if (Z_ISUNDEF(retval)) {
				zend_throw_exception(spl_ce_RuntimeException, "Failed to call sub iterator method", 0);
				return;
			}
		} else if (intern->flags & MIT_NEED_ALL) {
			if (SPL_MULTIPLE_ITERATOR_GET_ALL_CURRENT == get_type) {
				zend_throw_exception(spl_ce_RuntimeException, "Called current() with non valid sub iterator", 0);
			} else {
				zend_throw_exception(spl_ce_RuntimeException, "Called key() with non valid sub iterator", 0);
			}
			return;
		} else {
			ZVAL_NULL(&retval);
		}

		if (intern->flags & MIT_KEYS_ASSOC) {
			switch (Z_TYPE(element->inf)) {
				case IS_LONG:
					add_index_zval(return_value, Z_LVAL(element->inf), &retval);
					break;
				case IS_STRING:
					zend_hash_update(Z_ARRVAL_P(return_value), Z_STR(element->inf), &retval);
					break;
				default:
					zval_ptr_dtor(&retval);
					zend_throw_exception(spl_ce_InvalidArgumentException, "Sub-Iterator is associated with NULL", 0);
					return;
			}
		} else {
			add_next_index_zval(return_value, &retval);
		}

		zend_hash_move_forward_ex(&intern->storage, &intern->pos);
	}
}
/* }}} */

/* {{{ proto array current() throws RuntimeException throws InvalidArgumentException
   Return an array of all registered Iterator instances current() result */
SPL_METHOD(MultipleIterator, current)
{
	spl_SplObjectStorage        *intern;
	intern = Z_SPLOBJSTORAGE_P(getThis());

	if (zend_parse_parameters_none() == FAILURE) {
		return;
	}

	spl_multiple_iterator_get_all(intern, SPL_MULTIPLE_ITERATOR_GET_ALL_CURRENT, return_value);
}
/* }}} */

/* {{{ proto array MultipleIterator::key()
   Return an array of all registered Iterator instances key() result */
SPL_METHOD(MultipleIterator, key)
{
	spl_SplObjectStorage *intern;
	intern = Z_SPLOBJSTORAGE_P(getThis());

	if (zend_parse_parameters_none() == FAILURE) {
		return;
	}

	spl_multiple_iterator_get_all(intern, SPL_MULTIPLE_ITERATOR_GET_ALL_KEY, return_value);
}
/* }}} */

ZEND_BEGIN_ARG_INFO_EX(arginfo_MultipleIterator_attachIterator, 0, 0, 1)
	ZEND_ARG_OBJ_INFO(0, iterator, Iterator, 0)
	ZEND_ARG_INFO(0, infos)
ZEND_END_ARG_INFO();

ZEND_BEGIN_ARG_INFO_EX(arginfo_MultipleIterator_detachIterator, 0, 0, 1)
	ZEND_ARG_OBJ_INFO(0, iterator, Iterator, 0)
ZEND_END_ARG_INFO();

ZEND_BEGIN_ARG_INFO_EX(arginfo_MultipleIterator_containsIterator, 0, 0, 1)
	ZEND_ARG_OBJ_INFO(0, iterator, Iterator, 0)
ZEND_END_ARG_INFO();

ZEND_BEGIN_ARG_INFO_EX(arginfo_MultipleIterator_setflags, 0, 0, 1)
	ZEND_ARG_INFO(0, flags)
ZEND_END_ARG_INFO();

static const zend_function_entry spl_funcs_MultipleIterator[] = {
	SPL_ME(MultipleIterator,  __construct,            arginfo_MultipleIterator_setflags,          0)
	SPL_ME(MultipleIterator,  getFlags,               arginfo_splobject_void,                     0)
	SPL_ME(MultipleIterator,  setFlags,               arginfo_MultipleIterator_setflags,          0)
	SPL_ME(MultipleIterator,  attachIterator,         arginfo_MultipleIterator_attachIterator,    0)
	SPL_MA(MultipleIterator,  detachIterator,         SplObjectStorage, detach,   arginfo_MultipleIterator_detachIterator,   0)
	SPL_MA(MultipleIterator,  containsIterator,       SplObjectStorage, contains, arginfo_MultipleIterator_containsIterator, 0)
	SPL_MA(MultipleIterator,  countIterators,         SplObjectStorage, count,    arginfo_splobject_void,                    0)
	/* Iterator */
	SPL_ME(MultipleIterator,  rewind,                 arginfo_splobject_void,                     0)
	SPL_ME(MultipleIterator,  valid,                  arginfo_splobject_void,                     0)
	SPL_ME(MultipleIterator,  key,                    arginfo_splobject_void,                     0)
	SPL_ME(MultipleIterator,  current,                arginfo_splobject_void,                     0)
	SPL_ME(MultipleIterator,  next,                   arginfo_splobject_void,                     0)
	{NULL, NULL, NULL}
};

/* {{{ PHP_MINIT_FUNCTION(spl_observer) */
PHP_MINIT_FUNCTION(spl_observer)
{
	REGISTER_SPL_INTERFACE(SplObserver);
	REGISTER_SPL_INTERFACE(SplSubject);

	REGISTER_SPL_STD_CLASS_EX(SplObjectStorage, spl_SplObjectStorage_new, spl_funcs_SplObjectStorage);
	memcpy(&spl_handler_SplObjectStorage, zend_get_std_object_handlers(), sizeof(zend_object_handlers));

	spl_handler_SplObjectStorage.offset          = XtOffsetOf(spl_SplObjectStorage, std);
	spl_handler_SplObjectStorage.get_debug_info  = spl_object_storage_debug_info;
	spl_handler_SplObjectStorage.compare_objects = spl_object_storage_compare_objects;
	spl_handler_SplObjectStorage.clone_obj       = spl_object_storage_clone;
	spl_handler_SplObjectStorage.get_gc          = spl_object_storage_get_gc;
	spl_handler_SplObjectStorage.dtor_obj        = zend_objects_destroy_object;
	spl_handler_SplObjectStorage.free_obj        = spl_SplObjectStorage_free_storage;

	REGISTER_SPL_IMPLEMENTS(SplObjectStorage, Countable);
	REGISTER_SPL_IMPLEMENTS(SplObjectStorage, Iterator);
	REGISTER_SPL_IMPLEMENTS(SplObjectStorage, Serializable);
	REGISTER_SPL_IMPLEMENTS(SplObjectStorage, ArrayAccess);

	REGISTER_SPL_STD_CLASS_EX(MultipleIterator, spl_SplObjectStorage_new, spl_funcs_MultipleIterator);
	REGISTER_SPL_ITERATOR(MultipleIterator);

	REGISTER_SPL_CLASS_CONST_LONG(MultipleIterator, "MIT_NEED_ANY",     MIT_NEED_ANY);
	REGISTER_SPL_CLASS_CONST_LONG(MultipleIterator, "MIT_NEED_ALL",     MIT_NEED_ALL);
	REGISTER_SPL_CLASS_CONST_LONG(MultipleIterator, "MIT_KEYS_NUMERIC", MIT_KEYS_NUMERIC);
	REGISTER_SPL_CLASS_CONST_LONG(MultipleIterator, "MIT_KEYS_ASSOC",   MIT_KEYS_ASSOC);

	return SUCCESS;
}
/* }}} */

/*
 * Local variables:
 * tab-width: 4
 * c-basic-offset: 4
 * End:
 * vim600: fdm=marker
 * vim: noet sw=4 ts=4
 */<|MERGE_RESOLUTION|>--- conflicted
+++ resolved
@@ -86,12 +86,9 @@
 	zend_long         flags;
 	zend_function    *fptr_get_hash;
 	HashTable        *debug_info;
-<<<<<<< HEAD
+	zval             *gcdata;
+	size_t            gcdata_num;
 	zend_object       std;
-=======
-	zval            **gcdata;
-	long              gcdata_num;
->>>>>>> 669c7104
 } spl_SplObjectStorage; /* }}} */
 
 /* {{{ storage is an assoc aray of [zend_object_value]=>[zval *obj, zval *inf] */
@@ -119,15 +116,11 @@
 		zend_hash_destroy(intern->debug_info);
 		efree(intern->debug_info);
 	}
-<<<<<<< HEAD
-=======
 
 	if (intern->gcdata != NULL) {
 		efree(intern->gcdata);
 	}
 
-	efree(object);
->>>>>>> 669c7104
 } /* }}} */
 
 static zend_string *spl_object_storage_get_hash(spl_SplObjectStorage *intern, zval *this, zval *obj) {
@@ -331,10 +324,6 @@
 	*is_temp = 0;
 
 	props = Z_OBJPROP_P(obj);
-<<<<<<< HEAD
-	zend_hash_str_del(props, "\x00gcdata", sizeof("\x00gcdata") - 1);
-=======
->>>>>>> 669c7104
 
 	if (intern->debug_info == NULL) {
 		ALLOC_HASHTABLE(intern->debug_info);
@@ -367,61 +356,22 @@
 }
 /* }}} */
 
-<<<<<<< HEAD
-/* overriden for garbage collection
- * This is very hacky */
+/* overriden for garbage collection */
 static HashTable *spl_object_storage_get_gc(zval *obj, zval **table, int *n) /* {{{ */
 {
+	int i = 0;
 	spl_SplObjectStorage *intern = Z_SPLOBJSTORAGE_P(obj);
 	spl_SplObjectStorageElement *element;
-	HashTable *props;
-	zval *gcdata_arr, tmp;
-
-	props = std_object_handlers.get_properties(obj);
-
-	*table = NULL;
-	*n = 0;
-
-	/* clean \x00gcdata, as it may be out of date */
-	if ((gcdata_arr = zend_hash_str_find(props, "\x00gcdata", sizeof("\x00gcdata") - 1)) != NULL) {
-		zend_hash_clean(Z_ARRVAL_P(gcdata_arr));
-	}
-
-	if (gcdata_arr == NULL) {
-		array_init(&tmp);
-		/* don't decrease refcount of members when destroying */
-		Z_ARRVAL_P(&tmp)->pDestructor = NULL;
-
-		/* name starts with \x00 to make tampering in user-land more difficult */
-		zend_hash_str_add(props, "\x00gcdata", sizeof("\x00gcdata") - 1, &tmp);
-		gcdata_arr = &tmp;
-	}
-
-	ZEND_HASH_FOREACH_PTR(&intern->storage, element) {
-		add_next_index_zval(gcdata_arr, &element->obj);
-		add_next_index_zval(gcdata_arr, &element->inf);
-	} ZEND_HASH_FOREACH_END();
-=======
-/* overriden for garbage collection */
-static HashTable *spl_object_storage_get_gc(zval *obj, zval ***table, int *n TSRMLS_DC) /* {{{ */
-{
-	long i = 0;
-	spl_SplObjectStorage *intern = (spl_SplObjectStorage*)zend_object_store_get_object(obj TSRMLS_CC);
-	spl_SplObjectStorageElement *element;
-	HashPosition pos;
 
 	if (intern->storage.nNumOfElements > intern->gcdata_num) {
 		intern->gcdata_num = intern->storage.nNumOfElements * 2;
-		intern->gcdata = (zval**)erealloc(intern->gcdata, sizeof(zval*) * intern->gcdata_num);
-	}
-
-	zend_hash_internal_pointer_reset_ex(&intern->storage, &pos);
-	while (zend_hash_get_current_data_ex(&intern->storage, (void **)&element, &pos) == SUCCESS) {
-		intern->gcdata[i++] = element->obj;
-		intern->gcdata[i++] = element->inf;
-		zend_hash_move_forward_ex(&intern->storage, &pos);
-	}
->>>>>>> 669c7104
+		intern->gcdata = (zval*)erealloc(intern->gcdata, sizeof(zval) * intern->gcdata_num);
+	}
+
+	ZEND_HASH_FOREACH_PTR(&intern->storage, element) {
+		ZVAL_COPY_VALUE(&intern->gcdata[i++], &element->obj);
+		ZVAL_COPY_VALUE(&intern->gcdata[i++], &element->inf);
+	} ZEND_HASH_FOREACH_END();
 
 	*table = intern->gcdata;
 	*n = i;
@@ -811,19 +761,10 @@
 
 	/* members */
 	smart_str_appendl(&buf, "m:", 2);
-<<<<<<< HEAD
+
 	ZVAL_ARR(&members, zend_array_dup(zend_std_get_properties(getThis())));
-	zend_hash_str_del(Z_ARRVAL(members), "\x00gcdata", sizeof("\x00gcdata") - 1);
 	php_var_serialize(&buf, &members, &var_hash); /* finishes the string */
 	zval_ptr_dtor(&members);
-=======
-	INIT_PZVAL(&members);
-	Z_ARRVAL(members) = zend_std_get_properties(getThis() TSRMLS_CC);
-	Z_TYPE(members) = IS_ARRAY;
-
-	pmembers = &members;
-	php_var_serialize(&buf, &pmembers, &var_hash TSRMLS_CC); /* finishes the string */
->>>>>>> 669c7104
 
 	/* done */
 	PHP_VAR_SERIALIZE_DESTROY(var_hash);
