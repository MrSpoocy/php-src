/*
   +----------------------------------------------------------------------+
   | Copyright (c) The PHP Group                                          |
   +----------------------------------------------------------------------+
   | This source file is subject to version 3.01 of the PHP license,      |
   | that is bundled with this package in the file LICENSE, and is        |
   | available through the world-wide-web at the following url:           |
   | http://www.php.net/license/3_01.txt                                  |
   | If you did not receive a copy of the PHP license and are unable to   |
   | obtain it through the world-wide-web, please send a note to          |
   | license@php.net so we can mail you a copy immediately.               |
   +----------------------------------------------------------------------+
   | Authors: Etienne Kneuss <colder@php.net>                             |
   +----------------------------------------------------------------------+
 */

#ifdef HAVE_CONFIG_H
# include "config.h"
#endif

#include "php.h"
#include "zend_exceptions.h"

#include "php_spl.h"
#include "spl_functions.h"
#include "spl_engine.h"
#include "spl_iterators.h"
#include "spl_heap.h"
#include "spl_heap_arginfo.h"
#include "spl_exceptions.h"

#define PTR_HEAP_BLOCK_SIZE 64

#define SPL_HEAP_CORRUPTED       0x00000001

#define SPL_PQUEUE_EXTR_MASK     0x00000003
#define SPL_PQUEUE_EXTR_BOTH     0x00000003
#define SPL_PQUEUE_EXTR_DATA     0x00000001
#define SPL_PQUEUE_EXTR_PRIORITY 0x00000002

zend_object_handlers spl_handler_SplHeap;
zend_object_handlers spl_handler_SplPriorityQueue;

PHPAPI zend_class_entry  *spl_ce_SplHeap;
PHPAPI zend_class_entry  *spl_ce_SplMaxHeap;
PHPAPI zend_class_entry  *spl_ce_SplMinHeap;
PHPAPI zend_class_entry  *spl_ce_SplPriorityQueue;


typedef void (*spl_ptr_heap_dtor_func)(void *);
typedef void (*spl_ptr_heap_ctor_func)(void *);
typedef int  (*spl_ptr_heap_cmp_func)(void *, void *, zval *);

typedef struct _spl_ptr_heap {
	void                   *elements;
	spl_ptr_heap_ctor_func  ctor;
	spl_ptr_heap_dtor_func  dtor;
	spl_ptr_heap_cmp_func   cmp;
	int                     count;
	int                     flags;
	size_t                  max_size;
	size_t                  elem_size;
} spl_ptr_heap;

typedef struct _spl_heap_object spl_heap_object;
typedef struct _spl_heap_it spl_heap_it;

struct _spl_heap_object {
	spl_ptr_heap       *heap;
	int                 flags;
	zend_class_entry   *ce_get_iterator;
	zend_function      *fptr_cmp;
	zend_function      *fptr_count;
	zend_object         std;
};

/* define an overloaded iterator structure */
struct _spl_heap_it {
	zend_user_iterator  intern;
	int                 flags;
};

typedef struct _spl_pqueue_elem {
	zval data;
	zval priority;
} spl_pqueue_elem;

static inline spl_heap_object *spl_heap_from_obj(zend_object *obj) /* {{{ */ {
	return (spl_heap_object*)((char*)(obj) - XtOffsetOf(spl_heap_object, std));
}
/* }}} */

#define Z_SPLHEAP_P(zv)  spl_heap_from_obj(Z_OBJ_P((zv)))

static zend_always_inline void *spl_heap_elem(spl_ptr_heap *heap, size_t i) {
	return (void *) ((char *) heap->elements + heap->elem_size * i);
}

static zend_always_inline void spl_heap_elem_copy(spl_ptr_heap *heap, void *to, void *from) {
	memcpy(to, from, heap->elem_size);
}

static void spl_ptr_heap_zval_dtor(void *elem) { /* {{{ */
	zval_ptr_dtor((zval *) elem);
}
/* }}} */

static void spl_ptr_heap_zval_ctor(void *elem) { /* {{{ */
	Z_TRY_ADDREF_P((zval *) elem);
}
/* }}} */

static void spl_ptr_heap_pqueue_elem_dtor(void *elem) { /* {{{ */
	spl_pqueue_elem *pq_elem = elem;
	zval_ptr_dtor(&pq_elem->data);
	zval_ptr_dtor(&pq_elem->priority);
}
/* }}} */

static void spl_ptr_heap_pqueue_elem_ctor(void *elem) { /* {{{ */
	spl_pqueue_elem *pq_elem = elem;
	Z_TRY_ADDREF_P(&pq_elem->data);
	Z_TRY_ADDREF_P(&pq_elem->priority);
}
/* }}} */

static int spl_ptr_heap_cmp_cb_helper(zval *object, spl_heap_object *heap_object, zval *a, zval *b, zend_long *result) { /* {{{ */
	zval zresult;

	zend_call_method_with_2_params(Z_OBJ_P(object), heap_object->std.ce, &heap_object->fptr_cmp, "compare", &zresult, a, b);

	if (EG(exception)) {
		return FAILURE;
	}

	*result = zval_get_long(&zresult);
	zval_ptr_dtor(&zresult);

	return SUCCESS;
}
/* }}} */

static void spl_pqueue_extract_helper(zval *result, spl_pqueue_elem *elem, int flags) /* {{{ */
{
	if ((flags & SPL_PQUEUE_EXTR_BOTH) == SPL_PQUEUE_EXTR_BOTH) {
		array_init(result);
		Z_TRY_ADDREF(elem->data);
		add_assoc_zval_ex(result, "data", sizeof("data") - 1, &elem->data);
		Z_TRY_ADDREF(elem->priority);
		add_assoc_zval_ex(result, "priority", sizeof("priority") - 1, &elem->priority);
		return;
	}

	if (flags & SPL_PQUEUE_EXTR_DATA) {
		ZVAL_COPY(result, &elem->data);
		return;
	}

	if (flags & SPL_PQUEUE_EXTR_PRIORITY) {
		ZVAL_COPY(result, &elem->priority);
		return;
	}

	ZEND_ASSERT(0);
}
/* }}} */

static int spl_ptr_heap_zval_max_cmp(void *x, void *y, zval *object) { /* {{{ */
	zval *a = x, *b = y;

	if (EG(exception)) {
		return 0;
	}

	if (object) {
		spl_heap_object *heap_object = Z_SPLHEAP_P(object);
		if (heap_object->fptr_cmp) {
			zend_long lval = 0;
			if (spl_ptr_heap_cmp_cb_helper(object, heap_object, a, b, &lval) == FAILURE) {
				/* exception or call failure */
				return 0;
			}
			return ZEND_NORMALIZE_BOOL(lval);
		}
	}

	return zend_compare(a, b);
}
/* }}} */

static int spl_ptr_heap_zval_min_cmp(void *x, void *y, zval *object) { /* {{{ */
	zval *a = x, *b = y;

	if (EG(exception)) {
		return 0;
	}

	if (object) {
		spl_heap_object *heap_object = Z_SPLHEAP_P(object);
		if (heap_object->fptr_cmp) {
			zend_long lval = 0;
			if (spl_ptr_heap_cmp_cb_helper(object, heap_object, a, b, &lval) == FAILURE) {
				/* exception or call failure */
				return 0;
			}
			return ZEND_NORMALIZE_BOOL(lval);
		}
	}

	return zend_compare(b, a);
}
/* }}} */

static int spl_ptr_pqueue_elem_cmp(void *x, void *y, zval *object) { /* {{{ */
	spl_pqueue_elem *a = x;
	spl_pqueue_elem *b = y;
	zval *a_priority_p = &a->priority;
	zval *b_priority_p = &b->priority;

	if (EG(exception)) {
		return 0;
	}

	if (object) {
		spl_heap_object *heap_object = Z_SPLHEAP_P(object);
		if (heap_object->fptr_cmp) {
			zend_long lval = 0;
			if (spl_ptr_heap_cmp_cb_helper(object, heap_object, a_priority_p, b_priority_p, &lval) == FAILURE) {
				/* exception or call failure */
				return 0;
			}
			return ZEND_NORMALIZE_BOOL(lval);
		}
	}

	return zend_compare(a_priority_p, b_priority_p);
}
/* }}} */

static spl_ptr_heap *spl_ptr_heap_init(spl_ptr_heap_cmp_func cmp, spl_ptr_heap_ctor_func ctor, spl_ptr_heap_dtor_func dtor, size_t elem_size) /* {{{ */
{
	spl_ptr_heap *heap = emalloc(sizeof(spl_ptr_heap));

	heap->dtor     = dtor;
	heap->ctor     = ctor;
	heap->cmp      = cmp;
	heap->elements = ecalloc(PTR_HEAP_BLOCK_SIZE, elem_size);
	heap->max_size = PTR_HEAP_BLOCK_SIZE;
	heap->count    = 0;
	heap->flags    = 0;
	heap->elem_size = elem_size;

	return heap;
}
/* }}} */

static void spl_ptr_heap_insert(spl_ptr_heap *heap, void *elem, void *cmp_userdata) { /* {{{ */
	int i;

	if (heap->count+1 > heap->max_size) {
		size_t alloc_size = heap->max_size * heap->elem_size;
		/* we need to allocate more memory */
		heap->elements  = erealloc(heap->elements, 2 * alloc_size);
		memset((char *) heap->elements + alloc_size, 0, alloc_size);
		heap->max_size *= 2;
	}

	/* sifting up */
	for (i = heap->count; i > 0 && heap->cmp(spl_heap_elem(heap, (i-1)/2), elem, cmp_userdata) < 0; i = (i-1)/2) {
		spl_heap_elem_copy(heap, spl_heap_elem(heap, i), spl_heap_elem(heap, (i-1)/2));
	}
	heap->count++;

	if (EG(exception)) {
		/* exception thrown during comparison */
		heap->flags |= SPL_HEAP_CORRUPTED;
	}

	spl_heap_elem_copy(heap, spl_heap_elem(heap, i), elem);
}
/* }}} */

static void *spl_ptr_heap_top(spl_ptr_heap *heap) { /* {{{ */
	if (heap->count == 0) {
		return NULL;
	}

	return heap->elements;
}
/* }}} */

static int spl_ptr_heap_delete_top(spl_ptr_heap *heap, void *elem, void *cmp_userdata) { /* {{{ */
	int i, j;
	const int limit = (heap->count-1)/2;
	void *bottom;

	if (heap->count == 0) {
		return FAILURE;
	}

	if (elem) {
		spl_heap_elem_copy(heap, elem, spl_heap_elem(heap, 0));
	} else {
		heap->dtor(spl_heap_elem(heap, 0));
	}

	bottom = spl_heap_elem(heap, --heap->count);

	for (i = 0; i < limit; i = j) {
		/* Find smaller child */
		j = i * 2 + 1;
		if (j != heap->count && heap->cmp(spl_heap_elem(heap, j+1), spl_heap_elem(heap, j), cmp_userdata) > 0) {
			j++; /* next child is bigger */
		}

		/* swap elements between two levels */
		if(heap->cmp(bottom, spl_heap_elem(heap, j), cmp_userdata) < 0) {
			spl_heap_elem_copy(heap, spl_heap_elem(heap, i), spl_heap_elem(heap, j));
		} else {
			break;
		}
	}

	if (EG(exception)) {
		/* exception thrown during comparison */
		heap->flags |= SPL_HEAP_CORRUPTED;
	}

	spl_heap_elem_copy(heap, spl_heap_elem(heap, i), bottom);
	return SUCCESS;
}
/* }}} */

static spl_ptr_heap *spl_ptr_heap_clone(spl_ptr_heap *from) { /* {{{ */
	int i;

	spl_ptr_heap *heap = emalloc(sizeof(spl_ptr_heap));

	heap->dtor     = from->dtor;
	heap->ctor     = from->ctor;
	heap->cmp      = from->cmp;
	heap->max_size = from->max_size;
	heap->count    = from->count;
	heap->flags    = from->flags;
	heap->elem_size = from->elem_size;

	heap->elements = safe_emalloc(from->elem_size, from->max_size, 0);
	memcpy(heap->elements, from->elements, from->elem_size * from->max_size);

	for (i = 0; i < heap->count; ++i) {
		heap->ctor(spl_heap_elem(heap, i));
	}

	return heap;
}
/* }}} */

static void spl_ptr_heap_destroy(spl_ptr_heap *heap) { /* {{{ */
	int i;

	for (i = 0; i < heap->count; ++i) {
		heap->dtor(spl_heap_elem(heap, i));
	}

	efree(heap->elements);
	efree(heap);
}
/* }}} */

static int spl_ptr_heap_count(spl_ptr_heap *heap) { /* {{{ */
	return heap->count;
}
/* }}} */

zend_object_iterator *spl_heap_get_iterator(zend_class_entry *ce, zval *object, int by_ref);

static void spl_heap_object_free_storage(zend_object *object) /* {{{ */
{
	spl_heap_object *intern = spl_heap_from_obj(object);

	zend_object_std_dtor(&intern->std);

	spl_ptr_heap_destroy(intern->heap);
}
/* }}} */

static zend_object *spl_heap_object_new_ex(zend_class_entry *class_type, zend_object *orig, int clone_orig) /* {{{ */
{
	spl_heap_object   *intern;
	zend_class_entry  *parent = class_type;
	int                inherited = 0;

	intern = zend_object_alloc(sizeof(spl_heap_object), parent);

	zend_object_std_init(&intern->std, class_type);
	object_properties_init(&intern->std, class_type);

	if (orig) {
		spl_heap_object *other = spl_heap_from_obj(orig);
		intern->std.handlers = other->std.handlers;
		intern->ce_get_iterator = other->ce_get_iterator;

		if (clone_orig) {
			intern->heap = spl_ptr_heap_clone(other->heap);
		} else {
			intern->heap = other->heap;
		}

		intern->flags = other->flags;
		intern->fptr_cmp = other->fptr_cmp;
		intern->fptr_count = other->fptr_count;
		return &intern->std;
	}

	while (parent) {
		if (parent == spl_ce_SplPriorityQueue) {
			intern->heap = spl_ptr_heap_init(spl_ptr_pqueue_elem_cmp, spl_ptr_heap_pqueue_elem_ctor, spl_ptr_heap_pqueue_elem_dtor, sizeof(spl_pqueue_elem));
			intern->std.handlers = &spl_handler_SplPriorityQueue;
			intern->flags = SPL_PQUEUE_EXTR_DATA;
			break;
		}

		if (parent == spl_ce_SplMinHeap || parent == spl_ce_SplMaxHeap
				|| parent == spl_ce_SplHeap) {
			intern->heap = spl_ptr_heap_init(
				parent == spl_ce_SplMinHeap ? spl_ptr_heap_zval_min_cmp : spl_ptr_heap_zval_max_cmp,
				spl_ptr_heap_zval_ctor, spl_ptr_heap_zval_dtor, sizeof(zval));
			intern->std.handlers = &spl_handler_SplHeap;
			break;
		}

		parent = parent->parent;
		inherited = 1;
	}

	if (!parent) { /* this must never happen */
		php_error_docref(NULL, E_COMPILE_ERROR, "Internal compiler error, Class is not child of SplHeap");
	}

	if (inherited) {
		intern->fptr_cmp = zend_hash_str_find_ptr(&class_type->function_table, "compare", sizeof("compare") - 1);
		if (intern->fptr_cmp->common.scope == parent) {
			intern->fptr_cmp = NULL;
		}
		intern->fptr_count = zend_hash_str_find_ptr(&class_type->function_table, "count", sizeof("count") - 1);
		if (intern->fptr_count->common.scope == parent) {
			intern->fptr_count = NULL;
		}
	}

	return &intern->std;
}
/* }}} */

static zend_object *spl_heap_object_new(zend_class_entry *class_type) /* {{{ */
{
	return spl_heap_object_new_ex(class_type, NULL, 0);
}
/* }}} */

static zend_object *spl_heap_object_clone(zend_object *old_object) /* {{{ */
{
	zend_object *new_object = spl_heap_object_new_ex(old_object->ce, old_object, 1);

	zend_objects_clone_members(new_object, old_object);

	return new_object;
}
/* }}} */

static int spl_heap_object_count_elements(zend_object *object, zend_long *count) /* {{{ */
{
	spl_heap_object *intern = spl_heap_from_obj(object);

	if (intern->fptr_count) {
		zval rv;
		zend_call_method_with_0_params(object, intern->std.ce, &intern->fptr_count, "count", &rv);
		if (!Z_ISUNDEF(rv)) {
			*count = zval_get_long(&rv);
			zval_ptr_dtor(&rv);
			return SUCCESS;
		}
		*count = 0;
		return FAILURE;
	}

	*count = spl_ptr_heap_count(intern->heap);

	return SUCCESS;
}
/* }}} */

<<<<<<< HEAD
static HashTable* spl_heap_object_get_debug_info_helper(zend_class_entry *ce, zend_object *obj, int *is_temp) { /* {{{ */
	spl_heap_object *intern = spl_heap_from_obj(obj);
=======
static inline HashTable* spl_heap_object_get_debug_info(zend_class_entry *ce, zval *obj) { /* {{{ */
	spl_heap_object *intern = Z_SPLHEAP_P(obj);
>>>>>>> 22a077b6
	zval tmp, heap_array;
	zend_string *pnstr;
	HashTable *debug_info;
	int  i;

	if (!intern->std.properties) {
		rebuild_object_properties(&intern->std);
	}

	debug_info = zend_new_array(zend_hash_num_elements(intern->std.properties) + 1);
	zend_hash_copy(debug_info, intern->std.properties, (copy_ctor_func_t) zval_add_ref);

	pnstr = spl_gen_private_prop_name(ce, "flags", sizeof("flags")-1);
	ZVAL_LONG(&tmp, intern->flags);
	zend_hash_update(debug_info, pnstr, &tmp);
	zend_string_release_ex(pnstr, 0);

	pnstr = spl_gen_private_prop_name(ce, "isCorrupted", sizeof("isCorrupted")-1);
	ZVAL_BOOL(&tmp, intern->heap->flags&SPL_HEAP_CORRUPTED);
	zend_hash_update(debug_info, pnstr, &tmp);
	zend_string_release_ex(pnstr, 0);

	array_init(&heap_array);

	for (i = 0; i < intern->heap->count; ++i) {
		if (ce == spl_ce_SplPriorityQueue) {
			spl_pqueue_elem *pq_elem = spl_heap_elem(intern->heap, i);
			zval elem;
			spl_pqueue_extract_helper(&elem, pq_elem, SPL_PQUEUE_EXTR_BOTH);
			add_index_zval(&heap_array, i, &elem);
		} else {
			zval *elem = spl_heap_elem(intern->heap, i);
			add_index_zval(&heap_array, i, elem);
			Z_TRY_ADDREF_P(elem);
		}
	}

	pnstr = spl_gen_private_prop_name(ce, "heap", sizeof("heap")-1);
	zend_hash_update(debug_info, pnstr, &heap_array);
	zend_string_release_ex(pnstr, 0);

	return debug_info;
}
/* }}} */

static HashTable *spl_heap_object_get_gc(zend_object *obj, zval **gc_data, int *gc_data_count) /* {{{ */
{
	spl_heap_object *intern = spl_heap_from_obj(obj);
	*gc_data = (zval *) intern->heap->elements;
	*gc_data_count = intern->heap->count;

	return zend_std_get_properties(obj);
}
/* }}} */

static HashTable *spl_pqueue_object_get_gc(zend_object *obj, zval **gc_data, int *gc_data_count) /* {{{ */
{
	spl_heap_object *intern = spl_heap_from_obj(obj);
	*gc_data = (zval *) intern->heap->elements;
	/* Two zvals (value and priority) per pqueue entry */
	*gc_data_count = 2 * intern->heap->count;

	return zend_std_get_properties(obj);
}
/* }}} */

<<<<<<< HEAD
static HashTable* spl_heap_object_get_debug_info(zend_object *obj, int *is_temp) /* {{{ */
{
	return spl_heap_object_get_debug_info_helper(spl_ce_SplHeap, obj, is_temp);
}
/* }}} */

static HashTable* spl_pqueue_object_get_debug_info(zend_object *obj, int *is_temp) /* {{{ */
{
	return spl_heap_object_get_debug_info_helper(spl_ce_SplPriorityQueue, obj, is_temp);
}
/* }}} */

=======
>>>>>>> 22a077b6
/* {{{ proto int SplHeap::count()
 Return the number of elements in the heap. */
SPL_METHOD(SplHeap, count)
{
	zend_long count;
	spl_heap_object *intern = Z_SPLHEAP_P(ZEND_THIS);

	if (zend_parse_parameters_none() == FAILURE) {
		RETURN_THROWS();
	}

	count = spl_ptr_heap_count(intern->heap);
	RETURN_LONG(count);
}
/* }}} */

/* {{{ proto int SplHeap::isEmpty()
 Return true if the heap is empty. */
SPL_METHOD(SplHeap, isEmpty)
{
	spl_heap_object *intern = Z_SPLHEAP_P(ZEND_THIS);

	if (zend_parse_parameters_none() == FAILURE) {
		RETURN_THROWS();
	}

	RETURN_BOOL(spl_ptr_heap_count(intern->heap) == 0);
}
/* }}} */

/* {{{ proto bool SplHeap::insert(mixed value)
	   Push $value on the heap */
SPL_METHOD(SplHeap, insert)
{
	zval *value;
	spl_heap_object *intern;

	if (zend_parse_parameters(ZEND_NUM_ARGS(), "z", &value) == FAILURE) {
		RETURN_THROWS();
	}

	intern = Z_SPLHEAP_P(ZEND_THIS);

	if (intern->heap->flags & SPL_HEAP_CORRUPTED) {
		zend_throw_exception(spl_ce_RuntimeException, "Heap is corrupted, heap properties are no longer ensured.", 0);
		RETURN_THROWS();
	}

	Z_TRY_ADDREF_P(value);
	spl_ptr_heap_insert(intern->heap, value, ZEND_THIS);

	RETURN_TRUE;
}
/* }}} */

/* {{{ proto mixed SplHeap::extract()
	   extract the element out of the top of the heap */
SPL_METHOD(SplHeap, extract)
{
	spl_heap_object *intern;

	if (zend_parse_parameters_none() == FAILURE) {
		RETURN_THROWS();
	}

	intern = Z_SPLHEAP_P(ZEND_THIS);

	if (intern->heap->flags & SPL_HEAP_CORRUPTED) {
		zend_throw_exception(spl_ce_RuntimeException, "Heap is corrupted, heap properties are no longer ensured.", 0);
		RETURN_THROWS();
	}

	if (spl_ptr_heap_delete_top(intern->heap, return_value, ZEND_THIS) == FAILURE) {
		zend_throw_exception(spl_ce_RuntimeException, "Can't extract from an empty heap", 0);
		RETURN_THROWS();
	}
}
/* }}} */

/* {{{ proto bool SplPriorityQueue::insert(mixed value, mixed priority)
	   Push $value with the priority $priodiry on the priorityqueue */
SPL_METHOD(SplPriorityQueue, insert)
{
	zval *data, *priority;
	spl_heap_object *intern;
	spl_pqueue_elem elem;

	if (zend_parse_parameters(ZEND_NUM_ARGS(), "zz", &data, &priority) == FAILURE) {
		RETURN_THROWS();
	}

	intern = Z_SPLHEAP_P(ZEND_THIS);

	if (intern->heap->flags & SPL_HEAP_CORRUPTED) {
		zend_throw_exception(spl_ce_RuntimeException, "Heap is corrupted, heap properties are no longer ensured.", 0);
		RETURN_THROWS();
	}

	ZVAL_COPY(&elem.data, data);
	ZVAL_COPY(&elem.priority, priority);

	spl_ptr_heap_insert(intern->heap, &elem, ZEND_THIS);

	RETURN_TRUE;
}
/* }}} */

/* {{{ proto mixed SplPriorityQueue::extract()
	   extract the element out of the top of the priority queue */
SPL_METHOD(SplPriorityQueue, extract)
{
	spl_pqueue_elem elem;
	spl_heap_object *intern;

	if (zend_parse_parameters_none() == FAILURE) {
		RETURN_THROWS();
	}

	intern = Z_SPLHEAP_P(ZEND_THIS);

	if (intern->heap->flags & SPL_HEAP_CORRUPTED) {
		zend_throw_exception(spl_ce_RuntimeException, "Heap is corrupted, heap properties are no longer ensured.", 0);
		RETURN_THROWS();
	}

	if (spl_ptr_heap_delete_top(intern->heap, &elem, ZEND_THIS) == FAILURE) {
		zend_throw_exception(spl_ce_RuntimeException, "Can't extract from an empty heap", 0);
		RETURN_THROWS();
	}

	spl_pqueue_extract_helper(return_value, &elem, intern->flags);
	spl_ptr_heap_pqueue_elem_dtor(&elem);
}
/* }}} */

/* {{{ proto mixed SplPriorityQueue::top()
	   Peek at the top element of the priority queue */
SPL_METHOD(SplPriorityQueue, top)
{
	spl_heap_object *intern;
	spl_pqueue_elem *elem;

	if (zend_parse_parameters_none() == FAILURE) {
		RETURN_THROWS();
	}

	intern = Z_SPLHEAP_P(ZEND_THIS);

	if (intern->heap->flags & SPL_HEAP_CORRUPTED) {
		zend_throw_exception(spl_ce_RuntimeException, "Heap is corrupted, heap properties are no longer ensured.", 0);
		RETURN_THROWS();
	}

	elem = spl_ptr_heap_top(intern->heap);

	if (!elem) {
		zend_throw_exception(spl_ce_RuntimeException, "Can't peek at an empty heap", 0);
		RETURN_THROWS();
	}

	spl_pqueue_extract_helper(return_value, elem, intern->flags);
}
/* }}} */


/* {{{ proto int SplPriorityQueue::setExtractFlags(int flags)
 Set the flags of extraction*/
SPL_METHOD(SplPriorityQueue, setExtractFlags)
{
	zend_long value;
	spl_heap_object *intern;

	if (zend_parse_parameters(ZEND_NUM_ARGS(), "l", &value) == FAILURE) {
		RETURN_THROWS();
	}

	value &= SPL_PQUEUE_EXTR_MASK;
	if (!value) {
		zend_throw_exception(spl_ce_RuntimeException, "Must specify at least one extract flag", 0);
		RETURN_THROWS();
	}

	intern = Z_SPLHEAP_P(ZEND_THIS);
	intern->flags = value;
	RETURN_LONG(intern->flags);
}
/* }}} */

/* {{{ proto int SplPriorityQueue::getExtractFlags()
 Get the flags of extraction*/
SPL_METHOD(SplPriorityQueue, getExtractFlags)
{
	spl_heap_object *intern;

	if (zend_parse_parameters_none() == FAILURE) {
		RETURN_THROWS();
	}

	intern = Z_SPLHEAP_P(ZEND_THIS);

	RETURN_LONG(intern->flags);
}
/* }}} */

/* {{{ proto int SplHeap::recoverFromCorruption()
 Recover from a corrupted state*/
SPL_METHOD(SplHeap, recoverFromCorruption)
{
	spl_heap_object *intern;

	if (zend_parse_parameters_none() == FAILURE) {
		RETURN_THROWS();
	}

	intern = Z_SPLHEAP_P(ZEND_THIS);

	intern->heap->flags = intern->heap->flags & ~SPL_HEAP_CORRUPTED;

	RETURN_TRUE;
}
/* }}} */

/* {{{ proto int SplHeap::isCorrupted()
 Tells if the heap is in a corrupted state*/
SPL_METHOD(SplHeap, isCorrupted)
{
	spl_heap_object *intern;

	if (zend_parse_parameters_none() == FAILURE) {
		RETURN_THROWS();
	}

	intern = Z_SPLHEAP_P(ZEND_THIS);

	RETURN_BOOL(intern->heap->flags & SPL_HEAP_CORRUPTED);
}
/* }}} */

/* {{{ proto bool SplPriorityQueue::compare(mixed $value1, mixed $value2)
	   compare the priorities */
SPL_METHOD(SplPriorityQueue, compare)
{
	zval *a, *b;

	if (zend_parse_parameters(ZEND_NUM_ARGS(), "zz", &a, &b) == FAILURE) {
		RETURN_THROWS();
	}

	RETURN_LONG(spl_ptr_heap_zval_max_cmp(a, b, NULL));
}
/* }}} */

/* {{{ proto mixed SplHeap::top()
	   Peek at the top element of the heap */
SPL_METHOD(SplHeap, top)
{
	zval *value;
	spl_heap_object *intern;

	if (zend_parse_parameters_none() == FAILURE) {
		RETURN_THROWS();
	}

	intern = Z_SPLHEAP_P(ZEND_THIS);

	if (intern->heap->flags & SPL_HEAP_CORRUPTED) {
		zend_throw_exception(spl_ce_RuntimeException, "Heap is corrupted, heap properties are no longer ensured.", 0);
		RETURN_THROWS();
	}

	value = spl_ptr_heap_top(intern->heap);

	if (!value) {
		zend_throw_exception(spl_ce_RuntimeException, "Can't peek at an empty heap", 0);
		RETURN_THROWS();
	}

	ZVAL_COPY_DEREF(return_value, value);
}
/* }}} */

/* {{{ proto bool SplMinHeap::compare(mixed $value1, mixed $value2)
	   compare the values */
SPL_METHOD(SplMinHeap, compare)
{
	zval *a, *b;

	if (zend_parse_parameters(ZEND_NUM_ARGS(), "zz", &a, &b) == FAILURE) {
		RETURN_THROWS();
	}

	RETURN_LONG(spl_ptr_heap_zval_min_cmp(a, b, NULL));
}
/* }}} */

/* {{{ proto bool SplMaxHeap::compare(mixed $value1, mixed $value2)
	   compare the values */
SPL_METHOD(SplMaxHeap, compare)
{
	zval *a, *b;

	if (zend_parse_parameters(ZEND_NUM_ARGS(), "zz", &a, &b) == FAILURE) {
		RETURN_THROWS();
	}

	RETURN_LONG(spl_ptr_heap_zval_max_cmp(a, b, NULL));
}
/* }}} */

static void spl_heap_it_dtor(zend_object_iterator *iter) /* {{{ */
{
	spl_heap_it *iterator = (spl_heap_it *)iter;

	zend_user_it_invalidate_current(iter);
	zval_ptr_dtor(&iterator->intern.it.data);
}
/* }}} */

static void spl_heap_it_rewind(zend_object_iterator *iter) /* {{{ */
{
	/* do nothing, the iterator always points to the top element */
}
/* }}} */

static int spl_heap_it_valid(zend_object_iterator *iter) /* {{{ */
{
	return ((Z_SPLHEAP_P(&iter->data))->heap->count != 0 ? SUCCESS : FAILURE);
}
/* }}} */

static zval *spl_heap_it_get_current_data(zend_object_iterator *iter) /* {{{ */
{
	spl_heap_object *object = Z_SPLHEAP_P(&iter->data);

	if (object->heap->flags & SPL_HEAP_CORRUPTED) {
		zend_throw_exception(spl_ce_RuntimeException, "Heap is corrupted, heap properties are no longer ensured.", 0);
		return NULL;
	}

	if (object->heap->count == 0) {
		return NULL;
	} else {
		return spl_heap_elem(object->heap, 0);
	}
}
/* }}} */

static zval *spl_pqueue_it_get_current_data(zend_object_iterator *iter) /* {{{ */
{
	zend_user_iterator *user_it = (zend_user_iterator *) iter;
	spl_heap_object *object = Z_SPLHEAP_P(&iter->data);

	if (object->heap->flags & SPL_HEAP_CORRUPTED) {
		zend_throw_exception(spl_ce_RuntimeException, "Heap is corrupted, heap properties are no longer ensured.", 0);
		return NULL;
	}

	if (object->heap->count == 0) {
		return NULL;
	}

	if (Z_ISUNDEF(user_it->value)) {
		spl_pqueue_elem *elem = spl_heap_elem(object->heap, 0);
		spl_pqueue_extract_helper(&user_it->value, elem, object->flags);
	}
	return &user_it->value;
}
/* }}} */

static void spl_heap_it_get_current_key(zend_object_iterator *iter, zval *key) /* {{{ */
{
	spl_heap_object *object = Z_SPLHEAP_P(&iter->data);

	ZVAL_LONG(key, object->heap->count - 1);
}
/* }}} */

static void spl_heap_it_move_forward(zend_object_iterator *iter) /* {{{ */
{
	spl_heap_object *object = Z_SPLHEAP_P(&iter->data);

	if (object->heap->flags & SPL_HEAP_CORRUPTED) {
		zend_throw_exception(spl_ce_RuntimeException, "Heap is corrupted, heap properties are no longer ensured.", 0);
		return;
	}

	spl_ptr_heap_delete_top(object->heap, NULL, &iter->data);
	zend_user_it_invalidate_current(iter);
}
/* }}} */

/* {{{  proto int SplHeap::key()
   Return current array key */
SPL_METHOD(SplHeap, key)
{
	spl_heap_object *intern = Z_SPLHEAP_P(ZEND_THIS);

	if (zend_parse_parameters_none() == FAILURE) {
		RETURN_THROWS();
	}

	RETURN_LONG(intern->heap->count - 1);
}
/* }}} */

/* {{{ proto void SplHeap::next()
   Move to next entry */
SPL_METHOD(SplHeap, next)
{
	spl_heap_object *intern = Z_SPLHEAP_P(ZEND_THIS);

	if (zend_parse_parameters_none() == FAILURE) {
		RETURN_THROWS();
	}

	spl_ptr_heap_delete_top(intern->heap, NULL, ZEND_THIS);
}
/* }}} */

/* {{{ proto bool SplHeap::valid()
   Check whether the datastructure contains more entries */
SPL_METHOD(SplHeap, valid)
{
	spl_heap_object *intern = Z_SPLHEAP_P(ZEND_THIS);

	if (zend_parse_parameters_none() == FAILURE) {
		RETURN_THROWS();
	}

	RETURN_BOOL(intern->heap->count != 0);
}
/* }}} */

/* {{{ proto void SplHeap::rewind()
   Rewind the datastructure back to the start */
SPL_METHOD(SplHeap, rewind)
{
	if (zend_parse_parameters_none() == FAILURE) {
		RETURN_THROWS();
	}
	/* do nothing, the iterator always points to the top element */
}
/* }}} */

/* {{{ proto mixed|NULL SplHeap::current()
   Return current datastructure entry */
SPL_METHOD(SplHeap, current)
{
	spl_heap_object *intern  = Z_SPLHEAP_P(ZEND_THIS);

	if (zend_parse_parameters_none() == FAILURE) {
		RETURN_THROWS();
	}

	if (!intern->heap->count) {
		RETURN_NULL();
	} else {
		zval *element = spl_heap_elem(intern->heap, 0);
		ZVAL_COPY_DEREF(return_value, element);
	}
}
/* }}} */

/* {{{ proto mixed|NULL SplPriorityQueue::current()
   Return current datastructure entry */
SPL_METHOD(SplPriorityQueue, current)
{
	spl_heap_object  *intern  = Z_SPLHEAP_P(ZEND_THIS);

	if (zend_parse_parameters_none() == FAILURE) {
		RETURN_THROWS();
	}

	if (!intern->heap->count) {
		RETURN_NULL();
	} else {
		spl_pqueue_elem *elem = spl_heap_elem(intern->heap, 0);
		spl_pqueue_extract_helper(return_value, elem, intern->flags);
	}
}
/* }}} */

/* {{{ proto void SplHeap::__debugInfo() */
SPL_METHOD(SplHeap, __debugInfo)
{
	if (zend_parse_parameters_none() == FAILURE) {
		return;
	}

	RETURN_ARR(spl_heap_object_get_debug_info(spl_ce_SplHeap, getThis()));
} /* }}} */

/* {{{ proto void SplPriorityQueue::__debugInfo() */
SPL_METHOD(SplPriorityQueue, __debugInfo)
{
	if (zend_parse_parameters_none() == FAILURE) {
		return;
	}

	RETURN_ARR(spl_heap_object_get_debug_info(spl_ce_SplPriorityQueue, getThis()));
} /* }}} */

/* iterator handler table */
static const zend_object_iterator_funcs spl_heap_it_funcs = {
	spl_heap_it_dtor,
	spl_heap_it_valid,
	spl_heap_it_get_current_data,
	spl_heap_it_get_current_key,
	spl_heap_it_move_forward,
	spl_heap_it_rewind,
	NULL
};

static const zend_object_iterator_funcs spl_pqueue_it_funcs = {
	spl_heap_it_dtor,
	spl_heap_it_valid,
	spl_pqueue_it_get_current_data,
	spl_heap_it_get_current_key,
	spl_heap_it_move_forward,
	spl_heap_it_rewind,
	NULL
};

zend_object_iterator *spl_heap_get_iterator(zend_class_entry *ce, zval *object, int by_ref) /* {{{ */
{
	spl_heap_it     *iterator;
	spl_heap_object *heap_object = Z_SPLHEAP_P(object);

	if (by_ref) {
		zend_throw_exception(spl_ce_RuntimeException, "An iterator cannot be used with foreach by reference", 0);
		return NULL;
	}

	iterator = emalloc(sizeof(spl_heap_it));

	zend_iterator_init(&iterator->intern.it);

	Z_ADDREF_P(object);
	ZVAL_OBJ(&iterator->intern.it.data, Z_OBJ_P(object));
	iterator->intern.it.funcs = &spl_heap_it_funcs;
	iterator->intern.ce       = ce;
	iterator->flags           = heap_object->flags;
	ZVAL_UNDEF(&iterator->intern.value);

	return &iterator->intern.it;
}
/* }}} */

zend_object_iterator *spl_pqueue_get_iterator(zend_class_entry *ce, zval *object, int by_ref) /* {{{ */
{
	spl_heap_it     *iterator;
	spl_heap_object *heap_object = Z_SPLHEAP_P(object);

	if (by_ref) {
		zend_throw_exception(spl_ce_RuntimeException, "An iterator cannot be used with foreach by reference", 0);
		return NULL;
	}

	iterator = emalloc(sizeof(spl_heap_it));

	zend_iterator_init((zend_object_iterator*)iterator);

	Z_ADDREF_P(object);
	ZVAL_OBJ(&iterator->intern.it.data, Z_OBJ_P(object));
	iterator->intern.it.funcs = &spl_pqueue_it_funcs;
	iterator->intern.ce       = ce;
	iterator->flags           = heap_object->flags;

	ZVAL_UNDEF(&iterator->intern.value);

	return &iterator->intern.it;
}
/* }}} */

static const zend_function_entry spl_funcs_SplMinHeap[] = {
	SPL_ME(SplMinHeap, compare, arginfo_class_SplMinHeap_compare, ZEND_ACC_PROTECTED)
	PHP_FE_END
};
static const zend_function_entry spl_funcs_SplMaxHeap[] = {
	SPL_ME(SplMaxHeap, compare, arginfo_class_SplMaxHeap_compare, ZEND_ACC_PROTECTED)
	PHP_FE_END
};

static const zend_function_entry spl_funcs_SplPriorityQueue[] = {
<<<<<<< HEAD
	SPL_ME(SplPriorityQueue, compare,               arginfo_class_SplPriorityQueue_compare,			ZEND_ACC_PUBLIC)
	SPL_ME(SplPriorityQueue, insert,                arginfo_class_SplPriorityQueue_insert,			ZEND_ACC_PUBLIC)
	SPL_ME(SplPriorityQueue, setExtractFlags,       arginfo_class_SplPriorityQueue_setExtractFlags,	ZEND_ACC_PUBLIC)
	SPL_ME(SplPriorityQueue, getExtractFlags,       arginfo_class_SplPriorityQueue_getExtractFlags,	ZEND_ACC_PUBLIC)
	SPL_ME(SplPriorityQueue, top,                   arginfo_class_SplPriorityQueue_top,				ZEND_ACC_PUBLIC)
	SPL_ME(SplPriorityQueue, extract,               arginfo_class_SplPriorityQueue_extract,			ZEND_ACC_PUBLIC)
	SPL_ME(SplHeap,          count,                 arginfo_class_SplPriorityQueue_count,			ZEND_ACC_PUBLIC)
	SPL_ME(SplHeap,          isEmpty,               arginfo_class_SplPriorityQueue_isEmpty,			ZEND_ACC_PUBLIC)
	SPL_ME(SplHeap,          rewind,                arginfo_class_SplPriorityQueue_rewind,			ZEND_ACC_PUBLIC)
	SPL_ME(SplPriorityQueue, current,               arginfo_class_SplPriorityQueue_current,			ZEND_ACC_PUBLIC)
	SPL_ME(SplHeap,          key,                   arginfo_class_SplPriorityQueue_key,				ZEND_ACC_PUBLIC)
	SPL_ME(SplHeap,          next,                  arginfo_class_SplPriorityQueue_next,			ZEND_ACC_PUBLIC)
	SPL_ME(SplHeap,          valid,                 arginfo_class_SplPriorityQueue_valid,			ZEND_ACC_PUBLIC)
	SPL_ME(SplHeap,          recoverFromCorruption, arginfo_class_SplPriorityQueue_recoverFromCorruption, ZEND_ACC_PUBLIC)
	SPL_ME(SplHeap,          isCorrupted,           arginfo_class_SplPriorityQueue_isCorrupted,		ZEND_ACC_PUBLIC)
=======
	SPL_ME(SplPriorityQueue, compare,               arginfo_heap_compare,    ZEND_ACC_PUBLIC)
	SPL_ME(SplPriorityQueue, insert,                arginfo_pqueue_insert,   ZEND_ACC_PUBLIC)
	SPL_ME(SplPriorityQueue, setExtractFlags,       arginfo_pqueue_setflags, ZEND_ACC_PUBLIC)
	SPL_ME(SplPriorityQueue, getExtractFlags,       arginfo_splheap_void,    ZEND_ACC_PUBLIC)
	SPL_ME(SplPriorityQueue, top,                   arginfo_splheap_void,    ZEND_ACC_PUBLIC)
	SPL_ME(SplPriorityQueue, extract,               arginfo_splheap_void,    ZEND_ACC_PUBLIC)
	SPL_ME(SplHeap,          count,                 arginfo_splheap_void,    ZEND_ACC_PUBLIC)
	SPL_ME(SplHeap,          isEmpty,               arginfo_splheap_void,    ZEND_ACC_PUBLIC)
	SPL_ME(SplHeap,          rewind,                arginfo_splheap_void,    ZEND_ACC_PUBLIC)
	SPL_ME(SplPriorityQueue, current,               arginfo_splheap_void,    ZEND_ACC_PUBLIC)
	SPL_ME(SplHeap,          key,                   arginfo_splheap_void,    ZEND_ACC_PUBLIC)
	SPL_ME(SplHeap,          next,                  arginfo_splheap_void,    ZEND_ACC_PUBLIC)
	SPL_ME(SplHeap,          valid,                 arginfo_splheap_void,    ZEND_ACC_PUBLIC)
	SPL_ME(SplHeap,          recoverFromCorruption, arginfo_splheap_void,    ZEND_ACC_PUBLIC)
	SPL_ME(SplHeap,          isCorrupted,           arginfo_splheap_void,    ZEND_ACC_PUBLIC)
	SPL_ME(SplPriorityQueue, __debugInfo,           arginfo_splheap_void,    ZEND_ACC_PUBLIC)
>>>>>>> 22a077b6
	PHP_FE_END
};

static const zend_function_entry spl_funcs_SplHeap[] = {
<<<<<<< HEAD
	SPL_ME(SplHeap, extract,               arginfo_class_SplHeap_extract,				ZEND_ACC_PUBLIC)
	SPL_ME(SplHeap, insert,                arginfo_class_SplHeap_insert,				ZEND_ACC_PUBLIC)
	SPL_ME(SplHeap, top,                   arginfo_class_SplHeap_top,					ZEND_ACC_PUBLIC)
	SPL_ME(SplHeap, count,                 arginfo_class_SplHeap_count,					ZEND_ACC_PUBLIC)
	SPL_ME(SplHeap, isEmpty,               arginfo_class_SplHeap_isEmpty,				ZEND_ACC_PUBLIC)
	SPL_ME(SplHeap, rewind,                arginfo_class_SplHeap_rewind,				ZEND_ACC_PUBLIC)
	SPL_ME(SplHeap, current,               arginfo_class_SplHeap_current,				ZEND_ACC_PUBLIC)
	SPL_ME(SplHeap, key,                   arginfo_class_SplHeap_key,					ZEND_ACC_PUBLIC)
	SPL_ME(SplHeap, next,                  arginfo_class_SplHeap_next,					ZEND_ACC_PUBLIC)
	SPL_ME(SplHeap, valid,                 arginfo_class_SplHeap_valid,					ZEND_ACC_PUBLIC)
	SPL_ME(SplHeap, recoverFromCorruption, arginfo_class_SplHeap_recoverFromCorruption, ZEND_ACC_PUBLIC)
	SPL_ME(SplHeap, isCorrupted,           arginfo_class_SplHeap_isCorrupted,			ZEND_ACC_PUBLIC)
	ZEND_FENTRY(compare, NULL, arginfo_class_SplHeap_compare, ZEND_ACC_PROTECTED|ZEND_ACC_ABSTRACT)
=======
	SPL_ME(SplHeap, extract,               arginfo_splheap_void, ZEND_ACC_PUBLIC)
	SPL_ME(SplHeap, insert,                arginfo_heap_insert, ZEND_ACC_PUBLIC)
	SPL_ME(SplHeap, top,                   arginfo_splheap_void, ZEND_ACC_PUBLIC)
	SPL_ME(SplHeap, count,                 arginfo_splheap_void, ZEND_ACC_PUBLIC)
	SPL_ME(SplHeap, isEmpty,               arginfo_splheap_void, ZEND_ACC_PUBLIC)
	SPL_ME(SplHeap, rewind,                arginfo_splheap_void, ZEND_ACC_PUBLIC)
	SPL_ME(SplHeap, current,               arginfo_splheap_void, ZEND_ACC_PUBLIC)
	SPL_ME(SplHeap, key,                   arginfo_splheap_void, ZEND_ACC_PUBLIC)
	SPL_ME(SplHeap, next,                  arginfo_splheap_void, ZEND_ACC_PUBLIC)
	SPL_ME(SplHeap, valid,                 arginfo_splheap_void, ZEND_ACC_PUBLIC)
	SPL_ME(SplHeap, recoverFromCorruption, arginfo_splheap_void, ZEND_ACC_PUBLIC)
	SPL_ME(SplHeap, isCorrupted,           arginfo_splheap_void, ZEND_ACC_PUBLIC)
	SPL_ME(SplHeap, __debugInfo,           arginfo_splheap_void, ZEND_ACC_PUBLIC)
	ZEND_FENTRY(compare, NULL, NULL, ZEND_ACC_PROTECTED|ZEND_ACC_ABSTRACT)
>>>>>>> 22a077b6
	PHP_FE_END
};
/* }}} */

PHP_MINIT_FUNCTION(spl_heap) /* {{{ */
{
	REGISTER_SPL_STD_CLASS_EX(SplHeap, spl_heap_object_new, spl_funcs_SplHeap);
	memcpy(&spl_handler_SplHeap, &std_object_handlers, sizeof(zend_object_handlers));

	spl_handler_SplHeap.offset         = XtOffsetOf(spl_heap_object, std);
	spl_handler_SplHeap.clone_obj      = spl_heap_object_clone;
	spl_handler_SplHeap.count_elements = spl_heap_object_count_elements;
	spl_handler_SplHeap.get_gc         = spl_heap_object_get_gc;
	spl_handler_SplHeap.dtor_obj = zend_objects_destroy_object;
	spl_handler_SplHeap.free_obj = spl_heap_object_free_storage;

	REGISTER_SPL_IMPLEMENTS(SplHeap, Iterator);
	REGISTER_SPL_IMPLEMENTS(SplHeap, Countable);

	spl_ce_SplHeap->get_iterator = spl_heap_get_iterator;

	REGISTER_SPL_SUB_CLASS_EX(SplMinHeap,           SplHeap,        spl_heap_object_new, spl_funcs_SplMinHeap);
	REGISTER_SPL_SUB_CLASS_EX(SplMaxHeap,           SplHeap,        spl_heap_object_new, spl_funcs_SplMaxHeap);

	spl_ce_SplMaxHeap->get_iterator = spl_heap_get_iterator;
	spl_ce_SplMinHeap->get_iterator = spl_heap_get_iterator;

	REGISTER_SPL_STD_CLASS_EX(SplPriorityQueue, spl_heap_object_new, spl_funcs_SplPriorityQueue);
	memcpy(&spl_handler_SplPriorityQueue, &std_object_handlers, sizeof(zend_object_handlers));

	spl_handler_SplPriorityQueue.offset         = XtOffsetOf(spl_heap_object, std);
	spl_handler_SplPriorityQueue.clone_obj      = spl_heap_object_clone;
	spl_handler_SplPriorityQueue.count_elements = spl_heap_object_count_elements;
	spl_handler_SplPriorityQueue.get_gc         = spl_pqueue_object_get_gc;
	spl_handler_SplPriorityQueue.dtor_obj = zend_objects_destroy_object;
	spl_handler_SplPriorityQueue.free_obj = spl_heap_object_free_storage;

	REGISTER_SPL_IMPLEMENTS(SplPriorityQueue, Iterator);
	REGISTER_SPL_IMPLEMENTS(SplPriorityQueue, Countable);

	spl_ce_SplPriorityQueue->get_iterator = spl_pqueue_get_iterator;

	REGISTER_SPL_CLASS_CONST_LONG(SplPriorityQueue, "EXTR_BOTH",      SPL_PQUEUE_EXTR_BOTH);
	REGISTER_SPL_CLASS_CONST_LONG(SplPriorityQueue, "EXTR_PRIORITY",  SPL_PQUEUE_EXTR_PRIORITY);
	REGISTER_SPL_CLASS_CONST_LONG(SplPriorityQueue, "EXTR_DATA",      SPL_PQUEUE_EXTR_DATA);

	return SUCCESS;
}
/* }}} */<|MERGE_RESOLUTION|>--- conflicted
+++ resolved
@@ -490,13 +490,8 @@
 }
 /* }}} */
 
-<<<<<<< HEAD
-static HashTable* spl_heap_object_get_debug_info_helper(zend_class_entry *ce, zend_object *obj, int *is_temp) { /* {{{ */
+static inline HashTable* spl_heap_object_get_debug_info(zend_class_entry *ce, zend_object *obj) { /* {{{ */
 	spl_heap_object *intern = spl_heap_from_obj(obj);
-=======
-static inline HashTable* spl_heap_object_get_debug_info(zend_class_entry *ce, zval *obj) { /* {{{ */
-	spl_heap_object *intern = Z_SPLHEAP_P(obj);
->>>>>>> 22a077b6
 	zval tmp, heap_array;
 	zend_string *pnstr;
 	HashTable *debug_info;
@@ -563,21 +558,6 @@
 }
 /* }}} */
 
-<<<<<<< HEAD
-static HashTable* spl_heap_object_get_debug_info(zend_object *obj, int *is_temp) /* {{{ */
-{
-	return spl_heap_object_get_debug_info_helper(spl_ce_SplHeap, obj, is_temp);
-}
-/* }}} */
-
-static HashTable* spl_pqueue_object_get_debug_info(zend_object *obj, int *is_temp) /* {{{ */
-{
-	return spl_heap_object_get_debug_info_helper(spl_ce_SplPriorityQueue, obj, is_temp);
-}
-/* }}} */
-
-=======
->>>>>>> 22a077b6
 /* {{{ proto int SplHeap::count()
  Return the number of elements in the heap. */
 SPL_METHOD(SplHeap, count)
@@ -1067,7 +1047,7 @@
 		return;
 	}
 
-	RETURN_ARR(spl_heap_object_get_debug_info(spl_ce_SplHeap, getThis()));
+	RETURN_ARR(spl_heap_object_get_debug_info(spl_ce_SplHeap, Z_OBJ_P(ZEND_THIS)));
 } /* }}} */
 
 /* {{{ proto void SplPriorityQueue::__debugInfo() */
@@ -1077,7 +1057,7 @@
 		return;
 	}
 
-	RETURN_ARR(spl_heap_object_get_debug_info(spl_ce_SplPriorityQueue, getThis()));
+	RETURN_ARR(spl_heap_object_get_debug_info(spl_ce_SplPriorityQueue, Z_OBJ_P(ZEND_THIS)));
 } /* }}} */
 
 /* iterator handler table */
@@ -1162,7 +1142,6 @@
 };
 
 static const zend_function_entry spl_funcs_SplPriorityQueue[] = {
-<<<<<<< HEAD
 	SPL_ME(SplPriorityQueue, compare,               arginfo_class_SplPriorityQueue_compare,			ZEND_ACC_PUBLIC)
 	SPL_ME(SplPriorityQueue, insert,                arginfo_class_SplPriorityQueue_insert,			ZEND_ACC_PUBLIC)
 	SPL_ME(SplPriorityQueue, setExtractFlags,       arginfo_class_SplPriorityQueue_setExtractFlags,	ZEND_ACC_PUBLIC)
@@ -1178,29 +1157,11 @@
 	SPL_ME(SplHeap,          valid,                 arginfo_class_SplPriorityQueue_valid,			ZEND_ACC_PUBLIC)
 	SPL_ME(SplHeap,          recoverFromCorruption, arginfo_class_SplPriorityQueue_recoverFromCorruption, ZEND_ACC_PUBLIC)
 	SPL_ME(SplHeap,          isCorrupted,           arginfo_class_SplPriorityQueue_isCorrupted,		ZEND_ACC_PUBLIC)
-=======
-	SPL_ME(SplPriorityQueue, compare,               arginfo_heap_compare,    ZEND_ACC_PUBLIC)
-	SPL_ME(SplPriorityQueue, insert,                arginfo_pqueue_insert,   ZEND_ACC_PUBLIC)
-	SPL_ME(SplPriorityQueue, setExtractFlags,       arginfo_pqueue_setflags, ZEND_ACC_PUBLIC)
-	SPL_ME(SplPriorityQueue, getExtractFlags,       arginfo_splheap_void,    ZEND_ACC_PUBLIC)
-	SPL_ME(SplPriorityQueue, top,                   arginfo_splheap_void,    ZEND_ACC_PUBLIC)
-	SPL_ME(SplPriorityQueue, extract,               arginfo_splheap_void,    ZEND_ACC_PUBLIC)
-	SPL_ME(SplHeap,          count,                 arginfo_splheap_void,    ZEND_ACC_PUBLIC)
-	SPL_ME(SplHeap,          isEmpty,               arginfo_splheap_void,    ZEND_ACC_PUBLIC)
-	SPL_ME(SplHeap,          rewind,                arginfo_splheap_void,    ZEND_ACC_PUBLIC)
-	SPL_ME(SplPriorityQueue, current,               arginfo_splheap_void,    ZEND_ACC_PUBLIC)
-	SPL_ME(SplHeap,          key,                   arginfo_splheap_void,    ZEND_ACC_PUBLIC)
-	SPL_ME(SplHeap,          next,                  arginfo_splheap_void,    ZEND_ACC_PUBLIC)
-	SPL_ME(SplHeap,          valid,                 arginfo_splheap_void,    ZEND_ACC_PUBLIC)
-	SPL_ME(SplHeap,          recoverFromCorruption, arginfo_splheap_void,    ZEND_ACC_PUBLIC)
-	SPL_ME(SplHeap,          isCorrupted,           arginfo_splheap_void,    ZEND_ACC_PUBLIC)
-	SPL_ME(SplPriorityQueue, __debugInfo,           arginfo_splheap_void,    ZEND_ACC_PUBLIC)
->>>>>>> 22a077b6
+	SPL_ME(SplPriorityQueue, __debugInfo,           arginfo_class_SplPriorityQueue___debugInfo,		ZEND_ACC_PUBLIC)
 	PHP_FE_END
 };
 
 static const zend_function_entry spl_funcs_SplHeap[] = {
-<<<<<<< HEAD
 	SPL_ME(SplHeap, extract,               arginfo_class_SplHeap_extract,				ZEND_ACC_PUBLIC)
 	SPL_ME(SplHeap, insert,                arginfo_class_SplHeap_insert,				ZEND_ACC_PUBLIC)
 	SPL_ME(SplHeap, top,                   arginfo_class_SplHeap_top,					ZEND_ACC_PUBLIC)
@@ -1213,23 +1174,8 @@
 	SPL_ME(SplHeap, valid,                 arginfo_class_SplHeap_valid,					ZEND_ACC_PUBLIC)
 	SPL_ME(SplHeap, recoverFromCorruption, arginfo_class_SplHeap_recoverFromCorruption, ZEND_ACC_PUBLIC)
 	SPL_ME(SplHeap, isCorrupted,           arginfo_class_SplHeap_isCorrupted,			ZEND_ACC_PUBLIC)
+	SPL_ME(SplHeap, __debugInfo,           arginfo_class_SplHeap___debugInfo,			ZEND_ACC_PUBLIC)
 	ZEND_FENTRY(compare, NULL, arginfo_class_SplHeap_compare, ZEND_ACC_PROTECTED|ZEND_ACC_ABSTRACT)
-=======
-	SPL_ME(SplHeap, extract,               arginfo_splheap_void, ZEND_ACC_PUBLIC)
-	SPL_ME(SplHeap, insert,                arginfo_heap_insert, ZEND_ACC_PUBLIC)
-	SPL_ME(SplHeap, top,                   arginfo_splheap_void, ZEND_ACC_PUBLIC)
-	SPL_ME(SplHeap, count,                 arginfo_splheap_void, ZEND_ACC_PUBLIC)
-	SPL_ME(SplHeap, isEmpty,               arginfo_splheap_void, ZEND_ACC_PUBLIC)
-	SPL_ME(SplHeap, rewind,                arginfo_splheap_void, ZEND_ACC_PUBLIC)
-	SPL_ME(SplHeap, current,               arginfo_splheap_void, ZEND_ACC_PUBLIC)
-	SPL_ME(SplHeap, key,                   arginfo_splheap_void, ZEND_ACC_PUBLIC)
-	SPL_ME(SplHeap, next,                  arginfo_splheap_void, ZEND_ACC_PUBLIC)
-	SPL_ME(SplHeap, valid,                 arginfo_splheap_void, ZEND_ACC_PUBLIC)
-	SPL_ME(SplHeap, recoverFromCorruption, arginfo_splheap_void, ZEND_ACC_PUBLIC)
-	SPL_ME(SplHeap, isCorrupted,           arginfo_splheap_void, ZEND_ACC_PUBLIC)
-	SPL_ME(SplHeap, __debugInfo,           arginfo_splheap_void, ZEND_ACC_PUBLIC)
-	ZEND_FENTRY(compare, NULL, NULL, ZEND_ACC_PROTECTED|ZEND_ACC_ABSTRACT)
->>>>>>> 22a077b6
 	PHP_FE_END
 };
 /* }}} */
