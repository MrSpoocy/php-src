/*
   +----------------------------------------------------------------------+
   | PHP Version 7                                                        |
   +----------------------------------------------------------------------+
   | Copyright (c) The PHP Group                                          |
   +----------------------------------------------------------------------+
   | This source file is subject to version 3.01 of the PHP license,      |
   | that is bundled with this package in the file LICENSE, and is        |
   | available through the world-wide-web at the following url:           |
   | http://www.php.net/license/3_01.txt                                  |
   | If you did not receive a copy of the PHP license and are unable to   |
   | obtain it through the world-wide-web, please send a note to          |
   | license@php.net so we can mail you a copy immediately.               |
   +----------------------------------------------------------------------+
   | Authors: Etienne Kneuss <colder@php.net>                             |
   +----------------------------------------------------------------------+
 */

#ifdef HAVE_CONFIG_H
# include "config.h"
#endif

#include "php.h"
#include "zend_exceptions.h"

#include "php_spl.h"
#include "spl_functions.h"
#include "spl_engine.h"
#include "spl_iterators.h"
#include "spl_heap.h"
#include "spl_exceptions.h"

#define PTR_HEAP_BLOCK_SIZE 64

#define SPL_HEAP_CORRUPTED       0x00000001

#define SPL_PQUEUE_EXTR_MASK     0x00000003
#define SPL_PQUEUE_EXTR_BOTH     0x00000003
#define SPL_PQUEUE_EXTR_DATA     0x00000001
#define SPL_PQUEUE_EXTR_PRIORITY 0x00000002

zend_object_handlers spl_handler_SplHeap;
zend_object_handlers spl_handler_SplPriorityQueue;

PHPAPI zend_class_entry  *spl_ce_SplHeap;
PHPAPI zend_class_entry  *spl_ce_SplMaxHeap;
PHPAPI zend_class_entry  *spl_ce_SplMinHeap;
PHPAPI zend_class_entry  *spl_ce_SplPriorityQueue;


typedef void (*spl_ptr_heap_dtor_func)(void *);
typedef void (*spl_ptr_heap_ctor_func)(void *);
typedef int  (*spl_ptr_heap_cmp_func)(void *, void *, zval *);

typedef struct _spl_ptr_heap {
	void                   *elements;
	spl_ptr_heap_ctor_func  ctor;
	spl_ptr_heap_dtor_func  dtor;
	spl_ptr_heap_cmp_func   cmp;
	int                     count;
	int                     flags;
	size_t                  max_size;
	size_t                  elem_size;
} spl_ptr_heap;

typedef struct _spl_heap_object spl_heap_object;
typedef struct _spl_heap_it spl_heap_it;

struct _spl_heap_object {
	spl_ptr_heap       *heap;
	int                 flags;
	zend_class_entry   *ce_get_iterator;
	zend_function      *fptr_cmp;
	zend_function      *fptr_count;
	zend_object         std;
};

/* define an overloaded iterator structure */
struct _spl_heap_it {
	zend_user_iterator  intern;
	int                 flags;
};

typedef struct _spl_pqueue_elem {
	zval data;
	zval priority;
} spl_pqueue_elem;

static inline spl_heap_object *spl_heap_from_obj(zend_object *obj) /* {{{ */ {
	return (spl_heap_object*)((char*)(obj) - XtOffsetOf(spl_heap_object, std));
}
/* }}} */

#define Z_SPLHEAP_P(zv)  spl_heap_from_obj(Z_OBJ_P((zv)))

static zend_always_inline void *spl_heap_elem(spl_ptr_heap *heap, size_t i) {
	return (void *) ((char *) heap->elements + heap->elem_size * i);
}

static zend_always_inline void spl_heap_elem_copy(spl_ptr_heap *heap, void *to, void *from) {
	memcpy(to, from, heap->elem_size);
}

static void spl_ptr_heap_zval_dtor(void *elem) { /* {{{ */
	zval_ptr_dtor((zval *) elem);
}
/* }}} */

static void spl_ptr_heap_zval_ctor(void *elem) { /* {{{ */
	Z_TRY_ADDREF_P((zval *) elem);
}
/* }}} */

static void spl_ptr_heap_pqueue_elem_dtor(void *elem) { /* {{{ */
	spl_pqueue_elem *pq_elem = elem;
	zval_ptr_dtor(&pq_elem->data);
	zval_ptr_dtor(&pq_elem->priority);
}
/* }}} */

static void spl_ptr_heap_pqueue_elem_ctor(void *elem) { /* {{{ */
	spl_pqueue_elem *pq_elem = elem;
	Z_TRY_ADDREF_P(&pq_elem->data);
	Z_TRY_ADDREF_P(&pq_elem->priority);
}
/* }}} */

static int spl_ptr_heap_cmp_cb_helper(zval *object, spl_heap_object *heap_object, zval *a, zval *b, zend_long *result) { /* {{{ */
	zval zresult;

	zend_call_method_with_2_params(Z_OBJ_P(object), heap_object->std.ce, &heap_object->fptr_cmp, "compare", &zresult, a, b);

	if (EG(exception)) {
		return FAILURE;
	}

	*result = zval_get_long(&zresult);
	zval_ptr_dtor(&zresult);

	return SUCCESS;
}
/* }}} */

static void spl_pqueue_extract_helper(zval *result, spl_pqueue_elem *elem, int flags) /* {{{ */
{
	if ((flags & SPL_PQUEUE_EXTR_BOTH) == SPL_PQUEUE_EXTR_BOTH) {
		array_init(result);
		Z_TRY_ADDREF(elem->data);
		add_assoc_zval_ex(result, "data", sizeof("data") - 1, &elem->data);
		Z_TRY_ADDREF(elem->priority);
		add_assoc_zval_ex(result, "priority", sizeof("priority") - 1, &elem->priority);
		return;
	}

	if (flags & SPL_PQUEUE_EXTR_DATA) {
		ZVAL_COPY(result, &elem->data);
		return;
	}

	if (flags & SPL_PQUEUE_EXTR_PRIORITY) {
		ZVAL_COPY(result, &elem->priority);
		return;
	}

	ZEND_ASSERT(0);
}
/* }}} */

static int spl_ptr_heap_zval_max_cmp(void *x, void *y, zval *object) { /* {{{ */
	zval *a = x, *b = y;
	zval result;

	if (EG(exception)) {
		return 0;
	}

	if (object) {
		spl_heap_object *heap_object = Z_SPLHEAP_P(object);
		if (heap_object->fptr_cmp) {
			zend_long lval = 0;
			if (spl_ptr_heap_cmp_cb_helper(object, heap_object, a, b, &lval) == FAILURE) {
				/* exception or call failure */
				return 0;
			}
			return ZEND_NORMALIZE_BOOL(lval);
		}
	}

	compare_function(&result, a, b);
	return (int)Z_LVAL(result);
}
/* }}} */

static int spl_ptr_heap_zval_min_cmp(void *x, void *y, zval *object) { /* {{{ */
	zval *a = x, *b = y;
	zval result;

	if (EG(exception)) {
		return 0;
	}

	if (object) {
		spl_heap_object *heap_object = Z_SPLHEAP_P(object);
		if (heap_object->fptr_cmp) {
			zend_long lval = 0;
			if (spl_ptr_heap_cmp_cb_helper(object, heap_object, a, b, &lval) == FAILURE) {
				/* exception or call failure */
				return 0;
			}
			return ZEND_NORMALIZE_BOOL(lval);
		}
	}

	compare_function(&result, b, a);
	return (int)Z_LVAL(result);
}
/* }}} */

static int spl_ptr_pqueue_elem_cmp(void *x, void *y, zval *object) { /* {{{ */
	spl_pqueue_elem *a = x;
	spl_pqueue_elem *b = y;
	zval *a_priority_p = &a->priority;
	zval *b_priority_p = &b->priority;
	zval result;

	if (EG(exception)) {
		return 0;
	}

	if (object) {
		spl_heap_object *heap_object = Z_SPLHEAP_P(object);
		if (heap_object->fptr_cmp) {
			zend_long lval = 0;
			if (spl_ptr_heap_cmp_cb_helper(object, heap_object, a_priority_p, b_priority_p, &lval) == FAILURE) {
				/* exception or call failure */
				return 0;
			}
			return ZEND_NORMALIZE_BOOL(lval);
		}
	}

	compare_function(&result, a_priority_p, b_priority_p);
	return (int)Z_LVAL(result);
}
/* }}} */

static spl_ptr_heap *spl_ptr_heap_init(spl_ptr_heap_cmp_func cmp, spl_ptr_heap_ctor_func ctor, spl_ptr_heap_dtor_func dtor, size_t elem_size) /* {{{ */
{
	spl_ptr_heap *heap = emalloc(sizeof(spl_ptr_heap));

	heap->dtor     = dtor;
	heap->ctor     = ctor;
	heap->cmp      = cmp;
	heap->elements = ecalloc(PTR_HEAP_BLOCK_SIZE, elem_size);
	heap->max_size = PTR_HEAP_BLOCK_SIZE;
	heap->count    = 0;
	heap->flags    = 0;
	heap->elem_size = elem_size;

	return heap;
}
/* }}} */

static void spl_ptr_heap_insert(spl_ptr_heap *heap, void *elem, void *cmp_userdata) { /* {{{ */
	int i;

	if (heap->count+1 > heap->max_size) {
		size_t alloc_size = heap->max_size * heap->elem_size;
		/* we need to allocate more memory */
		heap->elements  = erealloc(heap->elements, 2 * alloc_size);
		memset((char *) heap->elements + alloc_size, 0, alloc_size);
		heap->max_size *= 2;
	}

	/* sifting up */
	for (i = heap->count; i > 0 && heap->cmp(spl_heap_elem(heap, (i-1)/2), elem, cmp_userdata) < 0; i = (i-1)/2) {
		spl_heap_elem_copy(heap, spl_heap_elem(heap, i), spl_heap_elem(heap, (i-1)/2));
	}
	heap->count++;

	if (EG(exception)) {
		/* exception thrown during comparison */
		heap->flags |= SPL_HEAP_CORRUPTED;
	}

	spl_heap_elem_copy(heap, spl_heap_elem(heap, i), elem);
}
/* }}} */

static void *spl_ptr_heap_top(spl_ptr_heap *heap) { /* {{{ */
	if (heap->count == 0) {
		return NULL;
	}

	return heap->elements;
}
/* }}} */

static int spl_ptr_heap_delete_top(spl_ptr_heap *heap, void *elem, void *cmp_userdata) { /* {{{ */
	int i, j;
	const int limit = (heap->count-1)/2;
	void *bottom;

	if (heap->count == 0) {
		return FAILURE;
	}

	if (elem) {
		spl_heap_elem_copy(heap, elem, spl_heap_elem(heap, 0));
	} else {
		heap->dtor(spl_heap_elem(heap, 0));
	}

	bottom = spl_heap_elem(heap, --heap->count);

	for (i = 0; i < limit; i = j) {
		/* Find smaller child */
		j = i * 2 + 1;
		if (j != heap->count && heap->cmp(spl_heap_elem(heap, j+1), spl_heap_elem(heap, j), cmp_userdata) > 0) {
			j++; /* next child is bigger */
		}

		/* swap elements between two levels */
		if(heap->cmp(bottom, spl_heap_elem(heap, j), cmp_userdata) < 0) {
			spl_heap_elem_copy(heap, spl_heap_elem(heap, i), spl_heap_elem(heap, j));
		} else {
			break;
		}
	}

	if (EG(exception)) {
		/* exception thrown during comparison */
		heap->flags |= SPL_HEAP_CORRUPTED;
	}

	spl_heap_elem_copy(heap, spl_heap_elem(heap, i), bottom);
	return SUCCESS;
}
/* }}} */

static spl_ptr_heap *spl_ptr_heap_clone(spl_ptr_heap *from) { /* {{{ */
	int i;

	spl_ptr_heap *heap = emalloc(sizeof(spl_ptr_heap));

	heap->dtor     = from->dtor;
	heap->ctor     = from->ctor;
	heap->cmp      = from->cmp;
	heap->max_size = from->max_size;
	heap->count    = from->count;
	heap->flags    = from->flags;
	heap->elem_size = from->elem_size;

	heap->elements = safe_emalloc(from->elem_size, from->max_size, 0);
	memcpy(heap->elements, from->elements, from->elem_size * from->max_size);

	for (i = 0; i < heap->count; ++i) {
		heap->ctor(spl_heap_elem(heap, i));
	}

	return heap;
}
/* }}} */

static void spl_ptr_heap_destroy(spl_ptr_heap *heap) { /* {{{ */
	int i;

	for (i = 0; i < heap->count; ++i) {
		heap->dtor(spl_heap_elem(heap, i));
	}

	efree(heap->elements);
	efree(heap);
}
/* }}} */

static int spl_ptr_heap_count(spl_ptr_heap *heap) { /* {{{ */
	return heap->count;
}
/* }}} */

zend_object_iterator *spl_heap_get_iterator(zend_class_entry *ce, zval *object, int by_ref);

static void spl_heap_object_free_storage(zend_object *object) /* {{{ */
{
	spl_heap_object *intern = spl_heap_from_obj(object);

	zend_object_std_dtor(&intern->std);

	spl_ptr_heap_destroy(intern->heap);
}
/* }}} */

static zend_object *spl_heap_object_new_ex(zend_class_entry *class_type, zend_object *orig, int clone_orig) /* {{{ */
{
	spl_heap_object   *intern;
	zend_class_entry  *parent = class_type;
	int                inherited = 0;

	intern = zend_object_alloc(sizeof(spl_heap_object), parent);

	zend_object_std_init(&intern->std, class_type);
	object_properties_init(&intern->std, class_type);

	if (orig) {
<<<<<<< HEAD
		spl_heap_object *other = spl_heap_from_obj(orig);
=======
		spl_heap_object *other = Z_SPLHEAP_P(orig);
		intern->std.handlers = other->std.handlers;
>>>>>>> 9173c21a
		intern->ce_get_iterator = other->ce_get_iterator;

		if (clone_orig) {
			intern->heap = spl_ptr_heap_clone(other->heap);
		} else {
			intern->heap = other->heap;
		}

		intern->flags = other->flags;
		intern->fptr_cmp = other->fptr_cmp;
		intern->fptr_count = other->fptr_count;
		return &intern->std;
	}

	while (parent) {
		if (parent == spl_ce_SplPriorityQueue) {
			intern->heap = spl_ptr_heap_init(spl_ptr_pqueue_elem_cmp, spl_ptr_heap_pqueue_elem_ctor, spl_ptr_heap_pqueue_elem_dtor, sizeof(spl_pqueue_elem));
			intern->std.handlers = &spl_handler_SplPriorityQueue;
			intern->flags = SPL_PQUEUE_EXTR_DATA;
			break;
		}

		if (parent == spl_ce_SplMinHeap || parent == spl_ce_SplMaxHeap
				|| parent == spl_ce_SplHeap) {
			intern->heap = spl_ptr_heap_init(
				parent == spl_ce_SplMinHeap ? spl_ptr_heap_zval_min_cmp : spl_ptr_heap_zval_max_cmp,
				spl_ptr_heap_zval_ctor, spl_ptr_heap_zval_dtor, sizeof(zval));
			intern->std.handlers = &spl_handler_SplHeap;
			break;
		}

		parent = parent->parent;
		inherited = 1;
	}

	if (!parent) { /* this must never happen */
		php_error_docref(NULL, E_COMPILE_ERROR, "Internal compiler error, Class is not child of SplHeap");
	}

	if (inherited) {
		intern->fptr_cmp = zend_hash_str_find_ptr(&class_type->function_table, "compare", sizeof("compare") - 1);
		if (intern->fptr_cmp->common.scope == parent) {
			intern->fptr_cmp = NULL;
		}
		intern->fptr_count = zend_hash_str_find_ptr(&class_type->function_table, "count", sizeof("count") - 1);
		if (intern->fptr_count->common.scope == parent) {
			intern->fptr_count = NULL;
		}
	}

	return &intern->std;
}
/* }}} */

static zend_object *spl_heap_object_new(zend_class_entry *class_type) /* {{{ */
{
	return spl_heap_object_new_ex(class_type, NULL, 0);
}
/* }}} */

static zend_object *spl_heap_object_clone(zend_object *old_object) /* {{{ */
{
	zend_object *new_object = spl_heap_object_new_ex(old_object->ce, old_object, 1);

	zend_objects_clone_members(new_object, old_object);

	return new_object;
}
/* }}} */

static int spl_heap_object_count_elements(zend_object *object, zend_long *count) /* {{{ */
{
	spl_heap_object *intern = spl_heap_from_obj(object);

	if (intern->fptr_count) {
		zval rv;
		zend_call_method_with_0_params(object, intern->std.ce, &intern->fptr_count, "count", &rv);
		if (!Z_ISUNDEF(rv)) {
			*count = zval_get_long(&rv);
			zval_ptr_dtor(&rv);
			return SUCCESS;
		}
		*count = 0;
		return FAILURE;
	}

	*count = spl_ptr_heap_count(intern->heap);

	return SUCCESS;
}
/* }}} */

static HashTable* spl_heap_object_get_debug_info_helper(zend_class_entry *ce, zend_object *obj, int *is_temp) { /* {{{ */
	spl_heap_object *intern = spl_heap_from_obj(obj);
	zval tmp, heap_array;
	zend_string *pnstr;
	HashTable *debug_info;
	int  i;

	*is_temp = 1;

	if (!intern->std.properties) {
		rebuild_object_properties(&intern->std);
	}

	debug_info = zend_new_array(zend_hash_num_elements(intern->std.properties) + 1);
	zend_hash_copy(debug_info, intern->std.properties, (copy_ctor_func_t) zval_add_ref);

	pnstr = spl_gen_private_prop_name(ce, "flags", sizeof("flags")-1);
	ZVAL_LONG(&tmp, intern->flags);
	zend_hash_update(debug_info, pnstr, &tmp);
	zend_string_release_ex(pnstr, 0);

	pnstr = spl_gen_private_prop_name(ce, "isCorrupted", sizeof("isCorrupted")-1);
	ZVAL_BOOL(&tmp, intern->heap->flags&SPL_HEAP_CORRUPTED);
	zend_hash_update(debug_info, pnstr, &tmp);
	zend_string_release_ex(pnstr, 0);

	array_init(&heap_array);

	for (i = 0; i < intern->heap->count; ++i) {
		if (ce == spl_ce_SplPriorityQueue) {
			spl_pqueue_elem *pq_elem = spl_heap_elem(intern->heap, i);
			zval elem;
			spl_pqueue_extract_helper(&elem, pq_elem, SPL_PQUEUE_EXTR_BOTH);
			add_index_zval(&heap_array, i, &elem);
		} else {
			zval *elem = spl_heap_elem(intern->heap, i);
			add_index_zval(&heap_array, i, elem);
			Z_TRY_ADDREF_P(elem);
		}
	}

	pnstr = spl_gen_private_prop_name(ce, "heap", sizeof("heap")-1);
	zend_hash_update(debug_info, pnstr, &heap_array);
	zend_string_release_ex(pnstr, 0);

	return debug_info;
}
/* }}} */

static HashTable *spl_heap_object_get_gc(zend_object *obj, zval **gc_data, int *gc_data_count) /* {{{ */
{
<<<<<<< HEAD
	spl_heap_object *intern = spl_heap_from_obj(obj);
	*gc_data = intern->heap->elements;
=======
	spl_heap_object *intern = Z_SPLHEAP_P(obj);
	*gc_data = (zval *) intern->heap->elements;
>>>>>>> 9173c21a
	*gc_data_count = intern->heap->count;

	return zend_std_get_properties(obj);
}
/* }}} */

<<<<<<< HEAD
static HashTable* spl_heap_object_get_debug_info(zend_object *obj, int *is_temp) /* {{{ */
=======
static HashTable *spl_pqueue_object_get_gc(zval *obj, zval **gc_data, int *gc_data_count) /* {{{ */
{
	spl_heap_object *intern = Z_SPLHEAP_P(obj);
	*gc_data = (zval *) intern->heap->elements;
	/* Two zvals (value and priority) per pqueue entry */
	*gc_data_count = 2 * intern->heap->count;

	return zend_std_get_properties(obj);
}
/* }}} */

static HashTable* spl_heap_object_get_debug_info(zval *obj, int *is_temp) /* {{{ */
>>>>>>> 9173c21a
{
	return spl_heap_object_get_debug_info_helper(spl_ce_SplHeap, obj, is_temp);
}
/* }}} */

static HashTable* spl_pqueue_object_get_debug_info(zend_object *obj, int *is_temp) /* {{{ */
{
	return spl_heap_object_get_debug_info_helper(spl_ce_SplPriorityQueue, obj, is_temp);
}
/* }}} */

/* {{{ proto int SplHeap::count()
 Return the number of elements in the heap. */
SPL_METHOD(SplHeap, count)
{
	zend_long count;
	spl_heap_object *intern = Z_SPLHEAP_P(ZEND_THIS);

	if (zend_parse_parameters_none() == FAILURE) {
		return;
	}

	count = spl_ptr_heap_count(intern->heap);
	RETURN_LONG(count);
}
/* }}} */

/* {{{ proto int SplHeap::isEmpty()
 Return true if the heap is empty. */
SPL_METHOD(SplHeap, isEmpty)
{
	spl_heap_object *intern = Z_SPLHEAP_P(ZEND_THIS);

	if (zend_parse_parameters_none() == FAILURE) {
		return;
	}

	RETURN_BOOL(spl_ptr_heap_count(intern->heap) == 0);
}
/* }}} */

/* {{{ proto bool SplHeap::insert(mixed value)
	   Push $value on the heap */
SPL_METHOD(SplHeap, insert)
{
	zval *value;
	spl_heap_object *intern;

	if (zend_parse_parameters(ZEND_NUM_ARGS(), "z", &value) == FAILURE) {
		return;
	}

	intern = Z_SPLHEAP_P(ZEND_THIS);

	if (intern->heap->flags & SPL_HEAP_CORRUPTED) {
		zend_throw_exception(spl_ce_RuntimeException, "Heap is corrupted, heap properties are no longer ensured.", 0);
		return;
	}

	Z_TRY_ADDREF_P(value);
	spl_ptr_heap_insert(intern->heap, value, ZEND_THIS);

	RETURN_TRUE;
}
/* }}} */

/* {{{ proto mixed SplHeap::extract()
	   extract the element out of the top of the heap */
SPL_METHOD(SplHeap, extract)
{
	spl_heap_object *intern;

	if (zend_parse_parameters_none() == FAILURE) {
		return;
	}

	intern = Z_SPLHEAP_P(ZEND_THIS);

	if (intern->heap->flags & SPL_HEAP_CORRUPTED) {
		zend_throw_exception(spl_ce_RuntimeException, "Heap is corrupted, heap properties are no longer ensured.", 0);
		return;
	}

	if (spl_ptr_heap_delete_top(intern->heap, return_value, ZEND_THIS) == FAILURE) {
		zend_throw_exception(spl_ce_RuntimeException, "Can't extract from an empty heap", 0);
		return;
	}
}
/* }}} */

/* {{{ proto bool SplPriorityQueue::insert(mixed value, mixed priority)
	   Push $value with the priority $priodiry on the priorityqueue */
SPL_METHOD(SplPriorityQueue, insert)
{
	zval *data, *priority;
	spl_heap_object *intern;
	spl_pqueue_elem elem;

	if (zend_parse_parameters(ZEND_NUM_ARGS(), "zz", &data, &priority) == FAILURE) {
		return;
	}

	intern = Z_SPLHEAP_P(ZEND_THIS);

	if (intern->heap->flags & SPL_HEAP_CORRUPTED) {
		zend_throw_exception(spl_ce_RuntimeException, "Heap is corrupted, heap properties are no longer ensured.", 0);
		return;
	}

	ZVAL_COPY(&elem.data, data);
	ZVAL_COPY(&elem.priority, priority);

	spl_ptr_heap_insert(intern->heap, &elem, ZEND_THIS);

	RETURN_TRUE;
}
/* }}} */

/* {{{ proto mixed SplPriorityQueue::extract()
	   extract the element out of the top of the priority queue */
SPL_METHOD(SplPriorityQueue, extract)
{
	spl_pqueue_elem elem;
	spl_heap_object *intern;

	if (zend_parse_parameters_none() == FAILURE) {
		return;
	}

	intern = Z_SPLHEAP_P(ZEND_THIS);

	if (intern->heap->flags & SPL_HEAP_CORRUPTED) {
		zend_throw_exception(spl_ce_RuntimeException, "Heap is corrupted, heap properties are no longer ensured.", 0);
		return;
	}

	if (spl_ptr_heap_delete_top(intern->heap, &elem, ZEND_THIS) == FAILURE) {
		zend_throw_exception(spl_ce_RuntimeException, "Can't extract from an empty heap", 0);
		return;
	}

	spl_pqueue_extract_helper(return_value, &elem, intern->flags);
	spl_ptr_heap_pqueue_elem_dtor(&elem);
}
/* }}} */

/* {{{ proto mixed SplPriorityQueue::top()
	   Peek at the top element of the priority queue */
SPL_METHOD(SplPriorityQueue, top)
{
	spl_heap_object *intern;
	spl_pqueue_elem *elem;

	if (zend_parse_parameters_none() == FAILURE) {
		return;
	}

	intern = Z_SPLHEAP_P(ZEND_THIS);

	if (intern->heap->flags & SPL_HEAP_CORRUPTED) {
		zend_throw_exception(spl_ce_RuntimeException, "Heap is corrupted, heap properties are no longer ensured.", 0);
		return;
	}

	elem = spl_ptr_heap_top(intern->heap);

	if (!elem) {
		zend_throw_exception(spl_ce_RuntimeException, "Can't peek at an empty heap", 0);
		return;
	}

	spl_pqueue_extract_helper(return_value, elem, intern->flags);
}
/* }}} */


/* {{{ proto int SplPriorityQueue::setExtractFlags(int flags)
 Set the flags of extraction*/
SPL_METHOD(SplPriorityQueue, setExtractFlags)
{
	zend_long value;
	spl_heap_object *intern;

	if (zend_parse_parameters(ZEND_NUM_ARGS(), "l", &value) == FAILURE) {
		return;
	}

	value &= SPL_PQUEUE_EXTR_MASK;
	if (!value) {
		zend_throw_exception(spl_ce_RuntimeException, "Must specify at least one extract flag", 0);
		return;
	}

	intern = Z_SPLHEAP_P(ZEND_THIS);
	intern->flags = value;
	RETURN_LONG(intern->flags);
}
/* }}} */

/* {{{ proto int SplPriorityQueue::getExtractFlags()
 Get the flags of extraction*/
SPL_METHOD(SplPriorityQueue, getExtractFlags)
{
	spl_heap_object *intern;

	if (zend_parse_parameters_none() == FAILURE) {
		return;
	}

	intern = Z_SPLHEAP_P(ZEND_THIS);

	RETURN_LONG(intern->flags);
}
/* }}} */

/* {{{ proto int SplHeap::recoverFromCorruption()
 Recover from a corrupted state*/
SPL_METHOD(SplHeap, recoverFromCorruption)
{
	spl_heap_object *intern;

	if (zend_parse_parameters_none() == FAILURE) {
		return;
	}

	intern = Z_SPLHEAP_P(ZEND_THIS);

	intern->heap->flags = intern->heap->flags & ~SPL_HEAP_CORRUPTED;

	RETURN_TRUE;
}
/* }}} */

/* {{{ proto int SplHeap::isCorrupted()
 Tells if the heap is in a corrupted state*/
SPL_METHOD(SplHeap, isCorrupted)
{
	spl_heap_object *intern;

	if (zend_parse_parameters_none() == FAILURE) {
		return;
	}

	intern = Z_SPLHEAP_P(ZEND_THIS);

	RETURN_BOOL(intern->heap->flags & SPL_HEAP_CORRUPTED);
}
/* }}} */

/* {{{ proto bool SplPriorityQueue::compare(mixed $value1, mixed $value2)
	   compare the priorities */
SPL_METHOD(SplPriorityQueue, compare)
{
	zval *a, *b;

	if (zend_parse_parameters(ZEND_NUM_ARGS(), "zz", &a, &b) == FAILURE) {
		return;
	}

	RETURN_LONG(spl_ptr_heap_zval_max_cmp(a, b, NULL));
}
/* }}} */

/* {{{ proto mixed SplHeap::top()
	   Peek at the top element of the heap */
SPL_METHOD(SplHeap, top)
{
	zval *value;
	spl_heap_object *intern;

	if (zend_parse_parameters_none() == FAILURE) {
		return;
	}

	intern = Z_SPLHEAP_P(ZEND_THIS);

	if (intern->heap->flags & SPL_HEAP_CORRUPTED) {
		zend_throw_exception(spl_ce_RuntimeException, "Heap is corrupted, heap properties are no longer ensured.", 0);
		return;
	}

	value = spl_ptr_heap_top(intern->heap);

	if (!value) {
		zend_throw_exception(spl_ce_RuntimeException, "Can't peek at an empty heap", 0);
		return;
	}

	ZVAL_COPY_DEREF(return_value, value);
}
/* }}} */

/* {{{ proto bool SplMinHeap::compare(mixed $value1, mixed $value2)
	   compare the values */
SPL_METHOD(SplMinHeap, compare)
{
	zval *a, *b;

	if (zend_parse_parameters(ZEND_NUM_ARGS(), "zz", &a, &b) == FAILURE) {
		return;
	}

	RETURN_LONG(spl_ptr_heap_zval_min_cmp(a, b, NULL));
}
/* }}} */

/* {{{ proto bool SplMaxHeap::compare(mixed $value1, mixed $value2)
	   compare the values */
SPL_METHOD(SplMaxHeap, compare)
{
	zval *a, *b;

	if (zend_parse_parameters(ZEND_NUM_ARGS(), "zz", &a, &b) == FAILURE) {
		return;
	}

	RETURN_LONG(spl_ptr_heap_zval_max_cmp(a, b, NULL));
}
/* }}} */

static void spl_heap_it_dtor(zend_object_iterator *iter) /* {{{ */
{
	spl_heap_it *iterator = (spl_heap_it *)iter;

	zend_user_it_invalidate_current(iter);
	zval_ptr_dtor(&iterator->intern.it.data);
}
/* }}} */

static void spl_heap_it_rewind(zend_object_iterator *iter) /* {{{ */
{
	/* do nothing, the iterator always points to the top element */
}
/* }}} */

static int spl_heap_it_valid(zend_object_iterator *iter) /* {{{ */
{
	return ((Z_SPLHEAP_P(&iter->data))->heap->count != 0 ? SUCCESS : FAILURE);
}
/* }}} */

static zval *spl_heap_it_get_current_data(zend_object_iterator *iter) /* {{{ */
{
	spl_heap_object *object = Z_SPLHEAP_P(&iter->data);

	if (object->heap->flags & SPL_HEAP_CORRUPTED) {
		zend_throw_exception(spl_ce_RuntimeException, "Heap is corrupted, heap properties are no longer ensured.", 0);
		return NULL;
	}

	if (object->heap->count == 0) {
		return NULL;
	} else {
		return spl_heap_elem(object->heap, 0);
	}
}
/* }}} */

static zval *spl_pqueue_it_get_current_data(zend_object_iterator *iter) /* {{{ */
{
	zend_user_iterator *user_it = (zend_user_iterator *) iter;
	spl_heap_object *object = Z_SPLHEAP_P(&iter->data);

	if (object->heap->flags & SPL_HEAP_CORRUPTED) {
		zend_throw_exception(spl_ce_RuntimeException, "Heap is corrupted, heap properties are no longer ensured.", 0);
		return NULL;
	}

	if (object->heap->count == 0) {
		return NULL;
	}

	if (Z_ISUNDEF(user_it->value)) {
		spl_pqueue_elem *elem = spl_heap_elem(object->heap, 0);
		spl_pqueue_extract_helper(&user_it->value, elem, object->flags);
	}
	return &user_it->value;
}
/* }}} */

static void spl_heap_it_get_current_key(zend_object_iterator *iter, zval *key) /* {{{ */
{
	spl_heap_object *object = Z_SPLHEAP_P(&iter->data);

	ZVAL_LONG(key, object->heap->count - 1);
}
/* }}} */

static void spl_heap_it_move_forward(zend_object_iterator *iter) /* {{{ */
{
	spl_heap_object *object = Z_SPLHEAP_P(&iter->data);

	if (object->heap->flags & SPL_HEAP_CORRUPTED) {
		zend_throw_exception(spl_ce_RuntimeException, "Heap is corrupted, heap properties are no longer ensured.", 0);
		return;
	}

	spl_ptr_heap_delete_top(object->heap, NULL, &iter->data);
	zend_user_it_invalidate_current(iter);
}
/* }}} */

/* {{{  proto int SplHeap::key()
   Return current array key */
SPL_METHOD(SplHeap, key)
{
	spl_heap_object *intern = Z_SPLHEAP_P(ZEND_THIS);

	if (zend_parse_parameters_none() == FAILURE) {
		return;
	}

	RETURN_LONG(intern->heap->count - 1);
}
/* }}} */

/* {{{ proto void SplHeap::next()
   Move to next entry */
SPL_METHOD(SplHeap, next)
{
	spl_heap_object *intern = Z_SPLHEAP_P(ZEND_THIS);

	if (zend_parse_parameters_none() == FAILURE) {
		return;
	}

	spl_ptr_heap_delete_top(intern->heap, NULL, ZEND_THIS);
}
/* }}} */

/* {{{ proto bool SplHeap::valid()
   Check whether the datastructure contains more entries */
SPL_METHOD(SplHeap, valid)
{
	spl_heap_object *intern = Z_SPLHEAP_P(ZEND_THIS);

	if (zend_parse_parameters_none() == FAILURE) {
		return;
	}

	RETURN_BOOL(intern->heap->count != 0);
}
/* }}} */

/* {{{ proto void SplHeap::rewind()
   Rewind the datastructure back to the start */
SPL_METHOD(SplHeap, rewind)
{
	if (zend_parse_parameters_none() == FAILURE) {
		return;
	}
	/* do nothing, the iterator always points to the top element */
}
/* }}} */

/* {{{ proto mixed|NULL SplHeap::current()
   Return current datastructure entry */
SPL_METHOD(SplHeap, current)
{
	spl_heap_object *intern  = Z_SPLHEAP_P(ZEND_THIS);

	if (zend_parse_parameters_none() == FAILURE) {
		return;
	}

	if (!intern->heap->count) {
		RETURN_NULL();
	} else {
		zval *element = spl_heap_elem(intern->heap, 0);
		ZVAL_COPY_DEREF(return_value, element);
	}
}
/* }}} */

/* {{{ proto mixed|NULL SplPriorityQueue::current()
   Return current datastructure entry */
SPL_METHOD(SplPriorityQueue, current)
{
	spl_heap_object  *intern  = Z_SPLHEAP_P(ZEND_THIS);

	if (zend_parse_parameters_none() == FAILURE) {
		return;
	}

	if (!intern->heap->count) {
		RETURN_NULL();
	} else {
		spl_pqueue_elem *elem = spl_heap_elem(intern->heap, 0);
		spl_pqueue_extract_helper(return_value, elem, intern->flags);
	}
}
/* }}} */

/* iterator handler table */
static const zend_object_iterator_funcs spl_heap_it_funcs = {
	spl_heap_it_dtor,
	spl_heap_it_valid,
	spl_heap_it_get_current_data,
	spl_heap_it_get_current_key,
	spl_heap_it_move_forward,
	spl_heap_it_rewind,
	NULL
};

static const zend_object_iterator_funcs spl_pqueue_it_funcs = {
	spl_heap_it_dtor,
	spl_heap_it_valid,
	spl_pqueue_it_get_current_data,
	spl_heap_it_get_current_key,
	spl_heap_it_move_forward,
	spl_heap_it_rewind,
	NULL
};

zend_object_iterator *spl_heap_get_iterator(zend_class_entry *ce, zval *object, int by_ref) /* {{{ */
{
	spl_heap_it     *iterator;
	spl_heap_object *heap_object = Z_SPLHEAP_P(object);

	if (by_ref) {
		zend_throw_exception(spl_ce_RuntimeException, "An iterator cannot be used with foreach by reference", 0);
		return NULL;
	}

	iterator = emalloc(sizeof(spl_heap_it));

	zend_iterator_init(&iterator->intern.it);

	Z_ADDREF_P(object);
	ZVAL_OBJ(&iterator->intern.it.data, Z_OBJ_P(object));
	iterator->intern.it.funcs = &spl_heap_it_funcs;
	iterator->intern.ce       = ce;
	iterator->flags           = heap_object->flags;
	ZVAL_UNDEF(&iterator->intern.value);

	return &iterator->intern.it;
}
/* }}} */

zend_object_iterator *spl_pqueue_get_iterator(zend_class_entry *ce, zval *object, int by_ref) /* {{{ */
{
	spl_heap_it     *iterator;
	spl_heap_object *heap_object = Z_SPLHEAP_P(object);

	if (by_ref) {
		zend_throw_exception(spl_ce_RuntimeException, "An iterator cannot be used with foreach by reference", 0);
		return NULL;
	}

	iterator = emalloc(sizeof(spl_heap_it));

	zend_iterator_init((zend_object_iterator*)iterator);

	Z_ADDREF_P(object);
	ZVAL_OBJ(&iterator->intern.it.data, Z_OBJ_P(object));
	iterator->intern.it.funcs = &spl_pqueue_it_funcs;
	iterator->intern.ce       = ce;
	iterator->flags           = heap_object->flags;

	ZVAL_UNDEF(&iterator->intern.value);

	return &iterator->intern.it;
}
/* }}} */

ZEND_BEGIN_ARG_INFO(arginfo_heap_insert, 0)
	ZEND_ARG_INFO(0, value)
ZEND_END_ARG_INFO()

ZEND_BEGIN_ARG_INFO(arginfo_heap_compare, 0)
	ZEND_ARG_INFO(0, value1)
	ZEND_ARG_INFO(0, value2)
ZEND_END_ARG_INFO()

ZEND_BEGIN_ARG_INFO(arginfo_pqueue_insert, 0)
	ZEND_ARG_INFO(0, value)
	ZEND_ARG_INFO(0, priority)
ZEND_END_ARG_INFO()

ZEND_BEGIN_ARG_INFO(arginfo_pqueue_setflags, 0)
	ZEND_ARG_INFO(0, flags)
ZEND_END_ARG_INFO()

ZEND_BEGIN_ARG_INFO(arginfo_splheap_void, 0)
ZEND_END_ARG_INFO()

static const zend_function_entry spl_funcs_SplMinHeap[] = {
	SPL_ME(SplMinHeap, compare, arginfo_heap_compare, ZEND_ACC_PROTECTED)
	PHP_FE_END
};
static const zend_function_entry spl_funcs_SplMaxHeap[] = {
	SPL_ME(SplMaxHeap, compare, arginfo_heap_compare, ZEND_ACC_PROTECTED)
	PHP_FE_END
};

static const zend_function_entry spl_funcs_SplPriorityQueue[] = {
	SPL_ME(SplPriorityQueue, compare,               arginfo_heap_compare,    ZEND_ACC_PUBLIC)
	SPL_ME(SplPriorityQueue, insert,                arginfo_pqueue_insert,   ZEND_ACC_PUBLIC)
	SPL_ME(SplPriorityQueue, setExtractFlags,       arginfo_pqueue_setflags, ZEND_ACC_PUBLIC)
	SPL_ME(SplPriorityQueue, getExtractFlags,       arginfo_splheap_void,    ZEND_ACC_PUBLIC)
	SPL_ME(SplPriorityQueue, top,                   arginfo_splheap_void,    ZEND_ACC_PUBLIC)
	SPL_ME(SplPriorityQueue, extract,               arginfo_splheap_void,    ZEND_ACC_PUBLIC)
	SPL_ME(SplHeap,          count,                 arginfo_splheap_void,    ZEND_ACC_PUBLIC)
	SPL_ME(SplHeap,          isEmpty,               arginfo_splheap_void,    ZEND_ACC_PUBLIC)
	SPL_ME(SplHeap,          rewind,                arginfo_splheap_void,    ZEND_ACC_PUBLIC)
	SPL_ME(SplPriorityQueue, current,               arginfo_splheap_void,    ZEND_ACC_PUBLIC)
	SPL_ME(SplHeap,          key,                   arginfo_splheap_void,    ZEND_ACC_PUBLIC)
	SPL_ME(SplHeap,          next,                  arginfo_splheap_void,    ZEND_ACC_PUBLIC)
	SPL_ME(SplHeap,          valid,                 arginfo_splheap_void,    ZEND_ACC_PUBLIC)
	SPL_ME(SplHeap,          recoverFromCorruption, arginfo_splheap_void,    ZEND_ACC_PUBLIC)
	SPL_ME(SplHeap,          isCorrupted,           arginfo_splheap_void,    ZEND_ACC_PUBLIC)
	PHP_FE_END
};

static const zend_function_entry spl_funcs_SplHeap[] = {
	SPL_ME(SplHeap, extract,               arginfo_splheap_void, ZEND_ACC_PUBLIC)
	SPL_ME(SplHeap, insert,                arginfo_heap_insert, ZEND_ACC_PUBLIC)
	SPL_ME(SplHeap, top,                   arginfo_splheap_void, ZEND_ACC_PUBLIC)
	SPL_ME(SplHeap, count,                 arginfo_splheap_void, ZEND_ACC_PUBLIC)
	SPL_ME(SplHeap, isEmpty,               arginfo_splheap_void, ZEND_ACC_PUBLIC)
	SPL_ME(SplHeap, rewind,                arginfo_splheap_void, ZEND_ACC_PUBLIC)
	SPL_ME(SplHeap, current,               arginfo_splheap_void, ZEND_ACC_PUBLIC)
	SPL_ME(SplHeap, key,                   arginfo_splheap_void, ZEND_ACC_PUBLIC)
	SPL_ME(SplHeap, next,                  arginfo_splheap_void, ZEND_ACC_PUBLIC)
	SPL_ME(SplHeap, valid,                 arginfo_splheap_void, ZEND_ACC_PUBLIC)
	SPL_ME(SplHeap, recoverFromCorruption, arginfo_splheap_void, ZEND_ACC_PUBLIC)
	SPL_ME(SplHeap, isCorrupted,           arginfo_splheap_void, ZEND_ACC_PUBLIC)
	ZEND_FENTRY(compare, NULL, arginfo_heap_compare, ZEND_ACC_PROTECTED|ZEND_ACC_ABSTRACT)
	PHP_FE_END
};
/* }}} */

PHP_MINIT_FUNCTION(spl_heap) /* {{{ */
{
	REGISTER_SPL_STD_CLASS_EX(SplHeap, spl_heap_object_new, spl_funcs_SplHeap);
	memcpy(&spl_handler_SplHeap, &std_object_handlers, sizeof(zend_object_handlers));

	spl_handler_SplHeap.offset         = XtOffsetOf(spl_heap_object, std);
	spl_handler_SplHeap.clone_obj      = spl_heap_object_clone;
	spl_handler_SplHeap.count_elements = spl_heap_object_count_elements;
	spl_handler_SplHeap.get_debug_info = spl_heap_object_get_debug_info;
	spl_handler_SplHeap.get_gc         = spl_heap_object_get_gc;
	spl_handler_SplHeap.dtor_obj = zend_objects_destroy_object;
	spl_handler_SplHeap.free_obj = spl_heap_object_free_storage;

	REGISTER_SPL_IMPLEMENTS(SplHeap, Iterator);
	REGISTER_SPL_IMPLEMENTS(SplHeap, Countable);

	spl_ce_SplHeap->get_iterator = spl_heap_get_iterator;

	REGISTER_SPL_SUB_CLASS_EX(SplMinHeap,           SplHeap,        spl_heap_object_new, spl_funcs_SplMinHeap);
	REGISTER_SPL_SUB_CLASS_EX(SplMaxHeap,           SplHeap,        spl_heap_object_new, spl_funcs_SplMaxHeap);

	spl_ce_SplMaxHeap->get_iterator = spl_heap_get_iterator;
	spl_ce_SplMinHeap->get_iterator = spl_heap_get_iterator;

	REGISTER_SPL_STD_CLASS_EX(SplPriorityQueue, spl_heap_object_new, spl_funcs_SplPriorityQueue);
	memcpy(&spl_handler_SplPriorityQueue, &std_object_handlers, sizeof(zend_object_handlers));

	spl_handler_SplPriorityQueue.offset         = XtOffsetOf(spl_heap_object, std);
	spl_handler_SplPriorityQueue.clone_obj      = spl_heap_object_clone;
	spl_handler_SplPriorityQueue.count_elements = spl_heap_object_count_elements;
	spl_handler_SplPriorityQueue.get_debug_info = spl_pqueue_object_get_debug_info;
	spl_handler_SplPriorityQueue.get_gc         = spl_pqueue_object_get_gc;
	spl_handler_SplPriorityQueue.dtor_obj = zend_objects_destroy_object;
	spl_handler_SplPriorityQueue.free_obj = spl_heap_object_free_storage;

	REGISTER_SPL_IMPLEMENTS(SplPriorityQueue, Iterator);
	REGISTER_SPL_IMPLEMENTS(SplPriorityQueue, Countable);

	spl_ce_SplPriorityQueue->get_iterator = spl_pqueue_get_iterator;

	REGISTER_SPL_CLASS_CONST_LONG(SplPriorityQueue, "EXTR_BOTH",      SPL_PQUEUE_EXTR_BOTH);
	REGISTER_SPL_CLASS_CONST_LONG(SplPriorityQueue, "EXTR_PRIORITY",  SPL_PQUEUE_EXTR_PRIORITY);
	REGISTER_SPL_CLASS_CONST_LONG(SplPriorityQueue, "EXTR_DATA",      SPL_PQUEUE_EXTR_DATA);

	return SUCCESS;
}
/* }}} */<|MERGE_RESOLUTION|>--- conflicted
+++ resolved
@@ -403,12 +403,8 @@
 	object_properties_init(&intern->std, class_type);
 
 	if (orig) {
-<<<<<<< HEAD
 		spl_heap_object *other = spl_heap_from_obj(orig);
-=======
-		spl_heap_object *other = Z_SPLHEAP_P(orig);
 		intern->std.handlers = other->std.handlers;
->>>>>>> 9173c21a
 		intern->ce_get_iterator = other->ce_get_iterator;
 
 		if (clone_orig) {
@@ -552,25 +548,17 @@
 
 static HashTable *spl_heap_object_get_gc(zend_object *obj, zval **gc_data, int *gc_data_count) /* {{{ */
 {
-<<<<<<< HEAD
 	spl_heap_object *intern = spl_heap_from_obj(obj);
-	*gc_data = intern->heap->elements;
-=======
-	spl_heap_object *intern = Z_SPLHEAP_P(obj);
 	*gc_data = (zval *) intern->heap->elements;
->>>>>>> 9173c21a
 	*gc_data_count = intern->heap->count;
 
 	return zend_std_get_properties(obj);
 }
 /* }}} */
 
-<<<<<<< HEAD
-static HashTable* spl_heap_object_get_debug_info(zend_object *obj, int *is_temp) /* {{{ */
-=======
-static HashTable *spl_pqueue_object_get_gc(zval *obj, zval **gc_data, int *gc_data_count) /* {{{ */
-{
-	spl_heap_object *intern = Z_SPLHEAP_P(obj);
+static HashTable *spl_pqueue_object_get_gc(zend_object *obj, zval **gc_data, int *gc_data_count) /* {{{ */
+{
+	spl_heap_object *intern = spl_heap_from_obj(obj);
 	*gc_data = (zval *) intern->heap->elements;
 	/* Two zvals (value and priority) per pqueue entry */
 	*gc_data_count = 2 * intern->heap->count;
@@ -579,8 +567,7 @@
 }
 /* }}} */
 
-static HashTable* spl_heap_object_get_debug_info(zval *obj, int *is_temp) /* {{{ */
->>>>>>> 9173c21a
+static HashTable* spl_heap_object_get_debug_info(zend_object *obj, int *is_temp) /* {{{ */
 {
 	return spl_heap_object_get_debug_info_helper(spl_ce_SplHeap, obj, is_temp);
 }
