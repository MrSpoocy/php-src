/*
   +----------------------------------------------------------------------+
   | PHP Version 7                                                        |
   +----------------------------------------------------------------------+
   | Copyright (c) 1997-2014 The PHP Group                                |
   +----------------------------------------------------------------------+
   | This source file is subject to version 3.01 of the PHP license,      |
   | that is bundled with this package in the file LICENSE, and is        |
   | available through the world-wide-web at the following url:           |
   | http://www.php.net/license/3_01.txt                                  |
   | If you did not receive a copy of the PHP license and are unable to   |
   | obtain it through the world-wide-web, please send a note to          |
   | license@php.net so we can mail you a copy immediately.               |
   +----------------------------------------------------------------------+
   | Author: Marcus Boerger <helly@php.net>                               |
   +----------------------------------------------------------------------+
 */

/* $Id$ */

#ifdef HAVE_CONFIG_H
# include "config.h"
#endif

#include "php.h"
#include "php_ini.h"
#include "ext/standard/info.h"
#include "ext/standard/file.h"
#include "ext/standard/php_string.h"
#include "zend_compile.h"
#include "zend_exceptions.h"
#include "zend_interfaces.h"

#include "php_spl.h"
#include "spl_functions.h"
#include "spl_engine.h"
#include "spl_iterators.h"
#include "spl_directory.h"
#include "spl_exceptions.h"

#include "php.h"
#include "fopen_wrappers.h"

#include "ext/standard/basic_functions.h"
#include "ext/standard/php_filestat.h"

#define SPL_HAS_FLAG(flags, test_flag) ((flags & test_flag) ? 1 : 0)

/* declare the class handlers */
static zend_object_handlers spl_filesystem_object_handlers;
/* includes handler to validate object state when retrieving methods */
static zend_object_handlers spl_filesystem_object_check_handlers;

/* decalre the class entry */
PHPAPI zend_class_entry *spl_ce_SplFileInfo;
PHPAPI zend_class_entry *spl_ce_DirectoryIterator;
PHPAPI zend_class_entry *spl_ce_FilesystemIterator;
PHPAPI zend_class_entry *spl_ce_RecursiveDirectoryIterator;
PHPAPI zend_class_entry *spl_ce_GlobIterator;
PHPAPI zend_class_entry *spl_ce_SplFileObject;
PHPAPI zend_class_entry *spl_ce_SplTempFileObject;

static void spl_filesystem_file_free_line(spl_filesystem_object *intern TSRMLS_DC) /* {{{ */
{
	if (intern->u.file.current_line) {
		efree(intern->u.file.current_line);
		intern->u.file.current_line = NULL;
	}
	if (!Z_ISUNDEF(intern->u.file.current_zval)) {
		zval_ptr_dtor(&intern->u.file.current_zval);
		ZVAL_UNDEF(&intern->u.file.current_zval);
	}
} /* }}} */

static void spl_filesystem_object_free_storage(zend_object *object TSRMLS_DC) /* {{{ */
{
	spl_filesystem_object *intern = spl_filesystem_from_obj(object);

	if (intern->oth_handler && intern->oth_handler->dtor) {
		intern->oth_handler->dtor(intern TSRMLS_CC);
	}
	
	zend_object_std_dtor(&intern->std TSRMLS_CC);
	
	if (intern->_path) {
		efree(intern->_path);
	}
	if (intern->file_name) {
		efree(intern->file_name);
	}
	switch(intern->type) {
	case SPL_FS_INFO:
		break;
	case SPL_FS_DIR:
		if (intern->u.dir.dirp) {
			php_stream_close(intern->u.dir.dirp);
			intern->u.dir.dirp = NULL;
		}
		if (intern->u.dir.sub_path) {
			efree(intern->u.dir.sub_path);
		}		
		break;
	case SPL_FS_FILE:
		if (intern->u.file.stream) {
			/*
			if (intern->u.file.zcontext) {
			   zend_list_delref(Z_RESVAL_P(intern->zcontext));
			}
			*/
			if (!intern->u.file.stream->is_persistent) {
				php_stream_free(intern->u.file.stream, PHP_STREAM_FREE_CLOSE);
			} else {
				php_stream_free(intern->u.file.stream, PHP_STREAM_FREE_CLOSE_PERSISTENT);
			}
			if (intern->u.file.open_mode) {
				efree(intern->u.file.open_mode);
			}
			if (intern->orig_path) {
				efree(intern->orig_path);
			}
		}
		spl_filesystem_file_free_line(intern TSRMLS_CC);
		break;
	}

	if (intern->it) {
		//????zend_iterator_dtor(&intern->it->intern);
	}
} /* }}} */

/* {{{ spl_ce_dir_object_new */
/* creates the object by 
   - allocating memory 
   - initializing the object members
   - storing the object
   - setting it's handlers

   called from 
   - clone
   - new
 */
static zend_object *spl_filesystem_object_new_ex(zend_class_entry *class_type TSRMLS_DC)
{
	spl_filesystem_object *intern;

	intern = ecalloc(1, sizeof(spl_filesystem_object) + sizeof(zval) * (class_type->default_properties_count - 1));
	/* intern->type = SPL_FS_INFO; done by set 0 */
	intern->file_class = spl_ce_SplFileObject;
	intern->info_class = spl_ce_SplFileInfo;

	zend_object_std_init(&intern->std, class_type TSRMLS_CC);
	object_properties_init(&intern->std, class_type);
	intern->std.handlers = &spl_filesystem_object_handlers;

	return &intern->std;
}
/* }}} */

/* {{{ spl_filesystem_object_new */
/* See spl_filesystem_object_new_ex */
static zend_object *spl_filesystem_object_new(zend_class_entry *class_type TSRMLS_DC)
{
	return spl_filesystem_object_new_ex(class_type TSRMLS_CC);
}
/* }}} */

/* {{{ spl_filesystem_object_new_check */
static zend_object *spl_filesystem_object_new_check(zend_class_entry *class_type TSRMLS_DC)
{
	spl_filesystem_object *ret = spl_filesystem_from_obj(spl_filesystem_object_new_ex(class_type TSRMLS_CC));
	ret->std.handlers = &spl_filesystem_object_check_handlers;
	return &ret->std;
}
/* }}} */

PHPAPI char* spl_filesystem_object_get_path(spl_filesystem_object *intern, size_t *len TSRMLS_DC) /* {{{ */
{
#ifdef HAVE_GLOB
	if (intern->type == SPL_FS_DIR) {
		if (php_stream_is(intern->u.dir.dirp ,&php_glob_stream_ops)) {
			return php_glob_stream_get_path(intern->u.dir.dirp, 0, len);
		}
	}
#endif
	if (len) {
		*len = intern->_path_len;
	}
	return intern->_path;
} /* }}} */

static inline void spl_filesystem_object_get_file_name(spl_filesystem_object *intern TSRMLS_DC) /* {{{ */
{
	char slash = SPL_HAS_FLAG(intern->flags, SPL_FILE_DIR_UNIXPATHS) ? '/' : DEFAULT_SLASH;

	if (!intern->file_name) {
		switch (intern->type) {
		case SPL_FS_INFO:
		case SPL_FS_FILE:
			php_error_docref(NULL TSRMLS_CC, E_ERROR, "Object not initialized");
			break;
		case SPL_FS_DIR:
			intern->file_name_len = (int)spprintf(&intern->file_name, 0, "%s%c%s",
			                                 spl_filesystem_object_get_path(intern, NULL TSRMLS_CC),
			                                 slash, intern->u.dir.entry.d_name);
			break;
		}
	}
} /* }}} */

static int spl_filesystem_dir_read(spl_filesystem_object *intern TSRMLS_DC) /* {{{ */
{
	if (!intern->u.dir.dirp || !php_stream_readdir(intern->u.dir.dirp, &intern->u.dir.entry)) {
		intern->u.dir.entry.d_name[0] = '\0';
		return 0;
	} else {
		return 1;
	}
}
/* }}} */

#define IS_SLASH_AT(zs, pos) (IS_SLASH(zs[pos]))

static inline int spl_filesystem_is_dot(const char * d_name) /* {{{ */
{
	return !strcmp(d_name, ".") || !strcmp(d_name, "..");
}
/* }}} */

/* {{{ spl_filesystem_dir_open */
/* open a directory resource */
static void spl_filesystem_dir_open(spl_filesystem_object* intern, char *path TSRMLS_DC)
{
	int skip_dots = SPL_HAS_FLAG(intern->flags, SPL_FILE_DIR_SKIPDOTS);

	intern->type = SPL_FS_DIR;
	intern->_path_len = (int)strlen(path);
	intern->u.dir.dirp = php_stream_opendir(path, REPORT_ERRORS, FG(default_context));

	if (intern->_path_len > 1 && IS_SLASH_AT(path, intern->_path_len-1)) {
		intern->_path = estrndup(path, --intern->_path_len);
	} else {
		intern->_path = estrndup(path, intern->_path_len);
	}
	intern->u.dir.index = 0;

	if (EG(exception) || intern->u.dir.dirp == NULL) {
		intern->u.dir.entry.d_name[0] = '\0';
		if (!EG(exception)) {
			/* open failed w/out notice (turned to exception due to EH_THROW) */
			zend_throw_exception_ex(spl_ce_UnexpectedValueException, 0
				TSRMLS_CC, "Failed to open directory \"%s\"", path);
		}
	} else {
		do {
			spl_filesystem_dir_read(intern TSRMLS_CC);
		} while (skip_dots && spl_filesystem_is_dot(intern->u.dir.entry.d_name));
	}
}
/* }}} */

static int spl_filesystem_file_open(spl_filesystem_object *intern, int use_include_path, int silent TSRMLS_DC) /* {{{ */
{
	zval tmp;

	intern->type = SPL_FS_FILE;

	php_stat(intern->file_name, intern->file_name_len, FS_IS_DIR, &tmp TSRMLS_CC);
	if (Z_TYPE(tmp) == IS_TRUE) {
		intern->u.file.open_mode = NULL;
		intern->file_name = NULL;
		zend_throw_exception_ex(spl_ce_LogicException, 0 TSRMLS_CC, "Cannot use SplFileObject with directories");
		return FAILURE;
	}

	intern->u.file.context = php_stream_context_from_zval(intern->u.file.zcontext, 0);
	intern->u.file.stream = php_stream_open_wrapper_ex(intern->file_name, intern->u.file.open_mode, (use_include_path ? USE_PATH : 0) | REPORT_ERRORS, NULL, intern->u.file.context);

	if (!intern->file_name_len || !intern->u.file.stream) {
		if (!EG(exception)) {
			zend_throw_exception_ex(spl_ce_RuntimeException, 0 TSRMLS_CC, "Cannot open file '%s'", intern->file_name_len ? intern->file_name : "");
		}
		intern->file_name = NULL; /* until here it is not a copy */
		intern->u.file.open_mode = NULL;
		return FAILURE;
	}

	/*
	if (intern->u.file.zcontext) {
		//zend_list_addref(Z_RES_VAL(intern->u.file.zcontext));
		Z_ADDREF_P(intern->u.file.zcontext);
	}
	*/

	if (intern->file_name_len > 1 && IS_SLASH_AT(intern->file_name, intern->file_name_len-1)) {
		intern->file_name_len--;
	}

	intern->orig_path = estrndup(intern->u.file.stream->orig_path, strlen(intern->u.file.stream->orig_path));

	intern->file_name = estrndup(intern->file_name, intern->file_name_len);
	intern->u.file.open_mode = estrndup(intern->u.file.open_mode, intern->u.file.open_mode_len);

	/* avoid reference counting in debug mode, thus do it manually */
	ZVAL_RES(&intern->u.file.zresource, intern->u.file.stream->res);
	/*!!! TODO: maybe bug? 
	Z_SET_REFCOUNT(intern->u.file.zresource, 1);
	*/
	
	intern->u.file.delimiter = ',';
	intern->u.file.enclosure = '"';
	intern->u.file.escape = '\\';

	intern->u.file.func_getCurr = zend_hash_str_find_ptr(&intern->std.ce->function_table, "getcurrentline", sizeof("getcurrentline") - 1);

	return SUCCESS;
} /* }}} */

/* {{{ spl_filesystem_object_clone */
/* Local zend_object_value creation (on stack)
   Load the 'other' object 
   Create a new empty object (See spl_filesystem_object_new_ex)
   Open the directory
   Clone other members (properties)
 */
static zend_object *spl_filesystem_object_clone(zval *zobject TSRMLS_DC)
{
	zend_object *old_object;
	zend_object *new_object;
	spl_filesystem_object *intern;
	spl_filesystem_object *source;
	int index, skip_dots;

	old_object = Z_OBJ_P(zobject);
	source = spl_filesystem_from_obj(old_object);
	new_object = spl_filesystem_object_new_ex(old_object->ce TSRMLS_CC);
	intern = spl_filesystem_from_obj(new_object);

	intern->flags = source->flags;

	switch (source->type) {
		case SPL_FS_INFO:
			intern->_path_len = source->_path_len;
			intern->_path = estrndup(source->_path, source->_path_len);
			intern->file_name_len = source->file_name_len;
			intern->file_name = estrndup(source->file_name, intern->file_name_len);
			break;
		case SPL_FS_DIR:
			spl_filesystem_dir_open(intern, source->_path TSRMLS_CC);
			/* read until we hit the position in which we were before */
			skip_dots = SPL_HAS_FLAG(source->flags, SPL_FILE_DIR_SKIPDOTS);
			for(index = 0; index < source->u.dir.index; ++index) {
				do {
					spl_filesystem_dir_read(intern TSRMLS_CC);
				} while (skip_dots && spl_filesystem_is_dot(intern->u.dir.entry.d_name));
			}
			intern->u.dir.index = index;
			break;
		case SPL_FS_FILE:
			php_error_docref(NULL TSRMLS_CC, E_ERROR, "An object of class %s cannot be cloned", old_object->ce->name->val);
			break;
	}
	
	intern->file_class = source->file_class;
	intern->info_class = source->info_class;
	intern->oth = source->oth;
	intern->oth_handler = source->oth_handler;

	zend_objects_clone_members(new_object, old_object TSRMLS_CC);

	if (intern->oth_handler && intern->oth_handler->clone) {
		intern->oth_handler->clone(source, intern TSRMLS_CC);
	}

	return new_object;
}
/* }}} */

void spl_filesystem_info_set_filename(spl_filesystem_object *intern, char *path, size_t len, size_t use_copy TSRMLS_DC) /* {{{ */
{
	char *p1, *p2;
	
	if (intern->file_name) {
		efree(intern->file_name);
	}

	intern->file_name = use_copy ? estrndup(path, len) : path;
	intern->file_name_len = (int)len;

	while (intern->file_name_len > 1 && IS_SLASH_AT(intern->file_name, intern->file_name_len-1)) {
		intern->file_name[intern->file_name_len-1] = 0;
		intern->file_name_len--;
	}

	p1 = strrchr(intern->file_name, '/');
#if defined(PHP_WIN32) || defined(NETWARE)
	p2 = strrchr(intern->file_name, '\\');
#else
	p2 = 0;
#endif
	if (p1 || p2) {
		intern->_path_len = (int)((p1 > p2 ? p1 : p2) - intern->file_name);
	} else {
		intern->_path_len = 0;
	}
	
	if (intern->_path) {
		efree(intern->_path);
	}
	intern->_path = estrndup(path, intern->_path_len);
} /* }}} */

static spl_filesystem_object *spl_filesystem_object_create_info(spl_filesystem_object *source, char *file_path, int file_path_len, int use_copy, zend_class_entry *ce, zval *return_value TSRMLS_DC) /* {{{ */
{
	spl_filesystem_object *intern;
	zval arg1;
	zend_error_handling error_handling;

	if (!file_path || !file_path_len) {
#if defined(PHP_WIN32)
		zend_throw_exception_ex(spl_ce_RuntimeException, 0 TSRMLS_CC, "Cannot create SplFileInfo for empty path");
		if (file_path && !use_copy) {
			efree(file_path);
		}
#else
		if (file_path && !use_copy) {
			efree(file_path);
		}
		file_path_len = 1;
		file_path = "/";
#endif
		return NULL;
	}

	zend_replace_error_handling(EH_THROW, spl_ce_RuntimeException, &error_handling TSRMLS_CC);

	ce = ce ? ce : source->info_class;

	zend_update_class_constants(ce TSRMLS_CC);

	intern = spl_filesystem_from_obj(spl_filesystem_object_new_ex(ce TSRMLS_CC));
	ZVAL_OBJ(return_value, &intern->std);

	if (ce->constructor->common.scope != spl_ce_SplFileInfo) {
		ZVAL_STRINGL(&arg1, file_path, file_path_len);
		zend_call_method_with_1_params(return_value, ce, &ce->constructor, "__construct", NULL, &arg1);
		zval_ptr_dtor(&arg1);
	} else {
		spl_filesystem_info_set_filename(intern, file_path, file_path_len, use_copy TSRMLS_CC);
	}
	
	zend_restore_error_handling(&error_handling TSRMLS_CC);
	return intern;
} /* }}} */

static spl_filesystem_object *spl_filesystem_object_create_type(int ht, spl_filesystem_object *source, int type, zend_class_entry *ce, zval *return_value TSRMLS_DC) /* {{{ */
{
	spl_filesystem_object *intern;
	zend_bool use_include_path = 0;
	zval arg1, arg2;
	zend_error_handling error_handling;

	zend_replace_error_handling(EH_THROW, spl_ce_RuntimeException, &error_handling TSRMLS_CC);

	switch (source->type) {
		case SPL_FS_INFO:
		case SPL_FS_FILE:
			break;
		case SPL_FS_DIR:
			if (!source->u.dir.entry.d_name[0]) {
				zend_throw_exception_ex(spl_ce_RuntimeException, 0 TSRMLS_CC, "Could not open file");
				zend_restore_error_handling(&error_handling TSRMLS_CC);
				return NULL;
			}
	}

	switch (type) {
		case SPL_FS_INFO:
			ce = ce ? ce : source->info_class;

			zend_update_class_constants(ce TSRMLS_CC);

			intern = spl_filesystem_from_obj(spl_filesystem_object_new_ex(ce TSRMLS_CC));
			ZVAL_OBJ(return_value, &intern->std);

			spl_filesystem_object_get_file_name(source TSRMLS_CC);
			if (ce->constructor->common.scope != spl_ce_SplFileInfo) {
				ZVAL_STRINGL(&arg1, source->file_name, source->file_name_len);
				zend_call_method_with_1_params(return_value, ce, &ce->constructor, "__construct", NULL, &arg1);
				zval_ptr_dtor(&arg1);
			} else {
				intern->file_name = estrndup(source->file_name, source->file_name_len);
				intern->file_name_len = source->file_name_len;
				intern->_path = spl_filesystem_object_get_path(source, &intern->_path_len TSRMLS_CC);
				intern->_path = estrndup(intern->_path, intern->_path_len);
			}
			break;
		case SPL_FS_FILE:
			ce = ce ? ce : source->file_class;

			zend_update_class_constants(ce TSRMLS_CC);

			intern = spl_filesystem_from_obj(spl_filesystem_object_new_ex(ce TSRMLS_CC));

			ZVAL_OBJ(return_value, &intern->std);

			spl_filesystem_object_get_file_name(source TSRMLS_CC);

			if (ce->constructor->common.scope != spl_ce_SplFileObject) {
				ZVAL_STRINGL(&arg1, source->file_name, source->file_name_len);
				ZVAL_STRINGL(&arg2, "r", 1);
				zend_call_method_with_2_params(return_value, ce, &ce->constructor, "__construct", NULL, &arg1, &arg2);
				zval_ptr_dtor(&arg1);
				zval_ptr_dtor(&arg2);
			} else {
				intern->file_name = source->file_name;
				intern->file_name_len = source->file_name_len;
				intern->_path = spl_filesystem_object_get_path(source, &intern->_path_len TSRMLS_CC);
				intern->_path = estrndup(intern->_path, intern->_path_len);

				intern->u.file.open_mode = "r";
				intern->u.file.open_mode_len = 1;

				if (ht && zend_parse_parameters(ht TSRMLS_CC, "|sbr", 
							&intern->u.file.open_mode, &intern->u.file.open_mode_len, 
							&use_include_path, &intern->u.file.zcontext) == FAILURE) {
					zend_restore_error_handling(&error_handling TSRMLS_CC);
					intern->u.file.open_mode = NULL;
					intern->file_name = NULL;
					zval_ptr_dtor(return_value);
					ZVAL_NULL(return_value);
					return NULL;
				}

				if (spl_filesystem_file_open(intern, use_include_path, 0 TSRMLS_CC) == FAILURE) {
					zend_restore_error_handling(&error_handling TSRMLS_CC);
					zval_ptr_dtor(return_value);
					ZVAL_NULL(return_value);
					return NULL;
				}
			}
			break;
		case SPL_FS_DIR:	
			zend_restore_error_handling(&error_handling TSRMLS_CC);
			zend_throw_exception_ex(spl_ce_RuntimeException, 0 TSRMLS_CC, "Operation not supported");
			return NULL;
	}
	zend_restore_error_handling(&error_handling TSRMLS_CC);
	return NULL;
} /* }}} */

static int spl_filesystem_is_invalid_or_dot(const char * d_name) /* {{{ */
{
	return d_name[0] == '\0' || spl_filesystem_is_dot(d_name);
}
/* }}} */

static char *spl_filesystem_object_get_pathname(spl_filesystem_object *intern, size_t *len TSRMLS_DC) { /* {{{ */
	switch (intern->type) {
		case SPL_FS_INFO:
		case SPL_FS_FILE:
			*len = intern->file_name_len;
			return intern->file_name;
		case SPL_FS_DIR:
			if (intern->u.dir.entry.d_name[0]) {
				spl_filesystem_object_get_file_name(intern TSRMLS_CC);
				*len = intern->file_name_len;
				return intern->file_name;
			}
	}
	*len = 0;
	return NULL;
}
/* }}} */

static HashTable *spl_filesystem_object_get_debug_info(zval *object, int *is_temp TSRMLS_DC) /* {{{ */
{
	spl_filesystem_object *intern = Z_SPLFILESYSTEM_P(object);
	zval tmp;
	HashTable *rv;
	zend_string *pnstr;
	char *path;
	size_t  path_len;
	char stmp[2];

	*is_temp = 1;

	if (!intern->std.properties) {
		rebuild_object_properties(&intern->std);
	}

	ALLOC_HASHTABLE(rv);

	zend_array_dup(rv, intern->std.properties);

	pnstr = spl_gen_private_prop_name(spl_ce_SplFileInfo, "pathName", sizeof("pathName")-1 TSRMLS_CC);
	path = spl_filesystem_object_get_pathname(intern, &path_len TSRMLS_CC);
	ZVAL_STRINGL(&tmp, path, path_len);
	zend_symtable_update(rv, pnstr, &tmp);
	zend_string_release(pnstr);

	if (intern->file_name) {
		pnstr = spl_gen_private_prop_name(spl_ce_SplFileInfo, "fileName", sizeof("fileName")-1 TSRMLS_CC);
		spl_filesystem_object_get_path(intern, &path_len TSRMLS_CC);
		
		if (path_len && path_len < intern->file_name_len) {
			ZVAL_STRINGL(&tmp, intern->file_name + path_len + 1, intern->file_name_len - (path_len + 1));
		} else {
			ZVAL_STRINGL(&tmp, intern->file_name, intern->file_name_len);
		}
		zend_symtable_update(rv, pnstr, &tmp);
		zend_string_release(pnstr);
	}
	if (intern->type == SPL_FS_DIR) {
#ifdef HAVE_GLOB
		pnstr = spl_gen_private_prop_name(spl_ce_DirectoryIterator, "glob", sizeof("glob")-1 TSRMLS_CC);
		if (php_stream_is(intern->u.dir.dirp ,&php_glob_stream_ops)) {
			ZVAL_STRINGL(&tmp, intern->_path, intern->_path_len);
		} else {
			ZVAL_BOOL(&tmp, 0);
		}
		zend_symtable_update(rv, pnstr, &tmp);
		zend_string_release(pnstr);
#endif
		pnstr = spl_gen_private_prop_name(spl_ce_RecursiveDirectoryIterator, "subPathName", sizeof("subPathName")-1 TSRMLS_CC);
		if (intern->u.dir.sub_path) {
			ZVAL_STRINGL(&tmp, intern->u.dir.sub_path, intern->u.dir.sub_path_len);
		} else {
			ZVAL_EMPTY_STRING(&tmp);
		}
		zend_symtable_update(rv, pnstr, &tmp);
		zend_string_release(pnstr);
	}
	if (intern->type == SPL_FS_FILE) {
		pnstr = spl_gen_private_prop_name(spl_ce_SplFileObject, "openMode", sizeof("openMode")-1 TSRMLS_CC);
		ZVAL_STRINGL(&tmp, intern->u.file.open_mode, intern->u.file.open_mode_len);
		zend_symtable_update(rv, pnstr, &tmp);
		zend_string_release(pnstr);
		stmp[1] = '\0';
		stmp[0] = intern->u.file.delimiter;
		pnstr = spl_gen_private_prop_name(spl_ce_SplFileObject, "delimiter", sizeof("delimiter")-1 TSRMLS_CC);
		ZVAL_STRINGL(&tmp, stmp, 1);
		zend_symtable_update(rv, pnstr, &tmp);
		zend_string_release(pnstr);
		stmp[0] = intern->u.file.enclosure;
		pnstr = spl_gen_private_prop_name(spl_ce_SplFileObject, "enclosure", sizeof("enclosure")-1 TSRMLS_CC);
		ZVAL_STRINGL(&tmp, stmp, 1);
		zend_symtable_update(rv, pnstr, &tmp);
		zend_string_release(pnstr);
	}

	return rv;
}
/* }}} */

zend_function *spl_filesystem_object_get_method_check(zend_object **object, zend_string *method, const zval *key TSRMLS_DC) /* {{{ */
{
	spl_filesystem_object *fsobj = spl_filesystem_from_obj(*object);
	
	if (fsobj->u.dir.entry.d_name[0] == '\0' && fsobj->orig_path == NULL) {
		zend_function *func;
		zend_string *tmp = zend_string_init("_bad_state_ex", sizeof("_bad_state_ex") - 1, 0);
		func = zend_get_std_object_handlers()->get_method(object, tmp, NULL TSRMLS_CC);
		zend_string_release(tmp);
		return func;
	}
	
	return zend_get_std_object_handlers()->get_method(object, method, key TSRMLS_CC);
}
/* }}} */

#define DIT_CTOR_FLAGS  0x00000001
#define DIT_CTOR_GLOB   0x00000002

void spl_filesystem_object_construct(INTERNAL_FUNCTION_PARAMETERS, zend_long ctor_flags) /* {{{ */
{
	spl_filesystem_object *intern;
	char *path;
	size_t parsed, len;
	zend_long flags;
	zend_error_handling error_handling;

	zend_replace_error_handling(EH_THROW, spl_ce_UnexpectedValueException, &error_handling TSRMLS_CC);

	if (SPL_HAS_FLAG(ctor_flags, DIT_CTOR_FLAGS)) {
		flags = SPL_FILE_DIR_KEY_AS_PATHNAME|SPL_FILE_DIR_CURRENT_AS_FILEINFO;
		parsed = zend_parse_parameters(ZEND_NUM_ARGS() TSRMLS_CC, "s|l", &path, &len, &flags);
	} else {
		flags = SPL_FILE_DIR_KEY_AS_PATHNAME|SPL_FILE_DIR_CURRENT_AS_SELF;
		parsed = zend_parse_parameters(ZEND_NUM_ARGS() TSRMLS_CC, "s", &path, &len);
	}
	if (SPL_HAS_FLAG(ctor_flags, SPL_FILE_DIR_SKIPDOTS)) {
		flags |= SPL_FILE_DIR_SKIPDOTS;
	}
	if (SPL_HAS_FLAG(ctor_flags, SPL_FILE_DIR_UNIXPATHS)) {
		flags |= SPL_FILE_DIR_UNIXPATHS;
	}
	if (parsed == FAILURE) {
		zend_restore_error_handling(&error_handling TSRMLS_CC);
		return;
	}
	if (!len) {
		zend_throw_exception_ex(spl_ce_RuntimeException, 0 TSRMLS_CC, "Directory name must not be empty.");
		zend_restore_error_handling(&error_handling TSRMLS_CC);
		return;
	}

	intern = Z_SPLFILESYSTEM_P(getThis());
	if (intern->_path) {
		/* object is alreay initialized */
		zend_restore_error_handling(&error_handling TSRMLS_CC);
		php_error_docref(NULL TSRMLS_CC, E_WARNING, "Directory object is already initialized");
		return;
	}
	intern->flags = flags;
#ifdef HAVE_GLOB
	if (SPL_HAS_FLAG(ctor_flags, DIT_CTOR_GLOB) && strstr(path, "glob://") != path) {
		spprintf(&path, 0, "glob://%s", path);
		spl_filesystem_dir_open(intern, path TSRMLS_CC);
		efree(path);
	} else
#endif
	{
		spl_filesystem_dir_open(intern, path TSRMLS_CC);

	}

	intern->u.dir.is_recursive = instanceof_function(intern->std.ce, spl_ce_RecursiveDirectoryIterator TSRMLS_CC) ? 1 : 0;

	zend_restore_error_handling(&error_handling TSRMLS_CC);
}
/* }}} */

/* {{{ proto void DirectoryIterator::__construct(string path)
 Cronstructs a new dir iterator from a path. */
SPL_METHOD(DirectoryIterator, __construct)
{
	spl_filesystem_object_construct(INTERNAL_FUNCTION_PARAM_PASSTHRU, 0);
}
/* }}} */

/* {{{ proto void DirectoryIterator::rewind()
   Rewind dir back to the start */
SPL_METHOD(DirectoryIterator, rewind)
{
	spl_filesystem_object *intern = Z_SPLFILESYSTEM_P(getThis());
	
	if (zend_parse_parameters_none() == FAILURE) {
		return;
	}

	intern->u.dir.index = 0;
	if (intern->u.dir.dirp) {
		php_stream_rewinddir(intern->u.dir.dirp);
	}
	spl_filesystem_dir_read(intern TSRMLS_CC);
}
/* }}} */

/* {{{ proto string DirectoryIterator::key()
   Return current dir entry */
SPL_METHOD(DirectoryIterator, key)
{
	spl_filesystem_object *intern = Z_SPLFILESYSTEM_P(getThis());
	
	if (zend_parse_parameters_none() == FAILURE) {
		return;
	}

	if (intern->u.dir.dirp) {
		RETURN_LONG(intern->u.dir.index);
	} else {
		RETURN_FALSE;
	}
}
/* }}} */

/* {{{ proto DirectoryIterator DirectoryIterator::current()
   Return this (needed for Iterator interface) */
SPL_METHOD(DirectoryIterator, current)
{
	if (zend_parse_parameters_none() == FAILURE) {
		return;
	}
	RETURN_ZVAL(getThis(), 1, 0);
}
/* }}} */

/* {{{ proto void DirectoryIterator::next()
   Move to next entry */
SPL_METHOD(DirectoryIterator, next)
{
	spl_filesystem_object *intern = Z_SPLFILESYSTEM_P(getThis());
	int skip_dots = SPL_HAS_FLAG(intern->flags, SPL_FILE_DIR_SKIPDOTS);
	
	if (zend_parse_parameters_none() == FAILURE) {
		return;
	}

	intern->u.dir.index++;
	do {
		spl_filesystem_dir_read(intern TSRMLS_CC);
	} while (skip_dots && spl_filesystem_is_dot(intern->u.dir.entry.d_name));
	if (intern->file_name) {
		efree(intern->file_name);
		intern->file_name = NULL;
	}
}
/* }}} */

/* {{{ proto void DirectoryIterator::seek(int position)
   Seek to the given position */
SPL_METHOD(DirectoryIterator, seek)
{
	spl_filesystem_object *intern    = Z_SPLFILESYSTEM_P(getThis());
	zval retval;
	zend_long pos;

	if (zend_parse_parameters(ZEND_NUM_ARGS() TSRMLS_CC, "l", &pos) == FAILURE) {
		return;
	}

	if (intern->u.dir.index > pos) {
		/* we first rewind */
		zend_call_method_with_0_params(&EX(This), Z_OBJCE(EX(This)), &intern->u.dir.func_rewind, "rewind", NULL);
	}

	while (intern->u.dir.index < pos) {
		int valid = 0;
		zend_call_method_with_0_params(&EX(This), Z_OBJCE(EX(This)), &intern->u.dir.func_valid, "valid", &retval);
		if (!Z_ISUNDEF(retval)) {
			valid = zend_is_true(&retval TSRMLS_CC);
			zval_ptr_dtor(&retval);
		}
		if (!valid) {
			break;
		}
		zend_call_method_with_0_params(&EX(This), Z_OBJCE(EX(This)), &intern->u.dir.func_next, "next", NULL);
	}
} /* }}} */

/* {{{ proto string DirectoryIterator::valid()
   Check whether dir contains more entries */
SPL_METHOD(DirectoryIterator, valid)
{
	spl_filesystem_object *intern = Z_SPLFILESYSTEM_P(getThis());
	
	if (zend_parse_parameters_none() == FAILURE) {
		return;
	}

	RETURN_BOOL(intern->u.dir.entry.d_name[0] != '\0');
}
/* }}} */

/* {{{ proto string SplFileInfo::getPath()
   Return the path */
SPL_METHOD(SplFileInfo, getPath)
{
	spl_filesystem_object *intern = Z_SPLFILESYSTEM_P(getThis());
	char *path;
	size_t path_len;
	
	if (zend_parse_parameters_none() == FAILURE) {
		return;
	}

  	path = spl_filesystem_object_get_path(intern, &path_len TSRMLS_CC);
	RETURN_STRINGL(path, path_len);
}
/* }}} */

/* {{{ proto string SplFileInfo::getFilename()
   Return filename only */
SPL_METHOD(SplFileInfo, getFilename)
{
	spl_filesystem_object *intern = Z_SPLFILESYSTEM_P(getThis());
	size_t path_len;
	
	if (zend_parse_parameters_none() == FAILURE) {
		return;
	}

	spl_filesystem_object_get_path(intern, &path_len TSRMLS_CC);
	
	if (path_len && path_len < intern->file_name_len) {
		RETURN_STRINGL(intern->file_name + path_len + 1, intern->file_name_len - (path_len + 1));
	} else {
		RETURN_STRINGL(intern->file_name, intern->file_name_len);
	}
}
/* }}} */

/* {{{ proto string DirectoryIterator::getFilename()
   Return filename of current dir entry */
SPL_METHOD(DirectoryIterator, getFilename)
{
	spl_filesystem_object *intern = Z_SPLFILESYSTEM_P(getThis());
	
	if (zend_parse_parameters_none() == FAILURE) {
		return;
	}

	RETURN_STRING(intern->u.dir.entry.d_name);
}
/* }}} */

/* {{{ proto string SplFileInfo::getExtension()
   Returns file extension component of path */
SPL_METHOD(SplFileInfo, getExtension)
{
	spl_filesystem_object *intern = Z_SPLFILESYSTEM_P(getThis());
	char *fname = NULL;
	const char *p;
	size_t flen;
	size_t path_len;
	int idx;
	zend_string *ret;

	if (zend_parse_parameters_none() == FAILURE) {
		return;
	}

	spl_filesystem_object_get_path(intern, &path_len TSRMLS_CC);

	if (path_len && path_len < intern->file_name_len) {
		fname = intern->file_name + path_len + 1;
		flen = intern->file_name_len - (path_len + 1);
	} else {
		fname = intern->file_name;
		flen = intern->file_name_len;
	}

	ret = php_basename(fname, flen, NULL, 0 TSRMLS_CC);

	p = zend_memrchr(ret->val, '.', ret->len);
	if (p) {
		assert(p > ret->val);
		idx = (int)(p - ret->val);
		RETVAL_STRINGL(ret->val + idx + 1, ret->len - idx - 1);
		zend_string_release(ret);
		return;
	} else {
		zend_string_release(ret);
		RETURN_EMPTY_STRING();
	}
}
/* }}}*/

/* {{{ proto string DirectoryIterator::getExtension()
   Returns the file extension component of path */
SPL_METHOD(DirectoryIterator, getExtension)
{
	spl_filesystem_object *intern = Z_SPLFILESYSTEM_P(getThis());
	const char *p;
	int idx;
	zend_string *fname;

	if (zend_parse_parameters_none() == FAILURE) {
		return;
	}

	fname = php_basename(intern->u.dir.entry.d_name, strlen(intern->u.dir.entry.d_name), NULL, 0 TSRMLS_CC);

	p = zend_memrchr(fname->val, '.', fname->len);
	if (p) {
		assert(p > fname->val);
		idx = (int)(p - fname->val);
		RETVAL_STRINGL(fname->val + idx + 1, fname->len - idx - 1);
		zend_string_release(fname);
	} else {
		zend_string_release(fname);
		RETURN_EMPTY_STRING();
	}
}
/* }}} */

/* {{{ proto string SplFileInfo::getBasename([string $suffix]) U
   Returns filename component of path */
SPL_METHOD(SplFileInfo, getBasename)
{
	spl_filesystem_object *intern = Z_SPLFILESYSTEM_P(getThis());
	char *fname, *suffix = 0;
	size_t flen;
	size_t slen = 0, path_len;

	if (zend_parse_parameters(ZEND_NUM_ARGS() TSRMLS_CC, "|s", &suffix, &slen) == FAILURE) {
		return;
	}

	spl_filesystem_object_get_path(intern, &path_len TSRMLS_CC);

	if (path_len && path_len < intern->file_name_len) {
		fname = intern->file_name + path_len + 1;
		flen = intern->file_name_len - (path_len + 1);
	} else {
		fname = intern->file_name;
		flen = intern->file_name_len;
	}

	RETURN_STR(php_basename(fname, flen, suffix, slen TSRMLS_CC));
}
/* }}}*/   

/* {{{ proto string DirectoryIterator::getBasename([string $suffix]) U
   Returns filename component of current dir entry */
SPL_METHOD(DirectoryIterator, getBasename)
{
	spl_filesystem_object *intern = Z_SPLFILESYSTEM_P(getThis());
	char *suffix = 0;
	size_t slen = 0;
	zend_string *fname;
	
	if (zend_parse_parameters(ZEND_NUM_ARGS() TSRMLS_CC, "|s", &suffix, &slen) == FAILURE) {
		return;
	}

	fname = php_basename(intern->u.dir.entry.d_name, strlen(intern->u.dir.entry.d_name), suffix, slen TSRMLS_CC);

	RETVAL_STR(fname);
}
/* }}} */

/* {{{ proto string SplFileInfo::getPathname()
   Return path and filename */
SPL_METHOD(SplFileInfo, getPathname)
{
	spl_filesystem_object *intern = Z_SPLFILESYSTEM_P(getThis());
	char *path;
	size_t path_len;

	if (zend_parse_parameters_none() == FAILURE) {
		return;
	}
	path = spl_filesystem_object_get_pathname(intern, &path_len TSRMLS_CC);
	if (path != NULL) {
		RETURN_STRINGL(path, path_len);
	} else {
		RETURN_FALSE;
	}
}
/* }}} */

/* {{{ proto string FilesystemIterator::key()
   Return getPathname() or getFilename() depending on flags */
SPL_METHOD(FilesystemIterator, key)
{
	spl_filesystem_object *intern = Z_SPLFILESYSTEM_P(getThis());
	
	if (zend_parse_parameters_none() == FAILURE) {
		return;
	}

	if (SPL_FILE_DIR_KEY(intern, SPL_FILE_DIR_KEY_AS_FILENAME)) {
		RETURN_STRING(intern->u.dir.entry.d_name);
	} else {
		spl_filesystem_object_get_file_name(intern TSRMLS_CC);
		RETURN_STRINGL(intern->file_name, intern->file_name_len);
	}
}
/* }}} */

/* {{{ proto string FilesystemIterator::current()
   Return getFilename(), getFileInfo() or $this depending on flags */
SPL_METHOD(FilesystemIterator, current)
{
	spl_filesystem_object *intern = Z_SPLFILESYSTEM_P(getThis());
	
	if (zend_parse_parameters_none() == FAILURE) {
		return;
	}

	if (SPL_FILE_DIR_CURRENT(intern, SPL_FILE_DIR_CURRENT_AS_PATHNAME)) {
		spl_filesystem_object_get_file_name(intern TSRMLS_CC);
		RETURN_STRINGL(intern->file_name, intern->file_name_len);
	} else if (SPL_FILE_DIR_CURRENT(intern, SPL_FILE_DIR_CURRENT_AS_FILEINFO)) {
		spl_filesystem_object_get_file_name(intern TSRMLS_CC);
		spl_filesystem_object_create_type(0, intern, SPL_FS_INFO, NULL, return_value TSRMLS_CC);
	} else {
		RETURN_ZVAL(getThis(), 1, 0);
		/*RETURN_STRING(intern->u.dir.entry.d_name, 1);*/
	}
}
/* }}} */

/* {{{ proto bool DirectoryIterator::isDot()
   Returns true if current entry is '.' or  '..' */
SPL_METHOD(DirectoryIterator, isDot)
{
	spl_filesystem_object *intern = Z_SPLFILESYSTEM_P(getThis());
	
	if (zend_parse_parameters_none() == FAILURE) {
		return;
	}

	RETURN_BOOL(spl_filesystem_is_dot(intern->u.dir.entry.d_name));
}
/* }}} */

/* {{{ proto void SplFileInfo::__construct(string file_name)
 Cronstructs a new SplFileInfo from a path. */
/* zend_replace_error_handling() is used to throw exceptions in case
   the constructor fails. Here we use this to ensure the object
   has a valid directory resource.
   
   When the constructor gets called the object is already created 
   by the engine, so we must only call 'additional' initializations.
 */
SPL_METHOD(SplFileInfo, __construct)
{
	spl_filesystem_object *intern;
	char *path;
	size_t len;
	zend_error_handling error_handling;

	zend_replace_error_handling(EH_THROW, spl_ce_RuntimeException, &error_handling TSRMLS_CC);

	if (zend_parse_parameters(ZEND_NUM_ARGS() TSRMLS_CC, "s", &path, &len) == FAILURE) {
		zend_restore_error_handling(&error_handling TSRMLS_CC);
		return;
	}

	intern = Z_SPLFILESYSTEM_P(getThis());
	
	spl_filesystem_info_set_filename(intern, path, len, 1 TSRMLS_CC);

	zend_restore_error_handling(&error_handling TSRMLS_CC);
	
	/* intern->type = SPL_FS_INFO; already set */
}
/* }}} */

/* {{{ FileInfoFunction */
#define FileInfoFunction(func_name, func_num) \
SPL_METHOD(SplFileInfo, func_name) \
{ \
	spl_filesystem_object *intern = Z_SPLFILESYSTEM_P(getThis()); \
	zend_error_handling error_handling; \
	if (zend_parse_parameters_none() == FAILURE) { \
		return; \
	} \
 \
	zend_replace_error_handling(EH_THROW, spl_ce_RuntimeException, &error_handling TSRMLS_CC);\
	spl_filesystem_object_get_file_name(intern TSRMLS_CC); \
	php_stat(intern->file_name, intern->file_name_len, func_num, return_value TSRMLS_CC); \
	zend_restore_error_handling(&error_handling TSRMLS_CC); \
}
/* }}} */

/* {{{ proto int SplFileInfo::getPerms()
   Get file permissions */
FileInfoFunction(getPerms, FS_PERMS)
/* }}} */

/* {{{ proto int SplFileInfo::getInode()
   Get file inode */
FileInfoFunction(getInode, FS_INODE)
/* }}} */

/* {{{ proto int SplFileInfo::getSize()
   Get file size */
FileInfoFunction(getSize, FS_SIZE)
/* }}} */

/* {{{ proto int SplFileInfo::getOwner()
   Get file owner */
FileInfoFunction(getOwner, FS_OWNER)
/* }}} */

/* {{{ proto int SplFileInfo::getGroup()
   Get file group */
FileInfoFunction(getGroup, FS_GROUP)
/* }}} */

/* {{{ proto int SplFileInfo::getATime()
   Get last access time of file */
FileInfoFunction(getATime, FS_ATIME)
/* }}} */

/* {{{ proto int SplFileInfo::getMTime()
   Get last modification time of file */
FileInfoFunction(getMTime, FS_MTIME)
/* }}} */

/* {{{ proto int SplFileInfo::getCTime()
   Get inode modification time of file */
FileInfoFunction(getCTime, FS_CTIME)
/* }}} */

/* {{{ proto string SplFileInfo::getType()
   Get file type */
FileInfoFunction(getType, FS_TYPE)
/* }}} */

/* {{{ proto bool SplFileInfo::isWritable()
   Returns true if file can be written */
FileInfoFunction(isWritable, FS_IS_W)
/* }}} */

/* {{{ proto bool SplFileInfo::isReadable()
   Returns true if file can be read */
FileInfoFunction(isReadable, FS_IS_R)
/* }}} */

/* {{{ proto bool SplFileInfo::isExecutable()
   Returns true if file is executable */
FileInfoFunction(isExecutable, FS_IS_X)
/* }}} */

/* {{{ proto bool SplFileInfo::isFile()
   Returns true if file is a regular file */
FileInfoFunction(isFile, FS_IS_FILE)
/* }}} */

/* {{{ proto bool SplFileInfo::isDir()
   Returns true if file is directory */
FileInfoFunction(isDir, FS_IS_DIR)
/* }}} */

/* {{{ proto bool SplFileInfo::isLink()
   Returns true if file is symbolic link */
FileInfoFunction(isLink, FS_IS_LINK)
/* }}} */

/* {{{ proto string SplFileInfo::getLinkTarget() U
   Return the target of a symbolic link */
SPL_METHOD(SplFileInfo, getLinkTarget)
{
	spl_filesystem_object *intern = Z_SPLFILESYSTEM_P(getThis());
	int ret;
	char buff[MAXPATHLEN];
	zend_error_handling error_handling;
	
	if (zend_parse_parameters_none() == FAILURE) {
		return;
	}

	zend_replace_error_handling(EH_THROW, spl_ce_RuntimeException, &error_handling TSRMLS_CC);

#if defined(PHP_WIN32) || HAVE_SYMLINK
	if (intern->file_name == NULL) {
		php_error_docref(NULL TSRMLS_CC, E_WARNING, "Empty filename");
		RETURN_FALSE;
	} else if (!IS_ABSOLUTE_PATH(intern->file_name, intern->file_name_len)) {
		char expanded_path[MAXPATHLEN];
		if (!expand_filepath_with_mode(intern->file_name, expanded_path, NULL, 0, CWD_EXPAND  TSRMLS_CC)) {
			php_error_docref(NULL TSRMLS_CC, E_WARNING, "No such file or directory");
			RETURN_FALSE;
		}
		ret = php_sys_readlink(expanded_path, buff, MAXPATHLEN - 1);
	} else {
		ret = php_sys_readlink(intern->file_name, buff,  MAXPATHLEN-1);
	}
#else
	ret = -1; /* always fail if not implemented */
#endif

	if (ret == -1) {
		zend_throw_exception_ex(spl_ce_RuntimeException, 0 TSRMLS_CC, "Unable to read link %s, error: %s", intern->file_name, strerror(errno));
		RETVAL_FALSE;
	} else {
		/* Append NULL to the end of the string */
		buff[ret] = '\0';

		RETVAL_STRINGL(buff, ret);
	}

	zend_restore_error_handling(&error_handling TSRMLS_CC);
}
/* }}} */

#if (!defined(__BEOS__) && !defined(NETWARE) && HAVE_REALPATH) || defined(ZTS)
/* {{{ proto string SplFileInfo::getRealPath()
   Return the resolved path */
SPL_METHOD(SplFileInfo, getRealPath)
{
	spl_filesystem_object *intern = Z_SPLFILESYSTEM_P(getThis());
	char buff[MAXPATHLEN];
	char *filename;
	zend_error_handling error_handling;
	
	if (zend_parse_parameters_none() == FAILURE) {
		return;
	}

	zend_replace_error_handling(EH_THROW, spl_ce_RuntimeException, &error_handling TSRMLS_CC);

	if (intern->type == SPL_FS_DIR && !intern->file_name && intern->u.dir.entry.d_name[0]) {
		spl_filesystem_object_get_file_name(intern TSRMLS_CC);
	}
	
	if (intern->orig_path) {
		filename = intern->orig_path;
	} else { 
		filename = intern->file_name;
	}


	if (filename && VCWD_REALPATH(filename, buff)) {
#ifdef ZTS
		if (VCWD_ACCESS(buff, F_OK)) {
			RETVAL_FALSE;
		} else
#endif
		RETVAL_STRING(buff);
	} else {
		RETVAL_FALSE;
	}

	zend_restore_error_handling(&error_handling TSRMLS_CC);
}
/* }}} */
#endif

/* {{{ proto SplFileObject SplFileInfo::openFile([string mode = 'r' [, bool use_include_path  [, resource context]]])
   Open the current file */
SPL_METHOD(SplFileInfo, openFile)
{
	spl_filesystem_object *intern = Z_SPLFILESYSTEM_P(getThis());

	spl_filesystem_object_create_type(ZEND_NUM_ARGS(), intern, SPL_FS_FILE, NULL, return_value TSRMLS_CC);
}
/* }}} */

/* {{{ proto void SplFileInfo::setFileClass([string class_name])
   Class to use in openFile() */
SPL_METHOD(SplFileInfo, setFileClass)
{
	spl_filesystem_object *intern = Z_SPLFILESYSTEM_P(getThis());
	zend_class_entry *ce = spl_ce_SplFileObject;
	zend_error_handling error_handling;
	
	zend_replace_error_handling(EH_THROW, spl_ce_UnexpectedValueException, &error_handling TSRMLS_CC);

	if (zend_parse_parameters(ZEND_NUM_ARGS() TSRMLS_CC, "|C", &ce) == SUCCESS) {
		intern->file_class = ce;
	}

	zend_restore_error_handling(&error_handling TSRMLS_CC);
}
/* }}} */

/* {{{ proto void SplFileInfo::setInfoClass([string class_name])
   Class to use in getFileInfo(), getPathInfo() */
SPL_METHOD(SplFileInfo, setInfoClass)
{
	spl_filesystem_object *intern = Z_SPLFILESYSTEM_P(getThis());
	zend_class_entry *ce = spl_ce_SplFileInfo;
	zend_error_handling error_handling;
	
	zend_replace_error_handling(EH_THROW, spl_ce_UnexpectedValueException, &error_handling  TSRMLS_CC);

	if (zend_parse_parameters(ZEND_NUM_ARGS() TSRMLS_CC, "|C", &ce) == SUCCESS) {
		intern->info_class = ce;
	}

	zend_restore_error_handling(&error_handling TSRMLS_CC);
}
/* }}} */

/* {{{ proto SplFileInfo SplFileInfo::getFileInfo([string $class_name])
   Get/copy file info */
SPL_METHOD(SplFileInfo, getFileInfo)
{
	spl_filesystem_object *intern = Z_SPLFILESYSTEM_P(getThis());
	zend_class_entry *ce = intern->info_class;
	zend_error_handling error_handling;
	
	zend_replace_error_handling(EH_THROW, spl_ce_UnexpectedValueException, &error_handling TSRMLS_CC);

	if (zend_parse_parameters(ZEND_NUM_ARGS() TSRMLS_CC, "|C", &ce) == SUCCESS) {
		spl_filesystem_object_create_type(ZEND_NUM_ARGS(), intern, SPL_FS_INFO, ce, return_value TSRMLS_CC);
	}

	zend_restore_error_handling(&error_handling TSRMLS_CC);
}
/* }}} */

/* {{{ proto SplFileInfo SplFileInfo::getPathInfo([string $class_name])
   Get/copy file info */
SPL_METHOD(SplFileInfo, getPathInfo)
{
	spl_filesystem_object *intern = Z_SPLFILESYSTEM_P(getThis());
	zend_class_entry *ce = intern->info_class;
	zend_error_handling error_handling;
	
	zend_replace_error_handling(EH_THROW, spl_ce_UnexpectedValueException, &error_handling TSRMLS_CC);

	if (zend_parse_parameters(ZEND_NUM_ARGS() TSRMLS_CC, "|C", &ce) == SUCCESS) {
		size_t path_len;
		char *path = spl_filesystem_object_get_pathname(intern, &path_len TSRMLS_CC);
		if (path) {
			char *dpath = estrndup(path, path_len);
			path_len = php_dirname(dpath, path_len);
			spl_filesystem_object_create_info(intern, dpath, (int)path_len, 1, ce, return_value TSRMLS_CC);
			efree(dpath);
		}
	}

	zend_restore_error_handling(&error_handling TSRMLS_CC);
}
/* }}} */

/* {{{  proto SplFileInfo::_bad_state_ex(void) */
SPL_METHOD(SplFileInfo, _bad_state_ex)
{
	zend_throw_exception_ex(spl_ce_LogicException, 0 TSRMLS_CC,
		"The parent constructor was not called: the object is in an "
		"invalid state ");
}
/* }}} */

/* {{{ proto void FilesystemIterator::__construct(string path [, int flags])
 Cronstructs a new dir iterator from a path. */
SPL_METHOD(FilesystemIterator, __construct)
{
	spl_filesystem_object_construct(INTERNAL_FUNCTION_PARAM_PASSTHRU, DIT_CTOR_FLAGS | SPL_FILE_DIR_SKIPDOTS);
}
/* }}} */

/* {{{ proto void FilesystemIterator::rewind()
   Rewind dir back to the start */
SPL_METHOD(FilesystemIterator, rewind)
{
	spl_filesystem_object *intern = Z_SPLFILESYSTEM_P(getThis());
	int skip_dots = SPL_HAS_FLAG(intern->flags, SPL_FILE_DIR_SKIPDOTS);

	if (zend_parse_parameters_none() == FAILURE) {
		return;
	}

	intern->u.dir.index = 0;
	if (intern->u.dir.dirp) {
		php_stream_rewinddir(intern->u.dir.dirp);
	}
	do {
		spl_filesystem_dir_read(intern TSRMLS_CC);
	} while (skip_dots && spl_filesystem_is_dot(intern->u.dir.entry.d_name));
}
/* }}} */

/* {{{ proto int FilesystemIterator::getFlags()
   Get handling flags */
SPL_METHOD(FilesystemIterator, getFlags)
{
	spl_filesystem_object *intern = Z_SPLFILESYSTEM_P(getThis());
	
	if (zend_parse_parameters_none() == FAILURE) {
		return;
	}

	RETURN_LONG(intern->flags & (SPL_FILE_DIR_KEY_MODE_MASK | SPL_FILE_DIR_CURRENT_MODE_MASK | SPL_FILE_DIR_OTHERS_MASK));
} /* }}} */

/* {{{ proto void FilesystemIterator::setFlags(long $flags)
   Set handling flags */
SPL_METHOD(FilesystemIterator, setFlags)
{
	spl_filesystem_object *intern = Z_SPLFILESYSTEM_P(getThis());
	zend_long flags;

	if (zend_parse_parameters(ZEND_NUM_ARGS() TSRMLS_CC, "l", &flags) == FAILURE) {
		return;
	}

	intern->flags &= ~(SPL_FILE_DIR_KEY_MODE_MASK|SPL_FILE_DIR_CURRENT_MODE_MASK|SPL_FILE_DIR_OTHERS_MASK);
	intern->flags |= ((SPL_FILE_DIR_KEY_MODE_MASK|SPL_FILE_DIR_CURRENT_MODE_MASK|SPL_FILE_DIR_OTHERS_MASK) & flags);
} /* }}} */

/* {{{ proto bool RecursiveDirectoryIterator::hasChildren([bool $allow_links = false])
   Returns whether current entry is a directory and not '.' or '..' */
SPL_METHOD(RecursiveDirectoryIterator, hasChildren)
{
	zend_bool allow_links = 0;
	spl_filesystem_object *intern = Z_SPLFILESYSTEM_P(getThis());

	if (zend_parse_parameters(ZEND_NUM_ARGS() TSRMLS_CC, "|b", &allow_links) == FAILURE) {
		return;
	}
	if (spl_filesystem_is_invalid_or_dot(intern->u.dir.entry.d_name)) {
		RETURN_FALSE;
	} else {
		spl_filesystem_object_get_file_name(intern TSRMLS_CC);
		if (!allow_links && !(intern->flags & SPL_FILE_DIR_FOLLOW_SYMLINKS)) {
			php_stat(intern->file_name, intern->file_name_len, FS_IS_LINK, return_value TSRMLS_CC);
			if (zend_is_true(return_value TSRMLS_CC)) {
				RETURN_FALSE;
			}
		}
		php_stat(intern->file_name, intern->file_name_len, FS_IS_DIR, return_value TSRMLS_CC);
    }
}
/* }}} */

/* {{{ proto RecursiveDirectoryIterator DirectoryIterator::getChildren()
   Returns an iterator for the current entry if it is a directory */
SPL_METHOD(RecursiveDirectoryIterator, getChildren)
{
	zval zpath, zflags;
	spl_filesystem_object *intern = Z_SPLFILESYSTEM_P(getThis());
	spl_filesystem_object *subdir;
	char slash = SPL_HAS_FLAG(intern->flags, SPL_FILE_DIR_UNIXPATHS) ? '/' : DEFAULT_SLASH;
	
	if (zend_parse_parameters_none() == FAILURE) {
		return;
	}
	
	spl_filesystem_object_get_file_name(intern TSRMLS_CC);

	ZVAL_LONG(&zflags, intern->flags);
	ZVAL_STRINGL(&zpath, intern->file_name, intern->file_name_len);
	spl_instantiate_arg_ex2(Z_OBJCE_P(getThis()), return_value, &zpath, &zflags TSRMLS_CC);
	zval_ptr_dtor(&zpath);
	zval_ptr_dtor(&zflags);
	
	subdir = Z_SPLFILESYSTEM_P(return_value);
	if (subdir) {
		if (intern->u.dir.sub_path && intern->u.dir.sub_path[0]) {
			subdir->u.dir.sub_path_len = (int)spprintf(&subdir->u.dir.sub_path, 0, "%s%c%s", intern->u.dir.sub_path, slash, intern->u.dir.entry.d_name);
		} else {
			subdir->u.dir.sub_path_len = (int)strlen(intern->u.dir.entry.d_name);
			subdir->u.dir.sub_path = estrndup(intern->u.dir.entry.d_name, subdir->u.dir.sub_path_len);
		}
		subdir->info_class = intern->info_class;
		subdir->file_class = intern->file_class;
		subdir->oth = intern->oth;
	}
}
/* }}} */

/* {{{ proto void RecursiveDirectoryIterator::getSubPath()
   Get sub path */
SPL_METHOD(RecursiveDirectoryIterator, getSubPath)
{
	spl_filesystem_object *intern = Z_SPLFILESYSTEM_P(getThis());
	
	if (zend_parse_parameters_none() == FAILURE) {
		return;
	}

	if (intern->u.dir.sub_path) {
		RETURN_STRINGL(intern->u.dir.sub_path, intern->u.dir.sub_path_len);
	} else {
		RETURN_EMPTY_STRING();
	}
}
/* }}} */

/* {{{ proto void RecursiveDirectoryIterator::getSubPathname()
   Get sub path and file name */
SPL_METHOD(RecursiveDirectoryIterator, getSubPathname)
{
	spl_filesystem_object *intern = Z_SPLFILESYSTEM_P(getThis());
	char *sub_name;
	size_t len;
	char slash = SPL_HAS_FLAG(intern->flags, SPL_FILE_DIR_UNIXPATHS) ? '/' : DEFAULT_SLASH;
	
	if (zend_parse_parameters_none() == FAILURE) {
		return;
	}

	if (intern->u.dir.sub_path) {
		len = spprintf(&sub_name, 0, "%s%c%s", intern->u.dir.sub_path, slash, intern->u.dir.entry.d_name);
		RETVAL_STRINGL(sub_name, len);
		efree(sub_name);
	} else {
		RETURN_STRING(intern->u.dir.entry.d_name);
	}
}
/* }}} */

/* {{{ proto int RecursiveDirectoryIterator::__construct(string path [, int flags])
 Cronstructs a new dir iterator from a path. */
SPL_METHOD(RecursiveDirectoryIterator, __construct)
{
	spl_filesystem_object_construct(INTERNAL_FUNCTION_PARAM_PASSTHRU, DIT_CTOR_FLAGS);
}
/* }}} */

#ifdef HAVE_GLOB
/* {{{ proto int GlobIterator::__construct(string path [, int flags])
 Cronstructs a new dir iterator from a glob expression (no glob:// needed). */
SPL_METHOD(GlobIterator, __construct)
{
	spl_filesystem_object_construct(INTERNAL_FUNCTION_PARAM_PASSTHRU, DIT_CTOR_FLAGS|DIT_CTOR_GLOB);
}
/* }}} */

/* {{{ proto int GlobIterator::cont()
   Return the number of directories and files found by globbing */
SPL_METHOD(GlobIterator, count)
{
	spl_filesystem_object *intern = Z_SPLFILESYSTEM_P(getThis());
	
	if (zend_parse_parameters_none() == FAILURE) {
		return;
	}

	if (intern->u.dir.dirp && php_stream_is(intern->u.dir.dirp ,&php_glob_stream_ops)) {
		RETURN_LONG(php_glob_stream_get_count(intern->u.dir.dirp, NULL));
	} else {
		/* should not happen */
		php_error_docref(NULL TSRMLS_CC, E_ERROR, "GlobIterator lost glob state");
	}
}
/* }}} */
#endif /* HAVE_GLOB */

/* {{{ forward declarations to the iterator handlers */
static void spl_filesystem_dir_it_dtor(zend_object_iterator *iter TSRMLS_DC);
static int spl_filesystem_dir_it_valid(zend_object_iterator *iter TSRMLS_DC);
static zval *spl_filesystem_dir_it_current_data(zend_object_iterator *iter TSRMLS_DC);
static void spl_filesystem_dir_it_current_key(zend_object_iterator *iter, zval *key TSRMLS_DC);
static void spl_filesystem_dir_it_move_forward(zend_object_iterator *iter TSRMLS_DC);
static void spl_filesystem_dir_it_rewind(zend_object_iterator *iter TSRMLS_DC);

/* iterator handler table */
zend_object_iterator_funcs spl_filesystem_dir_it_funcs = {
	spl_filesystem_dir_it_dtor,
	spl_filesystem_dir_it_valid,
	spl_filesystem_dir_it_current_data,
	spl_filesystem_dir_it_current_key,
	spl_filesystem_dir_it_move_forward,
	spl_filesystem_dir_it_rewind
};
/* }}} */

/* {{{ spl_ce_dir_get_iterator */
zend_object_iterator *spl_filesystem_dir_get_iterator(zend_class_entry *ce, zval *object, int by_ref TSRMLS_DC)
{
	spl_filesystem_iterator *iterator;
	spl_filesystem_object *dir_object;

	if (by_ref) {
		zend_error(E_ERROR, "An iterator cannot be used with foreach by reference");
	}
	dir_object = Z_SPLFILESYSTEM_P(object);
	iterator = spl_filesystem_object_to_iterator(dir_object TSRMLS_CC);
	ZVAL_COPY(&iterator->intern.data, object);
	iterator->intern.funcs = &spl_filesystem_dir_it_funcs;
	/* ->current must be initialized; rewind doesn't set it and valid
	 * doesn't check whether it's set */
	iterator->current = *object;
	
	return &iterator->intern;
}
/* }}} */

/* {{{ spl_filesystem_dir_it_dtor */
static void spl_filesystem_dir_it_dtor(zend_object_iterator *iter TSRMLS_DC)
{
	spl_filesystem_iterator *iterator = (spl_filesystem_iterator *)iter;

	if (!Z_ISUNDEF(iterator->intern.data)) {
		zval *object = &iterator->intern.data;
		zval_ptr_dtor(object);
	}
	/* Otherwise we were called from the owning object free storage handler as
	 * it sets
	 * iterator->intern.data to NULL.
	 * We don't even need to destroy iterator->current as we didn't add a
	 * reference to it in move_forward or get_iterator */
}
/* }}} */

/* {{{ spl_filesystem_dir_it_valid */
static int spl_filesystem_dir_it_valid(zend_object_iterator *iter TSRMLS_DC)
{
	spl_filesystem_object *object = spl_filesystem_iterator_to_object((spl_filesystem_iterator *)iter TSRMLS_CC);

	return object->u.dir.entry.d_name[0] != '\0' ? SUCCESS : FAILURE;
}
/* }}} */

/* {{{ spl_filesystem_dir_it_current_data */
static zval *spl_filesystem_dir_it_current_data(zend_object_iterator *iter TSRMLS_DC)
{
	spl_filesystem_iterator *iterator = (spl_filesystem_iterator *)iter;
	
	return &iterator->current;
}
/* }}} */

/* {{{ spl_filesystem_dir_it_current_key */
static void spl_filesystem_dir_it_current_key(zend_object_iterator *iter, zval *key TSRMLS_DC)
{
	spl_filesystem_object *object = spl_filesystem_iterator_to_object((spl_filesystem_iterator *)iter TSRMLS_CC);

	ZVAL_LONG(key, object->u.dir.index);
}
/* }}} */

/* {{{ spl_filesystem_dir_it_move_forward */
static void spl_filesystem_dir_it_move_forward(zend_object_iterator *iter TSRMLS_DC)
{
	spl_filesystem_object *object = spl_filesystem_iterator_to_object((spl_filesystem_iterator *)iter TSRMLS_CC);
	
	object->u.dir.index++;
	spl_filesystem_dir_read(object TSRMLS_CC);
	if (object->file_name) {
		efree(object->file_name);
		object->file_name = NULL;
	}
}
/* }}} */

/* {{{ spl_filesystem_dir_it_rewind */
static void spl_filesystem_dir_it_rewind(zend_object_iterator *iter TSRMLS_DC)
{
	spl_filesystem_object *object = spl_filesystem_iterator_to_object((spl_filesystem_iterator *)iter TSRMLS_CC);
	
	object->u.dir.index = 0;
	if (object->u.dir.dirp) {
		php_stream_rewinddir(object->u.dir.dirp);
	}
	spl_filesystem_dir_read(object TSRMLS_CC);
}
/* }}} */

/* {{{ spl_filesystem_tree_it_dtor */
static void spl_filesystem_tree_it_dtor(zend_object_iterator *iter TSRMLS_DC)
{
	spl_filesystem_iterator *iterator = (spl_filesystem_iterator *)iter;

	if (!Z_ISUNDEF(iterator->intern.data)) {
		zval *object = &iterator->intern.data;
		zval_ptr_dtor(object);
	} else {
		if (!Z_ISUNDEF(iterator->current)) {
			zval_ptr_dtor(&iterator->current);
			ZVAL_UNDEF(&iterator->current);
		}
	}
}
/* }}} */

/* {{{ spl_filesystem_tree_it_current_data */
static zval *spl_filesystem_tree_it_current_data(zend_object_iterator *iter TSRMLS_DC)
{
	spl_filesystem_iterator *iterator = (spl_filesystem_iterator *)iter;
	spl_filesystem_object   *object   = spl_filesystem_iterator_to_object(iterator TSRMLS_CC);

	if (SPL_FILE_DIR_CURRENT(object, SPL_FILE_DIR_CURRENT_AS_PATHNAME)) {
		if (Z_ISUNDEF(iterator->current)) {
			spl_filesystem_object_get_file_name(object TSRMLS_CC);
			ZVAL_STRINGL(&iterator->current, object->file_name, object->file_name_len);
		}
		return &iterator->current;
	} else if (SPL_FILE_DIR_CURRENT(object, SPL_FILE_DIR_CURRENT_AS_FILEINFO)) {
		if (Z_ISUNDEF(iterator->current)) {
			spl_filesystem_object_get_file_name(object TSRMLS_CC);
			spl_filesystem_object_create_type(0, object, SPL_FS_INFO, NULL, &iterator->current TSRMLS_CC);
		}
		return &iterator->current;
	} else {
		return &iterator->intern.data;
	}
}
/* }}} */

/* {{{ spl_filesystem_tree_it_current_key */
static void spl_filesystem_tree_it_current_key(zend_object_iterator *iter, zval *key TSRMLS_DC)
{
	spl_filesystem_object *object = spl_filesystem_iterator_to_object((spl_filesystem_iterator *)iter TSRMLS_CC);

	if (SPL_FILE_DIR_KEY(object, SPL_FILE_DIR_KEY_AS_FILENAME)) {
		ZVAL_STRING(key, object->u.dir.entry.d_name);
	} else {
		spl_filesystem_object_get_file_name(object TSRMLS_CC);
		ZVAL_STRINGL(key, object->file_name, object->file_name_len);
	}
}
/* }}} */

/* {{{ spl_filesystem_tree_it_move_forward */
static void spl_filesystem_tree_it_move_forward(zend_object_iterator *iter TSRMLS_DC)
{
	spl_filesystem_iterator *iterator = (spl_filesystem_iterator *)iter;
	spl_filesystem_object   *object   = spl_filesystem_iterator_to_object(iterator TSRMLS_CC);
	
	object->u.dir.index++;
	do {
		spl_filesystem_dir_read(object TSRMLS_CC);
	} while (spl_filesystem_is_dot(object->u.dir.entry.d_name));
	if (object->file_name) {
		efree(object->file_name);
		object->file_name = NULL;
	}
	if (!Z_ISUNDEF(iterator->current)) {
		zval_ptr_dtor(&iterator->current);
		ZVAL_UNDEF(&iterator->current);
	}
}
/* }}} */

/* {{{ spl_filesystem_tree_it_rewind */
static void spl_filesystem_tree_it_rewind(zend_object_iterator *iter TSRMLS_DC)
{
	spl_filesystem_iterator *iterator = (spl_filesystem_iterator *)iter;
	spl_filesystem_object   *object   = spl_filesystem_iterator_to_object(iterator TSRMLS_CC);
	
	object->u.dir.index = 0;
	if (object->u.dir.dirp) {
		php_stream_rewinddir(object->u.dir.dirp);
	}
	do {
		spl_filesystem_dir_read(object TSRMLS_CC);
	} while (spl_filesystem_is_dot(object->u.dir.entry.d_name));
	if (!Z_ISUNDEF(iterator->current)) {
		zval_ptr_dtor(&iterator->current);
		ZVAL_UNDEF(&iterator->current);
	}
}
/* }}} */

/* {{{ iterator handler table */
zend_object_iterator_funcs spl_filesystem_tree_it_funcs = {
	spl_filesystem_tree_it_dtor,
	spl_filesystem_dir_it_valid,
	spl_filesystem_tree_it_current_data,
	spl_filesystem_tree_it_current_key,
	spl_filesystem_tree_it_move_forward,
	spl_filesystem_tree_it_rewind
};
/* }}} */

/* {{{ spl_ce_dir_get_iterator */
zend_object_iterator *spl_filesystem_tree_get_iterator(zend_class_entry *ce, zval *object, int by_ref TSRMLS_DC)
{
	spl_filesystem_iterator *iterator;
	spl_filesystem_object *dir_object;

	if (by_ref) {
		zend_error(E_ERROR, "An iterator cannot be used with foreach by reference");
	}
	dir_object = Z_SPLFILESYSTEM_P(object);
	iterator = spl_filesystem_object_to_iterator(dir_object TSRMLS_CC);

	ZVAL_COPY(&iterator->intern.data, object);
	iterator->intern.funcs = &spl_filesystem_tree_it_funcs;
	
	return &iterator->intern;
}
/* }}} */

/* {{{ spl_filesystem_object_cast */
static int spl_filesystem_object_cast(zval *readobj, zval *writeobj, int type TSRMLS_DC)
{
	spl_filesystem_object *intern = Z_SPLFILESYSTEM_P(readobj);

	if (type == IS_STRING) {
		if (Z_OBJCE_P(readobj)->__tostring) {
			return std_object_handlers.cast_object(readobj, writeobj, type TSRMLS_CC);
		}

		switch (intern->type) {
		case SPL_FS_INFO:
		case SPL_FS_FILE:
			if (readobj == writeobj) {
				zval retval;
				zval *retval_ptr = &retval;

				ZVAL_STRINGL(retval_ptr, intern->file_name, intern->file_name_len);
				zval_dtor(readobj);
				ZVAL_ZVAL(writeobj, retval_ptr, 0, 0);
			} else {
				ZVAL_STRINGL(writeobj, intern->file_name, intern->file_name_len);
			}
			return SUCCESS;
		case SPL_FS_DIR:
			if (readobj == writeobj) {
				zval retval;
				zval *retval_ptr = &retval;

				ZVAL_STRING(retval_ptr, intern->u.dir.entry.d_name);
				zval_dtor(readobj);
				ZVAL_ZVAL(writeobj, retval_ptr, 0, 0);
			} else {
				ZVAL_STRING(writeobj, intern->u.dir.entry.d_name);
			}
			return SUCCESS;
		}
	} else if (type == _IS_BOOL) {
		ZVAL_TRUE(writeobj);
		return SUCCESS;
	}
	if (readobj == writeobj) {
		zval_dtor(readobj);
	}
	ZVAL_NULL(writeobj);
	return FAILURE;
}
/* }}} */

/* {{{ declare method parameters */
/* supply a name and default to call by parameter */
ZEND_BEGIN_ARG_INFO(arginfo_info___construct, 0) 
	ZEND_ARG_INFO(0, file_name)
ZEND_END_ARG_INFO()

ZEND_BEGIN_ARG_INFO_EX(arginfo_info_openFile, 0, 0, 0)
	ZEND_ARG_INFO(0, open_mode)
	ZEND_ARG_INFO(0, use_include_path)
	ZEND_ARG_INFO(0, context)
ZEND_END_ARG_INFO()

ZEND_BEGIN_ARG_INFO_EX(arginfo_info_optinalFileClass, 0, 0, 0)
	ZEND_ARG_INFO(0, class_name)
ZEND_END_ARG_INFO()

ZEND_BEGIN_ARG_INFO_EX(arginfo_optinalSuffix, 0, 0, 0)
	ZEND_ARG_INFO(0, suffix)
ZEND_END_ARG_INFO()

ZEND_BEGIN_ARG_INFO(arginfo_splfileinfo_void, 0)
ZEND_END_ARG_INFO()

/* the method table */
/* each method can have its own parameters and visibility */
static const zend_function_entry spl_SplFileInfo_functions[] = {
	SPL_ME(SplFileInfo,       __construct,   arginfo_info___construct, ZEND_ACC_PUBLIC)
	SPL_ME(SplFileInfo,       getPath,       arginfo_splfileinfo_void, ZEND_ACC_PUBLIC)
	SPL_ME(SplFileInfo,       getFilename,   arginfo_splfileinfo_void, ZEND_ACC_PUBLIC)
	SPL_ME(SplFileInfo,       getExtension,  arginfo_splfileinfo_void, ZEND_ACC_PUBLIC)
	SPL_ME(SplFileInfo,       getBasename,   arginfo_optinalSuffix, ZEND_ACC_PUBLIC)
	SPL_ME(SplFileInfo,       getPathname,   arginfo_splfileinfo_void, ZEND_ACC_PUBLIC)
	SPL_ME(SplFileInfo,       getPerms,      arginfo_splfileinfo_void, ZEND_ACC_PUBLIC)
	SPL_ME(SplFileInfo,       getInode,      arginfo_splfileinfo_void, ZEND_ACC_PUBLIC)
	SPL_ME(SplFileInfo,       getSize,       arginfo_splfileinfo_void, ZEND_ACC_PUBLIC)
	SPL_ME(SplFileInfo,       getOwner,      arginfo_splfileinfo_void, ZEND_ACC_PUBLIC)
	SPL_ME(SplFileInfo,       getGroup,      arginfo_splfileinfo_void, ZEND_ACC_PUBLIC)
	SPL_ME(SplFileInfo,       getATime,      arginfo_splfileinfo_void, ZEND_ACC_PUBLIC)
	SPL_ME(SplFileInfo,       getMTime,      arginfo_splfileinfo_void, ZEND_ACC_PUBLIC)
	SPL_ME(SplFileInfo,       getCTime,      arginfo_splfileinfo_void, ZEND_ACC_PUBLIC)
	SPL_ME(SplFileInfo,       getType,       arginfo_splfileinfo_void, ZEND_ACC_PUBLIC)
	SPL_ME(SplFileInfo,       isWritable,    arginfo_splfileinfo_void, ZEND_ACC_PUBLIC)
	SPL_ME(SplFileInfo,       isReadable,    arginfo_splfileinfo_void, ZEND_ACC_PUBLIC)
	SPL_ME(SplFileInfo,       isExecutable,  arginfo_splfileinfo_void, ZEND_ACC_PUBLIC)
	SPL_ME(SplFileInfo,       isFile,        arginfo_splfileinfo_void, ZEND_ACC_PUBLIC)
	SPL_ME(SplFileInfo,       isDir,         arginfo_splfileinfo_void, ZEND_ACC_PUBLIC)
	SPL_ME(SplFileInfo,       isLink,        arginfo_splfileinfo_void, ZEND_ACC_PUBLIC)
	SPL_ME(SplFileInfo,       getLinkTarget, arginfo_splfileinfo_void, ZEND_ACC_PUBLIC)
#if (!defined(__BEOS__) && !defined(NETWARE) && HAVE_REALPATH) || defined(ZTS)
	SPL_ME(SplFileInfo,       getRealPath,   arginfo_splfileinfo_void, ZEND_ACC_PUBLIC)
#endif
	SPL_ME(SplFileInfo,       getFileInfo,   arginfo_info_optinalFileClass, ZEND_ACC_PUBLIC)
	SPL_ME(SplFileInfo,       getPathInfo,   arginfo_info_optinalFileClass, ZEND_ACC_PUBLIC)
	SPL_ME(SplFileInfo,       openFile,      arginfo_info_openFile,         ZEND_ACC_PUBLIC)
	SPL_ME(SplFileInfo,       setFileClass,  arginfo_info_optinalFileClass, ZEND_ACC_PUBLIC)
	SPL_ME(SplFileInfo,       setInfoClass,  arginfo_info_optinalFileClass, ZEND_ACC_PUBLIC)
	SPL_ME(SplFileInfo,       _bad_state_ex, NULL,							ZEND_ACC_PUBLIC|ZEND_ACC_FINAL)
	SPL_MA(SplFileInfo,       __toString, SplFileInfo, getPathname, arginfo_splfileinfo_void, ZEND_ACC_PUBLIC)
	PHP_FE_END
};

ZEND_BEGIN_ARG_INFO(arginfo_dir___construct, 0) 
	ZEND_ARG_INFO(0, path)
ZEND_END_ARG_INFO()

ZEND_BEGIN_ARG_INFO(arginfo_dir_it_seek, 0) 
	ZEND_ARG_INFO(0, position)
ZEND_END_ARG_INFO();

/* the method table */
/* each method can have its own parameters and visibility */
static const zend_function_entry spl_DirectoryIterator_functions[] = {
	SPL_ME(DirectoryIterator, __construct,   arginfo_dir___construct, ZEND_ACC_PUBLIC)
	SPL_ME(DirectoryIterator, getFilename,   arginfo_splfileinfo_void, ZEND_ACC_PUBLIC)
	SPL_ME(DirectoryIterator, getExtension,  arginfo_splfileinfo_void, ZEND_ACC_PUBLIC)
	SPL_ME(DirectoryIterator, getBasename,   arginfo_optinalSuffix, ZEND_ACC_PUBLIC)
	SPL_ME(DirectoryIterator, isDot,         arginfo_splfileinfo_void, ZEND_ACC_PUBLIC)
	SPL_ME(DirectoryIterator, rewind,        arginfo_splfileinfo_void, ZEND_ACC_PUBLIC)
	SPL_ME(DirectoryIterator, valid,         arginfo_splfileinfo_void, ZEND_ACC_PUBLIC)
	SPL_ME(DirectoryIterator, key,           arginfo_splfileinfo_void, ZEND_ACC_PUBLIC)
	SPL_ME(DirectoryIterator, current,       arginfo_splfileinfo_void, ZEND_ACC_PUBLIC)
	SPL_ME(DirectoryIterator, next,          arginfo_splfileinfo_void, ZEND_ACC_PUBLIC)
	SPL_ME(DirectoryIterator, seek,          arginfo_dir_it_seek, ZEND_ACC_PUBLIC)
	SPL_MA(DirectoryIterator, __toString, DirectoryIterator, getFilename, arginfo_splfileinfo_void, ZEND_ACC_PUBLIC)
	PHP_FE_END
};

ZEND_BEGIN_ARG_INFO_EX(arginfo_r_dir___construct, 0, 0, 1) 
	ZEND_ARG_INFO(0, path)
	ZEND_ARG_INFO(0, flags)
ZEND_END_ARG_INFO()

ZEND_BEGIN_ARG_INFO_EX(arginfo_r_dir_hasChildren, 0, 0, 0)
	ZEND_ARG_INFO(0, allow_links)
ZEND_END_ARG_INFO()

ZEND_BEGIN_ARG_INFO_EX(arginfo_r_dir_setFlags, 0, 0, 0)
	ZEND_ARG_INFO(0, flags)
ZEND_END_ARG_INFO()

static const zend_function_entry spl_FilesystemIterator_functions[] = {
	SPL_ME(FilesystemIterator, __construct,   arginfo_r_dir___construct, ZEND_ACC_PUBLIC)
	SPL_ME(FilesystemIterator, rewind,        arginfo_splfileinfo_void, ZEND_ACC_PUBLIC)
	SPL_ME(DirectoryIterator,  next,          arginfo_splfileinfo_void, ZEND_ACC_PUBLIC)
	SPL_ME(FilesystemIterator, key,           arginfo_splfileinfo_void, ZEND_ACC_PUBLIC)
	SPL_ME(FilesystemIterator, current,       arginfo_splfileinfo_void, ZEND_ACC_PUBLIC)
	SPL_ME(FilesystemIterator, getFlags,      arginfo_splfileinfo_void, ZEND_ACC_PUBLIC)
	SPL_ME(FilesystemIterator, setFlags,      arginfo_r_dir_setFlags, ZEND_ACC_PUBLIC)
	PHP_FE_END
};

static const zend_function_entry spl_RecursiveDirectoryIterator_functions[] = {
	SPL_ME(RecursiveDirectoryIterator, __construct,   arginfo_r_dir___construct, ZEND_ACC_PUBLIC)
	SPL_ME(RecursiveDirectoryIterator, hasChildren,   arginfo_r_dir_hasChildren, ZEND_ACC_PUBLIC)
	SPL_ME(RecursiveDirectoryIterator, getChildren,   arginfo_splfileinfo_void, ZEND_ACC_PUBLIC)
	SPL_ME(RecursiveDirectoryIterator, getSubPath,    arginfo_splfileinfo_void, ZEND_ACC_PUBLIC)
	SPL_ME(RecursiveDirectoryIterator, getSubPathname,arginfo_splfileinfo_void, ZEND_ACC_PUBLIC)
	PHP_FE_END
};

#ifdef HAVE_GLOB
static const zend_function_entry spl_GlobIterator_functions[] = {
	SPL_ME(GlobIterator, __construct,   arginfo_r_dir___construct, ZEND_ACC_PUBLIC)
	SPL_ME(GlobIterator, count,         arginfo_splfileinfo_void,  ZEND_ACC_PUBLIC)
	PHP_FE_END
};
#endif
/* }}} */

static int spl_filesystem_file_read(spl_filesystem_object *intern, int silent TSRMLS_DC) /* {{{ */
{
	char *buf;
	size_t line_len = 0;
	zend_long line_add = (intern->u.file.current_line || !Z_ISUNDEF(intern->u.file.current_zval)) ? 1 : 0;

	spl_filesystem_file_free_line(intern TSRMLS_CC);
	
	if (php_stream_eof(intern->u.file.stream)) {
		if (!silent) {
			zend_throw_exception_ex(spl_ce_RuntimeException, 0 TSRMLS_CC, "Cannot read from file %s", intern->file_name);
		}
		return FAILURE;
	}

	if (intern->u.file.max_line_len > 0) {
		buf = safe_emalloc((intern->u.file.max_line_len + 1), sizeof(char), 0);
		if (php_stream_get_line(intern->u.file.stream, buf, intern->u.file.max_line_len, &line_len) == NULL) {
			efree(buf);
			buf = NULL;
		} else {
			buf[line_len] = '\0';
		}
	} else {
		buf = php_stream_get_line(intern->u.file.stream, NULL, 0, &line_len);
	}

	if (!buf) {
		intern->u.file.current_line = estrdup("");
		intern->u.file.current_line_len = 0;
	} else {
		if (SPL_HAS_FLAG(intern->flags, SPL_FILE_OBJECT_DROP_NEW_LINE)) {
			line_len = strcspn(buf, "\r\n");
			buf[line_len] = '\0';
		}
	
		intern->u.file.current_line = buf;
		intern->u.file.current_line_len = line_len;
	}
	intern->u.file.current_line_num += line_add;

	return SUCCESS;
} /* }}} */

static int spl_filesystem_file_call(spl_filesystem_object *intern, zend_function *func_ptr, int pass_num_args, zval *return_value, zval *arg2 TSRMLS_DC) /* {{{ */
{
	zend_fcall_info fci;
	zend_fcall_info_cache fcic;
	zval *zresource_ptr = &intern->u.file.zresource, retval;
	int result;
	int num_args = pass_num_args + (arg2 ? 2 : 1);

	zval *params = (zval*)safe_emalloc(num_args, sizeof(zval), 0);

	params[0] = *zresource_ptr;
	
	if (arg2) {
		params[1] = *arg2;
	}

	zend_get_parameters_array_ex(pass_num_args, params + (arg2 ? 2 : 1));

	ZVAL_UNDEF(&retval);
	
	fci.size = sizeof(fci);
	fci.function_table = EG(function_table);
	fci.object = NULL;
	fci.retval = &retval;
	fci.param_count = num_args;
	fci.params = params;
	fci.no_separation = 1;
	fci.symbol_table = NULL;
	ZVAL_STR(&fci.function_name, func_ptr->common.function_name);

	fcic.initialized = 1;
	fcic.function_handler = func_ptr;
	fcic.calling_scope = NULL;
	fcic.called_scope = NULL;
	fcic.object = NULL;

	result = zend_call_function(&fci, &fcic TSRMLS_CC);
	
	if (result == FAILURE || Z_ISUNDEF(retval)) {
		RETVAL_FALSE;
	} else {
		ZVAL_ZVAL(return_value, &retval, 0, 0);
	}

	efree(params);
	return result;
} /* }}} */

#define FileFunctionCall(func_name, pass_num_args, arg2) /* {{{ */ \
{ \
	zend_function *func_ptr; \
	func_ptr = (zend_function *)zend_hash_str_find_ptr(EG(function_table), #func_name, sizeof(#func_name) - 1); \
	if (func_ptr == NULL) { \
		zend_throw_exception_ex(spl_ce_RuntimeException, 0 TSRMLS_CC, "Internal error, function '%s' not found. Please report", #func_name); \
		return; \
	} \
	spl_filesystem_file_call(intern, func_ptr, pass_num_args, return_value, arg2 TSRMLS_CC); \
} /* }}} */

static int spl_filesystem_file_read_csv(spl_filesystem_object *intern, char delimiter, char enclosure, char escape, zval *return_value TSRMLS_DC) /* {{{ */
{
	int ret = SUCCESS;
	
	do {
		ret = spl_filesystem_file_read(intern, 1 TSRMLS_CC);
	} while (ret == SUCCESS && !intern->u.file.current_line_len && SPL_HAS_FLAG(intern->flags, SPL_FILE_OBJECT_SKIP_EMPTY));
	
	if (ret == SUCCESS) {
		size_t buf_len = intern->u.file.current_line_len;
		char *buf = estrndup(intern->u.file.current_line, buf_len);

		if (!Z_ISUNDEF(intern->u.file.current_zval)) {
			zval_ptr_dtor(&intern->u.file.current_zval);
			ZVAL_UNDEF(&intern->u.file.current_zval);
		}

		php_fgetcsv(intern->u.file.stream, delimiter, enclosure, escape, buf_len, buf, &intern->u.file.current_zval TSRMLS_CC);
		if (return_value) {
			if (Z_TYPE_P(return_value) != IS_NULL) {
				zval_dtor(return_value);
				ZVAL_NULL(return_value);
			}
			ZVAL_ZVAL(return_value, &intern->u.file.current_zval, 1, 0);
		}
	}
	return ret;
}
/* }}} */

static int spl_filesystem_file_read_line_ex(zval * this_ptr, spl_filesystem_object *intern, int silent TSRMLS_DC) /* {{{ */
{
	zval retval;

	/* 1) use fgetcsv? 2) overloaded call the function, 3) do it directly */
	if (SPL_HAS_FLAG(intern->flags, SPL_FILE_OBJECT_READ_CSV) || intern->u.file.func_getCurr->common.scope != spl_ce_SplFileObject) {
		if (php_stream_eof(intern->u.file.stream)) {
			if (!silent) {
				zend_throw_exception_ex(spl_ce_RuntimeException, 0 TSRMLS_CC, "Cannot read from file %s", intern->file_name);
			}
			return FAILURE;
		}
		if (SPL_HAS_FLAG(intern->flags, SPL_FILE_OBJECT_READ_CSV)) {
			return spl_filesystem_file_read_csv(intern, intern->u.file.delimiter, intern->u.file.enclosure, intern->u.file.escape, NULL TSRMLS_CC);
		} else {
			zend_execute_data *execute_data = EG(current_execute_data);
			zend_call_method_with_0_params(this_ptr, Z_OBJCE(EX(This)), &intern->u.file.func_getCurr, "getCurrentLine", &retval);
		}
		if (!Z_ISUNDEF(retval)) {
			if (intern->u.file.current_line || !Z_ISUNDEF(intern->u.file.current_zval)) {
				intern->u.file.current_line_num++;
			}
			spl_filesystem_file_free_line(intern TSRMLS_CC);
			if (Z_TYPE(retval) == IS_STRING) {
				intern->u.file.current_line = estrndup(Z_STRVAL(retval), Z_STRLEN(retval));
				intern->u.file.current_line_len = Z_STRLEN(retval);
			} else {
				ZVAL_ZVAL(&intern->u.file.current_zval, &retval, 1, 0);
			}
			zval_ptr_dtor(&retval);
			return SUCCESS;
		} else {
			return FAILURE;
		}
	} else {
		return spl_filesystem_file_read(intern, silent TSRMLS_CC);
	}
} /* }}} */

static int spl_filesystem_file_is_empty_line(spl_filesystem_object *intern TSRMLS_DC) /* {{{ */
{
	if (intern->u.file.current_line) {
		return intern->u.file.current_line_len == 0;
	} else if (!Z_ISUNDEF(intern->u.file.current_zval)) {
		switch(Z_TYPE(intern->u.file.current_zval)) {
			case IS_STRING:
				return Z_STRLEN(intern->u.file.current_zval) == 0;
			case IS_ARRAY:
				if (SPL_HAS_FLAG(intern->flags, SPL_FILE_OBJECT_READ_CSV)
						&& zend_hash_num_elements(Z_ARRVAL(intern->u.file.current_zval)) == 1) {
					uint idx = 0;
					zval *first;

					while (Z_ISUNDEF(Z_ARRVAL(intern->u.file.current_zval)->arData[idx].val)) {
						idx++;
					}
					first = &Z_ARRVAL(intern->u.file.current_zval)->arData[idx].val;
					return Z_TYPE_P(first) == IS_STRING && Z_STRLEN_P(first) == 0;
				}
				return zend_hash_num_elements(Z_ARRVAL(intern->u.file.current_zval)) == 0;
			case IS_NULL:
				return 1;
			default:
				return 0;
		}
	} else {
		return 1;
	}
}
/* }}} */

static int spl_filesystem_file_read_line(zval * this_ptr, spl_filesystem_object *intern, int silent TSRMLS_DC) /* {{{ */
{
	int ret = spl_filesystem_file_read_line_ex(this_ptr, intern, silent TSRMLS_CC);

	while (SPL_HAS_FLAG(intern->flags, SPL_FILE_OBJECT_SKIP_EMPTY) && ret == SUCCESS && spl_filesystem_file_is_empty_line(intern TSRMLS_CC)) {
		spl_filesystem_file_free_line(intern TSRMLS_CC);
		ret = spl_filesystem_file_read_line_ex(this_ptr, intern, silent TSRMLS_CC);
	}
	
	return ret;
}
/* }}} */

static void spl_filesystem_file_rewind(zval * this_ptr, spl_filesystem_object *intern TSRMLS_DC) /* {{{ */
{
	if(!intern->u.file.stream) {
		zend_throw_exception_ex(spl_ce_RuntimeException, 0 TSRMLS_CC, "Object not initialized");
		return;
	}
	if (-1 == php_stream_rewind(intern->u.file.stream)) {
		zend_throw_exception_ex(spl_ce_RuntimeException, 0 TSRMLS_CC, "Cannot rewind file %s", intern->file_name);
	} else {
		spl_filesystem_file_free_line(intern TSRMLS_CC);
		intern->u.file.current_line_num = 0;
	}
	if (SPL_HAS_FLAG(intern->flags, SPL_FILE_OBJECT_READ_AHEAD)) {
		spl_filesystem_file_read_line(this_ptr, intern, 1 TSRMLS_CC);
	}
} /* }}} */

/* {{{ proto void SplFileObject::__construct(string filename [, string mode = 'r' [, bool use_include_path  [, resource context]]]])
   Construct a new file object */
SPL_METHOD(SplFileObject, __construct)
{
	spl_filesystem_object *intern = Z_SPLFILESYSTEM_P(getThis());
	zend_bool use_include_path = 0;
	char *p1, *p2;
	char *tmp_path;
	size_t   tmp_path_len;
	zend_error_handling error_handling;

	zend_replace_error_handling(EH_THROW, spl_ce_RuntimeException, &error_handling TSRMLS_CC);

	intern->u.file.open_mode = NULL;
	intern->u.file.open_mode_len = 0;

	if (zend_parse_parameters(ZEND_NUM_ARGS() TSRMLS_CC, "p|sbr!", 
			&intern->file_name, &intern->file_name_len,
			&intern->u.file.open_mode, &intern->u.file.open_mode_len, 
			&use_include_path, &intern->u.file.zcontext) == FAILURE) {		
		intern->u.file.open_mode = NULL;
		intern->file_name = NULL;
		zend_restore_error_handling(&error_handling TSRMLS_CC);
		return;
	}
	
	if (intern->u.file.open_mode == NULL) {
		intern->u.file.open_mode = "r";
		intern->u.file.open_mode_len = 1;
	}

	if (spl_filesystem_file_open(intern, use_include_path, 0 TSRMLS_CC) == SUCCESS) {
		tmp_path_len = strlen(intern->u.file.stream->orig_path);

		if (tmp_path_len > 1 && IS_SLASH_AT(intern->u.file.stream->orig_path, tmp_path_len-1)) {
			tmp_path_len--;
		}

		tmp_path = estrndup(intern->u.file.stream->orig_path, tmp_path_len);

		p1 = strrchr(tmp_path, '/');
#if defined(PHP_WIN32) || defined(NETWARE)
		p2 = strrchr(tmp_path, '\\');
#else
		p2 = 0;
#endif
		if (p1 || p2) {
			intern->_path_len = (int)((p1 > p2 ? p1 : p2) - tmp_path);
		} else {
			intern->_path_len = 0;
		}

		efree(tmp_path);

		intern->_path = estrndup(intern->u.file.stream->orig_path, intern->_path_len);
	}

	zend_restore_error_handling(&error_handling TSRMLS_CC);

} /* }}} */

/* {{{ proto void SplTempFileObject::__construct([int max_memory])
   Construct a new temp file object */
SPL_METHOD(SplTempFileObject, __construct)
{
	zend_long max_memory = PHP_STREAM_MAX_MEM;
	char tmp_fname[48];
	spl_filesystem_object *intern = Z_SPLFILESYSTEM_P(getThis());
	zend_error_handling error_handling;

	zend_replace_error_handling(EH_THROW, spl_ce_RuntimeException, &error_handling TSRMLS_CC);

	if (zend_parse_parameters(ZEND_NUM_ARGS() TSRMLS_CC, "|l", &max_memory) == FAILURE) {
		zend_restore_error_handling(&error_handling TSRMLS_CC);
		return;
	}

	if (max_memory < 0) {
		intern->file_name = "php://memory";
		intern->file_name_len = 12;
	} else if (ZEND_NUM_ARGS()) {
		intern->file_name_len = slprintf(tmp_fname, sizeof(tmp_fname), "php://temp/maxmemory:%pd", max_memory);
		intern->file_name = tmp_fname;
	} else {
		intern->file_name = "php://temp";
		intern->file_name_len = 10;
	}
	intern->u.file.open_mode = "wb";
	intern->u.file.open_mode_len = 1;
	
	if (spl_filesystem_file_open(intern, 0, 0 TSRMLS_CC) == SUCCESS) {
		intern->_path_len = 0;
		intern->_path = estrndup("", 0);
	}
	zend_restore_error_handling(&error_handling TSRMLS_CC);
} /* }}} */

/* {{{ proto void SplFileObject::rewind()
   Rewind the file and read the first line */
SPL_METHOD(SplFileObject, rewind)
{
	spl_filesystem_object *intern = Z_SPLFILESYSTEM_P(getThis());
	
	if (zend_parse_parameters_none() == FAILURE) {
		return;
	}

	spl_filesystem_file_rewind(getThis(), intern TSRMLS_CC);
} /* }}} */

/* {{{ proto void SplFileObject::eof()
   Return whether end of file is reached */
SPL_METHOD(SplFileObject, eof)
{
	spl_filesystem_object *intern = Z_SPLFILESYSTEM_P(getThis());
	
	if (zend_parse_parameters_none() == FAILURE) {
		return;
	}

	if(!intern->u.file.stream) {
		zend_throw_exception_ex(spl_ce_RuntimeException, 0 TSRMLS_CC, "Object not initialized");
		return;
	}

	RETURN_BOOL(php_stream_eof(intern->u.file.stream));
} /* }}} */

/* {{{ proto void SplFileObject::valid()
   Return !eof() */
SPL_METHOD(SplFileObject, valid)
{
	spl_filesystem_object *intern = Z_SPLFILESYSTEM_P(getThis());
	
	if (zend_parse_parameters_none() == FAILURE) {
		return;
	}

	if (SPL_HAS_FLAG(intern->flags, SPL_FILE_OBJECT_READ_AHEAD)) {
		RETURN_BOOL(intern->u.file.current_line || !Z_ISUNDEF(intern->u.file.current_zval));
	} else {
		if(!intern->u.file.stream) {
			RETURN_FALSE;
		}
		RETVAL_BOOL(!php_stream_eof(intern->u.file.stream));
	}
} /* }}} */

/* {{{ proto string SplFileObject::fgets()
   Rturn next line from file */
SPL_METHOD(SplFileObject, fgets)
{
	spl_filesystem_object *intern = Z_SPLFILESYSTEM_P(getThis());
	
	if (zend_parse_parameters_none() == FAILURE) {
		return;
	}

	if(!intern->u.file.stream) {
		zend_throw_exception_ex(spl_ce_RuntimeException, 0 TSRMLS_CC, "Object not initialized");
		return;
	}

	if (spl_filesystem_file_read(intern, 0 TSRMLS_CC) == FAILURE) {
		RETURN_FALSE;
	}
	RETURN_STRINGL(intern->u.file.current_line, intern->u.file.current_line_len);
} /* }}} */

/* {{{ proto string SplFileObject::current()
   Return current line from file */
SPL_METHOD(SplFileObject, current)
{
	spl_filesystem_object *intern = Z_SPLFILESYSTEM_P(getThis());
	
	if (zend_parse_parameters_none() == FAILURE) {
		return;
	}

	if(!intern->u.file.stream) {
		zend_throw_exception_ex(spl_ce_RuntimeException, 0 TSRMLS_CC, "Object not initialized");
		return;
	}

	if (!intern->u.file.current_line && Z_ISUNDEF(intern->u.file.current_zval)) {
		spl_filesystem_file_read_line(getThis(), intern, 1 TSRMLS_CC);
	}
	if (intern->u.file.current_line && (!SPL_HAS_FLAG(intern->flags, SPL_FILE_OBJECT_READ_CSV) || Z_ISUNDEF(intern->u.file.current_zval))) {
		RETURN_STRINGL(intern->u.file.current_line, intern->u.file.current_line_len);
	} else if (!Z_ISUNDEF(intern->u.file.current_zval)) {
		RETURN_ZVAL(&intern->u.file.current_zval, 1, 0);
	}
	RETURN_FALSE;
} /* }}} */

/* {{{ proto int SplFileObject::key()
   Return line number */
SPL_METHOD(SplFileObject, key)
{
	spl_filesystem_object *intern = Z_SPLFILESYSTEM_P(getThis());
	
	if (zend_parse_parameters_none() == FAILURE) {
		return;
	}

/*	Do not read the next line to support correct counting with fgetc()
	if (!intern->current_line) {
		spl_filesystem_file_read_line(getThis(), intern, 1 TSRMLS_CC);
	} */
	RETURN_LONG(intern->u.file.current_line_num);
} /* }}} */

/* {{{ proto void SplFileObject::next()
   Read next line */
SPL_METHOD(SplFileObject, next)
{
	spl_filesystem_object *intern = Z_SPLFILESYSTEM_P(getThis());
	
	if (zend_parse_parameters_none() == FAILURE) {
		return;
	}

	spl_filesystem_file_free_line(intern TSRMLS_CC);
	if (SPL_HAS_FLAG(intern->flags, SPL_FILE_OBJECT_READ_AHEAD)) {
		spl_filesystem_file_read_line(getThis(), intern, 1 TSRMLS_CC);
	}
	intern->u.file.current_line_num++;
} /* }}} */

/* {{{ proto void SplFileObject::setFlags(int flags)
   Set file handling flags */
SPL_METHOD(SplFileObject, setFlags)
{
	spl_filesystem_object *intern = Z_SPLFILESYSTEM_P(getThis());

	if (zend_parse_parameters(ZEND_NUM_ARGS() TSRMLS_CC, "l", &intern->flags) == FAILURE) {
		return;
	}
} /* }}} */

/* {{{ proto int SplFileObject::getFlags()
   Get file handling flags */
SPL_METHOD(SplFileObject, getFlags)
{
	spl_filesystem_object *intern = Z_SPLFILESYSTEM_P(getThis());

	if (zend_parse_parameters_none() == FAILURE) {
		return;
	}

	RETURN_LONG(intern->flags & SPL_FILE_OBJECT_MASK);
} /* }}} */

/* {{{ proto void SplFileObject::setMaxLineLen(int max_len)
   Set maximum line length */
SPL_METHOD(SplFileObject, setMaxLineLen)
{
	zend_long max_len;

	spl_filesystem_object *intern = Z_SPLFILESYSTEM_P(getThis());

	if (zend_parse_parameters(ZEND_NUM_ARGS() TSRMLS_CC, "l", &max_len) == FAILURE) {
		return;
	}

	if (max_len < 0) {
		zend_throw_exception_ex(spl_ce_DomainException, 0 TSRMLS_CC, "Maximum line length must be greater than or equal zero");
		return;
	}
	
	intern->u.file.max_line_len = max_len;
} /* }}} */

/* {{{ proto int SplFileObject::getMaxLineLen()
   Get maximum line length */
SPL_METHOD(SplFileObject, getMaxLineLen)
{
	spl_filesystem_object *intern = Z_SPLFILESYSTEM_P(getThis());
	
	if (zend_parse_parameters_none() == FAILURE) {
		return;
	}

	RETURN_LONG((zend_long)intern->u.file.max_line_len);
} /* }}} */

/* {{{ proto bool SplFileObject::hasChildren()
   Return false */
SPL_METHOD(SplFileObject, hasChildren)
{
	if (zend_parse_parameters_none() == FAILURE) {
		return;
	}
	
	RETURN_FALSE;
} /* }}} */

/* {{{ proto bool SplFileObject::getChildren()
   Read NULL */
SPL_METHOD(SplFileObject, getChildren)
{
	if (zend_parse_parameters_none() == FAILURE) {
		return;
	}
	/* return NULL */
} /* }}} */

/* {{{ FileFunction */
#define FileFunction(func_name) \
SPL_METHOD(SplFileObject, func_name) \
{ \
	spl_filesystem_object *intern = Z_SPLFILESYSTEM_P(getThis()); \
	FileFunctionCall(func_name, ZEND_NUM_ARGS(), NULL); \
}
/* }}} */

/* {{{ proto array SplFileObject::fgetcsv([string delimiter [, string enclosure [, escape = '\\']]])
   Return current line as csv */
SPL_METHOD(SplFileObject, fgetcsv)
{
	spl_filesystem_object *intern = Z_SPLFILESYSTEM_P(getThis());
	char delimiter = intern->u.file.delimiter, enclosure = intern->u.file.enclosure, escape = intern->u.file.escape;
	char *delim = NULL, *enclo = NULL, *esc = NULL;
	size_t d_len = 0, e_len = 0, esc_len = 0;
	
	if (zend_parse_parameters(ZEND_NUM_ARGS() TSRMLS_CC, "|sss", &delim, &d_len, &enclo, &e_len, &esc, &esc_len) == SUCCESS) {

		if(!intern->u.file.stream) {
			zend_throw_exception_ex(spl_ce_RuntimeException, 0 TSRMLS_CC, "Object not initialized");
			return;
		}

		switch(ZEND_NUM_ARGS())
		{
		case 3:
			if (esc_len != 1) {
				php_error_docref(NULL TSRMLS_CC, E_WARNING, "escape must be a character");
				RETURN_FALSE;
			}
			escape = esc[0];
			/* no break */
		case 2:
			if (e_len != 1) {
				php_error_docref(NULL TSRMLS_CC, E_WARNING, "enclosure must be a character");
				RETURN_FALSE;
			}
			enclosure = enclo[0];
			/* no break */
		case 1:
			if (d_len != 1) {
				php_error_docref(NULL TSRMLS_CC, E_WARNING, "delimiter must be a character");
				RETURN_FALSE;
			}
			delimiter = delim[0];
			/* no break */
		case 0:
			break;
		}
		spl_filesystem_file_read_csv(intern, delimiter, enclosure, escape, return_value TSRMLS_CC);
	}
}
/* }}} */

/* {{{ proto int SplFileObject::fputcsv(array fields, [string delimiter [, string enclosure [, string escape]]])
   Output a field array as a CSV line */
SPL_METHOD(SplFileObject, fputcsv)
{
	spl_filesystem_object *intern = Z_SPLFILESYSTEM_P(getThis());
	char delimiter = intern->u.file.delimiter, enclosure = intern->u.file.enclosure, escape = intern->u.file.escape;
<<<<<<< HEAD
	char *delim = NULL, *enclo = NULL;
	size_t d_len = 0, e_len = 0;
	zend_long ret;
=======
	char *delim = NULL, *enclo = NULL, *esc = NULL;
	int d_len = 0, e_len = 0, esc_len = 0, ret;
>>>>>>> cb9cc6b8
	zval *fields = NULL;
	
	if (zend_parse_parameters(ZEND_NUM_ARGS() TSRMLS_CC, "a|sss", &fields, &delim, &d_len, &enclo, &e_len, &esc, &esc_len) == SUCCESS) {
		switch(ZEND_NUM_ARGS())
		{
		case 4:
			if (esc_len != 1) {
				php_error_docref(NULL TSRMLS_CC, E_WARNING, "escape must be a character");
				RETURN_FALSE;
			}
			escape = esc[0];
			/* no break */
		case 3:
			if (e_len != 1) {
				php_error_docref(NULL TSRMLS_CC, E_WARNING, "enclosure must be a character");
				RETURN_FALSE;
			}
			enclosure = enclo[0];
			/* no break */
		case 2:
			if (d_len != 1) {
				php_error_docref(NULL TSRMLS_CC, E_WARNING, "delimiter must be a character");
				RETURN_FALSE;
			}
			delimiter = delim[0];
			/* no break */
		case 1:
		case 0:
			break;
		}
		ret = php_fputcsv(intern->u.file.stream, fields, delimiter, enclosure, escape TSRMLS_CC);
		RETURN_LONG(ret);
	}
}
/* }}} */

/* {{{ proto void SplFileObject::setCsvControl([string delimiter = ',' [, string enclosure = '"' [, string escape = '\\']]])
   Set the delimiter and enclosure character used in fgetcsv */
SPL_METHOD(SplFileObject, setCsvControl)
{
	spl_filesystem_object *intern = Z_SPLFILESYSTEM_P(getThis());
	char delimiter = ',', enclosure = '"', escape='\\';
	char *delim = NULL, *enclo = NULL, *esc = NULL;
	size_t d_len = 0, e_len = 0, esc_len = 0;
	
	if (zend_parse_parameters(ZEND_NUM_ARGS() TSRMLS_CC, "|sss", &delim, &d_len, &enclo, &e_len, &esc, &esc_len) == SUCCESS) {
		switch(ZEND_NUM_ARGS())
		{
		case 3:
			if (esc_len != 1) {
				php_error_docref(NULL TSRMLS_CC, E_WARNING, "escape must be a character");
				RETURN_FALSE;
			}
			escape = esc[0];
			/* no break */
		case 2:
			if (e_len != 1) {
				php_error_docref(NULL TSRMLS_CC, E_WARNING, "enclosure must be a character");
				RETURN_FALSE;
			}
			enclosure = enclo[0];
			/* no break */
		case 1:
			if (d_len != 1) {
				php_error_docref(NULL TSRMLS_CC, E_WARNING, "delimiter must be a character");
				RETURN_FALSE;
			}
			delimiter = delim[0];
			/* no break */
		case 0:
			break;
		}
		intern->u.file.delimiter = delimiter;
		intern->u.file.enclosure = enclosure;
		intern->u.file.escape    = escape;
	}
}
/* }}} */

/* {{{ proto array SplFileObject::getCsvControl()
   Get the delimiter and enclosure character used in fgetcsv */
SPL_METHOD(SplFileObject, getCsvControl)
{
	spl_filesystem_object *intern = Z_SPLFILESYSTEM_P(getThis());
	char delimiter[2], enclosure[2];

	array_init(return_value);
	
	delimiter[0] = intern->u.file.delimiter;
	delimiter[1] = '\0';
	enclosure[0] = intern->u.file.enclosure;
	enclosure[1] = '\0';

	add_next_index_string(return_value, delimiter);
	add_next_index_string(return_value, enclosure);
}
/* }}} */

/* {{{ proto bool SplFileObject::flock(int operation [, int &wouldblock])
   Portable file locking */
FileFunction(flock)
/* }}} */

/* {{{ proto bool SplFileObject::fflush()
   Flush the file */
SPL_METHOD(SplFileObject, fflush)
{
	spl_filesystem_object *intern = Z_SPLFILESYSTEM_P(getThis());

	if(!intern->u.file.stream) {
		zend_throw_exception_ex(spl_ce_RuntimeException, 0 TSRMLS_CC, "Object not initialized");
		return;
	}

	RETURN_BOOL(!php_stream_flush(intern->u.file.stream));
} /* }}} */

/* {{{ proto int SplFileObject::ftell()
   Return current file position */
SPL_METHOD(SplFileObject, ftell)
{
	spl_filesystem_object *intern = Z_SPLFILESYSTEM_P(getThis());	
	zend_long ret;

	if(!intern->u.file.stream) {
		zend_throw_exception_ex(spl_ce_RuntimeException, 0 TSRMLS_CC, "Object not initialized");
		return;
	}

	ret = php_stream_tell(intern->u.file.stream);

	if (ret == -1) {
		RETURN_FALSE;
	} else {
		RETURN_LONG(ret);
	}
} /* }}} */

/* {{{ proto int SplFileObject::fseek(int pos [, int whence = SEEK_SET])
   Return current file position */
SPL_METHOD(SplFileObject, fseek)
{
	spl_filesystem_object *intern = Z_SPLFILESYSTEM_P(getThis());
	zend_long pos, whence = SEEK_SET;

	if (zend_parse_parameters(ZEND_NUM_ARGS() TSRMLS_CC, "l|l", &pos, &whence) == FAILURE) {
		return;
	}

	if(!intern->u.file.stream) {
		zend_throw_exception_ex(spl_ce_RuntimeException, 0 TSRMLS_CC, "Object not initialized");
		return;
	}

	spl_filesystem_file_free_line(intern TSRMLS_CC);
	RETURN_LONG(php_stream_seek(intern->u.file.stream, pos, (int)whence));
} /* }}} */

/* {{{ proto int SplFileObject::fgetc()
   Get a character form the file */
SPL_METHOD(SplFileObject, fgetc)
{
	spl_filesystem_object *intern = Z_SPLFILESYSTEM_P(getThis());
	char buf[2];
	int result;

	if(!intern->u.file.stream) {
		zend_throw_exception_ex(spl_ce_RuntimeException, 0 TSRMLS_CC, "Object not initialized");
		return;
	}

	spl_filesystem_file_free_line(intern TSRMLS_CC);

	result = php_stream_getc(intern->u.file.stream);

	if (result == EOF) {
		RETVAL_FALSE;
	} else {
		if (result == '\n') {
			intern->u.file.current_line_num++;
		}
		buf[0] = result;
		buf[1] = '\0';

		RETURN_STRINGL(buf, 1);
	}
} /* }}} */

/* {{{ proto string SplFileObject::fgetss([string allowable_tags])
   Get a line from file pointer and strip HTML tags */
SPL_METHOD(SplFileObject, fgetss)
{
	spl_filesystem_object *intern = Z_SPLFILESYSTEM_P(getThis());
	zval arg2;

	if(!intern->u.file.stream) {
		zend_throw_exception_ex(spl_ce_RuntimeException, 0 TSRMLS_CC, "Object not initialized");
		return;
	}

	if (intern->u.file.max_line_len > 0) {
		ZVAL_LONG(&arg2, intern->u.file.max_line_len);
	} else {
		ZVAL_LONG(&arg2, 1024);
	}

	spl_filesystem_file_free_line(intern TSRMLS_CC);
	intern->u.file.current_line_num++;

	FileFunctionCall(fgetss, ZEND_NUM_ARGS(), &arg2);
} /* }}} */

/* {{{ proto int SplFileObject::fpassthru()
   Output all remaining data from a file pointer */
SPL_METHOD(SplFileObject, fpassthru)
{
	spl_filesystem_object *intern = Z_SPLFILESYSTEM_P(getThis());

	if(!intern->u.file.stream) {
		zend_throw_exception_ex(spl_ce_RuntimeException, 0 TSRMLS_CC, "Object not initialized");
		return;
	}

	RETURN_LONG(php_stream_passthru(intern->u.file.stream));
} /* }}} */

/* {{{ proto bool SplFileObject::fscanf(string format [, string ...])
   Implements a mostly ANSI compatible fscanf() */
SPL_METHOD(SplFileObject, fscanf)
{
	spl_filesystem_object *intern = Z_SPLFILESYSTEM_P(getThis());

	if(!intern->u.file.stream) {
		zend_throw_exception_ex(spl_ce_RuntimeException, 0 TSRMLS_CC, "Object not initialized");
		return;
	}

	spl_filesystem_file_free_line(intern TSRMLS_CC);
	intern->u.file.current_line_num++;

	FileFunctionCall(fscanf, ZEND_NUM_ARGS(), NULL);
}
/* }}} */

/* {{{ proto mixed SplFileObject::fwrite(string str [, int length])
   Binary-safe file write */
SPL_METHOD(SplFileObject, fwrite)
{
	spl_filesystem_object *intern = Z_SPLFILESYSTEM_P(getThis());
	char *str;
	size_t str_len;
	zend_long length = 0;

	if (zend_parse_parameters(ZEND_NUM_ARGS() TSRMLS_CC, "s|l", &str, &str_len, &length) == FAILURE) {
		return;
	}

	if(!intern->u.file.stream) {
		zend_throw_exception_ex(spl_ce_RuntimeException, 0 TSRMLS_CC, "Object not initialized");
		return;
	}

	if (ZEND_NUM_ARGS() > 1) {
		if (length >= 0) {
			str_len = MAX(0, MIN((size_t)length, str_len));
		} else {
			/* Negative length given, nothing to write */
			str_len = 0;
		}
	}
	if (!str_len) {
		RETURN_LONG(0);
	}

	RETURN_LONG(php_stream_write(intern->u.file.stream, str, str_len));
} /* }}} */

SPL_METHOD(SplFileObject, fread)
{
	spl_filesystem_object *intern = Z_SPLFILESYSTEM_P(getThis());
	zend_long length = 0;

	if (zend_parse_parameters(ZEND_NUM_ARGS() TSRMLS_CC, "l", &length) == FAILURE) {
		return;
	}

	if(!intern->u.file.stream) {
		zend_throw_exception_ex(spl_ce_RuntimeException, 0 TSRMLS_CC, "Object not initialized");
		return;
	}

	if (length <= 0) {
		php_error_docref(NULL TSRMLS_CC, E_WARNING, "Length parameter must be greater than 0");
		RETURN_FALSE;
	}

	ZVAL_NEW_STR(return_value, zend_string_alloc(length, 0));
	Z_STRLEN_P(return_value) = php_stream_read(intern->u.file.stream, Z_STRVAL_P(return_value), length);

	/* needed because recv/read/gzread doesnt put a null at the end*/
	Z_STRVAL_P(return_value)[Z_STRLEN_P(return_value)] = 0;
}

/* {{{ proto bool SplFileObject::fstat()
   Stat() on a filehandle */
FileFunction(fstat)
/* }}} */

/* {{{ proto bool SplFileObject::ftruncate(int size)
   Truncate file to 'size' length */
SPL_METHOD(SplFileObject, ftruncate)
{
	spl_filesystem_object *intern = Z_SPLFILESYSTEM_P(getThis());
	zend_long size;
	
	if (zend_parse_parameters(ZEND_NUM_ARGS() TSRMLS_CC, "l", &size) == FAILURE) {
		return;
	}

	if(!intern->u.file.stream) {
		zend_throw_exception_ex(spl_ce_RuntimeException, 0 TSRMLS_CC, "Object not initialized");
		return;
	}

	if (!php_stream_truncate_supported(intern->u.file.stream)) {
		zend_throw_exception_ex(spl_ce_LogicException, 0 TSRMLS_CC, "Can't truncate file %s", intern->file_name);
		RETURN_FALSE;
	}
	
	RETURN_BOOL(0 == php_stream_truncate_set_size(intern->u.file.stream, size));
} /* }}} */

/* {{{ proto void SplFileObject::seek(int line_pos)
   Seek to specified line */
SPL_METHOD(SplFileObject, seek)
{
	spl_filesystem_object *intern = Z_SPLFILESYSTEM_P(getThis());
	zend_long line_pos;

	if (zend_parse_parameters(ZEND_NUM_ARGS() TSRMLS_CC, "l", &line_pos) == FAILURE) {
		return;
	}
	if(!intern->u.file.stream) {
		zend_throw_exception_ex(spl_ce_RuntimeException, 0 TSRMLS_CC, "Object not initialized");
		return;
	}

	if (line_pos < 0) {
		zend_throw_exception_ex(spl_ce_LogicException, 0 TSRMLS_CC, "Can't seek file %s to negative line %pd", intern->file_name, line_pos);
		RETURN_FALSE;		
	}

	spl_filesystem_file_rewind(getThis(), intern TSRMLS_CC);
	
	while(intern->u.file.current_line_num < line_pos) {
		if (spl_filesystem_file_read_line(getThis(), intern, 1 TSRMLS_CC) == FAILURE) {
			break;
		}
	}
} /* }}} */

/* {{{ Function/Class/Method definitions */
ZEND_BEGIN_ARG_INFO_EX(arginfo_file_object___construct, 0, 0, 1)
	ZEND_ARG_INFO(0, file_name)
	ZEND_ARG_INFO(0, open_mode)
	ZEND_ARG_INFO(0, use_include_path)
	ZEND_ARG_INFO(0, context)
ZEND_END_ARG_INFO()

ZEND_BEGIN_ARG_INFO(arginfo_file_object_setFlags, 0)
	ZEND_ARG_INFO(0, flags)
ZEND_END_ARG_INFO()

ZEND_BEGIN_ARG_INFO(arginfo_file_object_setMaxLineLen, 0)
	ZEND_ARG_INFO(0, max_len)
ZEND_END_ARG_INFO()

ZEND_BEGIN_ARG_INFO_EX(arginfo_file_object_fgetcsv, 0, 0, 0)
	ZEND_ARG_INFO(0, delimiter)
	ZEND_ARG_INFO(0, enclosure)
	ZEND_ARG_INFO(0, escape)
ZEND_END_ARG_INFO()

ZEND_BEGIN_ARG_INFO_EX(arginfo_file_object_fputcsv, 0, 0, 1)
	ZEND_ARG_INFO(0, fields)
	ZEND_ARG_INFO(0, delimiter)
	ZEND_ARG_INFO(0, enclosure)
	ZEND_ARG_INFO(0, escape)
ZEND_END_ARG_INFO()

ZEND_BEGIN_ARG_INFO_EX(arginfo_file_object_flock, 0, 0, 1) 
	ZEND_ARG_INFO(0, operation)
	ZEND_ARG_INFO(1, wouldblock)
ZEND_END_ARG_INFO()

ZEND_BEGIN_ARG_INFO_EX(arginfo_file_object_fseek, 0, 0, 1) 
	ZEND_ARG_INFO(0, pos)
	ZEND_ARG_INFO(0, whence)
ZEND_END_ARG_INFO()

ZEND_BEGIN_ARG_INFO_EX(arginfo_file_object_fgetss, 0, 0, 0) 
	ZEND_ARG_INFO(0, allowable_tags)
ZEND_END_ARG_INFO()

ZEND_BEGIN_ARG_INFO_EX(arginfo_file_object_fscanf, 0, 0, 1) 
	ZEND_ARG_INFO(0, format)
	ZEND_ARG_VARIADIC_INFO(1, vars)
ZEND_END_ARG_INFO()

ZEND_BEGIN_ARG_INFO_EX(arginfo_file_object_fwrite, 0, 0, 1) 
	ZEND_ARG_INFO(0, str)
	ZEND_ARG_INFO(0, length)
ZEND_END_ARG_INFO()

ZEND_BEGIN_ARG_INFO_EX(arginfo_file_object_fread, 0, 0, 1)
	ZEND_ARG_INFO(0, length)
ZEND_END_ARG_INFO()

ZEND_BEGIN_ARG_INFO_EX(arginfo_file_object_ftruncate, 0, 0, 1) 
	ZEND_ARG_INFO(0, size)
ZEND_END_ARG_INFO()

ZEND_BEGIN_ARG_INFO_EX(arginfo_file_object_seek, 0, 0, 1) 
	ZEND_ARG_INFO(0, line_pos)
ZEND_END_ARG_INFO()

static const zend_function_entry spl_SplFileObject_functions[] = {
	SPL_ME(SplFileObject, __construct,    arginfo_file_object___construct,   ZEND_ACC_PUBLIC)
	SPL_ME(SplFileObject, rewind,         arginfo_splfileinfo_void,          ZEND_ACC_PUBLIC)
	SPL_ME(SplFileObject, eof,            arginfo_splfileinfo_void,          ZEND_ACC_PUBLIC)
	SPL_ME(SplFileObject, valid,          arginfo_splfileinfo_void,          ZEND_ACC_PUBLIC)
	SPL_ME(SplFileObject, fgets,          arginfo_splfileinfo_void,          ZEND_ACC_PUBLIC)
	SPL_ME(SplFileObject, fgetcsv,        arginfo_file_object_fgetcsv,       ZEND_ACC_PUBLIC)
	SPL_ME(SplFileObject, fputcsv,        arginfo_file_object_fputcsv,       ZEND_ACC_PUBLIC)
	SPL_ME(SplFileObject, setCsvControl,  arginfo_file_object_fgetcsv,       ZEND_ACC_PUBLIC)
	SPL_ME(SplFileObject, getCsvControl,  arginfo_splfileinfo_void,          ZEND_ACC_PUBLIC)
	SPL_ME(SplFileObject, flock,          arginfo_file_object_flock,         ZEND_ACC_PUBLIC)
	SPL_ME(SplFileObject, fflush,         arginfo_splfileinfo_void,          ZEND_ACC_PUBLIC)
	SPL_ME(SplFileObject, ftell,          arginfo_splfileinfo_void,          ZEND_ACC_PUBLIC)
	SPL_ME(SplFileObject, fseek,          arginfo_file_object_fseek,         ZEND_ACC_PUBLIC)
	SPL_ME(SplFileObject, fgetc,          arginfo_splfileinfo_void,          ZEND_ACC_PUBLIC)
	SPL_ME(SplFileObject, fpassthru,      arginfo_splfileinfo_void,          ZEND_ACC_PUBLIC)
	SPL_ME(SplFileObject, fgetss,         arginfo_file_object_fgetss,        ZEND_ACC_PUBLIC)
	SPL_ME(SplFileObject, fscanf,         arginfo_file_object_fscanf,        ZEND_ACC_PUBLIC)
	SPL_ME(SplFileObject, fwrite,         arginfo_file_object_fwrite,        ZEND_ACC_PUBLIC)
	SPL_ME(SplFileObject, fread,          arginfo_file_object_fread,         ZEND_ACC_PUBLIC)
	SPL_ME(SplFileObject, fstat,          arginfo_splfileinfo_void,          ZEND_ACC_PUBLIC)
	SPL_ME(SplFileObject, ftruncate,      arginfo_file_object_ftruncate,     ZEND_ACC_PUBLIC)
	SPL_ME(SplFileObject, current,        arginfo_splfileinfo_void,          ZEND_ACC_PUBLIC)
	SPL_ME(SplFileObject, key,            arginfo_splfileinfo_void,          ZEND_ACC_PUBLIC)
	SPL_ME(SplFileObject, next,           arginfo_splfileinfo_void,          ZEND_ACC_PUBLIC)
	SPL_ME(SplFileObject, setFlags,       arginfo_file_object_setFlags,      ZEND_ACC_PUBLIC)
	SPL_ME(SplFileObject, getFlags,       arginfo_splfileinfo_void,          ZEND_ACC_PUBLIC)
	SPL_ME(SplFileObject, setMaxLineLen,  arginfo_file_object_setMaxLineLen, ZEND_ACC_PUBLIC)
	SPL_ME(SplFileObject, getMaxLineLen,  arginfo_splfileinfo_void,          ZEND_ACC_PUBLIC)
	SPL_ME(SplFileObject, hasChildren,    arginfo_splfileinfo_void,          ZEND_ACC_PUBLIC)
	SPL_ME(SplFileObject, getChildren,    arginfo_splfileinfo_void,          ZEND_ACC_PUBLIC)
	SPL_ME(SplFileObject, seek,           arginfo_file_object_seek,          ZEND_ACC_PUBLIC)
	/* mappings */
	SPL_MA(SplFileObject, getCurrentLine, SplFileObject, fgets,      arginfo_splfileinfo_void, ZEND_ACC_PUBLIC)
	SPL_MA(SplFileObject, __toString,     SplFileObject, current,    arginfo_splfileinfo_void, ZEND_ACC_PUBLIC)
	PHP_FE_END
};

ZEND_BEGIN_ARG_INFO_EX(arginfo_temp_file_object___construct, 0, 0, 0)
	ZEND_ARG_INFO(0, max_memory)
ZEND_END_ARG_INFO()

static const zend_function_entry spl_SplTempFileObject_functions[] = {
	SPL_ME(SplTempFileObject, __construct, arginfo_temp_file_object___construct,  ZEND_ACC_PUBLIC)
	PHP_FE_END
};
/* }}} */

/* {{{ PHP_MINIT_FUNCTION(spl_directory)
 */
PHP_MINIT_FUNCTION(spl_directory)
{
	REGISTER_SPL_STD_CLASS_EX(SplFileInfo, spl_filesystem_object_new, spl_SplFileInfo_functions);
	memcpy(&spl_filesystem_object_handlers, zend_get_std_object_handlers(), sizeof(zend_object_handlers));
	spl_filesystem_object_handlers.offset = XtOffsetOf(spl_filesystem_object, std);
	spl_filesystem_object_handlers.clone_obj = spl_filesystem_object_clone;
	spl_filesystem_object_handlers.cast_object = spl_filesystem_object_cast;
	spl_filesystem_object_handlers.get_debug_info  = spl_filesystem_object_get_debug_info;
	spl_filesystem_object_handlers.dtor_obj = zend_objects_destroy_object;
	spl_filesystem_object_handlers.free_obj = spl_filesystem_object_free_storage;
	spl_ce_SplFileInfo->serialize = zend_class_serialize_deny;
	spl_ce_SplFileInfo->unserialize = zend_class_unserialize_deny;


	REGISTER_SPL_SUB_CLASS_EX(DirectoryIterator, SplFileInfo, spl_filesystem_object_new, spl_DirectoryIterator_functions);
	zend_class_implements(spl_ce_DirectoryIterator TSRMLS_CC, 1, zend_ce_iterator);
	REGISTER_SPL_IMPLEMENTS(DirectoryIterator, SeekableIterator);

	spl_ce_DirectoryIterator->get_iterator = spl_filesystem_dir_get_iterator;

	REGISTER_SPL_SUB_CLASS_EX(FilesystemIterator, DirectoryIterator, spl_filesystem_object_new, spl_FilesystemIterator_functions);

	REGISTER_SPL_CLASS_CONST_LONG(FilesystemIterator, "CURRENT_MODE_MASK",   SPL_FILE_DIR_CURRENT_MODE_MASK);
	REGISTER_SPL_CLASS_CONST_LONG(FilesystemIterator, "CURRENT_AS_PATHNAME", SPL_FILE_DIR_CURRENT_AS_PATHNAME);
	REGISTER_SPL_CLASS_CONST_LONG(FilesystemIterator, "CURRENT_AS_FILEINFO", SPL_FILE_DIR_CURRENT_AS_FILEINFO);
	REGISTER_SPL_CLASS_CONST_LONG(FilesystemIterator, "CURRENT_AS_SELF",     SPL_FILE_DIR_CURRENT_AS_SELF);
	REGISTER_SPL_CLASS_CONST_LONG(FilesystemIterator, "KEY_MODE_MASK",       SPL_FILE_DIR_KEY_MODE_MASK);
	REGISTER_SPL_CLASS_CONST_LONG(FilesystemIterator, "KEY_AS_PATHNAME",     SPL_FILE_DIR_KEY_AS_PATHNAME);
	REGISTER_SPL_CLASS_CONST_LONG(FilesystemIterator, "FOLLOW_SYMLINKS",     SPL_FILE_DIR_FOLLOW_SYMLINKS);
	REGISTER_SPL_CLASS_CONST_LONG(FilesystemIterator, "KEY_AS_FILENAME",     SPL_FILE_DIR_KEY_AS_FILENAME);
	REGISTER_SPL_CLASS_CONST_LONG(FilesystemIterator, "NEW_CURRENT_AND_KEY", SPL_FILE_DIR_KEY_AS_FILENAME|SPL_FILE_DIR_CURRENT_AS_FILEINFO);
	REGISTER_SPL_CLASS_CONST_LONG(FilesystemIterator, "OTHER_MODE_MASK",     SPL_FILE_DIR_OTHERS_MASK);
	REGISTER_SPL_CLASS_CONST_LONG(FilesystemIterator, "SKIP_DOTS",           SPL_FILE_DIR_SKIPDOTS);
	REGISTER_SPL_CLASS_CONST_LONG(FilesystemIterator, "UNIX_PATHS",          SPL_FILE_DIR_UNIXPATHS);

	spl_ce_FilesystemIterator->get_iterator = spl_filesystem_tree_get_iterator;

	REGISTER_SPL_SUB_CLASS_EX(RecursiveDirectoryIterator, FilesystemIterator, spl_filesystem_object_new, spl_RecursiveDirectoryIterator_functions);
	REGISTER_SPL_IMPLEMENTS(RecursiveDirectoryIterator, RecursiveIterator);
	
	memcpy(&spl_filesystem_object_check_handlers, &spl_filesystem_object_handlers, sizeof(zend_object_handlers));
	spl_filesystem_object_check_handlers.get_method = spl_filesystem_object_get_method_check;

#ifdef HAVE_GLOB
	REGISTER_SPL_SUB_CLASS_EX(GlobIterator, FilesystemIterator, spl_filesystem_object_new_check, spl_GlobIterator_functions);
	REGISTER_SPL_IMPLEMENTS(GlobIterator, Countable);
#endif

	REGISTER_SPL_SUB_CLASS_EX(SplFileObject, SplFileInfo, spl_filesystem_object_new_check, spl_SplFileObject_functions);
	REGISTER_SPL_IMPLEMENTS(SplFileObject, RecursiveIterator);
	REGISTER_SPL_IMPLEMENTS(SplFileObject, SeekableIterator);

	REGISTER_SPL_CLASS_CONST_LONG(SplFileObject, "DROP_NEW_LINE", SPL_FILE_OBJECT_DROP_NEW_LINE);
	REGISTER_SPL_CLASS_CONST_LONG(SplFileObject, "READ_AHEAD",    SPL_FILE_OBJECT_READ_AHEAD);
	REGISTER_SPL_CLASS_CONST_LONG(SplFileObject, "SKIP_EMPTY",    SPL_FILE_OBJECT_SKIP_EMPTY);
	REGISTER_SPL_CLASS_CONST_LONG(SplFileObject, "READ_CSV",      SPL_FILE_OBJECT_READ_CSV);
	
	REGISTER_SPL_SUB_CLASS_EX(SplTempFileObject, SplFileObject, spl_filesystem_object_new_check, spl_SplTempFileObject_functions);
	return SUCCESS;
}
/* }}} */

/*
 * Local variables:
 * tab-width: 4
 * c-basic-offset: 4
 * End:
 * vim600: noet sw=4 ts=4 fdm=marker
 * vim<600: noet sw=4 ts=4
 */<|MERGE_RESOLUTION|>--- conflicted
+++ resolved
@@ -2623,14 +2623,9 @@
 {
 	spl_filesystem_object *intern = Z_SPLFILESYSTEM_P(getThis());
 	char delimiter = intern->u.file.delimiter, enclosure = intern->u.file.enclosure, escape = intern->u.file.escape;
-<<<<<<< HEAD
-	char *delim = NULL, *enclo = NULL;
-	size_t d_len = 0, e_len = 0;
+	char *delim = NULL, *enclo = NULL, *esc = NULL;
+	size_t d_len = 0, e_len = 0, esc_len = 0;
 	zend_long ret;
-=======
-	char *delim = NULL, *enclo = NULL, *esc = NULL;
-	int d_len = 0, e_len = 0, esc_len = 0, ret;
->>>>>>> cb9cc6b8
 	zval *fields = NULL;
 	
 	if (zend_parse_parameters(ZEND_NUM_ARGS() TSRMLS_CC, "a|sss", &fields, &delim, &d_len, &enclo, &e_len, &esc, &esc_len) == SUCCESS) {
