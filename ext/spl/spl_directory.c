/*
   +----------------------------------------------------------------------+
   | PHP Version 7                                                        |
   +----------------------------------------------------------------------+
   | Copyright (c) 1997-2016 The PHP Group                                |
   +----------------------------------------------------------------------+
   | This source file is subject to version 3.01 of the PHP license,      |
   | that is bundled with this package in the file LICENSE, and is        |
   | available through the world-wide-web at the following url:           |
   | http://www.php.net/license/3_01.txt                                  |
   | If you did not receive a copy of the PHP license and are unable to   |
   | obtain it through the world-wide-web, please send a note to          |
   | license@php.net so we can mail you a copy immediately.               |
   +----------------------------------------------------------------------+
   | Author: Marcus Boerger <helly@php.net>                               |
   +----------------------------------------------------------------------+
 */

/* $Id$ */

#ifdef HAVE_CONFIG_H
# include "config.h"
#endif

#include "php.h"
#include "php_ini.h"
#include "ext/standard/info.h"
#include "ext/standard/file.h"
#include "ext/standard/php_string.h"
#include "zend_compile.h"
#include "zend_exceptions.h"
#include "zend_interfaces.h"

#include "php_spl.h"
#include "spl_functions.h"
#include "spl_engine.h"
#include "spl_iterators.h"
#include "spl_directory.h"
#include "spl_exceptions.h"

#include "php.h"
#include "fopen_wrappers.h"

#include "ext/standard/basic_functions.h"
#include "ext/standard/php_filestat.h"

#define SPL_HAS_FLAG(flags, test_flag) ((flags & test_flag) ? 1 : 0)

/* declare the class handlers */
static zend_object_handlers spl_filesystem_object_handlers;
/* includes handler to validate object state when retrieving methods */
static zend_object_handlers spl_filesystem_object_check_handlers;

/* decalre the class entry */
PHPAPI zend_class_entry *spl_ce_SplFileInfo;
PHPAPI zend_class_entry *spl_ce_DirectoryIterator;
PHPAPI zend_class_entry *spl_ce_FilesystemIterator;
PHPAPI zend_class_entry *spl_ce_RecursiveDirectoryIterator;
PHPAPI zend_class_entry *spl_ce_GlobIterator;
PHPAPI zend_class_entry *spl_ce_SplFileObject;
PHPAPI zend_class_entry *spl_ce_SplTempFileObject;

static void spl_filesystem_file_free_line(spl_filesystem_object *intern) /* {{{ */
{
	if (intern->u.file.current_line) {
		efree(intern->u.file.current_line);
		intern->u.file.current_line = NULL;
	}
	if (!Z_ISUNDEF(intern->u.file.current_zval)) {
		zval_ptr_dtor(&intern->u.file.current_zval);
		ZVAL_UNDEF(&intern->u.file.current_zval);
	}
} /* }}} */

static void spl_filesystem_object_free_storage(zend_object *object) /* {{{ */
{
	spl_filesystem_object *intern = spl_filesystem_from_obj(object);

	if (intern->oth_handler && intern->oth_handler->dtor) {
		intern->oth_handler->dtor(intern);
	}

	zend_object_std_dtor(&intern->std);

	if (intern->_path) {
		efree(intern->_path);
	}
	if (intern->file_name) {
		efree(intern->file_name);
	}
	switch(intern->type) {
	case SPL_FS_INFO:
		break;
	case SPL_FS_DIR:
		if (intern->u.dir.dirp) {
			php_stream_close(intern->u.dir.dirp);
			intern->u.dir.dirp = NULL;
		}
		if (intern->u.dir.sub_path) {
			efree(intern->u.dir.sub_path);
		}
		break;
	case SPL_FS_FILE:
		if (intern->u.file.stream) {
			/*
			if (intern->u.file.zcontext) {
			   zend_list_delref(Z_RESVAL_P(intern->zcontext));
			}
			*/
			if (!intern->u.file.stream->is_persistent) {
				php_stream_close(intern->u.file.stream);
			} else {
				php_stream_pclose(intern->u.file.stream);
			}
			if (intern->u.file.open_mode) {
				efree(intern->u.file.open_mode);
			}
			if (intern->orig_path) {
				efree(intern->orig_path);
			}
		}
		spl_filesystem_file_free_line(intern);
		break;
	}
} /* }}} */

/* {{{ spl_ce_dir_object_new */
/* creates the object by
   - allocating memory
   - initializing the object members
   - storing the object
   - setting it's handlers

   called from
   - clone
   - new
 */
static zend_object *spl_filesystem_object_new_ex(zend_class_entry *class_type)
{
	spl_filesystem_object *intern;

	intern = ecalloc(1, sizeof(spl_filesystem_object) + zend_object_properties_size(class_type));
	/* intern->type = SPL_FS_INFO; done by set 0 */
	intern->file_class = spl_ce_SplFileObject;
	intern->info_class = spl_ce_SplFileInfo;

	zend_object_std_init(&intern->std, class_type);
	object_properties_init(&intern->std, class_type);
	intern->std.handlers = &spl_filesystem_object_handlers;

	return &intern->std;
}
/* }}} */

/* {{{ spl_filesystem_object_new */
/* See spl_filesystem_object_new_ex */
static zend_object *spl_filesystem_object_new(zend_class_entry *class_type)
{
	return spl_filesystem_object_new_ex(class_type);
}
/* }}} */

/* {{{ spl_filesystem_object_new_check */
static zend_object *spl_filesystem_object_new_check(zend_class_entry *class_type)
{
	spl_filesystem_object *ret = spl_filesystem_from_obj(spl_filesystem_object_new_ex(class_type));
	ret->std.handlers = &spl_filesystem_object_check_handlers;
	return &ret->std;
}
/* }}} */

PHPAPI char* spl_filesystem_object_get_path(spl_filesystem_object *intern, size_t *len) /* {{{ */
{
#ifdef HAVE_GLOB
	if (intern->type == SPL_FS_DIR) {
		if (php_stream_is(intern->u.dir.dirp ,&php_glob_stream_ops)) {
			return php_glob_stream_get_path(intern->u.dir.dirp, 0, len);
		}
	}
#endif
	if (len) {
		*len = intern->_path_len;
	}
	return intern->_path;
} /* }}} */

static inline void spl_filesystem_object_get_file_name(spl_filesystem_object *intern) /* {{{ */
{
	char slash = SPL_HAS_FLAG(intern->flags, SPL_FILE_DIR_UNIXPATHS) ? '/' : DEFAULT_SLASH;

	switch (intern->type) {
		case SPL_FS_INFO:
		case SPL_FS_FILE:
			if (!intern->file_name) {
				php_error_docref(NULL, E_ERROR, "Object not initialized");
			}
			break;
		case SPL_FS_DIR:
			if (intern->file_name) {
				efree(intern->file_name);
			}
			intern->file_name_len = (int)spprintf(&intern->file_name, 0, "%s%c%s",
			                                 spl_filesystem_object_get_path(intern, NULL),
			                                 slash, intern->u.dir.entry.d_name);
			break;
	}
} /* }}} */

static int spl_filesystem_dir_read(spl_filesystem_object *intern) /* {{{ */
{
	if (!intern->u.dir.dirp || !php_stream_readdir(intern->u.dir.dirp, &intern->u.dir.entry)) {
		intern->u.dir.entry.d_name[0] = '\0';
		return 0;
	} else {
		return 1;
	}
}
/* }}} */

#define IS_SLASH_AT(zs, pos) (IS_SLASH(zs[pos]))

static inline int spl_filesystem_is_dot(const char * d_name) /* {{{ */
{
	return !strcmp(d_name, ".") || !strcmp(d_name, "..");
}
/* }}} */

/* {{{ spl_filesystem_dir_open */
/* open a directory resource */
static void spl_filesystem_dir_open(spl_filesystem_object* intern, char *path)
{
	int skip_dots = SPL_HAS_FLAG(intern->flags, SPL_FILE_DIR_SKIPDOTS);

	intern->type = SPL_FS_DIR;
	intern->_path_len = (int)strlen(path);
	intern->u.dir.dirp = php_stream_opendir(path, REPORT_ERRORS, FG(default_context));

	if (intern->_path_len > 1 && IS_SLASH_AT(path, intern->_path_len-1)) {
		intern->_path = estrndup(path, --intern->_path_len);
	} else {
		intern->_path = estrndup(path, intern->_path_len);
	}
	intern->u.dir.index = 0;

	if (EG(exception) || intern->u.dir.dirp == NULL) {
		intern->u.dir.entry.d_name[0] = '\0';
		if (!EG(exception)) {
			/* open failed w/out notice (turned to exception due to EH_THROW) */
			zend_throw_exception_ex(spl_ce_UnexpectedValueException, 0,
				"Failed to open directory \"%s\"", path);
		}
	} else {
		do {
			spl_filesystem_dir_read(intern);
		} while (skip_dots && spl_filesystem_is_dot(intern->u.dir.entry.d_name));
	}
}
/* }}} */

static int spl_filesystem_file_open(spl_filesystem_object *intern, int use_include_path, int silent) /* {{{ */
{
	zval tmp;

	intern->type = SPL_FS_FILE;

	php_stat(intern->file_name, intern->file_name_len, FS_IS_DIR, &tmp);
	if (Z_TYPE(tmp) == IS_TRUE) {
		intern->u.file.open_mode = NULL;
		intern->file_name = NULL;
		zend_throw_exception_ex(spl_ce_LogicException, 0, "Cannot use SplFileObject with directories");
		return FAILURE;
	}

	intern->u.file.context = php_stream_context_from_zval(intern->u.file.zcontext, 0);
	intern->u.file.stream = php_stream_open_wrapper_ex(intern->file_name, intern->u.file.open_mode, (use_include_path ? USE_PATH : 0) | REPORT_ERRORS, NULL, intern->u.file.context);

	if (!intern->file_name_len || !intern->u.file.stream) {
		if (!EG(exception)) {
			zend_throw_exception_ex(spl_ce_RuntimeException, 0, "Cannot open file '%s'", intern->file_name_len ? intern->file_name : "");
		}
		intern->file_name = NULL; /* until here it is not a copy */
		intern->u.file.open_mode = NULL;
		return FAILURE;
	}

	/*
	if (intern->u.file.zcontext) {
		//zend_list_addref(Z_RES_VAL(intern->u.file.zcontext));
		Z_ADDREF_P(intern->u.file.zcontext);
	}
	*/

	if (intern->file_name_len > 1 && IS_SLASH_AT(intern->file_name, intern->file_name_len-1)) {
		intern->file_name_len--;
	}

	intern->orig_path = estrndup(intern->u.file.stream->orig_path, strlen(intern->u.file.stream->orig_path));

	intern->file_name = estrndup(intern->file_name, intern->file_name_len);
	intern->u.file.open_mode = estrndup(intern->u.file.open_mode, intern->u.file.open_mode_len);

	/* avoid reference counting in debug mode, thus do it manually */
	ZVAL_RES(&intern->u.file.zresource, intern->u.file.stream->res);
	/*!!! TODO: maybe bug?
	Z_SET_REFCOUNT(intern->u.file.zresource, 1);
	*/

	intern->u.file.delimiter = ',';
	intern->u.file.enclosure = '"';
	intern->u.file.escape = '\\';

	intern->u.file.func_getCurr = zend_hash_str_find_ptr(&intern->std.ce->function_table, "getcurrentline", sizeof("getcurrentline") - 1);

	return SUCCESS;
} /* }}} */

/* {{{ spl_filesystem_object_clone */
/* Local zend_object creation (on stack)
   Load the 'other' object
   Create a new empty object (See spl_filesystem_object_new_ex)
   Open the directory
   Clone other members (properties)
 */
static zend_object *spl_filesystem_object_clone(zval *zobject)
{
	zend_object *old_object;
	zend_object *new_object;
	spl_filesystem_object *intern;
	spl_filesystem_object *source;
	int index, skip_dots;

	old_object = Z_OBJ_P(zobject);
	source = spl_filesystem_from_obj(old_object);
	new_object = spl_filesystem_object_new_ex(old_object->ce);
	intern = spl_filesystem_from_obj(new_object);

	intern->flags = source->flags;

	switch (source->type) {
		case SPL_FS_INFO:
			intern->_path_len = source->_path_len;
			intern->_path = estrndup(source->_path, source->_path_len);
			intern->file_name_len = source->file_name_len;
			intern->file_name = estrndup(source->file_name, intern->file_name_len);
			break;
		case SPL_FS_DIR:
			spl_filesystem_dir_open(intern, source->_path);
			/* read until we hit the position in which we were before */
			skip_dots = SPL_HAS_FLAG(source->flags, SPL_FILE_DIR_SKIPDOTS);
			for(index = 0; index < source->u.dir.index; ++index) {
				do {
					spl_filesystem_dir_read(intern);
				} while (skip_dots && spl_filesystem_is_dot(intern->u.dir.entry.d_name));
			}
			intern->u.dir.index = index;
			break;
		case SPL_FS_FILE:
			php_error_docref(NULL, E_ERROR, "An object of class %s cannot be cloned", ZSTR_VAL(old_object->ce->name));
			break;
	}

	intern->file_class = source->file_class;
	intern->info_class = source->info_class;
	intern->oth = source->oth;
	intern->oth_handler = source->oth_handler;

	zend_objects_clone_members(new_object, old_object);

	if (intern->oth_handler && intern->oth_handler->clone) {
		intern->oth_handler->clone(source, intern);
	}

	return new_object;
}
/* }}} */

void spl_filesystem_info_set_filename(spl_filesystem_object *intern, char *path, size_t len, size_t use_copy) /* {{{ */
{
	char *p1, *p2;

	if (intern->file_name) {
		efree(intern->file_name);
	}

	intern->file_name = use_copy ? estrndup(path, len) : path;
	intern->file_name_len = (int)len;

	while (intern->file_name_len > 1 && IS_SLASH_AT(intern->file_name, intern->file_name_len-1)) {
		intern->file_name[intern->file_name_len-1] = 0;
		intern->file_name_len--;
	}

	p1 = strrchr(intern->file_name, '/');
#if defined(PHP_WIN32) || defined(NETWARE)
	p2 = strrchr(intern->file_name, '\\');
#else
	p2 = 0;
#endif
	if (p1 || p2) {
		intern->_path_len = (int)((p1 > p2 ? p1 : p2) - intern->file_name);
	} else {
		intern->_path_len = 0;
	}

	if (intern->_path) {
		efree(intern->_path);
	}
	intern->_path = estrndup(path, intern->_path_len);
} /* }}} */

static spl_filesystem_object *spl_filesystem_object_create_info(spl_filesystem_object *source, char *file_path, int file_path_len, int use_copy, zend_class_entry *ce, zval *return_value) /* {{{ */
{
	spl_filesystem_object *intern;
	zval arg1;
	zend_error_handling error_handling;

	if (!file_path || !file_path_len) {
#if defined(PHP_WIN32)
		zend_throw_exception_ex(spl_ce_RuntimeException, 0, "Cannot create SplFileInfo for empty path");
		if (file_path && !use_copy) {
			efree(file_path);
		}
#else
		if (file_path && !use_copy) {
			efree(file_path);
		}
		file_path_len = 1;
		file_path = "/";
#endif
		return NULL;
	}

	zend_replace_error_handling(EH_THROW, spl_ce_RuntimeException, &error_handling);

	ce = ce ? ce : source->info_class;

	zend_update_class_constants(ce);

	intern = spl_filesystem_from_obj(spl_filesystem_object_new_ex(ce));
	ZVAL_OBJ(return_value, &intern->std);

	if (ce->constructor->common.scope != spl_ce_SplFileInfo) {
		ZVAL_STRINGL(&arg1, file_path, file_path_len);
		zend_call_method_with_1_params(return_value, ce, &ce->constructor, "__construct", NULL, &arg1);
		zval_ptr_dtor(&arg1);
	} else {
		spl_filesystem_info_set_filename(intern, file_path, file_path_len, use_copy);
	}

	zend_restore_error_handling(&error_handling);
	return intern;
} /* }}} */

static spl_filesystem_object *spl_filesystem_object_create_type(int ht, spl_filesystem_object *source, int type, zend_class_entry *ce, zval *return_value) /* {{{ */
{
	spl_filesystem_object *intern;
	zend_bool use_include_path = 0;
	zval arg1, arg2;
	zend_error_handling error_handling;

	zend_replace_error_handling(EH_THROW, spl_ce_RuntimeException, &error_handling);

	switch (source->type) {
		case SPL_FS_INFO:
		case SPL_FS_FILE:
			break;
		case SPL_FS_DIR:
			if (!source->u.dir.entry.d_name[0]) {
				zend_throw_exception_ex(spl_ce_RuntimeException, 0, "Could not open file");
				zend_restore_error_handling(&error_handling);
				return NULL;
			}
	}

	switch (type) {
		case SPL_FS_INFO:
			ce = ce ? ce : source->info_class;

			if (UNEXPECTED(zend_update_class_constants(ce) != SUCCESS)) {
				break;
			}

			intern = spl_filesystem_from_obj(spl_filesystem_object_new_ex(ce));
			ZVAL_OBJ(return_value, &intern->std);

			spl_filesystem_object_get_file_name(source);
			if (ce->constructor->common.scope != spl_ce_SplFileInfo) {
				ZVAL_STRINGL(&arg1, source->file_name, source->file_name_len);
				zend_call_method_with_1_params(return_value, ce, &ce->constructor, "__construct", NULL, &arg1);
				zval_ptr_dtor(&arg1);
			} else {
				intern->file_name = estrndup(source->file_name, source->file_name_len);
				intern->file_name_len = source->file_name_len;
				intern->_path = spl_filesystem_object_get_path(source, &intern->_path_len);
				intern->_path = estrndup(intern->_path, intern->_path_len);
			}
			break;
		case SPL_FS_FILE:
			ce = ce ? ce : source->file_class;

			if (UNEXPECTED(zend_update_class_constants(ce) != SUCCESS)) {
				break;
			}

			intern = spl_filesystem_from_obj(spl_filesystem_object_new_ex(ce));

			ZVAL_OBJ(return_value, &intern->std);

			spl_filesystem_object_get_file_name(source);

			if (ce->constructor->common.scope != spl_ce_SplFileObject) {
				ZVAL_STRINGL(&arg1, source->file_name, source->file_name_len);
				ZVAL_STRINGL(&arg2, "r", 1);
				zend_call_method_with_2_params(return_value, ce, &ce->constructor, "__construct", NULL, &arg1, &arg2);
				zval_ptr_dtor(&arg1);
				zval_ptr_dtor(&arg2);
			} else {
				intern->file_name = source->file_name;
				intern->file_name_len = source->file_name_len;
				intern->_path = spl_filesystem_object_get_path(source, &intern->_path_len);
				intern->_path = estrndup(intern->_path, intern->_path_len);

				intern->u.file.open_mode = "r";
				intern->u.file.open_mode_len = 1;

				if (ht && zend_parse_parameters(ht, "|sbr",
							&intern->u.file.open_mode, &intern->u.file.open_mode_len,
							&use_include_path, &intern->u.file.zcontext) == FAILURE) {
					zend_restore_error_handling(&error_handling);
					intern->u.file.open_mode = NULL;
					intern->file_name = NULL;
					zval_ptr_dtor(return_value);
					ZVAL_NULL(return_value);
					return NULL;
				}

				if (spl_filesystem_file_open(intern, use_include_path, 0) == FAILURE) {
					zend_restore_error_handling(&error_handling);
					zval_ptr_dtor(return_value);
					ZVAL_NULL(return_value);
					return NULL;
				}
			}
			break;
		case SPL_FS_DIR:
			zend_restore_error_handling(&error_handling);
			zend_throw_exception_ex(spl_ce_RuntimeException, 0, "Operation not supported");
			return NULL;
	}
	zend_restore_error_handling(&error_handling);
	return NULL;
} /* }}} */

static int spl_filesystem_is_invalid_or_dot(const char * d_name) /* {{{ */
{
	return d_name[0] == '\0' || spl_filesystem_is_dot(d_name);
}
/* }}} */

static char *spl_filesystem_object_get_pathname(spl_filesystem_object *intern, size_t *len) { /* {{{ */
	switch (intern->type) {
		case SPL_FS_INFO:
		case SPL_FS_FILE:
			*len = intern->file_name_len;
			return intern->file_name;
		case SPL_FS_DIR:
			if (intern->u.dir.entry.d_name[0]) {
				spl_filesystem_object_get_file_name(intern);
				*len = intern->file_name_len;
				return intern->file_name;
			}
	}
	*len = 0;
	return NULL;
}
/* }}} */

static HashTable *spl_filesystem_object_get_debug_info(zval *object, int *is_temp) /* {{{ */
{
	spl_filesystem_object *intern = Z_SPLFILESYSTEM_P(object);
	zval tmp;
	HashTable *rv;
	zend_string *pnstr;
	char *path;
	size_t  path_len;
	char stmp[2];

	*is_temp = 1;

	if (!intern->std.properties) {
		rebuild_object_properties(&intern->std);
	}

	rv = zend_array_dup(intern->std.properties);

	pnstr = spl_gen_private_prop_name(spl_ce_SplFileInfo, "pathName", sizeof("pathName")-1);
	path = spl_filesystem_object_get_pathname(intern, &path_len);
	ZVAL_STRINGL(&tmp, path, path_len);
	zend_symtable_update(rv, pnstr, &tmp);
	zend_string_release(pnstr);

	if (intern->file_name) {
		pnstr = spl_gen_private_prop_name(spl_ce_SplFileInfo, "fileName", sizeof("fileName")-1);
		spl_filesystem_object_get_path(intern, &path_len);

		if (path_len && path_len < intern->file_name_len) {
			ZVAL_STRINGL(&tmp, intern->file_name + path_len + 1, intern->file_name_len - (path_len + 1));
		} else {
			ZVAL_STRINGL(&tmp, intern->file_name, intern->file_name_len);
		}
		zend_symtable_update(rv, pnstr, &tmp);
		zend_string_release(pnstr);
	}
	if (intern->type == SPL_FS_DIR) {
#ifdef HAVE_GLOB
		pnstr = spl_gen_private_prop_name(spl_ce_DirectoryIterator, "glob", sizeof("glob")-1);
		if (php_stream_is(intern->u.dir.dirp ,&php_glob_stream_ops)) {
			ZVAL_STRINGL(&tmp, intern->_path, intern->_path_len);
		} else {
			ZVAL_FALSE(&tmp);
		}
		zend_symtable_update(rv, pnstr, &tmp);
		zend_string_release(pnstr);
#endif
		pnstr = spl_gen_private_prop_name(spl_ce_RecursiveDirectoryIterator, "subPathName", sizeof("subPathName")-1);
		if (intern->u.dir.sub_path) {
			ZVAL_STRINGL(&tmp, intern->u.dir.sub_path, intern->u.dir.sub_path_len);
		} else {
			ZVAL_EMPTY_STRING(&tmp);
		}
		zend_symtable_update(rv, pnstr, &tmp);
		zend_string_release(pnstr);
	}
	if (intern->type == SPL_FS_FILE) {
		pnstr = spl_gen_private_prop_name(spl_ce_SplFileObject, "openMode", sizeof("openMode")-1);
		ZVAL_STRINGL(&tmp, intern->u.file.open_mode, intern->u.file.open_mode_len);
		zend_symtable_update(rv, pnstr, &tmp);
		zend_string_release(pnstr);
		stmp[1] = '\0';
		stmp[0] = intern->u.file.delimiter;
		pnstr = spl_gen_private_prop_name(spl_ce_SplFileObject, "delimiter", sizeof("delimiter")-1);
		ZVAL_STRINGL(&tmp, stmp, 1);
		zend_symtable_update(rv, pnstr, &tmp);
		zend_string_release(pnstr);
		stmp[0] = intern->u.file.enclosure;
		pnstr = spl_gen_private_prop_name(spl_ce_SplFileObject, "enclosure", sizeof("enclosure")-1);
		ZVAL_STRINGL(&tmp, stmp, 1);
		zend_symtable_update(rv, pnstr, &tmp);
		zend_string_release(pnstr);
	}

	return rv;
}
/* }}} */

zend_function *spl_filesystem_object_get_method_check(zend_object **object, zend_string *method, const zval *key) /* {{{ */
{
	spl_filesystem_object *fsobj = spl_filesystem_from_obj(*object);

<<<<<<< HEAD
	if (fsobj->u.dir.entry.d_name[0] == '\0' && fsobj->orig_path == NULL) {
		zend_function *func;
		zend_string *tmp = zend_string_init("_bad_state_ex", sizeof("_bad_state_ex") - 1, 0);
		func = zend_get_std_object_handlers()->get_method(object, tmp, NULL);
		zend_string_release(tmp);
		return func;
=======
	if (fsobj->u.dir.dirp == NULL && fsobj->orig_path == NULL) {
		method = "_bad_state_ex";
		method_len = sizeof("_bad_state_ex") - 1;
		key = NULL;
>>>>>>> 4c24f170
	}

	return zend_get_std_object_handlers()->get_method(object, method, key);
}
/* }}} */

#define DIT_CTOR_FLAGS  0x00000001
#define DIT_CTOR_GLOB   0x00000002

void spl_filesystem_object_construct(INTERNAL_FUNCTION_PARAMETERS, zend_long ctor_flags) /* {{{ */
{
	spl_filesystem_object *intern;
	char *path;
	size_t parsed, len;
	zend_long flags;
	zend_error_handling error_handling;

	zend_replace_error_handling(EH_THROW, spl_ce_UnexpectedValueException, &error_handling);

	if (SPL_HAS_FLAG(ctor_flags, DIT_CTOR_FLAGS)) {
		flags = SPL_FILE_DIR_KEY_AS_PATHNAME|SPL_FILE_DIR_CURRENT_AS_FILEINFO;
		parsed = zend_parse_parameters(ZEND_NUM_ARGS(), "s|l", &path, &len, &flags);
	} else {
		flags = SPL_FILE_DIR_KEY_AS_PATHNAME|SPL_FILE_DIR_CURRENT_AS_SELF;
		parsed = zend_parse_parameters(ZEND_NUM_ARGS(), "s", &path, &len);
	}
	if (SPL_HAS_FLAG(ctor_flags, SPL_FILE_DIR_SKIPDOTS)) {
		flags |= SPL_FILE_DIR_SKIPDOTS;
	}
	if (SPL_HAS_FLAG(ctor_flags, SPL_FILE_DIR_UNIXPATHS)) {
		flags |= SPL_FILE_DIR_UNIXPATHS;
	}
	if (parsed == FAILURE) {
		zend_restore_error_handling(&error_handling);
		return;
	}
	if (!len) {
		zend_throw_exception_ex(spl_ce_RuntimeException, 0, "Directory name must not be empty.");
		zend_restore_error_handling(&error_handling);
		return;
	}

	intern = Z_SPLFILESYSTEM_P(getThis());
	if (intern->_path) {
		/* object is alreay initialized */
		zend_restore_error_handling(&error_handling);
		php_error_docref(NULL, E_WARNING, "Directory object is already initialized");
		return;
	}
	intern->flags = flags;
#ifdef HAVE_GLOB
	if (SPL_HAS_FLAG(ctor_flags, DIT_CTOR_GLOB) && strstr(path, "glob://") != path) {
		spprintf(&path, 0, "glob://%s", path);
		spl_filesystem_dir_open(intern, path);
		efree(path);
	} else
#endif
	{
		spl_filesystem_dir_open(intern, path);

	}

	intern->u.dir.is_recursive = instanceof_function(intern->std.ce, spl_ce_RecursiveDirectoryIterator) ? 1 : 0;

	zend_restore_error_handling(&error_handling);
}
/* }}} */

/* {{{ proto void DirectoryIterator::__construct(string path)
 Cronstructs a new dir iterator from a path. */
SPL_METHOD(DirectoryIterator, __construct)
{
	spl_filesystem_object_construct(INTERNAL_FUNCTION_PARAM_PASSTHRU, 0);
}
/* }}} */

/* {{{ proto void DirectoryIterator::rewind()
   Rewind dir back to the start */
SPL_METHOD(DirectoryIterator, rewind)
{
	spl_filesystem_object *intern = Z_SPLFILESYSTEM_P(getThis());

	if (zend_parse_parameters_none() == FAILURE) {
		return;
	}

	intern->u.dir.index = 0;
	if (intern->u.dir.dirp) {
		php_stream_rewinddir(intern->u.dir.dirp);
	}
	spl_filesystem_dir_read(intern);
}
/* }}} */

/* {{{ proto string DirectoryIterator::key()
   Return current dir entry */
SPL_METHOD(DirectoryIterator, key)
{
	spl_filesystem_object *intern = Z_SPLFILESYSTEM_P(getThis());

	if (zend_parse_parameters_none() == FAILURE) {
		return;
	}

	if (intern->u.dir.dirp) {
		RETURN_LONG(intern->u.dir.index);
	} else {
		RETURN_FALSE;
	}
}
/* }}} */

/* {{{ proto DirectoryIterator DirectoryIterator::current()
   Return this (needed for Iterator interface) */
SPL_METHOD(DirectoryIterator, current)
{
	if (zend_parse_parameters_none() == FAILURE) {
		return;
	}
	ZVAL_OBJ(return_value, Z_OBJ_P(getThis()));
	Z_ADDREF_P(return_value);
}
/* }}} */

/* {{{ proto void DirectoryIterator::next()
   Move to next entry */
SPL_METHOD(DirectoryIterator, next)
{
	spl_filesystem_object *intern = Z_SPLFILESYSTEM_P(getThis());
	int skip_dots = SPL_HAS_FLAG(intern->flags, SPL_FILE_DIR_SKIPDOTS);

	if (zend_parse_parameters_none() == FAILURE) {
		return;
	}

	intern->u.dir.index++;
	do {
		spl_filesystem_dir_read(intern);
	} while (skip_dots && spl_filesystem_is_dot(intern->u.dir.entry.d_name));
	if (intern->file_name) {
		efree(intern->file_name);
		intern->file_name = NULL;
	}
}
/* }}} */

/* {{{ proto void DirectoryIterator::seek(int position)
   Seek to the given position */
SPL_METHOD(DirectoryIterator, seek)
{
	spl_filesystem_object *intern    = Z_SPLFILESYSTEM_P(getThis());
	zval retval;
	zend_long pos;

	if (zend_parse_parameters(ZEND_NUM_ARGS(), "l", &pos) == FAILURE) {
		return;
	}

	if (intern->u.dir.index > pos) {
		/* we first rewind */
		zend_call_method_with_0_params(&EX(This), Z_OBJCE(EX(This)), &intern->u.dir.func_rewind, "rewind", NULL);
	}

	while (intern->u.dir.index < pos) {
		int valid = 0;
		zend_call_method_with_0_params(&EX(This), Z_OBJCE(EX(This)), &intern->u.dir.func_valid, "valid", &retval);
		if (!Z_ISUNDEF(retval)) {
			valid = zend_is_true(&retval);
			zval_ptr_dtor(&retval);
		}
		if (!valid) {
			zend_throw_exception_ex(spl_ce_OutOfBoundsException, 0, "Seek position %ld is out of range", pos);
			return;
		}
		zend_call_method_with_0_params(&EX(This), Z_OBJCE(EX(This)), &intern->u.dir.func_next, "next", NULL);
	}
} /* }}} */

/* {{{ proto string DirectoryIterator::valid()
   Check whether dir contains more entries */
SPL_METHOD(DirectoryIterator, valid)
{
	spl_filesystem_object *intern = Z_SPLFILESYSTEM_P(getThis());

	if (zend_parse_parameters_none() == FAILURE) {
		return;
	}

	RETURN_BOOL(intern->u.dir.entry.d_name[0] != '\0');
}
/* }}} */

/* {{{ proto string SplFileInfo::getPath()
   Return the path */
SPL_METHOD(SplFileInfo, getPath)
{
	spl_filesystem_object *intern = Z_SPLFILESYSTEM_P(getThis());
	char *path;
	size_t path_len;

	if (zend_parse_parameters_none() == FAILURE) {
		return;
	}

  	path = spl_filesystem_object_get_path(intern, &path_len);
	RETURN_STRINGL(path, path_len);
}
/* }}} */

/* {{{ proto string SplFileInfo::getFilename()
   Return filename only */
SPL_METHOD(SplFileInfo, getFilename)
{
	spl_filesystem_object *intern = Z_SPLFILESYSTEM_P(getThis());
	size_t path_len;

	if (zend_parse_parameters_none() == FAILURE) {
		return;
	}

	spl_filesystem_object_get_path(intern, &path_len);

	if (path_len && path_len < intern->file_name_len) {
		RETURN_STRINGL(intern->file_name + path_len + 1, intern->file_name_len - (path_len + 1));
	} else {
		RETURN_STRINGL(intern->file_name, intern->file_name_len);
	}
}
/* }}} */

/* {{{ proto string DirectoryIterator::getFilename()
   Return filename of current dir entry */
SPL_METHOD(DirectoryIterator, getFilename)
{
	spl_filesystem_object *intern = Z_SPLFILESYSTEM_P(getThis());

	if (zend_parse_parameters_none() == FAILURE) {
		return;
	}

	RETURN_STRING(intern->u.dir.entry.d_name);
}
/* }}} */

/* {{{ proto string SplFileInfo::getExtension()
   Returns file extension component of path */
SPL_METHOD(SplFileInfo, getExtension)
{
	spl_filesystem_object *intern = Z_SPLFILESYSTEM_P(getThis());
	char *fname = NULL;
	const char *p;
	size_t flen;
	size_t path_len;
	int idx;
	zend_string *ret;

	if (zend_parse_parameters_none() == FAILURE) {
		return;
	}

	spl_filesystem_object_get_path(intern, &path_len);

	if (path_len && path_len < intern->file_name_len) {
		fname = intern->file_name + path_len + 1;
		flen = intern->file_name_len - (path_len + 1);
	} else {
		fname = intern->file_name;
		flen = intern->file_name_len;
	}

	ret = php_basename(fname, flen, NULL, 0);

	p = zend_memrchr(ZSTR_VAL(ret), '.', ZSTR_LEN(ret));
	if (p) {
		idx = (int)(p - ZSTR_VAL(ret));
		RETVAL_STRINGL(ZSTR_VAL(ret) + idx + 1, ZSTR_LEN(ret) - idx - 1);
		zend_string_release(ret);
		return;
	} else {
		zend_string_release(ret);
		RETURN_EMPTY_STRING();
	}
}
/* }}}*/

/* {{{ proto string DirectoryIterator::getExtension()
   Returns the file extension component of path */
SPL_METHOD(DirectoryIterator, getExtension)
{
	spl_filesystem_object *intern = Z_SPLFILESYSTEM_P(getThis());
	const char *p;
	int idx;
	zend_string *fname;

	if (zend_parse_parameters_none() == FAILURE) {
		return;
	}

	fname = php_basename(intern->u.dir.entry.d_name, strlen(intern->u.dir.entry.d_name), NULL, 0);

	p = zend_memrchr(ZSTR_VAL(fname), '.', ZSTR_LEN(fname));
	if (p) {
		idx = (int)(p - ZSTR_VAL(fname));
		RETVAL_STRINGL(ZSTR_VAL(fname) + idx + 1, ZSTR_LEN(fname) - idx - 1);
		zend_string_release(fname);
	} else {
		zend_string_release(fname);
		RETURN_EMPTY_STRING();
	}
}
/* }}} */

/* {{{ proto string SplFileInfo::getBasename([string $suffix])
   Returns filename component of path */
SPL_METHOD(SplFileInfo, getBasename)
{
	spl_filesystem_object *intern = Z_SPLFILESYSTEM_P(getThis());
	char *fname, *suffix = 0;
	size_t flen;
	size_t slen = 0, path_len;

	if (zend_parse_parameters(ZEND_NUM_ARGS(), "|s", &suffix, &slen) == FAILURE) {
		return;
	}

	spl_filesystem_object_get_path(intern, &path_len);

	if (path_len && path_len < intern->file_name_len) {
		fname = intern->file_name + path_len + 1;
		flen = intern->file_name_len - (path_len + 1);
	} else {
		fname = intern->file_name;
		flen = intern->file_name_len;
	}

	RETURN_STR(php_basename(fname, flen, suffix, slen));
}
/* }}}*/

/* {{{ proto string DirectoryIterator::getBasename([string $suffix])
   Returns filename component of current dir entry */
SPL_METHOD(DirectoryIterator, getBasename)
{
	spl_filesystem_object *intern = Z_SPLFILESYSTEM_P(getThis());
	char *suffix = 0;
	size_t slen = 0;
	zend_string *fname;

	if (zend_parse_parameters(ZEND_NUM_ARGS(), "|s", &suffix, &slen) == FAILURE) {
		return;
	}

	fname = php_basename(intern->u.dir.entry.d_name, strlen(intern->u.dir.entry.d_name), suffix, slen);

	RETVAL_STR(fname);
}
/* }}} */

/* {{{ proto string SplFileInfo::getPathname()
   Return path and filename */
SPL_METHOD(SplFileInfo, getPathname)
{
	spl_filesystem_object *intern = Z_SPLFILESYSTEM_P(getThis());
	char *path;
	size_t path_len;

	if (zend_parse_parameters_none() == FAILURE) {
		return;
	}
	path = spl_filesystem_object_get_pathname(intern, &path_len);
	if (path != NULL) {
		RETURN_STRINGL(path, path_len);
	} else {
		RETURN_FALSE;
	}
}
/* }}} */

/* {{{ proto string FilesystemIterator::key()
   Return getPathname() or getFilename() depending on flags */
SPL_METHOD(FilesystemIterator, key)
{
	spl_filesystem_object *intern = Z_SPLFILESYSTEM_P(getThis());

	if (zend_parse_parameters_none() == FAILURE) {
		return;
	}

	if (SPL_FILE_DIR_KEY(intern, SPL_FILE_DIR_KEY_AS_FILENAME)) {
		RETURN_STRING(intern->u.dir.entry.d_name);
	} else {
		spl_filesystem_object_get_file_name(intern);
		RETURN_STRINGL(intern->file_name, intern->file_name_len);
	}
}
/* }}} */

/* {{{ proto string FilesystemIterator::current()
   Return getFilename(), getFileInfo() or $this depending on flags */
SPL_METHOD(FilesystemIterator, current)
{
	spl_filesystem_object *intern = Z_SPLFILESYSTEM_P(getThis());

	if (zend_parse_parameters_none() == FAILURE) {
		return;
	}

	if (SPL_FILE_DIR_CURRENT(intern, SPL_FILE_DIR_CURRENT_AS_PATHNAME)) {
		spl_filesystem_object_get_file_name(intern);
		RETURN_STRINGL(intern->file_name, intern->file_name_len);
	} else if (SPL_FILE_DIR_CURRENT(intern, SPL_FILE_DIR_CURRENT_AS_FILEINFO)) {
		spl_filesystem_object_get_file_name(intern);
		spl_filesystem_object_create_type(0, intern, SPL_FS_INFO, NULL, return_value);
	} else {
		ZVAL_OBJ(return_value, Z_OBJ_P(getThis()));
		Z_ADDREF_P(return_value);
		/*RETURN_STRING(intern->u.dir.entry.d_name, 1);*/
	}
}
/* }}} */

/* {{{ proto bool DirectoryIterator::isDot()
   Returns true if current entry is '.' or  '..' */
SPL_METHOD(DirectoryIterator, isDot)
{
	spl_filesystem_object *intern = Z_SPLFILESYSTEM_P(getThis());

	if (zend_parse_parameters_none() == FAILURE) {
		return;
	}

	RETURN_BOOL(spl_filesystem_is_dot(intern->u.dir.entry.d_name));
}
/* }}} */

/* {{{ proto void SplFileInfo::__construct(string file_name)
 Cronstructs a new SplFileInfo from a path. */
/* When the constructor gets called the object is already created
   by the engine, so we must only call 'additional' initializations.
 */
SPL_METHOD(SplFileInfo, __construct)
{
	spl_filesystem_object *intern;
	char *path;
	size_t len;

	if (zend_parse_parameters_throw(ZEND_NUM_ARGS(), "s", &path, &len) == FAILURE) {
		return;
	}

	intern = Z_SPLFILESYSTEM_P(getThis());

	spl_filesystem_info_set_filename(intern, path, len, 1);

	/* intern->type = SPL_FS_INFO; already set */
}
/* }}} */

/* {{{ FileInfoFunction */
#define FileInfoFunction(func_name, func_num) \
SPL_METHOD(SplFileInfo, func_name) \
{ \
	spl_filesystem_object *intern = Z_SPLFILESYSTEM_P(getThis()); \
	zend_error_handling error_handling; \
	if (zend_parse_parameters_none() == FAILURE) { \
		return; \
	} \
 \
	zend_replace_error_handling(EH_THROW, spl_ce_RuntimeException, &error_handling);\
	spl_filesystem_object_get_file_name(intern); \
	php_stat(intern->file_name, intern->file_name_len, func_num, return_value); \
	zend_restore_error_handling(&error_handling); \
}
/* }}} */

/* {{{ proto int SplFileInfo::getPerms()
   Get file permissions */
FileInfoFunction(getPerms, FS_PERMS)
/* }}} */

/* {{{ proto int SplFileInfo::getInode()
   Get file inode */
FileInfoFunction(getInode, FS_INODE)
/* }}} */

/* {{{ proto int SplFileInfo::getSize()
   Get file size */
FileInfoFunction(getSize, FS_SIZE)
/* }}} */

/* {{{ proto int SplFileInfo::getOwner()
   Get file owner */
FileInfoFunction(getOwner, FS_OWNER)
/* }}} */

/* {{{ proto int SplFileInfo::getGroup()
   Get file group */
FileInfoFunction(getGroup, FS_GROUP)
/* }}} */

/* {{{ proto int SplFileInfo::getATime()
   Get last access time of file */
FileInfoFunction(getATime, FS_ATIME)
/* }}} */

/* {{{ proto int SplFileInfo::getMTime()
   Get last modification time of file */
FileInfoFunction(getMTime, FS_MTIME)
/* }}} */

/* {{{ proto int SplFileInfo::getCTime()
   Get inode modification time of file */
FileInfoFunction(getCTime, FS_CTIME)
/* }}} */

/* {{{ proto string SplFileInfo::getType()
   Get file type */
FileInfoFunction(getType, FS_TYPE)
/* }}} */

/* {{{ proto bool SplFileInfo::isWritable()
   Returns true if file can be written */
FileInfoFunction(isWritable, FS_IS_W)
/* }}} */

/* {{{ proto bool SplFileInfo::isReadable()
   Returns true if file can be read */
FileInfoFunction(isReadable, FS_IS_R)
/* }}} */

/* {{{ proto bool SplFileInfo::isExecutable()
   Returns true if file is executable */
FileInfoFunction(isExecutable, FS_IS_X)
/* }}} */

/* {{{ proto bool SplFileInfo::isFile()
   Returns true if file is a regular file */
FileInfoFunction(isFile, FS_IS_FILE)
/* }}} */

/* {{{ proto bool SplFileInfo::isDir()
   Returns true if file is directory */
FileInfoFunction(isDir, FS_IS_DIR)
/* }}} */

/* {{{ proto bool SplFileInfo::isLink()
   Returns true if file is symbolic link */
FileInfoFunction(isLink, FS_IS_LINK)
/* }}} */

/* {{{ proto string SplFileInfo::getLinkTarget()
   Return the target of a symbolic link */
SPL_METHOD(SplFileInfo, getLinkTarget)
{
	spl_filesystem_object *intern = Z_SPLFILESYSTEM_P(getThis());
	int ret;
	char buff[MAXPATHLEN];
	zend_error_handling error_handling;

	if (zend_parse_parameters_none() == FAILURE) {
		return;
	}

	zend_replace_error_handling(EH_THROW, spl_ce_RuntimeException, &error_handling);

#if defined(PHP_WIN32) || HAVE_SYMLINK
	if (intern->file_name == NULL) {
		php_error_docref(NULL, E_WARNING, "Empty filename");
		RETURN_FALSE;
	} else if (!IS_ABSOLUTE_PATH(intern->file_name, intern->file_name_len)) {
		char expanded_path[MAXPATHLEN];
		if (!expand_filepath_with_mode(intern->file_name, expanded_path, NULL, 0, CWD_EXPAND )) {
			php_error_docref(NULL, E_WARNING, "No such file or directory");
			RETURN_FALSE;
		}
		ret = php_sys_readlink(expanded_path, buff, MAXPATHLEN - 1);
	} else {
		ret = php_sys_readlink(intern->file_name, buff,  MAXPATHLEN-1);
	}
#else
	ret = -1; /* always fail if not implemented */
#endif

	if (ret == -1) {
		zend_throw_exception_ex(spl_ce_RuntimeException, 0, "Unable to read link %s, error: %s", intern->file_name, strerror(errno));
		RETVAL_FALSE;
	} else {
		/* Append NULL to the end of the string */
		buff[ret] = '\0';

		RETVAL_STRINGL(buff, ret);
	}

	zend_restore_error_handling(&error_handling);
}
/* }}} */

#if (!defined(__BEOS__) && !defined(NETWARE) && HAVE_REALPATH) || defined(ZTS)
/* {{{ proto string SplFileInfo::getRealPath()
   Return the resolved path */
SPL_METHOD(SplFileInfo, getRealPath)
{
	spl_filesystem_object *intern = Z_SPLFILESYSTEM_P(getThis());
	char buff[MAXPATHLEN];
	char *filename;
	zend_error_handling error_handling;

	if (zend_parse_parameters_none() == FAILURE) {
		return;
	}

	zend_replace_error_handling(EH_THROW, spl_ce_RuntimeException, &error_handling);

	if (intern->type == SPL_FS_DIR && !intern->file_name && intern->u.dir.entry.d_name[0]) {
		spl_filesystem_object_get_file_name(intern);
	}

	if (intern->orig_path) {
		filename = intern->orig_path;
	} else {
		filename = intern->file_name;
	}


	if (filename && VCWD_REALPATH(filename, buff)) {
#ifdef ZTS
		if (VCWD_ACCESS(buff, F_OK)) {
			RETVAL_FALSE;
		} else
#endif
		RETVAL_STRING(buff);
	} else {
		RETVAL_FALSE;
	}

	zend_restore_error_handling(&error_handling);
}
/* }}} */
#endif

/* {{{ proto SplFileObject SplFileInfo::openFile([string mode = 'r' [, bool use_include_path  [, resource context]]])
   Open the current file */
SPL_METHOD(SplFileInfo, openFile)
{
	spl_filesystem_object *intern = Z_SPLFILESYSTEM_P(getThis());

	spl_filesystem_object_create_type(ZEND_NUM_ARGS(), intern, SPL_FS_FILE, NULL, return_value);
}
/* }}} */

/* {{{ proto void SplFileInfo::setFileClass([string class_name])
   Class to use in openFile() */
SPL_METHOD(SplFileInfo, setFileClass)
{
	spl_filesystem_object *intern = Z_SPLFILESYSTEM_P(getThis());
	zend_class_entry *ce = spl_ce_SplFileObject;
	zend_error_handling error_handling;

	zend_replace_error_handling(EH_THROW, spl_ce_UnexpectedValueException, &error_handling);

	if (zend_parse_parameters(ZEND_NUM_ARGS(), "|C", &ce) == SUCCESS) {
		intern->file_class = ce;
	}

	zend_restore_error_handling(&error_handling);
}
/* }}} */

/* {{{ proto void SplFileInfo::setInfoClass([string class_name])
   Class to use in getFileInfo(), getPathInfo() */
SPL_METHOD(SplFileInfo, setInfoClass)
{
	spl_filesystem_object *intern = Z_SPLFILESYSTEM_P(getThis());
	zend_class_entry *ce = spl_ce_SplFileInfo;
	zend_error_handling error_handling;

	zend_replace_error_handling(EH_THROW, spl_ce_UnexpectedValueException, &error_handling );

	if (zend_parse_parameters(ZEND_NUM_ARGS(), "|C", &ce) == SUCCESS) {
		intern->info_class = ce;
	}

	zend_restore_error_handling(&error_handling);
}
/* }}} */

/* {{{ proto SplFileInfo SplFileInfo::getFileInfo([string $class_name])
   Get/copy file info */
SPL_METHOD(SplFileInfo, getFileInfo)
{
	spl_filesystem_object *intern = Z_SPLFILESYSTEM_P(getThis());
	zend_class_entry *ce = intern->info_class;
	zend_error_handling error_handling;

	zend_replace_error_handling(EH_THROW, spl_ce_UnexpectedValueException, &error_handling);

	if (zend_parse_parameters(ZEND_NUM_ARGS(), "|C", &ce) == SUCCESS) {
		spl_filesystem_object_create_type(ZEND_NUM_ARGS(), intern, SPL_FS_INFO, ce, return_value);
	}

	zend_restore_error_handling(&error_handling);
}
/* }}} */

/* {{{ proto SplFileInfo SplFileInfo::getPathInfo([string $class_name])
   Get/copy file info */
SPL_METHOD(SplFileInfo, getPathInfo)
{
	spl_filesystem_object *intern = Z_SPLFILESYSTEM_P(getThis());
	zend_class_entry *ce = intern->info_class;
	zend_error_handling error_handling;

	zend_replace_error_handling(EH_THROW, spl_ce_UnexpectedValueException, &error_handling);

	if (zend_parse_parameters(ZEND_NUM_ARGS(), "|C", &ce) == SUCCESS) {
		size_t path_len;
		char *path = spl_filesystem_object_get_pathname(intern, &path_len);
		if (path) {
			char *dpath = estrndup(path, path_len);
			path_len = php_dirname(dpath, path_len);
			spl_filesystem_object_create_info(intern, dpath, (int)path_len, 1, ce, return_value);
			efree(dpath);
		}
	}

	zend_restore_error_handling(&error_handling);
}
/* }}} */

/* {{{  proto SplFileInfo::_bad_state_ex(void) */
SPL_METHOD(SplFileInfo, _bad_state_ex)
{
	zend_throw_exception_ex(spl_ce_LogicException, 0,
		"The parent constructor was not called: the object is in an "
		"invalid state ");
}
/* }}} */

/* {{{ proto void FilesystemIterator::__construct(string path [, int flags])
 Cronstructs a new dir iterator from a path. */
SPL_METHOD(FilesystemIterator, __construct)
{
	spl_filesystem_object_construct(INTERNAL_FUNCTION_PARAM_PASSTHRU, DIT_CTOR_FLAGS | SPL_FILE_DIR_SKIPDOTS);
}
/* }}} */

/* {{{ proto void FilesystemIterator::rewind()
   Rewind dir back to the start */
SPL_METHOD(FilesystemIterator, rewind)
{
	spl_filesystem_object *intern = Z_SPLFILESYSTEM_P(getThis());
	int skip_dots = SPL_HAS_FLAG(intern->flags, SPL_FILE_DIR_SKIPDOTS);

	if (zend_parse_parameters_none() == FAILURE) {
		return;
	}

	intern->u.dir.index = 0;
	if (intern->u.dir.dirp) {
		php_stream_rewinddir(intern->u.dir.dirp);
	}
	do {
		spl_filesystem_dir_read(intern);
	} while (skip_dots && spl_filesystem_is_dot(intern->u.dir.entry.d_name));
}
/* }}} */

/* {{{ proto int FilesystemIterator::getFlags()
   Get handling flags */
SPL_METHOD(FilesystemIterator, getFlags)
{
	spl_filesystem_object *intern = Z_SPLFILESYSTEM_P(getThis());

	if (zend_parse_parameters_none() == FAILURE) {
		return;
	}

	RETURN_LONG(intern->flags & (SPL_FILE_DIR_KEY_MODE_MASK | SPL_FILE_DIR_CURRENT_MODE_MASK | SPL_FILE_DIR_OTHERS_MASK));
} /* }}} */

/* {{{ proto void FilesystemIterator::setFlags(long $flags)
   Set handling flags */
SPL_METHOD(FilesystemIterator, setFlags)
{
	spl_filesystem_object *intern = Z_SPLFILESYSTEM_P(getThis());
	zend_long flags;

	if (zend_parse_parameters(ZEND_NUM_ARGS(), "l", &flags) == FAILURE) {
		return;
	}

	intern->flags &= ~(SPL_FILE_DIR_KEY_MODE_MASK|SPL_FILE_DIR_CURRENT_MODE_MASK|SPL_FILE_DIR_OTHERS_MASK);
	intern->flags |= ((SPL_FILE_DIR_KEY_MODE_MASK|SPL_FILE_DIR_CURRENT_MODE_MASK|SPL_FILE_DIR_OTHERS_MASK) & flags);
} /* }}} */

/* {{{ proto bool RecursiveDirectoryIterator::hasChildren([bool $allow_links = false])
   Returns whether current entry is a directory and not '.' or '..' */
SPL_METHOD(RecursiveDirectoryIterator, hasChildren)
{
	zend_bool allow_links = 0;
	spl_filesystem_object *intern = Z_SPLFILESYSTEM_P(getThis());

	if (zend_parse_parameters(ZEND_NUM_ARGS(), "|b", &allow_links) == FAILURE) {
		return;
	}
	if (spl_filesystem_is_invalid_or_dot(intern->u.dir.entry.d_name)) {
		RETURN_FALSE;
	} else {
		spl_filesystem_object_get_file_name(intern);
		if (!allow_links && !(intern->flags & SPL_FILE_DIR_FOLLOW_SYMLINKS)) {
			php_stat(intern->file_name, intern->file_name_len, FS_IS_LINK, return_value);
			if (zend_is_true(return_value)) {
				RETURN_FALSE;
			}
		}
		php_stat(intern->file_name, intern->file_name_len, FS_IS_DIR, return_value);
    }
}
/* }}} */

/* {{{ proto RecursiveDirectoryIterator DirectoryIterator::getChildren()
   Returns an iterator for the current entry if it is a directory */
SPL_METHOD(RecursiveDirectoryIterator, getChildren)
{
	zval zpath, zflags;
	spl_filesystem_object *intern = Z_SPLFILESYSTEM_P(getThis());
	spl_filesystem_object *subdir;
	char slash = SPL_HAS_FLAG(intern->flags, SPL_FILE_DIR_UNIXPATHS) ? '/' : DEFAULT_SLASH;

	if (zend_parse_parameters_none() == FAILURE) {
		return;
	}

	spl_filesystem_object_get_file_name(intern);

	ZVAL_LONG(&zflags, intern->flags);
	ZVAL_STRINGL(&zpath, intern->file_name, intern->file_name_len);
	spl_instantiate_arg_ex2(Z_OBJCE_P(getThis()), return_value, &zpath, &zflags);
	zval_ptr_dtor(&zpath);
	zval_ptr_dtor(&zflags);

	subdir = Z_SPLFILESYSTEM_P(return_value);
	if (subdir) {
		if (intern->u.dir.sub_path && intern->u.dir.sub_path[0]) {
			subdir->u.dir.sub_path_len = (int)spprintf(&subdir->u.dir.sub_path, 0, "%s%c%s", intern->u.dir.sub_path, slash, intern->u.dir.entry.d_name);
		} else {
			subdir->u.dir.sub_path_len = (int)strlen(intern->u.dir.entry.d_name);
			subdir->u.dir.sub_path = estrndup(intern->u.dir.entry.d_name, subdir->u.dir.sub_path_len);
		}
		subdir->info_class = intern->info_class;
		subdir->file_class = intern->file_class;
		subdir->oth = intern->oth;
	}
}
/* }}} */

/* {{{ proto void RecursiveDirectoryIterator::getSubPath()
   Get sub path */
SPL_METHOD(RecursiveDirectoryIterator, getSubPath)
{
	spl_filesystem_object *intern = Z_SPLFILESYSTEM_P(getThis());

	if (zend_parse_parameters_none() == FAILURE) {
		return;
	}

	if (intern->u.dir.sub_path) {
		RETURN_STRINGL(intern->u.dir.sub_path, intern->u.dir.sub_path_len);
	} else {
		RETURN_EMPTY_STRING();
	}
}
/* }}} */

/* {{{ proto void RecursiveDirectoryIterator::getSubPathname()
   Get sub path and file name */
SPL_METHOD(RecursiveDirectoryIterator, getSubPathname)
{
	spl_filesystem_object *intern = Z_SPLFILESYSTEM_P(getThis());
	char slash = SPL_HAS_FLAG(intern->flags, SPL_FILE_DIR_UNIXPATHS) ? '/' : DEFAULT_SLASH;

	if (zend_parse_parameters_none() == FAILURE) {
		return;
	}

	if (intern->u.dir.sub_path) {
		RETURN_NEW_STR(strpprintf(0, "%s%c%s", intern->u.dir.sub_path, slash, intern->u.dir.entry.d_name));
	} else {
		RETURN_STRING(intern->u.dir.entry.d_name);
	}
}
/* }}} */

/* {{{ proto int RecursiveDirectoryIterator::__construct(string path [, int flags])
 Cronstructs a new dir iterator from a path. */
SPL_METHOD(RecursiveDirectoryIterator, __construct)
{
	spl_filesystem_object_construct(INTERNAL_FUNCTION_PARAM_PASSTHRU, DIT_CTOR_FLAGS);
}
/* }}} */

#ifdef HAVE_GLOB
/* {{{ proto int GlobIterator::__construct(string path [, int flags])
 Cronstructs a new dir iterator from a glob expression (no glob:// needed). */
SPL_METHOD(GlobIterator, __construct)
{
	spl_filesystem_object_construct(INTERNAL_FUNCTION_PARAM_PASSTHRU, DIT_CTOR_FLAGS|DIT_CTOR_GLOB);
}
/* }}} */

/* {{{ proto int GlobIterator::cont()
   Return the number of directories and files found by globbing */
SPL_METHOD(GlobIterator, count)
{
	spl_filesystem_object *intern = Z_SPLFILESYSTEM_P(getThis());

	if (zend_parse_parameters_none() == FAILURE) {
		return;
	}

	if (intern->u.dir.dirp && php_stream_is(intern->u.dir.dirp ,&php_glob_stream_ops)) {
		RETURN_LONG(php_glob_stream_get_count(intern->u.dir.dirp, NULL));
	} else {
		/* should not happen */
		php_error_docref(NULL, E_ERROR, "GlobIterator lost glob state");
	}
}
/* }}} */
#endif /* HAVE_GLOB */

/* {{{ forward declarations to the iterator handlers */
static void spl_filesystem_dir_it_dtor(zend_object_iterator *iter);
static int spl_filesystem_dir_it_valid(zend_object_iterator *iter);
static zval *spl_filesystem_dir_it_current_data(zend_object_iterator *iter);
static void spl_filesystem_dir_it_current_key(zend_object_iterator *iter, zval *key);
static void spl_filesystem_dir_it_move_forward(zend_object_iterator *iter);
static void spl_filesystem_dir_it_rewind(zend_object_iterator *iter);

/* iterator handler table */
zend_object_iterator_funcs spl_filesystem_dir_it_funcs = {
	spl_filesystem_dir_it_dtor,
	spl_filesystem_dir_it_valid,
	spl_filesystem_dir_it_current_data,
	spl_filesystem_dir_it_current_key,
	spl_filesystem_dir_it_move_forward,
	spl_filesystem_dir_it_rewind
};
/* }}} */

/* {{{ spl_ce_dir_get_iterator */
zend_object_iterator *spl_filesystem_dir_get_iterator(zend_class_entry *ce, zval *object, int by_ref)
{
	spl_filesystem_iterator *iterator;
	spl_filesystem_object *dir_object;

	if (by_ref) {
		zend_error(E_ERROR, "An iterator cannot be used with foreach by reference");
	}
	dir_object = Z_SPLFILESYSTEM_P(object);
	iterator = spl_filesystem_object_to_iterator(dir_object);
	ZVAL_COPY(&iterator->intern.data, object);
	iterator->intern.funcs = &spl_filesystem_dir_it_funcs;
	/* ->current must be initialized; rewind doesn't set it and valid
	 * doesn't check whether it's set */
	iterator->current = *object;

	return &iterator->intern;
}
/* }}} */

/* {{{ spl_filesystem_dir_it_dtor */
static void spl_filesystem_dir_it_dtor(zend_object_iterator *iter)
{
	spl_filesystem_iterator *iterator = (spl_filesystem_iterator *)iter;

	if (!Z_ISUNDEF(iterator->intern.data)) {
		zval *object = &iterator->intern.data;
		zval_ptr_dtor(object);
	}
	/* Otherwise we were called from the owning object free storage handler as
	 * it sets iterator->intern.data to IS_UNDEF.
	 * We don't even need to destroy iterator->current as we didn't add a
	 * reference to it in move_forward or get_iterator */
}
/* }}} */

/* {{{ spl_filesystem_dir_it_valid */
static int spl_filesystem_dir_it_valid(zend_object_iterator *iter)
{
	spl_filesystem_object *object = spl_filesystem_iterator_to_object((spl_filesystem_iterator *)iter);

	return object->u.dir.entry.d_name[0] != '\0' ? SUCCESS : FAILURE;
}
/* }}} */

/* {{{ spl_filesystem_dir_it_current_data */
static zval *spl_filesystem_dir_it_current_data(zend_object_iterator *iter)
{
	spl_filesystem_iterator *iterator = (spl_filesystem_iterator *)iter;

	return &iterator->current;
}
/* }}} */

/* {{{ spl_filesystem_dir_it_current_key */
static void spl_filesystem_dir_it_current_key(zend_object_iterator *iter, zval *key)
{
	spl_filesystem_object *object = spl_filesystem_iterator_to_object((spl_filesystem_iterator *)iter);

	ZVAL_LONG(key, object->u.dir.index);
}
/* }}} */

/* {{{ spl_filesystem_dir_it_move_forward */
static void spl_filesystem_dir_it_move_forward(zend_object_iterator *iter)
{
	spl_filesystem_object *object = spl_filesystem_iterator_to_object((spl_filesystem_iterator *)iter);

	object->u.dir.index++;
	spl_filesystem_dir_read(object);
	if (object->file_name) {
		efree(object->file_name);
		object->file_name = NULL;
	}
}
/* }}} */

/* {{{ spl_filesystem_dir_it_rewind */
static void spl_filesystem_dir_it_rewind(zend_object_iterator *iter)
{
	spl_filesystem_object *object = spl_filesystem_iterator_to_object((spl_filesystem_iterator *)iter);

	object->u.dir.index = 0;
	if (object->u.dir.dirp) {
		php_stream_rewinddir(object->u.dir.dirp);
	}
	spl_filesystem_dir_read(object);
}
/* }}} */

/* {{{ spl_filesystem_tree_it_dtor */
static void spl_filesystem_tree_it_dtor(zend_object_iterator *iter)
{
	spl_filesystem_iterator *iterator = (spl_filesystem_iterator *)iter;

	if (!Z_ISUNDEF(iterator->intern.data)) {
		zval *object = &iterator->intern.data;
		zval_ptr_dtor(object);
	} else {
		if (!Z_ISUNDEF(iterator->current)) {
			zval_ptr_dtor(&iterator->current);
			ZVAL_UNDEF(&iterator->current);
		}
	}
}
/* }}} */

/* {{{ spl_filesystem_tree_it_current_data */
static zval *spl_filesystem_tree_it_current_data(zend_object_iterator *iter)
{
	spl_filesystem_iterator *iterator = (spl_filesystem_iterator *)iter;
	spl_filesystem_object   *object   = spl_filesystem_iterator_to_object(iterator);

	if (SPL_FILE_DIR_CURRENT(object, SPL_FILE_DIR_CURRENT_AS_PATHNAME)) {
		if (Z_ISUNDEF(iterator->current)) {
			spl_filesystem_object_get_file_name(object);
			ZVAL_STRINGL(&iterator->current, object->file_name, object->file_name_len);
		}
		return &iterator->current;
	} else if (SPL_FILE_DIR_CURRENT(object, SPL_FILE_DIR_CURRENT_AS_FILEINFO)) {
		if (Z_ISUNDEF(iterator->current)) {
			spl_filesystem_object_get_file_name(object);
			spl_filesystem_object_create_type(0, object, SPL_FS_INFO, NULL, &iterator->current);
		}
		return &iterator->current;
	} else {
		return &iterator->intern.data;
	}
}
/* }}} */

/* {{{ spl_filesystem_tree_it_current_key */
static void spl_filesystem_tree_it_current_key(zend_object_iterator *iter, zval *key)
{
	spl_filesystem_object *object = spl_filesystem_iterator_to_object((spl_filesystem_iterator *)iter);

	if (SPL_FILE_DIR_KEY(object, SPL_FILE_DIR_KEY_AS_FILENAME)) {
		ZVAL_STRING(key, object->u.dir.entry.d_name);
	} else {
		spl_filesystem_object_get_file_name(object);
		ZVAL_STRINGL(key, object->file_name, object->file_name_len);
	}
}
/* }}} */

/* {{{ spl_filesystem_tree_it_move_forward */
static void spl_filesystem_tree_it_move_forward(zend_object_iterator *iter)
{
	spl_filesystem_iterator *iterator = (spl_filesystem_iterator *)iter;
	spl_filesystem_object   *object   = spl_filesystem_iterator_to_object(iterator);

	object->u.dir.index++;
	do {
		spl_filesystem_dir_read(object);
	} while (spl_filesystem_is_dot(object->u.dir.entry.d_name));
	if (object->file_name) {
		efree(object->file_name);
		object->file_name = NULL;
	}
	if (!Z_ISUNDEF(iterator->current)) {
		zval_ptr_dtor(&iterator->current);
		ZVAL_UNDEF(&iterator->current);
	}
}
/* }}} */

/* {{{ spl_filesystem_tree_it_rewind */
static void spl_filesystem_tree_it_rewind(zend_object_iterator *iter)
{
	spl_filesystem_iterator *iterator = (spl_filesystem_iterator *)iter;
	spl_filesystem_object   *object   = spl_filesystem_iterator_to_object(iterator);

	object->u.dir.index = 0;
	if (object->u.dir.dirp) {
		php_stream_rewinddir(object->u.dir.dirp);
	}
	do {
		spl_filesystem_dir_read(object);
	} while (spl_filesystem_is_dot(object->u.dir.entry.d_name));
	if (!Z_ISUNDEF(iterator->current)) {
		zval_ptr_dtor(&iterator->current);
		ZVAL_UNDEF(&iterator->current);
	}
}
/* }}} */

/* {{{ iterator handler table */
zend_object_iterator_funcs spl_filesystem_tree_it_funcs = {
	spl_filesystem_tree_it_dtor,
	spl_filesystem_dir_it_valid,
	spl_filesystem_tree_it_current_data,
	spl_filesystem_tree_it_current_key,
	spl_filesystem_tree_it_move_forward,
	spl_filesystem_tree_it_rewind
};
/* }}} */

/* {{{ spl_ce_dir_get_iterator */
zend_object_iterator *spl_filesystem_tree_get_iterator(zend_class_entry *ce, zval *object, int by_ref)
{
	spl_filesystem_iterator *iterator;
	spl_filesystem_object *dir_object;

	if (by_ref) {
		zend_error(E_ERROR, "An iterator cannot be used with foreach by reference");
	}
	dir_object = Z_SPLFILESYSTEM_P(object);
	iterator = spl_filesystem_object_to_iterator(dir_object);

	ZVAL_COPY(&iterator->intern.data, object);
	iterator->intern.funcs = &spl_filesystem_tree_it_funcs;

	return &iterator->intern;
}
/* }}} */

/* {{{ spl_filesystem_object_cast */
static int spl_filesystem_object_cast(zval *readobj, zval *writeobj, int type)
{
	spl_filesystem_object *intern = Z_SPLFILESYSTEM_P(readobj);

	if (type == IS_STRING) {
		if (Z_OBJCE_P(readobj)->__tostring) {
			return std_object_handlers.cast_object(readobj, writeobj, type);
		}

		switch (intern->type) {
		case SPL_FS_INFO:
		case SPL_FS_FILE:
			if (readobj == writeobj) {
				zval retval;
				zval *retval_ptr = &retval;

				ZVAL_STRINGL(retval_ptr, intern->file_name, intern->file_name_len);
				zval_ptr_dtor(readobj);
				ZVAL_COPY_VALUE(writeobj, retval_ptr);
			} else {
				ZVAL_STRINGL(writeobj, intern->file_name, intern->file_name_len);
			}
			return SUCCESS;
		case SPL_FS_DIR:
			if (readobj == writeobj) {
				zval retval;
				zval *retval_ptr = &retval;

				ZVAL_STRING(retval_ptr, intern->u.dir.entry.d_name);
				zval_ptr_dtor(readobj);
				ZVAL_COPY_VALUE(writeobj, retval_ptr);
			} else {
				ZVAL_STRING(writeobj, intern->u.dir.entry.d_name);
			}
			return SUCCESS;
		}
	} else if (type == _IS_BOOL) {
		ZVAL_TRUE(writeobj);
		return SUCCESS;
	}
	if (readobj == writeobj) {
		zval_ptr_dtor(readobj);
	}
	ZVAL_NULL(writeobj);
	return FAILURE;
}
/* }}} */

/* {{{ declare method parameters */
/* supply a name and default to call by parameter */
ZEND_BEGIN_ARG_INFO(arginfo_info___construct, 0)
	ZEND_ARG_INFO(0, file_name)
ZEND_END_ARG_INFO()

ZEND_BEGIN_ARG_INFO_EX(arginfo_info_openFile, 0, 0, 0)
	ZEND_ARG_INFO(0, open_mode)
	ZEND_ARG_INFO(0, use_include_path)
	ZEND_ARG_INFO(0, context)
ZEND_END_ARG_INFO()

ZEND_BEGIN_ARG_INFO_EX(arginfo_info_optinalFileClass, 0, 0, 0)
	ZEND_ARG_INFO(0, class_name)
ZEND_END_ARG_INFO()

ZEND_BEGIN_ARG_INFO_EX(arginfo_optinalSuffix, 0, 0, 0)
	ZEND_ARG_INFO(0, suffix)
ZEND_END_ARG_INFO()

ZEND_BEGIN_ARG_INFO(arginfo_splfileinfo_void, 0)
ZEND_END_ARG_INFO()

/* the method table */
/* each method can have its own parameters and visibility */
static const zend_function_entry spl_SplFileInfo_functions[] = {
	SPL_ME(SplFileInfo,       __construct,   arginfo_info___construct, ZEND_ACC_PUBLIC)
	SPL_ME(SplFileInfo,       getPath,       arginfo_splfileinfo_void, ZEND_ACC_PUBLIC)
	SPL_ME(SplFileInfo,       getFilename,   arginfo_splfileinfo_void, ZEND_ACC_PUBLIC)
	SPL_ME(SplFileInfo,       getExtension,  arginfo_splfileinfo_void, ZEND_ACC_PUBLIC)
	SPL_ME(SplFileInfo,       getBasename,   arginfo_optinalSuffix, ZEND_ACC_PUBLIC)
	SPL_ME(SplFileInfo,       getPathname,   arginfo_splfileinfo_void, ZEND_ACC_PUBLIC)
	SPL_ME(SplFileInfo,       getPerms,      arginfo_splfileinfo_void, ZEND_ACC_PUBLIC)
	SPL_ME(SplFileInfo,       getInode,      arginfo_splfileinfo_void, ZEND_ACC_PUBLIC)
	SPL_ME(SplFileInfo,       getSize,       arginfo_splfileinfo_void, ZEND_ACC_PUBLIC)
	SPL_ME(SplFileInfo,       getOwner,      arginfo_splfileinfo_void, ZEND_ACC_PUBLIC)
	SPL_ME(SplFileInfo,       getGroup,      arginfo_splfileinfo_void, ZEND_ACC_PUBLIC)
	SPL_ME(SplFileInfo,       getATime,      arginfo_splfileinfo_void, ZEND_ACC_PUBLIC)
	SPL_ME(SplFileInfo,       getMTime,      arginfo_splfileinfo_void, ZEND_ACC_PUBLIC)
	SPL_ME(SplFileInfo,       getCTime,      arginfo_splfileinfo_void, ZEND_ACC_PUBLIC)
	SPL_ME(SplFileInfo,       getType,       arginfo_splfileinfo_void, ZEND_ACC_PUBLIC)
	SPL_ME(SplFileInfo,       isWritable,    arginfo_splfileinfo_void, ZEND_ACC_PUBLIC)
	SPL_ME(SplFileInfo,       isReadable,    arginfo_splfileinfo_void, ZEND_ACC_PUBLIC)
	SPL_ME(SplFileInfo,       isExecutable,  arginfo_splfileinfo_void, ZEND_ACC_PUBLIC)
	SPL_ME(SplFileInfo,       isFile,        arginfo_splfileinfo_void, ZEND_ACC_PUBLIC)
	SPL_ME(SplFileInfo,       isDir,         arginfo_splfileinfo_void, ZEND_ACC_PUBLIC)
	SPL_ME(SplFileInfo,       isLink,        arginfo_splfileinfo_void, ZEND_ACC_PUBLIC)
	SPL_ME(SplFileInfo,       getLinkTarget, arginfo_splfileinfo_void, ZEND_ACC_PUBLIC)
#if (!defined(__BEOS__) && !defined(NETWARE) && HAVE_REALPATH) || defined(ZTS)
	SPL_ME(SplFileInfo,       getRealPath,   arginfo_splfileinfo_void, ZEND_ACC_PUBLIC)
#endif
	SPL_ME(SplFileInfo,       getFileInfo,   arginfo_info_optinalFileClass, ZEND_ACC_PUBLIC)
	SPL_ME(SplFileInfo,       getPathInfo,   arginfo_info_optinalFileClass, ZEND_ACC_PUBLIC)
	SPL_ME(SplFileInfo,       openFile,      arginfo_info_openFile,         ZEND_ACC_PUBLIC)
	SPL_ME(SplFileInfo,       setFileClass,  arginfo_info_optinalFileClass, ZEND_ACC_PUBLIC)
	SPL_ME(SplFileInfo,       setInfoClass,  arginfo_info_optinalFileClass, ZEND_ACC_PUBLIC)
	SPL_ME(SplFileInfo,       _bad_state_ex, NULL,							ZEND_ACC_PUBLIC|ZEND_ACC_FINAL)
	SPL_MA(SplFileInfo,       __toString, SplFileInfo, getPathname, arginfo_splfileinfo_void, ZEND_ACC_PUBLIC)
	PHP_FE_END
};

ZEND_BEGIN_ARG_INFO(arginfo_dir___construct, 0)
	ZEND_ARG_INFO(0, path)
ZEND_END_ARG_INFO()

ZEND_BEGIN_ARG_INFO(arginfo_dir_it_seek, 0)
	ZEND_ARG_INFO(0, position)
ZEND_END_ARG_INFO();

/* the method table */
/* each method can have its own parameters and visibility */
static const zend_function_entry spl_DirectoryIterator_functions[] = {
	SPL_ME(DirectoryIterator, __construct,   arginfo_dir___construct, ZEND_ACC_PUBLIC)
	SPL_ME(DirectoryIterator, getFilename,   arginfo_splfileinfo_void, ZEND_ACC_PUBLIC)
	SPL_ME(DirectoryIterator, getExtension,  arginfo_splfileinfo_void, ZEND_ACC_PUBLIC)
	SPL_ME(DirectoryIterator, getBasename,   arginfo_optinalSuffix, ZEND_ACC_PUBLIC)
	SPL_ME(DirectoryIterator, isDot,         arginfo_splfileinfo_void, ZEND_ACC_PUBLIC)
	SPL_ME(DirectoryIterator, rewind,        arginfo_splfileinfo_void, ZEND_ACC_PUBLIC)
	SPL_ME(DirectoryIterator, valid,         arginfo_splfileinfo_void, ZEND_ACC_PUBLIC)
	SPL_ME(DirectoryIterator, key,           arginfo_splfileinfo_void, ZEND_ACC_PUBLIC)
	SPL_ME(DirectoryIterator, current,       arginfo_splfileinfo_void, ZEND_ACC_PUBLIC)
	SPL_ME(DirectoryIterator, next,          arginfo_splfileinfo_void, ZEND_ACC_PUBLIC)
	SPL_ME(DirectoryIterator, seek,          arginfo_dir_it_seek, ZEND_ACC_PUBLIC)
	SPL_MA(DirectoryIterator, __toString, DirectoryIterator, getFilename, arginfo_splfileinfo_void, ZEND_ACC_PUBLIC)
	PHP_FE_END
};

ZEND_BEGIN_ARG_INFO_EX(arginfo_r_dir___construct, 0, 0, 1)
	ZEND_ARG_INFO(0, path)
	ZEND_ARG_INFO(0, flags)
ZEND_END_ARG_INFO()

ZEND_BEGIN_ARG_INFO_EX(arginfo_r_dir_hasChildren, 0, 0, 0)
	ZEND_ARG_INFO(0, allow_links)
ZEND_END_ARG_INFO()

ZEND_BEGIN_ARG_INFO_EX(arginfo_r_dir_setFlags, 0, 0, 0)
	ZEND_ARG_INFO(0, flags)
ZEND_END_ARG_INFO()

static const zend_function_entry spl_FilesystemIterator_functions[] = {
	SPL_ME(FilesystemIterator, __construct,   arginfo_r_dir___construct, ZEND_ACC_PUBLIC)
	SPL_ME(FilesystemIterator, rewind,        arginfo_splfileinfo_void, ZEND_ACC_PUBLIC)
	SPL_ME(DirectoryIterator,  next,          arginfo_splfileinfo_void, ZEND_ACC_PUBLIC)
	SPL_ME(FilesystemIterator, key,           arginfo_splfileinfo_void, ZEND_ACC_PUBLIC)
	SPL_ME(FilesystemIterator, current,       arginfo_splfileinfo_void, ZEND_ACC_PUBLIC)
	SPL_ME(FilesystemIterator, getFlags,      arginfo_splfileinfo_void, ZEND_ACC_PUBLIC)
	SPL_ME(FilesystemIterator, setFlags,      arginfo_r_dir_setFlags, ZEND_ACC_PUBLIC)
	PHP_FE_END
};

static const zend_function_entry spl_RecursiveDirectoryIterator_functions[] = {
	SPL_ME(RecursiveDirectoryIterator, __construct,   arginfo_r_dir___construct, ZEND_ACC_PUBLIC)
	SPL_ME(RecursiveDirectoryIterator, hasChildren,   arginfo_r_dir_hasChildren, ZEND_ACC_PUBLIC)
	SPL_ME(RecursiveDirectoryIterator, getChildren,   arginfo_splfileinfo_void, ZEND_ACC_PUBLIC)
	SPL_ME(RecursiveDirectoryIterator, getSubPath,    arginfo_splfileinfo_void, ZEND_ACC_PUBLIC)
	SPL_ME(RecursiveDirectoryIterator, getSubPathname,arginfo_splfileinfo_void, ZEND_ACC_PUBLIC)
	PHP_FE_END
};

#ifdef HAVE_GLOB
static const zend_function_entry spl_GlobIterator_functions[] = {
	SPL_ME(GlobIterator, __construct,   arginfo_r_dir___construct, ZEND_ACC_PUBLIC)
	SPL_ME(GlobIterator, count,         arginfo_splfileinfo_void,  ZEND_ACC_PUBLIC)
	PHP_FE_END
};
#endif
/* }}} */

static int spl_filesystem_file_read(spl_filesystem_object *intern, int silent) /* {{{ */
{
	char *buf;
	size_t line_len = 0;
	zend_long line_add = (intern->u.file.current_line || !Z_ISUNDEF(intern->u.file.current_zval)) ? 1 : 0;

	spl_filesystem_file_free_line(intern);

	if (php_stream_eof(intern->u.file.stream)) {
		if (!silent) {
			zend_throw_exception_ex(spl_ce_RuntimeException, 0, "Cannot read from file %s", intern->file_name);
		}
		return FAILURE;
	}

	if (intern->u.file.max_line_len > 0) {
		buf = safe_emalloc((intern->u.file.max_line_len + 1), sizeof(char), 0);
		if (php_stream_get_line(intern->u.file.stream, buf, intern->u.file.max_line_len + 1, &line_len) == NULL) {
			efree(buf);
			buf = NULL;
		} else {
			buf[line_len] = '\0';
		}
	} else {
		buf = php_stream_get_line(intern->u.file.stream, NULL, 0, &line_len);
	}

	if (!buf) {
		intern->u.file.current_line = estrdup("");
		intern->u.file.current_line_len = 0;
	} else {
		if (SPL_HAS_FLAG(intern->flags, SPL_FILE_OBJECT_DROP_NEW_LINE)) {
			line_len = strcspn(buf, "\r\n");
			buf[line_len] = '\0';
		}

		intern->u.file.current_line = buf;
		intern->u.file.current_line_len = line_len;
	}
	intern->u.file.current_line_num += line_add;

	return SUCCESS;
} /* }}} */

static int spl_filesystem_file_call(spl_filesystem_object *intern, zend_function *func_ptr, int pass_num_args, zval *return_value, zval *arg2) /* {{{ */
{
	zend_fcall_info fci;
	zend_fcall_info_cache fcic;
	zval *zresource_ptr = &intern->u.file.zresource, retval;
	int result;
	int num_args = pass_num_args + (arg2 ? 2 : 1);

	zval *params = (zval*)safe_emalloc(num_args, sizeof(zval), 0);

	params[0] = *zresource_ptr;

	if (arg2) {
		params[1] = *arg2;
	}

	if (zend_get_parameters_array_ex(pass_num_args, params + (arg2 ? 2 : 1)) != SUCCESS) {
		efree(params);
		WRONG_PARAM_COUNT_WITH_RETVAL(FAILURE);
	}

	ZVAL_UNDEF(&retval);

	fci.size = sizeof(fci);
	fci.function_table = EG(function_table);
	fci.object = NULL;
	fci.retval = &retval;
	fci.param_count = num_args;
	fci.params = params;
	fci.no_separation = 1;
	fci.symbol_table = NULL;
	ZVAL_STR(&fci.function_name, func_ptr->common.function_name);

	fcic.initialized = 1;
	fcic.function_handler = func_ptr;
	fcic.calling_scope = NULL;
	fcic.called_scope = NULL;
	fcic.object = NULL;

	result = zend_call_function(&fci, &fcic);

	if (result == FAILURE || Z_ISUNDEF(retval)) {
		RETVAL_FALSE;
	} else {
		ZVAL_ZVAL(return_value, &retval, 0, 0);
	}

	efree(params);
	return result;
} /* }}} */

#define FileFunctionCall(func_name, pass_num_args, arg2) /* {{{ */ \
{ \
	zend_function *func_ptr; \
	func_ptr = (zend_function *)zend_hash_str_find_ptr(EG(function_table), #func_name, sizeof(#func_name) - 1); \
	if (func_ptr == NULL) { \
		zend_throw_exception_ex(spl_ce_RuntimeException, 0, "Internal error, function '%s' not found. Please report", #func_name); \
		return; \
	} \
	spl_filesystem_file_call(intern, func_ptr, pass_num_args, return_value, arg2); \
} /* }}} */

static int spl_filesystem_file_read_csv(spl_filesystem_object *intern, char delimiter, char enclosure, char escape, zval *return_value) /* {{{ */
{
	int ret = SUCCESS;
	zval *value;

	do {
		ret = spl_filesystem_file_read(intern, 1);
	} while (ret == SUCCESS && !intern->u.file.current_line_len && SPL_HAS_FLAG(intern->flags, SPL_FILE_OBJECT_SKIP_EMPTY));

	if (ret == SUCCESS) {
		size_t buf_len = intern->u.file.current_line_len;
		char *buf = estrndup(intern->u.file.current_line, buf_len);

		if (!Z_ISUNDEF(intern->u.file.current_zval)) {
			zval_ptr_dtor(&intern->u.file.current_zval);
			ZVAL_UNDEF(&intern->u.file.current_zval);
		}

		php_fgetcsv(intern->u.file.stream, delimiter, enclosure, escape, buf_len, buf, &intern->u.file.current_zval);
		if (return_value) {
			zval_ptr_dtor(return_value);
			value = &intern->u.file.current_zval;
			ZVAL_DEREF(value);
			ZVAL_COPY(return_value, value);
		}
	}
	return ret;
}
/* }}} */

static int spl_filesystem_file_read_line_ex(zval * this_ptr, spl_filesystem_object *intern, int silent) /* {{{ */
{
	zval retval;

	/* 1) use fgetcsv? 2) overloaded call the function, 3) do it directly */
	if (SPL_HAS_FLAG(intern->flags, SPL_FILE_OBJECT_READ_CSV) || intern->u.file.func_getCurr->common.scope != spl_ce_SplFileObject) {
		if (php_stream_eof(intern->u.file.stream)) {
			if (!silent) {
				zend_throw_exception_ex(spl_ce_RuntimeException, 0, "Cannot read from file %s", intern->file_name);
			}
			return FAILURE;
		}
		if (SPL_HAS_FLAG(intern->flags, SPL_FILE_OBJECT_READ_CSV)) {
			return spl_filesystem_file_read_csv(intern, intern->u.file.delimiter, intern->u.file.enclosure, intern->u.file.escape, NULL);
		} else {
			zend_execute_data *execute_data = EG(current_execute_data);
			zend_call_method_with_0_params(this_ptr, Z_OBJCE(EX(This)), &intern->u.file.func_getCurr, "getCurrentLine", &retval);
		}
		if (!Z_ISUNDEF(retval)) {
			if (intern->u.file.current_line || !Z_ISUNDEF(intern->u.file.current_zval)) {
				intern->u.file.current_line_num++;
			}
			spl_filesystem_file_free_line(intern);
			if (Z_TYPE(retval) == IS_STRING) {
				intern->u.file.current_line = estrndup(Z_STRVAL(retval), Z_STRLEN(retval));
				intern->u.file.current_line_len = Z_STRLEN(retval);
			} else {
				zval *value = &retval;

				ZVAL_DEREF(value);
				ZVAL_COPY(&intern->u.file.current_zval, value);
			}
			zval_ptr_dtor(&retval);
			return SUCCESS;
		} else {
			return FAILURE;
		}
	} else {
		return spl_filesystem_file_read(intern, silent);
	}
} /* }}} */

static int spl_filesystem_file_is_empty_line(spl_filesystem_object *intern) /* {{{ */
{
	if (intern->u.file.current_line) {
		return intern->u.file.current_line_len == 0;
	} else if (!Z_ISUNDEF(intern->u.file.current_zval)) {
		switch(Z_TYPE(intern->u.file.current_zval)) {
			case IS_STRING:
				return Z_STRLEN(intern->u.file.current_zval) == 0;
			case IS_ARRAY:
				if (SPL_HAS_FLAG(intern->flags, SPL_FILE_OBJECT_READ_CSV)
						&& zend_hash_num_elements(Z_ARRVAL(intern->u.file.current_zval)) == 1) {
					uint idx = 0;
					zval *first;

					while (Z_ISUNDEF(Z_ARRVAL(intern->u.file.current_zval)->arData[idx].val)) {
						idx++;
					}
					first = &Z_ARRVAL(intern->u.file.current_zval)->arData[idx].val;
					return Z_TYPE_P(first) == IS_STRING && Z_STRLEN_P(first) == 0;
				}
				return zend_hash_num_elements(Z_ARRVAL(intern->u.file.current_zval)) == 0;
			case IS_NULL:
				return 1;
			default:
				return 0;
		}
	} else {
		return 1;
	}
}
/* }}} */

static int spl_filesystem_file_read_line(zval * this_ptr, spl_filesystem_object *intern, int silent) /* {{{ */
{
	int ret = spl_filesystem_file_read_line_ex(this_ptr, intern, silent);

	while (SPL_HAS_FLAG(intern->flags, SPL_FILE_OBJECT_SKIP_EMPTY) && ret == SUCCESS && spl_filesystem_file_is_empty_line(intern)) {
		spl_filesystem_file_free_line(intern);
		ret = spl_filesystem_file_read_line_ex(this_ptr, intern, silent);
	}

	return ret;
}
/* }}} */

static void spl_filesystem_file_rewind(zval * this_ptr, spl_filesystem_object *intern) /* {{{ */
{
	if(!intern->u.file.stream) {
		zend_throw_exception_ex(spl_ce_RuntimeException, 0, "Object not initialized");
		return;
	}
	if (-1 == php_stream_rewind(intern->u.file.stream)) {
		zend_throw_exception_ex(spl_ce_RuntimeException, 0, "Cannot rewind file %s", intern->file_name);
	} else {
		spl_filesystem_file_free_line(intern);
		intern->u.file.current_line_num = 0;
	}
	if (SPL_HAS_FLAG(intern->flags, SPL_FILE_OBJECT_READ_AHEAD)) {
		spl_filesystem_file_read_line(this_ptr, intern, 1);
	}
} /* }}} */

/* {{{ proto void SplFileObject::__construct(string filename [, string mode = 'r' [, bool use_include_path  [, resource context]]]])
   Construct a new file object */
SPL_METHOD(SplFileObject, __construct)
{
	spl_filesystem_object *intern = Z_SPLFILESYSTEM_P(getThis());
	zend_bool use_include_path = 0;
	char *p1, *p2;
	char *tmp_path;
	size_t   tmp_path_len;
	zend_error_handling error_handling;

	intern->u.file.open_mode = NULL;
	intern->u.file.open_mode_len = 0;

	if (zend_parse_parameters_throw(ZEND_NUM_ARGS(), "p|sbr!",
			&intern->file_name, &intern->file_name_len,
			&intern->u.file.open_mode, &intern->u.file.open_mode_len,
			&use_include_path, &intern->u.file.zcontext) == FAILURE) {
		intern->u.file.open_mode = NULL;
		intern->file_name = NULL;
		return;
	}

	if (intern->u.file.open_mode == NULL) {
		intern->u.file.open_mode = "r";
		intern->u.file.open_mode_len = 1;
	}

	zend_replace_error_handling(EH_THROW, spl_ce_RuntimeException, &error_handling);

	if (spl_filesystem_file_open(intern, use_include_path, 0) == SUCCESS) {
		tmp_path_len = strlen(intern->u.file.stream->orig_path);

		if (tmp_path_len > 1 && IS_SLASH_AT(intern->u.file.stream->orig_path, tmp_path_len-1)) {
			tmp_path_len--;
		}

		tmp_path = estrndup(intern->u.file.stream->orig_path, tmp_path_len);

		p1 = strrchr(tmp_path, '/');
#if defined(PHP_WIN32) || defined(NETWARE)
		p2 = strrchr(tmp_path, '\\');
#else
		p2 = 0;
#endif
		if (p1 || p2) {
			intern->_path_len = (int)((p1 > p2 ? p1 : p2) - tmp_path);
		} else {
			intern->_path_len = 0;
		}

		efree(tmp_path);

		intern->_path = estrndup(intern->u.file.stream->orig_path, intern->_path_len);
	}

	zend_restore_error_handling(&error_handling);

} /* }}} */

/* {{{ proto void SplTempFileObject::__construct([int max_memory])
   Construct a new temp file object */
SPL_METHOD(SplTempFileObject, __construct)
{
	zend_long max_memory = PHP_STREAM_MAX_MEM;
	char tmp_fname[48];
	spl_filesystem_object *intern = Z_SPLFILESYSTEM_P(getThis());
	zend_error_handling error_handling;

	if (zend_parse_parameters_throw(ZEND_NUM_ARGS(), "|l", &max_memory) == FAILURE) {
		return;
	}

	if (max_memory < 0) {
		intern->file_name = "php://memory";
		intern->file_name_len = 12;
	} else if (ZEND_NUM_ARGS()) {
		intern->file_name_len = slprintf(tmp_fname, sizeof(tmp_fname), "php://temp/maxmemory:%pd", max_memory);
		intern->file_name = tmp_fname;
	} else {
		intern->file_name = "php://temp";
		intern->file_name_len = 10;
	}
	intern->u.file.open_mode = "wb";
	intern->u.file.open_mode_len = 1;

	zend_replace_error_handling(EH_THROW, spl_ce_RuntimeException, &error_handling);
	if (spl_filesystem_file_open(intern, 0, 0) == SUCCESS) {
		intern->_path_len = 0;
		intern->_path = estrndup("", 0);
	}
	zend_restore_error_handling(&error_handling);
} /* }}} */

/* {{{ proto void SplFileObject::rewind()
   Rewind the file and read the first line */
SPL_METHOD(SplFileObject, rewind)
{
	spl_filesystem_object *intern = Z_SPLFILESYSTEM_P(getThis());

	if (zend_parse_parameters_none() == FAILURE) {
		return;
	}

	spl_filesystem_file_rewind(getThis(), intern);
} /* }}} */

/* {{{ proto void SplFileObject::eof()
   Return whether end of file is reached */
SPL_METHOD(SplFileObject, eof)
{
	spl_filesystem_object *intern = Z_SPLFILESYSTEM_P(getThis());

	if (zend_parse_parameters_none() == FAILURE) {
		return;
	}

	if(!intern->u.file.stream) {
		zend_throw_exception_ex(spl_ce_RuntimeException, 0, "Object not initialized");
		return;
	}

	RETURN_BOOL(php_stream_eof(intern->u.file.stream));
} /* }}} */

/* {{{ proto void SplFileObject::valid()
   Return !eof() */
SPL_METHOD(SplFileObject, valid)
{
	spl_filesystem_object *intern = Z_SPLFILESYSTEM_P(getThis());

	if (zend_parse_parameters_none() == FAILURE) {
		return;
	}

	if (SPL_HAS_FLAG(intern->flags, SPL_FILE_OBJECT_READ_AHEAD)) {
		RETURN_BOOL(intern->u.file.current_line || !Z_ISUNDEF(intern->u.file.current_zval));
	} else {
		if(!intern->u.file.stream) {
			RETURN_FALSE;
		}
		RETVAL_BOOL(!php_stream_eof(intern->u.file.stream));
	}
} /* }}} */

/* {{{ proto string SplFileObject::fgets()
   Rturn next line from file */
SPL_METHOD(SplFileObject, fgets)
{
	spl_filesystem_object *intern = Z_SPLFILESYSTEM_P(getThis());

	if (zend_parse_parameters_none() == FAILURE) {
		return;
	}

	if(!intern->u.file.stream) {
		zend_throw_exception_ex(spl_ce_RuntimeException, 0, "Object not initialized");
		return;
	}

	if (spl_filesystem_file_read(intern, 0) == FAILURE) {
		RETURN_FALSE;
	}
	RETURN_STRINGL(intern->u.file.current_line, intern->u.file.current_line_len);
} /* }}} */

/* {{{ proto string SplFileObject::current()
   Return current line from file */
SPL_METHOD(SplFileObject, current)
{
	spl_filesystem_object *intern = Z_SPLFILESYSTEM_P(getThis());

	if (zend_parse_parameters_none() == FAILURE) {
		return;
	}

	if(!intern->u.file.stream) {
		zend_throw_exception_ex(spl_ce_RuntimeException, 0, "Object not initialized");
		return;
	}

	if (!intern->u.file.current_line && Z_ISUNDEF(intern->u.file.current_zval)) {
		spl_filesystem_file_read_line(getThis(), intern, 1);
	}
	if (intern->u.file.current_line && (!SPL_HAS_FLAG(intern->flags, SPL_FILE_OBJECT_READ_CSV) || Z_ISUNDEF(intern->u.file.current_zval))) {
		RETURN_STRINGL(intern->u.file.current_line, intern->u.file.current_line_len);
	} else if (!Z_ISUNDEF(intern->u.file.current_zval)) {
		zval *value = &intern->u.file.current_zval;

		ZVAL_DEREF(value);
		ZVAL_COPY(return_value, value);
		return;
	}
	RETURN_FALSE;
} /* }}} */

/* {{{ proto int SplFileObject::key()
   Return line number */
SPL_METHOD(SplFileObject, key)
{
	spl_filesystem_object *intern = Z_SPLFILESYSTEM_P(getThis());

	if (zend_parse_parameters_none() == FAILURE) {
		return;
	}

/*	Do not read the next line to support correct counting with fgetc()
	if (!intern->current_line) {
		spl_filesystem_file_read_line(getThis(), intern, 1);
	} */
	RETURN_LONG(intern->u.file.current_line_num);
} /* }}} */

/* {{{ proto void SplFileObject::next()
   Read next line */
SPL_METHOD(SplFileObject, next)
{
	spl_filesystem_object *intern = Z_SPLFILESYSTEM_P(getThis());

	if (zend_parse_parameters_none() == FAILURE) {
		return;
	}

	spl_filesystem_file_free_line(intern);
	if (SPL_HAS_FLAG(intern->flags, SPL_FILE_OBJECT_READ_AHEAD)) {
		spl_filesystem_file_read_line(getThis(), intern, 1);
	}
	intern->u.file.current_line_num++;
} /* }}} */

/* {{{ proto void SplFileObject::setFlags(int flags)
   Set file handling flags */
SPL_METHOD(SplFileObject, setFlags)
{
	spl_filesystem_object *intern = Z_SPLFILESYSTEM_P(getThis());

	if (zend_parse_parameters(ZEND_NUM_ARGS(), "l", &intern->flags) == FAILURE) {
		return;
	}
} /* }}} */

/* {{{ proto int SplFileObject::getFlags()
   Get file handling flags */
SPL_METHOD(SplFileObject, getFlags)
{
	spl_filesystem_object *intern = Z_SPLFILESYSTEM_P(getThis());

	if (zend_parse_parameters_none() == FAILURE) {
		return;
	}

	RETURN_LONG(intern->flags & SPL_FILE_OBJECT_MASK);
} /* }}} */

/* {{{ proto void SplFileObject::setMaxLineLen(int max_len)
   Set maximum line length */
SPL_METHOD(SplFileObject, setMaxLineLen)
{
	zend_long max_len;

	spl_filesystem_object *intern = Z_SPLFILESYSTEM_P(getThis());

	if (zend_parse_parameters(ZEND_NUM_ARGS(), "l", &max_len) == FAILURE) {
		return;
	}

	if (max_len < 0) {
		zend_throw_exception_ex(spl_ce_DomainException, 0, "Maximum line length must be greater than or equal zero");
		return;
	}

	intern->u.file.max_line_len = max_len;
} /* }}} */

/* {{{ proto int SplFileObject::getMaxLineLen()
   Get maximum line length */
SPL_METHOD(SplFileObject, getMaxLineLen)
{
	spl_filesystem_object *intern = Z_SPLFILESYSTEM_P(getThis());

	if (zend_parse_parameters_none() == FAILURE) {
		return;
	}

	RETURN_LONG((zend_long)intern->u.file.max_line_len);
} /* }}} */

/* {{{ proto bool SplFileObject::hasChildren()
   Return false */
SPL_METHOD(SplFileObject, hasChildren)
{
	if (zend_parse_parameters_none() == FAILURE) {
		return;
	}

	RETURN_FALSE;
} /* }}} */

/* {{{ proto bool SplFileObject::getChildren()
   Read NULL */
SPL_METHOD(SplFileObject, getChildren)
{
	if (zend_parse_parameters_none() == FAILURE) {
		return;
	}
	/* return NULL */
} /* }}} */

/* {{{ FileFunction */
#define FileFunction(func_name) \
SPL_METHOD(SplFileObject, func_name) \
{ \
	spl_filesystem_object *intern = Z_SPLFILESYSTEM_P(getThis()); \
	FileFunctionCall(func_name, ZEND_NUM_ARGS(), NULL); \
}
/* }}} */

/* {{{ proto array SplFileObject::fgetcsv([string delimiter [, string enclosure [, escape = '\\']]])
   Return current line as csv */
SPL_METHOD(SplFileObject, fgetcsv)
{
	spl_filesystem_object *intern = Z_SPLFILESYSTEM_P(getThis());
	char delimiter = intern->u.file.delimiter, enclosure = intern->u.file.enclosure, escape = intern->u.file.escape;
	char *delim = NULL, *enclo = NULL, *esc = NULL;
	size_t d_len = 0, e_len = 0, esc_len = 0;

	if (zend_parse_parameters(ZEND_NUM_ARGS(), "|sss", &delim, &d_len, &enclo, &e_len, &esc, &esc_len) == SUCCESS) {

		if(!intern->u.file.stream) {
			zend_throw_exception_ex(spl_ce_RuntimeException, 0, "Object not initialized");
			return;
		}

		switch(ZEND_NUM_ARGS())
		{
		case 3:
			if (esc_len != 1) {
				php_error_docref(NULL, E_WARNING, "escape must be a character");
				RETURN_FALSE;
			}
			escape = esc[0];
			/* no break */
		case 2:
			if (e_len != 1) {
				php_error_docref(NULL, E_WARNING, "enclosure must be a character");
				RETURN_FALSE;
			}
			enclosure = enclo[0];
			/* no break */
		case 1:
			if (d_len != 1) {
				php_error_docref(NULL, E_WARNING, "delimiter must be a character");
				RETURN_FALSE;
			}
			delimiter = delim[0];
			/* no break */
		case 0:
			break;
		}
		spl_filesystem_file_read_csv(intern, delimiter, enclosure, escape, return_value);
	}
}
/* }}} */

/* {{{ proto int SplFileObject::fputcsv(array fields, [string delimiter [, string enclosure [, string escape]]])
   Output a field array as a CSV line */
SPL_METHOD(SplFileObject, fputcsv)
{
	spl_filesystem_object *intern = Z_SPLFILESYSTEM_P(getThis());
	char delimiter = intern->u.file.delimiter, enclosure = intern->u.file.enclosure, escape = intern->u.file.escape;
	char *delim = NULL, *enclo = NULL, *esc = NULL;
	size_t d_len = 0, e_len = 0, esc_len = 0;
	zend_long ret;
	zval *fields = NULL;

	if (zend_parse_parameters(ZEND_NUM_ARGS(), "a|sss", &fields, &delim, &d_len, &enclo, &e_len, &esc, &esc_len) == SUCCESS) {
		switch(ZEND_NUM_ARGS())
		{
		case 4:
			if (esc_len != 1) {
				php_error_docref(NULL, E_WARNING, "escape must be a character");
				RETURN_FALSE;
			}
			escape = esc[0];
			/* no break */
		case 3:
			if (e_len != 1) {
				php_error_docref(NULL, E_WARNING, "enclosure must be a character");
				RETURN_FALSE;
			}
			enclosure = enclo[0];
			/* no break */
		case 2:
			if (d_len != 1) {
				php_error_docref(NULL, E_WARNING, "delimiter must be a character");
				RETURN_FALSE;
			}
			delimiter = delim[0];
			/* no break */
		case 1:
		case 0:
			break;
		}
		ret = php_fputcsv(intern->u.file.stream, fields, delimiter, enclosure, escape);
		RETURN_LONG(ret);
	}
}
/* }}} */

/* {{{ proto void SplFileObject::setCsvControl([string delimiter [, string enclosure [, string escape ]]])
   Set the delimiter and enclosure character used in fgetcsv */
SPL_METHOD(SplFileObject, setCsvControl)
{
	spl_filesystem_object *intern = Z_SPLFILESYSTEM_P(getThis());
	char delimiter = ',', enclosure = '"', escape='\\';
	char *delim = NULL, *enclo = NULL, *esc = NULL;
	size_t d_len = 0, e_len = 0, esc_len = 0;

	if (zend_parse_parameters(ZEND_NUM_ARGS(), "|sss", &delim, &d_len, &enclo, &e_len, &esc, &esc_len) == SUCCESS) {
		switch(ZEND_NUM_ARGS())
		{
		case 3:
			if (esc_len != 1) {
				php_error_docref(NULL, E_WARNING, "escape must be a character");
				RETURN_FALSE;
			}
			escape = esc[0];
			/* no break */
		case 2:
			if (e_len != 1) {
				php_error_docref(NULL, E_WARNING, "enclosure must be a character");
				RETURN_FALSE;
			}
			enclosure = enclo[0];
			/* no break */
		case 1:
			if (d_len != 1) {
				php_error_docref(NULL, E_WARNING, "delimiter must be a character");
				RETURN_FALSE;
			}
			delimiter = delim[0];
			/* no break */
		case 0:
			break;
		}
		intern->u.file.delimiter = delimiter;
		intern->u.file.enclosure = enclosure;
		intern->u.file.escape    = escape;
	}
}
/* }}} */

/* {{{ proto array SplFileObject::getCsvControl()
   Get the delimiter and enclosure character used in fgetcsv */
SPL_METHOD(SplFileObject, getCsvControl)
{
	spl_filesystem_object *intern = Z_SPLFILESYSTEM_P(getThis());
	char delimiter[2], enclosure[2];

	array_init(return_value);

	delimiter[0] = intern->u.file.delimiter;
	delimiter[1] = '\0';
	enclosure[0] = intern->u.file.enclosure;
	enclosure[1] = '\0';

	add_next_index_string(return_value, delimiter);
	add_next_index_string(return_value, enclosure);
}
/* }}} */

/* {{{ proto bool SplFileObject::flock(int operation [, int &wouldblock])
   Portable file locking */
FileFunction(flock)
/* }}} */

/* {{{ proto bool SplFileObject::fflush()
   Flush the file */
SPL_METHOD(SplFileObject, fflush)
{
	spl_filesystem_object *intern = Z_SPLFILESYSTEM_P(getThis());

	if(!intern->u.file.stream) {
		zend_throw_exception_ex(spl_ce_RuntimeException, 0, "Object not initialized");
		return;
	}

	RETURN_BOOL(!php_stream_flush(intern->u.file.stream));
} /* }}} */

/* {{{ proto int SplFileObject::ftell()
   Return current file position */
SPL_METHOD(SplFileObject, ftell)
{
	spl_filesystem_object *intern = Z_SPLFILESYSTEM_P(getThis());
	zend_long ret;

	if(!intern->u.file.stream) {
		zend_throw_exception_ex(spl_ce_RuntimeException, 0, "Object not initialized");
		return;
	}

	ret = php_stream_tell(intern->u.file.stream);

	if (ret == -1) {
		RETURN_FALSE;
	} else {
		RETURN_LONG(ret);
	}
} /* }}} */

/* {{{ proto int SplFileObject::fseek(int pos [, int whence = SEEK_SET])
   Return current file position */
SPL_METHOD(SplFileObject, fseek)
{
	spl_filesystem_object *intern = Z_SPLFILESYSTEM_P(getThis());
	zend_long pos, whence = SEEK_SET;

	if (zend_parse_parameters(ZEND_NUM_ARGS(), "l|l", &pos, &whence) == FAILURE) {
		return;
	}

	if(!intern->u.file.stream) {
		zend_throw_exception_ex(spl_ce_RuntimeException, 0, "Object not initialized");
		return;
	}

	spl_filesystem_file_free_line(intern);
	RETURN_LONG(php_stream_seek(intern->u.file.stream, pos, (int)whence));
} /* }}} */

/* {{{ proto int SplFileObject::fgetc()
   Get a character form the file */
SPL_METHOD(SplFileObject, fgetc)
{
	spl_filesystem_object *intern = Z_SPLFILESYSTEM_P(getThis());
	char buf[2];
	int result;

	if(!intern->u.file.stream) {
		zend_throw_exception_ex(spl_ce_RuntimeException, 0, "Object not initialized");
		return;
	}

	spl_filesystem_file_free_line(intern);

	result = php_stream_getc(intern->u.file.stream);

	if (result == EOF) {
		RETVAL_FALSE;
	} else {
		if (result == '\n') {
			intern->u.file.current_line_num++;
		}
		buf[0] = result;
		buf[1] = '\0';

		RETURN_STRINGL(buf, 1);
	}
} /* }}} */

/* {{{ proto string SplFileObject::fgetss([string allowable_tags])
   Get a line from file pointer and strip HTML tags */
SPL_METHOD(SplFileObject, fgetss)
{
	spl_filesystem_object *intern = Z_SPLFILESYSTEM_P(getThis());
	zval arg2;

	if(!intern->u.file.stream) {
		zend_throw_exception_ex(spl_ce_RuntimeException, 0, "Object not initialized");
		return;
	}

	if (intern->u.file.max_line_len > 0) {
		ZVAL_LONG(&arg2, intern->u.file.max_line_len);
	} else {
		ZVAL_LONG(&arg2, 1024);
	}

	spl_filesystem_file_free_line(intern);
	intern->u.file.current_line_num++;

	FileFunctionCall(fgetss, ZEND_NUM_ARGS(), &arg2);
} /* }}} */

/* {{{ proto int SplFileObject::fpassthru()
   Output all remaining data from a file pointer */
SPL_METHOD(SplFileObject, fpassthru)
{
	spl_filesystem_object *intern = Z_SPLFILESYSTEM_P(getThis());

	if(!intern->u.file.stream) {
		zend_throw_exception_ex(spl_ce_RuntimeException, 0, "Object not initialized");
		return;
	}

	RETURN_LONG(php_stream_passthru(intern->u.file.stream));
} /* }}} */

/* {{{ proto bool SplFileObject::fscanf(string format [, string ...])
   Implements a mostly ANSI compatible fscanf() */
SPL_METHOD(SplFileObject, fscanf)
{
	spl_filesystem_object *intern = Z_SPLFILESYSTEM_P(getThis());

	if(!intern->u.file.stream) {
		zend_throw_exception_ex(spl_ce_RuntimeException, 0, "Object not initialized");
		return;
	}

	spl_filesystem_file_free_line(intern);
	intern->u.file.current_line_num++;

	FileFunctionCall(fscanf, ZEND_NUM_ARGS(), NULL);
}
/* }}} */

/* {{{ proto mixed SplFileObject::fwrite(string str [, int length])
   Binary-safe file write */
SPL_METHOD(SplFileObject, fwrite)
{
	spl_filesystem_object *intern = Z_SPLFILESYSTEM_P(getThis());
	char *str;
	size_t str_len;
	zend_long length = 0;

	if (zend_parse_parameters(ZEND_NUM_ARGS(), "s|l", &str, &str_len, &length) == FAILURE) {
		return;
	}

	if(!intern->u.file.stream) {
		zend_throw_exception_ex(spl_ce_RuntimeException, 0, "Object not initialized");
		return;
	}

	if (ZEND_NUM_ARGS() > 1) {
		if (length >= 0) {
			str_len = MAX(0, MIN((size_t)length, str_len));
		} else {
			/* Negative length given, nothing to write */
			str_len = 0;
		}
	}
	if (!str_len) {
		RETURN_LONG(0);
	}

	RETURN_LONG(php_stream_write(intern->u.file.stream, str, str_len));
} /* }}} */

SPL_METHOD(SplFileObject, fread)
{
	spl_filesystem_object *intern = Z_SPLFILESYSTEM_P(getThis());
	zend_long length = 0;

	if (zend_parse_parameters(ZEND_NUM_ARGS(), "l", &length) == FAILURE) {
		return;
	}

	if(!intern->u.file.stream) {
		zend_throw_exception_ex(spl_ce_RuntimeException, 0, "Object not initialized");
		return;
	}

	if (length <= 0) {
		php_error_docref(NULL, E_WARNING, "Length parameter must be greater than 0");
		RETURN_FALSE;
	}

	ZVAL_NEW_STR(return_value, zend_string_alloc(length, 0));
	Z_STRLEN_P(return_value) = php_stream_read(intern->u.file.stream, Z_STRVAL_P(return_value), length);

	/* needed because recv/read/gzread doesnt put a null at the end*/
	Z_STRVAL_P(return_value)[Z_STRLEN_P(return_value)] = 0;
}

/* {{{ proto bool SplFileObject::fstat()
   Stat() on a filehandle */
FileFunction(fstat)
/* }}} */

/* {{{ proto bool SplFileObject::ftruncate(int size)
   Truncate file to 'size' length */
SPL_METHOD(SplFileObject, ftruncate)
{
	spl_filesystem_object *intern = Z_SPLFILESYSTEM_P(getThis());
	zend_long size;

	if (zend_parse_parameters(ZEND_NUM_ARGS(), "l", &size) == FAILURE) {
		return;
	}

	if(!intern->u.file.stream) {
		zend_throw_exception_ex(spl_ce_RuntimeException, 0, "Object not initialized");
		return;
	}

	if (!php_stream_truncate_supported(intern->u.file.stream)) {
		zend_throw_exception_ex(spl_ce_LogicException, 0, "Can't truncate file %s", intern->file_name);
		RETURN_FALSE;
	}

	RETURN_BOOL(0 == php_stream_truncate_set_size(intern->u.file.stream, size));
} /* }}} */

/* {{{ proto void SplFileObject::seek(int line_pos)
   Seek to specified line */
SPL_METHOD(SplFileObject, seek)
{
	spl_filesystem_object *intern = Z_SPLFILESYSTEM_P(getThis());
	zend_long line_pos;

	if (zend_parse_parameters(ZEND_NUM_ARGS(), "l", &line_pos) == FAILURE) {
		return;
	}
	if(!intern->u.file.stream) {
		zend_throw_exception_ex(spl_ce_RuntimeException, 0, "Object not initialized");
		return;
	}

	if (line_pos < 0) {
		zend_throw_exception_ex(spl_ce_LogicException, 0, "Can't seek file %s to negative line %pd", intern->file_name, line_pos);
		RETURN_FALSE;
	}

	spl_filesystem_file_rewind(getThis(), intern);

	while(intern->u.file.current_line_num < line_pos) {
		if (spl_filesystem_file_read_line(getThis(), intern, 1) == FAILURE) {
			break;
		}
	}
} /* }}} */

/* {{{ Function/Class/Method definitions */
ZEND_BEGIN_ARG_INFO_EX(arginfo_file_object___construct, 0, 0, 1)
	ZEND_ARG_INFO(0, file_name)
	ZEND_ARG_INFO(0, open_mode)
	ZEND_ARG_INFO(0, use_include_path)
	ZEND_ARG_INFO(0, context)
ZEND_END_ARG_INFO()

ZEND_BEGIN_ARG_INFO(arginfo_file_object_setFlags, 0)
	ZEND_ARG_INFO(0, flags)
ZEND_END_ARG_INFO()

ZEND_BEGIN_ARG_INFO(arginfo_file_object_setMaxLineLen, 0)
	ZEND_ARG_INFO(0, max_len)
ZEND_END_ARG_INFO()

ZEND_BEGIN_ARG_INFO_EX(arginfo_file_object_fgetcsv, 0, 0, 0)
	ZEND_ARG_INFO(0, delimiter)
	ZEND_ARG_INFO(0, enclosure)
	ZEND_ARG_INFO(0, escape)
ZEND_END_ARG_INFO()

ZEND_BEGIN_ARG_INFO_EX(arginfo_file_object_fputcsv, 0, 0, 1)
	ZEND_ARG_INFO(0, fields)
	ZEND_ARG_INFO(0, delimiter)
	ZEND_ARG_INFO(0, enclosure)
	ZEND_ARG_INFO(0, escape)
ZEND_END_ARG_INFO()

ZEND_BEGIN_ARG_INFO_EX(arginfo_file_object_flock, 0, 0, 1)
	ZEND_ARG_INFO(0, operation)
	ZEND_ARG_INFO(1, wouldblock)
ZEND_END_ARG_INFO()

ZEND_BEGIN_ARG_INFO_EX(arginfo_file_object_fseek, 0, 0, 1)
	ZEND_ARG_INFO(0, pos)
	ZEND_ARG_INFO(0, whence)
ZEND_END_ARG_INFO()

ZEND_BEGIN_ARG_INFO_EX(arginfo_file_object_fgetss, 0, 0, 0)
	ZEND_ARG_INFO(0, allowable_tags)
ZEND_END_ARG_INFO()

ZEND_BEGIN_ARG_INFO_EX(arginfo_file_object_fscanf, 0, 0, 1)
	ZEND_ARG_INFO(0, format)
	ZEND_ARG_VARIADIC_INFO(1, vars)
ZEND_END_ARG_INFO()

ZEND_BEGIN_ARG_INFO_EX(arginfo_file_object_fwrite, 0, 0, 1)
	ZEND_ARG_INFO(0, str)
	ZEND_ARG_INFO(0, length)
ZEND_END_ARG_INFO()

ZEND_BEGIN_ARG_INFO_EX(arginfo_file_object_fread, 0, 0, 1)
	ZEND_ARG_INFO(0, length)
ZEND_END_ARG_INFO()

ZEND_BEGIN_ARG_INFO_EX(arginfo_file_object_ftruncate, 0, 0, 1)
	ZEND_ARG_INFO(0, size)
ZEND_END_ARG_INFO()

ZEND_BEGIN_ARG_INFO_EX(arginfo_file_object_seek, 0, 0, 1)
	ZEND_ARG_INFO(0, line_pos)
ZEND_END_ARG_INFO()

static const zend_function_entry spl_SplFileObject_functions[] = {
	SPL_ME(SplFileObject, __construct,    arginfo_file_object___construct,   ZEND_ACC_PUBLIC)
	SPL_ME(SplFileObject, rewind,         arginfo_splfileinfo_void,          ZEND_ACC_PUBLIC)
	SPL_ME(SplFileObject, eof,            arginfo_splfileinfo_void,          ZEND_ACC_PUBLIC)
	SPL_ME(SplFileObject, valid,          arginfo_splfileinfo_void,          ZEND_ACC_PUBLIC)
	SPL_ME(SplFileObject, fgets,          arginfo_splfileinfo_void,          ZEND_ACC_PUBLIC)
	SPL_ME(SplFileObject, fgetcsv,        arginfo_file_object_fgetcsv,       ZEND_ACC_PUBLIC)
	SPL_ME(SplFileObject, fputcsv,        arginfo_file_object_fputcsv,       ZEND_ACC_PUBLIC)
	SPL_ME(SplFileObject, setCsvControl,  arginfo_file_object_fgetcsv,       ZEND_ACC_PUBLIC)
	SPL_ME(SplFileObject, getCsvControl,  arginfo_splfileinfo_void,          ZEND_ACC_PUBLIC)
	SPL_ME(SplFileObject, flock,          arginfo_file_object_flock,         ZEND_ACC_PUBLIC)
	SPL_ME(SplFileObject, fflush,         arginfo_splfileinfo_void,          ZEND_ACC_PUBLIC)
	SPL_ME(SplFileObject, ftell,          arginfo_splfileinfo_void,          ZEND_ACC_PUBLIC)
	SPL_ME(SplFileObject, fseek,          arginfo_file_object_fseek,         ZEND_ACC_PUBLIC)
	SPL_ME(SplFileObject, fgetc,          arginfo_splfileinfo_void,          ZEND_ACC_PUBLIC)
	SPL_ME(SplFileObject, fpassthru,      arginfo_splfileinfo_void,          ZEND_ACC_PUBLIC)
	SPL_ME(SplFileObject, fgetss,         arginfo_file_object_fgetss,        ZEND_ACC_PUBLIC)
	SPL_ME(SplFileObject, fscanf,         arginfo_file_object_fscanf,        ZEND_ACC_PUBLIC)
	SPL_ME(SplFileObject, fwrite,         arginfo_file_object_fwrite,        ZEND_ACC_PUBLIC)
	SPL_ME(SplFileObject, fread,          arginfo_file_object_fread,         ZEND_ACC_PUBLIC)
	SPL_ME(SplFileObject, fstat,          arginfo_splfileinfo_void,          ZEND_ACC_PUBLIC)
	SPL_ME(SplFileObject, ftruncate,      arginfo_file_object_ftruncate,     ZEND_ACC_PUBLIC)
	SPL_ME(SplFileObject, current,        arginfo_splfileinfo_void,          ZEND_ACC_PUBLIC)
	SPL_ME(SplFileObject, key,            arginfo_splfileinfo_void,          ZEND_ACC_PUBLIC)
	SPL_ME(SplFileObject, next,           arginfo_splfileinfo_void,          ZEND_ACC_PUBLIC)
	SPL_ME(SplFileObject, setFlags,       arginfo_file_object_setFlags,      ZEND_ACC_PUBLIC)
	SPL_ME(SplFileObject, getFlags,       arginfo_splfileinfo_void,          ZEND_ACC_PUBLIC)
	SPL_ME(SplFileObject, setMaxLineLen,  arginfo_file_object_setMaxLineLen, ZEND_ACC_PUBLIC)
	SPL_ME(SplFileObject, getMaxLineLen,  arginfo_splfileinfo_void,          ZEND_ACC_PUBLIC)
	SPL_ME(SplFileObject, hasChildren,    arginfo_splfileinfo_void,          ZEND_ACC_PUBLIC)
	SPL_ME(SplFileObject, getChildren,    arginfo_splfileinfo_void,          ZEND_ACC_PUBLIC)
	SPL_ME(SplFileObject, seek,           arginfo_file_object_seek,          ZEND_ACC_PUBLIC)
	/* mappings */
	SPL_MA(SplFileObject, getCurrentLine, SplFileObject, fgets,      arginfo_splfileinfo_void, ZEND_ACC_PUBLIC)
	SPL_MA(SplFileObject, __toString,     SplFileObject, current,    arginfo_splfileinfo_void, ZEND_ACC_PUBLIC)
	PHP_FE_END
};

ZEND_BEGIN_ARG_INFO_EX(arginfo_temp_file_object___construct, 0, 0, 0)
	ZEND_ARG_INFO(0, max_memory)
ZEND_END_ARG_INFO()

static const zend_function_entry spl_SplTempFileObject_functions[] = {
	SPL_ME(SplTempFileObject, __construct, arginfo_temp_file_object___construct,  ZEND_ACC_PUBLIC)
	PHP_FE_END
};
/* }}} */

/* {{{ PHP_MINIT_FUNCTION(spl_directory)
 */
PHP_MINIT_FUNCTION(spl_directory)
{
	REGISTER_SPL_STD_CLASS_EX(SplFileInfo, spl_filesystem_object_new, spl_SplFileInfo_functions);
	memcpy(&spl_filesystem_object_handlers, zend_get_std_object_handlers(), sizeof(zend_object_handlers));
	spl_filesystem_object_handlers.offset = XtOffsetOf(spl_filesystem_object, std);
	spl_filesystem_object_handlers.clone_obj = spl_filesystem_object_clone;
	spl_filesystem_object_handlers.cast_object = spl_filesystem_object_cast;
	spl_filesystem_object_handlers.get_debug_info  = spl_filesystem_object_get_debug_info;
	spl_filesystem_object_handlers.dtor_obj = zend_objects_destroy_object;
	spl_filesystem_object_handlers.free_obj = spl_filesystem_object_free_storage;
	spl_ce_SplFileInfo->serialize = zend_class_serialize_deny;
	spl_ce_SplFileInfo->unserialize = zend_class_unserialize_deny;


	REGISTER_SPL_SUB_CLASS_EX(DirectoryIterator, SplFileInfo, spl_filesystem_object_new, spl_DirectoryIterator_functions);
	zend_class_implements(spl_ce_DirectoryIterator, 1, zend_ce_iterator);
	REGISTER_SPL_IMPLEMENTS(DirectoryIterator, SeekableIterator);

	spl_ce_DirectoryIterator->get_iterator = spl_filesystem_dir_get_iterator;

	REGISTER_SPL_SUB_CLASS_EX(FilesystemIterator, DirectoryIterator, spl_filesystem_object_new, spl_FilesystemIterator_functions);

	REGISTER_SPL_CLASS_CONST_LONG(FilesystemIterator, "CURRENT_MODE_MASK",   SPL_FILE_DIR_CURRENT_MODE_MASK);
	REGISTER_SPL_CLASS_CONST_LONG(FilesystemIterator, "CURRENT_AS_PATHNAME", SPL_FILE_DIR_CURRENT_AS_PATHNAME);
	REGISTER_SPL_CLASS_CONST_LONG(FilesystemIterator, "CURRENT_AS_FILEINFO", SPL_FILE_DIR_CURRENT_AS_FILEINFO);
	REGISTER_SPL_CLASS_CONST_LONG(FilesystemIterator, "CURRENT_AS_SELF",     SPL_FILE_DIR_CURRENT_AS_SELF);
	REGISTER_SPL_CLASS_CONST_LONG(FilesystemIterator, "KEY_MODE_MASK",       SPL_FILE_DIR_KEY_MODE_MASK);
	REGISTER_SPL_CLASS_CONST_LONG(FilesystemIterator, "KEY_AS_PATHNAME",     SPL_FILE_DIR_KEY_AS_PATHNAME);
	REGISTER_SPL_CLASS_CONST_LONG(FilesystemIterator, "FOLLOW_SYMLINKS",     SPL_FILE_DIR_FOLLOW_SYMLINKS);
	REGISTER_SPL_CLASS_CONST_LONG(FilesystemIterator, "KEY_AS_FILENAME",     SPL_FILE_DIR_KEY_AS_FILENAME);
	REGISTER_SPL_CLASS_CONST_LONG(FilesystemIterator, "NEW_CURRENT_AND_KEY", SPL_FILE_DIR_KEY_AS_FILENAME|SPL_FILE_DIR_CURRENT_AS_FILEINFO);
	REGISTER_SPL_CLASS_CONST_LONG(FilesystemIterator, "OTHER_MODE_MASK",     SPL_FILE_DIR_OTHERS_MASK);
	REGISTER_SPL_CLASS_CONST_LONG(FilesystemIterator, "SKIP_DOTS",           SPL_FILE_DIR_SKIPDOTS);
	REGISTER_SPL_CLASS_CONST_LONG(FilesystemIterator, "UNIX_PATHS",          SPL_FILE_DIR_UNIXPATHS);

	spl_ce_FilesystemIterator->get_iterator = spl_filesystem_tree_get_iterator;

	REGISTER_SPL_SUB_CLASS_EX(RecursiveDirectoryIterator, FilesystemIterator, spl_filesystem_object_new, spl_RecursiveDirectoryIterator_functions);
	REGISTER_SPL_IMPLEMENTS(RecursiveDirectoryIterator, RecursiveIterator);

	memcpy(&spl_filesystem_object_check_handlers, &spl_filesystem_object_handlers, sizeof(zend_object_handlers));
	spl_filesystem_object_check_handlers.get_method = spl_filesystem_object_get_method_check;

#ifdef HAVE_GLOB
	REGISTER_SPL_SUB_CLASS_EX(GlobIterator, FilesystemIterator, spl_filesystem_object_new_check, spl_GlobIterator_functions);
	REGISTER_SPL_IMPLEMENTS(GlobIterator, Countable);
#endif

	REGISTER_SPL_SUB_CLASS_EX(SplFileObject, SplFileInfo, spl_filesystem_object_new_check, spl_SplFileObject_functions);
	REGISTER_SPL_IMPLEMENTS(SplFileObject, RecursiveIterator);
	REGISTER_SPL_IMPLEMENTS(SplFileObject, SeekableIterator);

	REGISTER_SPL_CLASS_CONST_LONG(SplFileObject, "DROP_NEW_LINE", SPL_FILE_OBJECT_DROP_NEW_LINE);
	REGISTER_SPL_CLASS_CONST_LONG(SplFileObject, "READ_AHEAD",    SPL_FILE_OBJECT_READ_AHEAD);
	REGISTER_SPL_CLASS_CONST_LONG(SplFileObject, "SKIP_EMPTY",    SPL_FILE_OBJECT_SKIP_EMPTY);
	REGISTER_SPL_CLASS_CONST_LONG(SplFileObject, "READ_CSV",      SPL_FILE_OBJECT_READ_CSV);

	REGISTER_SPL_SUB_CLASS_EX(SplTempFileObject, SplFileObject, spl_filesystem_object_new_check, spl_SplTempFileObject_functions);
	return SUCCESS;
}
/* }}} */

/*
 * Local variables:
 * tab-width: 4
 * c-basic-offset: 4
 * End:
 * vim600: noet sw=4 ts=4 fdm=marker
 * vim<600: noet sw=4 ts=4
 */<|MERGE_RESOLUTION|>--- conflicted
+++ resolved
@@ -657,19 +657,12 @@
 {
 	spl_filesystem_object *fsobj = spl_filesystem_from_obj(*object);
 
-<<<<<<< HEAD
-	if (fsobj->u.dir.entry.d_name[0] == '\0' && fsobj->orig_path == NULL) {
+	if (fsobj->u.dir.dirp == NULL && fsobj->orig_path == NULL) {
 		zend_function *func;
 		zend_string *tmp = zend_string_init("_bad_state_ex", sizeof("_bad_state_ex") - 1, 0);
 		func = zend_get_std_object_handlers()->get_method(object, tmp, NULL);
 		zend_string_release(tmp);
 		return func;
-=======
-	if (fsobj->u.dir.dirp == NULL && fsobj->orig_path == NULL) {
-		method = "_bad_state_ex";
-		method_len = sizeof("_bad_state_ex") - 1;
-		key = NULL;
->>>>>>> 4c24f170
 	}
 
 	return zend_get_std_object_handlers()->get_method(object, method, key);
