--- conflicted
+++ resolved
@@ -488,11 +488,7 @@
 }
 /* }}} */
 
-<<<<<<< HEAD
-static HashTable* spl_dllist_object_get_debug_info(zend_object *obj, int *is_temp) /* {{{{ */
-=======
-static inline HashTable* spl_dllist_object_get_debug_info(zval *obj) /* {{{{ */
->>>>>>> 22a077b6
+static inline HashTable* spl_dllist_object_get_debug_info(zend_object *obj) /* {{{{ */
 {
 	spl_dllist_object     *intern  = spl_dllist_from_obj(obj);
 	spl_ptr_llist_element *current = intern->llist->head, *next;
@@ -1341,7 +1337,7 @@
 		return;
 	}
 
-	RETURN_ARR(spl_dllist_object_get_debug_info(getThis()));
+	RETURN_ARR(spl_dllist_object_get_debug_info(Z_OBJ_P(ZEND_THIS)));
 } /* }}} */
 
 /* {{{ iterator handler table */
@@ -1391,7 +1387,6 @@
 };
 
 static const zend_function_entry spl_funcs_SplDoublyLinkedList[] = {
-<<<<<<< HEAD
 	SPL_ME(SplDoublyLinkedList, pop,             arginfo_class_SplDoublyLinkedList_pop,            ZEND_ACC_PUBLIC)
 	SPL_ME(SplDoublyLinkedList, shift,           arginfo_class_SplDoublyLinkedList_shift,            ZEND_ACC_PUBLIC)
 	SPL_ME(SplDoublyLinkedList, push,            arginfo_class_SplDoublyLinkedList_push,            ZEND_ACC_PUBLIC)
@@ -1401,18 +1396,7 @@
 	SPL_ME(SplDoublyLinkedList, isEmpty,         arginfo_class_SplDoublyLinkedList_isEmpty,            ZEND_ACC_PUBLIC)
 	SPL_ME(SplDoublyLinkedList, setIteratorMode, arginfo_class_SplDoublyLinkedList_setIteratorMode, ZEND_ACC_PUBLIC)
 	SPL_ME(SplDoublyLinkedList, getIteratorMode, arginfo_class_SplDoublyLinkedList_getIteratorMode,            ZEND_ACC_PUBLIC)
-=======
-	SPL_ME(SplDoublyLinkedList, pop,             arginfo_dllist_void,            ZEND_ACC_PUBLIC)
-	SPL_ME(SplDoublyLinkedList, shift,           arginfo_dllist_void,            ZEND_ACC_PUBLIC)
-	SPL_ME(SplDoublyLinkedList, push,            arginfo_dllist_push,            ZEND_ACC_PUBLIC)
-	SPL_ME(SplDoublyLinkedList, unshift,         arginfo_dllist_push,            ZEND_ACC_PUBLIC)
-	SPL_ME(SplDoublyLinkedList, top,             arginfo_dllist_void,            ZEND_ACC_PUBLIC)
-	SPL_ME(SplDoublyLinkedList, bottom,          arginfo_dllist_void,            ZEND_ACC_PUBLIC)
-	SPL_ME(SplDoublyLinkedList, isEmpty,         arginfo_dllist_void,            ZEND_ACC_PUBLIC)
-	SPL_ME(SplDoublyLinkedList, setIteratorMode, arginfo_dllist_setiteratormode, ZEND_ACC_PUBLIC)
-	SPL_ME(SplDoublyLinkedList, getIteratorMode, arginfo_dllist_void,            ZEND_ACC_PUBLIC)
-	SPL_ME(SplDoublyLinkedList, __debugInfo,     arginfo_dllist_void,            ZEND_ACC_PUBLIC)
->>>>>>> 22a077b6
+	SPL_ME(SplDoublyLinkedList, __debugInfo,     arginfo_class_SplDoublyLinkedList___debugInfo,            ZEND_ACC_PUBLIC)
 	/* Countable */
 	SPL_ME(SplDoublyLinkedList, count,           arginfo_class_SplDoublyLinkedList_count,            ZEND_ACC_PUBLIC)
 	/* ArrayAccess */
