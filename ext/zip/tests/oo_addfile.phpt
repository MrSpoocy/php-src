--TEST--
ziparchive::addFile() function
--SKIPIF--
<?php
if(!extension_loaded('zip')) die('skip');
?>
--FILE--
<?php

$dirname = __DIR__ . '/';
include $dirname . 'utils.inc';
$file = $dirname . 'oo_addfile.zip';

copy($dirname . 'test.zip', $file);

$zip = new ZipArchive;
if (!$zip->open($file)) {
	exit('failed');
}
if (!$zip->addFile($dirname . 'utils.inc', 'test.php')) {
	echo "failed\n";
}
if (!$zip->addFile($dirname . 'utils.inc', 'mini.txt', 12, 34)) {
	echo "failed\n";
}
if ($zip->status == ZIPARCHIVE::ER_OK) {
	if (!verify_entries($zip, [
		"bar",
		"foobar/",
		"foobar/baz",
		"entry1.txt",
		"test.php"
	])) {
		echo "failed\n";
	} else {
		echo "OK";
	}
	$zip->close();
} else {
	echo "failed\n";
}
if (!$zip->open($file)) {
	exit('failed');
}
var_dump(strlen($zip->getFromName('test.php')) == filesize($dirname . 'utils.inc'));
var_dump(strlen($zip->getFromName('mini.txt')) == 34);
@unlink($file);
?>
--EXPECT--
<<<<<<< HEAD
OK
=======
0 bar
1 foobar/
2 foobar/baz
3 entry1.txt
4 test.php
5 mini.txt
bool(true)
bool(true)
>>>>>>> d31fc591
<|MERGE_RESOLUTION|>--- conflicted
+++ resolved
@@ -29,7 +29,8 @@
 		"foobar/",
 		"foobar/baz",
 		"entry1.txt",
-		"test.php"
+		"test.php",
+		"mini.txt"
 	])) {
 		echo "failed\n";
 	} else {
@@ -47,15 +48,6 @@
 @unlink($file);
 ?>
 --EXPECT--
-<<<<<<< HEAD
 OK
-=======
-0 bar
-1 foobar/
-2 foobar/baz
-3 entry1.txt
-4 test.php
-5 mini.txt
 bool(true)
-bool(true)
->>>>>>> d31fc591
+bool(true)