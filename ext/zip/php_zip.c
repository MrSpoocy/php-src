/*
  +----------------------------------------------------------------------+
  | PHP Version 7                                                        |
  +----------------------------------------------------------------------+
  | Copyright (c) 1997-2016 The PHP Group                                |
  +----------------------------------------------------------------------+
  | This source file is subject to version 3.01 of the PHP license,      |
  | that is bundled with this package in the file LICENSE, and is        |
  | available through the world-wide-web at the following url:           |
  | http://www.php.net/license/3_01.txt.                                 |
  | If you did not receive a copy of the PHP license and are unable to   |
  | obtain it through the world-wide-web, please send a note to          |
  | license@php.net so we can mail you a copy immediately.               |
  +----------------------------------------------------------------------+
  | Author: Piere-Alain Joye <pierre@php.net>                            |
  +----------------------------------------------------------------------+
*/


#ifdef HAVE_CONFIG_H
#include "config.h"
#endif

#include "php.h"
#include "php_ini.h"
#include "ext/standard/info.h"
#include "ext/standard/file.h"
#include "ext/standard/php_string.h"
#include "ext/pcre/php_pcre.h"
#include "ext/standard/php_filestat.h"
#include "php_zip.h"

/* zip_open is a macro for renaming libzip zipopen, so we need to use PHP_NAMED_FUNCTION */
static PHP_NAMED_FUNCTION(zif_zip_open);
static PHP_NAMED_FUNCTION(zif_zip_read);
static PHP_NAMED_FUNCTION(zif_zip_close);
static PHP_NAMED_FUNCTION(zif_zip_entry_read);
static PHP_NAMED_FUNCTION(zif_zip_entry_filesize);
static PHP_NAMED_FUNCTION(zif_zip_entry_name);
static PHP_NAMED_FUNCTION(zif_zip_entry_compressedsize);
static PHP_NAMED_FUNCTION(zif_zip_entry_compressionmethod);
static PHP_NAMED_FUNCTION(zif_zip_entry_open);
static PHP_NAMED_FUNCTION(zif_zip_entry_close);

#ifdef HAVE_GLOB
#ifndef PHP_WIN32
#include <glob.h>
#else
#include "win32/glob.h"
#endif
#endif

/* {{{ Resource le */
static int le_zip_dir;
#define le_zip_dir_name "Zip Directory"
static int le_zip_entry;
#define le_zip_entry_name "Zip Entry"
/* }}} */

/* {{{ PHP_ZIP_STAT_INDEX(za, index, flags, sb) */
#define PHP_ZIP_STAT_INDEX(za, index, flags, sb) \
	if (zip_stat_index(za, index, flags, &sb) != 0) { \
		RETURN_FALSE; \
	}
/* }}} */

/* {{{  PHP_ZIP_STAT_PATH(za, path, path_len, flags, sb) */
#define PHP_ZIP_STAT_PATH(za, path, path_len, flags, sb) \
	if (path_len < 1) { \
		php_error_docref(NULL, E_NOTICE, "Empty string as entry name"); \
		RETURN_FALSE; \
	} \
	if (zip_stat(za, path, flags, &sb) != 0) { \
		RETURN_FALSE; \
	}
/* }}} */

/* {{{ PHP_ZIP_SET_FILE_COMMENT(za, index, comment, comment_len) */
#define PHP_ZIP_SET_FILE_COMMENT(za, index, comment, comment_len) \
	if (comment_len == 0) { \
		/* Passing NULL remove the existing comment */ \
		if (zip_set_file_comment(za, index, NULL, 0) < 0) { \
			RETURN_FALSE; \
		} \
	} else if (zip_set_file_comment(za, index, comment, comment_len) < 0) { \
		RETURN_FALSE; \
	} \
	RETURN_TRUE;
/* }}} */

# define add_ascii_assoc_string add_assoc_string
# define add_ascii_assoc_long add_assoc_long

/* Flatten a path by making a relative path (to .)*/
static char * php_zip_make_relative_path(char *path, size_t path_len) /* {{{ */
{
	char *path_begin = path;
	size_t i;

	if (path_len < 1 || path == NULL) {
		return NULL;
	}

	if (IS_SLASH(path[0])) {
		return path + 1;
	}

	i = path_len;

	while (1) {
		while (i > 0 && !IS_SLASH(path[i])) {
			i--;
		}

		if (!i) {
			return path;
		}

		if (i >= 2 && (path[i -1] == '.' || path[i -1] == ':')) {
			/* i is the position of . or :, add 1 for / */
			path_begin = path + i + 1;
			break;
		}
		i--;
	}

	return path_begin;
}
/* }}} */

# define CWD_STATE_ALLOC(l) emalloc(l)
# define CWD_STATE_FREE(s)  efree(s)

/* {{{ php_zip_extract_file */
static int php_zip_extract_file(struct zip * za, char *dest, char *file, int file_len)
{
	php_stream_statbuf ssb;
	struct zip_file *zf;
	struct zip_stat sb;
	char b[8192];
	int n, len, ret;
	php_stream *stream;
	char *fullpath;
	char *file_dirname_fullpath;
	char file_dirname[MAXPATHLEN];
	size_t dir_len;
	int is_dir_only = 0;
	char *path_cleaned;
	size_t path_cleaned_len;
	cwd_state new_state;
	zend_string *file_basename;

	new_state.cwd = CWD_STATE_ALLOC(1);
	new_state.cwd[0] = '\0';
	new_state.cwd_length = 0;

	/* Clean/normlize the path and then transform any path (absolute or relative)
		 to a path relative to cwd (../../mydir/foo.txt > mydir/foo.txt)
	 */
	virtual_file_ex(&new_state, file, NULL, CWD_EXPAND);
	path_cleaned =  php_zip_make_relative_path(new_state.cwd, new_state.cwd_length);
	if(!path_cleaned) {
		return 0;
	}
	path_cleaned_len = strlen(path_cleaned);

	if (path_cleaned_len >= MAXPATHLEN || zip_stat(za, file, 0, &sb) != 0) {
		return 0;
	}

	/* it is a directory only, see #40228 */
	if (path_cleaned_len > 1 && IS_SLASH(path_cleaned[path_cleaned_len - 1])) {
		len = spprintf(&file_dirname_fullpath, 0, "%s/%s", dest, path_cleaned);
		is_dir_only = 1;
	} else {
		memcpy(file_dirname, path_cleaned, path_cleaned_len);
		dir_len = php_dirname(file_dirname, path_cleaned_len);

		if (dir_len <= 0 || (dir_len == 1 && file_dirname[0] == '.')) {
			len = spprintf(&file_dirname_fullpath, 0, "%s", dest);
		} else {
			len = spprintf(&file_dirname_fullpath, 0, "%s/%s", dest, file_dirname);
		}

		file_basename =	php_basename(path_cleaned, path_cleaned_len, NULL, 0);

		if (ZIP_OPENBASEDIR_CHECKPATH(file_dirname_fullpath)) {
			efree(file_dirname_fullpath);
			zend_string_release(file_basename);
			CWD_STATE_FREE(new_state.cwd);
			return 0;
		}
	}

	/* let see if the path already exists */
	if (php_stream_stat_path_ex(file_dirname_fullpath, PHP_STREAM_URL_STAT_QUIET, &ssb, NULL) < 0) {
		ret = php_stream_mkdir(file_dirname_fullpath, 0777,  PHP_STREAM_MKDIR_RECURSIVE|REPORT_ERRORS, NULL);
		if (!ret) {
			efree(file_dirname_fullpath);
			if (!is_dir_only) {
				zend_string_release(file_basename);
				CWD_STATE_FREE(new_state.cwd);
			}
			return 0;
		}
	}

	/* it is a standalone directory, job done */
	if (is_dir_only) {
		efree(file_dirname_fullpath);
		CWD_STATE_FREE(new_state.cwd);
		return 1;
	}

	len = spprintf(&fullpath, 0, "%s/%s", file_dirname_fullpath, ZSTR_VAL(file_basename));
	if (!len) {
		efree(file_dirname_fullpath);
		zend_string_release(file_basename);
		CWD_STATE_FREE(new_state.cwd);
		return 0;
	} else if (len > MAXPATHLEN) {
		php_error_docref(NULL, E_WARNING, "Full extraction path exceed MAXPATHLEN (%i)", MAXPATHLEN);
		efree(file_dirname_fullpath);
		zend_string_release(file_basename);
		CWD_STATE_FREE(new_state.cwd);
		return 0;
	}

	/* check again the full path, not sure if it
	 * is required, does a file can have a different
	 * safemode status as its parent folder?
	 */
	if (ZIP_OPENBASEDIR_CHECKPATH(fullpath)) {
		efree(fullpath);
		efree(file_dirname_fullpath);
		zend_string_release(file_basename);
		CWD_STATE_FREE(new_state.cwd);
		return 0;
	}

	stream = php_stream_open_wrapper(fullpath, "w+b", REPORT_ERRORS, NULL);

	if (stream == NULL) {
		n = -1;
		goto done;
	}

	zf = zip_fopen(za, file, 0);
	if (zf == NULL) {
		n = -1;
		php_stream_close(stream);
		goto done;
	}

	n = 0;

	while ((n=zip_fread(zf, b, sizeof(b))) > 0) {
		php_stream_write(stream, b, n);
	}

	php_stream_close(stream);
	n = zip_fclose(zf);

done:
	efree(fullpath);
	zend_string_release(file_basename);
	efree(file_dirname_fullpath);
	CWD_STATE_FREE(new_state.cwd);

	if (n<0) {
		return 0;
	} else {
		return 1;
	}
}
/* }}} */

static int php_zip_add_file(struct zip *za, const char *filename, size_t filename_len,
	char *entry_name, size_t entry_name_len, long offset_start, long offset_len) /* {{{ */
{
	struct zip_source *zs;
	char resolved_path[MAXPATHLEN];
	zval exists_flag;


	if (ZIP_OPENBASEDIR_CHECKPATH(filename)) {
		return -1;
	}

	if (!expand_filepath(filename, resolved_path)) {
		return -1;
	}

	php_stat(resolved_path, strlen(resolved_path), FS_EXISTS, &exists_flag);
	if (Z_TYPE(exists_flag) == IS_FALSE) {
		return -1;
	}

	zs = zip_source_file(za, resolved_path, offset_start, offset_len);
	if (!zs) {
		return -1;
	}
	if (zip_file_add(za, entry_name, zs, ZIP_FL_OVERWRITE) < 0) {
		zip_source_free(zs);
		return -1;
	} else {
		zip_error_clear(za);
		return 1;
	}
}
/* }}} */

static int php_zip_parse_options(zval *options, zend_long *remove_all_path, char **remove_path, size_t *remove_path_len, char **add_path, size_t *add_path_len) /* {{{ */
{
	zval *option;
	if ((option = zend_hash_str_find(Z_ARRVAL_P(options), "remove_all_path", sizeof("remove_all_path") - 1)) != NULL) {
		*remove_all_path = zval_get_long(option);
	}

	/* If I add more options, it would make sense to create a nice static struct and loop over it. */
	if ((option = zend_hash_str_find(Z_ARRVAL_P(options), "remove_path", sizeof("remove_path") - 1)) != NULL) {
		if (Z_TYPE_P(option) != IS_STRING) {
			php_error_docref(NULL, E_WARNING, "remove_path option expected to be a string");
			return -1;
		}

		if (Z_STRLEN_P(option) < 1) {
			php_error_docref(NULL, E_NOTICE, "Empty string given as remove_path option");
			return -1;
		}

		if (Z_STRLEN_P(option) >= MAXPATHLEN) {
			php_error_docref(NULL, E_WARNING, "remove_path string is too long (max: %d, %zd given)",
						MAXPATHLEN - 1, Z_STRLEN_P(option));
			return -1;
		}
		*remove_path_len = Z_STRLEN_P(option);
		*remove_path = Z_STRVAL_P(option);
	}

	if ((option = zend_hash_str_find(Z_ARRVAL_P(options), "add_path", sizeof("add_path") - 1)) != NULL) {
		if (Z_TYPE_P(option) != IS_STRING) {
			php_error_docref(NULL, E_WARNING, "add_path option expected to be a string");
			return -1;
		}

		if (Z_STRLEN_P(option) < 1) {
			php_error_docref(NULL, E_NOTICE, "Empty string given as the add_path option");
			return -1;
		}

		if (Z_STRLEN_P(option) >= MAXPATHLEN) {
			php_error_docref(NULL, E_WARNING, "add_path string too long (max: %d, %zd given)",
						MAXPATHLEN - 1, Z_STRLEN_P(option));
			return -1;
		}
		*add_path_len = Z_STRLEN_P(option);
		*add_path = Z_STRVAL_P(option);
	}
	return 1;
}
/* }}} */

/* {{{ REGISTER_ZIP_CLASS_CONST_LONG */
#define REGISTER_ZIP_CLASS_CONST_LONG(const_name, value) \
	    zend_declare_class_constant_long(zip_class_entry, const_name, sizeof(const_name)-1, (zend_long)value);
/* }}} */

/* {{{ ZIP_FROM_OBJECT */
#define ZIP_FROM_OBJECT(intern, object) \
	{ \
		ze_zip_object *obj = Z_ZIP_P(object); \
		intern = obj->za; \
		if (!intern) { \
			php_error_docref(NULL, E_WARNING, "Invalid or uninitialized Zip object"); \
			RETURN_FALSE; \
		} \
	}
/* }}} */

/* {{{ RETURN_SB(sb) */
#define RETURN_SB(sb) \
	{ \
		array_init(return_value); \
		add_ascii_assoc_string(return_value, "name", (char *)(sb)->name); \
		add_ascii_assoc_long(return_value, "index", (zend_long) (sb)->index); \
		add_ascii_assoc_long(return_value, "crc", (zend_long) (sb)->crc); \
		add_ascii_assoc_long(return_value, "size", (zend_long) (sb)->size); \
		add_ascii_assoc_long(return_value, "mtime", (zend_long) (sb)->mtime); \
		add_ascii_assoc_long(return_value, "comp_size", (zend_long) (sb)->comp_size); \
		add_ascii_assoc_long(return_value, "comp_method", (zend_long) (sb)->comp_method); \
	}
/* }}} */

static int php_zip_status(struct zip *za) /* {{{ */
{
#if LIBZIP_VERSION_MAJOR < 1
	int zep, syp;

	zip_error_get(za, &zep, &syp);
#else
	int zep;
	zip_error_t *err;

	err = zip_get_error(za);
	zep = zip_error_code_zip(err);
	zip_error_fini(err);
#endif
	return zep;
}
/* }}} */

static int php_zip_status_sys(struct zip *za) /* {{{ */
{
#if LIBZIP_VERSION_MAJOR < 1
	int zep, syp;

	zip_error_get(za, &zep, &syp);
#else
	int syp;
	zip_error_t *err;

	err = zip_get_error(za);
	syp = zip_error_code_system(err);
	zip_error_fini(err);
#endif
	return syp;
}
/* }}} */

static int php_zip_get_num_files(struct zip *za) /* {{{ */
{
	return zip_get_num_files(za);
}
/* }}} */

static char * php_zipobj_get_filename(ze_zip_object *obj) /* {{{ */
{

	if (!obj) {
		return NULL;
	}

	if (obj->filename) {
		return obj->filename;
	}
	return NULL;
}
/* }}} */

static char * php_zipobj_get_zip_comment(struct zip *za, int *len) /* {{{ */
{
	if (za) {
		return (char *)zip_get_archive_comment(za, len, 0);
	}
	return NULL;
}
/* }}} */

#ifdef HAVE_GLOB /* {{{ */
#ifndef GLOB_ONLYDIR
#define GLOB_ONLYDIR (1<<30)
#define GLOB_EMULATE_ONLYDIR
#define GLOB_FLAGMASK (~GLOB_ONLYDIR)
#else
#define GLOB_FLAGMASK (~0)
#endif
#ifndef GLOB_BRACE
# define GLOB_BRACE 0
#endif
#ifndef GLOB_MARK
# define GLOB_MARK 0
#endif
#ifndef GLOB_NOSORT
# define GLOB_NOSORT 0
#endif
#ifndef GLOB_NOCHECK
# define GLOB_NOCHECK 0
#endif
#ifndef GLOB_NOESCAPE
# define GLOB_NOESCAPE 0
#endif
#ifndef GLOB_ERR
# define GLOB_ERR 0
#endif

/* This is used for checking validity of passed flags (passing invalid flags causes segfault in glob()!! */
#define GLOB_AVAILABLE_FLAGS (0 | GLOB_BRACE | GLOB_MARK | GLOB_NOSORT | GLOB_NOCHECK | GLOB_NOESCAPE | GLOB_ERR | GLOB_ONLYDIR)

#endif /* }}} */

int php_zip_glob(char *pattern, int pattern_len, zend_long flags, zval *return_value) /* {{{ */
{
#ifdef HAVE_GLOB
	char cwd[MAXPATHLEN];
	int cwd_skip = 0;
#ifdef ZTS
	char work_pattern[MAXPATHLEN];
	char *result;
#endif
	glob_t globbuf;
	int n;
	int ret;

	if (pattern_len >= MAXPATHLEN) {
		php_error_docref(NULL, E_WARNING, "Pattern exceeds the maximum allowed length of %d characters", MAXPATHLEN);
		return -1;
	}

	if ((GLOB_AVAILABLE_FLAGS & flags) != flags) {
		php_error_docref(NULL, E_WARNING, "At least one of the passed flags is invalid or not supported on this platform");
		return -1;
	}

#ifdef ZTS
	if (!IS_ABSOLUTE_PATH(pattern, pattern_len)) {
		result = VCWD_GETCWD(cwd, MAXPATHLEN);
		if (!result) {
			cwd[0] = '\0';
		}
#ifdef PHP_WIN32
		if (IS_SLASH(*pattern)) {
			cwd[2] = '\0';
		}
#endif
		cwd_skip = strlen(cwd)+1;

		snprintf(work_pattern, MAXPATHLEN, "%s%c%s", cwd, DEFAULT_SLASH, pattern);
		pattern = work_pattern;
	}
#endif

	globbuf.gl_offs = 0;
	if (0 != (ret = glob(pattern, flags & GLOB_FLAGMASK, NULL, &globbuf))) {
#ifdef GLOB_NOMATCH
		if (GLOB_NOMATCH == ret) {
			/* Some glob implementation simply return no data if no matches
			   were found, others return the GLOB_NOMATCH error code.
			   We don't want to treat GLOB_NOMATCH as an error condition
			   so that PHP glob() behaves the same on both types of
			   implementations and so that 'foreach (glob() as ...'
			   can be used for simple glob() calls without further error
			   checking.
			*/
			array_init(return_value);
			return 0;
		}
#endif
		return 0;
	}

	/* now catch the FreeBSD style of "no matches" */
	if (!globbuf.gl_pathc || !globbuf.gl_pathv) {
		array_init(return_value);
		return 0;
	}

	/* we assume that any glob pattern will match files from one directory only
	   so checking the dirname of the first match should be sufficient */
	strncpy(cwd, globbuf.gl_pathv[0], MAXPATHLEN);
	if (ZIP_OPENBASEDIR_CHECKPATH(cwd)) {
		return -1;
	}

	array_init(return_value);
	for (n = 0; n < globbuf.gl_pathc; n++) {
		/* we need to do this every time since GLOB_ONLYDIR does not guarantee that
		 * all directories will be filtered. GNU libc documentation states the
		 * following:
		 * If the information about the type of the file is easily available
		 * non-directories will be rejected but no extra work will be done to
		 * determine the information for each file. I.e., the caller must still be
		 * able to filter directories out.
		 */
		if (flags & GLOB_ONLYDIR) {
			zend_stat_t s;

			if (0 != VCWD_STAT(globbuf.gl_pathv[n], &s)) {
				continue;
			}

			if (S_IFDIR != (s.st_mode & S_IFMT)) {
				continue;
			}
		}
		add_next_index_string(return_value, globbuf.gl_pathv[n]+cwd_skip);
	}

	globfree(&globbuf);
	return globbuf.gl_pathc;
#else
	php_error_docref(NULL, E_ERROR, "Glob support is not available");
	return 0;
#endif  /* HAVE_GLOB */
}
/* }}} */

int php_zip_pcre(zend_string *regexp, char *path, int path_len, zval *return_value) /* {{{ */
{
#ifdef ZTS
	char cwd[MAXPATHLEN];
	int cwd_skip = 0;
	char work_path[MAXPATHLEN];
	char *result;
#endif
	int files_cnt;
	zend_string **namelist;

#ifdef ZTS
	if (!IS_ABSOLUTE_PATH(path, path_len)) {
		result = VCWD_GETCWD(cwd, MAXPATHLEN);
		if (!result) {
			cwd[0] = '\0';
		}
#ifdef PHP_WIN32
		if (IS_SLASH(*path)) {
			cwd[2] = '\0';
		}
#endif
		cwd_skip = strlen(cwd)+1;

		snprintf(work_path, MAXPATHLEN, "%s%c%s", cwd, DEFAULT_SLASH, path);
		path = work_path;
	}
#endif

	if (ZIP_OPENBASEDIR_CHECKPATH(path)) {
		return -1;
	}

	files_cnt = php_stream_scandir(path, &namelist, NULL, (void *) php_stream_dirent_alphasort);

	if (files_cnt > 0) {
		pcre *re = NULL;
		pcre_extra *pcre_extra = NULL;
		int preg_options = 0, i;

		re = pcre_get_compiled_regex(regexp, &pcre_extra, &preg_options);
		if (!re) {
			php_error_docref(NULL, E_WARNING, "Invalid expression");
			return -1;
		}

		array_init(return_value);

		/* only the files, directories are ignored */
		for (i = 0; i < files_cnt; i++) {
			zend_stat_t s;
			char   fullpath[MAXPATHLEN];
			int    ovector[3];
			int    matches;
			int    namelist_len = ZSTR_LEN(namelist[i]);

			if ((namelist_len == 1 && ZSTR_VAL(namelist[i])[0] == '.') ||
				(namelist_len == 2 && ZSTR_VAL(namelist[i])[0] == '.' && ZSTR_VAL(namelist[i])[1] == '.')) {
				zend_string_release(namelist[i]);
				continue;
			}

			if ((path_len + namelist_len + 1) >= MAXPATHLEN) {
				php_error_docref(NULL, E_WARNING, "add_path string too long (max: %i, %i given)",
						MAXPATHLEN - 1, (path_len + namelist_len + 1));
				zend_string_release(namelist[i]);
				break;
			}

			snprintf(fullpath, MAXPATHLEN, "%s%c%s", path, DEFAULT_SLASH, ZSTR_VAL(namelist[i]));

			if (0 != VCWD_STAT(fullpath, &s)) {
				php_error_docref(NULL, E_WARNING, "Cannot read <%s>", fullpath);
				zend_string_release(namelist[i]);
				continue;
			}

			if (S_IFDIR == (s.st_mode & S_IFMT)) {
				zend_string_release(namelist[i]);
				continue;
			}

			matches = pcre_exec(re, NULL, ZSTR_VAL(namelist[i]), ZSTR_LEN(namelist[i]), 0, 0, ovector, 3);
			/* 0 means that the vector is too small to hold all the captured substring offsets */
			if (matches < 0) {
				zend_string_release(namelist[i]);
				continue;
			}

			add_next_index_string(return_value, fullpath);
			zend_string_release(namelist[i]);
		}
		efree(namelist);
	}
	return files_cnt;
}
/* }}} */

/* {{{ arginfo */
ZEND_BEGIN_ARG_INFO_EX(arginfo_zip_open, 0, 0, 1)
	ZEND_ARG_INFO(0, filename)
ZEND_END_ARG_INFO()

ZEND_BEGIN_ARG_INFO_EX(arginfo_zip_close, 0, 0, 1)
	ZEND_ARG_INFO(0, zip)
ZEND_END_ARG_INFO()

ZEND_BEGIN_ARG_INFO_EX(arginfo_zip_read, 0, 0, 1)
	ZEND_ARG_INFO(0, zip)
ZEND_END_ARG_INFO()

ZEND_BEGIN_ARG_INFO_EX(arginfo_zip_entry_open, 0, 0, 2)
	ZEND_ARG_INFO(0, zip_dp)
	ZEND_ARG_INFO(0, zip_entry)
	ZEND_ARG_INFO(0, mode)
ZEND_END_ARG_INFO()

ZEND_BEGIN_ARG_INFO_EX(arginfo_zip_entry_close, 0, 0, 1)
	ZEND_ARG_INFO(0, zip_ent)
ZEND_END_ARG_INFO()

ZEND_BEGIN_ARG_INFO_EX(arginfo_zip_entry_read, 0, 0, 1)
	ZEND_ARG_INFO(0, zip_entry)
	ZEND_ARG_INFO(0, len)
ZEND_END_ARG_INFO()

ZEND_BEGIN_ARG_INFO_EX(arginfo_zip_entry_name, 0, 0, 1)
	ZEND_ARG_INFO(0, zip_entry)
ZEND_END_ARG_INFO()

ZEND_BEGIN_ARG_INFO_EX(arginfo_zip_entry_compressedsize, 0, 0, 1)
	ZEND_ARG_INFO(0, zip_entry)
ZEND_END_ARG_INFO()

ZEND_BEGIN_ARG_INFO_EX(arginfo_zip_entry_filesize, 0, 0, 1)
	ZEND_ARG_INFO(0, zip_entry)
ZEND_END_ARG_INFO()

ZEND_BEGIN_ARG_INFO_EX(arginfo_zip_entry_compressionmethod, 0, 0, 1)
	ZEND_ARG_INFO(0, zip_entry)
ZEND_END_ARG_INFO()
/* }}} */

/* {{{ zend_function_entry */
static const zend_function_entry zip_functions[] = {
	ZEND_RAW_FENTRY("zip_open", zif_zip_open, arginfo_zip_open, 0)
	ZEND_RAW_FENTRY("zip_close", zif_zip_close, arginfo_zip_close, 0)
	ZEND_RAW_FENTRY("zip_read", zif_zip_read, arginfo_zip_read, 0)
	PHP_FE(zip_entry_open,		arginfo_zip_entry_open)
	PHP_FE(zip_entry_close,		arginfo_zip_entry_close)
	PHP_FE(zip_entry_read,		arginfo_zip_entry_read)
	PHP_FE(zip_entry_filesize,	arginfo_zip_entry_filesize)
	PHP_FE(zip_entry_name,		arginfo_zip_entry_name)
	PHP_FE(zip_entry_compressedsize,		arginfo_zip_entry_compressedsize)
	PHP_FE(zip_entry_compressionmethod,		arginfo_zip_entry_compressionmethod)
#ifdef  PHP_FE_END
	PHP_FE_END
#else
	{NULL,NULL,NULL}
#endif
};
/* }}} */

/* {{{ ZE2 OO definitions */
static zend_class_entry *zip_class_entry;
static zend_object_handlers zip_object_handlers;

static HashTable zip_prop_handlers;

typedef int (*zip_read_int_t)(struct zip *za);
typedef char *(*zip_read_const_char_t)(struct zip *za, int *len);
typedef char *(*zip_read_const_char_from_ze_t)(ze_zip_object *obj);

typedef struct _zip_prop_handler {
	zip_read_int_t read_int_func;
	zip_read_const_char_t read_const_char_func;
	zip_read_const_char_from_ze_t read_const_char_from_obj_func;

	int type;
} zip_prop_handler;
/* }}} */

static void php_zip_register_prop_handler(HashTable *prop_handler, char *name, zip_read_int_t read_int_func, zip_read_const_char_t read_char_func, zip_read_const_char_from_ze_t read_char_from_obj_func, int rettype) /* {{{ */
{
	zip_prop_handler hnd;

	hnd.read_const_char_func = read_char_func;
	hnd.read_int_func = read_int_func;
	hnd.read_const_char_from_obj_func = read_char_from_obj_func;
	hnd.type = rettype;
	zend_hash_str_add_mem(prop_handler, name, strlen(name), &hnd, sizeof(zip_prop_handler));
}
/* }}} */

static zval *php_zip_property_reader(ze_zip_object *obj, zip_prop_handler *hnd, zval *rv) /* {{{ */
{
	const char *retchar = NULL;
	int retint = 0;
	int len = 0;

	if (obj && obj->za != NULL) {
		if (hnd->read_const_char_func) {
			retchar = hnd->read_const_char_func(obj->za, &len);
		} else {
			if (hnd->read_int_func) {
				retint = hnd->read_int_func(obj->za);
				if (retint == -1) {
					php_error_docref(NULL, E_WARNING, "Internal zip error returned");
					return NULL;
				}
			} else {
				if (hnd->read_const_char_from_obj_func) {
					retchar = hnd->read_const_char_from_obj_func(obj);
					len = strlen(retchar);
				}
			}
		}
	}

	switch (hnd->type) {
		case IS_STRING:
			if (retchar) {
				ZVAL_STRINGL(rv, (char *) retchar, len);
			} else {
				ZVAL_EMPTY_STRING(rv);
			}
			break;
		/* case IS_TRUE */
		case IS_FALSE:
			ZVAL_BOOL(rv, (long)retint);
			break;
		case IS_LONG:
			ZVAL_LONG(rv, (long)retint);
			break;
		default:
			ZVAL_NULL(rv);
	}

	return rv;
}
/* }}} */

static zval *php_zip_get_property_ptr_ptr(zval *object, zval *member, int type, void **cache_slot) /* {{{ */
{
	ze_zip_object *obj;
	zval tmp_member;
	zval *retval = NULL;
	zip_prop_handler *hnd = NULL;
	zend_object_handlers *std_hnd;

	if (Z_TYPE_P(member) != IS_STRING) {
		ZVAL_COPY(&tmp_member, member);
		convert_to_string(&tmp_member);
		member = &tmp_member;
		cache_slot = NULL;
	}

	obj = Z_ZIP_P(object);

	if (obj->prop_handler != NULL) {
		hnd = zend_hash_find_ptr(obj->prop_handler, Z_STR_P(member));
	}

	if (hnd == NULL) {
		std_hnd = zend_get_std_object_handlers();
		retval = std_hnd->get_property_ptr_ptr(object, member, type, cache_slot);
	}

	if (member == &tmp_member) {
		zval_dtor(member);
	}

	return retval;
}
/* }}} */

static zval *php_zip_read_property(zval *object, zval *member, int type, void **cache_slot, zval *rv) /* {{{ */
{
	ze_zip_object *obj;
	zval tmp_member;
	zval *retval = NULL;
	zip_prop_handler *hnd = NULL;
	zend_object_handlers *std_hnd;

	if (Z_TYPE_P(member) != IS_STRING) {
		ZVAL_COPY(&tmp_member, member);
		convert_to_string(&tmp_member);
		member = &tmp_member;
		cache_slot = NULL;
	}

	obj = Z_ZIP_P(object);

	if (obj->prop_handler != NULL) {
		hnd = zend_hash_find_ptr(obj->prop_handler, Z_STR_P(member));
	}

	if (hnd != NULL) {
		retval = php_zip_property_reader(obj, hnd, rv);
		if (retval == NULL) {
			retval = &EG(uninitialized_zval);
		}
	} else {
		std_hnd = zend_get_std_object_handlers();
		retval = std_hnd->read_property(object, member, type, cache_slot, rv);
	}

	if (member == &tmp_member) {
		zval_dtor(member);
	}

	return retval;
}
/* }}} */

static int php_zip_has_property(zval *object, zval *member, int type, void **cache_slot) /* {{{ */
{
	ze_zip_object *obj;
	zval tmp_member;
	zip_prop_handler *hnd = NULL;
	zend_object_handlers *std_hnd;
	int retval = 0;

	if (Z_TYPE_P(member) != IS_STRING) {
		ZVAL_COPY(&tmp_member, member);
		convert_to_string(&tmp_member);
		member = &tmp_member;
		cache_slot = NULL;
	}

	obj = Z_ZIP_P(object);

	if (obj->prop_handler != NULL) {
		hnd = zend_hash_find_ptr(obj->prop_handler, Z_STR_P(member));
	}

	if (hnd != NULL) {
		zval tmp, *prop;

		if (type == 2) {
			retval = 1;
		} else if ((prop = php_zip_property_reader(obj, hnd, &tmp)) != NULL) {
			if (type == 1) {
				retval = zend_is_true(&tmp);
			} else if (type == 0) {
				retval = (Z_TYPE(tmp) != IS_NULL);
			}
		}

		zval_ptr_dtor(&tmp);
	} else {
		std_hnd = zend_get_std_object_handlers();
		retval = std_hnd->has_property(object, member, type, cache_slot);
	}

	if (member == &tmp_member) {
		zval_dtor(member);
	}

	return retval;
}
/* }}} */

<<<<<<< HEAD
static HashTable *php_zip_get_properties(zval *object)/* {{{ */
=======
static HashTable *php_zip_get_gc(zval *object, zval ***gc_data, int *gc_data_count TSRMLS_DC) /* {{{ */
{
	*gc_data = NULL;
	*gc_data_count = 0;
	return zend_std_get_properties(object TSRMLS_CC);
}
/* }}} */

static HashTable *php_zip_get_properties(zval *object TSRMLS_DC)/* {{{ */
>>>>>>> 7dde353e
{
	ze_zip_object *obj;
	HashTable *props;
	zip_prop_handler *hnd;
	zend_string *key;

	obj = Z_ZIP_P(object);
	props = zend_std_get_properties(object);

	if (obj->prop_handler == NULL) {
		return NULL;
	}

	ZEND_HASH_FOREACH_STR_KEY_PTR(obj->prop_handler, key, hnd) {
		zval *ret, val;
		ret = php_zip_property_reader(obj, hnd, &val);
		if (ret == NULL) {
			ret = &EG(uninitialized_zval);
		}
		zend_hash_update(props, key, ret);
	} ZEND_HASH_FOREACH_END();

	return props;
}
/* }}} */

static void php_zip_object_free_storage(zend_object *object) /* {{{ */
{
	ze_zip_object * intern = php_zip_fetch_object(object);
	int i;

	if (!intern) {
		return;
	}
	if (intern->za) {
		if (zip_close(intern->za) != 0) {
			php_error_docref(NULL, E_WARNING, "Cannot destroy the zip context: %s", zip_strerror(intern->za));
			return;
		}
		intern->za = NULL;
	}

	if (intern->buffers_cnt>0) {
		for (i=0; i<intern->buffers_cnt; i++) {
			efree(intern->buffers[i]);
		}
		efree(intern->buffers);
	}

	intern->za = NULL;
	zend_object_std_dtor(&intern->zo);

	if (intern->filename) {
		efree(intern->filename);
	}
}
/* }}} */

static zend_object *php_zip_object_new(zend_class_entry *class_type) /* {{{ */
{
	ze_zip_object *intern;

	intern = ecalloc(1, sizeof(ze_zip_object) + zend_object_properties_size(class_type));
	intern->prop_handler = &zip_prop_handlers;
	zend_object_std_init(&intern->zo, class_type);
	object_properties_init(&intern->zo, class_type);
	intern->zo.handlers = &zip_object_handlers;

	return &intern->zo;
}
/* }}} */

/* {{{ Resource dtors */

/* {{{ php_zip_free_dir */
static void php_zip_free_dir(zend_resource *rsrc)
{
	zip_rsrc * zip_int = (zip_rsrc *) rsrc->ptr;

	if (zip_int) {
		if (zip_int->za) {
			if (zip_close(zip_int->za) != 0) {
				php_error_docref(NULL, E_WARNING, "Cannot destroy the zip context");
			}
			zip_int->za = NULL;
		}

		efree(rsrc->ptr);

		rsrc->ptr = NULL;
	}
}
/* }}} */

/* {{{ php_zip_free_entry */
static void php_zip_free_entry(zend_resource *rsrc)
{
	zip_read_rsrc *zr_rsrc = (zip_read_rsrc *) rsrc->ptr;

	if (zr_rsrc) {
		if (zr_rsrc->zf) {
			zip_fclose(zr_rsrc->zf);
			zr_rsrc->zf = NULL;
		}
		efree(zr_rsrc);
		rsrc->ptr = NULL;
	}
}
/* }}} */

/* }}}*/

/* reset macro */

/* {{{ function prototypes */
static PHP_MINIT_FUNCTION(zip);
static PHP_MSHUTDOWN_FUNCTION(zip);
static PHP_MINFO_FUNCTION(zip);
/* }}} */

/* {{{ zip_module_entry
 */
zend_module_entry zip_module_entry = {
	STANDARD_MODULE_HEADER,
	"zip",
	zip_functions,
	PHP_MINIT(zip),
	PHP_MSHUTDOWN(zip),
	NULL,
	NULL,
	PHP_MINFO(zip),
	PHP_ZIP_VERSION,
	STANDARD_MODULE_PROPERTIES
};
/* }}} */

#ifdef COMPILE_DL_ZIP
ZEND_GET_MODULE(zip)
#endif
/* set macro */

/* {{{ proto resource zip_open(string filename)
Create new zip using source uri for output */
static PHP_NAMED_FUNCTION(zif_zip_open)
{
	char resolved_path[MAXPATHLEN + 1];
	zip_rsrc *rsrc_int;
	int err = 0;
	zend_string *filename;

	if (zend_parse_parameters(ZEND_NUM_ARGS(), "P", &filename) == FAILURE) {
		return;
	}

	if (ZSTR_LEN(filename) == 0) {
		php_error_docref(NULL, E_WARNING, "Empty string as source");
		RETURN_FALSE;
	}

	if (ZIP_OPENBASEDIR_CHECKPATH(ZSTR_VAL(filename))) {
		RETURN_FALSE;
	}

	if(!expand_filepath(ZSTR_VAL(filename), resolved_path)) {
		RETURN_FALSE;
	}

	rsrc_int = (zip_rsrc *)emalloc(sizeof(zip_rsrc));

	rsrc_int->za = zip_open(resolved_path, 0, &err);
	if (rsrc_int->za == NULL) {
		efree(rsrc_int);
		RETURN_LONG((zend_long)err);
	}

	rsrc_int->index_current = 0;
	rsrc_int->num_files = zip_get_num_files(rsrc_int->za);

	RETURN_RES(zend_register_resource(rsrc_int, le_zip_dir));
}
/* }}} */

/* {{{ proto void zip_close(resource zip)
   Close a Zip archive */
static PHP_NAMED_FUNCTION(zif_zip_close)
{
	zval * zip;
	zip_rsrc *z_rsrc = NULL;

	if (zend_parse_parameters(ZEND_NUM_ARGS(), "r", &zip) == FAILURE) {
		return;
	}

	if ((z_rsrc = (zip_rsrc *)zend_fetch_resource(Z_RES_P(zip), le_zip_dir_name, le_zip_dir)) == NULL) {
		RETURN_FALSE;
	}

	/* really close the zip will break BC :-D */
	zend_list_close(Z_RES_P(zip));
}
/* }}} */

/* {{{ proto resource zip_read(resource zip)
   Returns the next file in the archive */
static PHP_NAMED_FUNCTION(zif_zip_read)
{
	zval *zip_dp;
	zip_read_rsrc *zr_rsrc;
	int ret;
	zip_rsrc *rsrc_int;

	if (zend_parse_parameters(ZEND_NUM_ARGS(), "r", &zip_dp) == FAILURE) {
		return;
	}

	if ((rsrc_int = (zip_rsrc *)zend_fetch_resource(Z_RES_P(zip_dp), le_zip_dir_name, le_zip_dir)) == NULL) {
		RETURN_FALSE;
	}

	if (rsrc_int && rsrc_int->za) {
		if (rsrc_int->index_current >= rsrc_int->num_files) {
			RETURN_FALSE;
		}

		zr_rsrc = emalloc(sizeof(zip_read_rsrc));

		ret = zip_stat_index(rsrc_int->za, rsrc_int->index_current, 0, &zr_rsrc->sb);

		if (ret != 0) {
			efree(zr_rsrc);
			RETURN_FALSE;
		}

		zr_rsrc->zf = zip_fopen_index(rsrc_int->za, rsrc_int->index_current, 0);
		if (zr_rsrc->zf) {
			rsrc_int->index_current++;
			RETURN_RES(zend_register_resource(zr_rsrc, le_zip_entry));
		} else {
			efree(zr_rsrc);
			RETURN_FALSE;
		}

	} else {
		RETURN_FALSE;
	}
}
/* }}} */

/* {{{ proto bool zip_entry_open(resource zip_dp, resource zip_entry [, string mode])
   Open a Zip File, pointed by the resource entry */
/* Dummy function to follow the old API */
static PHP_NAMED_FUNCTION(zif_zip_entry_open)
{
	zval * zip;
	zval * zip_entry;
	char *mode = NULL;
	size_t mode_len = 0;
	zip_read_rsrc * zr_rsrc;
	zip_rsrc *z_rsrc;

	if (zend_parse_parameters(ZEND_NUM_ARGS(), "rr|s", &zip, &zip_entry, &mode, &mode_len) == FAILURE) {
		return;
	}

	if ((zr_rsrc = (zip_read_rsrc *)zend_fetch_resource(Z_RES_P(zip_entry), le_zip_entry_name, le_zip_entry)) == NULL) {
		RETURN_FALSE;
	}

	if ((z_rsrc = (zip_rsrc *)zend_fetch_resource(Z_RES_P(zip), le_zip_dir_name, le_zip_dir)) == NULL) {
		RETURN_FALSE;
	}

	if (zr_rsrc->zf != NULL) {
		RETURN_TRUE;
	} else {
		RETURN_FALSE;
	}
}
/* }}} */

/* {{{ proto bool zip_entry_close(resource zip_ent)
   Close a zip entry */
static PHP_NAMED_FUNCTION(zif_zip_entry_close)
{
	zval * zip_entry;
	zip_read_rsrc * zr_rsrc;

	if (zend_parse_parameters(ZEND_NUM_ARGS(), "r", &zip_entry) == FAILURE) {
		return;
	}

	if ((zr_rsrc = (zip_read_rsrc *)zend_fetch_resource(Z_RES_P(zip_entry), le_zip_entry_name, le_zip_entry)) == NULL) {
		RETURN_FALSE;
	}

	RETURN_BOOL(SUCCESS == zend_list_close(Z_RES_P(zip_entry)));
}
/* }}} */

/* {{{ proto mixed zip_entry_read(resource zip_entry [, int len])
   Read from an open directory entry */
static PHP_NAMED_FUNCTION(zif_zip_entry_read)
{
	zval * zip_entry;
	zend_long len = 0;
	zip_read_rsrc * zr_rsrc;
	zend_string *buffer;
	int n = 0;

	if (zend_parse_parameters(ZEND_NUM_ARGS(), "r|l", &zip_entry, &len) == FAILURE) {
		return;
	}

	if ((zr_rsrc = (zip_read_rsrc *)zend_fetch_resource(Z_RES_P(zip_entry), le_zip_entry_name, le_zip_entry)) == NULL) {
		RETURN_FALSE;
	}

	if (len <= 0) {
		len = 1024;
	}

	if (zr_rsrc->zf) {
		buffer = zend_string_safe_alloc(1, len, 0, 0);
		n = zip_fread(zr_rsrc->zf, ZSTR_VAL(buffer), ZSTR_LEN(buffer));
		if (n > 0) {
			ZSTR_VAL(buffer)[n] = '\0';
			ZSTR_LEN(buffer) = n;
			RETURN_NEW_STR(buffer);
		} else {
			zend_string_free(buffer);
			RETURN_EMPTY_STRING()
		}
	} else {
		RETURN_FALSE;
	}
}
/* }}} */

static void php_zip_entry_get_info(INTERNAL_FUNCTION_PARAMETERS, int opt) /* {{{ */
{
	zval * zip_entry;
	zip_read_rsrc * zr_rsrc;

	if (zend_parse_parameters(ZEND_NUM_ARGS(), "r", &zip_entry) == FAILURE) {
		return;
	}

	if ((zr_rsrc = (zip_read_rsrc *)zend_fetch_resource(Z_RES_P(zip_entry), le_zip_entry_name, le_zip_entry)) == NULL) {
		RETURN_FALSE;
	}

	if (!zr_rsrc->zf) {
		RETURN_FALSE;
	}

	switch (opt) {
		case 0:
			RETURN_STRING((char *)zr_rsrc->sb.name);
			break;
		case 1:
			RETURN_LONG((zend_long) (zr_rsrc->sb.comp_size));
			break;
		case 2:
			RETURN_LONG((zend_long) (zr_rsrc->sb.size));
			break;
		case 3:
			switch (zr_rsrc->sb.comp_method) {
				case 0:
					RETURN_STRING("stored");
					break;
				case 1:
					RETURN_STRING("shrunk");
					break;
				case 2:
				case 3:
				case 4:
				case 5:
					RETURN_STRING("reduced");
					break;
				case 6:
					RETURN_STRING("imploded");
					break;
				case 7:
					RETURN_STRING("tokenized");
					break;
				case 8:
					RETURN_STRING("deflated");
					break;
				case 9:
					RETURN_STRING("deflatedX");
					break;
				case 10:
					RETURN_STRING("implodedX");
					break;
				default:
					RETURN_FALSE;
			}
			RETURN_LONG((zend_long) (zr_rsrc->sb.comp_method));
			break;
	}

}
/* }}} */

/* {{{ proto string zip_entry_name(resource zip_entry)
   Return the name given a ZZip entry */
static PHP_NAMED_FUNCTION(zif_zip_entry_name)
{
	php_zip_entry_get_info(INTERNAL_FUNCTION_PARAM_PASSTHRU, 0);
}
/* }}} */

/* {{{ proto int zip_entry_compressedsize(resource zip_entry)
   Return the compressed size of a ZZip entry */
static PHP_NAMED_FUNCTION(zif_zip_entry_compressedsize)
{
	php_zip_entry_get_info(INTERNAL_FUNCTION_PARAM_PASSTHRU, 1);
}
/* }}} */

/* {{{ proto int zip_entry_filesize(resource zip_entry)
   Return the actual filesize of a ZZip entry */
static PHP_NAMED_FUNCTION(zif_zip_entry_filesize)
{
	php_zip_entry_get_info(INTERNAL_FUNCTION_PARAM_PASSTHRU, 2);
}
/* }}} */

/* {{{ proto string zip_entry_compressionmethod(resource zip_entry)
   Return a string containing the compression method used on a particular entry */
static PHP_NAMED_FUNCTION(zif_zip_entry_compressionmethod)
{
	php_zip_entry_get_info(INTERNAL_FUNCTION_PARAM_PASSTHRU, 3);
}
/* }}} */

/* {{{ proto mixed ZipArchive::open(string source [, int flags])
Create new zip using source uri for output, return TRUE on success or the error code */
static ZIPARCHIVE_METHOD(open)
{
	struct zip *intern;
	int err = 0;
	zend_long flags = 0;
	char *resolved_path;
	zend_string *filename;
	zval *self = getThis();
	ze_zip_object *ze_obj = NULL;

	if (zend_parse_parameters(ZEND_NUM_ARGS(), "P|l", &filename, &flags) == FAILURE) {
		return;
	}

	if (self) {
		/* We do not use ZIP_FROM_OBJECT, zip init function here */
		ze_obj = Z_ZIP_P(self);
	}

	if (ZSTR_LEN(filename) == 0) {
		php_error_docref(NULL, E_WARNING, "Empty string as source");
		RETURN_FALSE;
	}

	if (ZIP_OPENBASEDIR_CHECKPATH(ZSTR_VAL(filename))) {
		RETURN_FALSE;
	}

	if (!(resolved_path = expand_filepath(ZSTR_VAL(filename), NULL))) {
		RETURN_FALSE;
	}

	if (ze_obj->za) {
		/* we already have an opened zip, free it */
		if (zip_close(ze_obj->za) != 0) {
			php_error_docref(NULL, E_WARNING, "Empty string as source");
			efree(resolved_path);
			RETURN_FALSE;
		}
		ze_obj->za = NULL;
	}
	if (ze_obj->filename) {
		efree(ze_obj->filename);
		ze_obj->filename = NULL;
	}

	intern = zip_open(resolved_path, flags, &err);
	if (!intern || err) {
		efree(resolved_path);
		RETURN_LONG((zend_long)err);
	}
	ze_obj->filename = resolved_path;
	ze_obj->filename_len = strlen(resolved_path);
	ze_obj->za = intern;
	RETURN_TRUE;
}
/* }}} */

/* {{{ proto resource ZipArchive::setPassword(string password)
Set the password for the active archive */
static ZIPARCHIVE_METHOD(setPassword)
{
	struct zip *intern;
	zval *self = getThis();
	char *password;
	size_t	password_len;

	if (!self) {
		RETURN_FALSE;
	}

	ZIP_FROM_OBJECT(intern, self);

	if (zend_parse_parameters(ZEND_NUM_ARGS(), "s", &password, &password_len) == FAILURE) {
		return;
	}

	if (password_len < 1) {
		RETURN_FALSE;
	} else {
		int res = zip_set_default_password(intern, (const char *)password);
		if (res == 0) {
			RETURN_TRUE;
		} else {
			RETURN_FALSE;
		}
	}
}
/* }}} */

/* {{{ proto bool ZipArchive::close()
close the zip archive */
static ZIPARCHIVE_METHOD(close)
{
	struct zip *intern;
	zval *self = getThis();
	ze_zip_object *ze_obj;
	int err;

	if (!self) {
		RETURN_FALSE;
	}

	ZIP_FROM_OBJECT(intern, self);

	ze_obj = Z_ZIP_P(self);

	if ((err = zip_close(intern))) {
		php_error_docref(NULL, E_WARNING, "%s", zip_strerror(intern));
		zip_discard(intern);
	}

	efree(ze_obj->filename);
	ze_obj->filename = NULL;
	ze_obj->filename_len = 0;
	ze_obj->za = NULL;

	if (!err) {
		RETURN_TRUE;
	} else {
		RETURN_FALSE;
	}
}
/* }}} */

/* {{{ proto string ZipArchive::getStatusString()
 * Returns the status error message, system and/or zip messages */
static ZIPARCHIVE_METHOD(getStatusString)
{
	struct zip *intern;
	zval *self = getThis();
#if LIBZIP_VERSION_MAJOR < 1
	int zep, syp, len;
	char error_string[128];
#else
	zip_error_t *err;
#endif

	if (!self) {
		RETURN_FALSE;
	}

	ZIP_FROM_OBJECT(intern, self);

#if LIBZIP_VERSION_MAJOR < 1
	zip_error_get(intern, &zep, &syp);

	len = zip_error_to_str(error_string, 128, zep, syp);
	RETVAL_STRINGL(error_string, len);
#else
	err = zip_get_error(intern);
	RETVAL_STRING(zip_error_strerror(err));
	zip_error_fini(err);
#endif
}
/* }}} */

/* {{{ proto bool ZipArchive::createEmptyDir(string dirname)
Returns the index of the entry named filename in the archive */
static ZIPARCHIVE_METHOD(addEmptyDir)
{
	struct zip *intern;
	zval *self = getThis();
	char *dirname;
	size_t   dirname_len;
	int idx;
	struct zip_stat sb;
	char *s;

	if (!self) {
		RETURN_FALSE;
	}

	ZIP_FROM_OBJECT(intern, self);

	if (zend_parse_parameters(ZEND_NUM_ARGS(), "s",
				&dirname, &dirname_len) == FAILURE) {
		return;
	}

	if (dirname_len<1) {
		RETURN_FALSE;
	}

	if (dirname[dirname_len-1] != '/') {
		s=(char *)emalloc(dirname_len+2);
		strcpy(s, dirname);
		s[dirname_len] = '/';
		s[dirname_len+1] = '\0';
	} else {
		s = dirname;
	}

	idx = zip_stat(intern, s, 0, &sb);
	if (idx >= 0) {
		RETVAL_FALSE;
	} else {
		if (zip_add_dir(intern, (const char *)s) == -1) {
			RETVAL_FALSE;
		}
		zip_error_clear(intern);
		RETVAL_TRUE;
	}

	if (s != dirname) {
		efree(s);
	}
}
/* }}} */

static void php_zip_add_from_pattern(INTERNAL_FUNCTION_PARAMETERS, int type) /* {{{ */
{
	struct zip *intern;
	zval *self = getThis();
	char *path = NULL;
	char *remove_path = NULL;
	char *add_path = NULL;
	size_t  add_path_len, remove_path_len = 0, path_len = 0;
	zend_long remove_all_path = 0;
	zend_long flags = 0;
	zval *options = NULL;
	int found;
	zend_string *pattern;

	if (!self) {
		RETURN_FALSE;
	}

	ZIP_FROM_OBJECT(intern, self);
	/* 1 == glob, 2 == pcre */
	if (type == 1) {
		if (zend_parse_parameters(ZEND_NUM_ARGS(), "P|la",
					&pattern, &flags, &options) == FAILURE) {
			return;
		}
	} else {
		if (zend_parse_parameters(ZEND_NUM_ARGS(), "P|sa",
					&pattern, &path, &path_len, &options) == FAILURE) {
			return;
		}
	}

	if (ZSTR_LEN(pattern) == 0) {
		php_error_docref(NULL, E_NOTICE, "Empty string as pattern");
		RETURN_FALSE;
	}
	if (options && (php_zip_parse_options(options, &remove_all_path, &remove_path, &remove_path_len,
			&add_path, &add_path_len) < 0)) {
		RETURN_FALSE;
	}

	if (remove_path && remove_path_len > 1) {
		size_t real_len = strlen(remove_path);
		if ((real_len > 1) && ((remove_path[real_len - 1] == '/') || (remove_path[real_len - 1] == '\\'))) {
			remove_path[real_len - 1] = '\0';
		}
	}

	if (type == 1) {
		found = php_zip_glob(ZSTR_VAL(pattern), ZSTR_LEN(pattern), flags, return_value);
	} else {
		found = php_zip_pcre(pattern, path, path_len, return_value);
	}

	if (found > 0) {
		int i;
		zval *zval_file;

		for (i = 0; i < found; i++) {
			char *file_stripped, *entry_name;
			size_t entry_name_len, file_stripped_len;
			char entry_name_buf[MAXPATHLEN];
			zend_string *basename = NULL;

			if ((zval_file = zend_hash_index_find(Z_ARRVAL_P(return_value), i)) != NULL) {
				if (remove_all_path) {
					basename = php_basename(Z_STRVAL_P(zval_file), Z_STRLEN_P(zval_file), NULL, 0);
					file_stripped = ZSTR_VAL(basename);
					file_stripped_len = ZSTR_LEN(basename);
				} else if (remove_path && strstr(Z_STRVAL_P(zval_file), remove_path) != NULL) {
					file_stripped = Z_STRVAL_P(zval_file) + remove_path_len + 1;
					file_stripped_len = Z_STRLEN_P(zval_file) - remove_path_len - 1;
				} else {
					file_stripped = Z_STRVAL_P(zval_file);
					file_stripped_len = Z_STRLEN_P(zval_file);
				}

				if (add_path) {
					if ((add_path_len + file_stripped_len) > MAXPATHLEN) {
						php_error_docref(NULL, E_WARNING, "Entry name too long (max: %d, %pd given)",
						MAXPATHLEN - 1, (add_path_len + file_stripped_len));
						zval_ptr_dtor(return_value);
						RETURN_FALSE;
					}

					snprintf(entry_name_buf, MAXPATHLEN, "%s%s", add_path, file_stripped);
					entry_name = entry_name_buf;
					entry_name_len = strlen(entry_name);
				} else {
					entry_name = Z_STRVAL_P(zval_file);
					entry_name_len = Z_STRLEN_P(zval_file);
				}
				if (basename) {
					zend_string_release(basename);
					basename = NULL;
				}
				if (php_zip_add_file(intern, Z_STRVAL_P(zval_file), Z_STRLEN_P(zval_file),
					entry_name, entry_name_len, 0, 0) < 0) {
					zval_dtor(return_value);
					RETURN_FALSE;
				}
			}
		}
	}
}
/* }}} */

/* {{{ proto bool ZipArchive::addGlob(string pattern[,int flags [, array options]])
Add files matching the glob pattern. See php's glob for the pattern syntax. */
static ZIPARCHIVE_METHOD(addGlob)
{
	php_zip_add_from_pattern(INTERNAL_FUNCTION_PARAM_PASSTHRU, 1);
}
/* }}} */

/* {{{ proto bool ZipArchive::addPattern(string pattern[, string path [, array options]])
Add files matching the pcre pattern. See php's pcre for the pattern syntax. */
static ZIPARCHIVE_METHOD(addPattern)
{
	php_zip_add_from_pattern(INTERNAL_FUNCTION_PARAM_PASSTHRU, 2);
}
/* }}} */

/* {{{ proto bool ZipArchive::addFile(string filepath[, string entryname[, int start [, int length]]])
Add a file in a Zip archive using its path and the name to use. */
static ZIPARCHIVE_METHOD(addFile)
{
	struct zip *intern;
	zval *self = getThis();
	char *entry_name = NULL;
	size_t entry_name_len = 0;
	zend_long offset_start = 0, offset_len = 0;
	zend_string *filename;

	if (!self) {
		RETURN_FALSE;
	}

	ZIP_FROM_OBJECT(intern, self);

	if (zend_parse_parameters(ZEND_NUM_ARGS(), "P|sll",
			&filename, &entry_name, &entry_name_len, &offset_start, &offset_len) == FAILURE) {
		return;
	}

	if (ZSTR_LEN(filename) == 0) {
		php_error_docref(NULL, E_NOTICE, "Empty string as filename");
		RETURN_FALSE;
	}

	if (entry_name_len == 0) {
		entry_name = ZSTR_VAL(filename);
		entry_name_len = ZSTR_LEN(filename);
	}

	if (php_zip_add_file(intern, ZSTR_VAL(filename), ZSTR_LEN(filename), entry_name, entry_name_len, 0, 0) < 0) {
		RETURN_FALSE;
	} else {
		RETURN_TRUE;
	}
}
/* }}} */

/* {{{ proto bool ZipArchive::addFromString(string name, string content)
Add a file using content and the entry name */
static ZIPARCHIVE_METHOD(addFromString)
{
	struct zip *intern;
	zval *self = getThis();
	zend_string *buffer;
	char *name;
	size_t name_len;
	ze_zip_object *ze_obj;
	struct zip_source *zs;
	int pos = 0;
	int cur_idx;

	if (!self) {
		RETURN_FALSE;
	}

	ZIP_FROM_OBJECT(intern, self);

	if (zend_parse_parameters(ZEND_NUM_ARGS(), "sS",
			&name, &name_len, &buffer) == FAILURE) {
		return;
	}

	ze_obj = Z_ZIP_P(self);
	if (ze_obj->buffers_cnt) {
		ze_obj->buffers = (char **)erealloc(ze_obj->buffers, sizeof(char *) * (ze_obj->buffers_cnt+1));
		pos = ze_obj->buffers_cnt++;
	} else {
		ze_obj->buffers = (char **)emalloc(sizeof(char *));
		ze_obj->buffers_cnt++;
		pos = 0;
	}
	ze_obj->buffers[pos] = (char *)emalloc(ZSTR_LEN(buffer) + 1);
	memcpy(ze_obj->buffers[pos], ZSTR_VAL(buffer), ZSTR_LEN(buffer) + 1);

	zs = zip_source_buffer(intern, ze_obj->buffers[pos], ZSTR_LEN(buffer), 0);

	if (zs == NULL) {
		RETURN_FALSE;
	}

	cur_idx = zip_name_locate(intern, (const char *)name, 0);
	/* TODO: fix  _zip_replace */
	if (cur_idx >= 0) {
		if (zip_delete(intern, cur_idx) == -1) {
			zip_source_free(zs);
			RETURN_FALSE;
		}
	}

	if (zip_add(intern, name, zs) == -1) {
		zip_source_free(zs);
		RETURN_FALSE;
	} else {
		zip_error_clear(intern);
		RETURN_TRUE;
	}
}
/* }}} */

/* {{{ proto array ZipArchive::statName(string filename[, int flags])
Returns the information about a the zip entry filename */
static ZIPARCHIVE_METHOD(statName)
{
	struct zip *intern;
	zval *self = getThis();
	zend_long flags = 0;
	struct zip_stat sb;
	zend_string *name;

	if (!self) {
		RETURN_FALSE;
	}

	ZIP_FROM_OBJECT(intern, self);

	if (zend_parse_parameters(ZEND_NUM_ARGS(), "P|l", &name, &flags) == FAILURE) {
		return;
	}

	PHP_ZIP_STAT_PATH(intern, ZSTR_VAL(name), ZSTR_LEN(name), flags, sb);

	RETURN_SB(&sb);
}
/* }}} */

/* {{{ proto resource ZipArchive::statIndex(int index[, int flags])
Returns the zip entry informations using its index */
static ZIPARCHIVE_METHOD(statIndex)
{
	struct zip *intern;
	zval *self = getThis();
	zend_long index, flags = 0;

	struct zip_stat sb;

	if (!self) {
		RETURN_FALSE;
	}

	ZIP_FROM_OBJECT(intern, self);

	if (zend_parse_parameters(ZEND_NUM_ARGS(), "l|l",
			&index, &flags) == FAILURE) {
		return;
	}

	if (zip_stat_index(intern, index, flags, &sb) != 0) {
		RETURN_FALSE;
	}
	RETURN_SB(&sb);
}
/* }}} */

/* {{{ proto int ZipArchive::locateName(string filename[, int flags])
Returns the index of the entry named filename in the archive */
static ZIPARCHIVE_METHOD(locateName)
{
	struct zip *intern;
	zval *self = getThis();
	zend_long flags = 0;
	zend_long idx = -1;
	zend_string *name;

	if (!self) {
		RETURN_FALSE;
	}

	ZIP_FROM_OBJECT(intern, self);

	if (zend_parse_parameters(ZEND_NUM_ARGS(), "P|l", &name, &flags) == FAILURE) {
		return;
	}

	if (ZSTR_LEN(name) < 1) {
		RETURN_FALSE;
	}

	idx = (zend_long)zip_name_locate(intern, (const char *)ZSTR_VAL(name), flags);

	if (idx >= 0) {
		RETURN_LONG(idx);
	} else {
		RETURN_FALSE;
	}
}
/* }}} */

/* {{{ proto string ZipArchive::getNameIndex(int index [, int flags])
Returns the name of the file at position index */
static ZIPARCHIVE_METHOD(getNameIndex)
{
	struct zip *intern;
	zval *self = getThis();
	const char *name;
	zend_long flags = 0, index = 0;

	if (!self) {
		RETURN_FALSE;
	}

	ZIP_FROM_OBJECT(intern, self);

	if (zend_parse_parameters(ZEND_NUM_ARGS(), "l|l",
			&index, &flags) == FAILURE) {
		return;
	}

	name = zip_get_name(intern, (int) index, flags);

	if (name) {
		RETVAL_STRING((char *)name);
	} else {
		RETURN_FALSE;
	}
}
/* }}} */

/* {{{ proto bool ZipArchive::setArchiveComment(string comment)
Set or remove (NULL/'') the comment of the archive */
static ZIPARCHIVE_METHOD(setArchiveComment)
{
	struct zip *intern;
	zval *self = getThis();
	size_t comment_len;
	char * comment;

	if (!self) {
		RETURN_FALSE;
	}

	ZIP_FROM_OBJECT(intern, self);

	if (zend_parse_parameters(ZEND_NUM_ARGS(), "s", &comment, &comment_len) == FAILURE) {
		return;
	}
	if (zip_set_archive_comment(intern, (const char *)comment, (int)comment_len)) {
		RETURN_FALSE;
	} else {
		RETURN_TRUE;
	}
}
/* }}} */

/* {{{ proto string ZipArchive::getArchiveComment([int flags])
Returns the comment of an entry using its index */
static ZIPARCHIVE_METHOD(getArchiveComment)
{
	struct zip *intern;
	zval *self = getThis();
	zend_long flags = 0;
	const char * comment;
	int comment_len = 0;

	if (!self) {
		RETURN_FALSE;
	}

	ZIP_FROM_OBJECT(intern, self);

	if (zend_parse_parameters(ZEND_NUM_ARGS(), "|l", &flags) == FAILURE) {
		return;
	}

	comment = zip_get_archive_comment(intern, &comment_len, (int)flags);
	if(comment==NULL) {
		RETURN_FALSE;
	}
	RETURN_STRINGL((char *)comment, (zend_long)comment_len);
}
/* }}} */

/* {{{ proto bool ZipArchive::setCommentName(string name, string comment)
Set or remove (NULL/'') the comment of an entry using its Name */
static ZIPARCHIVE_METHOD(setCommentName)
{
	struct zip *intern;
	zval *self = getThis();
	size_t comment_len, name_len;
	char * comment, *name;
	int idx;

	if (!self) {
		RETURN_FALSE;
	}

	ZIP_FROM_OBJECT(intern, self);

	if (zend_parse_parameters(ZEND_NUM_ARGS(), "ss",
			&name, &name_len, &comment, &comment_len) == FAILURE) {
		return;
	}

	if (name_len < 1) {
		php_error_docref(NULL, E_NOTICE, "Empty string as entry name");
	}

	idx = zip_name_locate(intern, name, 0);
	if (idx < 0) {
		RETURN_FALSE;
	}
	PHP_ZIP_SET_FILE_COMMENT(intern, idx, comment, comment_len);
}
/* }}} */

/* {{{ proto bool ZipArchive::setCommentIndex(int index, string comment)
Set or remove (NULL/'') the comment of an entry using its index */
static ZIPARCHIVE_METHOD(setCommentIndex)
{
	struct zip *intern;
	zval *self = getThis();
	zend_long index;
	size_t comment_len;
	char * comment;
	struct zip_stat sb;

	if (!self) {
		RETURN_FALSE;
	}

	ZIP_FROM_OBJECT(intern, self);

	if (zend_parse_parameters(ZEND_NUM_ARGS(), "ls",
			&index, &comment, &comment_len) == FAILURE) {
		return;
	}

	PHP_ZIP_STAT_INDEX(intern, index, 0, sb);
	PHP_ZIP_SET_FILE_COMMENT(intern, index, comment, comment_len);
}
/* }}} */

/* those constants/functions are only available in libzip since 0.11.2 */
#ifdef ZIP_OPSYS_DEFAULT

/* {{{ proto bool ZipArchive::setExternalAttributesName(string name, int opsys, int attr [, int flags])
Set external attributes for file in zip, using its name */
static ZIPARCHIVE_METHOD(setExternalAttributesName)
{
	struct zip *intern;
	zval *self = getThis();
	size_t name_len;
	char *name;
	zend_long flags=0, opsys, attr;
	zip_int64_t idx;

	if (!self) {
		RETURN_FALSE;
	}

	ZIP_FROM_OBJECT(intern, self);

	if (zend_parse_parameters(ZEND_NUM_ARGS(), "sll|l",
			&name, &name_len, &opsys, &attr, &flags) == FAILURE) {
		return;
	}

	if (name_len < 1) {
		php_error_docref(NULL, E_NOTICE, "Empty string as entry name");
	}

	idx = zip_name_locate(intern, name, 0);
	if (idx < 0) {
		RETURN_FALSE;
	}
	if (zip_file_set_external_attributes(intern, idx, (zip_flags_t)flags,
			(zip_uint8_t)(opsys&0xff), (zip_uint32_t)attr) < 0) {
		RETURN_FALSE;
	}
	RETURN_TRUE;
}
/* }}} */

/* {{{ proto bool ZipArchive::setExternalAttributesIndex(int index, int opsys, int attr [, int flags])
Set external attributes for file in zip, using its index */
static ZIPARCHIVE_METHOD(setExternalAttributesIndex)
{
	struct zip *intern;
	zval *self = getThis();
	zend_long index, flags=0, opsys, attr;
	struct zip_stat sb;

	if (!self) {
		RETURN_FALSE;
	}

	ZIP_FROM_OBJECT(intern, self);

	if (zend_parse_parameters(ZEND_NUM_ARGS(), "lll|l",
			&index, &opsys, &attr, &flags) == FAILURE) {
		return;
	}

	PHP_ZIP_STAT_INDEX(intern, index, 0, sb);
	if (zip_file_set_external_attributes(intern, (zip_uint64_t)index,
			(zip_flags_t)flags, (zip_uint8_t)(opsys&0xff), (zip_uint32_t)attr) < 0) {
		RETURN_FALSE;
	}
	RETURN_TRUE;
}
/* }}} */

/* {{{ proto bool ZipArchive::getExternalAttributesName(string name, int &opsys, int &attr [, int flags])
Get external attributes for file in zip, using its name */
static ZIPARCHIVE_METHOD(getExternalAttributesName)
{
	struct zip *intern;
	zval *self = getThis(), *z_opsys, *z_attr;
	size_t name_len;
	char *name;
	zend_long flags=0;
	zip_uint8_t opsys;
	zip_uint32_t attr;
	zip_int64_t idx;

	if (!self) {
		RETURN_FALSE;
	}

	ZIP_FROM_OBJECT(intern, self);

	if (zend_parse_parameters(ZEND_NUM_ARGS(), "sz/z/|l",
			&name, &name_len, &z_opsys, &z_attr, &flags) == FAILURE) {
		return;
	}

	if (name_len < 1) {
		php_error_docref(NULL, E_NOTICE, "Empty string as entry name");
	}

	idx = zip_name_locate(intern, name, 0);
	if (idx < 0) {
		RETURN_FALSE;
	}
	if (zip_file_get_external_attributes(intern, idx,
			(zip_flags_t)flags, &opsys, &attr) < 0) {
		RETURN_FALSE;
	}
	zval_ptr_dtor(z_opsys);
	ZVAL_LONG(z_opsys, opsys);
	zval_ptr_dtor(z_attr);
	ZVAL_LONG(z_attr, attr);
	RETURN_TRUE;
}
/* }}} */

/* {{{ proto bool ZipArchive::getExternalAttributesIndex(int index, int &opsys, int &attr [, int flags])
Get external attributes for file in zip, using its index */
static ZIPARCHIVE_METHOD(getExternalAttributesIndex)
{
	struct zip *intern;
	zval *self = getThis(), *z_opsys, *z_attr;
	zend_long index, flags=0;
	zip_uint8_t opsys;
	zip_uint32_t attr;
	struct zip_stat sb;

	if (!self) {
		RETURN_FALSE;
	}

	ZIP_FROM_OBJECT(intern, self);

	if (zend_parse_parameters(ZEND_NUM_ARGS(), "lz/z/|l",
			&index, &z_opsys, &z_attr, &flags) == FAILURE) {
		return;
	}

	PHP_ZIP_STAT_INDEX(intern, index, 0, sb);
	if (zip_file_get_external_attributes(intern, (zip_uint64_t)index,
			(zip_flags_t)flags, &opsys, &attr) < 0) {
		RETURN_FALSE;
	}
	zval_dtor(z_opsys);
	ZVAL_LONG(z_opsys, opsys);
	zval_dtor(z_attr);
	ZVAL_LONG(z_attr, attr);
	RETURN_TRUE;
}
/* }}} */
#endif /* ifdef ZIP_OPSYS_DEFAULT */

/* {{{ proto string ZipArchive::getCommentName(string name[, int flags])
Returns the comment of an entry using its name */
static ZIPARCHIVE_METHOD(getCommentName)
{
	struct zip *intern;
	zval *self = getThis();
	size_t name_len;
	int idx;
	zend_long flags = 0;
	int comment_len = 0;
	const char * comment;
	char *name;

	if (!self) {
		RETURN_FALSE;
	}

	ZIP_FROM_OBJECT(intern, self);

	if (zend_parse_parameters(ZEND_NUM_ARGS(), "s|l",
			&name, &name_len, &flags) == FAILURE) {
		return;
	}
	if (name_len < 1) {
		php_error_docref(NULL, E_NOTICE, "Empty string as entry name");
		RETURN_FALSE;
	}

	idx = zip_name_locate(intern, name, 0);
	if (idx < 0) {
		RETURN_FALSE;
	}

	comment = zip_get_file_comment(intern, idx, &comment_len, (int)flags);
	RETURN_STRINGL((char *)comment, (zend_long)comment_len);
}
/* }}} */

/* {{{ proto string ZipArchive::getCommentIndex(int index[, int flags])
Returns the comment of an entry using its index */
static ZIPARCHIVE_METHOD(getCommentIndex)
{
	struct zip *intern;
	zval *self = getThis();
	zend_long index, flags = 0;
	const char * comment;
	int comment_len = 0;
	struct zip_stat sb;

	if (!self) {
		RETURN_FALSE;
	}

	ZIP_FROM_OBJECT(intern, self);

	if (zend_parse_parameters(ZEND_NUM_ARGS(), "l|l",
				&index, &flags) == FAILURE) {
		return;
	}

	PHP_ZIP_STAT_INDEX(intern, index, 0, sb);
	comment = zip_get_file_comment(intern, index, &comment_len, (int)flags);
	RETURN_STRINGL((char *)comment, (zend_long)comment_len);
}
/* }}} */

/* {{{ proto bool ZipArchive::setCompressionName(string name, int comp_method[, int comp_flags])
Set the compression of a file in zip, using its name */
static ZIPARCHIVE_METHOD(setCompressionName)
 {
	struct zip *intern;
	zval *this = getThis();
	size_t name_len;
	char *name;
	zip_int64_t idx;
	zend_long comp_method, comp_flags = 0;

	if (!this) {
		RETURN_FALSE;
	}

	ZIP_FROM_OBJECT(intern, this);

	if (zend_parse_parameters(ZEND_NUM_ARGS(), "sl|l",
			&name, &name_len, &comp_method, &comp_flags) == FAILURE) {
		return;
	}

	if (name_len < 1) {
		php_error_docref(NULL, E_NOTICE, "Empty string as entry name");
	}

	idx = zip_name_locate(intern, name, 0);
	if (idx < 0) {
		RETURN_FALSE;
	}

	if (zip_set_file_compression(intern, (zip_uint64_t)idx,
			(zip_int32_t)comp_method, (zip_uint32_t)comp_flags) != 0) {
		RETURN_FALSE;
	}
	RETURN_TRUE;
}
/* }}} */

/* {{{ proto bool ZipArchive::setCompressionIndex(int index, int comp_method[, int comp_flags])
Set the compression of a file in zip, using its index */
static ZIPARCHIVE_METHOD(setCompressionIndex)
{
	struct zip *intern;
	zval *this = getThis();
	zend_long index;
	zend_long comp_method, comp_flags = 0;

	if (!this) {
		RETURN_FALSE;
	}

	ZIP_FROM_OBJECT(intern, this);

	if (zend_parse_parameters(ZEND_NUM_ARGS(), "ll|l",
			&index, &comp_method, &comp_flags) == FAILURE) {
		return;
	}

	if (zip_set_file_compression(intern, (zip_uint64_t)index,
			(zip_int32_t)comp_method, (zip_uint32_t)comp_flags) != 0) {
		RETURN_FALSE;
	}
	RETURN_TRUE;
}
/* }}} */

/* {{{ proto bool ZipArchive::deleteIndex(int index)
Delete a file using its index */
static ZIPARCHIVE_METHOD(deleteIndex)
{
	struct zip *intern;
	zval *self = getThis();
	zend_long index;

	if (!self) {
		RETURN_FALSE;
	}

	ZIP_FROM_OBJECT(intern, self);

	if (zend_parse_parameters(ZEND_NUM_ARGS(), "l", &index) == FAILURE) {
		return;
	}

	if (index < 0) {
		RETURN_FALSE;
	}

	if (zip_delete(intern, index) < 0) {
		RETURN_FALSE;
	}

	RETURN_TRUE;
}
/* }}} */

/* {{{ proto bool ZipArchive::deleteName(string name)
Delete a file using its index */
static ZIPARCHIVE_METHOD(deleteName)
{
	struct zip *intern;
	zval *self = getThis();
	size_t name_len;
	char *name;
	struct zip_stat sb;

	if (!self) {
		RETURN_FALSE;
	}

	ZIP_FROM_OBJECT(intern, self);

	if (zend_parse_parameters(ZEND_NUM_ARGS(), "s", &name, &name_len) == FAILURE) {
		return;
	}
	if (name_len < 1) {
		RETURN_FALSE;
	}

	PHP_ZIP_STAT_PATH(intern, name, name_len, 0, sb);
	if (zip_delete(intern, sb.index)) {
		RETURN_FALSE;
	}
	RETURN_TRUE;
}
/* }}} */

/* {{{ proto bool ZipArchive::renameIndex(int index, string new_name)
Rename an entry selected by its index to new_name */
static ZIPARCHIVE_METHOD(renameIndex)
{
	struct zip *intern;
	zval *self = getThis();

	char *new_name;
	size_t new_name_len;
	zend_long index;

	if (!self) {
		RETURN_FALSE;
	}

	ZIP_FROM_OBJECT(intern, self);

	if (zend_parse_parameters(ZEND_NUM_ARGS(), "ls", &index, &new_name, &new_name_len) == FAILURE) {
		return;
	}

	if (index < 0) {
		RETURN_FALSE;
	}

	if (new_name_len < 1) {
		php_error_docref(NULL, E_NOTICE, "Empty string as new entry name");
		RETURN_FALSE;
	}
	if (zip_rename(intern, index, (const char *)new_name) != 0) {
		RETURN_FALSE;
	}
	RETURN_TRUE;
}
/* }}} */

/* {{{ proto bool ZipArchive::renameName(string name, string new_name)
Rename an entry selected by its name to new_name */
static ZIPARCHIVE_METHOD(renameName)
{
	struct zip *intern;
	zval *self = getThis();
	struct zip_stat sb;
	char *name, *new_name;
	size_t name_len, new_name_len;

	if (!self) {
		RETURN_FALSE;
	}

	ZIP_FROM_OBJECT(intern, self);

	if (zend_parse_parameters(ZEND_NUM_ARGS(), "ss", &name, &name_len, &new_name, &new_name_len) == FAILURE) {
		return;
	}

	if (new_name_len < 1) {
		php_error_docref(NULL, E_NOTICE, "Empty string as new entry name");
		RETURN_FALSE;
	}

	PHP_ZIP_STAT_PATH(intern, name, name_len, 0, sb);

	if (zip_rename(intern, sb.index, (const char *)new_name)) {
		RETURN_FALSE;
	}
	RETURN_TRUE;
}
/* }}} */

/* {{{ proto bool ZipArchive::unchangeIndex(int index)
Changes to the file at position index are reverted */
static ZIPARCHIVE_METHOD(unchangeIndex)
{
	struct zip *intern;
	zval *self = getThis();
	zend_long index;

	if (!self) {
		RETURN_FALSE;
	}

	ZIP_FROM_OBJECT(intern, self);

	if (zend_parse_parameters(ZEND_NUM_ARGS(), "l", &index) == FAILURE) {
		return;
	}

	if (index < 0) {
		RETURN_FALSE;
	}

	if (zip_unchange(intern, index) != 0) {
		RETURN_FALSE;
	} else {
		RETURN_TRUE;
	}
}
/* }}} */

/* {{{ proto bool ZipArchive::unchangeName(string name)
Changes to the file named 'name' are reverted */
static ZIPARCHIVE_METHOD(unchangeName)
{
	struct zip *intern;
	zval *self = getThis();
	struct zip_stat sb;
	char *name;
	size_t name_len;

	if (!self) {
		RETURN_FALSE;
	}

	ZIP_FROM_OBJECT(intern, self);

	if (zend_parse_parameters(ZEND_NUM_ARGS(), "s", &name, &name_len) == FAILURE) {
		return;
	}

	if (name_len < 1) {
		RETURN_FALSE;
	}

	PHP_ZIP_STAT_PATH(intern, name, name_len, 0, sb);

	if (zip_unchange(intern, sb.index) != 0) {
		RETURN_FALSE;
	} else {
		RETURN_TRUE;
	}
}
/* }}} */

/* {{{ proto bool ZipArchive::unchangeAll()
All changes to files and global information in archive are reverted */
static ZIPARCHIVE_METHOD(unchangeAll)
{
	struct zip *intern;
	zval *self = getThis();

	if (!self) {
		RETURN_FALSE;
	}

	ZIP_FROM_OBJECT(intern, self);

	if (zip_unchange_all(intern) != 0) {
		RETURN_FALSE;
	} else {
		RETURN_TRUE;
	}
}
/* }}} */

/* {{{ proto bool ZipArchive::unchangeArchive()
Revert all global changes to the archive archive.  For now, this only reverts archive comment changes. */
static ZIPARCHIVE_METHOD(unchangeArchive)
{
	struct zip *intern;
	zval *self = getThis();

	if (!self) {
		RETURN_FALSE;
	}

	ZIP_FROM_OBJECT(intern, self);

	if (zip_unchange_archive(intern) != 0) {
		RETURN_FALSE;
	} else {
		RETURN_TRUE;
	}
}
/* }}} */

/* {{{ proto bool ZipArchive::extractTo(string pathto[, mixed files])
Extract one or more file from a zip archive */
/* TODO:
 * - allow index or array of indeces
 * - replace path
 * - patterns
 */
static ZIPARCHIVE_METHOD(extractTo)
{
	struct zip *intern;

	zval *self = getThis();
	zval *zval_files = NULL;
	zval *zval_file = NULL;
	php_stream_statbuf ssb;
	char *pathto;
	size_t pathto_len;
	int ret, i;

	int nelems;

	if (!self) {
		RETURN_FALSE;
	}

	if (zend_parse_parameters(ZEND_NUM_ARGS(), "s|z", &pathto, &pathto_len, &zval_files) == FAILURE) {
		return;
	}

	if (pathto_len < 1) {
		RETURN_FALSE;
	}

	if (php_stream_stat_path_ex(pathto, PHP_STREAM_URL_STAT_QUIET, &ssb, NULL) < 0) {
			ret = php_stream_mkdir(pathto, 0777,  PHP_STREAM_MKDIR_RECURSIVE, NULL);
			if (!ret) {
					RETURN_FALSE;
			}
	}

	ZIP_FROM_OBJECT(intern, self);
	if (zval_files && (Z_TYPE_P(zval_files) != IS_NULL)) {
		switch (Z_TYPE_P(zval_files)) {
			case IS_STRING:
				if (!php_zip_extract_file(intern, pathto, Z_STRVAL_P(zval_files), Z_STRLEN_P(zval_files))) {
					RETURN_FALSE;
				}
				break;
			case IS_ARRAY:
				nelems = zend_hash_num_elements(Z_ARRVAL_P(zval_files));
				if (nelems == 0 ) {
					RETURN_FALSE;
				}
				for (i = 0; i < nelems; i++) {
					if ((zval_file = zend_hash_index_find(Z_ARRVAL_P(zval_files), i)) != NULL) {
						switch (Z_TYPE_P(zval_file)) {
							case IS_LONG:
								break;
							case IS_STRING:
								if (!php_zip_extract_file(intern, pathto, Z_STRVAL_P(zval_file), Z_STRLEN_P(zval_file))) {
									RETURN_FALSE;
								}
								break;
						}
					}
				}
				break;
			case IS_LONG:
			default:
				php_error_docref(NULL, E_WARNING, "Invalid argument, expect string or array of strings");
				break;
		}
	} else {
		/* Extract all files */
		int filecount = zip_get_num_files(intern);

		if (filecount == -1) {
				php_error_docref(NULL, E_WARNING, "Illegal archive");
				RETURN_FALSE;
		}

		for (i = 0; i < filecount; i++) {
			char *file = (char*)zip_get_name(intern, i, ZIP_FL_UNCHANGED);
			if (!file || !php_zip_extract_file(intern, pathto, file, strlen(file))) {
					RETURN_FALSE;
			}
		}
	}
	RETURN_TRUE;
}
/* }}} */

static void php_zip_get_from(INTERNAL_FUNCTION_PARAMETERS, int type) /* {{{ */
{
	struct zip *intern;
	zval *self = getThis();

	struct zip_stat sb;
	struct zip_file *zf;

	zend_long index = -1;
	zend_long flags = 0;
	zend_long len = 0;

	zend_string *filename;
	zend_string *buffer;

	int n = 0;

	if (!self) {
		RETURN_FALSE;
	}

	ZIP_FROM_OBJECT(intern, self);

	if (type == 1) {
		if (zend_parse_parameters(ZEND_NUM_ARGS(), "P|ll", &filename, &len, &flags) == FAILURE) {
			return;
		}
		PHP_ZIP_STAT_PATH(intern, ZSTR_VAL(filename), ZSTR_LEN(filename), flags, sb);
	} else {
		if (zend_parse_parameters(ZEND_NUM_ARGS(), "l|ll", &index, &len, &flags) == FAILURE) {
			return;
		}
		PHP_ZIP_STAT_INDEX(intern, index, 0, sb);
	}

	if (sb.size < 1) {
		RETURN_EMPTY_STRING();
	}

	if (len < 1) {
		len = sb.size;
	}
	if (index >= 0) {
		zf = zip_fopen_index(intern, index, flags);
	} else {
		zf = zip_fopen(intern, ZSTR_VAL(filename), flags);
	}

	if (zf == NULL) {
		RETURN_FALSE;
	}

	buffer = zend_string_safe_alloc(1, len, 0, 0);
	n = zip_fread(zf, ZSTR_VAL(buffer), ZSTR_LEN(buffer));
	if (n < 1) {
		zend_string_free(buffer);
		RETURN_EMPTY_STRING();
	}

	zip_fclose(zf);
	ZSTR_VAL(buffer)[n] = '\0';
	ZSTR_LEN(buffer) = n;
	RETURN_NEW_STR(buffer);
}
/* }}} */

/* {{{ proto string ZipArchive::getFromName(string entryname[, int len [, int flags]])
get the contents of an entry using its name */
static ZIPARCHIVE_METHOD(getFromName)
{
	php_zip_get_from(INTERNAL_FUNCTION_PARAM_PASSTHRU, 1);
}
/* }}} */

/* {{{ proto string ZipArchive::getFromIndex(int index[, int len [, int flags]])
get the contents of an entry using its index */
static ZIPARCHIVE_METHOD(getFromIndex)
{
	php_zip_get_from(INTERNAL_FUNCTION_PARAM_PASSTHRU, 0);
}
/* }}} */

/* {{{ proto resource ZipArchive::getStream(string entryname)
get a stream for an entry using its name */
static ZIPARCHIVE_METHOD(getStream)
{
	struct zip *intern;
	zval *self = getThis();
	struct zip_stat sb;
	char *mode = "rb";
	zend_string *filename;
	php_stream *stream;
	ze_zip_object *obj;

	if (!self) {
		RETURN_FALSE;
	}

	ZIP_FROM_OBJECT(intern, self);

	if (zend_parse_parameters(ZEND_NUM_ARGS(), "P", &filename) == FAILURE) {
		return;
	}

	if (zip_stat(intern, ZSTR_VAL(filename), 0, &sb) != 0) {
		RETURN_FALSE;
	}

	obj = Z_ZIP_P(self);

	stream = php_stream_zip_open(obj->filename, ZSTR_VAL(filename), mode STREAMS_CC);
	if (stream) {
		php_stream_to_zval(stream, return_value);
	} else {
		RETURN_FALSE;
	}
}
/* }}} */

/* {{{ arginfo */
ZEND_BEGIN_ARG_INFO_EX(arginfo_ziparchive_open, 0, 0, 1)
	ZEND_ARG_INFO(0, filename)
	ZEND_ARG_INFO(0, flags)
ZEND_END_ARG_INFO()

ZEND_BEGIN_ARG_INFO_EX(arginfo_ziparchive_setpassword, 0, 0, 1)
	ZEND_ARG_INFO(0, password)
ZEND_END_ARG_INFO()

ZEND_BEGIN_ARG_INFO(arginfo_ziparchive__void, 0)
ZEND_END_ARG_INFO()

ZEND_BEGIN_ARG_INFO_EX(arginfo_ziparchive_addemptydir, 0, 0, 1)
	ZEND_ARG_INFO(0, dirname)
ZEND_END_ARG_INFO()

ZEND_BEGIN_ARG_INFO_EX(arginfo_ziparchive_addglob, 0, 0, 1)
	ZEND_ARG_INFO(0, pattern)
	ZEND_ARG_INFO(0, flags)
	ZEND_ARG_INFO(0, options)
ZEND_END_ARG_INFO()

ZEND_BEGIN_ARG_INFO_EX(arginfo_ziparchive_addpattern, 0, 0, 1)
	ZEND_ARG_INFO(0, pattern)
	ZEND_ARG_INFO(0, path)
	ZEND_ARG_INFO(0, options)
ZEND_END_ARG_INFO()

ZEND_BEGIN_ARG_INFO_EX(arginfo_ziparchive_addfile, 0, 0, 1)
	ZEND_ARG_INFO(0, filepath)
	ZEND_ARG_INFO(0, entryname)
	ZEND_ARG_INFO(0, start)
	ZEND_ARG_INFO(0, length)
ZEND_END_ARG_INFO()

ZEND_BEGIN_ARG_INFO_EX(arginfo_ziparchive_addfromstring, 0, 0, 2)
	ZEND_ARG_INFO(0, name)
	ZEND_ARG_INFO(0, content)
ZEND_END_ARG_INFO()

ZEND_BEGIN_ARG_INFO_EX(arginfo_ziparchive_statname, 0, 0, 1)
	ZEND_ARG_INFO(0, filename)
	ZEND_ARG_INFO(0, flags)
ZEND_END_ARG_INFO()

ZEND_BEGIN_ARG_INFO_EX(arginfo_ziparchive_statindex, 0, 0, 1)
	ZEND_ARG_INFO(0, index)
	ZEND_ARG_INFO(0, flags)
ZEND_END_ARG_INFO()

ZEND_BEGIN_ARG_INFO_EX(arginfo_ziparchive_setarchivecomment, 0, 0, 1)
	ZEND_ARG_INFO(0, comment)
ZEND_END_ARG_INFO()

ZEND_BEGIN_ARG_INFO_EX(arginfo_ziparchive_setcommentindex, 0, 0, 2)
	ZEND_ARG_INFO(0, index)
	ZEND_ARG_INFO(0, comment)
ZEND_END_ARG_INFO()

ZEND_BEGIN_ARG_INFO_EX(arginfo_ziparchive_getcommentname, 0, 0, 1)
	ZEND_ARG_INFO(0, name)
	ZEND_ARG_INFO(0, flags)
ZEND_END_ARG_INFO()

ZEND_BEGIN_ARG_INFO_EX(arginfo_ziparchive_getcommentindex, 0, 0, 1)
	ZEND_ARG_INFO(0, index)
	ZEND_ARG_INFO(0, flags)
ZEND_END_ARG_INFO()

ZEND_BEGIN_ARG_INFO_EX(arginfo_ziparchive_renameindex, 0, 0, 2)
	ZEND_ARG_INFO(0, index)
	ZEND_ARG_INFO(0, new_name)
ZEND_END_ARG_INFO()

ZEND_BEGIN_ARG_INFO_EX(arginfo_ziparchive_renamename, 0, 0, 2)
	ZEND_ARG_INFO(0, name)
	ZEND_ARG_INFO(0, new_name)
ZEND_END_ARG_INFO()

ZEND_BEGIN_ARG_INFO_EX(arginfo_ziparchive_unchangeindex, 0, 0, 1)
	ZEND_ARG_INFO(0, index)
ZEND_END_ARG_INFO()

ZEND_BEGIN_ARG_INFO_EX(arginfo_ziparchive_unchangename, 0, 0, 1)
	ZEND_ARG_INFO(0, name)
ZEND_END_ARG_INFO()

ZEND_BEGIN_ARG_INFO_EX(arginfo_ziparchive_extractto, 0, 0, 1)
	ZEND_ARG_INFO(0, pathto)
	ZEND_ARG_INFO(0, files)
ZEND_END_ARG_INFO()

ZEND_BEGIN_ARG_INFO_EX(arginfo_ziparchive_getfromname, 0, 0, 1)
	ZEND_ARG_INFO(0, entryname)
	ZEND_ARG_INFO(0, len)
	ZEND_ARG_INFO(0, flags)
ZEND_END_ARG_INFO()

ZEND_BEGIN_ARG_INFO_EX(arginfo_ziparchive_getfromindex, 0, 0, 1)
	ZEND_ARG_INFO(0, index)
	ZEND_ARG_INFO(0, len)
	ZEND_ARG_INFO(0, flags)
ZEND_END_ARG_INFO()

ZEND_BEGIN_ARG_INFO_EX(arginfo_ziparchive_getarchivecomment, 0, 0, 0)
	ZEND_ARG_INFO(0, flags)
ZEND_END_ARG_INFO()

ZEND_BEGIN_ARG_INFO_EX(arginfo_ziparchive_setcommentname, 0, 0, 2)
	ZEND_ARG_INFO(0, name)
	ZEND_ARG_INFO(0, comment)
ZEND_END_ARG_INFO()

ZEND_BEGIN_ARG_INFO_EX(arginfo_ziparchive_getstream, 0, 0, 1)
	ZEND_ARG_INFO(0, entryname)
ZEND_END_ARG_INFO()

#ifdef ZIP_OPSYS_DEFAULT
ZEND_BEGIN_ARG_INFO_EX(arginfo_ziparchive_setextattrname, 0, 0, 3)
	ZEND_ARG_INFO(0, name)
	ZEND_ARG_INFO(0, opsys)
	ZEND_ARG_INFO(0, attr)
	ZEND_ARG_INFO(0, flags)
ZEND_END_ARG_INFO()

ZEND_BEGIN_ARG_INFO_EX(arginfo_ziparchive_setextattrindex, 0, 0, 3)
	ZEND_ARG_INFO(0, index)
	ZEND_ARG_INFO(0, opsys)
	ZEND_ARG_INFO(0, attr)
	ZEND_ARG_INFO(0, flags)
ZEND_END_ARG_INFO()

ZEND_BEGIN_ARG_INFO_EX(arginfo_ziparchive_getextattrname, 0, 0, 3)
	ZEND_ARG_INFO(0, name)
	ZEND_ARG_INFO(1, opsys)
	ZEND_ARG_INFO(1, attr)
	ZEND_ARG_INFO(0, flags)
ZEND_END_ARG_INFO()

ZEND_BEGIN_ARG_INFO_EX(arginfo_ziparchive_getextattrindex, 0, 0, 3)
	ZEND_ARG_INFO(0, index)
	ZEND_ARG_INFO(1, opsys)
	ZEND_ARG_INFO(1, attr)
	ZEND_ARG_INFO(0, flags)
ZEND_END_ARG_INFO()
#endif /* ifdef ZIP_OPSYS_DEFAULT */
/* }}} */

ZEND_BEGIN_ARG_INFO_EX(arginfo_ziparchive_setcompname, 0, 0, 2)
	ZEND_ARG_INFO(0, name)
	ZEND_ARG_INFO(0, method)
	ZEND_ARG_INFO(0, compflags)
ZEND_END_ARG_INFO()

ZEND_BEGIN_ARG_INFO_EX(arginfo_ziparchive_setcompindex, 0, 0, 2)
	ZEND_ARG_INFO(0, index)
	ZEND_ARG_INFO(0, method)
	ZEND_ARG_INFO(0, compflags)
ZEND_END_ARG_INFO()

/* {{{ ze_zip_object_class_functions */
static const zend_function_entry zip_class_functions[] = {
	ZIPARCHIVE_ME(open,					arginfo_ziparchive_open, ZEND_ACC_PUBLIC)
	ZIPARCHIVE_ME(setPassword,			arginfo_ziparchive_setpassword, ZEND_ACC_PUBLIC)
	ZIPARCHIVE_ME(close,				arginfo_ziparchive__void, ZEND_ACC_PUBLIC)
	ZIPARCHIVE_ME(getStatusString,		arginfo_ziparchive__void, ZEND_ACC_PUBLIC)
	ZIPARCHIVE_ME(addEmptyDir,			arginfo_ziparchive_addemptydir, ZEND_ACC_PUBLIC)
	ZIPARCHIVE_ME(addFromString,		arginfo_ziparchive_addfromstring, ZEND_ACC_PUBLIC)
	ZIPARCHIVE_ME(addFile,				arginfo_ziparchive_addfile, ZEND_ACC_PUBLIC)
	ZIPARCHIVE_ME(addGlob,				arginfo_ziparchive_addglob, ZEND_ACC_PUBLIC)
	ZIPARCHIVE_ME(addPattern,			arginfo_ziparchive_addpattern, ZEND_ACC_PUBLIC)
	ZIPARCHIVE_ME(renameIndex,			arginfo_ziparchive_renameindex, ZEND_ACC_PUBLIC)
	ZIPARCHIVE_ME(renameName,			arginfo_ziparchive_renamename, ZEND_ACC_PUBLIC)
	ZIPARCHIVE_ME(setArchiveComment,	arginfo_ziparchive_setarchivecomment, ZEND_ACC_PUBLIC)
	ZIPARCHIVE_ME(getArchiveComment,	arginfo_ziparchive_getarchivecomment, ZEND_ACC_PUBLIC)
	ZIPARCHIVE_ME(setCommentIndex,		arginfo_ziparchive_setcommentindex, ZEND_ACC_PUBLIC)
	ZIPARCHIVE_ME(setCommentName,		arginfo_ziparchive_setcommentname, ZEND_ACC_PUBLIC)
	ZIPARCHIVE_ME(getCommentIndex,		arginfo_ziparchive_getcommentindex, ZEND_ACC_PUBLIC)
	ZIPARCHIVE_ME(getCommentName,		arginfo_ziparchive_getcommentname, ZEND_ACC_PUBLIC)
	ZIPARCHIVE_ME(deleteIndex,			arginfo_ziparchive_unchangeindex, ZEND_ACC_PUBLIC)
	ZIPARCHIVE_ME(deleteName,			arginfo_ziparchive_unchangename, ZEND_ACC_PUBLIC)
	ZIPARCHIVE_ME(statName,				arginfo_ziparchive_statname, ZEND_ACC_PUBLIC)
	ZIPARCHIVE_ME(statIndex,			arginfo_ziparchive_statindex, ZEND_ACC_PUBLIC)
	ZIPARCHIVE_ME(locateName,			arginfo_ziparchive_statname, ZEND_ACC_PUBLIC)
	ZIPARCHIVE_ME(getNameIndex,			arginfo_ziparchive_statindex, ZEND_ACC_PUBLIC)
	ZIPARCHIVE_ME(unchangeArchive,		arginfo_ziparchive__void, ZEND_ACC_PUBLIC)
	ZIPARCHIVE_ME(unchangeAll,			arginfo_ziparchive__void, ZEND_ACC_PUBLIC)
	ZIPARCHIVE_ME(unchangeIndex,		arginfo_ziparchive_unchangeindex, ZEND_ACC_PUBLIC)
	ZIPARCHIVE_ME(unchangeName,			arginfo_ziparchive_unchangename, ZEND_ACC_PUBLIC)
	ZIPARCHIVE_ME(extractTo,			arginfo_ziparchive_extractto, ZEND_ACC_PUBLIC)
	ZIPARCHIVE_ME(getFromName,			arginfo_ziparchive_getfromname, ZEND_ACC_PUBLIC)
	ZIPARCHIVE_ME(getFromIndex,			arginfo_ziparchive_getfromindex, ZEND_ACC_PUBLIC)
	ZIPARCHIVE_ME(getStream,			arginfo_ziparchive_getstream, ZEND_ACC_PUBLIC)
	ZIPARCHIVE_ME(setExternalAttributesName,	arginfo_ziparchive_setextattrname, ZEND_ACC_PUBLIC)
	ZIPARCHIVE_ME(setExternalAttributesIndex,	arginfo_ziparchive_setextattrindex, ZEND_ACC_PUBLIC)
	ZIPARCHIVE_ME(getExternalAttributesName,	arginfo_ziparchive_getextattrname, ZEND_ACC_PUBLIC)
	ZIPARCHIVE_ME(getExternalAttributesIndex,	arginfo_ziparchive_getextattrindex, ZEND_ACC_PUBLIC)
	ZIPARCHIVE_ME(setCompressionName,		arginfo_ziparchive_setcompname, ZEND_ACC_PUBLIC)
	ZIPARCHIVE_ME(setCompressionIndex,		arginfo_ziparchive_setcompindex, ZEND_ACC_PUBLIC)
	{NULL, NULL, NULL}
};
/* }}} */

static void php_zip_free_prop_handler(zval *el) /* {{{ */ {
	pefree(Z_PTR_P(el), 1);
} /* }}} */

/* {{{ PHP_MINIT_FUNCTION */
static PHP_MINIT_FUNCTION(zip)
{
	zend_class_entry ce;

	memcpy(&zip_object_handlers, zend_get_std_object_handlers(), sizeof(zend_object_handlers));
	zip_object_handlers.offset = XtOffsetOf(ze_zip_object, zo);
	zip_object_handlers.free_obj = php_zip_object_free_storage;
	zip_object_handlers.clone_obj = NULL;
	zip_object_handlers.get_property_ptr_ptr = php_zip_get_property_ptr_ptr;

	zip_object_handlers.get_gc          = php_zip_get_gc;
	zip_object_handlers.get_properties = php_zip_get_properties;
	zip_object_handlers.read_property	= php_zip_read_property;
	zip_object_handlers.has_property	= php_zip_has_property;

	INIT_CLASS_ENTRY(ce, "ZipArchive", zip_class_functions);
	ce.create_object = php_zip_object_new;
	zip_class_entry = zend_register_internal_class(&ce);

	zend_hash_init(&zip_prop_handlers, 0, NULL, php_zip_free_prop_handler, 1);
	php_zip_register_prop_handler(&zip_prop_handlers, "status",    php_zip_status, NULL, NULL, IS_LONG);
	php_zip_register_prop_handler(&zip_prop_handlers, "statusSys", php_zip_status_sys, NULL, NULL, IS_LONG);
	php_zip_register_prop_handler(&zip_prop_handlers, "numFiles",  php_zip_get_num_files, NULL, NULL, IS_LONG);
	php_zip_register_prop_handler(&zip_prop_handlers, "filename", NULL, NULL, php_zipobj_get_filename, IS_STRING);
	php_zip_register_prop_handler(&zip_prop_handlers, "comment", NULL, php_zipobj_get_zip_comment, NULL, IS_STRING);

	REGISTER_ZIP_CLASS_CONST_LONG("CREATE", ZIP_CREATE);
	REGISTER_ZIP_CLASS_CONST_LONG("EXCL", ZIP_EXCL);
	REGISTER_ZIP_CLASS_CONST_LONG("CHECKCONS", ZIP_CHECKCONS);
	REGISTER_ZIP_CLASS_CONST_LONG("OVERWRITE", ZIP_OVERWRITE);

	REGISTER_ZIP_CLASS_CONST_LONG("FL_NOCASE", ZIP_FL_NOCASE);
	REGISTER_ZIP_CLASS_CONST_LONG("FL_NODIR", ZIP_FL_NODIR);
	REGISTER_ZIP_CLASS_CONST_LONG("FL_COMPRESSED", ZIP_FL_COMPRESSED);
	REGISTER_ZIP_CLASS_CONST_LONG("FL_UNCHANGED", ZIP_FL_UNCHANGED);

#ifdef ZIP_FL_ENC_GUESS
	/* Default filename encoding policy. */
	REGISTER_ZIP_CLASS_CONST_LONG("FL_ENC_GUESS", ZIP_FL_ENC_GUESS);
#endif
#ifdef ZIP_FL_ENC_RAW
	REGISTER_ZIP_CLASS_CONST_LONG("FL_ENC_RAW", ZIP_FL_ENC_RAW);
#endif
#ifdef ZIP_FL_ENC_STRICT
	REGISTER_ZIP_CLASS_CONST_LONG("FL_ENC_STRICT", ZIP_FL_ENC_STRICT);
#endif
#ifdef ZIP_FL_ENC_UTF_8
	REGISTER_ZIP_CLASS_CONST_LONG("FL_ENC_UTF_8", ZIP_FL_ENC_UTF_8);
#endif
#ifdef ZIP_FL_ENC_CP437
	REGISTER_ZIP_CLASS_CONST_LONG("FL_ENC_CP437", ZIP_FL_ENC_CP437);
#endif

	REGISTER_ZIP_CLASS_CONST_LONG("CM_DEFAULT", ZIP_CM_DEFAULT);
	REGISTER_ZIP_CLASS_CONST_LONG("CM_STORE", ZIP_CM_STORE);
	REGISTER_ZIP_CLASS_CONST_LONG("CM_SHRINK", ZIP_CM_SHRINK);
	REGISTER_ZIP_CLASS_CONST_LONG("CM_REDUCE_1", ZIP_CM_REDUCE_1);
	REGISTER_ZIP_CLASS_CONST_LONG("CM_REDUCE_2", ZIP_CM_REDUCE_2);
	REGISTER_ZIP_CLASS_CONST_LONG("CM_REDUCE_3", ZIP_CM_REDUCE_3);
	REGISTER_ZIP_CLASS_CONST_LONG("CM_REDUCE_4", ZIP_CM_REDUCE_4);
	REGISTER_ZIP_CLASS_CONST_LONG("CM_IMPLODE", ZIP_CM_IMPLODE);
	REGISTER_ZIP_CLASS_CONST_LONG("CM_DEFLATE", ZIP_CM_DEFLATE);
	REGISTER_ZIP_CLASS_CONST_LONG("CM_DEFLATE64", ZIP_CM_DEFLATE64);
	REGISTER_ZIP_CLASS_CONST_LONG("CM_PKWARE_IMPLODE", ZIP_CM_PKWARE_IMPLODE);
	REGISTER_ZIP_CLASS_CONST_LONG("CM_BZIP2", ZIP_CM_BZIP2);
	REGISTER_ZIP_CLASS_CONST_LONG("CM_LZMA", ZIP_CM_LZMA);
	REGISTER_ZIP_CLASS_CONST_LONG("CM_TERSE", ZIP_CM_TERSE);
	REGISTER_ZIP_CLASS_CONST_LONG("CM_LZ77", ZIP_CM_LZ77);
	REGISTER_ZIP_CLASS_CONST_LONG("CM_WAVPACK", ZIP_CM_WAVPACK);
	REGISTER_ZIP_CLASS_CONST_LONG("CM_PPMD", ZIP_CM_PPMD);

	/* Error code */
	REGISTER_ZIP_CLASS_CONST_LONG("ER_OK",			ZIP_ER_OK);			/* N No error */
	REGISTER_ZIP_CLASS_CONST_LONG("ER_MULTIDISK",	ZIP_ER_MULTIDISK);	/* N Multi-disk zip archives not supported */
	REGISTER_ZIP_CLASS_CONST_LONG("ER_RENAME",		ZIP_ER_RENAME);		/* S Renaming temporary file failed */
	REGISTER_ZIP_CLASS_CONST_LONG("ER_CLOSE",		ZIP_ER_CLOSE);		/* S Closing zip archive failed */
	REGISTER_ZIP_CLASS_CONST_LONG("ER_SEEK",		ZIP_ER_SEEK);		/* S Seek error */
	REGISTER_ZIP_CLASS_CONST_LONG("ER_READ",		ZIP_ER_READ);		/* S Read error */
	REGISTER_ZIP_CLASS_CONST_LONG("ER_WRITE",		ZIP_ER_WRITE);		/* S Write error */
	REGISTER_ZIP_CLASS_CONST_LONG("ER_CRC",			ZIP_ER_CRC);		/* N CRC error */
	REGISTER_ZIP_CLASS_CONST_LONG("ER_ZIPCLOSED",	ZIP_ER_ZIPCLOSED);	/* N Containing zip archive was closed */
	REGISTER_ZIP_CLASS_CONST_LONG("ER_NOENT",		ZIP_ER_NOENT);		/* N No such file */
	REGISTER_ZIP_CLASS_CONST_LONG("ER_EXISTS",		ZIP_ER_EXISTS);		/* N File already exists */
	REGISTER_ZIP_CLASS_CONST_LONG("ER_OPEN",		ZIP_ER_OPEN);		/* S Can't open file */
	REGISTER_ZIP_CLASS_CONST_LONG("ER_TMPOPEN",		ZIP_ER_TMPOPEN);	/* S Failure to create temporary file */
	REGISTER_ZIP_CLASS_CONST_LONG("ER_ZLIB",		ZIP_ER_ZLIB);		/* Z Zlib error */
	REGISTER_ZIP_CLASS_CONST_LONG("ER_MEMORY",		ZIP_ER_MEMORY);		/* N Malloc failure */
	REGISTER_ZIP_CLASS_CONST_LONG("ER_CHANGED",		ZIP_ER_CHANGED);	/* N Entry has been changed */
	REGISTER_ZIP_CLASS_CONST_LONG("ER_COMPNOTSUPP",	ZIP_ER_COMPNOTSUPP);/* N Compression method not supported */
	REGISTER_ZIP_CLASS_CONST_LONG("ER_EOF",			ZIP_ER_EOF);		/* N Premature EOF */
	REGISTER_ZIP_CLASS_CONST_LONG("ER_INVAL",		ZIP_ER_INVAL);		/* N Invalid argument */
	REGISTER_ZIP_CLASS_CONST_LONG("ER_NOZIP",		ZIP_ER_NOZIP);		/* N Not a zip archive */
	REGISTER_ZIP_CLASS_CONST_LONG("ER_INTERNAL",	ZIP_ER_INTERNAL);	/* N Internal error */
	REGISTER_ZIP_CLASS_CONST_LONG("ER_INCONS",		ZIP_ER_INCONS);		/* N Zip archive inconsistent */
	REGISTER_ZIP_CLASS_CONST_LONG("ER_REMOVE",		ZIP_ER_REMOVE);		/* S Can't remove file */
	REGISTER_ZIP_CLASS_CONST_LONG("ER_DELETED",  	ZIP_ER_DELETED);	/* N Entry has been deleted */

#ifdef ZIP_OPSYS_DEFAULT
	REGISTER_ZIP_CLASS_CONST_LONG("OPSYS_DOS",				ZIP_OPSYS_DOS);
	REGISTER_ZIP_CLASS_CONST_LONG("OPSYS_AMIGA",			ZIP_OPSYS_AMIGA);
	REGISTER_ZIP_CLASS_CONST_LONG("OPSYS_OPENVMS",			ZIP_OPSYS_OPENVMS);
	REGISTER_ZIP_CLASS_CONST_LONG("OPSYS_UNIX",				ZIP_OPSYS_UNIX);
	REGISTER_ZIP_CLASS_CONST_LONG("OPSYS_VM_CMS",			ZIP_OPSYS_VM_CMS);
	REGISTER_ZIP_CLASS_CONST_LONG("OPSYS_ATARI_ST",			ZIP_OPSYS_ATARI_ST);
	REGISTER_ZIP_CLASS_CONST_LONG("OPSYS_OS_2",				ZIP_OPSYS_OS_2);
	REGISTER_ZIP_CLASS_CONST_LONG("OPSYS_MACINTOSH",		ZIP_OPSYS_MACINTOSH);
	REGISTER_ZIP_CLASS_CONST_LONG("OPSYS_Z_SYSTEM",			ZIP_OPSYS_Z_SYSTEM);
	REGISTER_ZIP_CLASS_CONST_LONG("OPSYS_Z_CPM",			ZIP_OPSYS_CPM);
	REGISTER_ZIP_CLASS_CONST_LONG("OPSYS_WINDOWS_NTFS",		ZIP_OPSYS_WINDOWS_NTFS);
	REGISTER_ZIP_CLASS_CONST_LONG("OPSYS_MVS",				ZIP_OPSYS_MVS);
	REGISTER_ZIP_CLASS_CONST_LONG("OPSYS_VSE",				ZIP_OPSYS_VSE);
	REGISTER_ZIP_CLASS_CONST_LONG("OPSYS_ACORN_RISC",		ZIP_OPSYS_ACORN_RISC);
	REGISTER_ZIP_CLASS_CONST_LONG("OPSYS_VFAT",				ZIP_OPSYS_VFAT);
	REGISTER_ZIP_CLASS_CONST_LONG("OPSYS_ALTERNATE_MVS",	ZIP_OPSYS_ALTERNATE_MVS);
	REGISTER_ZIP_CLASS_CONST_LONG("OPSYS_BEOS",				ZIP_OPSYS_BEOS);
	REGISTER_ZIP_CLASS_CONST_LONG("OPSYS_TANDEM",			ZIP_OPSYS_TANDEM);
	REGISTER_ZIP_CLASS_CONST_LONG("OPSYS_OS_400",			ZIP_OPSYS_OS_400);
	REGISTER_ZIP_CLASS_CONST_LONG("OPSYS_OS_X",				ZIP_OPSYS_OS_X);

	REGISTER_ZIP_CLASS_CONST_LONG("OPSYS_DEFAULT", ZIP_OPSYS_DEFAULT);
#endif /* ifdef ZIP_OPSYS_DEFAULT */

	php_register_url_stream_wrapper("zip", &php_stream_zip_wrapper);

	le_zip_dir   = zend_register_list_destructors_ex(php_zip_free_dir,   NULL, le_zip_dir_name,   module_number);
	le_zip_entry = zend_register_list_destructors_ex(php_zip_free_entry, NULL, le_zip_entry_name, module_number);

	return SUCCESS;
}
/* }}} */

/* {{{ PHP_MSHUTDOWN_FUNCTION
 */
static PHP_MSHUTDOWN_FUNCTION(zip)
{
	zend_hash_destroy(&zip_prop_handlers);
	php_unregister_url_stream_wrapper("zip");
	return SUCCESS;
}
/* }}} */

/* {{{ PHP_MINFO_FUNCTION
 */
static PHP_MINFO_FUNCTION(zip)
{
	php_info_print_table_start();

	php_info_print_table_row(2, "Zip", "enabled");
	php_info_print_table_row(2, "Zip version", PHP_ZIP_VERSION);
	php_info_print_table_row(2, "Libzip version", LIBZIP_VERSION);

	php_info_print_table_end();
}
/* }}} */

/*
 * Local variables:
 * tab-width: 4
 * c-basic-offset: 4
 * End:
 * vim600: noet sw=4 ts=4 fdm=marker
 * vim<600: noet sw=4 ts=4
 */<|MERGE_RESOLUTION|>--- conflicted
+++ resolved
@@ -958,19 +958,15 @@
 }
 /* }}} */
 
-<<<<<<< HEAD
-static HashTable *php_zip_get_properties(zval *object)/* {{{ */
-=======
-static HashTable *php_zip_get_gc(zval *object, zval ***gc_data, int *gc_data_count TSRMLS_DC) /* {{{ */
+static HashTable *php_zip_get_gc(zval *object, zval **gc_data, int *gc_data_count) /* {{{ */
 {
 	*gc_data = NULL;
 	*gc_data_count = 0;
-	return zend_std_get_properties(object TSRMLS_CC);
-}
-/* }}} */
-
-static HashTable *php_zip_get_properties(zval *object TSRMLS_DC)/* {{{ */
->>>>>>> 7dde353e
+	return zend_std_get_properties(object);
+}
+/* }}} */
+
+static HashTable *php_zip_get_properties(zval *object)/* {{{ */
 {
 	ze_zip_object *obj;
 	HashTable *props;
