/*
  +----------------------------------------------------------------------+
  | PHP Version 7                                                        |
  +----------------------------------------------------------------------+
  | Copyright (c) 1997-2017 The PHP Group                                |
  +----------------------------------------------------------------------+
  | This source file is subject to version 3.01 of the PHP license,      |
  | that is bundled with this package in the file LICENSE, and is        |
  | available through the world-wide-web at the following url:           |
  | http://www.php.net/license/3_01.txt.                                 |
  | If you did not receive a copy of the PHP license and are unable to   |
  | obtain it through the world-wide-web, please send a note to          |
  | license@php.net so we can mail you a copy immediately.               |
  +----------------------------------------------------------------------+
  | Author: Piere-Alain Joye <pierre@php.net>                            |
  +----------------------------------------------------------------------+
*/


#ifdef HAVE_CONFIG_H
#include "config.h"
#endif

#include "php.h"
#include "php_ini.h"
#include "ext/standard/info.h"
#include "ext/standard/file.h"
#include "ext/standard/php_string.h"
#include "ext/pcre/php_pcre.h"
#include "ext/standard/php_filestat.h"
#include "php_zip.h"

/* zip_open is a macro for renaming libzip zipopen, so we need to use PHP_NAMED_FUNCTION */
static PHP_NAMED_FUNCTION(zif_zip_open);
static PHP_NAMED_FUNCTION(zif_zip_read);
static PHP_NAMED_FUNCTION(zif_zip_close);
static PHP_NAMED_FUNCTION(zif_zip_entry_read);
static PHP_NAMED_FUNCTION(zif_zip_entry_filesize);
static PHP_NAMED_FUNCTION(zif_zip_entry_name);
static PHP_NAMED_FUNCTION(zif_zip_entry_compressedsize);
static PHP_NAMED_FUNCTION(zif_zip_entry_compressionmethod);
static PHP_NAMED_FUNCTION(zif_zip_entry_open);
static PHP_NAMED_FUNCTION(zif_zip_entry_close);

#ifdef HAVE_GLOB
#ifndef PHP_WIN32
#include <glob.h>
#else
#include "win32/glob.h"
#endif
#endif

/* {{{ Resource le */
static int le_zip_dir;
#define le_zip_dir_name "Zip Directory"
static int le_zip_entry;
#define le_zip_entry_name "Zip Entry"
/* }}} */

/* {{{ PHP_ZIP_STAT_INDEX(za, index, flags, sb) */
#define PHP_ZIP_STAT_INDEX(za, index, flags, sb) \
	if (zip_stat_index(za, index, flags, &sb) != 0) { \
		RETURN_FALSE; \
	}
/* }}} */

/* {{{  PHP_ZIP_STAT_PATH(za, path, path_len, flags, sb) */
#define PHP_ZIP_STAT_PATH(za, path, path_len, flags, sb) \
	if (path_len < 1) { \
		php_error_docref(NULL, E_NOTICE, "Empty string as entry name"); \
		RETURN_FALSE; \
	} \
	if (zip_stat(za, path, flags, &sb) != 0) { \
		RETURN_FALSE; \
	}
/* }}} */

/* {{{ PHP_ZIP_SET_FILE_COMMENT(za, index, comment, comment_len) */
#define PHP_ZIP_SET_FILE_COMMENT(za, index, comment, comment_len) \
	if (comment_len == 0) { \
		/* Passing NULL remove the existing comment */ \
		if (zip_set_file_comment(za, index, NULL, 0) < 0) { \
			RETURN_FALSE; \
		} \
	} else if (zip_set_file_comment(za, index, comment, comment_len) < 0) { \
		RETURN_FALSE; \
	} \
	RETURN_TRUE;
/* }}} */

# define add_ascii_assoc_string add_assoc_string
# define add_ascii_assoc_long add_assoc_long

/* Flatten a path by making a relative path (to .)*/
static char * php_zip_make_relative_path(char *path, size_t path_len) /* {{{ */
{
	char *path_begin = path;
	size_t i;

	if (path_len < 1 || path == NULL) {
		return NULL;
	}

	if (IS_SLASH(path[0])) {
		return path + 1;
	}

	i = path_len;

	while (1) {
		while (i > 0 && !IS_SLASH(path[i])) {
			i--;
		}

		if (!i) {
			return path;
		}

		if (i >= 2 && (path[i -1] == '.' || path[i -1] == ':')) {
			/* i is the position of . or :, add 1 for / */
			path_begin = path + i + 1;
			break;
		}
		i--;
	}

	return path_begin;
}
/* }}} */

# define CWD_STATE_ALLOC(l) emalloc(l)
# define CWD_STATE_FREE(s)  efree(s)

/* {{{ php_zip_extract_file */
static int php_zip_extract_file(struct zip * za, char *dest, char *file, int file_len)
{
	php_stream_statbuf ssb;
	struct zip_file *zf;
	struct zip_stat sb;
	char b[8192];
	int n, len, ret;
	php_stream *stream;
	char *fullpath;
	char *file_dirname_fullpath;
	char file_dirname[MAXPATHLEN];
	size_t dir_len;
	int is_dir_only = 0;
	char *path_cleaned;
	size_t path_cleaned_len;
	cwd_state new_state;
	zend_string *file_basename;

	new_state.cwd = CWD_STATE_ALLOC(1);
	new_state.cwd[0] = '\0';
	new_state.cwd_length = 0;

	/* Clean/normlize the path and then transform any path (absolute or relative)
		 to a path relative to cwd (../../mydir/foo.txt > mydir/foo.txt)
	 */
	virtual_file_ex(&new_state, file, NULL, CWD_EXPAND);
	path_cleaned =  php_zip_make_relative_path(new_state.cwd, new_state.cwd_length);
	if(!path_cleaned) {
		return 0;
	}
	path_cleaned_len = strlen(path_cleaned);

	if (path_cleaned_len >= MAXPATHLEN || zip_stat(za, file, 0, &sb) != 0) {
		return 0;
	}

	/* it is a directory only, see #40228 */
	if (path_cleaned_len > 1 && IS_SLASH(path_cleaned[path_cleaned_len - 1])) {
		len = spprintf(&file_dirname_fullpath, 0, "%s/%s", dest, path_cleaned);
		is_dir_only = 1;
	} else {
		memcpy(file_dirname, path_cleaned, path_cleaned_len);
		dir_len = php_dirname(file_dirname, path_cleaned_len);

		if (dir_len <= 0 || (dir_len == 1 && file_dirname[0] == '.')) {
			len = spprintf(&file_dirname_fullpath, 0, "%s", dest);
		} else {
			len = spprintf(&file_dirname_fullpath, 0, "%s/%s", dest, file_dirname);
		}

		file_basename =	php_basename(path_cleaned, path_cleaned_len, NULL, 0);

		if (ZIP_OPENBASEDIR_CHECKPATH(file_dirname_fullpath)) {
			efree(file_dirname_fullpath);
			zend_string_release(file_basename);
			CWD_STATE_FREE(new_state.cwd);
			return 0;
		}
	}

	/* let see if the path already exists */
	if (php_stream_stat_path_ex(file_dirname_fullpath, PHP_STREAM_URL_STAT_QUIET, &ssb, NULL) < 0) {
		ret = php_stream_mkdir(file_dirname_fullpath, 0777,  PHP_STREAM_MKDIR_RECURSIVE|REPORT_ERRORS, NULL);
		if (!ret) {
			efree(file_dirname_fullpath);
			if (!is_dir_only) {
				zend_string_release(file_basename);
				CWD_STATE_FREE(new_state.cwd);
			}
			return 0;
		}
	}

	/* it is a standalone directory, job done */
	if (is_dir_only) {
		efree(file_dirname_fullpath);
		CWD_STATE_FREE(new_state.cwd);
		return 1;
	}

	len = spprintf(&fullpath, 0, "%s/%s", file_dirname_fullpath, ZSTR_VAL(file_basename));
	if (!len) {
		efree(file_dirname_fullpath);
		zend_string_release(file_basename);
		CWD_STATE_FREE(new_state.cwd);
		return 0;
	} else if (len > MAXPATHLEN) {
		php_error_docref(NULL, E_WARNING, "Full extraction path exceed MAXPATHLEN (%i)", MAXPATHLEN);
		efree(file_dirname_fullpath);
		zend_string_release(file_basename);
		CWD_STATE_FREE(new_state.cwd);
		return 0;
	}

	/* check again the full path, not sure if it
	 * is required, does a file can have a different
	 * safemode status as its parent folder?
	 */
	if (ZIP_OPENBASEDIR_CHECKPATH(fullpath)) {
		efree(fullpath);
		efree(file_dirname_fullpath);
		zend_string_release(file_basename);
		CWD_STATE_FREE(new_state.cwd);
		return 0;
	}

	zf = zip_fopen(za, file, 0);
	if (zf == NULL) {
		n = -1;
		goto done;
	}

	stream = php_stream_open_wrapper(fullpath, "w+b", REPORT_ERRORS, NULL);

	if (stream == NULL) {
		n = -1;
		zip_fclose(zf);
		goto done;
	}

	n = 0;

	while ((n=zip_fread(zf, b, sizeof(b))) > 0) {
		php_stream_write(stream, b, n);
	}

	php_stream_close(stream);
	n = zip_fclose(zf);

done:
	efree(fullpath);
	zend_string_release(file_basename);
	efree(file_dirname_fullpath);
	CWD_STATE_FREE(new_state.cwd);

	if (n<0) {
		return 0;
	} else {
		return 1;
	}
}
/* }}} */

static int php_zip_add_file(struct zip *za, const char *filename, size_t filename_len,
	char *entry_name, size_t entry_name_len, long offset_start, long offset_len) /* {{{ */
{
	struct zip_source *zs;
	char resolved_path[MAXPATHLEN];
	zval exists_flag;


	if (ZIP_OPENBASEDIR_CHECKPATH(filename)) {
		return -1;
	}

	if (!expand_filepath(filename, resolved_path)) {
		return -1;
	}

	php_stat(resolved_path, strlen(resolved_path), FS_EXISTS, &exists_flag);
	if (Z_TYPE(exists_flag) == IS_FALSE) {
		return -1;
	}

	zs = zip_source_file(za, resolved_path, offset_start, offset_len);
	if (!zs) {
		return -1;
	}
	if (zip_file_add(za, entry_name, zs, ZIP_FL_OVERWRITE) < 0) {
		zip_source_free(zs);
		return -1;
	} else {
		zip_error_clear(za);
		return 1;
	}
}
/* }}} */

static int php_zip_parse_options(zval *options, zend_long *remove_all_path, char **remove_path, size_t *remove_path_len, char **add_path, size_t *add_path_len) /* {{{ */
{
	zval *option;
	if ((option = zend_hash_str_find(Z_ARRVAL_P(options), "remove_all_path", sizeof("remove_all_path") - 1)) != NULL) {
		*remove_all_path = zval_get_long(option);
	}

	/* If I add more options, it would make sense to create a nice static struct and loop over it. */
	if ((option = zend_hash_str_find(Z_ARRVAL_P(options), "remove_path", sizeof("remove_path") - 1)) != NULL) {
		if (Z_TYPE_P(option) != IS_STRING) {
			php_error_docref(NULL, E_WARNING, "remove_path option expected to be a string");
			return -1;
		}

		if (Z_STRLEN_P(option) < 1) {
			php_error_docref(NULL, E_NOTICE, "Empty string given as remove_path option");
			return -1;
		}

		if (Z_STRLEN_P(option) >= MAXPATHLEN) {
			php_error_docref(NULL, E_WARNING, "remove_path string is too long (max: %d, %zd given)",
						MAXPATHLEN - 1, Z_STRLEN_P(option));
			return -1;
		}
		*remove_path_len = Z_STRLEN_P(option);
		*remove_path = Z_STRVAL_P(option);
	}

	if ((option = zend_hash_str_find(Z_ARRVAL_P(options), "add_path", sizeof("add_path") - 1)) != NULL) {
		if (Z_TYPE_P(option) != IS_STRING) {
			php_error_docref(NULL, E_WARNING, "add_path option expected to be a string");
			return -1;
		}

		if (Z_STRLEN_P(option) < 1) {
			php_error_docref(NULL, E_NOTICE, "Empty string given as the add_path option");
			return -1;
		}

		if (Z_STRLEN_P(option) >= MAXPATHLEN) {
			php_error_docref(NULL, E_WARNING, "add_path string too long (max: %d, %zd given)",
						MAXPATHLEN - 1, Z_STRLEN_P(option));
			return -1;
		}
		*add_path_len = Z_STRLEN_P(option);
		*add_path = Z_STRVAL_P(option);
	}
	return 1;
}
/* }}} */

/* {{{ REGISTER_ZIP_CLASS_CONST_LONG */
#define REGISTER_ZIP_CLASS_CONST_LONG(const_name, value) \
	    zend_declare_class_constant_long(zip_class_entry, const_name, sizeof(const_name)-1, (zend_long)value);
/* }}} */

/* {{{ ZIP_FROM_OBJECT */
#define ZIP_FROM_OBJECT(intern, object) \
	{ \
		ze_zip_object *obj = Z_ZIP_P(object); \
		intern = obj->za; \
		if (!intern) { \
			php_error_docref(NULL, E_WARNING, "Invalid or uninitialized Zip object"); \
			RETURN_FALSE; \
		} \
	}
/* }}} */

/* {{{ RETURN_SB(sb) */
#define RETURN_SB(sb) \
	{ \
		array_init(return_value); \
		add_ascii_assoc_string(return_value, "name", (char *)(sb)->name); \
		add_ascii_assoc_long(return_value, "index", (zend_long) (sb)->index); \
		add_ascii_assoc_long(return_value, "crc", (zend_long) (sb)->crc); \
		add_ascii_assoc_long(return_value, "size", (zend_long) (sb)->size); \
		add_ascii_assoc_long(return_value, "mtime", (zend_long) (sb)->mtime); \
		add_ascii_assoc_long(return_value, "comp_size", (zend_long) (sb)->comp_size); \
		add_ascii_assoc_long(return_value, "comp_method", (zend_long) (sb)->comp_method); \
	}
/* }}} */

static int php_zip_status(struct zip *za) /* {{{ */
{
#if LIBZIP_VERSION_MAJOR < 1
	int zep, syp;

	zip_error_get(za, &zep, &syp);
#else
	int zep;
	zip_error_t *err;

	err = zip_get_error(za);
	zep = zip_error_code_zip(err);
	zip_error_fini(err);
#endif
	return zep;
}
/* }}} */

static int php_zip_status_sys(struct zip *za) /* {{{ */
{
#if LIBZIP_VERSION_MAJOR < 1
	int zep, syp;

	zip_error_get(za, &zep, &syp);
#else
	int syp;
	zip_error_t *err;

	err = zip_get_error(za);
	syp = zip_error_code_system(err);
	zip_error_fini(err);
#endif
	return syp;
}
/* }}} */

static int php_zip_get_num_files(struct zip *za) /* {{{ */
{
	return zip_get_num_files(za);
}
/* }}} */

static char * php_zipobj_get_filename(ze_zip_object *obj) /* {{{ */
{

	if (!obj) {
		return NULL;
	}

	if (obj->filename) {
		return obj->filename;
	}
	return NULL;
}
/* }}} */

static char * php_zipobj_get_zip_comment(struct zip *za, int *len) /* {{{ */
{
	if (za) {
		return (char *)zip_get_archive_comment(za, len, 0);
	}
	return NULL;
}
/* }}} */

#ifdef HAVE_GLOB /* {{{ */
#ifndef GLOB_ONLYDIR
#define GLOB_ONLYDIR (1<<30)
#define GLOB_EMULATE_ONLYDIR
#define GLOB_FLAGMASK (~GLOB_ONLYDIR)
#else
#define GLOB_FLAGMASK (~0)
#endif
#ifndef GLOB_BRACE
# define GLOB_BRACE 0
#endif
#ifndef GLOB_MARK
# define GLOB_MARK 0
#endif
#ifndef GLOB_NOSORT
# define GLOB_NOSORT 0
#endif
#ifndef GLOB_NOCHECK
# define GLOB_NOCHECK 0
#endif
#ifndef GLOB_NOESCAPE
# define GLOB_NOESCAPE 0
#endif
#ifndef GLOB_ERR
# define GLOB_ERR 0
#endif

/* This is used for checking validity of passed flags (passing invalid flags causes segfault in glob()!! */
#define GLOB_AVAILABLE_FLAGS (0 | GLOB_BRACE | GLOB_MARK | GLOB_NOSORT | GLOB_NOCHECK | GLOB_NOESCAPE | GLOB_ERR | GLOB_ONLYDIR)

#endif /* }}} */

int php_zip_glob(char *pattern, int pattern_len, zend_long flags, zval *return_value) /* {{{ */
{
#ifdef HAVE_GLOB
	char cwd[MAXPATHLEN];
	int cwd_skip = 0;
#ifdef ZTS
	char work_pattern[MAXPATHLEN];
	char *result;
#endif
	glob_t globbuf;
<<<<<<< HEAD
	uint n;
=======
	size_t n;
>>>>>>> 53a08fd0
	int ret;

	if (pattern_len >= MAXPATHLEN) {
		php_error_docref(NULL, E_WARNING, "Pattern exceeds the maximum allowed length of %d characters", MAXPATHLEN);
		return -1;
	}

	if ((GLOB_AVAILABLE_FLAGS & flags) != flags) {
		php_error_docref(NULL, E_WARNING, "At least one of the passed flags is invalid or not supported on this platform");
		return -1;
	}

#ifdef ZTS
	if (!IS_ABSOLUTE_PATH(pattern, pattern_len)) {
		result = VCWD_GETCWD(cwd, MAXPATHLEN);
		if (!result) {
			cwd[0] = '\0';
		}
#ifdef PHP_WIN32
		if (IS_SLASH(*pattern)) {
			cwd[2] = '\0';
		}
#endif
		cwd_skip = strlen(cwd)+1;

		snprintf(work_pattern, MAXPATHLEN, "%s%c%s", cwd, DEFAULT_SLASH, pattern);
		pattern = work_pattern;
	}
#endif

	globbuf.gl_offs = 0;
	if (0 != (ret = glob(pattern, flags & GLOB_FLAGMASK, NULL, &globbuf))) {
#ifdef GLOB_NOMATCH
		if (GLOB_NOMATCH == ret) {
			/* Some glob implementation simply return no data if no matches
			   were found, others return the GLOB_NOMATCH error code.
			   We don't want to treat GLOB_NOMATCH as an error condition
			   so that PHP glob() behaves the same on both types of
			   implementations and so that 'foreach (glob() as ...'
			   can be used for simple glob() calls without further error
			   checking.
			*/
			array_init(return_value);
			return 0;
		}
#endif
		return 0;
	}

	/* now catch the FreeBSD style of "no matches" */
	if (!globbuf.gl_pathc || !globbuf.gl_pathv) {
		array_init(return_value);
		return 0;
	}

	/* we assume that any glob pattern will match files from one directory only
	   so checking the dirname of the first match should be sufficient */
	strncpy(cwd, globbuf.gl_pathv[0], MAXPATHLEN);
	if (ZIP_OPENBASEDIR_CHECKPATH(cwd)) {
		return -1;
	}

	array_init(return_value);
	for (n = 0; n < globbuf.gl_pathc; n++) {
		/* we need to do this every time since GLOB_ONLYDIR does not guarantee that
		 * all directories will be filtered. GNU libc documentation states the
		 * following:
		 * If the information about the type of the file is easily available
		 * non-directories will be rejected but no extra work will be done to
		 * determine the information for each file. I.e., the caller must still be
		 * able to filter directories out.
		 */
		if (flags & GLOB_ONLYDIR) {
			zend_stat_t s;

			if (0 != VCWD_STAT(globbuf.gl_pathv[n], &s)) {
				continue;
			}

			if (S_IFDIR != (s.st_mode & S_IFMT)) {
				continue;
			}
		}
		add_next_index_string(return_value, globbuf.gl_pathv[n]+cwd_skip);
	}

	globfree(&globbuf);
	return globbuf.gl_pathc;
#else
	zend_throw_error(NULL, "Glob support is not available");
	return 0;
#endif  /* HAVE_GLOB */
}
/* }}} */

int php_zip_pcre(zend_string *regexp, char *path, int path_len, zval *return_value) /* {{{ */
{
#ifdef ZTS
	char cwd[MAXPATHLEN];
	int cwd_skip = 0;
	char work_path[MAXPATHLEN];
	char *result;
#endif
	int files_cnt;
	zend_string **namelist;

#ifdef ZTS
	if (!IS_ABSOLUTE_PATH(path, path_len)) {
		result = VCWD_GETCWD(cwd, MAXPATHLEN);
		if (!result) {
			cwd[0] = '\0';
		}
#ifdef PHP_WIN32
		if (IS_SLASH(*path)) {
			cwd[2] = '\0';
		}
#endif
		cwd_skip = strlen(cwd)+1;

		snprintf(work_path, MAXPATHLEN, "%s%c%s", cwd, DEFAULT_SLASH, path);
		path = work_path;
	}
#endif

	if (ZIP_OPENBASEDIR_CHECKPATH(path)) {
		return -1;
	}

	files_cnt = php_stream_scandir(path, &namelist, NULL, (void *) php_stream_dirent_alphasort);

	if (files_cnt > 0) {
		pcre *re = NULL;
		pcre_extra *pcre_extra = NULL;
		int preg_options = 0, i;

		re = pcre_get_compiled_regex(regexp, &pcre_extra, &preg_options);
		if (!re) {
			php_error_docref(NULL, E_WARNING, "Invalid expression");
			return -1;
		}

		array_init(return_value);

		/* only the files, directories are ignored */
		for (i = 0; i < files_cnt; i++) {
			zend_stat_t s;
			char   fullpath[MAXPATHLEN];
			int    ovector[3];
			int    matches;
			int    namelist_len = ZSTR_LEN(namelist[i]);

			if ((namelist_len == 1 && ZSTR_VAL(namelist[i])[0] == '.') ||
				(namelist_len == 2 && ZSTR_VAL(namelist[i])[0] == '.' && ZSTR_VAL(namelist[i])[1] == '.')) {
				zend_string_release(namelist[i]);
				continue;
			}

			if ((path_len + namelist_len + 1) >= MAXPATHLEN) {
				php_error_docref(NULL, E_WARNING, "add_path string too long (max: %i, %i given)",
						MAXPATHLEN - 1, (path_len + namelist_len + 1));
				zend_string_release(namelist[i]);
				break;
			}

			snprintf(fullpath, MAXPATHLEN, "%s%c%s", path, DEFAULT_SLASH, ZSTR_VAL(namelist[i]));

			if (0 != VCWD_STAT(fullpath, &s)) {
				php_error_docref(NULL, E_WARNING, "Cannot read <%s>", fullpath);
				zend_string_release(namelist[i]);
				continue;
			}

			if (S_IFDIR == (s.st_mode & S_IFMT)) {
				zend_string_release(namelist[i]);
				continue;
			}

			matches = pcre_exec(re, NULL, ZSTR_VAL(namelist[i]), ZSTR_LEN(namelist[i]), 0, 0, ovector, 3);
			/* 0 means that the vector is too small to hold all the captured substring offsets */
			if (matches < 0) {
				zend_string_release(namelist[i]);
				continue;
			}

			add_next_index_string(return_value, fullpath);
			zend_string_release(namelist[i]);
		}
		efree(namelist);
	}
	return files_cnt;
}
/* }}} */

/* {{{ arginfo */
ZEND_BEGIN_ARG_INFO_EX(arginfo_zip_open, 0, 0, 1)
	ZEND_ARG_INFO(0, filename)
ZEND_END_ARG_INFO()

ZEND_BEGIN_ARG_INFO_EX(arginfo_zip_close, 0, 0, 1)
	ZEND_ARG_INFO(0, zip)
ZEND_END_ARG_INFO()

ZEND_BEGIN_ARG_INFO_EX(arginfo_zip_read, 0, 0, 1)
	ZEND_ARG_INFO(0, zip)
ZEND_END_ARG_INFO()

ZEND_BEGIN_ARG_INFO_EX(arginfo_zip_entry_open, 0, 0, 2)
	ZEND_ARG_INFO(0, zip_dp)
	ZEND_ARG_INFO(0, zip_entry)
	ZEND_ARG_INFO(0, mode)
ZEND_END_ARG_INFO()

ZEND_BEGIN_ARG_INFO_EX(arginfo_zip_entry_close, 0, 0, 1)
	ZEND_ARG_INFO(0, zip_ent)
ZEND_END_ARG_INFO()

ZEND_BEGIN_ARG_INFO_EX(arginfo_zip_entry_read, 0, 0, 1)
	ZEND_ARG_INFO(0, zip_entry)
	ZEND_ARG_INFO(0, len)
ZEND_END_ARG_INFO()

ZEND_BEGIN_ARG_INFO_EX(arginfo_zip_entry_name, 0, 0, 1)
	ZEND_ARG_INFO(0, zip_entry)
ZEND_END_ARG_INFO()

ZEND_BEGIN_ARG_INFO_EX(arginfo_zip_entry_compressedsize, 0, 0, 1)
	ZEND_ARG_INFO(0, zip_entry)
ZEND_END_ARG_INFO()

ZEND_BEGIN_ARG_INFO_EX(arginfo_zip_entry_filesize, 0, 0, 1)
	ZEND_ARG_INFO(0, zip_entry)
ZEND_END_ARG_INFO()

ZEND_BEGIN_ARG_INFO_EX(arginfo_zip_entry_compressionmethod, 0, 0, 1)
	ZEND_ARG_INFO(0, zip_entry)
ZEND_END_ARG_INFO()
/* }}} */

/* {{{ zend_function_entry */
static const zend_function_entry zip_functions[] = {
	ZEND_RAW_FENTRY("zip_open", zif_zip_open, arginfo_zip_open, 0)
	ZEND_RAW_FENTRY("zip_close", zif_zip_close, arginfo_zip_close, 0)
	ZEND_RAW_FENTRY("zip_read", zif_zip_read, arginfo_zip_read, 0)
	PHP_FE(zip_entry_open,		arginfo_zip_entry_open)
	PHP_FE(zip_entry_close,		arginfo_zip_entry_close)
	PHP_FE(zip_entry_read,		arginfo_zip_entry_read)
	PHP_FE(zip_entry_filesize,	arginfo_zip_entry_filesize)
	PHP_FE(zip_entry_name,		arginfo_zip_entry_name)
	PHP_FE(zip_entry_compressedsize,		arginfo_zip_entry_compressedsize)
	PHP_FE(zip_entry_compressionmethod,		arginfo_zip_entry_compressionmethod)
#ifdef  PHP_FE_END
	PHP_FE_END
#else
	{NULL,NULL,NULL}
#endif
};
/* }}} */

/* {{{ ZE2 OO definitions */
static zend_class_entry *zip_class_entry;
static zend_object_handlers zip_object_handlers;

static HashTable zip_prop_handlers;

typedef int (*zip_read_int_t)(struct zip *za);
typedef char *(*zip_read_const_char_t)(struct zip *za, int *len);
typedef char *(*zip_read_const_char_from_ze_t)(ze_zip_object *obj);

typedef struct _zip_prop_handler {
	zip_read_int_t read_int_func;
	zip_read_const_char_t read_const_char_func;
	zip_read_const_char_from_ze_t read_const_char_from_obj_func;

	int type;
} zip_prop_handler;
/* }}} */

static void php_zip_register_prop_handler(HashTable *prop_handler, char *name, zip_read_int_t read_int_func, zip_read_const_char_t read_char_func, zip_read_const_char_from_ze_t read_char_from_obj_func, int rettype) /* {{{ */
{
	zip_prop_handler hnd;

	hnd.read_const_char_func = read_char_func;
	hnd.read_int_func = read_int_func;
	hnd.read_const_char_from_obj_func = read_char_from_obj_func;
	hnd.type = rettype;
	zend_hash_str_add_mem(prop_handler, name, strlen(name), &hnd, sizeof(zip_prop_handler));
}
/* }}} */

static zval *php_zip_property_reader(ze_zip_object *obj, zip_prop_handler *hnd, zval *rv) /* {{{ */
{
	const char *retchar = NULL;
	int retint = 0;
	int len = 0;

	if (obj && obj->za != NULL) {
		if (hnd->read_const_char_func) {
			retchar = hnd->read_const_char_func(obj->za, &len);
		} else {
			if (hnd->read_int_func) {
				retint = hnd->read_int_func(obj->za);
				if (retint == -1) {
					php_error_docref(NULL, E_WARNING, "Internal zip error returned");
					return NULL;
				}
			} else {
				if (hnd->read_const_char_from_obj_func) {
					retchar = hnd->read_const_char_from_obj_func(obj);
					len = strlen(retchar);
				}
			}
		}
	}

	switch (hnd->type) {
		case IS_STRING:
			if (retchar) {
				ZVAL_STRINGL(rv, (char *) retchar, len);
			} else {
				ZVAL_EMPTY_STRING(rv);
			}
			break;
		/* case IS_TRUE */
		case IS_FALSE:
			ZVAL_BOOL(rv, (long)retint);
			break;
		case IS_LONG:
			ZVAL_LONG(rv, (long)retint);
			break;
		default:
			ZVAL_NULL(rv);
	}

	return rv;
}
/* }}} */

static zval *php_zip_get_property_ptr_ptr(zval *object, zval *member, int type, void **cache_slot) /* {{{ */
{
	ze_zip_object *obj;
	zval tmp_member;
	zval *retval = NULL;
	zip_prop_handler *hnd = NULL;
	zend_object_handlers *std_hnd;

	if (Z_TYPE_P(member) != IS_STRING) {
		ZVAL_COPY(&tmp_member, member);
		convert_to_string(&tmp_member);
		member = &tmp_member;
		cache_slot = NULL;
	}

	obj = Z_ZIP_P(object);

	if (obj->prop_handler != NULL) {
		hnd = zend_hash_find_ptr(obj->prop_handler, Z_STR_P(member));
	}

	if (hnd == NULL) {
		std_hnd = zend_get_std_object_handlers();
		retval = std_hnd->get_property_ptr_ptr(object, member, type, cache_slot);
	}

	if (member == &tmp_member) {
		zval_dtor(member);
	}

	return retval;
}
/* }}} */

static zval *php_zip_read_property(zval *object, zval *member, int type, void **cache_slot, zval *rv) /* {{{ */
{
	ze_zip_object *obj;
	zval tmp_member;
	zval *retval = NULL;
	zip_prop_handler *hnd = NULL;
	zend_object_handlers *std_hnd;

	if (Z_TYPE_P(member) != IS_STRING) {
		ZVAL_COPY(&tmp_member, member);
		convert_to_string(&tmp_member);
		member = &tmp_member;
		cache_slot = NULL;
	}

	obj = Z_ZIP_P(object);

	if (obj->prop_handler != NULL) {
		hnd = zend_hash_find_ptr(obj->prop_handler, Z_STR_P(member));
	}

	if (hnd != NULL) {
		retval = php_zip_property_reader(obj, hnd, rv);
		if (retval == NULL) {
			retval = &EG(uninitialized_zval);
		}
	} else {
		std_hnd = zend_get_std_object_handlers();
		retval = std_hnd->read_property(object, member, type, cache_slot, rv);
	}

	if (member == &tmp_member) {
		zval_dtor(member);
	}

	return retval;
}
/* }}} */

static int php_zip_has_property(zval *object, zval *member, int type, void **cache_slot) /* {{{ */
{
	ze_zip_object *obj;
	zval tmp_member;
	zip_prop_handler *hnd = NULL;
	zend_object_handlers *std_hnd;
	int retval = 0;

	if (Z_TYPE_P(member) != IS_STRING) {
		ZVAL_COPY(&tmp_member, member);
		convert_to_string(&tmp_member);
		member = &tmp_member;
		cache_slot = NULL;
	}

	obj = Z_ZIP_P(object);

	if (obj->prop_handler != NULL) {
		hnd = zend_hash_find_ptr(obj->prop_handler, Z_STR_P(member));
	}

	if (hnd != NULL) {
		zval tmp, *prop;

		if (type == 2) {
			retval = 1;
		} else if ((prop = php_zip_property_reader(obj, hnd, &tmp)) != NULL) {
			if (type == 1) {
				retval = zend_is_true(&tmp);
			} else if (type == 0) {
				retval = (Z_TYPE(tmp) != IS_NULL);
			}
		}

		zval_ptr_dtor(&tmp);
	} else {
		std_hnd = zend_get_std_object_handlers();
		retval = std_hnd->has_property(object, member, type, cache_slot);
	}

	if (member == &tmp_member) {
		zval_dtor(member);
	}

	return retval;
}
/* }}} */

static HashTable *php_zip_get_gc(zval *object, zval **gc_data, int *gc_data_count) /* {{{ */
{
	*gc_data = NULL;
	*gc_data_count = 0;
	return zend_std_get_properties(object);
}
/* }}} */

static HashTable *php_zip_get_properties(zval *object)/* {{{ */
{
	ze_zip_object *obj;
	HashTable *props;
	zip_prop_handler *hnd;
	zend_string *key;

	obj = Z_ZIP_P(object);
	props = zend_std_get_properties(object);

	if (obj->prop_handler == NULL) {
		return NULL;
	}

	ZEND_HASH_FOREACH_STR_KEY_PTR(obj->prop_handler, key, hnd) {
		zval *ret, val;
		ret = php_zip_property_reader(obj, hnd, &val);
		if (ret == NULL) {
			ret = &EG(uninitialized_zval);
		}
		zend_hash_update(props, key, ret);
	} ZEND_HASH_FOREACH_END();

	return props;
}
/* }}} */

static void php_zip_object_free_storage(zend_object *object) /* {{{ */
{
	ze_zip_object * intern = php_zip_fetch_object(object);
	int i;

	if (!intern) {
		return;
	}
	if (intern->za) {
		if (zip_close(intern->za) != 0) {
			php_error_docref(NULL, E_WARNING, "Cannot destroy the zip context: %s", zip_strerror(intern->za));
			return;
		}
		intern->za = NULL;
	}

	if (intern->buffers_cnt>0) {
		for (i=0; i<intern->buffers_cnt; i++) {
			efree(intern->buffers[i]);
		}
		efree(intern->buffers);
	}

	intern->za = NULL;
	zend_object_std_dtor(&intern->zo);

	if (intern->filename) {
		efree(intern->filename);
	}
}
/* }}} */

static zend_object *php_zip_object_new(zend_class_entry *class_type) /* {{{ */
{
	ze_zip_object *intern;

	intern = ecalloc(1, sizeof(ze_zip_object) + zend_object_properties_size(class_type));
	intern->prop_handler = &zip_prop_handlers;
	zend_object_std_init(&intern->zo, class_type);
	object_properties_init(&intern->zo, class_type);
	intern->zo.handlers = &zip_object_handlers;

	return &intern->zo;
}
/* }}} */

/* {{{ Resource dtors */

/* {{{ php_zip_free_dir */
static void php_zip_free_dir(zend_resource *rsrc)
{
	zip_rsrc * zip_int = (zip_rsrc *) rsrc->ptr;

	if (zip_int) {
		if (zip_int->za) {
			if (zip_close(zip_int->za) != 0) {
				php_error_docref(NULL, E_WARNING, "Cannot destroy the zip context");
			}
			zip_int->za = NULL;
		}

		efree(rsrc->ptr);

		rsrc->ptr = NULL;
	}
}
/* }}} */

/* {{{ php_zip_free_entry */
static void php_zip_free_entry(zend_resource *rsrc)
{
	zip_read_rsrc *zr_rsrc = (zip_read_rsrc *) rsrc->ptr;

	if (zr_rsrc) {
		if (zr_rsrc->zf) {
			zip_fclose(zr_rsrc->zf);
			zr_rsrc->zf = NULL;
		}
		efree(zr_rsrc);
		rsrc->ptr = NULL;
	}
}
/* }}} */

/* }}}*/

/* reset macro */

/* {{{ function prototypes */
static PHP_MINIT_FUNCTION(zip);
static PHP_MSHUTDOWN_FUNCTION(zip);
static PHP_MINFO_FUNCTION(zip);
/* }}} */

/* {{{ zip_module_entry
 */
zend_module_entry zip_module_entry = {
	STANDARD_MODULE_HEADER,
	"zip",
	zip_functions,
	PHP_MINIT(zip),
	PHP_MSHUTDOWN(zip),
	NULL,
	NULL,
	PHP_MINFO(zip),
	PHP_ZIP_VERSION,
	STANDARD_MODULE_PROPERTIES
};
/* }}} */

#ifdef COMPILE_DL_ZIP
ZEND_GET_MODULE(zip)
#endif
/* set macro */

/* {{{ proto resource zip_open(string filename)
Create new zip using source uri for output */
static PHP_NAMED_FUNCTION(zif_zip_open)
{
	char resolved_path[MAXPATHLEN + 1];
	zip_rsrc *rsrc_int;
	int err = 0;
	zend_string *filename;

	if (zend_parse_parameters(ZEND_NUM_ARGS(), "P", &filename) == FAILURE) {
		return;
	}

	if (ZSTR_LEN(filename) == 0) {
		php_error_docref(NULL, E_WARNING, "Empty string as source");
		RETURN_FALSE;
	}

	if (ZIP_OPENBASEDIR_CHECKPATH(ZSTR_VAL(filename))) {
		RETURN_FALSE;
	}

	if(!expand_filepath(ZSTR_VAL(filename), resolved_path)) {
		RETURN_FALSE;
	}

	rsrc_int = (zip_rsrc *)emalloc(sizeof(zip_rsrc));

	rsrc_int->za = zip_open(resolved_path, 0, &err);
	if (rsrc_int->za == NULL) {
		efree(rsrc_int);
		RETURN_LONG((zend_long)err);
	}

	rsrc_int->index_current = 0;
	rsrc_int->num_files = zip_get_num_files(rsrc_int->za);

	RETURN_RES(zend_register_resource(rsrc_int, le_zip_dir));
}
/* }}} */

/* {{{ proto void zip_close(resource zip)
   Close a Zip archive */
static PHP_NAMED_FUNCTION(zif_zip_close)
{
	zval * zip;
	zip_rsrc *z_rsrc = NULL;

	if (zend_parse_parameters(ZEND_NUM_ARGS(), "r", &zip) == FAILURE) {
		return;
	}

	if ((z_rsrc = (zip_rsrc *)zend_fetch_resource(Z_RES_P(zip), le_zip_dir_name, le_zip_dir)) == NULL) {
		RETURN_FALSE;
	}

	/* really close the zip will break BC :-D */
	zend_list_close(Z_RES_P(zip));
}
/* }}} */

/* {{{ proto resource zip_read(resource zip)
   Returns the next file in the archive */
static PHP_NAMED_FUNCTION(zif_zip_read)
{
	zval *zip_dp;
	zip_read_rsrc *zr_rsrc;
	int ret;
	zip_rsrc *rsrc_int;

	if (zend_parse_parameters(ZEND_NUM_ARGS(), "r", &zip_dp) == FAILURE) {
		return;
	}

	if ((rsrc_int = (zip_rsrc *)zend_fetch_resource(Z_RES_P(zip_dp), le_zip_dir_name, le_zip_dir)) == NULL) {
		RETURN_FALSE;
	}

	if (rsrc_int && rsrc_int->za) {
		if (rsrc_int->index_current >= rsrc_int->num_files) {
			RETURN_FALSE;
		}

		zr_rsrc = emalloc(sizeof(zip_read_rsrc));

		ret = zip_stat_index(rsrc_int->za, rsrc_int->index_current, 0, &zr_rsrc->sb);

		if (ret != 0) {
			efree(zr_rsrc);
			RETURN_FALSE;
		}

		zr_rsrc->zf = zip_fopen_index(rsrc_int->za, rsrc_int->index_current, 0);
		if (zr_rsrc->zf) {
			rsrc_int->index_current++;
			RETURN_RES(zend_register_resource(zr_rsrc, le_zip_entry));
		} else {
			efree(zr_rsrc);
			RETURN_FALSE;
		}

	} else {
		RETURN_FALSE;
	}
}
/* }}} */

/* {{{ proto bool zip_entry_open(resource zip_dp, resource zip_entry [, string mode])
   Open a Zip File, pointed by the resource entry */
/* Dummy function to follow the old API */
static PHP_NAMED_FUNCTION(zif_zip_entry_open)
{
	zval * zip;
	zval * zip_entry;
	char *mode = NULL;
	size_t mode_len = 0;
	zip_read_rsrc * zr_rsrc;
	zip_rsrc *z_rsrc;

	if (zend_parse_parameters(ZEND_NUM_ARGS(), "rr|s", &zip, &zip_entry, &mode, &mode_len) == FAILURE) {
		return;
	}

	if ((zr_rsrc = (zip_read_rsrc *)zend_fetch_resource(Z_RES_P(zip_entry), le_zip_entry_name, le_zip_entry)) == NULL) {
		RETURN_FALSE;
	}

	if ((z_rsrc = (zip_rsrc *)zend_fetch_resource(Z_RES_P(zip), le_zip_dir_name, le_zip_dir)) == NULL) {
		RETURN_FALSE;
	}

	if (zr_rsrc->zf != NULL) {
		RETURN_TRUE;
	} else {
		RETURN_FALSE;
	}
}
/* }}} */

/* {{{ proto bool zip_entry_close(resource zip_ent)
   Close a zip entry */
static PHP_NAMED_FUNCTION(zif_zip_entry_close)
{
	zval * zip_entry;
	zip_read_rsrc * zr_rsrc;

	if (zend_parse_parameters(ZEND_NUM_ARGS(), "r", &zip_entry) == FAILURE) {
		return;
	}

	if ((zr_rsrc = (zip_read_rsrc *)zend_fetch_resource(Z_RES_P(zip_entry), le_zip_entry_name, le_zip_entry)) == NULL) {
		RETURN_FALSE;
	}

	RETURN_BOOL(SUCCESS == zend_list_close(Z_RES_P(zip_entry)));
}
/* }}} */

/* {{{ proto mixed zip_entry_read(resource zip_entry [, int len])
   Read from an open directory entry */
static PHP_NAMED_FUNCTION(zif_zip_entry_read)
{
	zval * zip_entry;
	zend_long len = 0;
	zip_read_rsrc * zr_rsrc;
	zend_string *buffer;
	int n = 0;

	if (zend_parse_parameters(ZEND_NUM_ARGS(), "r|l", &zip_entry, &len) == FAILURE) {
		return;
	}

	if ((zr_rsrc = (zip_read_rsrc *)zend_fetch_resource(Z_RES_P(zip_entry), le_zip_entry_name, le_zip_entry)) == NULL) {
		RETURN_FALSE;
	}

	if (len <= 0) {
		len = 1024;
	}

	if (zr_rsrc->zf) {
		buffer = zend_string_safe_alloc(1, len, 0, 0);
		n = zip_fread(zr_rsrc->zf, ZSTR_VAL(buffer), ZSTR_LEN(buffer));
		if (n > 0) {
			ZSTR_VAL(buffer)[n] = '\0';
			ZSTR_LEN(buffer) = n;
			RETURN_NEW_STR(buffer);
		} else {
			zend_string_free(buffer);
			RETURN_EMPTY_STRING()
		}
	} else {
		RETURN_FALSE;
	}
}
/* }}} */

static void php_zip_entry_get_info(INTERNAL_FUNCTION_PARAMETERS, int opt) /* {{{ */
{
	zval * zip_entry;
	zip_read_rsrc * zr_rsrc;

	if (zend_parse_parameters(ZEND_NUM_ARGS(), "r", &zip_entry) == FAILURE) {
		return;
	}

	if ((zr_rsrc = (zip_read_rsrc *)zend_fetch_resource(Z_RES_P(zip_entry), le_zip_entry_name, le_zip_entry)) == NULL) {
		RETURN_FALSE;
	}

	if (!zr_rsrc->zf) {
		RETURN_FALSE;
	}

	switch (opt) {
		case 0:
			RETURN_STRING((char *)zr_rsrc->sb.name);
			break;
		case 1:
			RETURN_LONG((zend_long) (zr_rsrc->sb.comp_size));
			break;
		case 2:
			RETURN_LONG((zend_long) (zr_rsrc->sb.size));
			break;
		case 3:
			switch (zr_rsrc->sb.comp_method) {
				case 0:
					RETURN_STRING("stored");
					break;
				case 1:
					RETURN_STRING("shrunk");
					break;
				case 2:
				case 3:
				case 4:
				case 5:
					RETURN_STRING("reduced");
					break;
				case 6:
					RETURN_STRING("imploded");
					break;
				case 7:
					RETURN_STRING("tokenized");
					break;
				case 8:
					RETURN_STRING("deflated");
					break;
				case 9:
					RETURN_STRING("deflatedX");
					break;
				case 10:
					RETURN_STRING("implodedX");
					break;
				default:
					RETURN_FALSE;
			}
			RETURN_LONG((zend_long) (zr_rsrc->sb.comp_method));
			break;
	}

}
/* }}} */

/* {{{ proto string zip_entry_name(resource zip_entry)
   Return the name given a ZZip entry */
static PHP_NAMED_FUNCTION(zif_zip_entry_name)
{
	php_zip_entry_get_info(INTERNAL_FUNCTION_PARAM_PASSTHRU, 0);
}
/* }}} */

/* {{{ proto int zip_entry_compressedsize(resource zip_entry)
   Return the compressed size of a ZZip entry */
static PHP_NAMED_FUNCTION(zif_zip_entry_compressedsize)
{
	php_zip_entry_get_info(INTERNAL_FUNCTION_PARAM_PASSTHRU, 1);
}
/* }}} */

/* {{{ proto int zip_entry_filesize(resource zip_entry)
   Return the actual filesize of a ZZip entry */
static PHP_NAMED_FUNCTION(zif_zip_entry_filesize)
{
	php_zip_entry_get_info(INTERNAL_FUNCTION_PARAM_PASSTHRU, 2);
}
/* }}} */

/* {{{ proto string zip_entry_compressionmethod(resource zip_entry)
   Return a string containing the compression method used on a particular entry */
static PHP_NAMED_FUNCTION(zif_zip_entry_compressionmethod)
{
	php_zip_entry_get_info(INTERNAL_FUNCTION_PARAM_PASSTHRU, 3);
}
/* }}} */

/* {{{ proto mixed ZipArchive::open(string source [, int flags])
Create new zip using source uri for output, return TRUE on success or the error code */
static ZIPARCHIVE_METHOD(open)
{
	struct zip *intern;
	int err = 0;
	zend_long flags = 0;
	char *resolved_path;
	zend_string *filename;
	zval *self = getThis();
	ze_zip_object *ze_obj = NULL;

	if (zend_parse_parameters(ZEND_NUM_ARGS(), "P|l", &filename, &flags) == FAILURE) {
		return;
	}

	if (self) {
		/* We do not use ZIP_FROM_OBJECT, zip init function here */
		ze_obj = Z_ZIP_P(self);
	}

	if (ZSTR_LEN(filename) == 0) {
		php_error_docref(NULL, E_WARNING, "Empty string as source");
		RETURN_FALSE;
	}

	if (ZIP_OPENBASEDIR_CHECKPATH(ZSTR_VAL(filename))) {
		RETURN_FALSE;
	}

	if (!(resolved_path = expand_filepath(ZSTR_VAL(filename), NULL))) {
		RETURN_FALSE;
	}

	if (ze_obj->za) {
		/* we already have an opened zip, free it */
		if (zip_close(ze_obj->za) != 0) {
			php_error_docref(NULL, E_WARNING, "Empty string as source");
			efree(resolved_path);
			RETURN_FALSE;
		}
		ze_obj->za = NULL;
	}
	if (ze_obj->filename) {
		efree(ze_obj->filename);
		ze_obj->filename = NULL;
	}

	intern = zip_open(resolved_path, flags, &err);
	if (!intern || err) {
		efree(resolved_path);
		RETURN_LONG((zend_long)err);
	}
	ze_obj->filename = resolved_path;
	ze_obj->filename_len = strlen(resolved_path);
	ze_obj->za = intern;
	RETURN_TRUE;
}
/* }}} */

/* {{{ proto resource ZipArchive::setPassword(string password)
Set the password for the active archive */
static ZIPARCHIVE_METHOD(setPassword)
{
	struct zip *intern;
	zval *self = getThis();
	char *password;
	size_t	password_len;

	if (!self) {
		RETURN_FALSE;
	}

	ZIP_FROM_OBJECT(intern, self);

	if (zend_parse_parameters(ZEND_NUM_ARGS(), "s", &password, &password_len) == FAILURE) {
		return;
	}

	if (password_len < 1) {
		RETURN_FALSE;
	} else {
		int res = zip_set_default_password(intern, (const char *)password);
		if (res == 0) {
			RETURN_TRUE;
		} else {
			RETURN_FALSE;
		}
	}
}
/* }}} */

/* {{{ proto bool ZipArchive::close()
close the zip archive */
static ZIPARCHIVE_METHOD(close)
{
	struct zip *intern;
	zval *self = getThis();
	ze_zip_object *ze_obj;
	int err;

	if (!self) {
		RETURN_FALSE;
	}

	ZIP_FROM_OBJECT(intern, self);

	ze_obj = Z_ZIP_P(self);

	if ((err = zip_close(intern))) {
		php_error_docref(NULL, E_WARNING, "%s", zip_strerror(intern));
		zip_discard(intern);
	}

	efree(ze_obj->filename);
	ze_obj->filename = NULL;
	ze_obj->filename_len = 0;
	ze_obj->za = NULL;

	if (!err) {
		RETURN_TRUE;
	} else {
		RETURN_FALSE;
	}
}
/* }}} */

/* {{{ proto string ZipArchive::getStatusString()
 * Returns the status error message, system and/or zip messages */
static ZIPARCHIVE_METHOD(getStatusString)
{
	struct zip *intern;
	zval *self = getThis();
#if LIBZIP_VERSION_MAJOR < 1
	int zep, syp, len;
	char error_string[128];
#else
	zip_error_t *err;
#endif

	if (!self) {
		RETURN_FALSE;
	}

	ZIP_FROM_OBJECT(intern, self);

#if LIBZIP_VERSION_MAJOR < 1
	zip_error_get(intern, &zep, &syp);

	len = zip_error_to_str(error_string, 128, zep, syp);
	RETVAL_STRINGL(error_string, len);
#else
	err = zip_get_error(intern);
	RETVAL_STRING(zip_error_strerror(err));
	zip_error_fini(err);
#endif
}
/* }}} */

/* {{{ proto bool ZipArchive::createEmptyDir(string dirname)
Returns the index of the entry named filename in the archive */
static ZIPARCHIVE_METHOD(addEmptyDir)
{
	struct zip *intern;
	zval *self = getThis();
	char *dirname;
	size_t   dirname_len;
	int idx;
	struct zip_stat sb;
	char *s;

	if (!self) {
		RETURN_FALSE;
	}

	ZIP_FROM_OBJECT(intern, self);

	if (zend_parse_parameters(ZEND_NUM_ARGS(), "s",
				&dirname, &dirname_len) == FAILURE) {
		return;
	}

	if (dirname_len<1) {
		RETURN_FALSE;
	}

	if (dirname[dirname_len-1] != '/') {
		s=(char *)safe_emalloc(dirname_len, 1, 2);
		strcpy(s, dirname);
		s[dirname_len] = '/';
		s[dirname_len+1] = '\0';
	} else {
		s = dirname;
	}

	idx = zip_stat(intern, s, 0, &sb);
	if (idx >= 0) {
		RETVAL_FALSE;
	} else {
		if (zip_add_dir(intern, (const char *)s) == -1) {
			RETVAL_FALSE;
		}
		zip_error_clear(intern);
		RETVAL_TRUE;
	}

	if (s != dirname) {
		efree(s);
	}
}
/* }}} */

static void php_zip_add_from_pattern(INTERNAL_FUNCTION_PARAMETERS, int type) /* {{{ */
{
	struct zip *intern;
	zval *self = getThis();
	char *path = ".";
	char *remove_path = NULL;
	char *add_path = NULL;
	size_t  add_path_len, remove_path_len = 0, path_len = 1;
	zend_long remove_all_path = 0;
	zend_long flags = 0;
	zval *options = NULL;
	int found;
	zend_string *pattern;

	if (!self) {
		RETURN_FALSE;
	}

	ZIP_FROM_OBJECT(intern, self);
	/* 1 == glob, 2 == pcre */
	if (type == 1) {
		if (zend_parse_parameters(ZEND_NUM_ARGS(), "P|la",
					&pattern, &flags, &options) == FAILURE) {
			return;
		}
	} else {
		if (zend_parse_parameters(ZEND_NUM_ARGS(), "P|sa",
					&pattern, &path, &path_len, &options) == FAILURE) {
			return;
		}
	}

	if (ZSTR_LEN(pattern) == 0) {
		php_error_docref(NULL, E_NOTICE, "Empty string as pattern");
		RETURN_FALSE;
	}
	if (options && (php_zip_parse_options(options, &remove_all_path, &remove_path, &remove_path_len,
			&add_path, &add_path_len) < 0)) {
		RETURN_FALSE;
	}

	if (remove_path && remove_path_len > 1) {
		size_t real_len = strlen(remove_path);
		if ((real_len > 1) && ((remove_path[real_len - 1] == '/') || (remove_path[real_len - 1] == '\\'))) {
			remove_path[real_len - 1] = '\0';
		}
	}

	if (type == 1) {
		found = php_zip_glob(ZSTR_VAL(pattern), ZSTR_LEN(pattern), flags, return_value);
	} else {
		found = php_zip_pcre(pattern, path, path_len, return_value);
	}

	if (found > 0) {
		int i;
		zval *zval_file;

		for (i = 0; i < found; i++) {
			char *file_stripped, *entry_name;
			size_t entry_name_len, file_stripped_len;
			char entry_name_buf[MAXPATHLEN];
			zend_string *basename = NULL;

			if ((zval_file = zend_hash_index_find(Z_ARRVAL_P(return_value), i)) != NULL) {
				if (remove_all_path) {
					basename = php_basename(Z_STRVAL_P(zval_file), Z_STRLEN_P(zval_file), NULL, 0);
					file_stripped = ZSTR_VAL(basename);
					file_stripped_len = ZSTR_LEN(basename);
				} else if (remove_path && strstr(Z_STRVAL_P(zval_file), remove_path) != NULL) {
					file_stripped = Z_STRVAL_P(zval_file) + remove_path_len + 1;
					file_stripped_len = Z_STRLEN_P(zval_file) - remove_path_len - 1;
				} else {
					file_stripped = Z_STRVAL_P(zval_file);
					file_stripped_len = Z_STRLEN_P(zval_file);
				}

				if (add_path) {
					if ((add_path_len + file_stripped_len) > MAXPATHLEN) {
						php_error_docref(NULL, E_WARNING, "Entry name too long (max: %d, %zd given)",
						MAXPATHLEN - 1, (add_path_len + file_stripped_len));
						zval_ptr_dtor(return_value);
						RETURN_FALSE;
					}
					snprintf(entry_name_buf, MAXPATHLEN, "%s%s", add_path, file_stripped);
				} else {
					snprintf(entry_name_buf, MAXPATHLEN, "%s", file_stripped);
				}

				entry_name = entry_name_buf;
				entry_name_len = strlen(entry_name);
				if (basename) {
					zend_string_release(basename);
					basename = NULL;
				}

				if (php_zip_add_file(intern, Z_STRVAL_P(zval_file), Z_STRLEN_P(zval_file),
					entry_name, entry_name_len, 0, 0) < 0) {
					zval_dtor(return_value);
					RETURN_FALSE;
				}
			}
		}
	}
}
/* }}} */

/* {{{ proto bool ZipArchive::addGlob(string pattern[,int flags [, array options]])
Add files matching the glob pattern. See php's glob for the pattern syntax. */
static ZIPARCHIVE_METHOD(addGlob)
{
	php_zip_add_from_pattern(INTERNAL_FUNCTION_PARAM_PASSTHRU, 1);
}
/* }}} */

/* {{{ proto bool ZipArchive::addPattern(string pattern[, string path [, array options]])
Add files matching the pcre pattern. See php's pcre for the pattern syntax. */
static ZIPARCHIVE_METHOD(addPattern)
{
	php_zip_add_from_pattern(INTERNAL_FUNCTION_PARAM_PASSTHRU, 2);
}
/* }}} */

/* {{{ proto bool ZipArchive::addFile(string filepath[, string entryname[, int start [, int length]]])
Add a file in a Zip archive using its path and the name to use. */
static ZIPARCHIVE_METHOD(addFile)
{
	struct zip *intern;
	zval *self = getThis();
	char *entry_name = NULL;
	size_t entry_name_len = 0;
	zend_long offset_start = 0, offset_len = 0;
	zend_string *filename;

	if (!self) {
		RETURN_FALSE;
	}

	ZIP_FROM_OBJECT(intern, self);

	if (zend_parse_parameters(ZEND_NUM_ARGS(), "P|sll",
			&filename, &entry_name, &entry_name_len, &offset_start, &offset_len) == FAILURE) {
		return;
	}

	if (ZSTR_LEN(filename) == 0) {
		php_error_docref(NULL, E_NOTICE, "Empty string as filename");
		RETURN_FALSE;
	}

	if (entry_name_len == 0) {
		entry_name = ZSTR_VAL(filename);
		entry_name_len = ZSTR_LEN(filename);
	}

	if (php_zip_add_file(intern, ZSTR_VAL(filename), ZSTR_LEN(filename), entry_name, entry_name_len, 0, 0) < 0) {
		RETURN_FALSE;
	} else {
		RETURN_TRUE;
	}
}
/* }}} */

/* {{{ proto bool ZipArchive::addFromString(string name, string content)
Add a file using content and the entry name */
static ZIPARCHIVE_METHOD(addFromString)
{
	struct zip *intern;
	zval *self = getThis();
	zend_string *buffer;
	char *name;
	size_t name_len;
	ze_zip_object *ze_obj;
	struct zip_source *zs;
	int pos = 0;
	int cur_idx;

	if (!self) {
		RETURN_FALSE;
	}

	ZIP_FROM_OBJECT(intern, self);

	if (zend_parse_parameters(ZEND_NUM_ARGS(), "sS",
			&name, &name_len, &buffer) == FAILURE) {
		return;
	}

	ze_obj = Z_ZIP_P(self);
	if (ze_obj->buffers_cnt) {
		ze_obj->buffers = (char **)safe_erealloc(ze_obj->buffers, sizeof(char *), (ze_obj->buffers_cnt+1), 0);
		pos = ze_obj->buffers_cnt++;
	} else {
		ze_obj->buffers = (char **)emalloc(sizeof(char *));
		ze_obj->buffers_cnt++;
		pos = 0;
	}
	ze_obj->buffers[pos] = (char *)safe_emalloc(ZSTR_LEN(buffer), 1, 1);
	memcpy(ze_obj->buffers[pos], ZSTR_VAL(buffer), ZSTR_LEN(buffer) + 1);

	zs = zip_source_buffer(intern, ze_obj->buffers[pos], ZSTR_LEN(buffer), 0);

	if (zs == NULL) {
		RETURN_FALSE;
	}

	cur_idx = zip_name_locate(intern, (const char *)name, 0);
	/* TODO: fix  _zip_replace */
	if (cur_idx >= 0) {
		if (zip_delete(intern, cur_idx) == -1) {
			zip_source_free(zs);
			RETURN_FALSE;
		}
	}

	if (zip_add(intern, name, zs) == -1) {
		zip_source_free(zs);
		RETURN_FALSE;
	} else {
		zip_error_clear(intern);
		RETURN_TRUE;
	}
}
/* }}} */

/* {{{ proto array ZipArchive::statName(string filename[, int flags])
Returns the information about a the zip entry filename */
static ZIPARCHIVE_METHOD(statName)
{
	struct zip *intern;
	zval *self = getThis();
	zend_long flags = 0;
	struct zip_stat sb;
	zend_string *name;

	if (!self) {
		RETURN_FALSE;
	}

	ZIP_FROM_OBJECT(intern, self);

	if (zend_parse_parameters(ZEND_NUM_ARGS(), "P|l", &name, &flags) == FAILURE) {
		return;
	}

	PHP_ZIP_STAT_PATH(intern, ZSTR_VAL(name), ZSTR_LEN(name), flags, sb);

	RETURN_SB(&sb);
}
/* }}} */

/* {{{ proto resource ZipArchive::statIndex(int index[, int flags])
Returns the zip entry informations using its index */
static ZIPARCHIVE_METHOD(statIndex)
{
	struct zip *intern;
	zval *self = getThis();
	zend_long index, flags = 0;

	struct zip_stat sb;

	if (!self) {
		RETURN_FALSE;
	}

	ZIP_FROM_OBJECT(intern, self);

	if (zend_parse_parameters(ZEND_NUM_ARGS(), "l|l",
			&index, &flags) == FAILURE) {
		return;
	}

	if (zip_stat_index(intern, index, flags, &sb) != 0) {
		RETURN_FALSE;
	}
	RETURN_SB(&sb);
}
/* }}} */

/* {{{ proto int ZipArchive::locateName(string filename[, int flags])
Returns the index of the entry named filename in the archive */
static ZIPARCHIVE_METHOD(locateName)
{
	struct zip *intern;
	zval *self = getThis();
	zend_long flags = 0;
	zend_long idx = -1;
	zend_string *name;

	if (!self) {
		RETURN_FALSE;
	}

	ZIP_FROM_OBJECT(intern, self);

	if (zend_parse_parameters(ZEND_NUM_ARGS(), "P|l", &name, &flags) == FAILURE) {
		return;
	}

	if (ZSTR_LEN(name) < 1) {
		RETURN_FALSE;
	}

	idx = (zend_long)zip_name_locate(intern, (const char *)ZSTR_VAL(name), flags);

	if (idx >= 0) {
		RETURN_LONG(idx);
	} else {
		RETURN_FALSE;
	}
}
/* }}} */

/* {{{ proto string ZipArchive::getNameIndex(int index [, int flags])
Returns the name of the file at position index */
static ZIPARCHIVE_METHOD(getNameIndex)
{
	struct zip *intern;
	zval *self = getThis();
	const char *name;
	zend_long flags = 0, index = 0;

	if (!self) {
		RETURN_FALSE;
	}

	ZIP_FROM_OBJECT(intern, self);

	if (zend_parse_parameters(ZEND_NUM_ARGS(), "l|l",
			&index, &flags) == FAILURE) {
		return;
	}

	name = zip_get_name(intern, (int) index, flags);

	if (name) {
		RETVAL_STRING((char *)name);
	} else {
		RETURN_FALSE;
	}
}
/* }}} */

/* {{{ proto bool ZipArchive::setArchiveComment(string comment)
Set or remove (NULL/'') the comment of the archive */
static ZIPARCHIVE_METHOD(setArchiveComment)
{
	struct zip *intern;
	zval *self = getThis();
	size_t comment_len;
	char * comment;

	if (!self) {
		RETURN_FALSE;
	}

	ZIP_FROM_OBJECT(intern, self);

	if (zend_parse_parameters(ZEND_NUM_ARGS(), "s", &comment, &comment_len) == FAILURE) {
		return;
	}
	if (zip_set_archive_comment(intern, (const char *)comment, (int)comment_len)) {
		RETURN_FALSE;
	} else {
		RETURN_TRUE;
	}
}
/* }}} */

/* {{{ proto string ZipArchive::getArchiveComment([int flags])
Returns the comment of an entry using its index */
static ZIPARCHIVE_METHOD(getArchiveComment)
{
	struct zip *intern;
	zval *self = getThis();
	zend_long flags = 0;
	const char * comment;
	int comment_len = 0;

	if (!self) {
		RETURN_FALSE;
	}

	ZIP_FROM_OBJECT(intern, self);

	if (zend_parse_parameters(ZEND_NUM_ARGS(), "|l", &flags) == FAILURE) {
		return;
	}

	comment = zip_get_archive_comment(intern, &comment_len, (int)flags);
	if(comment==NULL) {
		RETURN_FALSE;
	}
	RETURN_STRINGL((char *)comment, (zend_long)comment_len);
}
/* }}} */

/* {{{ proto bool ZipArchive::setCommentName(string name, string comment)
Set or remove (NULL/'') the comment of an entry using its Name */
static ZIPARCHIVE_METHOD(setCommentName)
{
	struct zip *intern;
	zval *self = getThis();
	size_t comment_len, name_len;
	char * comment, *name;
	int idx;

	if (!self) {
		RETURN_FALSE;
	}

	ZIP_FROM_OBJECT(intern, self);

	if (zend_parse_parameters(ZEND_NUM_ARGS(), "ss",
			&name, &name_len, &comment, &comment_len) == FAILURE) {
		return;
	}

	if (name_len < 1) {
		php_error_docref(NULL, E_NOTICE, "Empty string as entry name");
	}

	idx = zip_name_locate(intern, name, 0);
	if (idx < 0) {
		RETURN_FALSE;
	}
	PHP_ZIP_SET_FILE_COMMENT(intern, idx, comment, comment_len);
}
/* }}} */

/* {{{ proto bool ZipArchive::setCommentIndex(int index, string comment)
Set or remove (NULL/'') the comment of an entry using its index */
static ZIPARCHIVE_METHOD(setCommentIndex)
{
	struct zip *intern;
	zval *self = getThis();
	zend_long index;
	size_t comment_len;
	char * comment;
	struct zip_stat sb;

	if (!self) {
		RETURN_FALSE;
	}

	ZIP_FROM_OBJECT(intern, self);

	if (zend_parse_parameters(ZEND_NUM_ARGS(), "ls",
			&index, &comment, &comment_len) == FAILURE) {
		return;
	}

	PHP_ZIP_STAT_INDEX(intern, index, 0, sb);
	PHP_ZIP_SET_FILE_COMMENT(intern, index, comment, comment_len);
}
/* }}} */

/* those constants/functions are only available in libzip since 0.11.2 */
#ifdef ZIP_OPSYS_DEFAULT

/* {{{ proto bool ZipArchive::setExternalAttributesName(string name, int opsys, int attr [, int flags])
Set external attributes for file in zip, using its name */
static ZIPARCHIVE_METHOD(setExternalAttributesName)
{
	struct zip *intern;
	zval *self = getThis();
	size_t name_len;
	char *name;
	zend_long flags=0, opsys, attr;
	zip_int64_t idx;

	if (!self) {
		RETURN_FALSE;
	}

	ZIP_FROM_OBJECT(intern, self);

	if (zend_parse_parameters(ZEND_NUM_ARGS(), "sll|l",
			&name, &name_len, &opsys, &attr, &flags) == FAILURE) {
		return;
	}

	if (name_len < 1) {
		php_error_docref(NULL, E_NOTICE, "Empty string as entry name");
	}

	idx = zip_name_locate(intern, name, 0);
	if (idx < 0) {
		RETURN_FALSE;
	}
	if (zip_file_set_external_attributes(intern, idx, (zip_flags_t)flags,
			(zip_uint8_t)(opsys&0xff), (zip_uint32_t)attr) < 0) {
		RETURN_FALSE;
	}
	RETURN_TRUE;
}
/* }}} */

/* {{{ proto bool ZipArchive::setExternalAttributesIndex(int index, int opsys, int attr [, int flags])
Set external attributes for file in zip, using its index */
static ZIPARCHIVE_METHOD(setExternalAttributesIndex)
{
	struct zip *intern;
	zval *self = getThis();
	zend_long index, flags=0, opsys, attr;
	struct zip_stat sb;

	if (!self) {
		RETURN_FALSE;
	}

	ZIP_FROM_OBJECT(intern, self);

	if (zend_parse_parameters(ZEND_NUM_ARGS(), "lll|l",
			&index, &opsys, &attr, &flags) == FAILURE) {
		return;
	}

	PHP_ZIP_STAT_INDEX(intern, index, 0, sb);
	if (zip_file_set_external_attributes(intern, (zip_uint64_t)index,
			(zip_flags_t)flags, (zip_uint8_t)(opsys&0xff), (zip_uint32_t)attr) < 0) {
		RETURN_FALSE;
	}
	RETURN_TRUE;
}
/* }}} */

/* {{{ proto bool ZipArchive::getExternalAttributesName(string name, int &opsys, int &attr [, int flags])
Get external attributes for file in zip, using its name */
static ZIPARCHIVE_METHOD(getExternalAttributesName)
{
	struct zip *intern;
	zval *self = getThis(), *z_opsys, *z_attr;
	size_t name_len;
	char *name;
	zend_long flags=0;
	zip_uint8_t opsys;
	zip_uint32_t attr;
	zip_int64_t idx;

	if (!self) {
		RETURN_FALSE;
	}

	ZIP_FROM_OBJECT(intern, self);

	if (zend_parse_parameters(ZEND_NUM_ARGS(), "sz/z/|l",
			&name, &name_len, &z_opsys, &z_attr, &flags) == FAILURE) {
		return;
	}

	if (name_len < 1) {
		php_error_docref(NULL, E_NOTICE, "Empty string as entry name");
	}

	idx = zip_name_locate(intern, name, 0);
	if (idx < 0) {
		RETURN_FALSE;
	}
	if (zip_file_get_external_attributes(intern, idx,
			(zip_flags_t)flags, &opsys, &attr) < 0) {
		RETURN_FALSE;
	}
	zval_ptr_dtor(z_opsys);
	ZVAL_LONG(z_opsys, opsys);
	zval_ptr_dtor(z_attr);
	ZVAL_LONG(z_attr, attr);
	RETURN_TRUE;
}
/* }}} */

/* {{{ proto bool ZipArchive::getExternalAttributesIndex(int index, int &opsys, int &attr [, int flags])
Get external attributes for file in zip, using its index */
static ZIPARCHIVE_METHOD(getExternalAttributesIndex)
{
	struct zip *intern;
	zval *self = getThis(), *z_opsys, *z_attr;
	zend_long index, flags=0;
	zip_uint8_t opsys;
	zip_uint32_t attr;
	struct zip_stat sb;

	if (!self) {
		RETURN_FALSE;
	}

	ZIP_FROM_OBJECT(intern, self);

	if (zend_parse_parameters(ZEND_NUM_ARGS(), "lz/z/|l",
			&index, &z_opsys, &z_attr, &flags) == FAILURE) {
		return;
	}

	PHP_ZIP_STAT_INDEX(intern, index, 0, sb);
	if (zip_file_get_external_attributes(intern, (zip_uint64_t)index,
			(zip_flags_t)flags, &opsys, &attr) < 0) {
		RETURN_FALSE;
	}
	zval_dtor(z_opsys);
	ZVAL_LONG(z_opsys, opsys);
	zval_dtor(z_attr);
	ZVAL_LONG(z_attr, attr);
	RETURN_TRUE;
}
/* }}} */
#endif /* ifdef ZIP_OPSYS_DEFAULT */

/* {{{ proto string ZipArchive::getCommentName(string name[, int flags])
Returns the comment of an entry using its name */
static ZIPARCHIVE_METHOD(getCommentName)
{
	struct zip *intern;
	zval *self = getThis();
	size_t name_len;
	int idx;
	zend_long flags = 0;
	int comment_len = 0;
	const char * comment;
	char *name;

	if (!self) {
		RETURN_FALSE;
	}

	ZIP_FROM_OBJECT(intern, self);

	if (zend_parse_parameters(ZEND_NUM_ARGS(), "s|l",
			&name, &name_len, &flags) == FAILURE) {
		return;
	}
	if (name_len < 1) {
		php_error_docref(NULL, E_NOTICE, "Empty string as entry name");
		RETURN_FALSE;
	}

	idx = zip_name_locate(intern, name, 0);
	if (idx < 0) {
		RETURN_FALSE;
	}

	comment = zip_get_file_comment(intern, idx, &comment_len, (int)flags);
	RETURN_STRINGL((char *)comment, (zend_long)comment_len);
}
/* }}} */

/* {{{ proto string ZipArchive::getCommentIndex(int index[, int flags])
Returns the comment of an entry using its index */
static ZIPARCHIVE_METHOD(getCommentIndex)
{
	struct zip *intern;
	zval *self = getThis();
	zend_long index, flags = 0;
	const char * comment;
	int comment_len = 0;
	struct zip_stat sb;

	if (!self) {
		RETURN_FALSE;
	}

	ZIP_FROM_OBJECT(intern, self);

	if (zend_parse_parameters(ZEND_NUM_ARGS(), "l|l",
				&index, &flags) == FAILURE) {
		return;
	}

	PHP_ZIP_STAT_INDEX(intern, index, 0, sb);
	comment = zip_get_file_comment(intern, index, &comment_len, (int)flags);
	RETURN_STRINGL((char *)comment, (zend_long)comment_len);
}
/* }}} */

/* {{{ proto bool ZipArchive::setCompressionName(string name, int comp_method[, int comp_flags])
Set the compression of a file in zip, using its name */
static ZIPARCHIVE_METHOD(setCompressionName)
 {
	struct zip *intern;
	zval *this = getThis();
	size_t name_len;
	char *name;
	zip_int64_t idx;
	zend_long comp_method, comp_flags = 0;

	if (!this) {
		RETURN_FALSE;
	}

	ZIP_FROM_OBJECT(intern, this);

	if (zend_parse_parameters(ZEND_NUM_ARGS(), "sl|l",
			&name, &name_len, &comp_method, &comp_flags) == FAILURE) {
		return;
	}

	if (name_len < 1) {
		php_error_docref(NULL, E_NOTICE, "Empty string as entry name");
	}

	idx = zip_name_locate(intern, name, 0);
	if (idx < 0) {
		RETURN_FALSE;
	}

	if (zip_set_file_compression(intern, (zip_uint64_t)idx,
			(zip_int32_t)comp_method, (zip_uint32_t)comp_flags) != 0) {
		RETURN_FALSE;
	}
	RETURN_TRUE;
}
/* }}} */

/* {{{ proto bool ZipArchive::setCompressionIndex(int index, int comp_method[, int comp_flags])
Set the compression of a file in zip, using its index */
static ZIPARCHIVE_METHOD(setCompressionIndex)
{
	struct zip *intern;
	zval *this = getThis();
	zend_long index;
	zend_long comp_method, comp_flags = 0;

	if (!this) {
		RETURN_FALSE;
	}

	ZIP_FROM_OBJECT(intern, this);

	if (zend_parse_parameters(ZEND_NUM_ARGS(), "ll|l",
			&index, &comp_method, &comp_flags) == FAILURE) {
		return;
	}

	if (zip_set_file_compression(intern, (zip_uint64_t)index,
			(zip_int32_t)comp_method, (zip_uint32_t)comp_flags) != 0) {
		RETURN_FALSE;
	}
	RETURN_TRUE;
}
/* }}} */

/* {{{ proto bool ZipArchive::deleteIndex(int index)
Delete a file using its index */
static ZIPARCHIVE_METHOD(deleteIndex)
{
	struct zip *intern;
	zval *self = getThis();
	zend_long index;

	if (!self) {
		RETURN_FALSE;
	}

	ZIP_FROM_OBJECT(intern, self);

	if (zend_parse_parameters(ZEND_NUM_ARGS(), "l", &index) == FAILURE) {
		return;
	}

	if (index < 0) {
		RETURN_FALSE;
	}

	if (zip_delete(intern, index) < 0) {
		RETURN_FALSE;
	}

	RETURN_TRUE;
}
/* }}} */

/* {{{ proto bool ZipArchive::deleteName(string name)
Delete a file using its index */
static ZIPARCHIVE_METHOD(deleteName)
{
	struct zip *intern;
	zval *self = getThis();
	size_t name_len;
	char *name;
	struct zip_stat sb;

	if (!self) {
		RETURN_FALSE;
	}

	ZIP_FROM_OBJECT(intern, self);

	if (zend_parse_parameters(ZEND_NUM_ARGS(), "s", &name, &name_len) == FAILURE) {
		return;
	}
	if (name_len < 1) {
		RETURN_FALSE;
	}

	PHP_ZIP_STAT_PATH(intern, name, name_len, 0, sb);
	if (zip_delete(intern, sb.index)) {
		RETURN_FALSE;
	}
	RETURN_TRUE;
}
/* }}} */

/* {{{ proto bool ZipArchive::renameIndex(int index, string new_name)
Rename an entry selected by its index to new_name */
static ZIPARCHIVE_METHOD(renameIndex)
{
	struct zip *intern;
	zval *self = getThis();

	char *new_name;
	size_t new_name_len;
	zend_long index;

	if (!self) {
		RETURN_FALSE;
	}

	ZIP_FROM_OBJECT(intern, self);

	if (zend_parse_parameters(ZEND_NUM_ARGS(), "ls", &index, &new_name, &new_name_len) == FAILURE) {
		return;
	}

	if (index < 0) {
		RETURN_FALSE;
	}

	if (new_name_len < 1) {
		php_error_docref(NULL, E_NOTICE, "Empty string as new entry name");
		RETURN_FALSE;
	}
	if (zip_rename(intern, index, (const char *)new_name) != 0) {
		RETURN_FALSE;
	}
	RETURN_TRUE;
}
/* }}} */

/* {{{ proto bool ZipArchive::renameName(string name, string new_name)
Rename an entry selected by its name to new_name */
static ZIPARCHIVE_METHOD(renameName)
{
	struct zip *intern;
	zval *self = getThis();
	struct zip_stat sb;
	char *name, *new_name;
	size_t name_len, new_name_len;

	if (!self) {
		RETURN_FALSE;
	}

	ZIP_FROM_OBJECT(intern, self);

	if (zend_parse_parameters(ZEND_NUM_ARGS(), "ss", &name, &name_len, &new_name, &new_name_len) == FAILURE) {
		return;
	}

	if (new_name_len < 1) {
		php_error_docref(NULL, E_NOTICE, "Empty string as new entry name");
		RETURN_FALSE;
	}

	PHP_ZIP_STAT_PATH(intern, name, name_len, 0, sb);

	if (zip_rename(intern, sb.index, (const char *)new_name)) {
		RETURN_FALSE;
	}
	RETURN_TRUE;
}
/* }}} */

/* {{{ proto bool ZipArchive::unchangeIndex(int index)
Changes to the file at position index are reverted */
static ZIPARCHIVE_METHOD(unchangeIndex)
{
	struct zip *intern;
	zval *self = getThis();
	zend_long index;

	if (!self) {
		RETURN_FALSE;
	}

	ZIP_FROM_OBJECT(intern, self);

	if (zend_parse_parameters(ZEND_NUM_ARGS(), "l", &index) == FAILURE) {
		return;
	}

	if (index < 0) {
		RETURN_FALSE;
	}

	if (zip_unchange(intern, index) != 0) {
		RETURN_FALSE;
	} else {
		RETURN_TRUE;
	}
}
/* }}} */

/* {{{ proto bool ZipArchive::unchangeName(string name)
Changes to the file named 'name' are reverted */
static ZIPARCHIVE_METHOD(unchangeName)
{
	struct zip *intern;
	zval *self = getThis();
	struct zip_stat sb;
	char *name;
	size_t name_len;

	if (!self) {
		RETURN_FALSE;
	}

	ZIP_FROM_OBJECT(intern, self);

	if (zend_parse_parameters(ZEND_NUM_ARGS(), "s", &name, &name_len) == FAILURE) {
		return;
	}

	if (name_len < 1) {
		RETURN_FALSE;
	}

	PHP_ZIP_STAT_PATH(intern, name, name_len, 0, sb);

	if (zip_unchange(intern, sb.index) != 0) {
		RETURN_FALSE;
	} else {
		RETURN_TRUE;
	}
}
/* }}} */

/* {{{ proto bool ZipArchive::unchangeAll()
All changes to files and global information in archive are reverted */
static ZIPARCHIVE_METHOD(unchangeAll)
{
	struct zip *intern;
	zval *self = getThis();

	if (!self) {
		RETURN_FALSE;
	}

	ZIP_FROM_OBJECT(intern, self);

	if (zip_unchange_all(intern) != 0) {
		RETURN_FALSE;
	} else {
		RETURN_TRUE;
	}
}
/* }}} */

/* {{{ proto bool ZipArchive::unchangeArchive()
Revert all global changes to the archive archive.  For now, this only reverts archive comment changes. */
static ZIPARCHIVE_METHOD(unchangeArchive)
{
	struct zip *intern;
	zval *self = getThis();

	if (!self) {
		RETURN_FALSE;
	}

	ZIP_FROM_OBJECT(intern, self);

	if (zip_unchange_archive(intern) != 0) {
		RETURN_FALSE;
	} else {
		RETURN_TRUE;
	}
}
/* }}} */

/* {{{ proto bool ZipArchive::extractTo(string pathto[, mixed files])
Extract one or more file from a zip archive */
/* TODO:
 * - allow index or array of indeces
 * - replace path
 * - patterns
 */
static ZIPARCHIVE_METHOD(extractTo)
{
	struct zip *intern;

	zval *self = getThis();
	zval *zval_files = NULL;
	zval *zval_file = NULL;
	php_stream_statbuf ssb;
	char *pathto;
	size_t pathto_len;
	int ret, i;

	int nelems;

	if (!self) {
		RETURN_FALSE;
	}

	if (zend_parse_parameters(ZEND_NUM_ARGS(), "p|z", &pathto, &pathto_len, &zval_files) == FAILURE) {
		return;
	}

	if (pathto_len < 1) {
		RETURN_FALSE;
	}

	if (php_stream_stat_path_ex(pathto, PHP_STREAM_URL_STAT_QUIET, &ssb, NULL) < 0) {
			ret = php_stream_mkdir(pathto, 0777,  PHP_STREAM_MKDIR_RECURSIVE, NULL);
			if (!ret) {
					RETURN_FALSE;
			}
	}

	ZIP_FROM_OBJECT(intern, self);
	if (zval_files && (Z_TYPE_P(zval_files) != IS_NULL)) {
		switch (Z_TYPE_P(zval_files)) {
			case IS_STRING:
				if (!php_zip_extract_file(intern, pathto, Z_STRVAL_P(zval_files), Z_STRLEN_P(zval_files))) {
					RETURN_FALSE;
				}
				break;
			case IS_ARRAY:
				nelems = zend_hash_num_elements(Z_ARRVAL_P(zval_files));
				if (nelems == 0 ) {
					RETURN_FALSE;
				}
				for (i = 0; i < nelems; i++) {
					if ((zval_file = zend_hash_index_find(Z_ARRVAL_P(zval_files), i)) != NULL) {
						switch (Z_TYPE_P(zval_file)) {
							case IS_LONG:
								break;
							case IS_STRING:
								if (!php_zip_extract_file(intern, pathto, Z_STRVAL_P(zval_file), Z_STRLEN_P(zval_file))) {
									RETURN_FALSE;
								}
								break;
						}
					}
				}
				break;
			case IS_LONG:
			default:
				php_error_docref(NULL, E_WARNING, "Invalid argument, expect string or array of strings");
				break;
		}
	} else {
		/* Extract all files */
		int filecount = zip_get_num_files(intern);

		if (filecount == -1) {
				php_error_docref(NULL, E_WARNING, "Illegal archive");
				RETURN_FALSE;
		}

		for (i = 0; i < filecount; i++) {
			char *file = (char*)zip_get_name(intern, i, ZIP_FL_UNCHANGED);
			if (!file || !php_zip_extract_file(intern, pathto, file, strlen(file))) {
					RETURN_FALSE;
			}
		}
	}
	RETURN_TRUE;
}
/* }}} */

static void php_zip_get_from(INTERNAL_FUNCTION_PARAMETERS, int type) /* {{{ */
{
	struct zip *intern;
	zval *self = getThis();

	struct zip_stat sb;
	struct zip_file *zf;

	zend_long index = -1;
	zend_long flags = 0;
	zend_long len = 0;

	zend_string *filename;
	zend_string *buffer;

	int n = 0;

	if (!self) {
		RETURN_FALSE;
	}

	ZIP_FROM_OBJECT(intern, self);

	if (type == 1) {
		if (zend_parse_parameters(ZEND_NUM_ARGS(), "P|ll", &filename, &len, &flags) == FAILURE) {
			return;
		}
		PHP_ZIP_STAT_PATH(intern, ZSTR_VAL(filename), ZSTR_LEN(filename), flags, sb);
	} else {
		if (zend_parse_parameters(ZEND_NUM_ARGS(), "l|ll", &index, &len, &flags) == FAILURE) {
			return;
		}
		PHP_ZIP_STAT_INDEX(intern, index, 0, sb);
	}

	if (sb.size < 1) {
		RETURN_EMPTY_STRING();
	}

	if (len < 1) {
		len = sb.size;
	}
	if (index >= 0) {
		zf = zip_fopen_index(intern, index, flags);
	} else {
		zf = zip_fopen(intern, ZSTR_VAL(filename), flags);
	}

	if (zf == NULL) {
		RETURN_FALSE;
	}

	buffer = zend_string_safe_alloc(1, len, 0, 0);
	n = zip_fread(zf, ZSTR_VAL(buffer), ZSTR_LEN(buffer));
	if (n < 1) {
		zend_string_free(buffer);
		RETURN_EMPTY_STRING();
	}

	zip_fclose(zf);
	ZSTR_VAL(buffer)[n] = '\0';
	ZSTR_LEN(buffer) = n;
	RETURN_NEW_STR(buffer);
}
/* }}} */

/* {{{ proto string ZipArchive::getFromName(string entryname[, int len [, int flags]])
get the contents of an entry using its name */
static ZIPARCHIVE_METHOD(getFromName)
{
	php_zip_get_from(INTERNAL_FUNCTION_PARAM_PASSTHRU, 1);
}
/* }}} */

/* {{{ proto string ZipArchive::getFromIndex(int index[, int len [, int flags]])
get the contents of an entry using its index */
static ZIPARCHIVE_METHOD(getFromIndex)
{
	php_zip_get_from(INTERNAL_FUNCTION_PARAM_PASSTHRU, 0);
}
/* }}} */

/* {{{ proto resource ZipArchive::getStream(string entryname)
get a stream for an entry using its name */
static ZIPARCHIVE_METHOD(getStream)
{
	struct zip *intern;
	zval *self = getThis();
	struct zip_stat sb;
	char *mode = "rb";
	zend_string *filename;
	php_stream *stream;
	ze_zip_object *obj;

	if (!self) {
		RETURN_FALSE;
	}

	ZIP_FROM_OBJECT(intern, self);

	if (zend_parse_parameters(ZEND_NUM_ARGS(), "P", &filename) == FAILURE) {
		return;
	}

	if (zip_stat(intern, ZSTR_VAL(filename), 0, &sb) != 0) {
		RETURN_FALSE;
	}

	obj = Z_ZIP_P(self);

	stream = php_stream_zip_open(obj->filename, ZSTR_VAL(filename), mode STREAMS_CC);
	if (stream) {
		php_stream_to_zval(stream, return_value);
	} else {
		RETURN_FALSE;
	}
}
/* }}} */

/* {{{ arginfo */
ZEND_BEGIN_ARG_INFO_EX(arginfo_ziparchive_open, 0, 0, 1)
	ZEND_ARG_INFO(0, filename)
	ZEND_ARG_INFO(0, flags)
ZEND_END_ARG_INFO()

ZEND_BEGIN_ARG_INFO_EX(arginfo_ziparchive_setpassword, 0, 0, 1)
	ZEND_ARG_INFO(0, password)
ZEND_END_ARG_INFO()

ZEND_BEGIN_ARG_INFO(arginfo_ziparchive__void, 0)
ZEND_END_ARG_INFO()

ZEND_BEGIN_ARG_INFO_EX(arginfo_ziparchive_addemptydir, 0, 0, 1)
	ZEND_ARG_INFO(0, dirname)
ZEND_END_ARG_INFO()

ZEND_BEGIN_ARG_INFO_EX(arginfo_ziparchive_addglob, 0, 0, 1)
	ZEND_ARG_INFO(0, pattern)
	ZEND_ARG_INFO(0, flags)
	ZEND_ARG_INFO(0, options)
ZEND_END_ARG_INFO()

ZEND_BEGIN_ARG_INFO_EX(arginfo_ziparchive_addpattern, 0, 0, 1)
	ZEND_ARG_INFO(0, pattern)
	ZEND_ARG_INFO(0, path)
	ZEND_ARG_INFO(0, options)
ZEND_END_ARG_INFO()

ZEND_BEGIN_ARG_INFO_EX(arginfo_ziparchive_addfile, 0, 0, 1)
	ZEND_ARG_INFO(0, filepath)
	ZEND_ARG_INFO(0, entryname)
	ZEND_ARG_INFO(0, start)
	ZEND_ARG_INFO(0, length)
ZEND_END_ARG_INFO()

ZEND_BEGIN_ARG_INFO_EX(arginfo_ziparchive_addfromstring, 0, 0, 2)
	ZEND_ARG_INFO(0, name)
	ZEND_ARG_INFO(0, content)
ZEND_END_ARG_INFO()

ZEND_BEGIN_ARG_INFO_EX(arginfo_ziparchive_statname, 0, 0, 1)
	ZEND_ARG_INFO(0, filename)
	ZEND_ARG_INFO(0, flags)
ZEND_END_ARG_INFO()

ZEND_BEGIN_ARG_INFO_EX(arginfo_ziparchive_statindex, 0, 0, 1)
	ZEND_ARG_INFO(0, index)
	ZEND_ARG_INFO(0, flags)
ZEND_END_ARG_INFO()

ZEND_BEGIN_ARG_INFO_EX(arginfo_ziparchive_setarchivecomment, 0, 0, 1)
	ZEND_ARG_INFO(0, comment)
ZEND_END_ARG_INFO()

ZEND_BEGIN_ARG_INFO_EX(arginfo_ziparchive_setcommentindex, 0, 0, 2)
	ZEND_ARG_INFO(0, index)
	ZEND_ARG_INFO(0, comment)
ZEND_END_ARG_INFO()

ZEND_BEGIN_ARG_INFO_EX(arginfo_ziparchive_getcommentname, 0, 0, 1)
	ZEND_ARG_INFO(0, name)
	ZEND_ARG_INFO(0, flags)
ZEND_END_ARG_INFO()

ZEND_BEGIN_ARG_INFO_EX(arginfo_ziparchive_getcommentindex, 0, 0, 1)
	ZEND_ARG_INFO(0, index)
	ZEND_ARG_INFO(0, flags)
ZEND_END_ARG_INFO()

ZEND_BEGIN_ARG_INFO_EX(arginfo_ziparchive_renameindex, 0, 0, 2)
	ZEND_ARG_INFO(0, index)
	ZEND_ARG_INFO(0, new_name)
ZEND_END_ARG_INFO()

ZEND_BEGIN_ARG_INFO_EX(arginfo_ziparchive_renamename, 0, 0, 2)
	ZEND_ARG_INFO(0, name)
	ZEND_ARG_INFO(0, new_name)
ZEND_END_ARG_INFO()

ZEND_BEGIN_ARG_INFO_EX(arginfo_ziparchive_unchangeindex, 0, 0, 1)
	ZEND_ARG_INFO(0, index)
ZEND_END_ARG_INFO()

ZEND_BEGIN_ARG_INFO_EX(arginfo_ziparchive_unchangename, 0, 0, 1)
	ZEND_ARG_INFO(0, name)
ZEND_END_ARG_INFO()

ZEND_BEGIN_ARG_INFO_EX(arginfo_ziparchive_extractto, 0, 0, 1)
	ZEND_ARG_INFO(0, pathto)
	ZEND_ARG_INFO(0, files)
ZEND_END_ARG_INFO()

ZEND_BEGIN_ARG_INFO_EX(arginfo_ziparchive_getfromname, 0, 0, 1)
	ZEND_ARG_INFO(0, entryname)
	ZEND_ARG_INFO(0, len)
	ZEND_ARG_INFO(0, flags)
ZEND_END_ARG_INFO()

ZEND_BEGIN_ARG_INFO_EX(arginfo_ziparchive_getfromindex, 0, 0, 1)
	ZEND_ARG_INFO(0, index)
	ZEND_ARG_INFO(0, len)
	ZEND_ARG_INFO(0, flags)
ZEND_END_ARG_INFO()

ZEND_BEGIN_ARG_INFO_EX(arginfo_ziparchive_getarchivecomment, 0, 0, 0)
	ZEND_ARG_INFO(0, flags)
ZEND_END_ARG_INFO()

ZEND_BEGIN_ARG_INFO_EX(arginfo_ziparchive_setcommentname, 0, 0, 2)
	ZEND_ARG_INFO(0, name)
	ZEND_ARG_INFO(0, comment)
ZEND_END_ARG_INFO()

ZEND_BEGIN_ARG_INFO_EX(arginfo_ziparchive_getstream, 0, 0, 1)
	ZEND_ARG_INFO(0, entryname)
ZEND_END_ARG_INFO()

#ifdef ZIP_OPSYS_DEFAULT
ZEND_BEGIN_ARG_INFO_EX(arginfo_ziparchive_setextattrname, 0, 0, 3)
	ZEND_ARG_INFO(0, name)
	ZEND_ARG_INFO(0, opsys)
	ZEND_ARG_INFO(0, attr)
	ZEND_ARG_INFO(0, flags)
ZEND_END_ARG_INFO()

ZEND_BEGIN_ARG_INFO_EX(arginfo_ziparchive_setextattrindex, 0, 0, 3)
	ZEND_ARG_INFO(0, index)
	ZEND_ARG_INFO(0, opsys)
	ZEND_ARG_INFO(0, attr)
	ZEND_ARG_INFO(0, flags)
ZEND_END_ARG_INFO()

ZEND_BEGIN_ARG_INFO_EX(arginfo_ziparchive_getextattrname, 0, 0, 3)
	ZEND_ARG_INFO(0, name)
	ZEND_ARG_INFO(1, opsys)
	ZEND_ARG_INFO(1, attr)
	ZEND_ARG_INFO(0, flags)
ZEND_END_ARG_INFO()

ZEND_BEGIN_ARG_INFO_EX(arginfo_ziparchive_getextattrindex, 0, 0, 3)
	ZEND_ARG_INFO(0, index)
	ZEND_ARG_INFO(1, opsys)
	ZEND_ARG_INFO(1, attr)
	ZEND_ARG_INFO(0, flags)
ZEND_END_ARG_INFO()
#endif /* ifdef ZIP_OPSYS_DEFAULT */
/* }}} */

ZEND_BEGIN_ARG_INFO_EX(arginfo_ziparchive_setcompname, 0, 0, 2)
	ZEND_ARG_INFO(0, name)
	ZEND_ARG_INFO(0, method)
	ZEND_ARG_INFO(0, compflags)
ZEND_END_ARG_INFO()

ZEND_BEGIN_ARG_INFO_EX(arginfo_ziparchive_setcompindex, 0, 0, 2)
	ZEND_ARG_INFO(0, index)
	ZEND_ARG_INFO(0, method)
	ZEND_ARG_INFO(0, compflags)
ZEND_END_ARG_INFO()

/* {{{ ze_zip_object_class_functions */
static const zend_function_entry zip_class_functions[] = {
	ZIPARCHIVE_ME(open,					arginfo_ziparchive_open, ZEND_ACC_PUBLIC)
	ZIPARCHIVE_ME(setPassword,			arginfo_ziparchive_setpassword, ZEND_ACC_PUBLIC)
	ZIPARCHIVE_ME(close,				arginfo_ziparchive__void, ZEND_ACC_PUBLIC)
	ZIPARCHIVE_ME(getStatusString,		arginfo_ziparchive__void, ZEND_ACC_PUBLIC)
	ZIPARCHIVE_ME(addEmptyDir,			arginfo_ziparchive_addemptydir, ZEND_ACC_PUBLIC)
	ZIPARCHIVE_ME(addFromString,		arginfo_ziparchive_addfromstring, ZEND_ACC_PUBLIC)
	ZIPARCHIVE_ME(addFile,				arginfo_ziparchive_addfile, ZEND_ACC_PUBLIC)
	ZIPARCHIVE_ME(addGlob,				arginfo_ziparchive_addglob, ZEND_ACC_PUBLIC)
	ZIPARCHIVE_ME(addPattern,			arginfo_ziparchive_addpattern, ZEND_ACC_PUBLIC)
	ZIPARCHIVE_ME(renameIndex,			arginfo_ziparchive_renameindex, ZEND_ACC_PUBLIC)
	ZIPARCHIVE_ME(renameName,			arginfo_ziparchive_renamename, ZEND_ACC_PUBLIC)
	ZIPARCHIVE_ME(setArchiveComment,	arginfo_ziparchive_setarchivecomment, ZEND_ACC_PUBLIC)
	ZIPARCHIVE_ME(getArchiveComment,	arginfo_ziparchive_getarchivecomment, ZEND_ACC_PUBLIC)
	ZIPARCHIVE_ME(setCommentIndex,		arginfo_ziparchive_setcommentindex, ZEND_ACC_PUBLIC)
	ZIPARCHIVE_ME(setCommentName,		arginfo_ziparchive_setcommentname, ZEND_ACC_PUBLIC)
	ZIPARCHIVE_ME(getCommentIndex,		arginfo_ziparchive_getcommentindex, ZEND_ACC_PUBLIC)
	ZIPARCHIVE_ME(getCommentName,		arginfo_ziparchive_getcommentname, ZEND_ACC_PUBLIC)
	ZIPARCHIVE_ME(deleteIndex,			arginfo_ziparchive_unchangeindex, ZEND_ACC_PUBLIC)
	ZIPARCHIVE_ME(deleteName,			arginfo_ziparchive_unchangename, ZEND_ACC_PUBLIC)
	ZIPARCHIVE_ME(statName,				arginfo_ziparchive_statname, ZEND_ACC_PUBLIC)
	ZIPARCHIVE_ME(statIndex,			arginfo_ziparchive_statindex, ZEND_ACC_PUBLIC)
	ZIPARCHIVE_ME(locateName,			arginfo_ziparchive_statname, ZEND_ACC_PUBLIC)
	ZIPARCHIVE_ME(getNameIndex,			arginfo_ziparchive_statindex, ZEND_ACC_PUBLIC)
	ZIPARCHIVE_ME(unchangeArchive,		arginfo_ziparchive__void, ZEND_ACC_PUBLIC)
	ZIPARCHIVE_ME(unchangeAll,			arginfo_ziparchive__void, ZEND_ACC_PUBLIC)
	ZIPARCHIVE_ME(unchangeIndex,		arginfo_ziparchive_unchangeindex, ZEND_ACC_PUBLIC)
	ZIPARCHIVE_ME(unchangeName,			arginfo_ziparchive_unchangename, ZEND_ACC_PUBLIC)
	ZIPARCHIVE_ME(extractTo,			arginfo_ziparchive_extractto, ZEND_ACC_PUBLIC)
	ZIPARCHIVE_ME(getFromName,			arginfo_ziparchive_getfromname, ZEND_ACC_PUBLIC)
	ZIPARCHIVE_ME(getFromIndex,			arginfo_ziparchive_getfromindex, ZEND_ACC_PUBLIC)
	ZIPARCHIVE_ME(getStream,			arginfo_ziparchive_getstream, ZEND_ACC_PUBLIC)
	ZIPARCHIVE_ME(setExternalAttributesName,	arginfo_ziparchive_setextattrname, ZEND_ACC_PUBLIC)
	ZIPARCHIVE_ME(setExternalAttributesIndex,	arginfo_ziparchive_setextattrindex, ZEND_ACC_PUBLIC)
	ZIPARCHIVE_ME(getExternalAttributesName,	arginfo_ziparchive_getextattrname, ZEND_ACC_PUBLIC)
	ZIPARCHIVE_ME(getExternalAttributesIndex,	arginfo_ziparchive_getextattrindex, ZEND_ACC_PUBLIC)
	ZIPARCHIVE_ME(setCompressionName,		arginfo_ziparchive_setcompname, ZEND_ACC_PUBLIC)
	ZIPARCHIVE_ME(setCompressionIndex,		arginfo_ziparchive_setcompindex, ZEND_ACC_PUBLIC)
	PHP_FE_END
};
/* }}} */

static void php_zip_free_prop_handler(zval *el) /* {{{ */ {
	pefree(Z_PTR_P(el), 1);
} /* }}} */

/* {{{ PHP_MINIT_FUNCTION */
static PHP_MINIT_FUNCTION(zip)
{
	zend_class_entry ce;

	memcpy(&zip_object_handlers, zend_get_std_object_handlers(), sizeof(zend_object_handlers));
	zip_object_handlers.offset = XtOffsetOf(ze_zip_object, zo);
	zip_object_handlers.free_obj = php_zip_object_free_storage;
	zip_object_handlers.clone_obj = NULL;
	zip_object_handlers.get_property_ptr_ptr = php_zip_get_property_ptr_ptr;

	zip_object_handlers.get_gc          = php_zip_get_gc;
	zip_object_handlers.get_properties = php_zip_get_properties;
	zip_object_handlers.read_property	= php_zip_read_property;
	zip_object_handlers.has_property	= php_zip_has_property;

	INIT_CLASS_ENTRY(ce, "ZipArchive", zip_class_functions);
	ce.create_object = php_zip_object_new;
	zip_class_entry = zend_register_internal_class(&ce);

	zend_hash_init(&zip_prop_handlers, 0, NULL, php_zip_free_prop_handler, 1);
	php_zip_register_prop_handler(&zip_prop_handlers, "status",    php_zip_status, NULL, NULL, IS_LONG);
	php_zip_register_prop_handler(&zip_prop_handlers, "statusSys", php_zip_status_sys, NULL, NULL, IS_LONG);
	php_zip_register_prop_handler(&zip_prop_handlers, "numFiles",  php_zip_get_num_files, NULL, NULL, IS_LONG);
	php_zip_register_prop_handler(&zip_prop_handlers, "filename", NULL, NULL, php_zipobj_get_filename, IS_STRING);
	php_zip_register_prop_handler(&zip_prop_handlers, "comment", NULL, php_zipobj_get_zip_comment, NULL, IS_STRING);

	REGISTER_ZIP_CLASS_CONST_LONG("CREATE", ZIP_CREATE);
	REGISTER_ZIP_CLASS_CONST_LONG("EXCL", ZIP_EXCL);
	REGISTER_ZIP_CLASS_CONST_LONG("CHECKCONS", ZIP_CHECKCONS);
	REGISTER_ZIP_CLASS_CONST_LONG("OVERWRITE", ZIP_OVERWRITE);

	REGISTER_ZIP_CLASS_CONST_LONG("FL_NOCASE", ZIP_FL_NOCASE);
	REGISTER_ZIP_CLASS_CONST_LONG("FL_NODIR", ZIP_FL_NODIR);
	REGISTER_ZIP_CLASS_CONST_LONG("FL_COMPRESSED", ZIP_FL_COMPRESSED);
	REGISTER_ZIP_CLASS_CONST_LONG("FL_UNCHANGED", ZIP_FL_UNCHANGED);
#ifdef ZIP_FL_ENC_GUESS
	/* Default filename encoding policy. */
	REGISTER_ZIP_CLASS_CONST_LONG("FL_ENC_GUESS", ZIP_FL_ENC_GUESS);
#endif
#ifdef ZIP_FL_ENC_RAW
	REGISTER_ZIP_CLASS_CONST_LONG("FL_ENC_RAW", ZIP_FL_ENC_RAW);
#endif
#ifdef ZIP_FL_ENC_STRICT
	REGISTER_ZIP_CLASS_CONST_LONG("FL_ENC_STRICT", ZIP_FL_ENC_STRICT);
#endif
#ifdef ZIP_FL_ENC_UTF_8
	REGISTER_ZIP_CLASS_CONST_LONG("FL_ENC_UTF_8", ZIP_FL_ENC_UTF_8);
#endif
#ifdef ZIP_FL_ENC_CP437
	REGISTER_ZIP_CLASS_CONST_LONG("FL_ENC_CP437", ZIP_FL_ENC_CP437);
#endif

/* XXX The below are rather not implemented or to check whether makes sense to expose. */
/*#ifdef ZIP_FL_RECOMPRESS
	REGISTER_ZIP_CLASS_CONST_LONG("FL_RECOMPRESS", ZIP_FL_RECOMPRESS);
#endif
#ifdef ZIP_FL_ENCRYPTED
	REGISTER_ZIP_CLASS_CONST_LONG("FL_ENCRYPTED", ZIP_FL_ENCRYPTED);
#endif
#ifdef ZIP_FL_LOCAL
	REGISTER_ZIP_CLASS_CONST_LONG("FL_LOCAL", ZIP_FL_LOCAL);
#endif
#ifdef ZIP_FL_CENTRAL
	REGISTER_ZIP_CLASS_CONST_LONG("FL_CENTRAL", ZIP_FL_CENTRAL);
#endif */

	REGISTER_ZIP_CLASS_CONST_LONG("CM_DEFAULT", ZIP_CM_DEFAULT);
	REGISTER_ZIP_CLASS_CONST_LONG("CM_STORE", ZIP_CM_STORE);
	REGISTER_ZIP_CLASS_CONST_LONG("CM_SHRINK", ZIP_CM_SHRINK);
	REGISTER_ZIP_CLASS_CONST_LONG("CM_REDUCE_1", ZIP_CM_REDUCE_1);
	REGISTER_ZIP_CLASS_CONST_LONG("CM_REDUCE_2", ZIP_CM_REDUCE_2);
	REGISTER_ZIP_CLASS_CONST_LONG("CM_REDUCE_3", ZIP_CM_REDUCE_3);
	REGISTER_ZIP_CLASS_CONST_LONG("CM_REDUCE_4", ZIP_CM_REDUCE_4);
	REGISTER_ZIP_CLASS_CONST_LONG("CM_IMPLODE", ZIP_CM_IMPLODE);
	REGISTER_ZIP_CLASS_CONST_LONG("CM_DEFLATE", ZIP_CM_DEFLATE);
	REGISTER_ZIP_CLASS_CONST_LONG("CM_DEFLATE64", ZIP_CM_DEFLATE64);
	REGISTER_ZIP_CLASS_CONST_LONG("CM_PKWARE_IMPLODE", ZIP_CM_PKWARE_IMPLODE);
	REGISTER_ZIP_CLASS_CONST_LONG("CM_BZIP2", ZIP_CM_BZIP2);
	REGISTER_ZIP_CLASS_CONST_LONG("CM_LZMA", ZIP_CM_LZMA);
	REGISTER_ZIP_CLASS_CONST_LONG("CM_TERSE", ZIP_CM_TERSE);
	REGISTER_ZIP_CLASS_CONST_LONG("CM_LZ77", ZIP_CM_LZ77);
	REGISTER_ZIP_CLASS_CONST_LONG("CM_WAVPACK", ZIP_CM_WAVPACK);
	REGISTER_ZIP_CLASS_CONST_LONG("CM_PPMD", ZIP_CM_PPMD);

	/* Error code */
	REGISTER_ZIP_CLASS_CONST_LONG("ER_OK",			ZIP_ER_OK);			/* N No error */
	REGISTER_ZIP_CLASS_CONST_LONG("ER_MULTIDISK",	ZIP_ER_MULTIDISK);	/* N Multi-disk zip archives not supported */
	REGISTER_ZIP_CLASS_CONST_LONG("ER_RENAME",		ZIP_ER_RENAME);		/* S Renaming temporary file failed */
	REGISTER_ZIP_CLASS_CONST_LONG("ER_CLOSE",		ZIP_ER_CLOSE);		/* S Closing zip archive failed */
	REGISTER_ZIP_CLASS_CONST_LONG("ER_SEEK",		ZIP_ER_SEEK);		/* S Seek error */
	REGISTER_ZIP_CLASS_CONST_LONG("ER_READ",		ZIP_ER_READ);		/* S Read error */
	REGISTER_ZIP_CLASS_CONST_LONG("ER_WRITE",		ZIP_ER_WRITE);		/* S Write error */
	REGISTER_ZIP_CLASS_CONST_LONG("ER_CRC",			ZIP_ER_CRC);		/* N CRC error */
	REGISTER_ZIP_CLASS_CONST_LONG("ER_ZIPCLOSED",	ZIP_ER_ZIPCLOSED);	/* N Containing zip archive was closed */
	REGISTER_ZIP_CLASS_CONST_LONG("ER_NOENT",		ZIP_ER_NOENT);		/* N No such file */
	REGISTER_ZIP_CLASS_CONST_LONG("ER_EXISTS",		ZIP_ER_EXISTS);		/* N File already exists */
	REGISTER_ZIP_CLASS_CONST_LONG("ER_OPEN",		ZIP_ER_OPEN);		/* S Can't open file */
	REGISTER_ZIP_CLASS_CONST_LONG("ER_TMPOPEN",		ZIP_ER_TMPOPEN);	/* S Failure to create temporary file */
	REGISTER_ZIP_CLASS_CONST_LONG("ER_ZLIB",		ZIP_ER_ZLIB);		/* Z Zlib error */
	REGISTER_ZIP_CLASS_CONST_LONG("ER_MEMORY",		ZIP_ER_MEMORY);		/* N Malloc failure */
	REGISTER_ZIP_CLASS_CONST_LONG("ER_CHANGED",		ZIP_ER_CHANGED);	/* N Entry has been changed */
	REGISTER_ZIP_CLASS_CONST_LONG("ER_COMPNOTSUPP",	ZIP_ER_COMPNOTSUPP);/* N Compression method not supported */
	REGISTER_ZIP_CLASS_CONST_LONG("ER_EOF",			ZIP_ER_EOF);		/* N Premature EOF */
	REGISTER_ZIP_CLASS_CONST_LONG("ER_INVAL",		ZIP_ER_INVAL);		/* N Invalid argument */
	REGISTER_ZIP_CLASS_CONST_LONG("ER_NOZIP",		ZIP_ER_NOZIP);		/* N Not a zip archive */
	REGISTER_ZIP_CLASS_CONST_LONG("ER_INTERNAL",	ZIP_ER_INTERNAL);	/* N Internal error */
	REGISTER_ZIP_CLASS_CONST_LONG("ER_INCONS",		ZIP_ER_INCONS);		/* N Zip archive inconsistent */
	REGISTER_ZIP_CLASS_CONST_LONG("ER_REMOVE",		ZIP_ER_REMOVE);		/* S Can't remove file */
	REGISTER_ZIP_CLASS_CONST_LONG("ER_DELETED",  	ZIP_ER_DELETED);	/* N Entry has been deleted */

#ifdef ZIP_OPSYS_DEFAULT
	REGISTER_ZIP_CLASS_CONST_LONG("OPSYS_DOS",				ZIP_OPSYS_DOS);
	REGISTER_ZIP_CLASS_CONST_LONG("OPSYS_AMIGA",			ZIP_OPSYS_AMIGA);
	REGISTER_ZIP_CLASS_CONST_LONG("OPSYS_OPENVMS",			ZIP_OPSYS_OPENVMS);
	REGISTER_ZIP_CLASS_CONST_LONG("OPSYS_UNIX",				ZIP_OPSYS_UNIX);
	REGISTER_ZIP_CLASS_CONST_LONG("OPSYS_VM_CMS",			ZIP_OPSYS_VM_CMS);
	REGISTER_ZIP_CLASS_CONST_LONG("OPSYS_ATARI_ST",			ZIP_OPSYS_ATARI_ST);
	REGISTER_ZIP_CLASS_CONST_LONG("OPSYS_OS_2",				ZIP_OPSYS_OS_2);
	REGISTER_ZIP_CLASS_CONST_LONG("OPSYS_MACINTOSH",		ZIP_OPSYS_MACINTOSH);
	REGISTER_ZIP_CLASS_CONST_LONG("OPSYS_Z_SYSTEM",			ZIP_OPSYS_Z_SYSTEM);
	REGISTER_ZIP_CLASS_CONST_LONG("OPSYS_Z_CPM",			ZIP_OPSYS_CPM);
	REGISTER_ZIP_CLASS_CONST_LONG("OPSYS_WINDOWS_NTFS",		ZIP_OPSYS_WINDOWS_NTFS);
	REGISTER_ZIP_CLASS_CONST_LONG("OPSYS_MVS",				ZIP_OPSYS_MVS);
	REGISTER_ZIP_CLASS_CONST_LONG("OPSYS_VSE",				ZIP_OPSYS_VSE);
	REGISTER_ZIP_CLASS_CONST_LONG("OPSYS_ACORN_RISC",		ZIP_OPSYS_ACORN_RISC);
	REGISTER_ZIP_CLASS_CONST_LONG("OPSYS_VFAT",				ZIP_OPSYS_VFAT);
	REGISTER_ZIP_CLASS_CONST_LONG("OPSYS_ALTERNATE_MVS",	ZIP_OPSYS_ALTERNATE_MVS);
	REGISTER_ZIP_CLASS_CONST_LONG("OPSYS_BEOS",				ZIP_OPSYS_BEOS);
	REGISTER_ZIP_CLASS_CONST_LONG("OPSYS_TANDEM",			ZIP_OPSYS_TANDEM);
	REGISTER_ZIP_CLASS_CONST_LONG("OPSYS_OS_400",			ZIP_OPSYS_OS_400);
	REGISTER_ZIP_CLASS_CONST_LONG("OPSYS_OS_X",				ZIP_OPSYS_OS_X);

	REGISTER_ZIP_CLASS_CONST_LONG("OPSYS_DEFAULT", ZIP_OPSYS_DEFAULT);
#endif /* ifdef ZIP_OPSYS_DEFAULT */

	php_register_url_stream_wrapper("zip", &php_stream_zip_wrapper);

	le_zip_dir   = zend_register_list_destructors_ex(php_zip_free_dir,   NULL, le_zip_dir_name,   module_number);
	le_zip_entry = zend_register_list_destructors_ex(php_zip_free_entry, NULL, le_zip_entry_name, module_number);

	return SUCCESS;
}
/* }}} */

/* {{{ PHP_MSHUTDOWN_FUNCTION
 */
static PHP_MSHUTDOWN_FUNCTION(zip)
{
	zend_hash_destroy(&zip_prop_handlers);
	php_unregister_url_stream_wrapper("zip");
	return SUCCESS;
}
/* }}} */

/* {{{ PHP_MINFO_FUNCTION
 */
static PHP_MINFO_FUNCTION(zip)
{
	php_info_print_table_start();

	php_info_print_table_row(2, "Zip", "enabled");
	php_info_print_table_row(2, "Zip version", PHP_ZIP_VERSION);
	php_info_print_table_row(2, "Libzip version", LIBZIP_VERSION);

	php_info_print_table_end();
}
/* }}} */

/*
 * Local variables:
 * tab-width: 4
 * c-basic-offset: 4
 * End:
 * vim600: noet sw=4 ts=4 fdm=marker
 * vim<600: noet sw=4 ts=4
 */<|MERGE_RESOLUTION|>--- conflicted
+++ resolved
@@ -499,11 +499,7 @@
 	char *result;
 #endif
 	glob_t globbuf;
-<<<<<<< HEAD
-	uint n;
-=======
 	size_t n;
->>>>>>> 53a08fd0
 	int ret;
 
 	if (pattern_len >= MAXPATHLEN) {
