--- conflicted
+++ resolved
@@ -388,7 +388,7 @@
 
 		ce = Z_OBJCE_P(value);
 		if (!ce->__tostring) {
-			zval_dtor(*value);
+			zval_ptr_dtor(value);
 			/* #67167: doesn't return null on failure for objects */
 			if (flags & FILTER_NULL_ON_FAILURE) {
 				ZVAL_NULL(value);
@@ -400,11 +400,11 @@
 	}
 
 	/* Here be strings */
-<<<<<<< HEAD
 	convert_to_string(value);
 
 	filter_func.function(value, flags, options, charset);
 
+handle_default:
 	if (options && (Z_TYPE_P(options) == IS_ARRAY || Z_TYPE_P(options) == IS_OBJECT) &&
 		((flags & FILTER_NULL_ON_FAILURE && Z_TYPE_P(value) == IS_NULL) ||
 		(!(flags & FILTER_NULL_ON_FAILURE) && Z_TYPE_P(value) == IS_FALSE)) &&
@@ -412,22 +412,6 @@
 		zval *tmp;
 		if ((tmp = zend_hash_str_find(HASH_OF(options), "default", sizeof("default") - 1)) != NULL) {
 			ZVAL_COPY(value, tmp);
-=======
-	convert_to_string(*value);
-
-	filter_func.function(*value, flags, options, charset TSRMLS_CC);
-
-handle_default:
-	if (
-		options && (Z_TYPE_P(options) == IS_ARRAY || Z_TYPE_P(options) == IS_OBJECT) &&
-		((flags & FILTER_NULL_ON_FAILURE && Z_TYPE_PP(value) == IS_NULL) || 
-		(!(flags & FILTER_NULL_ON_FAILURE) && Z_TYPE_PP(value) == IS_BOOL && Z_LVAL_PP(value) == 0)) &&
-		zend_hash_exists(HASH_OF(options), "default", sizeof("default"))
-	) {
-		zval **tmp; 
-		if (zend_hash_find(HASH_OF(options), "default", sizeof("default"), (void **)&tmp) == SUCCESS) {
-			MAKE_COPY_ZVAL(tmp, *value);
->>>>>>> 23e721fc
 		}
 	}
 }
