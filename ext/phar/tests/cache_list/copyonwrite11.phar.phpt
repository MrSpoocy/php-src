--TEST--
Phar: copy-on-write test 11 [cache_list]
--INI--
default_charset=UTF-8
phar.cache_list={PWD}/copyonwrite11.phar.php
phar.readonly=0
--SKIPIF--
<?php if (!extension_loaded("phar")) die("skip"); ?>
--FILE_EXTERNAL--
files/write11.phar
--EXPECTF--
string(174) "<?php
$p = new Phar(__FILE__);
var_dump($p->getStub());
$p2 = new Phar(__FILE__);
$p->setDefaultStub();
echo strlen($p2->getStub()),"\n";
echo "ok\n";
__HALT_COMPILER(); ?>
"
<<<<<<< HEAD
6653
=======
6675
>>>>>>> 459ab2ee
ok<|MERGE_RESOLUTION|>--- conflicted
+++ resolved
@@ -18,9 +18,5 @@
 echo "ok\n";
 __HALT_COMPILER(); ?>
 "
-<<<<<<< HEAD
-6653
-=======
-6675
->>>>>>> 459ab2ee
+6643
 ok