--TEST--
Phar::convertToPhar() with global metadata
--SKIPIF--
<?php if (!extension_loaded("phar")) die("skip"); ?>
<?php if (!extension_loaded("zlib")) die("skip"); ?>
--INI--
phar.require_hash=0
phar.readonly=0
--FILE--
<?php

$fname = dirname(__FILE__) . '/' . basename(__FILE__, '.php') . '.phar';
$fname2 = dirname(__FILE__) . '/' . basename(__FILE__, '.php') . '2.phar';

$phar = new Phar($fname);
$phar['a.txt'] = 'some text';
$phar->setMetadata('hi');
$phar->stopBuffering();
var_dump($phar->isFileFormat(Phar::TAR));
var_dump(strlen($phar->getStub()));
var_dump($phar->getMetadata());

$phar = $phar->convertToExecutable(Phar::TAR);
var_dump($phar->isFileFormat(Phar::TAR));
var_dump($phar->getStub());
var_dump($phar->getMetadata());

$phar['a'] = 'hi there';

$phar = $phar->convertToExecutable(Phar::PHAR, Phar::GZ);
var_dump($phar->isFileFormat(Phar::PHAR));
var_dump($phar->isCompressed());
var_dump(strlen($phar->getStub()));
var_dump($phar->getMetadata());

copy($fname . '.gz', $fname2);

$phar = new Phar($fname2);
var_dump($phar->isFileFormat(Phar::PHAR));
var_dump($phar->isCompressed() == Phar::GZ);
var_dump(strlen($phar->getStub()));
var_dump($phar->getMetadata());

?>
===DONE===
--CLEAN--
<?php 
unlink(dirname(__FILE__) . '/' . basename(__FILE__, '.clean.php') . '.phar.gz');
unlink(dirname(__FILE__) . '/' . basename(__FILE__, '.clean.php') . '2.phar');
unlink(dirname(__FILE__) . '/' . basename(__FILE__, '.clean.php') . '.phar');
unlink(dirname(__FILE__) . '/' . basename(__FILE__, '.clean.php') . '.phar.tar');
unlink(dirname(__FILE__) . '/' . basename(__FILE__, '.clean.php') . '.phar.tar.gz');
__HALT_COMPILER();
?>
--EXPECT--
bool(false)
<<<<<<< HEAD
int(6651)
=======
int(6673)
>>>>>>> 459ab2ee
string(2) "hi"
bool(true)
string(60) "<?php // tar-based phar archive stub file
__HALT_COMPILER();"
string(2) "hi"
bool(true)
int(4096)
<<<<<<< HEAD
int(6651)
string(2) "hi"
bool(true)
bool(true)
int(6651)
=======
int(6673)
string(2) "hi"
bool(true)
bool(true)
int(6673)
>>>>>>> 459ab2ee
string(2) "hi"
===DONE===<|MERGE_RESOLUTION|>--- conflicted
+++ resolved
@@ -54,11 +54,7 @@
 ?>
 --EXPECT--
 bool(false)
-<<<<<<< HEAD
-int(6651)
-=======
-int(6673)
->>>>>>> 459ab2ee
+int(6641)
 string(2) "hi"
 bool(true)
 string(60) "<?php // tar-based phar archive stub file
@@ -66,18 +62,10 @@
 string(2) "hi"
 bool(true)
 int(4096)
-<<<<<<< HEAD
-int(6651)
+int(6641)
 string(2) "hi"
 bool(true)
 bool(true)
-int(6651)
-=======
-int(6673)
-string(2) "hi"
-bool(true)
-bool(true)
-int(6673)
->>>>>>> 459ab2ee
+int(6641)
 string(2) "hi"
 ===DONE===