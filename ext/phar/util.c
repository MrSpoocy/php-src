/*
  +----------------------------------------------------------------------+
  | phar php single-file executable PHP extension                        |
  | utility functions                                                    |
  +----------------------------------------------------------------------+
  | Copyright (c) 2005-2015 The PHP Group                                |
  +----------------------------------------------------------------------+
  | This source file is subject to version 3.01 of the PHP license,      |
  | that is bundled with this package in the file LICENSE, and is        |
  | available through the world-wide-web at the following url:           |
  | http://www.php.net/license/3_01.txt.                                 |
  | If you did not receive a copy of the PHP license and are unable to   |
  | obtain it through the world-wide-web, please send a note to          |
  | license@php.net so we can mail you a copy immediately.               |
  +----------------------------------------------------------------------+
  | Authors: Gregory Beaver <cellog@php.net>                             |
  |          Marcus Boerger <helly@php.net>                              |
  +----------------------------------------------------------------------+
*/

/* $Id$ */

#include "phar_internal.h"
#ifdef PHAR_HASH_OK
#include "ext/hash/php_hash_sha.h"
#endif

#ifdef PHAR_HAVE_OPENSSL
/* OpenSSL includes */
#include <openssl/evp.h>
#include <openssl/x509.h>
#include <openssl/x509v3.h>
#include <openssl/crypto.h>
#include <openssl/pem.h>
#include <openssl/err.h>
#include <openssl/conf.h>
#include <openssl/rand.h>
#include <openssl/ssl.h>
#include <openssl/pkcs12.h>
#else
static int phar_call_openssl_signverify(int is_sign, php_stream *fp, zend_off_t end, char *key, int key_len, char **signature, int *signature_len);
#endif

/* for links to relative location, prepend cwd of the entry */
static char *phar_get_link_location(phar_entry_info *entry) /* {{{ */
{
	char *p, *ret = NULL;
	if (!entry->link) {
		return NULL;
	}
	if (entry->link[0] == '/') {
		return estrdup(entry->link + 1);
	}
	p = strrchr(entry->filename, '/');
	if (p) {
		*p = '\0';
		spprintf(&ret, 0, "%s/%s", entry->filename, entry->link);
		return ret;
	}
	return entry->link;
}
/* }}} */

phar_entry_info *phar_get_link_source(phar_entry_info *entry) /* {{{ */
{
	phar_entry_info *link_entry;
	char *link;

	if (!entry->link) {
		return entry;
	}

	link = phar_get_link_location(entry);
	if (NULL != (link_entry = zend_hash_str_find_ptr(&(entry->phar->manifest), entry->link, strlen(entry->link))) ||
		NULL != (link_entry = zend_hash_str_find_ptr(&(entry->phar->manifest), link, strlen(link)))) {
		if (link != entry->link) {
			efree(link);
		}
		return phar_get_link_source(link_entry);
	} else {
		if (link != entry->link) {
			efree(link);
		}
		return NULL;
	}
}
/* }}} */

/* retrieve a phar_entry_info's current file pointer for reading contents */
php_stream *phar_get_efp(phar_entry_info *entry, int follow_links) /* {{{ */
{
	if (follow_links && entry->link) {
		phar_entry_info *link_entry = phar_get_link_source(entry);

		if (link_entry && link_entry != entry) {
			return phar_get_efp(link_entry, 1);
		}
	}

	if (phar_get_fp_type(entry) == PHAR_FP) {
		if (!phar_get_entrypfp(entry)) {
			/* re-open just in time for cases where our refcount reached 0 on the phar archive */
			phar_open_archive_fp(entry->phar);
		}
		return phar_get_entrypfp(entry);
	} else if (phar_get_fp_type(entry) == PHAR_UFP) {
		return phar_get_entrypufp(entry);
	} else if (entry->fp_type == PHAR_MOD) {
		return entry->fp;
	} else {
		/* temporary manifest entry */
		if (!entry->fp) {
			entry->fp = php_stream_open_wrapper(entry->tmp, "rb", STREAM_MUST_SEEK|0, NULL);
		}
		return entry->fp;
	}
}
/* }}} */

int phar_seek_efp(phar_entry_info *entry, zend_off_t offset, int whence, zend_off_t position, int follow_links) /* {{{ */
{
	php_stream *fp = phar_get_efp(entry, follow_links);
	zend_off_t temp, eoffset;

	if (!fp) {
		return -1;
	}

	if (follow_links) {
		phar_entry_info *t;
		t = phar_get_link_source(entry);
		if (t) {
			entry = t;
		}
	}

	if (entry->is_dir) {
		return 0;
	}

	eoffset = phar_get_fp_offset(entry);

	switch (whence) {
		case SEEK_END:
			temp = eoffset + entry->uncompressed_filesize + offset;
			break;
		case SEEK_CUR:
			temp = eoffset + position + offset;
			break;
		case SEEK_SET:
			temp = eoffset + offset;
			break;
		default:
			temp = 0;
	}

	if (temp > eoffset + (zend_off_t) entry->uncompressed_filesize) {
		return -1;
	}

	if (temp < eoffset) {
		return -1;
	}

	return php_stream_seek(fp, temp, SEEK_SET);
}
/* }}} */

/* mount an absolute path or uri to a path internal to the phar archive */
int phar_mount_entry(phar_archive_data *phar, char *filename, int filename_len, char *path, int path_len) /* {{{ */
{
	phar_entry_info entry = {0};
	php_stream_statbuf ssb;
	int is_phar;
	const char *err;

	if (phar_path_check(&path, &path_len, &err) > pcr_is_ok) {
		return FAILURE;
	}

	if (path_len >= sizeof(".phar")-1 && !memcmp(path, ".phar", sizeof(".phar")-1)) {
		/* no creating magic phar files by mounting them */
		return FAILURE;
	}

	is_phar = (filename_len > 7 && !memcmp(filename, "phar://", 7));

	entry.phar = phar;
	entry.filename = estrndup(path, path_len);
#ifdef PHP_WIN32
	phar_unixify_path_separators(entry.filename, path_len);
#endif
	entry.filename_len = path_len;
	if (is_phar) {
		entry.tmp = estrndup(filename, filename_len);
	} else {
		entry.tmp = expand_filepath(filename, NULL);
		if (!entry.tmp) {
			entry.tmp = estrndup(filename, filename_len);
		}
	}
#if PHP_API_VERSION < 20100412
	if (PG(safe_mode) && !is_phar && (!php_checkuid(entry.tmp, NULL, CHECKUID_CHECK_FILE_AND_DIR))) {
		efree(entry.tmp);
		efree(entry.filename);
		return FAILURE;
	}
#endif
	filename = entry.tmp;

	/* only check openbasedir for files, not for phar streams */
	if (!is_phar && php_check_open_basedir(filename)) {
		efree(entry.tmp);
		efree(entry.filename);
		return FAILURE;
	}

	entry.is_mounted = 1;
	entry.is_crc_checked = 1;
	entry.fp_type = PHAR_TMP;

	if (SUCCESS != php_stream_stat_path(filename, &ssb)) {
		efree(entry.tmp);
		efree(entry.filename);
		return FAILURE;
	}

	if (ssb.sb.st_mode & S_IFDIR) {
		entry.is_dir = 1;
		if (NULL == zend_hash_str_add_ptr(&phar->mounted_dirs, entry.filename, path_len, entry.filename)) {
			/* directory already mounted */
			efree(entry.tmp);
			efree(entry.filename);
			return FAILURE;
		}
	} else {
		entry.is_dir = 0;
		entry.uncompressed_filesize = entry.compressed_filesize = ssb.sb.st_size;
	}

	entry.flags = ssb.sb.st_mode;

	if (NULL != zend_hash_str_add_mem(&phar->manifest, entry.filename, path_len, (void*)&entry, sizeof(phar_entry_info))) {
		return SUCCESS;
	}

	efree(entry.tmp);
	efree(entry.filename);
	return FAILURE;
}
/* }}} */

zend_string *phar_find_in_include_path(char *filename, int filename_len, phar_archive_data **pphar) /* {{{ */
{
	zend_string *ret;
	char *path, *fname, *arch, *entry, *test;
	int arch_len, entry_len, fname_len;
	phar_archive_data *phar;

	if (pphar) {
		*pphar = NULL;
	} else {
		pphar = &phar;
	}

	if (!zend_is_executing() || !PHAR_G(cwd)) {
		return phar_save_resolve_path(filename, filename_len);
	}

	fname = (char*)zend_get_executed_filename();
	fname_len = strlen(fname);

	if (PHAR_G(last_phar) && !memcmp(fname, "phar://", 7) && fname_len - 7 >= PHAR_G(last_phar_name_len) && !memcmp(fname + 7, PHAR_G(last_phar_name), PHAR_G(last_phar_name_len))) {
		arch = estrndup(PHAR_G(last_phar_name), PHAR_G(last_phar_name_len));
		arch_len = PHAR_G(last_phar_name_len);
		phar = PHAR_G(last_phar);
		goto splitted;
	}

	if (fname_len < 7 || memcmp(fname, "phar://", 7) || SUCCESS != phar_split_fname(fname, strlen(fname), &arch, &arch_len, &entry, &entry_len, 1, 0)) {
		return phar_save_resolve_path(filename, filename_len);
	}

	efree(entry);

	if (*filename == '.') {
		int try_len;

		if (FAILURE == phar_get_archive(&phar, arch, arch_len, NULL, 0, NULL)) {
			efree(arch);
			return phar_save_resolve_path(filename, filename_len);
		}
splitted:
		if (pphar) {
			*pphar = phar;
		}

		try_len = filename_len;
		test = phar_fix_filepath(estrndup(filename, filename_len), &try_len, 1);

		if (*test == '/') {
			if (zend_hash_str_exists(&(phar->manifest), test + 1, try_len - 1)) {
				ret = strpprintf(0, "phar://%s%s", arch, test);
				efree(arch);
				efree(test);
				return ret;
			}
		} else {
			if (zend_hash_str_exists(&(phar->manifest), test, try_len)) {
				ret = strpprintf(0, "phar://%s/%s", arch, test);
				efree(arch);
				efree(test);
				return ret;
			}
		}
		efree(test);
	}

	spprintf(&path, MAXPATHLEN, "phar://%s/%s%c%s", arch, PHAR_G(cwd), DEFAULT_DIR_SEPARATOR, PG(include_path));
	efree(arch);
	ret = php_resolve_path(filename, filename_len, path);
	efree(path);

	if (ret && ZSTR_LEN(ret) > 8 && !strncmp(ZSTR_VAL(ret), "phar://", 7)) {
		/* found phar:// */
		if (SUCCESS != phar_split_fname(ZSTR_VAL(ret), ZSTR_LEN(ret), &arch, &arch_len, &entry, &entry_len, 1, 0)) {
			return ret;
		}

		*pphar = zend_hash_str_find_ptr(&(PHAR_G(phar_fname_map)), arch, arch_len);

		if (!*pphar && PHAR_G(manifest_cached)) {
			*pphar = zend_hash_str_find_ptr(&cached_phars, arch, arch_len);
		}

		efree(arch);
		efree(entry);
	}

	return ret;
}
/* }}} */

/**
 * Retrieve a copy of the file information on a single file within a phar, or null.
 * This also transfers the open file pointer, if any, to the entry.
 *
 * If the file does not already exist, this will fail.  Pre-existing files can be
 * appended, truncated, or read.  For read, if the entry is marked unmodified, it is
 * assumed that the file pointer, if present, is opened for reading
 */
int phar_get_entry_data(phar_entry_data **ret, char *fname, int fname_len, char *path, int path_len, const char *mode, char allow_dir, char **error, int security) /* {{{ */
{
	phar_archive_data *phar;
	phar_entry_info *entry;
	int for_write  = mode[0] != 'r' || mode[1] == '+';
	int for_append = mode[0] == 'a';
	int for_create = mode[0] != 'r';
	int for_trunc  = mode[0] == 'w';

	if (!ret) {
		return FAILURE;
	}

	*ret = NULL;

	if (error) {
		*error = NULL;
	}

	if (FAILURE == phar_get_archive(&phar, fname, fname_len, NULL, 0, error)) {
		return FAILURE;
	}

	if (for_write && PHAR_G(readonly) && !phar->is_data) {
		if (error) {
			spprintf(error, 4096, "phar error: file \"%s\" in phar \"%s\" cannot be opened for writing, disabled by ini setting", path, fname);
		}
		return FAILURE;
	}

	if (!path_len) {
		if (error) {
			spprintf(error, 4096, "phar error: file \"\" in phar \"%s\" cannot be empty", fname);
		}
		return FAILURE;
	}
really_get_entry:
	if (allow_dir) {
		if ((entry = phar_get_entry_info_dir(phar, path, path_len, allow_dir, for_create && !PHAR_G(readonly) && !phar->is_data ? NULL : error, security)) == NULL) {
			if (for_create && (!PHAR_G(readonly) || phar->is_data)) {
				return SUCCESS;
			}
			return FAILURE;
		}
	} else {
		if ((entry = phar_get_entry_info(phar, path, path_len, for_create && !PHAR_G(readonly) && !phar->is_data ? NULL : error, security)) == NULL) {
			if (for_create && (!PHAR_G(readonly) || phar->is_data)) {
				return SUCCESS;
			}
			return FAILURE;
		}
	}

	if (for_write && phar->is_persistent) {
		if (FAILURE == phar_copy_on_write(&phar)) {
			if (error) {
				spprintf(error, 4096, "phar error: file \"%s\" in phar \"%s\" cannot be opened for writing, could not make cached phar writeable", path, fname);
			}
			return FAILURE;
		} else {
			goto really_get_entry;
		}
	}

	if (entry->is_modified && !for_write) {
		if (error) {
			spprintf(error, 4096, "phar error: file \"%s\" in phar \"%s\" cannot be opened for reading, writable file pointers are open", path, fname);
		}
		return FAILURE;
	}

	if (entry->fp_refcount && for_write) {
		if (error) {
			spprintf(error, 4096, "phar error: file \"%s\" in phar \"%s\" cannot be opened for writing, readable file pointers are open", path, fname);
		}
		return FAILURE;
	}

	if (entry->is_deleted) {
		if (!for_create) {
			return FAILURE;
		}
		entry->is_deleted = 0;
	}

	if (entry->is_dir) {
		*ret = (phar_entry_data *) emalloc(sizeof(phar_entry_data));
		(*ret)->position = 0;
		(*ret)->fp = NULL;
		(*ret)->phar = phar;
		(*ret)->for_write = for_write;
		(*ret)->internal_file = entry;
		(*ret)->is_zip = entry->is_zip;
		(*ret)->is_tar = entry->is_tar;

		if (!phar->is_persistent) {
			++(entry->phar->refcount);
			++(entry->fp_refcount);
		}

		return SUCCESS;
	}

	if (entry->fp_type == PHAR_MOD) {
		if (for_trunc) {
			if (FAILURE == phar_create_writeable_entry(phar, entry, error)) {
				return FAILURE;
			}
		} else if (for_append) {
			phar_seek_efp(entry, 0, SEEK_END, 0, 0);
		}
	} else {
		if (for_write) {
			if (entry->link) {
				efree(entry->link);
				entry->link = NULL;
				entry->tar_type = (entry->is_tar ? TAR_FILE : '\0');
			}

			if (for_trunc) {
				if (FAILURE == phar_create_writeable_entry(phar, entry, error)) {
					return FAILURE;
				}
			} else {
				if (FAILURE == phar_separate_entry_fp(entry, error)) {
					return FAILURE;
				}
			}
		} else {
			if (FAILURE == phar_open_entry_fp(entry, error, 1)) {
				return FAILURE;
			}
		}
	}

	*ret = (phar_entry_data *) emalloc(sizeof(phar_entry_data));
	(*ret)->position = 0;
	(*ret)->phar = phar;
	(*ret)->for_write = for_write;
	(*ret)->internal_file = entry;
	(*ret)->is_zip = entry->is_zip;
	(*ret)->is_tar = entry->is_tar;
	(*ret)->fp = phar_get_efp(entry, 1);
	if (entry->link) {
		phar_entry_info *link = phar_get_link_source(entry);
		if(!link) {
			efree(*ret);
			return FAILURE;
		}
		(*ret)->zero = phar_get_fp_offset(link);
	} else {
		(*ret)->zero = phar_get_fp_offset(entry);
	}

	if (!phar->is_persistent) {
		++(entry->fp_refcount);
		++(entry->phar->refcount);
	}

	return SUCCESS;
}
/* }}} */

/**
 * Create a new dummy file slot within a writeable phar for a newly created file
 */
phar_entry_data *phar_get_or_create_entry_data(char *fname, int fname_len, char *path, int path_len, const char *mode, char allow_dir, char **error, int security) /* {{{ */
{
	phar_archive_data *phar;
	phar_entry_info *entry, etemp;
	phar_entry_data *ret;
	const char *pcr_error;
	char is_dir;

#ifdef PHP_WIN32
	phar_unixify_path_separators(path, path_len);
#endif

	is_dir = (path_len && path[path_len - 1] == '/') ? 1 : 0;

	if (FAILURE == phar_get_archive(&phar, fname, fname_len, NULL, 0, error)) {
		return NULL;
	}

	if (FAILURE == phar_get_entry_data(&ret, fname, fname_len, path, path_len, mode, allow_dir, error, security)) {
		return NULL;
	} else if (ret) {
		return ret;
	}

	if (phar_path_check(&path, &path_len, &pcr_error) > pcr_is_ok) {
		if (error) {
			spprintf(error, 0, "phar error: invalid path \"%s\" contains %s", path, pcr_error);
		}
		return NULL;
	}

	if (phar->is_persistent && FAILURE == phar_copy_on_write(&phar)) {
		if (error) {
			spprintf(error, 4096, "phar error: file \"%s\" in phar \"%s\" cannot be created, could not make cached phar writeable", path, fname);
		}
		return NULL;
	}

	/* create a new phar data holder */
	ret = (phar_entry_data *) emalloc(sizeof(phar_entry_data));

	/* create an entry, this is a new file */
	memset(&etemp, 0, sizeof(phar_entry_info));
	etemp.filename_len = path_len;
	etemp.fp_type = PHAR_MOD;
	etemp.fp = php_stream_fopen_tmpfile();

	if (!etemp.fp) {
		if (error) {
			spprintf(error, 0, "phar error: unable to create temporary file");
		}
		efree(ret);
		return NULL;
	}

	etemp.fp_refcount = 1;

	if (allow_dir == 2) {
		etemp.is_dir = 1;
		etemp.flags = etemp.old_flags = PHAR_ENT_PERM_DEF_DIR;
	} else {
		etemp.flags = etemp.old_flags = PHAR_ENT_PERM_DEF_FILE;
	}
	if (is_dir) {
		etemp.filename_len--; /* strip trailing / */
		path_len--;
	}

	phar_add_virtual_dirs(phar, path, path_len);
	etemp.is_modified = 1;
	etemp.timestamp = time(0);
	etemp.is_crc_checked = 1;
	etemp.phar = phar;
	etemp.filename = estrndup(path, path_len);
	etemp.is_zip = phar->is_zip;

	if (phar->is_tar) {
		etemp.is_tar = phar->is_tar;
		etemp.tar_type = etemp.is_dir ? TAR_DIR : TAR_FILE;
	}

	if (NULL == (entry = zend_hash_str_add_mem(&phar->manifest, etemp.filename, path_len, (void*)&etemp, sizeof(phar_entry_info)))) {
		php_stream_close(etemp.fp);
		if (error) {
			spprintf(error, 0, "phar error: unable to add new entry \"%s\" to phar \"%s\"", etemp.filename, phar->fname);
		}
		efree(ret);
		efree(etemp.filename);
		return NULL;
	}

	if (!entry) {
		php_stream_close(etemp.fp);
		efree(etemp.filename);
		efree(ret);
		return NULL;
	}

	++(phar->refcount);
	ret->phar = phar;
	ret->fp = entry->fp;
	ret->position = ret->zero = 0;
	ret->for_write = 1;
	ret->is_zip = entry->is_zip;
	ret->is_tar = entry->is_tar;
	ret->internal_file = entry;

	return ret;
}
/* }}} */

/* initialize a phar_archive_data's read-only fp for existing phar data */
int phar_open_archive_fp(phar_archive_data *phar) /* {{{ */
{
	if (phar_get_pharfp(phar)) {
		return SUCCESS;
	}

	if (php_check_open_basedir(phar->fname)) {
		return FAILURE;
	}

	phar_set_pharfp(phar, php_stream_open_wrapper(phar->fname, "rb", IGNORE_URL|STREAM_MUST_SEEK|0, NULL));

	if (!phar_get_pharfp(phar)) {
		return FAILURE;
	}

	return SUCCESS;
}
/* }}} */

/* copy file data from an existing to a new phar_entry_info that is not in the manifest */
int phar_copy_entry_fp(phar_entry_info *source, phar_entry_info *dest, char **error) /* {{{ */
{
	phar_entry_info *link;

	if (FAILURE == phar_open_entry_fp(source, error, 1)) {
		return FAILURE;
	}

	if (dest->link) {
		efree(dest->link);
		dest->link = NULL;
		dest->tar_type = (dest->is_tar ? TAR_FILE : '\0');
	}

	dest->fp_type = PHAR_MOD;
	dest->offset = 0;
	dest->is_modified = 1;
	dest->fp = php_stream_fopen_tmpfile();
	if (dest->fp == NULL) {
		spprintf(error, 0, "phar error: unable to create temporary file");
		return EOF;
	}
	phar_seek_efp(source, 0, SEEK_SET, 0, 1);
	link = phar_get_link_source(source);

	if (!link) {
		link = source;
	}

	if (SUCCESS != php_stream_copy_to_stream_ex(phar_get_efp(link, 0), dest->fp, link->uncompressed_filesize, NULL)) {
		php_stream_close(dest->fp);
		dest->fp_type = PHAR_FP;
		if (error) {
			spprintf(error, 4096, "phar error: unable to copy contents of file \"%s\" to \"%s\" in phar archive \"%s\"", source->filename, dest->filename, source->phar->fname);
		}
		return FAILURE;
	}

	return SUCCESS;
}
/* }}} */

/* open and decompress a compressed phar entry
 */
int phar_open_entry_fp(phar_entry_info *entry, char **error, int follow_links) /* {{{ */
{
	php_stream_filter *filter;
	phar_archive_data *phar = entry->phar;
	char *filtername;
	zend_off_t loc;
	php_stream *ufp;
	phar_entry_data dummy;

	if (follow_links && entry->link) {
		phar_entry_info *link_entry = phar_get_link_source(entry);
		if (link_entry && link_entry != entry) {
			return phar_open_entry_fp(link_entry, error, 1);
		}
	}

	if (entry->is_modified) {
		return SUCCESS;
	}

	if (entry->fp_type == PHAR_TMP) {
		if (!entry->fp) {
			entry->fp = php_stream_open_wrapper(entry->tmp, "rb", STREAM_MUST_SEEK|0, NULL);
		}
		return SUCCESS;
	}

	if (entry->fp_type != PHAR_FP) {
		/* either newly created or already modified */
		return SUCCESS;
	}

	if (!phar_get_pharfp(phar)) {
		if (FAILURE == phar_open_archive_fp(phar)) {
			spprintf(error, 4096, "phar error: Cannot open phar archive \"%s\" for reading", phar->fname);
			return FAILURE;
		}
	}

	if ((entry->old_flags && !(entry->old_flags & PHAR_ENT_COMPRESSION_MASK)) || !(entry->flags & PHAR_ENT_COMPRESSION_MASK)) {
		dummy.internal_file = entry;
		dummy.phar = phar;
		dummy.zero = entry->offset;
		dummy.fp = phar_get_pharfp(phar);
		if (FAILURE == phar_postprocess_file(&dummy, entry->crc32, error, 1)) {
			return FAILURE;
		}
		return SUCCESS;
	}

	if (!phar_get_entrypufp(entry)) {
		phar_set_entrypufp(entry, php_stream_fopen_tmpfile());
		if (!phar_get_entrypufp(entry)) {
			spprintf(error, 4096, "phar error: Cannot open temporary file for decompressing phar archive \"%s\" file \"%s\"", phar->fname, entry->filename);
			return FAILURE;
		}
	}

	dummy.internal_file = entry;
	dummy.phar = phar;
	dummy.zero = entry->offset;
	dummy.fp = phar_get_pharfp(phar);
	if (FAILURE == phar_postprocess_file(&dummy, entry->crc32, error, 1)) {
		return FAILURE;
	}

	ufp = phar_get_entrypufp(entry);

	if ((filtername = phar_decompress_filter(entry, 0)) != NULL) {
		filter = php_stream_filter_create(filtername, NULL, 0);
	} else {
		filter = NULL;
	}

	if (!filter) {
		spprintf(error, 4096, "phar error: unable to read phar \"%s\" (cannot create %s filter while decompressing file \"%s\")", phar->fname, phar_decompress_filter(entry, 1), entry->filename);
		return FAILURE;
	}

	/* now we can safely use proper decompression */
	/* save the new offset location within ufp */
	php_stream_seek(ufp, 0, SEEK_END);
	loc = php_stream_tell(ufp);
	php_stream_filter_append(&ufp->writefilters, filter);
	php_stream_seek(phar_get_entrypfp(entry), phar_get_fp_offset(entry), SEEK_SET);

	if (entry->uncompressed_filesize) {
		if (SUCCESS != php_stream_copy_to_stream_ex(phar_get_entrypfp(entry), ufp, entry->compressed_filesize, NULL)) {
			spprintf(error, 4096, "phar error: internal corruption of phar \"%s\" (actual filesize mismatch on file \"%s\")", phar->fname, entry->filename);
			php_stream_filter_remove(filter, 1);
			return FAILURE;
		}
	}

	php_stream_filter_flush(filter, 1);
	php_stream_flush(ufp);
	php_stream_filter_remove(filter, 1);

	if (php_stream_tell(ufp) - loc != (zend_off_t) entry->uncompressed_filesize) {
		spprintf(error, 4096, "phar error: internal corruption of phar \"%s\" (actual filesize mismatch on file \"%s\")", phar->fname, entry->filename);
		return FAILURE;
	}

	entry->old_flags = entry->flags;

	/* this is now the new location of the file contents within this fp */
	phar_set_fp_type(entry, PHAR_UFP, loc);
	dummy.zero = entry->offset;
	dummy.fp = ufp;
	if (FAILURE == phar_postprocess_file(&dummy, entry->crc32, error, 0)) {
		return FAILURE;
	}
	return SUCCESS;
}
/* }}} */

int phar_create_writeable_entry(phar_archive_data *phar, phar_entry_info *entry, char **error) /* {{{ */
{
	if (entry->fp_type == PHAR_MOD) {
		/* already newly created, truncate */
		php_stream_truncate_set_size(entry->fp, 0);

		entry->old_flags = entry->flags;
		entry->is_modified = 1;
		phar->is_modified = 1;
		/* reset file size */
		entry->uncompressed_filesize = 0;
		entry->compressed_filesize = 0;
		entry->crc32 = 0;
		entry->flags = PHAR_ENT_PERM_DEF_FILE;
		entry->fp_type = PHAR_MOD;
		entry->offset = 0;
		return SUCCESS;
	}

	if (error) {
		*error = NULL;
	}

	/* open a new temp file for writing */
	if (entry->link) {
		efree(entry->link);
		entry->link = NULL;
		entry->tar_type = (entry->is_tar ? TAR_FILE : '\0');
	}

	entry->fp = php_stream_fopen_tmpfile();

	if (!entry->fp) {
		if (error) {
			spprintf(error, 0, "phar error: unable to create temporary file");
		}
		return FAILURE;
	}

	entry->old_flags = entry->flags;
	entry->is_modified = 1;
	phar->is_modified = 1;
	/* reset file size */
	entry->uncompressed_filesize = 0;
	entry->compressed_filesize = 0;
	entry->crc32 = 0;
	entry->flags = PHAR_ENT_PERM_DEF_FILE;
	entry->fp_type = PHAR_MOD;
	entry->offset = 0;
	return SUCCESS;
}
/* }}} */

int phar_separate_entry_fp(phar_entry_info *entry, char **error) /* {{{ */
{
	php_stream *fp;
	phar_entry_info *link;

	if (FAILURE == phar_open_entry_fp(entry, error, 1)) {
		return FAILURE;
	}

	if (entry->fp_type == PHAR_MOD) {
		return SUCCESS;
	}

	fp = php_stream_fopen_tmpfile();
	if (fp == NULL) {
		spprintf(error, 0, "phar error: unable to create temporary file");
		return FAILURE;
	}
	phar_seek_efp(entry, 0, SEEK_SET, 0, 1);
	link = phar_get_link_source(entry);

	if (!link) {
		link = entry;
	}

	if (SUCCESS != php_stream_copy_to_stream_ex(phar_get_efp(link, 0), fp, link->uncompressed_filesize, NULL)) {
		if (error) {
			spprintf(error, 4096, "phar error: cannot separate entry file \"%s\" contents in phar archive \"%s\" for write access", entry->filename, entry->phar->fname);
		}
		return FAILURE;
	}

	if (entry->link) {
		efree(entry->link);
		entry->link = NULL;
		entry->tar_type = (entry->is_tar ? TAR_FILE : '\0');
	}

	entry->offset = 0;
	entry->fp = fp;
	entry->fp_type = PHAR_MOD;
	entry->is_modified = 1;
	return SUCCESS;
}
/* }}} */

/**
 * helper function to open an internal file's fp just-in-time
 */
phar_entry_info * phar_open_jit(phar_archive_data *phar, phar_entry_info *entry, char **error) /* {{{ */
{
	if (error) {
		*error = NULL;
	}
	/* seek to start of internal file and read it */
	if (FAILURE == phar_open_entry_fp(entry, error, 1)) {
		return NULL;
	}
	if (-1 == phar_seek_efp(entry, 0, SEEK_SET, 0, 1)) {
		spprintf(error, 4096, "phar error: cannot seek to start of file \"%s\" in phar \"%s\"", entry->filename, phar->fname);
		return NULL;
	}
	return entry;
}
/* }}} */

PHP_PHAR_API int phar_resolve_alias(char *alias, int alias_len, char **filename, int *filename_len) /* {{{ */ {
	phar_archive_data *fd_ptr;
	if (PHAR_G(phar_alias_map.u.flags)
			&& NULL != (fd_ptr = zend_hash_str_find_ptr(&(PHAR_G(phar_alias_map)), alias, alias_len))) {
		*filename = fd_ptr->fname;
		*filename_len = fd_ptr->fname_len;
		return SUCCESS;
	}
	return FAILURE;
}
/* }}} */

int phar_free_alias(phar_archive_data *phar, char *alias, int alias_len) /* {{{ */
{
	if (phar->refcount || phar->is_persistent) {
		return FAILURE;
	}

	/* this archive has no open references, so emit an E_STRICT and remove it */
	if (zend_hash_str_del(&(PHAR_G(phar_fname_map)), phar->fname, phar->fname_len) != SUCCESS) {
		return FAILURE;
	}

	/* invalidate phar cache */
	PHAR_G(last_phar) = NULL;
	PHAR_G(last_phar_name) = PHAR_G(last_alias) = NULL;

	return SUCCESS;
}
/* }}} */

/**
 * Looks up a phar archive in the filename map, connecting it to the alias
 * (if any) or returns null
 */
int phar_get_archive(phar_archive_data **archive, char *fname, int fname_len, char *alias, int alias_len, char **error) /* {{{ */
{
	phar_archive_data *fd, *fd_ptr;
	char *my_realpath, *save;
	int save_len;

	phar_request_initialize();

	if (error) {
		*error = NULL;
	}

	*archive = NULL;

	if (PHAR_G(last_phar) && fname_len == PHAR_G(last_phar_name_len) && !memcmp(fname, PHAR_G(last_phar_name), fname_len)) {
		*archive = PHAR_G(last_phar);
		if (alias && alias_len) {

			if (!PHAR_G(last_phar)->is_temporary_alias && (alias_len != PHAR_G(last_phar)->alias_len || memcmp(PHAR_G(last_phar)->alias, alias, alias_len))) {
				if (error) {
					spprintf(error, 0, "alias \"%s\" is already used for archive \"%s\" cannot be overloaded with \"%s\"", alias, PHAR_G(last_phar)->fname, fname);
				}
				*archive = NULL;
				return FAILURE;
			}

			if (PHAR_G(last_phar)->alias_len && NULL != (fd_ptr = zend_hash_str_find_ptr(&(PHAR_G(phar_alias_map)), PHAR_G(last_phar)->alias, PHAR_G(last_phar)->alias_len))) {
				zend_hash_str_del(&(PHAR_G(phar_alias_map)), PHAR_G(last_phar)->alias, PHAR_G(last_phar)->alias_len);
			}

			zend_hash_str_add_ptr(&(PHAR_G(phar_alias_map)), alias, alias_len, *archive);
			PHAR_G(last_alias) = alias;
			PHAR_G(last_alias_len) = alias_len;
		}

		return SUCCESS;
	}

	if (alias && alias_len && PHAR_G(last_phar) && alias_len == PHAR_G(last_alias_len) && !memcmp(alias, PHAR_G(last_alias), alias_len)) {
		fd = PHAR_G(last_phar);
		fd_ptr = fd;
		goto alias_success;
	}

	if (alias && alias_len) {
		if (NULL != (fd_ptr = zend_hash_str_find_ptr(&(PHAR_G(phar_alias_map)), alias, alias_len))) {
alias_success:
			if (fname && (fname_len != fd_ptr->fname_len || strncmp(fname, fd_ptr->fname, fname_len))) {
				if (error) {
					spprintf(error, 0, "alias \"%s\" is already used for archive \"%s\" cannot be overloaded with \"%s\"", alias, fd_ptr->fname, fname);
				}
				if (SUCCESS == phar_free_alias(fd_ptr, alias, alias_len)) {
					if (error) {
						efree(*error);
						*error = NULL;
					}
				}
				return FAILURE;
			}

			*archive = fd_ptr;
			fd = fd_ptr;
			PHAR_G(last_phar) = fd;
			PHAR_G(last_phar_name) = fd->fname;
			PHAR_G(last_phar_name_len) = fd->fname_len;
			PHAR_G(last_alias) = alias;
			PHAR_G(last_alias_len) = alias_len;

			return SUCCESS;
		}

		if (PHAR_G(manifest_cached) && NULL != (fd_ptr = zend_hash_str_find_ptr(&cached_alias, alias, alias_len))) {
			goto alias_success;
		}
	}

	my_realpath = NULL;
	save = fname;
	save_len = fname_len;

	if (fname && fname_len) {
		if (NULL != (fd_ptr = zend_hash_str_find_ptr(&(PHAR_G(phar_fname_map)), fname, fname_len))) {
			*archive = fd_ptr;
			fd = fd_ptr;

			if (alias && alias_len) {
				if (!fd->is_temporary_alias && (alias_len != fd->alias_len || memcmp(fd->alias, alias, alias_len))) {
					if (error) {
						spprintf(error, 0, "alias \"%s\" is already used for archive \"%s\" cannot be overloaded with \"%s\"", alias, fd_ptr->fname, fname);
					}
					return FAILURE;
				}

				if (fd->alias_len && NULL != (fd_ptr = zend_hash_str_find_ptr(&(PHAR_G(phar_alias_map)), fd->alias, fd->alias_len))) {
					zend_hash_str_del(&(PHAR_G(phar_alias_map)), fd->alias, fd->alias_len);
				}

				zend_hash_str_add_ptr(&(PHAR_G(phar_alias_map)), alias, alias_len, fd);
			}

			PHAR_G(last_phar) = fd;
			PHAR_G(last_phar_name) = fd->fname;
			PHAR_G(last_phar_name_len) = fd->fname_len;
			PHAR_G(last_alias) = fd->alias;
			PHAR_G(last_alias_len) = fd->alias_len;

			return SUCCESS;
		}

		if (PHAR_G(manifest_cached) && NULL != (fd_ptr = zend_hash_str_find_ptr(&cached_phars, fname, fname_len))) {
			*archive = fd_ptr;
			fd = fd_ptr;

			/* this could be problematic - alias should never be different from manifest alias
			   for cached phars */
			if (!fd->is_temporary_alias && alias && alias_len) {
				if (alias_len != fd->alias_len || memcmp(fd->alias, alias, alias_len)) {
					if (error) {
						spprintf(error, 0, "alias \"%s\" is already used for archive \"%s\" cannot be overloaded with \"%s\"", alias, fd_ptr->fname, fname);
					}
					return FAILURE;
				}
			}

			PHAR_G(last_phar) = fd;
			PHAR_G(last_phar_name) = fd->fname;
			PHAR_G(last_phar_name_len) = fd->fname_len;
			PHAR_G(last_alias) = fd->alias;
			PHAR_G(last_alias_len) = fd->alias_len;

			return SUCCESS;
		}

		if (NULL != (fd_ptr = zend_hash_str_find_ptr(&(PHAR_G(phar_alias_map)), save, save_len))) {
			fd = *archive = fd_ptr;

			PHAR_G(last_phar) = fd;
			PHAR_G(last_phar_name) = fd->fname;
			PHAR_G(last_phar_name_len) = fd->fname_len;
			PHAR_G(last_alias) = fd->alias;
			PHAR_G(last_alias_len) = fd->alias_len;

			return SUCCESS;
		}

		if (PHAR_G(manifest_cached) && NULL != (fd_ptr = zend_hash_str_find_ptr(&cached_alias, save, save_len))) {
			fd = *archive = fd_ptr;

			PHAR_G(last_phar) = fd;
			PHAR_G(last_phar_name) = fd->fname;
			PHAR_G(last_phar_name_len) = fd->fname_len;
			PHAR_G(last_alias) = fd->alias;
			PHAR_G(last_alias_len) = fd->alias_len;

			return SUCCESS;
		}

		/* not found, try converting \ to / */
		my_realpath = expand_filepath(fname, my_realpath);

		if (my_realpath) {
			fname_len = strlen(my_realpath);
			fname = my_realpath;
		} else {
			return FAILURE;
		}
#ifdef PHP_WIN32
		phar_unixify_path_separators(fname, fname_len);
#endif

		if (NULL != (fd_ptr = zend_hash_str_find_ptr(&(PHAR_G(phar_fname_map)), fname, fname_len))) {
realpath_success:
			*archive = fd_ptr;
			fd = fd_ptr;

			if (alias && alias_len) {
				zend_hash_str_add_ptr(&(PHAR_G(phar_alias_map)), alias, alias_len, fd);
			}

			efree(my_realpath);

			PHAR_G(last_phar) = fd;
			PHAR_G(last_phar_name) = fd->fname;
			PHAR_G(last_phar_name_len) = fd->fname_len;
			PHAR_G(last_alias) = fd->alias;
			PHAR_G(last_alias_len) = fd->alias_len;

			return SUCCESS;
		}

		if (PHAR_G(manifest_cached) && NULL != (fd_ptr = zend_hash_str_find_ptr(&cached_phars, fname, fname_len))) {
			goto realpath_success;
		}

		efree(my_realpath);
	}

	return FAILURE;
}
/* }}} */

/**
 * Determine which stream compression filter (if any) we need to read this file
 */
char * phar_compress_filter(phar_entry_info * entry, int return_unknown) /* {{{ */
{
	switch (entry->flags & PHAR_ENT_COMPRESSION_MASK) {
	case PHAR_ENT_COMPRESSED_GZ:
		return "zlib.deflate";
	case PHAR_ENT_COMPRESSED_BZ2:
		return "bzip2.compress";
	default:
		return return_unknown ? "unknown" : NULL;
	}
}
/* }}} */

/**
 * Determine which stream decompression filter (if any) we need to read this file
 */
char * phar_decompress_filter(phar_entry_info * entry, int return_unknown) /* {{{ */
{
	php_uint32 flags;

	if (entry->is_modified) {
		flags = entry->old_flags;
	} else {
		flags = entry->flags;
	}

	switch (flags & PHAR_ENT_COMPRESSION_MASK) {
		case PHAR_ENT_COMPRESSED_GZ:
			return "zlib.inflate";
		case PHAR_ENT_COMPRESSED_BZ2:
			return "bzip2.decompress";
		default:
			return return_unknown ? "unknown" : NULL;
	}
}
/* }}} */

/**
 * retrieve information on a file contained within a phar, or null if it ain't there
 */
phar_entry_info *phar_get_entry_info(phar_archive_data *phar, char *path, int path_len, char **error, int security) /* {{{ */
{
	return phar_get_entry_info_dir(phar, path, path_len, 0, error, security);
}
/* }}} */
/**
 * retrieve information on a file or directory contained within a phar, or null if none found
 * allow_dir is 0 for none, 1 for both empty directories in the phar and temp directories, and 2 for only
 * valid pre-existing empty directory entries
 */
phar_entry_info *phar_get_entry_info_dir(phar_archive_data *phar, char *path, int path_len, char dir, char **error, int security) /* {{{ */
{
	const char *pcr_error;
	phar_entry_info *entry;
	int is_dir;

#ifdef PHP_WIN32
	phar_unixify_path_separators(path, path_len);
#endif

	is_dir = (path_len && (path[path_len - 1] == '/')) ? 1 : 0;

	if (error) {
		*error = NULL;
	}

	if (security && path_len >= sizeof(".phar")-1 && !memcmp(path, ".phar", sizeof(".phar")-1)) {
		if (error) {
			spprintf(error, 4096, "phar error: cannot directly access magic \".phar\" directory or files within it");
		}
		return NULL;
	}

	if (!path_len && !dir) {
		if (error) {
			spprintf(error, 4096, "phar error: invalid path \"%s\" must not be empty", path);
		}
		return NULL;
	}

	if (phar_path_check(&path, &path_len, &pcr_error) > pcr_is_ok) {
		if (error) {
			spprintf(error, 4096, "phar error: invalid path \"%s\" contains %s", path, pcr_error);
		}
		return NULL;
	}

	if (!phar->manifest.u.flags) {
		return NULL;
	}

	if (is_dir) {
		if (!path_len || path_len == 1) {
			return NULL;
		}
		path_len--;
	}

	if (NULL != (entry = zend_hash_str_find_ptr(&phar->manifest, path, path_len))) {
		if (entry->is_deleted) {
			/* entry is deleted, but has not been flushed to disk yet */
			return NULL;
		}
		if (entry->is_dir && !dir) {
			if (error) {
				spprintf(error, 4096, "phar error: path \"%s\" is a directory", path);
			}
			return NULL;
		}
		if (!entry->is_dir && dir == 2) {
			/* user requested a directory, we must return one */
			if (error) {
				spprintf(error, 4096, "phar error: path \"%s\" exists and is a not a directory", path);
			}
			return NULL;
		}
		return entry;
	}

	if (dir) {
		if (zend_hash_str_exists(&phar->virtual_dirs, path, path_len)) {
			/* a file or directory exists in a sub-directory of this path */
			entry = (phar_entry_info *) ecalloc(1, sizeof(phar_entry_info));
			/* this next line tells PharFileInfo->__destruct() to efree the filename */
			entry->is_temp_dir = entry->is_dir = 1;
			entry->filename = (char *) estrndup(path, path_len + 1);
			entry->filename_len = path_len;
			entry->phar = phar;
			return entry;
		}
	}

	if (phar->mounted_dirs.u.flags && zend_hash_num_elements(&phar->mounted_dirs)) {
		zend_string *str_key;

		ZEND_HASH_FOREACH_STR_KEY(&phar->mounted_dirs, str_key) {
			if ((int)ZSTR_LEN(str_key) >= path_len || strncmp(ZSTR_VAL(str_key), path, ZSTR_LEN(str_key))) {
				continue;
			} else {
				char *test;
				int test_len;
				php_stream_statbuf ssb;

				if (NULL == (entry = zend_hash_find_ptr(&phar->manifest, str_key))) {
					if (error) {
						spprintf(error, 4096, "phar internal error: mounted path \"%s\" could not be retrieved from manifest", ZSTR_VAL(str_key));
					}
					return NULL;
				}

				if (!entry->tmp || !entry->is_mounted) {
					if (error) {
						spprintf(error, 4096, "phar internal error: mounted path \"%s\" is not properly initialized as a mounted path", ZSTR_VAL(str_key));
					}
					return NULL;
				}

				test_len = spprintf(&test, MAXPATHLEN, "%s%s", entry->tmp, path + ZSTR_LEN(str_key));

				if (SUCCESS != php_stream_stat_path(test, &ssb)) {
					efree(test);
					return NULL;
				}

				if (ssb.sb.st_mode & S_IFDIR && !dir) {
					efree(test);
					if (error) {
						spprintf(error, 4096, "phar error: path \"%s\" is a directory", path);
					}
					return NULL;
				}

				if ((ssb.sb.st_mode & S_IFDIR) == 0 && dir) {
					efree(test);
					/* user requested a directory, we must return one */
					if (error) {
						spprintf(error, 4096, "phar error: path \"%s\" exists and is a not a directory", path);
					}
					return NULL;
				}

				/* mount the file just in time */
				if (SUCCESS != phar_mount_entry(phar, test, test_len, path, path_len)) {
					efree(test);
					if (error) {
						spprintf(error, 4096, "phar error: path \"%s\" exists as file \"%s\" and could not be mounted", path, test);
					}
					return NULL;
				}

				efree(test);

				if (NULL == (entry = zend_hash_str_find_ptr(&phar->manifest, path, path_len))) {
					if (error) {
						spprintf(error, 4096, "phar error: path \"%s\" exists as file \"%s\" and could not be retrieved after being mounted", path, test);
					}
					return NULL;
				}
				return entry;
			}
		} ZEND_HASH_FOREACH_END();
	}

	return NULL;
}
/* }}} */

static const char hexChars[] = "0123456789ABCDEF";

static int phar_hex_str(const char *digest, size_t digest_len, char **signature) /* {{{ */
{
	int pos = -1;
	size_t len = 0;

	*signature = (char*)safe_pemalloc(digest_len, 2, 1, PHAR_G(persist));

	for (; len < digest_len; ++len) {
		(*signature)[++pos] = hexChars[((const unsigned char *)digest)[len] >> 4];
		(*signature)[++pos] = hexChars[((const unsigned char *)digest)[len] & 0x0F];
	}
	(*signature)[++pos] = '\0';
	return pos;
}
/* }}} */

#ifndef PHAR_HAVE_OPENSSL
static int phar_call_openssl_signverify(int is_sign, php_stream *fp, zend_off_t end, char *key, int key_len, char **signature, int *signature_len) /* {{{ */
{
	zend_fcall_info fci;
	zend_fcall_info_cache fcc;
	zval retval, zp[3], openssl;
	zend_string *str;

	ZVAL_STRINGL(&openssl, is_sign ? "openssl_sign" : "openssl_verify", is_sign ? sizeof("openssl_sign")-1 : sizeof("openssl_verify")-1);
	ZVAL_STRINGL(&zp[1], *signature, *signature_len);
	ZVAL_STRINGL(&zp[2], key, key_len);
	php_stream_rewind(fp);
	str = php_stream_copy_to_mem(fp, (size_t) end, 0);
	if (str) {
		ZVAL_STR(&zp[0], str);
	} else {
		ZVAL_EMPTY_STRING(&zp[0]);
	}

	if (end != Z_STRLEN(zp[0])) {
		zval_dtor(&zp[0]);
		zval_dtor(&zp[1]);
		zval_dtor(&zp[2]);
		zval_dtor(&openssl);
		return FAILURE;
	}

	if (FAILURE == zend_fcall_info_init(&openssl, 0, &fci, &fcc, NULL, NULL)) {
		zval_dtor(&zp[0]);
		zval_dtor(&zp[1]);
		zval_dtor(&zp[2]);
		zval_dtor(&openssl);
		return FAILURE;
	}

	fci.param_count = 3;
	fci.params = zp;
	Z_ADDREF(zp[0]);
	if (is_sign) {
		ZVAL_NEW_REF(&zp[1], &zp[1]);
	} else {
		Z_ADDREF(zp[1]);
	}
	Z_ADDREF(zp[2]);

	fci.retval = &retval;

	if (FAILURE == zend_call_function(&fci, &fcc)) {
		zval_dtor(&zp[0]);
		zval_dtor(&zp[1]);
		zval_dtor(&zp[2]);
		zval_dtor(&openssl);
		return FAILURE;
	}

	zval_dtor(&openssl);
	Z_DELREF(zp[0]);

	if (is_sign) {
		ZVAL_UNREF(&zp[1]);
	} else {
		Z_DELREF(zp[1]);
	}
	Z_DELREF(zp[2]);

	zval_dtor(&zp[0]);
	zval_dtor(&zp[2]);

	switch (Z_TYPE(retval)) {
		default:
		case IS_LONG:
			zval_dtor(&zp[1]);
			if (1 == Z_LVAL(retval)) {
				return SUCCESS;
			}
			return FAILURE;
		case IS_TRUE:
			*signature = estrndup(Z_STRVAL(zp[1]), Z_STRLEN(zp[1]));
			*signature_len = Z_STRLEN(zp[1]);
			zval_dtor(&zp[1]);
			return SUCCESS;
		case IS_FALSE:
			zval_dtor(&zp[1]);
			return FAILURE;
	}
}
/* }}} */
#endif /* #ifndef PHAR_HAVE_OPENSSL */

int phar_verify_signature(php_stream *fp, size_t end_of_phar, php_uint32 sig_type, char *sig, int sig_len, char *fname, char **signature, int *signature_len, char **error) /* {{{ */
{
	int read_size, len;
	zend_off_t read_len;
	unsigned char buf[1024];

	php_stream_rewind(fp);

	switch (sig_type) {
		case PHAR_SIG_OPENSSL: {
#ifdef PHAR_HAVE_OPENSSL
			BIO *in;
			EVP_PKEY *key;
			EVP_MD *mdtype = (EVP_MD *) EVP_sha1();
			EVP_MD_CTX md_ctx;
#else
			int tempsig;
#endif
			zend_string *pubkey = NULL;
			char *pfile;
			php_stream *pfp;
#ifndef PHAR_HAVE_OPENSSL
			if (!zend_hash_str_exists(&module_registry, "openssl", sizeof("openssl")-1)) {
				if (error) {
					spprintf(error, 0, "openssl not loaded");
				}
				return FAILURE;
			}
#endif
			/* use __FILE__ . '.pubkey' for public key file */
			spprintf(&pfile, 0, "%s.pubkey", fname);
			pfp = php_stream_open_wrapper(pfile, "rb", 0, NULL);
			efree(pfile);

			if (!pfp || !(pubkey = php_stream_copy_to_mem(pfp, PHP_STREAM_COPY_ALL, 0)) || !ZSTR_LEN(pubkey)) {
				if (pfp) {
					php_stream_close(pfp);
				}
				if (error) {
					spprintf(error, 0, "openssl public key could not be read");
				}
				return FAILURE;
			}

			php_stream_close(pfp);
#ifndef PHAR_HAVE_OPENSSL
			tempsig = sig_len;

			if (FAILURE == phar_call_openssl_signverify(0, fp, end_of_phar, pubkey ? ZSTR_VAL(pubkey) : NULL, pubkey ? ZSTR_LEN(pubkey) : 0, &sig, &tempsig)) {
				if (pubkey) {
					zend_string_release(pubkey);
				}

				if (error) {
					spprintf(error, 0, "openssl signature could not be verified");
				}

				return FAILURE;
			}

			if (pubkey) {
				zend_string_release(pubkey);
			}

			sig_len = tempsig;
#else
			in = BIO_new_mem_buf(pubkey ? ZSTR_VAL(pubkey) : NULL, pubkey ? ZSTR_LEN(pubkey) : 0);

			if (NULL == in) {
				zend_string_release(pubkey);
				if (error) {
					spprintf(error, 0, "openssl signature could not be processed");
				}
				return FAILURE;
			}

			key = PEM_read_bio_PUBKEY(in, NULL,NULL, NULL);
			BIO_free(in);
			zend_string_release(pubkey);

			if (NULL == key) {
				if (error) {
					spprintf(error, 0, "openssl signature could not be processed");
				}
				return FAILURE;
			}

			EVP_VerifyInit(&md_ctx, mdtype);
			read_len = end_of_phar;

			if (read_len > sizeof(buf)) {
				read_size = sizeof(buf);
			} else {
				read_size = (int)read_len;
			}

			php_stream_seek(fp, 0, SEEK_SET);

			while (read_size && (len = php_stream_read(fp, (char*)buf, read_size)) > 0) {
				EVP_VerifyUpdate (&md_ctx, buf, len);
				read_len -= (zend_off_t)len;

				if (read_len < read_size) {
					read_size = (int)read_len;
				}
			}

			if (EVP_VerifyFinal(&md_ctx, (unsigned char *)sig, sig_len, key) != 1) {
				/* 1: signature verified, 0: signature does not match, -1: failed signature operation */
				EVP_MD_CTX_cleanup(&md_ctx);

				if (error) {
					spprintf(error, 0, "broken openssl signature");
				}

				return FAILURE;
			}

			EVP_MD_CTX_cleanup(&md_ctx);
#endif

			*signature_len = phar_hex_str((const char*)sig, sig_len, signature);
		}
		break;
#ifdef PHAR_HASH_OK
		case PHAR_SIG_SHA512: {
			unsigned char digest[64];
			PHP_SHA512_CTX context;

			PHP_SHA512Init(&context);
			read_len = end_of_phar;

			if (read_len > sizeof(buf)) {
				read_size = sizeof(buf);
			} else {
				read_size = (int)read_len;
			}

			while ((len = php_stream_read(fp, (char*)buf, read_size)) > 0) {
				PHP_SHA512Update(&context, buf, len);
				read_len -= (zend_off_t)len;
				if (read_len < read_size) {
					read_size = (int)read_len;
				}
			}

			PHP_SHA512Final(digest, &context);

			if (memcmp(digest, sig, sizeof(digest))) {
				if (error) {
					spprintf(error, 0, "broken signature");
				}
				return FAILURE;
			}

			*signature_len = phar_hex_str((const char*)digest, sizeof(digest), signature);
			break;
		}
		case PHAR_SIG_SHA256: {
			unsigned char digest[32];
			PHP_SHA256_CTX context;

			PHP_SHA256Init(&context);
			read_len = end_of_phar;

			if (read_len > sizeof(buf)) {
				read_size = sizeof(buf);
			} else {
				read_size = (int)read_len;
			}

			while ((len = php_stream_read(fp, (char*)buf, read_size)) > 0) {
				PHP_SHA256Update(&context, buf, len);
				read_len -= (zend_off_t)len;
				if (read_len < read_size) {
					read_size = (int)read_len;
				}
			}

			PHP_SHA256Final(digest, &context);

			if (memcmp(digest, sig, sizeof(digest))) {
				if (error) {
					spprintf(error, 0, "broken signature");
				}
				return FAILURE;
			}

			*signature_len = phar_hex_str((const char*)digest, sizeof(digest), signature);
			break;
		}
#else
		case PHAR_SIG_SHA512:
		case PHAR_SIG_SHA256:
			if (error) {
				spprintf(error, 0, "unsupported signature");
			}
			return FAILURE;
#endif
		case PHAR_SIG_SHA1: {
			unsigned char digest[20];
			PHP_SHA1_CTX  context;

			PHP_SHA1Init(&context);
			read_len = end_of_phar;

			if (read_len > sizeof(buf)) {
				read_size = sizeof(buf);
			} else {
				read_size = (int)read_len;
			}

			while ((len = php_stream_read(fp, (char*)buf, read_size)) > 0) {
				PHP_SHA1Update(&context, buf, len);
				read_len -= (zend_off_t)len;
				if (read_len < read_size) {
					read_size = (int)read_len;
				}
			}

			PHP_SHA1Final(digest, &context);

			if (memcmp(digest, sig, sizeof(digest))) {
				if (error) {
					spprintf(error, 0, "broken signature");
				}
				return FAILURE;
			}

			*signature_len = phar_hex_str((const char*)digest, sizeof(digest), signature);
			break;
		}
		case PHAR_SIG_MD5: {
			unsigned char digest[16];
			PHP_MD5_CTX   context;

			PHP_MD5Init(&context);
			read_len = end_of_phar;

			if (read_len > sizeof(buf)) {
				read_size = sizeof(buf);
			} else {
				read_size = (int)read_len;
			}

			while ((len = php_stream_read(fp, (char*)buf, read_size)) > 0) {
				PHP_MD5Update(&context, buf, len);
				read_len -= (zend_off_t)len;
				if (read_len < read_size) {
					read_size = (int)read_len;
				}
			}

			PHP_MD5Final(digest, &context);

			if (memcmp(digest, sig, sizeof(digest))) {
				if (error) {
					spprintf(error, 0, "broken signature");
				}
				return FAILURE;
			}

			*signature_len = phar_hex_str((const char*)digest, sizeof(digest), signature);
			break;
		}
		default:
			if (error) {
				spprintf(error, 0, "broken or unsupported signature");
			}
			return FAILURE;
	}
	return SUCCESS;
}
/* }}} */

int phar_create_signature(phar_archive_data *phar, php_stream *fp, char **signature, int *signature_length, char **error) /* {{{ */
{
	unsigned char buf[1024];
	int sig_len;

	php_stream_rewind(fp);

	if (phar->signature) {
		efree(phar->signature);
		phar->signature = NULL;
	}

	switch(phar->sig_flags) {
#ifdef PHAR_HASH_OK
		case PHAR_SIG_SHA512: {
			unsigned char digest[64];
			PHP_SHA512_CTX context;

			PHP_SHA512Init(&context);

			while ((sig_len = php_stream_read(fp, (char*)buf, sizeof(buf))) > 0) {
				PHP_SHA512Update(&context, buf, sig_len);
			}

			PHP_SHA512Final(digest, &context);
			*signature = estrndup((char *) digest, 64);
			*signature_length = 64;
			break;
		}
		case PHAR_SIG_SHA256: {
			unsigned char digest[32];
			PHP_SHA256_CTX  context;

			PHP_SHA256Init(&context);

			while ((sig_len = php_stream_read(fp, (char*)buf, sizeof(buf))) > 0) {
				PHP_SHA256Update(&context, buf, sig_len);
			}

			PHP_SHA256Final(digest, &context);
			*signature = estrndup((char *) digest, 32);
			*signature_length = 32;
			break;
		}
#else
		case PHAR_SIG_SHA512:
		case PHAR_SIG_SHA256:
			if (error) {
				spprintf(error, 0, "unable to write to phar \"%s\" with requested hash type", phar->fname);
			}

			return FAILURE;
#endif
		case PHAR_SIG_OPENSSL: {
			int siglen;
			unsigned char *sigbuf;
#ifdef PHAR_HAVE_OPENSSL
			BIO *in;
			EVP_PKEY *key;
			EVP_MD_CTX *md_ctx;

			in = BIO_new_mem_buf(PHAR_G(openssl_privatekey), PHAR_G(openssl_privatekey_len));

			if (in == NULL) {
				if (error) {
					spprintf(error, 0, "unable to write to phar \"%s\" with requested openssl signature", phar->fname);
				}
				return FAILURE;
			}

			key = PEM_read_bio_PrivateKey(in, NULL,NULL, "");
			BIO_free(in);

			if (!key) {
				if (error) {
					spprintf(error, 0, "unable to process private key");
				}
				return FAILURE;
			}

			md_ctx = EVP_MD_CTX_create();

			siglen = EVP_PKEY_size(key);
			sigbuf = emalloc(siglen + 1);

			if (!EVP_SignInit(md_ctx, EVP_sha1())) {
				efree(sigbuf);
				if (error) {
					spprintf(error, 0, "unable to initialize openssl signature for phar \"%s\"", phar->fname);
				}
				return FAILURE;
			}

			while ((sig_len = php_stream_read(fp, (char*)buf, sizeof(buf))) > 0) {
				if (!EVP_SignUpdate(md_ctx, buf, sig_len)) {
					efree(sigbuf);
					if (error) {
						spprintf(error, 0, "unable to update the openssl signature for phar \"%s\"", phar->fname);
					}
					return FAILURE;
				}
			}

			if (!EVP_SignFinal (md_ctx, sigbuf,(unsigned int *)&siglen, key)) {
				efree(sigbuf);
				if (error) {
					spprintf(error, 0, "unable to write phar \"%s\" with requested openssl signature", phar->fname);
				}
				return FAILURE;
			}

			sigbuf[siglen] = '\0';
			EVP_MD_CTX_destroy(md_ctx);
#else
			sigbuf = NULL;
			siglen = 0;
			php_stream_seek(fp, 0, SEEK_END);

			if (FAILURE == phar_call_openssl_signverify(1, fp, php_stream_tell(fp), PHAR_G(openssl_privatekey), PHAR_G(openssl_privatekey_len), (char **)&sigbuf, &siglen)) {
				if (error) {
					spprintf(error, 0, "unable to write phar \"%s\" with requested openssl signature", phar->fname);
				}
				return FAILURE;
			}
#endif
			*signature = (char *) sigbuf;
			*signature_length = siglen;
		}
		break;
		default:
			phar->sig_flags = PHAR_SIG_SHA1;
		case PHAR_SIG_SHA1: {
			unsigned char digest[20];
			PHP_SHA1_CTX  context;

			PHP_SHA1Init(&context);

			while ((sig_len = php_stream_read(fp, (char*)buf, sizeof(buf))) > 0) {
				PHP_SHA1Update(&context, buf, sig_len);
			}

			PHP_SHA1Final(digest, &context);
			*signature = estrndup((char *) digest, 20);
			*signature_length = 20;
			break;
		}
		case PHAR_SIG_MD5: {
			unsigned char digest[16];
			PHP_MD5_CTX   context;

			PHP_MD5Init(&context);

			while ((sig_len = php_stream_read(fp, (char*)buf, sizeof(buf))) > 0) {
				PHP_MD5Update(&context, buf, sig_len);
			}

			PHP_MD5Final(digest, &context);
			*signature = estrndup((char *) digest, 16);
			*signature_length = 16;
			break;
		}
	}

	phar->sig_len = phar_hex_str((const char *)*signature, *signature_length, &phar->signature);
	return SUCCESS;
}
/* }}} */

void phar_add_virtual_dirs(phar_archive_data *phar, char *filename, int filename_len) /* {{{ */
{
	const char *s;

	while ((s = zend_memrchr(filename, '/', filename_len))) {
		filename_len = s - filename;
<<<<<<< HEAD
		if (NULL == zend_hash_str_add_empty_element(&phar->virtual_dirs, filename, filename_len)) {
=======
		if (!filename_len || FAILURE == zend_hash_add_empty_element(&phar->virtual_dirs, filename, filename_len)) {
>>>>>>> 2e267bd3
			break;
		}
	}
}
/* }}} */

static int phar_update_cached_entry(zval *data, void *argument) /* {{{ */
{
	phar_entry_info *entry = (phar_entry_info *)Z_PTR_P(data);

	entry->phar = (phar_archive_data *)argument;

	if (entry->link) {
		entry->link = estrdup(entry->link);
	}

	if (entry->tmp) {
		entry->tmp = estrdup(entry->tmp);
	}

	entry->metadata_str.s = NULL;
	entry->filename = estrndup(entry->filename, entry->filename_len);
	entry->is_persistent = 0;

	if (Z_TYPE(entry->metadata) != IS_UNDEF) {
		if (entry->metadata_len) {
			char *buf = estrndup((char *) Z_PTR(entry->metadata), entry->metadata_len);
			/* assume success, we would have failed before */
			phar_parse_metadata((char **) &buf, &entry->metadata, entry->metadata_len);
			efree(buf);
		} else {
			zval_copy_ctor(&entry->metadata);
			entry->metadata_str.s = NULL;
		}
	}
	return ZEND_HASH_APPLY_KEEP;
}
/* }}} */

static void phar_manifest_copy_ctor(zval *zv) /* {{{ */
{
	phar_entry_info *info = emalloc(sizeof(phar_entry_info));
	memcpy(info, Z_PTR_P(zv), sizeof(phar_entry_info));
	Z_PTR_P(zv) = info;
}
/* }}} */

static void phar_copy_cached_phar(phar_archive_data **pphar) /* {{{ */
{
	phar_archive_data *phar;
	HashTable newmanifest;
	char *fname;
	phar_archive_object *objphar;

	phar = (phar_archive_data *) emalloc(sizeof(phar_archive_data));
	*phar = **pphar;
	phar->is_persistent = 0;
	fname = phar->fname;
	phar->fname = estrndup(phar->fname, phar->fname_len);
	phar->ext = phar->fname + (phar->ext - fname);

	if (phar->alias) {
		phar->alias = estrndup(phar->alias, phar->alias_len);
	}

	if (phar->signature) {
		phar->signature = estrdup(phar->signature);
	}

	if (Z_TYPE(phar->metadata) != IS_UNDEF) {
		/* assume success, we would have failed before */
		if (phar->metadata_len) {
			char *buf = estrndup((char *) Z_PTR(phar->metadata), phar->metadata_len);
			phar_parse_metadata(&buf, &phar->metadata, phar->metadata_len);
			efree(buf);
		} else {
			zval_copy_ctor(&phar->metadata);
		}
	}

	zend_hash_init(&newmanifest, sizeof(phar_entry_info),
		zend_get_hash_value, destroy_phar_manifest_entry, 0);
	zend_hash_copy(&newmanifest, &(*pphar)->manifest, phar_manifest_copy_ctor);
	zend_hash_apply_with_argument(&newmanifest, phar_update_cached_entry, (void *)phar);
	phar->manifest = newmanifest;
	zend_hash_init(&phar->mounted_dirs, sizeof(char *),
		zend_get_hash_value, NULL, 0);
	zend_hash_init(&phar->virtual_dirs, sizeof(char *),
		zend_get_hash_value, NULL, 0);
	zend_hash_copy(&phar->virtual_dirs, &(*pphar)->virtual_dirs, NULL);
	*pphar = phar;

	/* now, scan the list of persistent Phar objects referencing this phar and update the pointers */
	ZEND_HASH_FOREACH_PTR(&PHAR_G(phar_persist_map), objphar) {
		if (objphar->archive->fname_len == phar->fname_len && !memcmp(objphar->archive->fname, phar->fname, phar->fname_len)) {
			objphar->archive = phar;
		}
	} ZEND_HASH_FOREACH_END();
}
/* }}} */

int phar_copy_on_write(phar_archive_data **pphar) /* {{{ */
{
	zval zv, *pzv;
	phar_archive_data *newpphar;

	ZVAL_PTR(&zv, *pphar);
	if (NULL == (pzv = zend_hash_str_add(&(PHAR_G(phar_fname_map)), (*pphar)->fname, (*pphar)->fname_len, &zv))) {
		return FAILURE;
	}

	phar_copy_cached_phar((phar_archive_data **)&Z_PTR_P(pzv));
	newpphar = Z_PTR_P(pzv);
	/* invalidate phar cache */
	PHAR_G(last_phar) = NULL;
	PHAR_G(last_phar_name) = PHAR_G(last_alias) = NULL;

	if (newpphar->alias_len && NULL == zend_hash_str_add_ptr(&(PHAR_G(phar_alias_map)), newpphar->alias, newpphar->alias_len, newpphar)) {
		zend_hash_str_del(&(PHAR_G(phar_fname_map)), (*pphar)->fname, (*pphar)->fname_len);
		return FAILURE;
	}

	*pphar = newpphar;
	return SUCCESS;
}
/* }}} */

/*
 * Local variables:
 * tab-width: 4
 * c-basic-offset: 4
 * End:
 * vim600: noet sw=4 ts=4 fdm=marker
 * vim<600: noet sw=4 ts=4
 */<|MERGE_RESOLUTION|>--- conflicted
+++ resolved
@@ -1929,11 +1929,7 @@
 
 	while ((s = zend_memrchr(filename, '/', filename_len))) {
 		filename_len = s - filename;
-<<<<<<< HEAD
-		if (NULL == zend_hash_str_add_empty_element(&phar->virtual_dirs, filename, filename_len)) {
-=======
-		if (!filename_len || FAILURE == zend_hash_add_empty_element(&phar->virtual_dirs, filename, filename_len)) {
->>>>>>> 2e267bd3
+		if (!filename_len || NULL == zend_hash_str_add_empty_element(&phar->virtual_dirs, filename, filename_len)) {
 			break;
 		}
 	}
