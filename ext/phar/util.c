--- conflicted
+++ resolved
@@ -495,10 +495,7 @@
 	if (entry->link) {
 		phar_entry_info *link = phar_get_link_source(entry);
 		if(!link) {
-<<<<<<< HEAD
-=======
 			efree(*ret);
->>>>>>> 4c6f4863
 			return FAILURE;
 		}
 		(*ret)->zero = phar_get_fp_offset(link);
