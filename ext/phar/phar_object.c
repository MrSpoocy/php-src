--- conflicted
+++ resolved
@@ -2716,14 +2716,10 @@
 	}
 
 	if (zend_parse_parameters(ZEND_NUM_ARGS(), "s", &alias, &alias_len) == SUCCESS) {
-<<<<<<< HEAD
-		if (alias_len == (size_t)phar_obj->archive->alias_len && memcmp(phar_obj->archive->alias, alias, alias_len) == 0) {
-=======
 		if (ZEND_SIZE_T_INT_OVFL(alias_len)) {
 			RETURN_FALSE;
 		}
-		if (alias_len == phar_obj->archive->alias_len && memcmp(phar_obj->archive->alias, alias, alias_len) == 0) {
->>>>>>> 7010547c
+		if (alias_len == (size_t)phar_obj->archive->alias_len && memcmp(phar_obj->archive->alias, alias, alias_len) == 0) {
 			RETURN_TRUE;
 		}
 		if (alias_len && NULL != (fd_ptr = zend_hash_str_find_ptr(&(PHAR_G(phar_alias_map)), alias, alias_len))) {
