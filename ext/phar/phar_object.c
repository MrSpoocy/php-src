/*
  +----------------------------------------------------------------------+
  | phar php single-file executable PHP extension                        |
  +----------------------------------------------------------------------+
  | Copyright (c) 2005-2015 The PHP Group                                |
  +----------------------------------------------------------------------+
  | This source file is subject to version 3.01 of the PHP license,      |
  | that is bundled with this package in the file LICENSE, and is        |
  | available through the world-wide-web at the following url:           |
  | http://www.php.net/license/3_01.txt.                                 |
  | If you did not receive a copy of the PHP license and are unable to   |
  | obtain it through the world-wide-web, please send a note to          |
  | license@php.net so we can mail you a copy immediately.               |
  +----------------------------------------------------------------------+
  | Authors: Gregory Beaver <cellog@php.net>                             |
  |          Marcus Boerger <helly@php.net>                              |
  +----------------------------------------------------------------------+
*/

/* $Id$ */

#include "phar_internal.h"
#include "func_interceptors.h"

static zend_class_entry *phar_ce_archive;
static zend_class_entry *phar_ce_data;
static zend_class_entry *phar_ce_PharException;

#if HAVE_SPL
static zend_class_entry *phar_ce_entry;
#endif

#if PHP_VERSION_ID >= 50300
# define PHAR_ARG_INFO
#else
# define PHAR_ARG_INFO static
#endif

static int phar_file_type(HashTable *mimes, char *file, char **mime_type) /* {{{ */
{
	char *ext;
	phar_mime_type *mime;
	ext = strrchr(file, '.');
	if (!ext) {
		*mime_type = "text/plain";
		/* no file extension = assume text/plain */
		return PHAR_MIME_OTHER;
	}
	++ext;
	if (NULL == (mime = zend_hash_str_find_ptr(mimes, ext, strlen(ext)))) {
		*mime_type = "application/octet-stream";
		return PHAR_MIME_OTHER;
	}
	*mime_type = mime->mime;
	return mime->type;
}
/* }}} */

static void phar_mung_server_vars(char *fname, char *entry, int entry_len, char *basename, int request_uri_len) /* {{{ */
{
	HashTable *_SERVER;
	zval *stuff;
	char *path_info;
	int basename_len = strlen(basename);
	int code;
	zval temp;

	/* "tweak" $_SERVER variables requested in earlier call to Phar::mungServer() */
	if (Z_TYPE(PG(http_globals)[TRACK_VARS_SERVER]) == IS_UNDEF) {
		return;
	}

	_SERVER = Z_ARRVAL(PG(http_globals)[TRACK_VARS_SERVER]);

	/* PATH_INFO and PATH_TRANSLATED should always be munged */
	if (NULL != (stuff = zend_hash_str_find(_SERVER, "PATH_INFO", sizeof("PATH_INFO")-1))) {
		path_info = Z_STRVAL_P(stuff);
		code = Z_STRLEN_P(stuff);
		if (code > entry_len && !memcmp(path_info, entry, entry_len)) {
			ZVAL_STR(&temp, Z_STR_P(stuff));
			ZVAL_STRINGL(stuff, path_info + entry_len, request_uri_len);
			zend_hash_str_update(_SERVER, "PHAR_PATH_INFO", sizeof("PHAR_PATH_INFO")-1, &temp);
		}
	}

	if (NULL != (stuff = zend_hash_str_find(_SERVER, "PATH_TRANSLATED", sizeof("PATH_TRANSLATED")-1))) {
		zend_string *str = strpprintf(4096, "phar://%s%s", fname, entry);

		ZVAL_STR(&temp, Z_STR_P(stuff));
		ZVAL_NEW_STR(stuff, str);

		zend_hash_str_update(_SERVER, "PHAR_PATH_TRANSLATED", sizeof("PHAR_PATH_TRANSLATED")-1, &temp);
	}

	if (!PHAR_G(phar_SERVER_mung_list)) {
		return;
	}

	if (PHAR_G(phar_SERVER_mung_list) & PHAR_MUNG_REQUEST_URI) {
		if (NULL != (stuff = zend_hash_str_find(_SERVER, "REQUEST_URI", sizeof("REQUEST_URI")-1))) {
			path_info = Z_STRVAL_P(stuff);
			code = Z_STRLEN_P(stuff);
			if (code > basename_len && !memcmp(path_info, basename, basename_len)) {
				ZVAL_STR(&temp, Z_STR_P(stuff));
				ZVAL_STRINGL(stuff, path_info + basename_len, code - basename_len);
				zend_hash_str_update(_SERVER, "PHAR_REQUEST_URI", sizeof("PHAR_REQUEST_URI")-1, &temp);
			}
		}
	}

	if (PHAR_G(phar_SERVER_mung_list) & PHAR_MUNG_PHP_SELF) {
		if (NULL != (stuff = zend_hash_str_find(_SERVER, "PHP_SELF", sizeof("PHP_SELF")-1))) {
			path_info = Z_STRVAL_P(stuff);
			code = Z_STRLEN_P(stuff);

			if (code > basename_len && !memcmp(path_info, basename, basename_len)) {
				ZVAL_STR(&temp, Z_STR_P(stuff));
				ZVAL_STRINGL(stuff, path_info + basename_len, code - basename_len);
				zend_hash_str_update(_SERVER, "PHAR_PHP_SELF", sizeof("PHAR_PHP_SELF")-1, &temp);
			}
		}
	}

	if (PHAR_G(phar_SERVER_mung_list) & PHAR_MUNG_SCRIPT_NAME) {
		if (NULL != (stuff = zend_hash_str_find(_SERVER, "SCRIPT_NAME", sizeof("SCRIPT_NAME")-1))) {
			ZVAL_STR(&temp, Z_STR_P(stuff));
			ZVAL_STRINGL(stuff, entry, entry_len);
			zend_hash_str_update(_SERVER, "PHAR_SCRIPT_NAME", sizeof("PHAR_SCRIPT_NAME")-1, &temp);
		}
	}

	if (PHAR_G(phar_SERVER_mung_list) & PHAR_MUNG_SCRIPT_FILENAME) {
		if (NULL != (stuff = zend_hash_str_find(_SERVER, "SCRIPT_FILENAME", sizeof("SCRIPT_FILENAME")-1))) {
			zend_string *str = strpprintf(4096, "phar://%s%s", fname, entry);

			ZVAL_STR(&temp, Z_STR_P(stuff));
			ZVAL_NEW_STR(stuff, str);

			zend_hash_str_update(_SERVER, "PHAR_SCRIPT_FILENAME", sizeof("PHAR_SCRIPT_FILENAME")-1, &temp);
		}
	}
}
/* }}} */

static int phar_file_action(phar_archive_data *phar, phar_entry_info *info, char *mime_type, int code, char *entry, int entry_len, char *arch, char *basename, char *ru, int ru_len) /* {{{ */
{
	char *name = NULL, buf[8192];
	const char *cwd;
	zend_syntax_highlighter_ini syntax_highlighter_ini;
	sapi_header_line ctr = {0};
	size_t got;
	zval dummy;
	int name_len;
	zend_file_handle file_handle;
	zend_op_array *new_op_array;
	zval result;
	php_stream *fp;
	zend_off_t position;

	switch (code) {
		case PHAR_MIME_PHPS:
			efree(basename);
			/* highlight source */
			if (entry[0] == '/') {
				name_len = spprintf(&name, 4096, "phar://%s%s", arch, entry);
			} else {
				name_len = spprintf(&name, 4096, "phar://%s/%s", arch, entry);
			}
			php_get_highlight_struct(&syntax_highlighter_ini);

			highlight_file(name, &syntax_highlighter_ini);

			efree(name);
#ifdef PHP_WIN32
			efree(arch);
#endif
			zend_bailout();
		case PHAR_MIME_OTHER:
			/* send headers, output file contents */
			efree(basename);
			ctr.line_len = spprintf(&(ctr.line), 0, "Content-type: %s", mime_type);
			sapi_header_op(SAPI_HEADER_REPLACE, &ctr);
			efree(ctr.line);
			ctr.line_len = spprintf(&(ctr.line), 0, "Content-length: %u", info->uncompressed_filesize);
			sapi_header_op(SAPI_HEADER_REPLACE, &ctr);
			efree(ctr.line);

			if (FAILURE == sapi_send_headers()) {
				zend_bailout();
			}

			/* prepare to output  */
			fp = phar_get_efp(info, 1);

			if (!fp) {
				char *error;
				if (!phar_open_jit(phar, info, &error)) {
					if (error) {
						zend_throw_exception_ex(phar_ce_PharException, 0, "%s", error);
						efree(error);
					}
					return -1;
				}
				fp = phar_get_efp(info, 1);
			}
			position = 0;
			phar_seek_efp(info, 0, SEEK_SET, 0, 1);

			do {
				got = php_stream_read(fp, buf, MIN(8192, info->uncompressed_filesize - position));
				if (got > 0) {
					PHPWRITE(buf, got);
					position += got;
					if (position == (zend_off_t) info->uncompressed_filesize) {
						break;
					}
				}
			} while (1);

			zend_bailout();
		case PHAR_MIME_PHP:
			if (basename) {
				phar_mung_server_vars(arch, entry, entry_len, basename, ru_len);
				efree(basename);
			}

			if (entry[0] == '/') {
				name_len = spprintf(&name, 4096, "phar://%s%s", arch, entry);
			} else {
				name_len = spprintf(&name, 4096, "phar://%s/%s", arch, entry);
			}

			file_handle.type = ZEND_HANDLE_FILENAME;
			file_handle.handle.fd = 0;
			file_handle.filename = name;
			file_handle.opened_path = NULL;
			file_handle.free_filename = 0;

			PHAR_G(cwd) = NULL;
			PHAR_G(cwd_len) = 0;

			ZVAL_NULL(&dummy);
			if (zend_hash_str_add(&EG(included_files), name, name_len, &dummy) != NULL) {
				if ((cwd = zend_memrchr(entry, '/', entry_len))) {
					PHAR_G(cwd_init) = 1;
					if (entry == cwd) {
						/* root directory */
						PHAR_G(cwd_len) = 0;
						PHAR_G(cwd) = NULL;
					} else if (entry[0] == '/') {
						PHAR_G(cwd_len) = cwd - (entry + 1);
						PHAR_G(cwd) = estrndup(entry + 1, PHAR_G(cwd_len));
					} else {
						PHAR_G(cwd_len) = cwd - entry;
						PHAR_G(cwd) = estrndup(entry, PHAR_G(cwd_len));
					}
				}

				new_op_array = zend_compile_file(&file_handle, ZEND_REQUIRE);

				if (!new_op_array) {
					zend_hash_str_del(&EG(included_files), name, name_len);
				}

				zend_destroy_file_handle(&file_handle);

			} else {
				efree(name);
				new_op_array = NULL;
			}
#ifdef PHP_WIN32
			efree(arch);
#endif
			if (new_op_array) {
				ZVAL_UNDEF(&result);

				zend_try {
					zend_execute(new_op_array, &result);
					if (PHAR_G(cwd)) {
						efree(PHAR_G(cwd));
						PHAR_G(cwd) = NULL;
						PHAR_G(cwd_len) = 0;
					}

					PHAR_G(cwd_init) = 0;
					efree(name);
					destroy_op_array(new_op_array);
					efree(new_op_array);
					zval_ptr_dtor(&result);
				} zend_catch {
					if (PHAR_G(cwd)) {
						efree(PHAR_G(cwd));
						PHAR_G(cwd) = NULL;
						PHAR_G(cwd_len) = 0;
					}

					PHAR_G(cwd_init) = 0;
					efree(name);
				} zend_end_try();

				zend_bailout();
			}

			return PHAR_MIME_PHP;
	}
	return -1;
}
/* }}} */

static void phar_do_403(char *entry, int entry_len) /* {{{ */
{
	sapi_header_line ctr = {0};

	ctr.response_code = 403;
	ctr.line_len = sizeof("HTTP/1.0 403 Access Denied")-1;
	ctr.line = "HTTP/1.0 403 Access Denied";
	sapi_header_op(SAPI_HEADER_REPLACE, &ctr);
	sapi_send_headers();
	PHPWRITE("<html>\n <head>\n  <title>Access Denied</title>\n </head>\n <body>\n  <h1>403 - File ", sizeof("<html>\n <head>\n  <title>Access Denied</title>\n </head>\n <body>\n  <h1>403 - File ") - 1);
	PHPWRITE(entry, entry_len);
	PHPWRITE(" Access Denied</h1>\n </body>\n</html>", sizeof(" Access Denied</h1>\n </body>\n</html>") - 1);
}
/* }}} */

static void phar_do_404(phar_archive_data *phar, char *fname, int fname_len, char *f404, size_t f404_len, char *entry, size_t entry_len) /* {{{ */
{
	sapi_header_line ctr = {0};
	phar_entry_info	*info;

	if (phar && f404_len) {
		info = phar_get_entry_info(phar, f404, f404_len, NULL, 1);

		if (info) {
			phar_file_action(phar, info, "text/html", PHAR_MIME_PHP, f404, f404_len, fname, NULL, NULL, 0);
			return;
		}
	}

	ctr.response_code = 404;
	ctr.line_len = sizeof("HTTP/1.0 404 Not Found")-1;
	ctr.line = "HTTP/1.0 404 Not Found";
	sapi_header_op(SAPI_HEADER_REPLACE, &ctr);
	sapi_send_headers();
	PHPWRITE("<html>\n <head>\n  <title>File Not Found</title>\n </head>\n <body>\n  <h1>404 - File ", sizeof("<html>\n <head>\n  <title>File Not Found</title>\n </head>\n <body>\n  <h1>404 - File ") - 1);
	PHPWRITE(entry, entry_len);
	PHPWRITE(" Not Found</h1>\n </body>\n</html>",  sizeof(" Not Found</h1>\n </body>\n</html>") - 1);
}
/* }}} */

/* post-process REQUEST_URI and retrieve the actual request URI.  This is for
   cases like http://localhost/blah.phar/path/to/file.php/extra/stuff
   which calls "blah.phar" file "path/to/file.php" with PATH_INFO "/extra/stuff" */
static void phar_postprocess_ru_web(char *fname, int fname_len, char **entry, int *entry_len, char **ru, int *ru_len) /* {{{ */
{
	char *e = *entry + 1, *u = NULL, *u1 = NULL, *saveu = NULL;
	int e_len = *entry_len - 1, u_len = 0;
	phar_archive_data *pphar;

	/* we already know we can retrieve the phar if we reach here */
	pphar = zend_hash_str_find_ptr(&(PHAR_G(phar_fname_map)), fname, fname_len);

	if (!pphar && PHAR_G(manifest_cached)) {
		pphar = zend_hash_str_find_ptr(&cached_phars, fname, fname_len);
	}

	do {
		if (zend_hash_str_exists(&(pphar->manifest), e, e_len)) {
			if (u) {
				u[0] = '/';
				*ru = estrndup(u, u_len+1);
				++u_len;
				u[0] = '\0';
			} else {
				*ru = NULL;
			}
			*ru_len = u_len;
			*entry_len = e_len + 1;
			return;
		}

		if (u) {
			u1 = strrchr(e, '/');
			u[0] = '/';
			saveu = u;
			e_len += u_len + 1;
			u = u1;
			if (!u) {
				return;
			}
		} else {
			u = strrchr(e, '/');
			if (!u) {
				if (saveu) {
					saveu[0] = '/';
				}
				return;
			}
		}

		u[0] = '\0';
		u_len = strlen(u + 1);
		e_len -= u_len + 1;

		if (e_len < 0) {
			if (saveu) {
				saveu[0] = '/';
			}
			return;
		}
	} while (1);
}
/* }}} */

/* {{{ proto void Phar::running([bool retphar = true])
 * return the name of the currently running phar archive.  If the optional parameter
 * is set to true, return the phar:// URL to the currently running phar
 */
PHP_METHOD(Phar, running)
{
	char *fname, *arch, *entry;
	int fname_len, arch_len, entry_len;
	zend_bool retphar = 1;

	if (zend_parse_parameters(ZEND_NUM_ARGS(), "|b", &retphar) == FAILURE) {
		return;
	}

	fname = (char*)zend_get_executed_filename();
	fname_len = strlen(fname);

	if (fname_len > 7 && !memcmp(fname, "phar://", 7) && SUCCESS == phar_split_fname(fname, fname_len, &arch, &arch_len, &entry, &entry_len, 2, 0)) {
		efree(entry);
		if (retphar) {
			RETVAL_STRINGL(fname, arch_len + 7);
			efree(arch);
			return;
		} else {
			// TODO: avoid reallocation ???
			RETVAL_STRINGL(arch, arch_len);
			efree(arch);
			return;
		}
	}

	RETURN_EMPTY_STRING();
}
/* }}} */

/* {{{ proto void Phar::mount(string pharpath, string externalfile)
 * mount an external file or path to a location within the phar.  This maps
 * an external file or directory to a location within the phar archive, allowing
 * reference to an external location as if it were within the phar archive.  This
 * is useful for writable temp files like databases
 */
PHP_METHOD(Phar, mount)
{
	char *fname, *arch = NULL, *entry = NULL, *path, *actual;
	int fname_len, arch_len, entry_len;
	size_t path_len, actual_len;
	phar_archive_data *pphar;

	if (zend_parse_parameters(ZEND_NUM_ARGS(), "ss", &path, &path_len, &actual, &actual_len) == FAILURE) {
		return;
	}

	fname = (char*)zend_get_executed_filename();
	fname_len = strlen(fname);

#ifdef PHP_WIN32
	phar_unixify_path_separators(fname, fname_len);
#endif

	if (fname_len > 7 && !memcmp(fname, "phar://", 7) && SUCCESS == phar_split_fname(fname, fname_len, &arch, &arch_len, &entry, &entry_len, 2, 0)) {
		efree(entry);
		entry = NULL;

		if (path_len > 7 && !memcmp(path, "phar://", 7)) {
			zend_throw_exception_ex(phar_ce_PharException, 0, "Can only mount internal paths within a phar archive, use a relative path instead of \"%s\"", path);
			efree(arch);
			return;
		}
carry_on2:
		if (NULL == (pphar = zend_hash_str_find_ptr(&(PHAR_G(phar_fname_map)), arch, arch_len))) {
			if (PHAR_G(manifest_cached) && NULL != (pphar = zend_hash_str_find_ptr(&cached_phars, arch, arch_len))) {
				if (SUCCESS == phar_copy_on_write(&pphar)) {
					goto carry_on;
				}
			}

			zend_throw_exception_ex(phar_ce_PharException, 0, "%s is not a phar archive, cannot mount", arch);

			if (arch) {
				efree(arch);
			}
			return;
		}
carry_on:
		if (SUCCESS != phar_mount_entry(pphar, actual, actual_len, path, path_len)) {
			zend_throw_exception_ex(phar_ce_PharException, 0, "Mounting of %s to %s within phar %s failed", path, actual, arch);
			if (path && path == entry) {
				efree(entry);
			}

			if (arch) {
				efree(arch);
			}

			return;
		}

		if (entry && path && path == entry) {
			efree(entry);
		}

		if (arch) {
			efree(arch);
		}

		return;
	} else if (PHAR_G(phar_fname_map.u.flags) && NULL != (pphar = zend_hash_str_find_ptr(&(PHAR_G(phar_fname_map)), fname, fname_len))) {
		goto carry_on;
	} else if (PHAR_G(manifest_cached) && NULL != (pphar = zend_hash_str_find_ptr(&cached_phars, fname, fname_len))) {
		if (SUCCESS == phar_copy_on_write(&pphar)) {
			goto carry_on;
		}

		goto carry_on;
	} else if (SUCCESS == phar_split_fname(path, path_len, &arch, &arch_len, &entry, &entry_len, 2, 0)) {
		path = entry;
		path_len = entry_len;
		goto carry_on2;
	}

	zend_throw_exception_ex(phar_ce_PharException, 0, "Mounting of %s to %s failed", path, actual);
}
/* }}} */

/* {{{ proto void Phar::webPhar([string alias, [string index, [string f404, [array mimetypes, [callback rewrites]]]]])
 * mapPhar for web-based phars. Reads the currently executed file (a phar)
 * and registers its manifest. When executed in the CLI or CGI command-line sapi,
 * this works exactly like mapPhar().  When executed by a web-based sapi, this
 * reads $_SERVER['REQUEST_URI'] (the actual original value) and parses out the
 * intended internal file.
 */
PHP_METHOD(Phar, webPhar)
{
	zval *mimeoverride = NULL, *rewrite = NULL;
	char *alias = NULL, *error, *index_php = NULL, *f404 = NULL, *ru = NULL;
	size_t alias_len = 0, f404_len = 0, free_pathinfo = 0;
	int  ru_len = 0;
	char *fname, *path_info, *mime_type = NULL, *entry, *pt;
	const char *basename;
	size_t fname_len, index_php_len = 0;
	int entry_len, code, not_cgi;
	phar_archive_data *phar = NULL;
	phar_entry_info *info = NULL;
	size_t sapi_mod_name_len = strlen(sapi_module.name);

	if (zend_parse_parameters(ZEND_NUM_ARGS(), "|s!s!saz", &alias, &alias_len, &index_php, &index_php_len, &f404, &f404_len, &mimeoverride, &rewrite) == FAILURE) {
		return;
	}

	phar_request_initialize();
	fname = (char*)zend_get_executed_filename();
	fname_len = strlen(fname);

	if (phar_open_executed_filename(alias, alias_len, &error) != SUCCESS) {
		if (error) {
			zend_throw_exception_ex(phar_ce_PharException, 0, "%s", error);
			efree(error);
		}
		return;
	}

	/* retrieve requested file within phar */
	if (!(SG(request_info).request_method && SG(request_info).request_uri && (!strcmp(SG(request_info).request_method, "GET") || !strcmp(SG(request_info).request_method, "POST")))) {
		return;
	}

#ifdef PHP_WIN32
	fname = estrndup(fname, fname_len);
	phar_unixify_path_separators(fname, fname_len);
#endif
	basename = zend_memrchr(fname, '/', fname_len);

	if (!basename) {
		basename = fname;
	} else {
		++basename;
	}

	if ((sapi_mod_name_len == sizeof("cgi-fcgi") - 1 && !strncmp(sapi_module.name, "cgi-fcgi", sizeof("cgi-fcgi") - 1))
		|| (sapi_mod_name_len == sizeof("fpm-fcgi") - 1 && !strncmp(sapi_module.name, "fpm-fcgi", sizeof("fpm-fcgi") - 1))
		|| (sapi_mod_name_len == sizeof("cgi") - 1 && !strncmp(sapi_module.name, "cgi", sizeof("cgi") - 1))) {

		if (Z_TYPE(PG(http_globals)[TRACK_VARS_SERVER]) != IS_UNDEF) {
			HashTable *_server = Z_ARRVAL(PG(http_globals)[TRACK_VARS_SERVER]);
			zval *z_script_name, *z_path_info;

			if (NULL == (z_script_name = zend_hash_str_find(_server, "SCRIPT_NAME", sizeof("SCRIPT_NAME")-1)) ||
				IS_STRING != Z_TYPE_P(z_script_name) ||
				!strstr(Z_STRVAL_P(z_script_name), basename)) {
				return;
			}

			if (NULL != (z_path_info = zend_hash_str_find(_server, "PATH_INFO", sizeof("PATH_INFO")-1)) &&
				IS_STRING == Z_TYPE_P(z_path_info)) {
				entry_len = Z_STRLEN_P(z_path_info);
				entry = estrndup(Z_STRVAL_P(z_path_info), entry_len);
				path_info = emalloc(Z_STRLEN_P(z_script_name) + entry_len + 1);
				memcpy(path_info, Z_STRVAL_P(z_script_name), Z_STRLEN_P(z_script_name));
				memcpy(path_info + Z_STRLEN_P(z_script_name), entry, entry_len + 1);
				free_pathinfo = 1;
			} else {
				entry_len = 0;
				entry = estrndup("", 0);
				path_info = Z_STRVAL_P(z_script_name);
			}

			pt = estrndup(Z_STRVAL_P(z_script_name), Z_STRLEN_P(z_script_name));

		} else {
			char *testit;

			testit = sapi_getenv("SCRIPT_NAME", sizeof("SCRIPT_NAME")-1);
			if (!(pt = strstr(testit, basename))) {
				efree(testit);
				return;
			}

			path_info = sapi_getenv("PATH_INFO", sizeof("PATH_INFO")-1);

			if (path_info) {
				entry = path_info;
				entry_len = strlen(entry);
				spprintf(&path_info, 0, "%s%s", testit, path_info);
				free_pathinfo = 1;
			} else {
				path_info = testit;
				free_pathinfo = 1;
				entry = estrndup("", 0);
				entry_len = 0;
			}

			pt = estrndup(testit, (pt - testit) + (fname_len - (basename - fname)));
		}
		not_cgi = 0;
	} else {
		path_info = SG(request_info).request_uri;

		if (!(pt = strstr(path_info, basename))) {
			/* this can happen with rewrite rules - and we have no idea what to do then, so return */
			return;
		}

		entry_len = strlen(path_info);
		entry_len -= (pt - path_info) + (fname_len - (basename - fname));
		entry = estrndup(pt + (fname_len - (basename - fname)), entry_len);

		pt = estrndup(path_info, (pt - path_info) + (fname_len - (basename - fname)));
		not_cgi = 1;
	}

	if (rewrite) {
		zend_fcall_info fci;
		zend_fcall_info_cache fcc;
		zval params, retval;

		ZVAL_STRINGL(&params, entry, entry_len);

		if (FAILURE == zend_fcall_info_init(rewrite, 0, &fci, &fcc, NULL, NULL)) {
			zend_throw_exception_ex(phar_ce_PharException, 0, "phar error: invalid rewrite callback");

			if (free_pathinfo) {
				efree(path_info);
			}

			return;
		}

		fci.param_count = 1;
		fci.params = &params;
		Z_ADDREF(params);
		fci.retval = &retval;

		if (FAILURE == zend_call_function(&fci, &fcc)) {
			if (!EG(exception)) {
				zend_throw_exception_ex(phar_ce_PharException, 0, "phar error: failed to call rewrite callback");
			}

			if (free_pathinfo) {
				efree(path_info);
			}

			return;
		}

		if (Z_TYPE_P(fci.retval) == IS_UNDEF || Z_TYPE(retval) == IS_UNDEF) {
			if (free_pathinfo) {
				efree(path_info);
			}
			zend_throw_exception_ex(phar_ce_PharException, 0, "phar error: rewrite callback must return a string or false");
			return;
		}

		switch (Z_TYPE(retval)) {
			case IS_STRING:
				efree(entry);
				entry = estrndup(Z_STRVAL_P(fci.retval), Z_STRLEN_P(fci.retval));
				entry_len = Z_STRLEN_P(fci.retval);
				break;
			case IS_TRUE:
			case IS_FALSE:
				phar_do_403(entry, entry_len);

				if (free_pathinfo) {
					efree(path_info);
				}

				zend_bailout();
				return;
			default:
				if (free_pathinfo) {
					efree(path_info);
				}

				zend_throw_exception_ex(phar_ce_PharException, 0, "phar error: rewrite callback must return a string or false");
				return;
		}
	}

	if (entry_len) {
		phar_postprocess_ru_web(fname, fname_len, &entry, &entry_len, &ru, &ru_len);
	}

	if (!entry_len || (entry_len == 1 && entry[0] == '/')) {
		efree(entry);
		/* direct request */
		if (index_php_len) {
			entry = index_php;
			entry_len = index_php_len;
			if (entry[0] != '/') {
				spprintf(&entry, 0, "/%s", index_php);
				++entry_len;
			}
		} else {
			/* assume "index.php" is starting point */
			entry = estrndup("/index.php", sizeof("/index.php"));
			entry_len = sizeof("/index.php")-1;
		}

		if (FAILURE == phar_get_archive(&phar, fname, fname_len, NULL, 0, NULL) ||
			(info = phar_get_entry_info(phar, entry, entry_len, NULL, 0)) == NULL) {
			phar_do_404(phar, fname, fname_len, f404, f404_len, entry, entry_len);

			if (free_pathinfo) {
				efree(path_info);
			}

			zend_bailout();
		} else {
			char *tmp = NULL, sa = '\0';
			sapi_header_line ctr = {0};
			ctr.response_code = 301;
			ctr.line_len = sizeof("HTTP/1.1 301 Moved Permanently")-1;
			ctr.line = "HTTP/1.1 301 Moved Permanently";
			sapi_header_op(SAPI_HEADER_REPLACE, &ctr);

			if (not_cgi) {
				tmp = strstr(path_info, basename) + fname_len;
				sa = *tmp;
				*tmp = '\0';
			}

			ctr.response_code = 0;

			if (path_info[strlen(path_info)-1] == '/') {
				ctr.line_len = spprintf(&(ctr.line), 4096, "Location: %s%s", path_info, entry + 1);
			} else {
				ctr.line_len = spprintf(&(ctr.line), 4096, "Location: %s%s", path_info, entry);
			}

			if (not_cgi) {
				*tmp = sa;
			}

			if (free_pathinfo) {
				efree(path_info);
			}

			sapi_header_op(SAPI_HEADER_REPLACE, &ctr);
			sapi_send_headers();
			efree(ctr.line);
			zend_bailout();
		}
	}

	if (FAILURE == phar_get_archive(&phar, fname, fname_len, NULL, 0, NULL) ||
		(info = phar_get_entry_info(phar, entry, entry_len, NULL, 0)) == NULL) {
		phar_do_404(phar, fname, fname_len, f404, f404_len, entry, entry_len);
#ifdef PHP_WIN32
		efree(fname);
#endif
		zend_bailout();
	}

	if (mimeoverride && zend_hash_num_elements(Z_ARRVAL_P(mimeoverride))) {
		const char *ext = zend_memrchr(entry, '.', entry_len);
		zval *val;

		if (ext) {
			++ext;

			if (NULL != (val = zend_hash_str_find(Z_ARRVAL_P(mimeoverride), ext, strlen(ext)))) {
				switch (Z_TYPE_P(val)) {
					case IS_LONG:
						if (Z_LVAL_P(val) == PHAR_MIME_PHP || Z_LVAL_P(val) == PHAR_MIME_PHPS) {
							mime_type = "";
							code = Z_LVAL_P(val);
						} else {
							zend_throw_exception_ex(phar_ce_PharException, 0, "Unknown mime type specifier used, only Phar::PHP, Phar::PHPS and a mime type string are allowed");
							if (free_pathinfo) {
								efree(path_info);
							}
							efree(pt);
							efree(entry);
#ifdef PHP_WIN32
							efree(fname);
#endif
							RETURN_FALSE;
						}
						break;
					case IS_STRING:
						mime_type = Z_STRVAL_P(val);
						code = PHAR_MIME_OTHER;
						break;
					default:
						zend_throw_exception_ex(phar_ce_PharException, 0, "Unknown mime type specifier used (not a string or int), only Phar::PHP, Phar::PHPS and a mime type string are allowed");
						if (free_pathinfo) {
							efree(path_info);
						}
						efree(pt);
						efree(entry);
#ifdef PHP_WIN32
						efree(fname);
#endif
						RETURN_FALSE;
				}
			}
		}
	}

	if (!mime_type) {
		code = phar_file_type(&PHAR_G(mime_types), entry, &mime_type);
	}
	phar_file_action(phar, info, mime_type, code, entry, entry_len, fname, pt, ru, ru_len);
}
/* }}} */

/* {{{ proto void Phar::mungServer(array munglist)
 * Defines a list of up to 4 $_SERVER variables that should be modified for execution
 * to mask the presence of the phar archive.  This should be used in conjunction with
 * Phar::webPhar(), and has no effect otherwise
 * SCRIPT_NAME, PHP_SELF, REQUEST_URI and SCRIPT_FILENAME
 */
PHP_METHOD(Phar, mungServer)
{
	zval *mungvalues, *data;

	if (zend_parse_parameters(ZEND_NUM_ARGS(), "a", &mungvalues) == FAILURE) {
		return;
	}

	if (!zend_hash_num_elements(Z_ARRVAL_P(mungvalues))) {
		zend_throw_exception_ex(phar_ce_PharException, 0, "No values passed to Phar::mungServer(), expecting an array of any of these strings: PHP_SELF, REQUEST_URI, SCRIPT_FILENAME, SCRIPT_NAME");
		return;
	}

	if (zend_hash_num_elements(Z_ARRVAL_P(mungvalues)) > 4) {
		zend_throw_exception_ex(phar_ce_PharException, 0, "Too many values passed to Phar::mungServer(), expecting an array of any of these strings: PHP_SELF, REQUEST_URI, SCRIPT_FILENAME, SCRIPT_NAME");
		return;
	}

	phar_request_initialize();

	ZEND_HASH_FOREACH_VAL(Z_ARRVAL_P(mungvalues), data) {

		if (Z_TYPE_P(data) != IS_STRING) {
			zend_throw_exception_ex(phar_ce_PharException, 0, "Non-string value passed to Phar::mungServer(), expecting an array of any of these strings: PHP_SELF, REQUEST_URI, SCRIPT_FILENAME, SCRIPT_NAME");
			return;
		}

		if (Z_STRLEN_P(data) == sizeof("PHP_SELF")-1 && !strncmp(Z_STRVAL_P(data), "PHP_SELF", sizeof("PHP_SELF")-1)) {
			PHAR_G(phar_SERVER_mung_list) |= PHAR_MUNG_PHP_SELF;
		}

		if (Z_STRLEN_P(data) == sizeof("REQUEST_URI")-1) {
			if (!strncmp(Z_STRVAL_P(data), "REQUEST_URI", sizeof("REQUEST_URI")-1)) {
				PHAR_G(phar_SERVER_mung_list) |= PHAR_MUNG_REQUEST_URI;
			}
			if (!strncmp(Z_STRVAL_P(data), "SCRIPT_NAME", sizeof("SCRIPT_NAME")-1)) {
				PHAR_G(phar_SERVER_mung_list) |= PHAR_MUNG_SCRIPT_NAME;
			}
		}

		if (Z_STRLEN_P(data) == sizeof("SCRIPT_FILENAME")-1 && !strncmp(Z_STRVAL_P(data), "SCRIPT_FILENAME", sizeof("SCRIPT_FILENAME")-1)) {
			PHAR_G(phar_SERVER_mung_list) |= PHAR_MUNG_SCRIPT_FILENAME;
		}
	} ZEND_HASH_FOREACH_END();
}
/* }}} */

/* {{{ proto void Phar::interceptFileFuncs()
 * instructs phar to intercept fopen, file_get_contents, opendir, and all of the stat-related functions
 * and return stat on files within the phar for relative paths
 *
 * Once called, this cannot be reversed, and continue until the end of the request.
 *
 * This allows legacy scripts to be pharred unmodified
 */
PHP_METHOD(Phar, interceptFileFuncs)
{
	if (zend_parse_parameters_none() == FAILURE) {
		return;
	}
	phar_intercept_functions();
}
/* }}} */

/* {{{ proto array Phar::createDefaultStub([string indexfile[, string webindexfile]])
 * Return a stub that can be used to run a phar-based archive without the phar extension
 * indexfile is the CLI startup filename, which defaults to "index.php", webindexfile
 * is the web startup filename, and also defaults to "index.php"
 */
PHP_METHOD(Phar, createDefaultStub)
{
	char *index = NULL, *webindex = NULL, *stub, *error;
	size_t index_len = 0, webindex_len = 0;
	size_t stub_len;

	if (zend_parse_parameters(ZEND_NUM_ARGS(), "|ss", &index, &index_len, &webindex, &webindex_len) == FAILURE) {
		return;
	}

	stub = phar_create_default_stub(index, webindex, &stub_len, &error);

	if (error) {
		zend_throw_exception_ex(phar_ce_PharException, 0, "%s", error);
		efree(error);
		return;
	}
	// TODO: avoid reallocation ???
	RETVAL_STRINGL(stub, stub_len);
	efree(stub);
}
/* }}} */

/* {{{ proto mixed Phar::mapPhar([string alias, [int dataoffset]])
 * Reads the currently executed file (a phar) and registers its manifest */
PHP_METHOD(Phar, mapPhar)
{
	char *alias = NULL, *error;
	size_t alias_len = 0;
	zend_long dataoffset = 0;

	if (zend_parse_parameters(ZEND_NUM_ARGS(), "|s!l", &alias, &alias_len, &dataoffset) == FAILURE) {
		return;
	}

	phar_request_initialize();

	RETVAL_BOOL(phar_open_executed_filename(alias, alias_len, &error) == SUCCESS);

	if (error) {
		zend_throw_exception_ex(phar_ce_PharException, 0, "%s", error);
		efree(error);
	}
} /* }}} */

/* {{{ proto mixed Phar::loadPhar(string filename [, string alias])
 * Loads any phar archive with an alias */
PHP_METHOD(Phar, loadPhar)
{
	char *fname, *alias = NULL, *error;
	size_t fname_len, alias_len = 0;

	if (zend_parse_parameters(ZEND_NUM_ARGS(), "s|s!", &fname, &fname_len, &alias, &alias_len) == FAILURE) {
		return;
	}

	phar_request_initialize();

	RETVAL_BOOL(phar_open_from_filename(fname, fname_len, alias, alias_len, REPORT_ERRORS, NULL, &error) == SUCCESS);

	if (error) {
		zend_throw_exception_ex(phar_ce_PharException, 0, "%s", error);
		efree(error);
	}
} /* }}} */

/* {{{ proto string Phar::apiVersion()
 * Returns the api version */
PHP_METHOD(Phar, apiVersion)
{
	if (zend_parse_parameters_none() == FAILURE) {
		return;
	}
	RETURN_STRINGL(PHP_PHAR_API_VERSION, sizeof(PHP_PHAR_API_VERSION)-1);
}
/* }}}*/

/* {{{ proto bool Phar::canCompress([int method])
 * Returns whether phar extension supports compression using zlib/bzip2 */
PHP_METHOD(Phar, canCompress)
{
	zend_long method = 0;

	if (zend_parse_parameters(ZEND_NUM_ARGS(), "|l", &method) == FAILURE) {
		return;
	}

	phar_request_initialize();
	switch (method) {
	case PHAR_ENT_COMPRESSED_GZ:
		if (PHAR_G(has_zlib)) {
			RETURN_TRUE;
		} else {
			RETURN_FALSE;
		}
	case PHAR_ENT_COMPRESSED_BZ2:
		if (PHAR_G(has_bz2)) {
			RETURN_TRUE;
		} else {
			RETURN_FALSE;
		}
	default:
		if (PHAR_G(has_zlib) || PHAR_G(has_bz2)) {
			RETURN_TRUE;
		} else {
			RETURN_FALSE;
		}
	}
}
/* }}} */

/* {{{ proto bool Phar::canWrite()
 * Returns whether phar extension supports writing and creating phars */
PHP_METHOD(Phar, canWrite)
{
	if (zend_parse_parameters_none() == FAILURE) {
		return;
	}
	RETURN_BOOL(!PHAR_G(readonly));
}
/* }}} */

/* {{{ proto bool Phar::isValidPharFilename(string filename[, bool executable = true])
 * Returns whether the given filename is a valid phar filename */
PHP_METHOD(Phar, isValidPharFilename)
{
	char *fname;
	const char *ext_str;
	size_t fname_len;
	int ext_len, is_executable;
	zend_bool executable = 1;

	if (zend_parse_parameters(ZEND_NUM_ARGS(), "s|b", &fname, &fname_len, &executable) == FAILURE) {
		return;
	}

	is_executable = executable;
	RETVAL_BOOL(phar_detect_phar_fname_ext(fname, fname_len, &ext_str, &ext_len, is_executable, 2, 1) == SUCCESS);
}
/* }}} */

#if HAVE_SPL
/**
 * from spl_directory
 */
static void phar_spl_foreign_dtor(spl_filesystem_object *object) /* {{{ */
{
	phar_archive_data *phar = (phar_archive_data *) object->oth;

	if (!phar->is_persistent) {
		phar_archive_delref(phar);
	}

	object->oth = NULL;
}
/* }}} */

/**
 * from spl_directory
 */
static void phar_spl_foreign_clone(spl_filesystem_object *src, spl_filesystem_object *dst) /* {{{ */
{
	phar_archive_data *phar_data = (phar_archive_data *) dst->oth;

	if (!phar_data->is_persistent) {
		++(phar_data->refcount);
	}
}
/* }}} */

static spl_other_handler phar_spl_foreign_handler = {
	phar_spl_foreign_dtor,
	phar_spl_foreign_clone
};
#endif /* HAVE_SPL */

/* {{{ proto void Phar::__construct(string fname [, int flags [, string alias]])
 * Construct a Phar archive object
 *
 * proto void PharData::__construct(string fname [[, int flags [, string alias]], int file format = Phar::TAR])
 * Construct a PharData archive object
 *
 * This function is used as the constructor for both the Phar and PharData
 * classes, hence the two prototypes above.
 */
PHP_METHOD(Phar, __construct)
{
#if !HAVE_SPL
	zend_throw_exception_ex(zend_exception_get_default(), 0, "Cannot instantiate Phar object without SPL extension");
#else
	char *fname, *alias = NULL, *error, *arch = NULL, *entry = NULL, *save_fname;
	size_t fname_len, alias_len = 0;
	int arch_len, entry_len, is_data;
	zend_long flags = SPL_FILE_DIR_SKIPDOTS|SPL_FILE_DIR_UNIXPATHS;
	zend_long format = 0;
	phar_archive_object *phar_obj;
	phar_archive_data   *phar_data;
	zval *zobj = getThis(), arg1, arg2;

	phar_obj = (phar_archive_object*)((char*)Z_OBJ_P(zobj) - Z_OBJ_P(zobj)->handlers->offset);

	is_data = instanceof_function(Z_OBJCE_P(zobj), phar_ce_data);

	if (is_data) {
		if (zend_parse_parameters(ZEND_NUM_ARGS(), "s|ls!l", &fname, &fname_len, &flags, &alias, &alias_len, &format) == FAILURE) {
			return;
		}
	} else {
		if (zend_parse_parameters(ZEND_NUM_ARGS(), "s|ls!", &fname, &fname_len, &flags, &alias, &alias_len) == FAILURE) {
			return;
		}
	}

	if (phar_obj->archive) {
		zend_throw_exception_ex(spl_ce_BadMethodCallException, 0, "Cannot call constructor twice");
		return;
	}

	save_fname = fname;
	if (SUCCESS == phar_split_fname(fname, (int)fname_len, &arch, &arch_len, &entry, &entry_len, !is_data, 2)) {
		/* use arch (the basename for the archive) for fname instead of fname */
		/* this allows support for RecursiveDirectoryIterator of subdirectories */
#ifdef PHP_WIN32
		phar_unixify_path_separators(arch, arch_len);
#endif
		fname = arch;
		fname_len = arch_len;
#ifdef PHP_WIN32
	} else {
		arch = estrndup(fname, fname_len);
		arch_len = fname_len;
		fname = arch;
		phar_unixify_path_separators(arch, arch_len);
#endif
	}

	if (phar_open_or_create_filename(fname, fname_len, alias, alias_len, is_data, REPORT_ERRORS, &phar_data, &error) == FAILURE) {

		if (fname == arch && fname != save_fname) {
			efree(arch);
			fname = save_fname;
		}

		if (entry) {
			efree(entry);
		}

		if (error) {
			zend_throw_exception_ex(spl_ce_UnexpectedValueException, 0,
				"%s", error);
			efree(error);
		} else {
			zend_throw_exception_ex(spl_ce_UnexpectedValueException, 0,
				"Phar creation or opening failed");
		}

		return;
	}

	if (is_data && phar_data->is_tar && phar_data->is_brandnew && format == PHAR_FORMAT_ZIP) {
		phar_data->is_zip = 1;
		phar_data->is_tar = 0;
	}

	if (fname == arch) {
		efree(arch);
		fname = save_fname;
	}

	if ((is_data && !phar_data->is_data) || (!is_data && phar_data->is_data)) {
		if (is_data) {
			zend_throw_exception_ex(spl_ce_UnexpectedValueException, 0,
				"PharData class can only be used for non-executable tar and zip archives");
		} else {
			zend_throw_exception_ex(spl_ce_UnexpectedValueException, 0,
				"Phar class can only be used for executable tar and zip archives");
		}
		efree(entry);
		return;
	}

	is_data = phar_data->is_data;

	if (!phar_data->is_persistent) {
		++(phar_data->refcount);
	}

	phar_obj->archive = phar_data;
	phar_obj->spl.oth_handler = &phar_spl_foreign_handler;

	if (entry) {
		fname_len = spprintf(&fname, 0, "phar://%s%s", phar_data->fname, entry);
		efree(entry);
	} else {
		fname_len = spprintf(&fname, 0, "phar://%s", phar_data->fname);
	}

	ZVAL_STRINGL(&arg1, fname, fname_len);
	ZVAL_LONG(&arg2, flags);

	zend_call_method_with_2_params(zobj, Z_OBJCE_P(zobj),
		&spl_ce_RecursiveDirectoryIterator->constructor, "__construct", NULL, &arg1, &arg2);

	zval_ptr_dtor(&arg1);

	if (!phar_data->is_persistent) {
		phar_obj->archive->is_data = is_data;
	} else if (!EG(exception)) {
		/* register this guy so we can modify if necessary */
		zend_hash_str_add_ptr(&PHAR_G(phar_persist_map), (const char *) phar_obj->archive, sizeof(phar_obj->archive), phar_obj);
	}

	phar_obj->spl.info_class = phar_ce_entry;
	efree(fname);
#endif /* HAVE_SPL */
}
/* }}} */

/* {{{ proto array Phar::getSupportedSignatures()
 * Return array of supported signature types
 */
PHP_METHOD(Phar, getSupportedSignatures)
{
	if (zend_parse_parameters_none() == FAILURE) {
		return;
	}

	array_init(return_value);

	add_next_index_stringl(return_value, "MD5", 3);
	add_next_index_stringl(return_value, "SHA-1", 5);
#ifdef PHAR_HASH_OK
	add_next_index_stringl(return_value, "SHA-256", 7);
	add_next_index_stringl(return_value, "SHA-512", 7);
#endif
#if PHAR_HAVE_OPENSSL
	add_next_index_stringl(return_value, "OpenSSL", 7);
#else
	if (zend_hash_str_exists(&module_registry, "openssl", sizeof("openssl")-1)) {
		add_next_index_stringl(return_value, "OpenSSL", 7);
	}
#endif
}
/* }}} */

/* {{{ proto array Phar::getSupportedCompression()
 * Return array of supported comparession algorithms
 */
PHP_METHOD(Phar, getSupportedCompression)
{
	if (zend_parse_parameters_none() == FAILURE) {
		return;
	}

	array_init(return_value);
	phar_request_initialize();

	if (PHAR_G(has_zlib)) {
		add_next_index_stringl(return_value, "GZ", 2);
	}

	if (PHAR_G(has_bz2)) {
		add_next_index_stringl(return_value, "BZIP2", 5);
	}
}
/* }}} */

/* {{{ proto array Phar::unlinkArchive(string archive)
 * Completely remove a phar archive from memory and disk
 */
PHP_METHOD(Phar, unlinkArchive)
{
	char *fname, *error, *zname, *arch, *entry;
	size_t fname_len;
	int zname_len, arch_len, entry_len;
	phar_archive_data *phar;

	if (zend_parse_parameters(ZEND_NUM_ARGS(), "s", &fname, &fname_len) == FAILURE) {
		RETURN_FALSE;
	}

	if (!fname_len) {
		zend_throw_exception_ex(phar_ce_PharException, 0, "Unknown phar archive \"\"");
		return;
	}

	if (FAILURE == phar_open_from_filename(fname, fname_len, NULL, 0, REPORT_ERRORS, &phar, &error)) {
		if (error) {
			zend_throw_exception_ex(phar_ce_PharException, 0, "Unknown phar archive \"%s\": %s", fname, error);
			efree(error);
		} else {
			zend_throw_exception_ex(phar_ce_PharException, 0, "Unknown phar archive \"%s\"", fname);
		}
		return;
	}

	zname = (char*)zend_get_executed_filename();
	zname_len = strlen(zname);

	if (zname_len > 7 && !memcmp(zname, "phar://", 7) && SUCCESS == phar_split_fname(zname, zname_len, &arch, &arch_len, &entry, &entry_len, 2, 0)) {
		if (arch_len == fname_len && !memcmp(arch, fname, arch_len)) {
			zend_throw_exception_ex(phar_ce_PharException, 0, "phar archive \"%s\" cannot be unlinked from within itself", fname);
			efree(arch);
			efree(entry);
			return;
		}
		efree(arch);
		efree(entry);
	}

	if (phar->is_persistent) {
		zend_throw_exception_ex(phar_ce_PharException, 0, "phar archive \"%s\" is in phar.cache_list, cannot unlinkArchive()", fname);
		return;
	}

	if (phar->refcount) {
		zend_throw_exception_ex(phar_ce_PharException, 0, "phar archive \"%s\" has open file handles or objects.  fclose() all file handles, and unset() all objects prior to calling unlinkArchive()", fname);
		return;
	}

	fname = estrndup(phar->fname, phar->fname_len);

	/* invalidate phar cache */
	PHAR_G(last_phar) = NULL;
	PHAR_G(last_phar_name) = PHAR_G(last_alias) = NULL;

	phar_archive_delref(phar);
	unlink(fname);
	efree(fname);
	RETURN_TRUE;
}
/* }}} */

#if HAVE_SPL

#define PHAR_ARCHIVE_OBJECT() \
	zval *zobj = getThis(); \
	phar_archive_object *phar_obj = (phar_archive_object*)((char*)Z_OBJ_P(zobj) - Z_OBJ_P(zobj)->handlers->offset); \
	if (!phar_obj->archive) { \
		zend_throw_exception_ex(spl_ce_BadMethodCallException, 0, \
			"Cannot call method on an uninitialized Phar object"); \
		return; \
	}

/* {{{ proto void Phar::__destruct()
 * if persistent, remove from the cache
 */
PHP_METHOD(Phar, __destruct)
{
	zval *zobj = getThis();
	phar_archive_object *phar_obj = (phar_archive_object*)((char*)Z_OBJ_P(zobj) - Z_OBJ_P(zobj)->handlers->offset);

	if (phar_obj->archive && phar_obj->archive->is_persistent) {
		zend_hash_str_del(&PHAR_G(phar_persist_map), (const char *) phar_obj->archive, sizeof(phar_obj->archive));
	}
}
/* }}} */

struct _phar_t {
	phar_archive_object *p;
	zend_class_entry *c;
	char *b;
	zval *ret;
	php_stream *fp;
	uint l;
	int count;
};

static int phar_build(zend_object_iterator *iter, void *puser) /* {{{ */
{
	zval *value;
	zend_bool close_fp = 1;
	struct _phar_t *p_obj = (struct _phar_t*) puser;
	uint str_key_len, base_len = p_obj->l, fname_len;
	phar_entry_data *data;
	php_stream *fp;
	size_t contents_len;
	char *fname, *error = NULL, *base = p_obj->b, *save = NULL, *temp = NULL;
	zend_string *opened;
	char *str_key;
	zend_class_entry *ce = p_obj->c;
	phar_archive_object *phar_obj = p_obj->p;

	value = iter->funcs->get_current_data(iter);

	if (EG(exception)) {
		return ZEND_HASH_APPLY_STOP;
	}

	if (!value) {
		/* failure in get_current_data */
		zend_throw_exception_ex(spl_ce_UnexpectedValueException, 0, "Iterator %v returned no value", ce->name->val);
		return ZEND_HASH_APPLY_STOP;
	}

	switch (Z_TYPE_P(value)) {
		case IS_STRING:
			break;
		case IS_RESOURCE:
			php_stream_from_zval_no_verify(fp, value);

			if (!fp) {
				zend_throw_exception_ex(spl_ce_BadMethodCallException, 0, "Iterator %v returned an invalid stream handle", ce->name->val);
				return ZEND_HASH_APPLY_STOP;
			}

			if (iter->funcs->get_current_key) {
				zval key;
				iter->funcs->get_current_key(iter, &key);

				if (EG(exception)) {
					return ZEND_HASH_APPLY_STOP;
				}

				if (Z_TYPE(key) != IS_STRING) {
					zval_dtor(&key);
					zend_throw_exception_ex(spl_ce_UnexpectedValueException, 0, "Iterator %v returned an invalid key (must return a string)", ce->name->val);
					return ZEND_HASH_APPLY_STOP;
				}

				str_key_len = Z_STRLEN(key);
				str_key = estrndup(Z_STRVAL(key), str_key_len);

				save = str_key;
				zval_dtor(&key);
			} else {
				zend_throw_exception_ex(spl_ce_UnexpectedValueException, 0, "Iterator %v returned an invalid key (must return a string)", ce->name->val);
				return ZEND_HASH_APPLY_STOP;
			}

			close_fp = 0;
			opened = zend_string_init("[stream]", sizeof("[stream]") - 1, 0);
			goto after_open_fp;
		case IS_OBJECT:
			if (instanceof_function(Z_OBJCE_P(value), spl_ce_SplFileInfo)) {
				char *test = NULL;
				zval dummy;
				spl_filesystem_object *intern = (spl_filesystem_object*)((char*)Z_OBJ_P(value) - Z_OBJ_P(value)->handlers->offset);

				if (!base_len) {
					zend_throw_exception_ex(spl_ce_BadMethodCallException, 0, "Iterator %v returns an SplFileInfo object, so base directory must be specified", ce->name->val);
					return ZEND_HASH_APPLY_STOP;
				}

				switch (intern->type) {
					case SPL_FS_DIR:
						test = spl_filesystem_object_get_path(intern, NULL);
						fname_len = spprintf(&fname, 0, "%s%c%s", test, DEFAULT_SLASH, intern->u.dir.entry.d_name);
						php_stat(fname, fname_len, FS_IS_DIR, &dummy);

						if (Z_TYPE(dummy) == IS_TRUE) {
							/* ignore directories */
							efree(fname);
							return ZEND_HASH_APPLY_KEEP;
						}

						test = expand_filepath(fname, NULL);
						efree(fname);

						if (test) {
							fname = test;
							fname_len = strlen(fname);
						} else {
							zend_throw_exception_ex(spl_ce_UnexpectedValueException, 0, "Could not resolve file path");
							return ZEND_HASH_APPLY_STOP;
						}

						save = fname;
						goto phar_spl_fileinfo;
					case SPL_FS_INFO:
					case SPL_FS_FILE:
						fname = expand_filepath(intern->file_name, NULL);
						if (!fname) {
							zend_throw_exception_ex(spl_ce_UnexpectedValueException, 0, "Could not resolve file path");
							return ZEND_HASH_APPLY_STOP;
						}

						fname_len = strlen(fname);
						save = fname;
						goto phar_spl_fileinfo;
				}
			}
			/* fall-through */
		default:
			zend_throw_exception_ex(spl_ce_UnexpectedValueException, 0, "Iterator %v returned an invalid value (must return a string)", ce->name->val);
			return ZEND_HASH_APPLY_STOP;
	}

	fname = Z_STRVAL_P(value);
	fname_len = Z_STRLEN_P(value);

phar_spl_fileinfo:
	if (base_len) {
		temp = expand_filepath(base, NULL);
		if (!temp) {
			zend_throw_exception_ex(spl_ce_UnexpectedValueException, 0, "Could not resolve file path");
			if (save) {
				efree(save);
			}
			return ZEND_HASH_APPLY_STOP;
		}

		base = temp;
		base_len = strlen(base);

		if (strstr(fname, base)) {
			str_key_len = fname_len - base_len;

			if (str_key_len <= 0) {
				if (save) {
					efree(save);
					efree(temp);
				}
				return ZEND_HASH_APPLY_KEEP;
			}

			str_key = fname + base_len;

			if (*str_key == '/' || *str_key == '\\') {
				str_key++;
				str_key_len--;
			}

		} else {
			zend_throw_exception_ex(spl_ce_UnexpectedValueException, 0, "Iterator %v returned a path \"%s\" that is not in the base directory \"%s\"", ce->name->val, fname, base);

			if (save) {
				efree(save);
				efree(temp);
			}

			return ZEND_HASH_APPLY_STOP;
		}
	} else {
		if (iter->funcs->get_current_key) {
			zval key;
			iter->funcs->get_current_key(iter, &key);

			if (EG(exception)) {
				return ZEND_HASH_APPLY_STOP;
			}

			if (Z_TYPE(key) != IS_STRING) {
				zval_dtor(&key);
				zend_throw_exception_ex(spl_ce_UnexpectedValueException, 0, "Iterator %v returned an invalid key (must return a string)", ce->name->val);
				return ZEND_HASH_APPLY_STOP;
			}

			str_key_len = Z_STRLEN(key);
			str_key = estrndup(Z_STRVAL(key), str_key_len);

			save = str_key;
			zval_dtor(&key);
		} else {
			zend_throw_exception_ex(spl_ce_UnexpectedValueException, 0, "Iterator %v returned an invalid key (must return a string)", ce->name->val);
			return ZEND_HASH_APPLY_STOP;
		}
	}
#if PHP_API_VERSION < 20100412
	if (PG(safe_mode) && (!php_checkuid(fname, NULL, CHECKUID_ALLOW_ONLY_FILE))) {
		zend_throw_exception_ex(spl_ce_UnexpectedValueException, 0, "Iterator %v returned a path \"%s\" that safe mode prevents opening", ce->name->val, fname);

		if (save) {
			efree(save);
		}

		if (temp) {
			efree(temp);
		}

		return ZEND_HASH_APPLY_STOP;
	}
#endif

	if (php_check_open_basedir(fname)) {
		zend_throw_exception_ex(spl_ce_UnexpectedValueException, 0, "Iterator %v returned a path \"%s\" that open_basedir prevents opening", ce->name->val, fname);

		if (save) {
			efree(save);
		}

		if (temp) {
			efree(temp);
		}

		return ZEND_HASH_APPLY_STOP;
	}

	/* try to open source file, then create internal phar file and copy contents */
	fp = php_stream_open_wrapper(fname, "rb", STREAM_MUST_SEEK|0, &opened);

	if (!fp) {
		zend_throw_exception_ex(spl_ce_UnexpectedValueException, 0, "Iterator %v returned a file that could not be opened \"%s\"", ce->name->val, fname);

		if (save) {
			efree(save);
		}

		if (temp) {
			efree(temp);
		}

		return ZEND_HASH_APPLY_STOP;
	}
after_open_fp:
	if (str_key_len >= sizeof(".phar")-1 && !memcmp(str_key, ".phar", sizeof(".phar")-1)) {
		/* silently skip any files that would be added to the magic .phar directory */
		if (save) {
			efree(save);
		}

		if (temp) {
			efree(temp);
		}

		if (opened) {
			zend_string_release(opened);
		}

		if (close_fp) {
			php_stream_close(fp);
		}

		return ZEND_HASH_APPLY_KEEP;
	}

	if (!(data = phar_get_or_create_entry_data(phar_obj->archive->fname, phar_obj->archive->fname_len, str_key, str_key_len, "w+b", 0, &error, 1))) {
		zend_throw_exception_ex(spl_ce_BadMethodCallException, 0, "Entry %s cannot be created: %s", str_key, error);
		efree(error);

		if (save) {
			efree(save);
		}

		if (opened) {
			zend_string_release(opened);
		}

		if (temp) {
			efree(temp);
		}

		if (close_fp) {
			php_stream_close(fp);
		}

		return ZEND_HASH_APPLY_STOP;

	} else {
		if (error) {
			efree(error);
		}
		/* convert to PHAR_UFP */
		if (data->internal_file->fp_type == PHAR_MOD) {
			php_stream_close(data->internal_file->fp);
		}

		data->internal_file->fp = NULL;
		data->internal_file->fp_type = PHAR_UFP;
		data->internal_file->offset_abs = data->internal_file->offset = php_stream_tell(p_obj->fp);
		data->fp = NULL;
		php_stream_copy_to_stream_ex(fp, p_obj->fp, PHP_STREAM_COPY_ALL, &contents_len);
		data->internal_file->uncompressed_filesize = data->internal_file->compressed_filesize =
			php_stream_tell(p_obj->fp) - data->internal_file->offset;
	}

	if (close_fp) {
		php_stream_close(fp);
	}

	add_assoc_str(p_obj->ret, str_key, opened);

	if (save) {
		efree(save);
	}

	if (temp) {
		efree(temp);
	}

	data->internal_file->compressed_filesize = data->internal_file->uncompressed_filesize = contents_len;
	phar_entry_delref(data);

	return ZEND_HASH_APPLY_KEEP;
}
/* }}} */

/* {{{ proto array Phar::buildFromDirectory(string base_dir[, string regex])
 * Construct a phar archive from an existing directory, recursively.
 * Optional second parameter is a regular expression for filtering directory contents.
 *
 * Return value is an array mapping phar index to actual files added.
 */
PHP_METHOD(Phar, buildFromDirectory)
{
	char *dir, *error, *regex = NULL;
	size_t dir_len, regex_len = 0;
	zend_bool apply_reg = 0;
	zval arg, arg2, iter, iteriter, regexiter;
	struct _phar_t pass;

	PHAR_ARCHIVE_OBJECT();

	if (PHAR_G(readonly) && !phar_obj->archive->is_data) {
		zend_throw_exception_ex(spl_ce_UnexpectedValueException, 0,
			"Cannot write to archive - write operations restricted by INI setting");
		return;
	}

	if (zend_parse_parameters(ZEND_NUM_ARGS(), "s|s", &dir, &dir_len, &regex, &regex_len) == FAILURE) {
		RETURN_FALSE;
	}

	if (SUCCESS != object_init_ex(&iter, spl_ce_RecursiveDirectoryIterator)) {
		zval_ptr_dtor(&iter);
		zend_throw_exception_ex(spl_ce_BadMethodCallException, 0, "Unable to instantiate directory iterator for %s", phar_obj->archive->fname);
		RETURN_FALSE;
	}

	ZVAL_STRINGL(&arg, dir, dir_len);
	ZVAL_LONG(&arg2, SPL_FILE_DIR_SKIPDOTS|SPL_FILE_DIR_UNIXPATHS);

	zend_call_method_with_2_params(&iter, spl_ce_RecursiveDirectoryIterator,
			&spl_ce_RecursiveDirectoryIterator->constructor, "__construct", NULL, &arg, &arg2);

	zval_ptr_dtor(&arg);
	if (EG(exception)) {
		zval_ptr_dtor(&iter);
		RETURN_FALSE;
	}

	if (SUCCESS != object_init_ex(&iteriter, spl_ce_RecursiveIteratorIterator)) {
		zval_ptr_dtor(&iter);
		zval_ptr_dtor(&iteriter);
		zend_throw_exception_ex(spl_ce_BadMethodCallException, 0, "Unable to instantiate directory iterator for %s", phar_obj->archive->fname);
		RETURN_FALSE;
	}

	zend_call_method_with_1_params(&iteriter, spl_ce_RecursiveIteratorIterator,
			&spl_ce_RecursiveIteratorIterator->constructor, "__construct", NULL, &iter);

	if (EG(exception)) {
		zval_ptr_dtor(&iter);
		zval_ptr_dtor(&iteriter);
		RETURN_FALSE;
	}

	zval_ptr_dtor(&iter);

	if (regex_len > 0) {
		apply_reg = 1;

		if (SUCCESS != object_init_ex(&regexiter, spl_ce_RegexIterator)) {
			zval_ptr_dtor(&iteriter);
			zval_dtor(&regexiter);
			zend_throw_exception_ex(spl_ce_BadMethodCallException, 0, "Unable to instantiate regex iterator for %s", phar_obj->archive->fname);
			RETURN_FALSE;
		}

		ZVAL_STRINGL(&arg2, regex, regex_len);

		zend_call_method_with_2_params(&regexiter, spl_ce_RegexIterator,
			&spl_ce_RegexIterator->constructor, "__construct", NULL, &iteriter, &arg2);
		zval_ptr_dtor(&arg2);
	}

	array_init(return_value);

	pass.c = apply_reg ? Z_OBJCE(regexiter) : Z_OBJCE(iteriter);
	pass.p = phar_obj;
	pass.b = dir;
	pass.l = dir_len;
	pass.count = 0;
	pass.ret = return_value;
	pass.fp = php_stream_fopen_tmpfile();
	if (pass.fp == NULL) {
		zend_throw_exception_ex(phar_ce_PharException, 0, "phar \"%s\" unable to create temporary file", phar_obj->archive->fname);
		return;
	}

	if (phar_obj->archive->is_persistent && FAILURE == phar_copy_on_write(&(phar_obj->archive))) {
		zval_ptr_dtor(&iteriter);
		if (apply_reg) {
			zval_ptr_dtor(&regexiter);
		}
		php_stream_close(pass.fp);
		zend_throw_exception_ex(phar_ce_PharException, 0, "phar \"%s\" is persistent, unable to copy on write", phar_obj->archive->fname);
		return;
	}

	if (SUCCESS == spl_iterator_apply((apply_reg ? &regexiter : &iteriter), (spl_iterator_apply_func_t) phar_build, (void *) &pass)) {
		zval_ptr_dtor(&iteriter);

		if (apply_reg) {
			zval_ptr_dtor(&regexiter);
		}

		phar_obj->archive->ufp = pass.fp;
		phar_flush(phar_obj->archive, 0, 0, 0, &error);

		if (error) {
			zend_throw_exception_ex(phar_ce_PharException, 0, "%s", error);
			efree(error);
		}

	} else {
		zval_ptr_dtor(&iteriter);
		if (apply_reg) {
			zval_ptr_dtor(&regexiter);
		}
		php_stream_close(pass.fp);
	}
}
/* }}} */

/* {{{ proto array Phar::buildFromIterator(Iterator iter[, string base_directory])
 * Construct a phar archive from an iterator.  The iterator must return a series of strings
 * that are full paths to files that should be added to the phar.  The iterator key should
 * be the path that the file will have within the phar archive.
 *
 * If base directory is specified, then the key will be ignored, and instead the portion of
 * the current value minus the base directory will be used
 *
 * Returned is an array mapping phar index to actual file added
 */
PHP_METHOD(Phar, buildFromIterator)
{
	zval *obj;
	char *error;
	size_t base_len = 0;
	char *base = NULL;
	struct _phar_t pass;

	PHAR_ARCHIVE_OBJECT();

	if (PHAR_G(readonly) && !phar_obj->archive->is_data) {
		zend_throw_exception_ex(spl_ce_UnexpectedValueException, 0,
			"Cannot write out phar archive, phar is read-only");
		return;
	}

	if (zend_parse_parameters(ZEND_NUM_ARGS(), "O|s", &obj, zend_ce_traversable, &base, &base_len) == FAILURE) {
		RETURN_FALSE;
	}

	if (phar_obj->archive->is_persistent && FAILURE == phar_copy_on_write(&(phar_obj->archive))) {
		zend_throw_exception_ex(phar_ce_PharException, 0, "phar \"%s\" is persistent, unable to copy on write", phar_obj->archive->fname);
		return;
	}

	array_init(return_value);

	pass.c = Z_OBJCE_P(obj);
	pass.p = phar_obj;
	pass.b = base;
	pass.l = base_len;
	pass.ret = return_value;
	pass.count = 0;
	pass.fp = php_stream_fopen_tmpfile();
	if (pass.fp == NULL) {
		zend_throw_exception_ex(phar_ce_PharException, 0, "phar \"%s\": unable to create temporary file", phar_obj->archive->fname);
		return;
	}

	if (SUCCESS == spl_iterator_apply(obj, (spl_iterator_apply_func_t) phar_build, (void *) &pass)) {
		phar_obj->archive->ufp = pass.fp;
		phar_flush(phar_obj->archive, 0, 0, 0, &error);
		if (error) {
			zend_throw_exception_ex(phar_ce_PharException, 0, "%s", error);
			efree(error);
		}
	} else {
		php_stream_close(pass.fp);
	}
}
/* }}} */

/* {{{ proto int Phar::count()
 * Returns the number of entries in the Phar archive
 */
PHP_METHOD(Phar, count)
{
	/* mode can be ignored, maximum depth is 1 */
	zend_long mode;
	PHAR_ARCHIVE_OBJECT();

	if (zend_parse_parameters(ZEND_NUM_ARGS(), "|l", &mode) == FAILURE) {
		RETURN_FALSE;
	}

	RETURN_LONG(zend_hash_num_elements(&phar_obj->archive->manifest));
}
/* }}} */

/* {{{ proto bool Phar::isFileFormat(int format)
 * Returns true if the phar archive is based on the tar/zip/phar file format depending
 * on whether Phar::TAR, Phar::ZIP or Phar::PHAR was passed in
 */
PHP_METHOD(Phar, isFileFormat)
{
	zend_long type;
	PHAR_ARCHIVE_OBJECT();

	if (zend_parse_parameters(ZEND_NUM_ARGS(), "l", &type) == FAILURE) {
		RETURN_FALSE;
	}

	switch (type) {
		case PHAR_FORMAT_TAR:
			RETURN_BOOL(phar_obj->archive->is_tar);
		case PHAR_FORMAT_ZIP:
			RETURN_BOOL(phar_obj->archive->is_zip);
		case PHAR_FORMAT_PHAR:
			RETURN_BOOL(!phar_obj->archive->is_tar && !phar_obj->archive->is_zip);
		default:
			zend_throw_exception_ex(phar_ce_PharException, 0, "Unknown file format specified");
	}
}
/* }}} */

static int phar_copy_file_contents(phar_entry_info *entry, php_stream *fp) /* {{{ */
{
	char *error;
	zend_off_t offset;
	phar_entry_info *link;

	if (FAILURE == phar_open_entry_fp(entry, &error, 1)) {
		if (error) {
			zend_throw_exception_ex(spl_ce_UnexpectedValueException, 0,
				"Cannot convert phar archive \"%s\", unable to open entry \"%s\" contents: %s", entry->phar->fname, entry->filename, error);
			efree(error);
		} else {
			zend_throw_exception_ex(spl_ce_UnexpectedValueException, 0,
				"Cannot convert phar archive \"%s\", unable to open entry \"%s\" contents", entry->phar->fname, entry->filename);
		}
		return FAILURE;
	}

	/* copy old contents in entirety */
	phar_seek_efp(entry, 0, SEEK_SET, 0, 1);
	offset = php_stream_tell(fp);
	link = phar_get_link_source(entry);

	if (!link) {
		link = entry;
	}

	if (SUCCESS != php_stream_copy_to_stream_ex(phar_get_efp(link, 0), fp, link->uncompressed_filesize, NULL)) {
		zend_throw_exception_ex(spl_ce_UnexpectedValueException, 0,
			"Cannot convert phar archive \"%s\", unable to copy entry \"%s\" contents", entry->phar->fname, entry->filename);
		return FAILURE;
	}

	if (entry->fp_type == PHAR_MOD) {
		/* save for potential restore on error */
		entry->cfp = entry->fp;
		entry->fp = NULL;
	}

	/* set new location of file contents */
	entry->fp_type = PHAR_FP;
	entry->offset = offset;
	return SUCCESS;
}
/* }}} */

static zend_object *phar_rename_archive(phar_archive_data *phar, char *ext, zend_bool compress) /* {{{ */
{
	const char *oldname = NULL;
	char *oldpath = NULL;
	char *basename = NULL, *basepath = NULL;
	char *newname = NULL, *newpath = NULL;
	zval ret, arg1;
	zend_class_entry *ce;
	char *error;
	const char *pcr_error;
	int ext_len = ext ? strlen(ext) : 0;
	int oldname_len;
	phar_archive_data *pphar = NULL;
	php_stream_statbuf ssb;

	if (!ext) {
		if (phar->is_zip) {

			if (phar->is_data) {
				ext = "zip";
			} else {
				ext = "phar.zip";
			}

		} else if (phar->is_tar) {

			switch (phar->flags) {
				case PHAR_FILE_COMPRESSED_GZ:
					if (phar->is_data) {
						ext = "tar.gz";
					} else {
						ext = "phar.tar.gz";
					}
					break;
				case PHAR_FILE_COMPRESSED_BZ2:
					if (phar->is_data) {
						ext = "tar.bz2";
					} else {
						ext = "phar.tar.bz2";
					}
					break;
				default:
					if (phar->is_data) {
						ext = "tar";
					} else {
						ext = "phar.tar";
					}
			}
		} else {

			switch (phar->flags) {
				case PHAR_FILE_COMPRESSED_GZ:
					ext = "phar.gz";
					break;
				case PHAR_FILE_COMPRESSED_BZ2:
					ext = "phar.bz2";
					break;
				default:
					ext = "phar";
			}
		}
	} else if (phar_path_check(&ext, &ext_len, &pcr_error) > pcr_is_ok) {

		if (phar->is_data) {
			zend_throw_exception_ex(spl_ce_BadMethodCallException, 0, "data phar converted from \"%s\" has invalid extension %s", phar->fname, ext);
		} else {
			zend_throw_exception_ex(spl_ce_BadMethodCallException, 0, "phar converted from \"%s\" has invalid extension %s", phar->fname, ext);
		}
		return NULL;
	}

	if (ext[0] == '.') {
		++ext;
	}

	oldpath = estrndup(phar->fname, phar->fname_len);
	if ((oldname = zend_memrchr(phar->fname, '/', phar->fname_len))) {
		++oldname;
	} else {
		oldname = phar->fname;
	}
	oldname_len = strlen(oldname);

	basename = estrndup(oldname, oldname_len);
	spprintf(&newname, 0, "%s.%s", strtok(basename, "."), ext);
	efree(basename);



	basepath = estrndup(oldpath, (strlen(oldpath) - oldname_len));
	phar->fname_len = spprintf(&newpath, 0, "%s%s", basepath, newname);
	phar->fname = newpath;
	phar->ext = newpath + phar->fname_len - strlen(ext) - 1;
	efree(basepath);
	efree(newname);

	if (PHAR_G(manifest_cached) && NULL != (pphar = zend_hash_str_find_ptr(&cached_phars, newpath, phar->fname_len))) {
		efree(oldpath);
		zend_throw_exception_ex(spl_ce_BadMethodCallException, 0, "Unable to add newly converted phar \"%s\" to the list of phars, new phar name is in phar.cache_list", phar->fname);
		return NULL;
	}

	if (NULL != (pphar = zend_hash_str_find_ptr(&(PHAR_G(phar_fname_map)), newpath, phar->fname_len))) {
		if (pphar->fname_len == phar->fname_len && !memcmp(pphar->fname, phar->fname, phar->fname_len)) {
			if (!zend_hash_num_elements(&phar->manifest)) {
				pphar->is_tar = phar->is_tar;
				pphar->is_zip = phar->is_zip;
				pphar->is_data = phar->is_data;
				pphar->flags = phar->flags;
				pphar->fp = phar->fp;
				phar->fp = NULL;
				phar_destroy_phar_data(phar);
				phar = pphar;
				phar->refcount++;
				newpath = oldpath;
				goto its_ok;
			}
		}

		efree(oldpath);
		zend_throw_exception_ex(spl_ce_BadMethodCallException, 0, "Unable to add newly converted phar \"%s\" to the list of phars, a phar with that name already exists", phar->fname);
		return NULL;
	}
its_ok:
	if (SUCCESS == php_stream_stat_path(newpath, &ssb)) {
		zend_throw_exception_ex(spl_ce_BadMethodCallException, 0, "phar \"%s\" exists and must be unlinked prior to conversion", newpath);
		efree(oldpath);
		return NULL;
	}
	if (!phar->is_data) {
		if (SUCCESS != phar_detect_phar_fname_ext(newpath, phar->fname_len, (const char **) &(phar->ext), &(phar->ext_len), 1, 1, 1)) {
			efree(oldpath);
			zend_throw_exception_ex(spl_ce_BadMethodCallException, 0, "phar \"%s\" has invalid extension %s", phar->fname, ext);
			return NULL;
		}

		if (phar->alias) {
			if (phar->is_temporary_alias) {
				phar->alias = NULL;
				phar->alias_len = 0;
			} else {
				phar->alias = estrndup(newpath, strlen(newpath));
				phar->alias_len = strlen(newpath);
				phar->is_temporary_alias = 1;
				zend_hash_str_update_ptr(&(PHAR_G(phar_alias_map)), newpath, phar->fname_len, phar);
			}
		}

	} else {

		if (SUCCESS != phar_detect_phar_fname_ext(newpath, phar->fname_len, (const char **) &(phar->ext), &(phar->ext_len), 0, 1, 1)) {
			efree(oldpath);
			zend_throw_exception_ex(spl_ce_BadMethodCallException, 0, "data phar \"%s\" has invalid extension %s", phar->fname, ext);
			return NULL;
		}

		phar->alias = NULL;
		phar->alias_len = 0;
	}

	if ((!pphar || phar == pphar) && NULL == zend_hash_str_update_ptr(&(PHAR_G(phar_fname_map)), newpath, phar->fname_len, phar)) {
		efree(oldpath);
		zend_throw_exception_ex(spl_ce_BadMethodCallException, 0, "Unable to add newly converted phar \"%s\" to the list of phars", phar->fname);
		return NULL;
	}

	phar_flush(phar, 0, 0, 1, &error);

	if (error) {
		zend_throw_exception_ex(spl_ce_BadMethodCallException, 0, "%s", error);
		efree(error);
		efree(oldpath);
		return NULL;
	}

	efree(oldpath);

	if (phar->is_data) {
		ce = phar_ce_data;
	} else {
		ce = phar_ce_archive;
	}

	ZVAL_NULL(&ret);
	if (SUCCESS != object_init_ex(&ret, ce)) {
		zval_dtor(&ret);
		zend_throw_exception_ex(spl_ce_BadMethodCallException, 0, "Unable to instantiate phar object when converting archive \"%s\"", phar->fname);
		return NULL;
	}

	ZVAL_STRINGL(&arg1, phar->fname, phar->fname_len);

	zend_call_method_with_1_params(&ret, ce, &ce->constructor, "__construct", NULL, &arg1);
	zval_ptr_dtor(&arg1);
	return Z_OBJ(ret);
}
/* }}} */

static zend_object *phar_convert_to_other(phar_archive_data *source, int convert, char *ext, php_uint32 flags) /* {{{ */
{
	phar_archive_data *phar;
	phar_entry_info *entry, newentry;
	zend_object *ret;

	/* invalidate phar cache */
	PHAR_G(last_phar) = NULL;
	PHAR_G(last_phar_name) = PHAR_G(last_alias) = NULL;

	phar = (phar_archive_data *) ecalloc(1, sizeof(phar_archive_data));
	/* set whole-archive compression and type from parameter */
	phar->flags = flags;
	phar->is_data = source->is_data;

	switch (convert) {
		case PHAR_FORMAT_TAR:
			phar->is_tar = 1;
			break;
		case PHAR_FORMAT_ZIP:
			phar->is_zip = 1;
			break;
		default:
			phar->is_data = 0;
			break;
	}

	zend_hash_init(&(phar->manifest), sizeof(phar_entry_info),
		zend_get_hash_value, destroy_phar_manifest_entry, 0);
	zend_hash_init(&phar->mounted_dirs, sizeof(char *),
		zend_get_hash_value, NULL, 0);
	zend_hash_init(&phar->virtual_dirs, sizeof(char *),
		zend_get_hash_value, NULL, 0);

	phar->fp = php_stream_fopen_tmpfile();
	if (phar->fp == NULL) {
		zend_throw_exception_ex(phar_ce_PharException, 0, "unable to create temporary file");
		return NULL;
	}
	phar->fname = source->fname;
	phar->fname_len = source->fname_len;
	phar->is_temporary_alias = source->is_temporary_alias;
	phar->alias = source->alias;

	if (Z_TYPE(source->metadata) != IS_UNDEF) {
		ZVAL_DUP(&phar->metadata, &source->metadata);
		phar->metadata_len = 0;
	}

	/* first copy each file's uncompressed contents to a temporary file and set per-file flags */
	ZEND_HASH_FOREACH_PTR(&source->manifest, entry) {

		newentry = *entry;

		if (newentry.link) {
			newentry.link = estrdup(newentry.link);
			goto no_copy;
		}

		if (newentry.tmp) {
			newentry.tmp = estrdup(newentry.tmp);
			goto no_copy;
		}

		newentry.metadata_str.s = NULL;

		if (FAILURE == phar_copy_file_contents(&newentry, phar->fp)) {
			zend_hash_destroy(&(phar->manifest));
			php_stream_close(phar->fp);
			efree(phar);
			/* exception already thrown */
			return NULL;
		}
no_copy:
		newentry.filename = estrndup(newentry.filename, newentry.filename_len);

		if (Z_TYPE(newentry.metadata) != IS_UNDEF) {
			zval_copy_ctor(&newentry.metadata);
			newentry.metadata_str.s = NULL;
		}

		newentry.is_zip = phar->is_zip;
		newentry.is_tar = phar->is_tar;

		if (newentry.is_tar) {
			newentry.tar_type = (entry->is_dir ? TAR_DIR : TAR_FILE);
		}

		newentry.is_modified = 1;
		newentry.phar = phar;
		newentry.old_flags = newentry.flags & ~PHAR_ENT_COMPRESSION_MASK; /* remove compression from old_flags */
		phar_set_inode(&newentry);
		zend_hash_str_add_mem(&(phar->manifest), newentry.filename, newentry.filename_len, (void*)&newentry, sizeof(phar_entry_info));
		phar_add_virtual_dirs(phar, newentry.filename, newentry.filename_len);
	} ZEND_HASH_FOREACH_END();

	if ((ret = phar_rename_archive(phar, ext, 0))) {
		return ret;
	} else {
		zend_hash_destroy(&(phar->manifest));
		zend_hash_destroy(&(phar->mounted_dirs));
		zend_hash_destroy(&(phar->virtual_dirs));
		php_stream_close(phar->fp);
		efree(phar->fname);
		efree(phar);
		return NULL;
	}
}
/* }}} */

/* {{{ proto object Phar::convertToExecutable([int format[, int compression [, string file_ext]]])
 * Convert a phar.tar or phar.zip archive to the phar file format. The
 * optional parameter allows the user to determine the new
 * filename extension (default is phar).
 */
PHP_METHOD(Phar, convertToExecutable)
{
	char *ext = NULL;
	int is_data;
	size_t ext_len = 0;
	php_uint32 flags;
	zend_object *ret;
	/* a number that is not 0, 1 or 2 (Which is also Greg's birthday, so there) */
	zend_long format = 9021976, method = 9021976;
	PHAR_ARCHIVE_OBJECT();

	if (zend_parse_parameters(ZEND_NUM_ARGS(), "|lls", &format, &method, &ext, &ext_len) == FAILURE) {
		return;
	}

	if (PHAR_G(readonly)) {
		zend_throw_exception_ex(spl_ce_UnexpectedValueException, 0,
			"Cannot write out executable phar archive, phar is read-only");
		return;
	}

	switch (format) {
		case 9021976:
		case PHAR_FORMAT_SAME: /* null is converted to 0 */
			/* by default, use the existing format */
			if (phar_obj->archive->is_tar) {
				format = PHAR_FORMAT_TAR;
			} else if (phar_obj->archive->is_zip) {
				format = PHAR_FORMAT_ZIP;
			} else {
				format = PHAR_FORMAT_PHAR;
			}
			break;
		case PHAR_FORMAT_PHAR:
		case PHAR_FORMAT_TAR:
		case PHAR_FORMAT_ZIP:
			break;
		default:
			zend_throw_exception_ex(spl_ce_BadMethodCallException, 0,
				"Unknown file format specified, please pass one of Phar::PHAR, Phar::TAR or Phar::ZIP");
			return;
	}

	switch (method) {
		case 9021976:
			flags = phar_obj->archive->flags & PHAR_FILE_COMPRESSION_MASK;
			break;
		case 0:
			flags = PHAR_FILE_COMPRESSED_NONE;
			break;
		case PHAR_ENT_COMPRESSED_GZ:
			if (format == PHAR_FORMAT_ZIP) {
				zend_throw_exception_ex(spl_ce_BadMethodCallException, 0,
					"Cannot compress entire archive with gzip, zip archives do not support whole-archive compression");
				return;
			}

			if (!PHAR_G(has_zlib)) {
				zend_throw_exception_ex(spl_ce_BadMethodCallException, 0,
					"Cannot compress entire archive with gzip, enable ext/zlib in php.ini");
				return;
			}

			flags = PHAR_FILE_COMPRESSED_GZ;
			break;
		case PHAR_ENT_COMPRESSED_BZ2:
			if (format == PHAR_FORMAT_ZIP) {
				zend_throw_exception_ex(spl_ce_BadMethodCallException, 0,
					"Cannot compress entire archive with bz2, zip archives do not support whole-archive compression");
				return;
			}

			if (!PHAR_G(has_bz2)) {
				zend_throw_exception_ex(spl_ce_BadMethodCallException, 0,
					"Cannot compress entire archive with bz2, enable ext/bz2 in php.ini");
				return;
			}

			flags = PHAR_FILE_COMPRESSED_BZ2;
			break;
		default:
			zend_throw_exception_ex(spl_ce_BadMethodCallException, 0,
				"Unknown compression specified, please pass one of Phar::GZ or Phar::BZ2");
			return;
	}

	is_data = phar_obj->archive->is_data;
	phar_obj->archive->is_data = 0;
	ret = phar_convert_to_other(phar_obj->archive, format, ext, flags);
	phar_obj->archive->is_data = is_data;

	if (ret) {
		ZVAL_OBJ(return_value, ret);
	} else {
		RETURN_NULL();
	}
}
/* }}} */

/* {{{ proto object Phar::convertToData([int format[, int compression [, string file_ext]]])
 * Convert an archive to a non-executable .tar or .zip.
 * The optional parameter allows the user to determine the new
 * filename extension (default is .zip or .tar).
 */
PHP_METHOD(Phar, convertToData)
{
	char *ext = NULL;
	int is_data;
	size_t ext_len = 0;
	php_uint32 flags;
	zend_object *ret;
	/* a number that is not 0, 1 or 2 (Which is also Greg's birthday so there) */
	zend_long format = 9021976, method = 9021976;
	PHAR_ARCHIVE_OBJECT();

	if (zend_parse_parameters(ZEND_NUM_ARGS(), "|lls", &format, &method, &ext, &ext_len) == FAILURE) {
		return;
	}

	switch (format) {
		case 9021976:
		case PHAR_FORMAT_SAME: /* null is converted to 0 */
			/* by default, use the existing format */
			if (phar_obj->archive->is_tar) {
				format = PHAR_FORMAT_TAR;
			} else if (phar_obj->archive->is_zip) {
				format = PHAR_FORMAT_ZIP;
			} else {
				zend_throw_exception_ex(spl_ce_UnexpectedValueException, 0,
					"Cannot write out data phar archive, use Phar::TAR or Phar::ZIP");
				return;
			}
			break;
		case PHAR_FORMAT_PHAR:
			zend_throw_exception_ex(spl_ce_UnexpectedValueException, 0,
				"Cannot write out data phar archive, use Phar::TAR or Phar::ZIP");
			return;
		case PHAR_FORMAT_TAR:
		case PHAR_FORMAT_ZIP:
			break;
		default:
			zend_throw_exception_ex(spl_ce_BadMethodCallException, 0,
				"Unknown file format specified, please pass one of Phar::TAR or Phar::ZIP");
			return;
	}

	switch (method) {
		case 9021976:
			flags = phar_obj->archive->flags & PHAR_FILE_COMPRESSION_MASK;
			break;
		case 0:
			flags = PHAR_FILE_COMPRESSED_NONE;
			break;
		case PHAR_ENT_COMPRESSED_GZ:
			if (format == PHAR_FORMAT_ZIP) {
				zend_throw_exception_ex(spl_ce_BadMethodCallException, 0,
					"Cannot compress entire archive with gzip, zip archives do not support whole-archive compression");
				return;
			}

			if (!PHAR_G(has_zlib)) {
				zend_throw_exception_ex(spl_ce_BadMethodCallException, 0,
					"Cannot compress entire archive with gzip, enable ext/zlib in php.ini");
				return;
			}

			flags = PHAR_FILE_COMPRESSED_GZ;
			break;
		case PHAR_ENT_COMPRESSED_BZ2:
			if (format == PHAR_FORMAT_ZIP) {
				zend_throw_exception_ex(spl_ce_BadMethodCallException, 0,
					"Cannot compress entire archive with bz2, zip archives do not support whole-archive compression");
				return;
			}

			if (!PHAR_G(has_bz2)) {
				zend_throw_exception_ex(spl_ce_BadMethodCallException, 0,
					"Cannot compress entire archive with bz2, enable ext/bz2 in php.ini");
				return;
			}

			flags = PHAR_FILE_COMPRESSED_BZ2;
			break;
		default:
			zend_throw_exception_ex(spl_ce_BadMethodCallException, 0,
				"Unknown compression specified, please pass one of Phar::GZ or Phar::BZ2");
			return;
	}

	is_data = phar_obj->archive->is_data;
	phar_obj->archive->is_data = 1;
	ret = phar_convert_to_other(phar_obj->archive, format, ext, flags);
	phar_obj->archive->is_data = is_data;

	if (ret) {
		ZVAL_OBJ(return_value, ret);
	} else {
		RETURN_NULL();
	}
}
/* }}} */

/* {{{ proto int|false Phar::isCompressed()
 * Returns Phar::GZ or PHAR::BZ2 if the entire archive is compressed
 * (.tar.gz/tar.bz2 and so on), or FALSE otherwise.
 */
PHP_METHOD(Phar, isCompressed)
{
	PHAR_ARCHIVE_OBJECT();

	if (zend_parse_parameters_none() == FAILURE) {
		return;
	}

	if (phar_obj->archive->flags & PHAR_FILE_COMPRESSED_GZ) {
		RETURN_LONG(PHAR_ENT_COMPRESSED_GZ);
	}

	if (phar_obj->archive->flags & PHAR_FILE_COMPRESSED_BZ2) {
		RETURN_LONG(PHAR_ENT_COMPRESSED_BZ2);
	}

	RETURN_FALSE;
}
/* }}} */

/* {{{ proto bool Phar::isWritable()
 * Returns true if phar.readonly=0 or phar is a PharData AND the actual file is writable.
 */
PHP_METHOD(Phar, isWritable)
{
	php_stream_statbuf ssb;
	PHAR_ARCHIVE_OBJECT();

	if (zend_parse_parameters_none() == FAILURE) {
		return;
	}

	if (!phar_obj->archive->is_writeable) {
		RETURN_FALSE;
	}

	if (SUCCESS != php_stream_stat_path(phar_obj->archive->fname, &ssb)) {
		if (phar_obj->archive->is_brandnew) {
			/* assume it works if the file doesn't exist yet */
			RETURN_TRUE;
		}
		RETURN_FALSE;
	}

	RETURN_BOOL((ssb.sb.st_mode & (S_IWOTH | S_IWGRP | S_IWUSR)) != 0);
}
/* }}} */

/* {{{ proto bool Phar::delete(string entry)
 * Deletes a named file within the archive.
 */
PHP_METHOD(Phar, delete)
{
	char *fname;
	size_t fname_len;
	char *error;
	phar_entry_info *entry;
	PHAR_ARCHIVE_OBJECT();

	if (PHAR_G(readonly) && !phar_obj->archive->is_data) {
		zend_throw_exception_ex(spl_ce_UnexpectedValueException, 0,
			"Cannot write out phar archive, phar is read-only");
		return;
	}

	if (zend_parse_parameters(ZEND_NUM_ARGS(), "s", &fname, &fname_len) == FAILURE) {
		RETURN_FALSE;
	}

	if (phar_obj->archive->is_persistent && FAILURE == phar_copy_on_write(&(phar_obj->archive))) {
		zend_throw_exception_ex(phar_ce_PharException, 0, "phar \"%s\" is persistent, unable to copy on write", phar_obj->archive->fname);
		return;
	}
	if (zend_hash_str_exists(&phar_obj->archive->manifest, fname, (uint) fname_len)) {
		if (NULL != (entry = zend_hash_str_find_ptr(&phar_obj->archive->manifest, fname, (uint) fname_len))) {
			if (entry->is_deleted) {
				/* entry is deleted, but has not been flushed to disk yet */
				RETURN_TRUE;
			} else {
				entry->is_deleted = 1;
				entry->is_modified = 1;
				phar_obj->archive->is_modified = 1;
			}
		}
	} else {
		zend_throw_exception_ex(spl_ce_BadMethodCallException, 0, "Entry %s does not exist and cannot be deleted", fname);
		RETURN_FALSE;
	}

	phar_flush(phar_obj->archive, NULL, 0, 0, &error);
	if (error) {
		zend_throw_exception_ex(phar_ce_PharException, 0, "%s", error);
		efree(error);
	}

	RETURN_TRUE;
}
/* }}} */

/* {{{ proto int Phar::getAlias()
 * Returns the alias for the Phar or NULL.
 */
PHP_METHOD(Phar, getAlias)
{
	PHAR_ARCHIVE_OBJECT();

	if (zend_parse_parameters_none() == FAILURE) {
		return;
	}

	if (phar_obj->archive->alias && phar_obj->archive->alias != phar_obj->archive->fname) {
		RETURN_STRINGL(phar_obj->archive->alias, phar_obj->archive->alias_len);
	}
}
/* }}} */

/* {{{ proto int Phar::getPath()
 * Returns the real path to the phar archive on disk
 */
PHP_METHOD(Phar, getPath)
{
	PHAR_ARCHIVE_OBJECT();

	if (zend_parse_parameters_none() == FAILURE) {
		return;
	}

	RETURN_STRINGL(phar_obj->archive->fname, phar_obj->archive->fname_len);
}
/* }}} */

/* {{{ proto bool Phar::setAlias(string alias)
 * Sets the alias for a Phar archive. The default value is the full path
 * to the archive.
 */
PHP_METHOD(Phar, setAlias)
{
	char *alias, *error, *oldalias;
	phar_archive_data *fd_ptr;
	size_t alias_len, oldalias_len;
	int old_temp, readd = 0;

	PHAR_ARCHIVE_OBJECT();

	if (PHAR_G(readonly) && !phar_obj->archive->is_data) {
		zend_throw_exception_ex(spl_ce_UnexpectedValueException, 0,
			"Cannot write out phar archive, phar is read-only");
		RETURN_FALSE;
	}

	/* invalidate phar cache */
	PHAR_G(last_phar) = NULL;
	PHAR_G(last_phar_name) = PHAR_G(last_alias) = NULL;

	if (phar_obj->archive->is_data) {
		if (phar_obj->archive->is_tar) {
			zend_throw_exception_ex(spl_ce_UnexpectedValueException, 0,
				"A Phar alias cannot be set in a plain tar archive");
		} else {
			zend_throw_exception_ex(spl_ce_UnexpectedValueException, 0,
				"A Phar alias cannot be set in a plain zip archive");
		}
		RETURN_FALSE;
	}

	if (zend_parse_parameters(ZEND_NUM_ARGS(), "s", &alias, &alias_len) == SUCCESS) {
		if (alias_len == phar_obj->archive->alias_len && memcmp(phar_obj->archive->alias, alias, alias_len) == 0) {
			RETURN_TRUE;
		}
		if (alias_len && NULL != (fd_ptr = zend_hash_str_find_ptr(&(PHAR_G(phar_alias_map)), alias, alias_len))) {
			spprintf(&error, 0, "alias \"%s\" is already used for archive \"%s\" and cannot be used for other archives", alias, fd_ptr->fname);
			if (SUCCESS == phar_free_alias(fd_ptr, alias, alias_len)) {
				efree(error);
				goto valid_alias;
			}
			zend_throw_exception_ex(phar_ce_PharException, 0, "%s", error);
			efree(error);
			RETURN_FALSE;
		}
		if (!phar_validate_alias(alias, alias_len)) {
			zend_throw_exception_ex(spl_ce_UnexpectedValueException, 0,
				"Invalid alias \"%s\" specified for phar \"%s\"", alias, phar_obj->archive->fname);
			RETURN_FALSE;
		}
valid_alias:
		if (phar_obj->archive->is_persistent && FAILURE == phar_copy_on_write(&(phar_obj->archive))) {
			zend_throw_exception_ex(phar_ce_PharException, 0, "phar \"%s\" is persistent, unable to copy on write", phar_obj->archive->fname);
			return;
		}
		if (phar_obj->archive->alias_len && NULL != (fd_ptr = zend_hash_str_find_ptr(&(PHAR_G(phar_alias_map)), phar_obj->archive->alias, phar_obj->archive->alias_len))) {
			zend_hash_str_del(&(PHAR_G(phar_alias_map)), phar_obj->archive->alias, phar_obj->archive->alias_len);
			readd = 1;
		}

		oldalias = phar_obj->archive->alias;
		oldalias_len = phar_obj->archive->alias_len;
		old_temp = phar_obj->archive->is_temporary_alias;

		if (alias_len) {
			phar_obj->archive->alias = estrndup(alias, alias_len);
		} else {
			phar_obj->archive->alias = NULL;
		}

		phar_obj->archive->alias_len = alias_len;
		phar_obj->archive->is_temporary_alias = 0;
		phar_flush(phar_obj->archive, NULL, 0, 0, &error);

		if (error) {
			phar_obj->archive->alias = oldalias;
			phar_obj->archive->alias_len = oldalias_len;
			phar_obj->archive->is_temporary_alias = old_temp;
			zend_throw_exception_ex(phar_ce_PharException, 0, "%s", error);
			if (readd) {
				zend_hash_str_add_ptr(&(PHAR_G(phar_alias_map)), oldalias, oldalias_len, phar_obj->archive);
			}
			efree(error);
			RETURN_FALSE;
		}

		zend_hash_str_add_ptr(&(PHAR_G(phar_alias_map)), alias, alias_len, phar_obj->archive);

		if (oldalias) {
			efree(oldalias);
		}

		RETURN_TRUE;
	}

	RETURN_FALSE;
}
/* }}} */

/* {{{ proto string Phar::getVersion()
 * Return version info of Phar archive
 */
PHP_METHOD(Phar, getVersion)
{
	PHAR_ARCHIVE_OBJECT();

	if (zend_parse_parameters_none() == FAILURE) {
		return;
	}

	RETURN_STRING(phar_obj->archive->version);
}
/* }}} */

/* {{{ proto void Phar::startBuffering()
 * Do not flush a writeable phar (save its contents) until explicitly requested
 */
PHP_METHOD(Phar, startBuffering)
{
	PHAR_ARCHIVE_OBJECT();

	if (zend_parse_parameters_none() == FAILURE) {
		return;
	}

	phar_obj->archive->donotflush = 1;
}
/* }}} */

/* {{{ proto bool Phar::isBuffering()
 * Returns whether write operations are flushing to disk immediately.
 */
PHP_METHOD(Phar, isBuffering)
{
	PHAR_ARCHIVE_OBJECT();

	if (zend_parse_parameters_none() == FAILURE) {
		return;
	}

	RETURN_BOOL(phar_obj->archive->donotflush);
}
/* }}} */

/* {{{ proto bool Phar::stopBuffering()
 * Saves the contents of a modified archive to disk.
 */
PHP_METHOD(Phar, stopBuffering)
{
	char *error;

	PHAR_ARCHIVE_OBJECT();

	if (zend_parse_parameters_none() == FAILURE) {
		return;
	}

	if (PHAR_G(readonly) && !phar_obj->archive->is_data) {
		zend_throw_exception_ex(spl_ce_UnexpectedValueException, 0,
			"Cannot write out phar archive, phar is read-only");
		return;
	}

	phar_obj->archive->donotflush = 0;
	phar_flush(phar_obj->archive, 0, 0, 0, &error);

	if (error) {
		zend_throw_exception_ex(phar_ce_PharException, 0, "%s", error);
		efree(error);
	}
}
/* }}} */

/* {{{ proto bool Phar::setStub(string|stream stub [, int len])
 * Change the stub in a phar, phar.tar or phar.zip archive to something other
 * than the default. The stub *must* end with a call to __HALT_COMPILER().
 */
PHP_METHOD(Phar, setStub)
{
	zval *zstub;
	char *stub, *error;
	size_t stub_len;
	zend_long len = -1;
	php_stream *stream;
	PHAR_ARCHIVE_OBJECT();

	if (PHAR_G(readonly) && !phar_obj->archive->is_data) {
		zend_throw_exception_ex(spl_ce_UnexpectedValueException, 0,
			"Cannot change stub, phar is read-only");
		return;
	}

	if (phar_obj->archive->is_data) {
		if (phar_obj->archive->is_tar) {
			zend_throw_exception_ex(spl_ce_UnexpectedValueException, 0,
				"A Phar stub cannot be set in a plain tar archive");
		} else {
			zend_throw_exception_ex(spl_ce_UnexpectedValueException, 0,
				"A Phar stub cannot be set in a plain zip archive");
		}
		return;
	}

	if (zend_parse_parameters_ex(ZEND_PARSE_PARAMS_QUIET, ZEND_NUM_ARGS(), "r|l", &zstub, &len) == SUCCESS) {
		if ((php_stream_from_zval_no_verify(stream, zstub)) != NULL) {
			if (len > 0) {
				len = -len;
			} else {
				len = -1;
			}
			if (phar_obj->archive->is_persistent && FAILURE == phar_copy_on_write(&(phar_obj->archive))) {
				zend_throw_exception_ex(phar_ce_PharException, 0, "phar \"%s\" is persistent, unable to copy on write", phar_obj->archive->fname);
				return;
			}
			phar_flush(phar_obj->archive, (char *) zstub, len, 0, &error);
			if (error) {
				zend_throw_exception_ex(phar_ce_PharException, 0, "%s", error);
				efree(error);
			}
			RETURN_TRUE;
		} else {
			zend_throw_exception_ex(spl_ce_UnexpectedValueException, 0,
				"Cannot change stub, unable to read from input stream");
		}
	} else if (zend_parse_parameters(ZEND_NUM_ARGS(), "s", &stub, &stub_len) == SUCCESS) {
		if (phar_obj->archive->is_persistent && FAILURE == phar_copy_on_write(&(phar_obj->archive))) {
			zend_throw_exception_ex(phar_ce_PharException, 0, "phar \"%s\" is persistent, unable to copy on write", phar_obj->archive->fname);
			return;
		}
		phar_flush(phar_obj->archive, stub, stub_len, 0, &error);

		if (error) {
			zend_throw_exception_ex(phar_ce_PharException, 0, "%s", error);
			efree(error);
		}

		RETURN_TRUE;
	}

	RETURN_FALSE;
}
/* }}} */

/* {{{ proto bool Phar::setDefaultStub([string index[, string webindex]])
 * In a pure phar archive, sets a stub that can be used to run the archive
 * regardless of whether the phar extension is available. The first parameter
 * is the CLI startup filename, which defaults to "index.php". The second
 * parameter is the web startup filename and also defaults to "index.php"
 * (falling back to CLI behaviour).
 * Both parameters are optional.
 * In a phar.zip or phar.tar archive, the default stub is used only to
 * identify the archive to the extension as a Phar object. This allows the
 * extension to treat phar.zip and phar.tar types as honorary phars. Since
 * files cannot be loaded via this kind of stub, no parameters are accepted
 * when the Phar object is zip- or tar-based.
 */
PHP_METHOD(Phar, setDefaultStub)
{
	char *index = NULL, *webindex = NULL, *error = NULL, *stub = NULL;
	size_t index_len = 0, webindex_len = 0;
	int created_stub = 0;
	size_t stub_len = 0;
	PHAR_ARCHIVE_OBJECT();

	if (phar_obj->archive->is_data) {
		if (phar_obj->archive->is_tar) {
			zend_throw_exception_ex(spl_ce_UnexpectedValueException, 0,
				"A Phar stub cannot be set in a plain tar archive");
		} else {
			zend_throw_exception_ex(spl_ce_UnexpectedValueException, 0,
				"A Phar stub cannot be set in a plain zip archive");
		}
		return;
	}

	if (zend_parse_parameters(ZEND_NUM_ARGS(), "|s!s", &index, &index_len, &webindex, &webindex_len) == FAILURE) {
		RETURN_FALSE;
	}

	if (ZEND_NUM_ARGS() > 0 && (phar_obj->archive->is_tar || phar_obj->archive->is_zip)) {
		php_error_docref(NULL, E_WARNING, "method accepts no arguments for a tar- or zip-based phar stub, %d given", ZEND_NUM_ARGS());
		RETURN_FALSE;
	}

	if (PHAR_G(readonly)) {
		zend_throw_exception_ex(spl_ce_UnexpectedValueException, 0,
			"Cannot change stub: phar.readonly=1");
		RETURN_FALSE;
	}

	if (!phar_obj->archive->is_tar && !phar_obj->archive->is_zip) {
		stub = phar_create_default_stub(index, webindex, &stub_len, &error);

		if (error) {
			zend_throw_exception_ex(spl_ce_UnexpectedValueException, 0, "%s", error);
			efree(error);
			if (stub) {
				efree(stub);
			}
			RETURN_FALSE;
		}

		created_stub = 1;
	}

	if (phar_obj->archive->is_persistent && FAILURE == phar_copy_on_write(&(phar_obj->archive))) {
		zend_throw_exception_ex(phar_ce_PharException, 0, "phar \"%s\" is persistent, unable to copy on write", phar_obj->archive->fname);
		return;
	}
	phar_flush(phar_obj->archive, stub, stub_len, 1, &error);

	if (created_stub) {
		efree(stub);
	}

	if (error) {
		zend_throw_exception_ex(phar_ce_PharException, 0, "%s", error);
		efree(error);
		RETURN_FALSE;
	}

	RETURN_TRUE;
}
/* }}} */

/* {{{ proto array Phar::setSignatureAlgorithm(int sigtype[, string privatekey])
 * Sets the signature algorithm for a phar and applies it. The signature
 * algorithm must be one of Phar::MD5, Phar::SHA1, Phar::SHA256,
 * Phar::SHA512, or Phar::OPENSSL. Note that zip- based phar archives
 * cannot support signatures.
 */
PHP_METHOD(Phar, setSignatureAlgorithm)
{
	zend_long algo;
	char *error, *key = NULL;
	size_t key_len = 0;

	PHAR_ARCHIVE_OBJECT();

	if (PHAR_G(readonly) && !phar_obj->archive->is_data) {
		zend_throw_exception_ex(spl_ce_UnexpectedValueException, 0,
			"Cannot set signature algorithm, phar is read-only");
		return;
	}

	if (zend_parse_parameters_ex(ZEND_PARSE_PARAMS_QUIET, ZEND_NUM_ARGS(), "l|s", &algo, &key, &key_len) != SUCCESS) {
		return;
	}

	switch (algo) {
		case PHAR_SIG_SHA256:
		case PHAR_SIG_SHA512:
#ifndef PHAR_HASH_OK
			zend_throw_exception_ex(spl_ce_UnexpectedValueException, 0,
				"SHA-256 and SHA-512 signatures are only supported if the hash extension is enabled and built non-shared");
			return;
#endif
		case PHAR_SIG_MD5:
		case PHAR_SIG_SHA1:
		case PHAR_SIG_OPENSSL:
			if (phar_obj->archive->is_persistent && FAILURE == phar_copy_on_write(&(phar_obj->archive))) {
				zend_throw_exception_ex(phar_ce_PharException, 0, "phar \"%s\" is persistent, unable to copy on write", phar_obj->archive->fname);
				return;
			}
			phar_obj->archive->sig_flags = algo;
			phar_obj->archive->is_modified = 1;
			PHAR_G(openssl_privatekey) = key;
			PHAR_G(openssl_privatekey_len) = key_len;

			phar_flush(phar_obj->archive, 0, 0, 0, &error);
			if (error) {
				zend_throw_exception_ex(phar_ce_PharException, 0, "%s", error);
				efree(error);
			}
			break;
		default:
			zend_throw_exception_ex(spl_ce_UnexpectedValueException, 0,
				"Unknown signature algorithm specified");
	}
}
/* }}} */

/* {{{ proto array|false Phar::getSignature()
 * Returns a hash signature, or FALSE if the archive is unsigned.
 */
PHP_METHOD(Phar, getSignature)
{
	PHAR_ARCHIVE_OBJECT();

	if (zend_parse_parameters_none() == FAILURE) {
		return;
	}

	if (phar_obj->archive->signature) {
		zend_string *unknown;

		array_init(return_value);
		add_assoc_stringl(return_value, "hash", phar_obj->archive->signature, phar_obj->archive->sig_len);
		switch(phar_obj->archive->sig_flags) {
			case PHAR_SIG_MD5:
				add_assoc_stringl(return_value, "hash_type", "MD5", 3);
				break;
			case PHAR_SIG_SHA1:
				add_assoc_stringl(return_value, "hash_type", "SHA-1", 5);
				break;
			case PHAR_SIG_SHA256:
				add_assoc_stringl(return_value, "hash_type", "SHA-256", 7);
				break;
			case PHAR_SIG_SHA512:
				add_assoc_stringl(return_value, "hash_type", "SHA-512", 7);
				break;
			case PHAR_SIG_OPENSSL:
				add_assoc_stringl(return_value, "hash_type", "OpenSSL", 7);
				break;
			default:
				unknown = strpprintf(0, "Unknown (%u)", phar_obj->archive->sig_flags);
				add_assoc_str(return_value, "hash_type", unknown);
				break;
		}
	} else {
		RETURN_FALSE;
	}
}
/* }}} */

/* {{{ proto bool Phar::getModified()
 * Return whether phar was modified
 */
PHP_METHOD(Phar, getModified)
{
	PHAR_ARCHIVE_OBJECT();

	if (zend_parse_parameters_none() == FAILURE) {
		return;
	}

	RETURN_BOOL(phar_obj->archive->is_modified);
}
/* }}} */

static int phar_set_compression(zval *zv, void *argument) /* {{{ */
{
	phar_entry_info *entry = (phar_entry_info *)Z_PTR_P(zv);
	php_uint32 compress = *(php_uint32 *)argument;

	if (entry->is_deleted) {
		return ZEND_HASH_APPLY_KEEP;
	}

	entry->old_flags = entry->flags;
	entry->flags &= ~PHAR_ENT_COMPRESSION_MASK;
	entry->flags |= compress;
	entry->is_modified = 1;
	return ZEND_HASH_APPLY_KEEP;
}
/* }}} */

static int phar_test_compression(zval *zv, void *argument) /* {{{ */
{
	phar_entry_info *entry = (phar_entry_info *)Z_PTR_P(zv);

	if (entry->is_deleted) {
		return ZEND_HASH_APPLY_KEEP;
	}

	if (!PHAR_G(has_bz2)) {
		if (entry->flags & PHAR_ENT_COMPRESSED_BZ2) {
			*(int *) argument = 0;
		}
	}

	if (!PHAR_G(has_zlib)) {
		if (entry->flags & PHAR_ENT_COMPRESSED_GZ) {
			*(int *) argument = 0;
		}
	}

	return ZEND_HASH_APPLY_KEEP;
}
/* }}} */

static void pharobj_set_compression(HashTable *manifest, php_uint32 compress) /* {{{ */
{
	zend_hash_apply_with_argument(manifest, phar_set_compression, &compress);
}
/* }}} */

static int pharobj_cancompress(HashTable *manifest) /* {{{ */
{
	int test;

	test = 1;
	zend_hash_apply_with_argument(manifest, phar_test_compression, &test);
	return test;
}
/* }}} */

/* {{{ proto object Phar::compress(int method[, string extension])
 * Compress a .tar, or .phar.tar with whole-file compression
 * The parameter can be one of Phar::GZ or Phar::BZ2 to specify
 * the kind of compression desired
 */
PHP_METHOD(Phar, compress)
{
	zend_long method;
	char *ext = NULL;
	size_t ext_len = 0;
	php_uint32 flags;
	zend_object *ret;
	PHAR_ARCHIVE_OBJECT();

	if (zend_parse_parameters(ZEND_NUM_ARGS(), "l|s", &method, &ext, &ext_len) == FAILURE) {
		return;
	}

	if (PHAR_G(readonly) && !phar_obj->archive->is_data) {
		zend_throw_exception_ex(spl_ce_UnexpectedValueException, 0,
			"Cannot compress phar archive, phar is read-only");
		return;
	}

	if (phar_obj->archive->is_zip) {
		zend_throw_exception_ex(spl_ce_UnexpectedValueException, 0,
			"Cannot compress zip-based archives with whole-archive compression");
		return;
	}

	switch (method) {
		case 0:
			flags = PHAR_FILE_COMPRESSED_NONE;
			break;
		case PHAR_ENT_COMPRESSED_GZ:
			if (!PHAR_G(has_zlib)) {
				zend_throw_exception_ex(spl_ce_BadMethodCallException, 0,
					"Cannot compress entire archive with gzip, enable ext/zlib in php.ini");
				return;
			}
			flags = PHAR_FILE_COMPRESSED_GZ;
			break;

		case PHAR_ENT_COMPRESSED_BZ2:
			if (!PHAR_G(has_bz2)) {
				zend_throw_exception_ex(spl_ce_BadMethodCallException, 0,
					"Cannot compress entire archive with bz2, enable ext/bz2 in php.ini");
				return;
			}
			flags = PHAR_FILE_COMPRESSED_BZ2;
			break;
		default:
			zend_throw_exception_ex(spl_ce_BadMethodCallException, 0,
				"Unknown compression specified, please pass one of Phar::GZ or Phar::BZ2");
			return;
	}

	if (phar_obj->archive->is_tar) {
		ret = phar_convert_to_other(phar_obj->archive, PHAR_FORMAT_TAR, ext, flags);
	} else {
		ret = phar_convert_to_other(phar_obj->archive, PHAR_FORMAT_PHAR, ext, flags);
	}

	if (ret) {
		ZVAL_OBJ(return_value, ret);
	} else {
		RETURN_NULL();
	}
}
/* }}} */

/* {{{ proto object Phar::decompress([string extension])
 * Decompress a .tar, or .phar.tar with whole-file compression
 */
PHP_METHOD(Phar, decompress)
{
	char *ext = NULL;
	size_t ext_len = 0;
	zend_object *ret;
	PHAR_ARCHIVE_OBJECT();

	if (zend_parse_parameters(ZEND_NUM_ARGS(), "|s", &ext, &ext_len) == FAILURE) {
		return;
	}

	if (PHAR_G(readonly) && !phar_obj->archive->is_data) {
		zend_throw_exception_ex(spl_ce_UnexpectedValueException, 0,
			"Cannot decompress phar archive, phar is read-only");
		return;
	}

	if (phar_obj->archive->is_zip) {
		zend_throw_exception_ex(spl_ce_UnexpectedValueException, 0,
			"Cannot decompress zip-based archives with whole-archive compression");
		return;
	}

	if (phar_obj->archive->is_tar) {
		ret = phar_convert_to_other(phar_obj->archive, PHAR_FORMAT_TAR, ext, PHAR_FILE_COMPRESSED_NONE);
	} else {
		ret = phar_convert_to_other(phar_obj->archive, PHAR_FORMAT_PHAR, ext, PHAR_FILE_COMPRESSED_NONE);
	}

	if (ret) {
		ZVAL_OBJ(return_value, ret);
	} else {
		RETURN_NULL();
	}
}
/* }}} */

/* {{{ proto object Phar::compressFiles(int method)
 * Compress all files within a phar or zip archive using the specified compression
 * The parameter can be one of Phar::GZ or Phar::BZ2 to specify
 * the kind of compression desired
 */
PHP_METHOD(Phar, compressFiles)
{
	char *error;
	php_uint32 flags;
	zend_long method;
	PHAR_ARCHIVE_OBJECT();

	if (zend_parse_parameters(ZEND_NUM_ARGS(), "l", &method) == FAILURE) {
		return;
	}

	if (PHAR_G(readonly) && !phar_obj->archive->is_data) {
		zend_throw_exception_ex(spl_ce_BadMethodCallException, 0,
			"Phar is readonly, cannot change compression");
		return;
	}

	switch (method) {
		case PHAR_ENT_COMPRESSED_GZ:
			if (!PHAR_G(has_zlib)) {
				zend_throw_exception_ex(spl_ce_BadMethodCallException, 0,
					"Cannot compress files within archive with gzip, enable ext/zlib in php.ini");
				return;
			}
			flags = PHAR_ENT_COMPRESSED_GZ;
			break;

		case PHAR_ENT_COMPRESSED_BZ2:
			if (!PHAR_G(has_bz2)) {
				zend_throw_exception_ex(spl_ce_BadMethodCallException, 0,
					"Cannot compress files within archive with bz2, enable ext/bz2 in php.ini");
				return;
			}
			flags = PHAR_ENT_COMPRESSED_BZ2;
			break;
		default:
			zend_throw_exception_ex(spl_ce_BadMethodCallException, 0,
				"Unknown compression specified, please pass one of Phar::GZ or Phar::BZ2");
			return;
	}

	if (phar_obj->archive->is_tar) {
		zend_throw_exception_ex(spl_ce_BadMethodCallException, 0,
			"Cannot compress with Gzip compression, tar archives cannot compress individual files, use compress() to compress the whole archive");
		return;
	}

	if (!pharobj_cancompress(&phar_obj->archive->manifest)) {
		if (flags == PHAR_FILE_COMPRESSED_GZ) {
			zend_throw_exception_ex(spl_ce_BadMethodCallException, 0,
				"Cannot compress all files as Gzip, some are compressed as bzip2 and cannot be decompressed");
		} else {
			zend_throw_exception_ex(spl_ce_BadMethodCallException, 0,
				"Cannot compress all files as Bzip2, some are compressed as gzip and cannot be decompressed");
		}
		return;
	}

	if (phar_obj->archive->is_persistent && FAILURE == phar_copy_on_write(&(phar_obj->archive))) {
		zend_throw_exception_ex(phar_ce_PharException, 0, "phar \"%s\" is persistent, unable to copy on write", phar_obj->archive->fname);
		return;
	}
	pharobj_set_compression(&phar_obj->archive->manifest, flags);
	phar_obj->archive->is_modified = 1;
	phar_flush(phar_obj->archive, 0, 0, 0, &error);

	if (error) {
		zend_throw_exception_ex(spl_ce_BadMethodCallException, 0, "%s", error);
		efree(error);
	}
}
/* }}} */

/* {{{ proto bool Phar::decompressFiles()
 * decompress every file
 */
PHP_METHOD(Phar, decompressFiles)
{
	char *error;
	PHAR_ARCHIVE_OBJECT();

	if (zend_parse_parameters_none() == FAILURE) {
		return;
	}

	if (PHAR_G(readonly) && !phar_obj->archive->is_data) {
		zend_throw_exception_ex(spl_ce_BadMethodCallException, 0,
			"Phar is readonly, cannot change compression");
		return;
	}

	if (!pharobj_cancompress(&phar_obj->archive->manifest)) {
		zend_throw_exception_ex(spl_ce_BadMethodCallException, 0,
			"Cannot decompress all files, some are compressed as bzip2 or gzip and cannot be decompressed");
		return;
	}

	if (phar_obj->archive->is_tar) {
		RETURN_TRUE;
	} else {
		if (phar_obj->archive->is_persistent && FAILURE == phar_copy_on_write(&(phar_obj->archive))) {
			zend_throw_exception_ex(phar_ce_PharException, 0, "phar \"%s\" is persistent, unable to copy on write", phar_obj->archive->fname);
			return;
		}
		pharobj_set_compression(&phar_obj->archive->manifest, PHAR_ENT_COMPRESSED_NONE);
	}

	phar_obj->archive->is_modified = 1;
	phar_flush(phar_obj->archive, 0, 0, 0, &error);

	if (error) {
		zend_throw_exception_ex(spl_ce_BadMethodCallException, 0, "%s", error);
		efree(error);
	}

	RETURN_TRUE;
}
/* }}} */

/* {{{ proto bool Phar::copy(string oldfile, string newfile)
 * copy a file internal to the phar archive to another new file within the phar
 */
PHP_METHOD(Phar, copy)
{
	char *oldfile, *newfile, *error;
	const char *pcr_error;
	size_t oldfile_len, newfile_len;
	phar_entry_info *oldentry, newentry = {0}, *temp;
	int tmp_len = 0;

	PHAR_ARCHIVE_OBJECT();

	if (zend_parse_parameters(ZEND_NUM_ARGS(), "ss", &oldfile, &oldfile_len, &newfile, &newfile_len) == FAILURE) {
		return;
	}

	if (PHAR_G(readonly) && !phar_obj->archive->is_data) {
		zend_throw_exception_ex(spl_ce_UnexpectedValueException, 0,
			"Cannot copy \"%s\" to \"%s\", phar is read-only", oldfile, newfile);
		RETURN_FALSE;
	}

	if (oldfile_len >= sizeof(".phar")-1 && !memcmp(oldfile, ".phar", sizeof(".phar")-1)) {
		/* can't copy a meta file */
		zend_throw_exception_ex(spl_ce_UnexpectedValueException, 0,
			"file \"%s\" cannot be copied to file \"%s\", cannot copy Phar meta-file in %s", oldfile, newfile, phar_obj->archive->fname);
		RETURN_FALSE;
	}

	if (newfile_len >= sizeof(".phar")-1 && !memcmp(newfile, ".phar", sizeof(".phar")-1)) {
		/* can't copy a meta file */
		zend_throw_exception_ex(spl_ce_UnexpectedValueException, 0,
			"file \"%s\" cannot be copied to file \"%s\", cannot copy to Phar meta-file in %s", oldfile, newfile, phar_obj->archive->fname);
		RETURN_FALSE;
	}

	if (!zend_hash_str_exists(&phar_obj->archive->manifest, oldfile, (uint) oldfile_len) || NULL == (oldentry = zend_hash_str_find_ptr(&phar_obj->archive->manifest, oldfile, (uint) oldfile_len)) || oldentry->is_deleted) {
		zend_throw_exception_ex(spl_ce_UnexpectedValueException, 0,
			"file \"%s\" cannot be copied to file \"%s\", file does not exist in %s", oldfile, newfile, phar_obj->archive->fname);
		RETURN_FALSE;
	}

	if (zend_hash_str_exists(&phar_obj->archive->manifest, newfile, (uint) newfile_len)) {
		if (NULL != (temp = zend_hash_str_find_ptr(&phar_obj->archive->manifest, newfile, (uint) newfile_len)) || !temp->is_deleted) {
			zend_throw_exception_ex(spl_ce_UnexpectedValueException, 0,
				"file \"%s\" cannot be copied to file \"%s\", file must not already exist in phar %s", oldfile, newfile, phar_obj->archive->fname);
			RETURN_FALSE;
		}
	}

	tmp_len = (int)newfile_len;
	if (phar_path_check(&newfile, &tmp_len, &pcr_error) > pcr_is_ok) {
		zend_throw_exception_ex(spl_ce_UnexpectedValueException, 0,
				"file \"%s\" contains invalid characters %s, cannot be copied from \"%s\" in phar %s", newfile, pcr_error, oldfile, phar_obj->archive->fname);
		RETURN_FALSE;
	}
	newfile_len = tmp_len;

	if (phar_obj->archive->is_persistent) {
		if (FAILURE == phar_copy_on_write(&(phar_obj->archive))) {
			zend_throw_exception_ex(phar_ce_PharException, 0, "phar \"%s\" is persistent, unable to copy on write", phar_obj->archive->fname);
			return;
		}
		/* re-populate with copied-on-write entry */
		oldentry = zend_hash_str_find_ptr(&phar_obj->archive->manifest, oldfile, (uint) oldfile_len);
	}

	memcpy((void *) &newentry, oldentry, sizeof(phar_entry_info));

	if (Z_TYPE(newentry.metadata) != IS_UNDEF) {
		zval_copy_ctor(&newentry.metadata);
		newentry.metadata_str.s = NULL;
	}

	newentry.filename = estrndup(newfile, newfile_len);
	newentry.filename_len = newfile_len;
	newentry.fp_refcount = 0;

	if (oldentry->fp_type != PHAR_FP) {
		if (FAILURE == phar_copy_entry_fp(oldentry, &newentry, &error)) {
			efree(newentry.filename);
			php_stream_close(newentry.fp);
			zend_throw_exception_ex(phar_ce_PharException, 0, "%s", error);
			efree(error);
			return;
		}
	}

	zend_hash_str_add_mem(&oldentry->phar->manifest, newfile, newfile_len, &newentry, sizeof(phar_entry_info));
	phar_obj->archive->is_modified = 1;
	phar_flush(phar_obj->archive, 0, 0, 0, &error);

	if (error) {
		zend_throw_exception_ex(phar_ce_PharException, 0, "%s", error);
		efree(error);
	}

	RETURN_TRUE;
}
/* }}} */

/* {{{ proto int Phar::offsetExists(string entry)
 * determines whether a file exists in the phar
 */
PHP_METHOD(Phar, offsetExists)
{
	char *fname;
	size_t fname_len;
	phar_entry_info *entry;

	PHAR_ARCHIVE_OBJECT();

	if (zend_parse_parameters(ZEND_NUM_ARGS(), "s", &fname, &fname_len) == FAILURE) {
		return;
	}

	if (zend_hash_str_exists(&phar_obj->archive->manifest, fname, (uint) fname_len)) {
		if (NULL != (entry = zend_hash_str_find_ptr(&phar_obj->archive->manifest, fname, (uint) fname_len))) {
			if (entry->is_deleted) {
				/* entry is deleted, but has not been flushed to disk yet */
				RETURN_FALSE;
			}
		}

		if (fname_len >= sizeof(".phar")-1 && !memcmp(fname, ".phar", sizeof(".phar")-1)) {
			/* none of these are real files, so they don't exist */
			RETURN_FALSE;
		}
		RETURN_TRUE;
	} else {
		if (zend_hash_str_exists(&phar_obj->archive->virtual_dirs, fname, (uint) fname_len)) {
			RETURN_TRUE;
		}
		RETURN_FALSE;
	}
}
/* }}} */

/* {{{ proto int Phar::offsetGet(string entry)
 * get a PharFileInfo object for a specific file
 */
PHP_METHOD(Phar, offsetGet)
{
	char *fname, *error;
	size_t fname_len;
	zval zfname;
	phar_entry_info *entry;
	zend_string *sfname;
	PHAR_ARCHIVE_OBJECT();

	if (zend_parse_parameters(ZEND_NUM_ARGS(), "s", &fname, &fname_len) == FAILURE) {
		return;
	}

	/* security is 0 here so that we can get a better error message than "entry doesn't exist" */
	if (!(entry = phar_get_entry_info_dir(phar_obj->archive, fname, fname_len, 1, &error, 0))) {
		zend_throw_exception_ex(spl_ce_BadMethodCallException, 0, "Entry %s does not exist%s%s", fname, error?", ":"", error?error:"");
	} else {
		if (fname_len == sizeof(".phar/stub.php")-1 && !memcmp(fname, ".phar/stub.php", sizeof(".phar/stub.php")-1)) {
			zend_throw_exception_ex(spl_ce_BadMethodCallException, 0, "Cannot get stub \".phar/stub.php\" directly in phar \"%s\", use getStub", phar_obj->archive->fname);
			return;
		}

		if (fname_len == sizeof(".phar/alias.txt")-1 && !memcmp(fname, ".phar/alias.txt", sizeof(".phar/alias.txt")-1)) {
			zend_throw_exception_ex(spl_ce_BadMethodCallException, 0, "Cannot get alias \".phar/alias.txt\" directly in phar \"%s\", use getAlias", phar_obj->archive->fname);
			return;
		}

		if (fname_len >= sizeof(".phar")-1 && !memcmp(fname, ".phar", sizeof(".phar")-1)) {
			zend_throw_exception_ex(spl_ce_BadMethodCallException, 0, "Cannot directly get any files or directories in magic \".phar\" directory", phar_obj->archive->fname);
			return;
		}

		if (entry->is_temp_dir) {
			efree(entry->filename);
			efree(entry);
		}

		sfname = strpprintf(0, "phar://%s/%s", phar_obj->archive->fname, fname);
		ZVAL_NEW_STR(&zfname, sfname);
		spl_instantiate_arg_ex1(phar_obj->spl.info_class, return_value, &zfname);
		zval_ptr_dtor(&zfname);
	}
}
/* }}} */

/* {{{ add a file within the phar archive from a string or resource
 */
static void phar_add_file(phar_archive_data **pphar, char *filename, int filename_len, char *cont_str, size_t cont_len, zval *zresource)
{
	char *error;
	size_t contents_len;
	phar_entry_data *data;
	php_stream *contents_file;

<<<<<<< HEAD
	if (filename_len >= sizeof(".phar")-1 && !memcmp(filename, ".phar", sizeof(".phar")-1)) {
		zend_throw_exception_ex(spl_ce_BadMethodCallException, 0, "Cannot create any files in magic \".phar\" directory", (*pphar)->fname);
=======
	if (filename_len >= sizeof(".phar")-1 && !memcmp(filename, ".phar", sizeof(".phar")-1) && (filename[5] == '/' || filename[5] == '\\' || filename[5] == '\0')) {
		zend_throw_exception_ex(spl_ce_BadMethodCallException, 0 TSRMLS_CC, "Cannot create any files in magic \".phar\" directory", (*pphar)->fname);
>>>>>>> b7389f0f
		return;
	}

	if (!(data = phar_get_or_create_entry_data((*pphar)->fname, (*pphar)->fname_len, filename, filename_len, "w+b", 0, &error, 1))) {
		if (error) {
			zend_throw_exception_ex(spl_ce_BadMethodCallException, 0, "Entry %s does not exist and cannot be created: %s", filename, error);
			efree(error);
		} else {
			zend_throw_exception_ex(spl_ce_BadMethodCallException, 0, "Entry %s does not exist and cannot be created", filename);
		}
		return;
	} else {
		if (error) {
			efree(error);
		}

		if (!data->internal_file->is_dir) {
			if (cont_str) {
				contents_len = php_stream_write(data->fp, cont_str, cont_len);
				if (contents_len != cont_len) {
					zend_throw_exception_ex(spl_ce_BadMethodCallException, 0, "Entry %s could not be written to", filename);
					return;
				}
			} else {
				if (!(php_stream_from_zval_no_verify(contents_file, zresource))) {
					zend_throw_exception_ex(spl_ce_BadMethodCallException, 0, "Entry %s could not be written to", filename);
					return;
				}
				php_stream_copy_to_stream_ex(contents_file, data->fp, PHP_STREAM_COPY_ALL, &contents_len);
			}

			data->internal_file->compressed_filesize = data->internal_file->uncompressed_filesize = contents_len;
		}

		/* check for copy-on-write */
		if (pphar[0] != data->phar) {
			*pphar = data->phar;
		}
		phar_entry_delref(data);
		phar_flush(*pphar, 0, 0, 0, &error);

		if (error) {
			zend_throw_exception_ex(phar_ce_PharException, 0, "%s", error);
			efree(error);
		}
	}
}
/* }}} */

/* {{{ create a directory within the phar archive
 */
static void phar_mkdir(phar_archive_data **pphar, char *dirname, int dirname_len)
{
	char *error;
	phar_entry_data *data;

	if (!(data = phar_get_or_create_entry_data((*pphar)->fname, (*pphar)->fname_len, dirname, dirname_len, "w+b", 2, &error, 1))) {
		if (error) {
			zend_throw_exception_ex(spl_ce_BadMethodCallException, 0, "Directory %s does not exist and cannot be created: %s", dirname, error);
			efree(error);
		} else {
			zend_throw_exception_ex(spl_ce_BadMethodCallException, 0, "Directory %s does not exist and cannot be created", dirname);
		}

		return;
	} else {
		if (error) {
			efree(error);
		}

		/* check for copy on write */
		if (data->phar != *pphar) {
			*pphar = data->phar;
		}
		phar_entry_delref(data);
		phar_flush(*pphar, 0, 0, 0, &error);

		if (error) {
			zend_throw_exception_ex(phar_ce_PharException, 0, "%s", error);
			efree(error);
		}
	}
}
/* }}} */

/* {{{ proto int Phar::offsetSet(string entry, string value)
 * set the contents of an internal file to those of an external file
 */
PHP_METHOD(Phar, offsetSet)
{
	char *fname, *cont_str = NULL;
	size_t fname_len, cont_len;
	zval *zresource;
	PHAR_ARCHIVE_OBJECT();

	if (PHAR_G(readonly) && !phar_obj->archive->is_data) {
		zend_throw_exception_ex(spl_ce_BadMethodCallException, 0, "Write operations disabled by the php.ini setting phar.readonly");
		return;
	}

	if (zend_parse_parameters_ex(ZEND_PARSE_PARAMS_QUIET, ZEND_NUM_ARGS(), "sr", &fname, &fname_len, &zresource) == FAILURE
	&& zend_parse_parameters(ZEND_NUM_ARGS(), "ss", &fname, &fname_len, &cont_str, &cont_len) == FAILURE) {
		return;
	}

	if (fname_len == sizeof(".phar/stub.php")-1 && !memcmp(fname, ".phar/stub.php", sizeof(".phar/stub.php")-1)) {
		zend_throw_exception_ex(spl_ce_BadMethodCallException, 0, "Cannot set stub \".phar/stub.php\" directly in phar \"%s\", use setStub", phar_obj->archive->fname);
		return;
	}

	if (fname_len == sizeof(".phar/alias.txt")-1 && !memcmp(fname, ".phar/alias.txt", sizeof(".phar/alias.txt")-1)) {
		zend_throw_exception_ex(spl_ce_BadMethodCallException, 0, "Cannot set alias \".phar/alias.txt\" directly in phar \"%s\", use setAlias", phar_obj->archive->fname);
		return;
	}

	if (fname_len >= sizeof(".phar")-1 && !memcmp(fname, ".phar", sizeof(".phar")-1)) {
		zend_throw_exception_ex(spl_ce_BadMethodCallException, 0, "Cannot set any files or directories in magic \".phar\" directory", phar_obj->archive->fname);
		return;
	}

	phar_add_file(&(phar_obj->archive), fname, fname_len, cont_str, cont_len, zresource);
}
/* }}} */

/* {{{ proto int Phar::offsetUnset(string entry)
 * remove a file from a phar
 */
PHP_METHOD(Phar, offsetUnset)
{
	char *fname, *error;
	size_t fname_len;
	phar_entry_info *entry;
	PHAR_ARCHIVE_OBJECT();

	if (PHAR_G(readonly) && !phar_obj->archive->is_data) {
		zend_throw_exception_ex(spl_ce_BadMethodCallException, 0, "Write operations disabled by the php.ini setting phar.readonly");
		return;
	}

	if (zend_parse_parameters(ZEND_NUM_ARGS(), "s", &fname, &fname_len) == FAILURE) {
		return;
	}

	if (zend_hash_str_exists(&phar_obj->archive->manifest, fname, (uint) fname_len)) {
		if (NULL != (entry = zend_hash_str_find_ptr(&phar_obj->archive->manifest, fname, (uint) fname_len))) {
			if (entry->is_deleted) {
				/* entry is deleted, but has not been flushed to disk yet */
				return;
			}

			if (phar_obj->archive->is_persistent) {
				if (FAILURE == phar_copy_on_write(&(phar_obj->archive))) {
					zend_throw_exception_ex(phar_ce_PharException, 0, "phar \"%s\" is persistent, unable to copy on write", phar_obj->archive->fname);
					return;
				}
				/* re-populate entry after copy on write */
				entry = zend_hash_str_find_ptr(&phar_obj->archive->manifest, fname, (uint) fname_len);
			}
			entry->is_modified = 0;
			entry->is_deleted = 1;
			/* we need to "flush" the stream to save the newly deleted file on disk */
			phar_flush(phar_obj->archive, 0, 0, 0, &error);

			if (error) {
				zend_throw_exception_ex(phar_ce_PharException, 0, "%s", error);
				efree(error);
			}

			RETURN_TRUE;
		}
	} else {
		RETURN_FALSE;
	}
}
/* }}} */

/* {{{ proto string Phar::addEmptyDir(string dirname)
 * Adds an empty directory to the phar archive
 */
PHP_METHOD(Phar, addEmptyDir)
{
	char *dirname;
	size_t dirname_len;

	PHAR_ARCHIVE_OBJECT();

	if (zend_parse_parameters(ZEND_NUM_ARGS(), "s", &dirname, &dirname_len) == FAILURE) {
		return;
	}

	if (dirname_len >= sizeof(".phar")-1 && !memcmp(dirname, ".phar", sizeof(".phar")-1)) {
		zend_throw_exception_ex(spl_ce_BadMethodCallException, 0, "Cannot create a directory in magic \".phar\" directory");
		return;
	}

	phar_mkdir(&phar_obj->archive, dirname, dirname_len);
}
/* }}} */

/* {{{ proto string Phar::addFile(string filename[, string localname])
 * Adds a file to the archive using the filename, or the second parameter as the name within the archive
 */
PHP_METHOD(Phar, addFile)
{
	char *fname, *localname = NULL;
	size_t fname_len, localname_len = 0;
	php_stream *resource;
	zval zresource;

	PHAR_ARCHIVE_OBJECT();

	if (zend_parse_parameters(ZEND_NUM_ARGS(), "s|s", &fname, &fname_len, &localname, &localname_len) == FAILURE) {
		return;
	}

#if PHP_API_VERSION < 20100412
	if (PG(safe_mode) && (!php_checkuid(fname, NULL, CHECKUID_ALLOW_ONLY_FILE))) {
		zend_throw_exception_ex(spl_ce_RuntimeException, 0, "phar error: unable to open file \"%s\" to add to phar archive, safe_mode restrictions prevent this", fname);
		return;
	}
#endif

	if (!strstr(fname, "://") && php_check_open_basedir(fname)) {
		zend_throw_exception_ex(spl_ce_RuntimeException, 0, "phar error: unable to open file \"%s\" to add to phar archive, open_basedir restrictions prevent this", fname);
		return;
	}

	if (!(resource = php_stream_open_wrapper(fname, "rb", 0, NULL))) {
		zend_throw_exception_ex(spl_ce_RuntimeException, 0, "phar error: unable to open file \"%s\" to add to phar archive", fname);
		return;
	}

	if (localname) {
		fname = localname;
		fname_len = localname_len;
	}

	php_stream_to_zval(resource, &zresource);
	phar_add_file(&(phar_obj->archive), fname, fname_len, NULL, 0, &zresource);
	zval_ptr_dtor(&zresource);
}
/* }}} */

/* {{{ proto string Phar::addFromString(string localname, string contents)
 * Adds a file to the archive using its contents as a string
 */
PHP_METHOD(Phar, addFromString)
{
	char *localname, *cont_str;
	size_t localname_len, cont_len;

	PHAR_ARCHIVE_OBJECT();

	if (zend_parse_parameters(ZEND_NUM_ARGS(), "ss", &localname, &localname_len, &cont_str, &cont_len) == FAILURE) {
		return;
	}

	phar_add_file(&(phar_obj->archive), localname, localname_len, cont_str, cont_len, NULL);
}
/* }}} */

/* {{{ proto string Phar::getStub()
 * Returns the stub at the head of a phar archive as a string.
 */
PHP_METHOD(Phar, getStub)
{
	size_t len;
	zend_string *buf;
	php_stream *fp;
	php_stream_filter *filter = NULL;
	phar_entry_info *stub;

	PHAR_ARCHIVE_OBJECT();

	if (zend_parse_parameters_none() == FAILURE) {
		return;
	}

	if (phar_obj->archive->is_tar || phar_obj->archive->is_zip) {

		if (NULL != (stub = zend_hash_str_find_ptr(&(phar_obj->archive->manifest), ".phar/stub.php", sizeof(".phar/stub.php")-1))) {
			if (phar_obj->archive->fp && !phar_obj->archive->is_brandnew && !(stub->flags & PHAR_ENT_COMPRESSION_MASK)) {
				fp = phar_obj->archive->fp;
			} else {
				if (!(fp = php_stream_open_wrapper(phar_obj->archive->fname, "rb", 0, NULL))) {
					zend_throw_exception_ex(spl_ce_UnexpectedValueException, 0, "phar error: unable to open phar \"%s\"", phar_obj->archive->fname);
					return;
				}
				if (stub->flags & PHAR_ENT_COMPRESSION_MASK) {
					char *filter_name;

					if ((filter_name = phar_decompress_filter(stub, 0)) != NULL) {
						filter = php_stream_filter_create(filter_name, NULL, php_stream_is_persistent(fp));
					} else {
						filter = NULL;
					}
					if (!filter) {
						zend_throw_exception_ex(spl_ce_UnexpectedValueException, 0, "phar error: unable to read stub of phar \"%s\" (cannot create %s filter)", phar_obj->archive->fname, phar_decompress_filter(stub, 1));
						return;
					}
					php_stream_filter_append(&fp->readfilters, filter);
				}
			}

			if (!fp)  {
				zend_throw_exception_ex(spl_ce_RuntimeException, 0,
					"Unable to read stub");
				return;
			}

			php_stream_seek(fp, stub->offset_abs, SEEK_SET);
			len = stub->uncompressed_filesize;
			goto carry_on;
		} else {
			RETURN_EMPTY_STRING();
		}
	}
	len = phar_obj->archive->halt_offset;

	if (phar_obj->archive->fp && !phar_obj->archive->is_brandnew) {
		fp = phar_obj->archive->fp;
	} else {
		fp = php_stream_open_wrapper(phar_obj->archive->fname, "rb", 0, NULL);
	}

	if (!fp)  {
		zend_throw_exception_ex(spl_ce_RuntimeException, 0,
			"Unable to read stub");
		return;
	}

	php_stream_rewind(fp);
carry_on:
	buf = zend_string_alloc(len, 0);

	if (len != php_stream_read(fp, buf->val, len)) {
		if (fp != phar_obj->archive->fp) {
			php_stream_close(fp);
		}
		zend_throw_exception_ex(spl_ce_RuntimeException, 0,
			"Unable to read stub");
		zend_string_release(buf);
		return;
	}

	if (filter) {
		php_stream_filter_flush(filter, 1);
		php_stream_filter_remove(filter, 1);
	}

	if (fp != phar_obj->archive->fp) {
		php_stream_close(fp);
	}

	buf->val[len] = '\0';
	buf->len = len;
	RETVAL_STR(buf);
}
/* }}}*/

/* {{{ proto int Phar::hasMetaData()
 * Returns TRUE if the phar has global metadata, FALSE otherwise.
 */
PHP_METHOD(Phar, hasMetadata)
{
	PHAR_ARCHIVE_OBJECT();

	RETURN_BOOL(Z_TYPE(phar_obj->archive->metadata) != IS_UNDEF);
}
/* }}} */

/* {{{ proto int Phar::getMetaData()
 * Returns the global metadata of the phar
 */
PHP_METHOD(Phar, getMetadata)
{
	PHAR_ARCHIVE_OBJECT();

	if (zend_parse_parameters_none() == FAILURE) {
		return;
	}

	if (Z_TYPE(phar_obj->archive->metadata) != IS_UNDEF) {
		if (phar_obj->archive->is_persistent) {
			zval ret;
			char *buf = estrndup((char *) Z_PTR(phar_obj->archive->metadata), phar_obj->archive->metadata_len);
			/* assume success, we would have failed before */
			phar_parse_metadata(&buf, &ret, phar_obj->archive->metadata_len);
			efree(buf);
			RETURN_ZVAL(&ret, 0, 1);
		}
		RETURN_ZVAL(&phar_obj->archive->metadata, 1, 0);
	}
}
/* }}} */

/* {{{ proto int Phar::setMetaData(mixed $metadata)
 * Sets the global metadata of the phar
 */
PHP_METHOD(Phar, setMetadata)
{
	char *error;
	zval *metadata;

	PHAR_ARCHIVE_OBJECT();

	if (PHAR_G(readonly) && !phar_obj->archive->is_data) {
		zend_throw_exception_ex(spl_ce_BadMethodCallException, 0, "Write operations disabled by the php.ini setting phar.readonly");
		return;
	}

	if (zend_parse_parameters(ZEND_NUM_ARGS(), "z", &metadata) == FAILURE) {
		return;
	}

	if (phar_obj->archive->is_persistent && FAILURE == phar_copy_on_write(&(phar_obj->archive))) {
		zend_throw_exception_ex(phar_ce_PharException, 0, "phar \"%s\" is persistent, unable to copy on write", phar_obj->archive->fname);
		return;
	}
	if (Z_TYPE(phar_obj->archive->metadata) != IS_UNDEF) {
		zval_ptr_dtor(&phar_obj->archive->metadata);
		ZVAL_UNDEF(&phar_obj->archive->metadata);
	}

	ZVAL_ZVAL(&phar_obj->archive->metadata, metadata, 1, 0);
	phar_obj->archive->is_modified = 1;
	phar_flush(phar_obj->archive, 0, 0, 0, &error);

	if (error) {
		zend_throw_exception_ex(phar_ce_PharException, 0, "%s", error);
		efree(error);
	}
}
/* }}} */

/* {{{ proto int Phar::delMetadata()
 * Deletes the global metadata of the phar
 */
PHP_METHOD(Phar, delMetadata)
{
	char *error;

	PHAR_ARCHIVE_OBJECT();

	if (PHAR_G(readonly) && !phar_obj->archive->is_data) {
		zend_throw_exception_ex(spl_ce_BadMethodCallException, 0, "Write operations disabled by the php.ini setting phar.readonly");
		return;
	}

	if (Z_TYPE(phar_obj->archive->metadata) != IS_UNDEF) {
		zval_ptr_dtor(&phar_obj->archive->metadata);
		ZVAL_UNDEF(&phar_obj->archive->metadata);
		phar_obj->archive->is_modified = 1;
		phar_flush(phar_obj->archive, 0, 0, 0, &error);

		if (error) {
			zend_throw_exception_ex(phar_ce_PharException, 0, "%s", error);
			efree(error);
			RETURN_FALSE;
		} else {
			RETURN_TRUE;
		}

	} else {
		RETURN_TRUE;
	}
}
/* }}} */
#if PHP_API_VERSION < 20100412
#define PHAR_OPENBASEDIR_CHECKPATH(filename) \
	(PG(safe_mode) && (!php_checkuid(filename, NULL, CHECKUID_CHECK_FILE_AND_DIR))) || php_check_open_basedir(filename)
#else
#define PHAR_OPENBASEDIR_CHECKPATH(filename) \
	php_check_open_basedir(filename)
#endif

static int phar_extract_file(zend_bool overwrite, phar_entry_info *entry, char *dest, int dest_len, char **error) /* {{{ */
{
	php_stream_statbuf ssb;
	int len;
	php_stream *fp;
	char *fullpath;
	const char *slash;
	mode_t mode;

	if (entry->is_mounted) {
		/* silently ignore mounted entries */
		return SUCCESS;
	}

	if (entry->filename_len >= sizeof(".phar")-1 && !memcmp(entry->filename, ".phar", sizeof(".phar")-1)) {
		return SUCCESS;
	}

	len = spprintf(&fullpath, 0, "%s/%s", dest, entry->filename);

	if (len >= MAXPATHLEN) {
		char *tmp;
		/* truncate for error message */
		fullpath[50] = '\0';
		if (entry->filename_len > 50) {
			tmp = estrndup(entry->filename, 50);
			spprintf(error, 4096, "Cannot extract \"%s...\" to \"%s...\", extracted filename is too long for filesystem", tmp, fullpath);
			efree(tmp);
		} else {
			spprintf(error, 4096, "Cannot extract \"%s\" to \"%s...\", extracted filename is too long for filesystem", entry->filename, fullpath);
		}
		efree(fullpath);
		return FAILURE;
	}

	if (!len) {
		spprintf(error, 4096, "Cannot extract \"%s\", internal error", entry->filename);
		efree(fullpath);
		return FAILURE;
	}

	if (PHAR_OPENBASEDIR_CHECKPATH(fullpath)) {
		spprintf(error, 4096, "Cannot extract \"%s\" to \"%s\", openbasedir/safe mode restrictions in effect", entry->filename, fullpath);
		efree(fullpath);
		return FAILURE;
	}

	/* let see if the path already exists */
	if (!overwrite && SUCCESS == php_stream_stat_path(fullpath, &ssb)) {
		spprintf(error, 4096, "Cannot extract \"%s\" to \"%s\", path already exists", entry->filename, fullpath);
		efree(fullpath);
		return FAILURE;
	}

	/* perform dirname */
	slash = zend_memrchr(entry->filename, '/', entry->filename_len);

	if (slash) {
		fullpath[dest_len + (slash - entry->filename) + 1] = '\0';
	} else {
		fullpath[dest_len] = '\0';
	}

	if (FAILURE == php_stream_stat_path(fullpath, &ssb)) {
		if (entry->is_dir) {
			if (!php_stream_mkdir(fullpath, entry->flags & PHAR_ENT_PERM_MASK,  PHP_STREAM_MKDIR_RECURSIVE, NULL)) {
				spprintf(error, 4096, "Cannot extract \"%s\", could not create directory \"%s\"", entry->filename, fullpath);
				efree(fullpath);
				return FAILURE;
			}
		} else {
			if (!php_stream_mkdir(fullpath, 0777,  PHP_STREAM_MKDIR_RECURSIVE, NULL)) {
				spprintf(error, 4096, "Cannot extract \"%s\", could not create directory \"%s\"", entry->filename, fullpath);
				efree(fullpath);
				return FAILURE;
			}
		}
	}

	if (slash) {
		fullpath[dest_len + (slash - entry->filename) + 1] = '/';
	} else {
		fullpath[dest_len] = '/';
	}

	/* it is a standalone directory, job done */
	if (entry->is_dir) {
		efree(fullpath);
		return SUCCESS;
	}

#if PHP_API_VERSION < 20100412
	fp = php_stream_open_wrapper(fullpath, "w+b", REPORT_ERRORS|ENFORCE_SAFE_MODE, NULL);
#else
	fp = php_stream_open_wrapper(fullpath, "w+b", REPORT_ERRORS, NULL);
#endif

	if (!fp) {
		spprintf(error, 4096, "Cannot extract \"%s\", could not open for writing \"%s\"", entry->filename, fullpath);
		efree(fullpath);
		return FAILURE;
	}

	if (!phar_get_efp(entry, 0)) {
		if (FAILURE == phar_open_entry_fp(entry, error, 1)) {
			if (error) {
				spprintf(error, 4096, "Cannot extract \"%s\" to \"%s\", unable to open internal file pointer: %s", entry->filename, fullpath, *error);
			} else {
				spprintf(error, 4096, "Cannot extract \"%s\" to \"%s\", unable to open internal file pointer", entry->filename, fullpath);
			}
			efree(fullpath);
			php_stream_close(fp);
			return FAILURE;
		}
	}

	if (FAILURE == phar_seek_efp(entry, 0, SEEK_SET, 0, 0)) {
		spprintf(error, 4096, "Cannot extract \"%s\" to \"%s\", unable to seek internal file pointer", entry->filename, fullpath);
		efree(fullpath);
		php_stream_close(fp);
		return FAILURE;
	}

	if (SUCCESS != php_stream_copy_to_stream_ex(phar_get_efp(entry, 0), fp, entry->uncompressed_filesize, NULL)) {
		spprintf(error, 4096, "Cannot extract \"%s\" to \"%s\", copying contents failed", entry->filename, fullpath);
		efree(fullpath);
		php_stream_close(fp);
		return FAILURE;
	}

	php_stream_close(fp);
	mode = (mode_t) entry->flags & PHAR_ENT_PERM_MASK;

	if (FAILURE == VCWD_CHMOD(fullpath, mode)) {
		spprintf(error, 4096, "Cannot extract \"%s\" to \"%s\", setting file permissions failed", entry->filename, fullpath);
		efree(fullpath);
		return FAILURE;
	}

	efree(fullpath);
	return SUCCESS;
}
/* }}} */

/* {{{ proto bool Phar::extractTo(string pathto[[, mixed files], bool overwrite])
 * Extract one or more file from a phar archive, optionally overwriting existing files
 */
PHP_METHOD(Phar, extractTo)
{
	char *error = NULL;
	php_stream *fp;
	php_stream_statbuf ssb;
	phar_entry_info *entry;
	char *pathto, *filename;
	size_t pathto_len, filename_len;
	int ret, i;
	int nelems;
	zval *zval_files = NULL;
	zend_bool overwrite = 0;

	PHAR_ARCHIVE_OBJECT();

	if (zend_parse_parameters(ZEND_NUM_ARGS(), "s|z!b", &pathto, &pathto_len, &zval_files, &overwrite) == FAILURE) {
		return;
	}

	fp = php_stream_open_wrapper(phar_obj->archive->fname, "rb", IGNORE_URL|STREAM_MUST_SEEK, NULL);

	if (!fp) {
		zend_throw_exception_ex(spl_ce_InvalidArgumentException, 0,
			"Invalid argument, %s cannot be found", phar_obj->archive->fname);
		return;
	}

	php_stream_close(fp);

	if (pathto_len < 1) {
		zend_throw_exception_ex(spl_ce_InvalidArgumentException, 0,
			"Invalid argument, extraction path must be non-zero length");
		return;
	}

	if (pathto_len >= MAXPATHLEN) {
		char *tmp = estrndup(pathto, 50);
		/* truncate for error message */
		zend_throw_exception_ex(spl_ce_InvalidArgumentException, 0, "Cannot extract to \"%s...\", destination directory is too long for filesystem", tmp);
		efree(tmp);
		return;
	}

	if (php_stream_stat_path(pathto, &ssb) < 0) {
		ret = php_stream_mkdir(pathto, 0777,  PHP_STREAM_MKDIR_RECURSIVE, NULL);
		if (!ret) {
			zend_throw_exception_ex(spl_ce_RuntimeException, 0,
				"Unable to create path \"%s\" for extraction", pathto);
			return;
		}
	} else if (!(ssb.sb.st_mode & S_IFDIR)) {
		zend_throw_exception_ex(spl_ce_RuntimeException, 0,
			"Unable to use path \"%s\" for extraction, it is a file, must be a directory", pathto);
		return;
	}

	if (zval_files) {
		switch (Z_TYPE_P(zval_files)) {
			case IS_NULL:
				goto all_files;
			case IS_STRING:
				filename = Z_STRVAL_P(zval_files);
				filename_len = Z_STRLEN_P(zval_files);
				break;
			case IS_ARRAY:
				nelems = zend_hash_num_elements(Z_ARRVAL_P(zval_files));
				if (nelems == 0 ) {
					RETURN_FALSE;
				}
				for (i = 0; i < nelems; i++) {
					zval *zval_file;
					if ((zval_file = zend_hash_index_find(Z_ARRVAL_P(zval_files), i)) != NULL) {
						switch (Z_TYPE_P(zval_file)) {
							case IS_STRING:
								break;
							default:
								zend_throw_exception_ex(spl_ce_InvalidArgumentException, 0,
									"Invalid argument, array of filenames to extract contains non-string value");
								return;
						}
						if (NULL == (entry = zend_hash_find_ptr(&phar_obj->archive->manifest, Z_STR_P(zval_file)))) {
							zend_throw_exception_ex(phar_ce_PharException, 0,
								"Phar Error: attempted to extract non-existent file \"%s\" from phar \"%s\"", Z_STRVAL_P(zval_file), phar_obj->archive->fname);
						}
						if (FAILURE == phar_extract_file(overwrite, entry, pathto, pathto_len, &error)) {
							zend_throw_exception_ex(phar_ce_PharException, 0,
								"Extraction from phar \"%s\" failed: %s", phar_obj->archive->fname, error);
							efree(error);
							return;
						}
					}
				}
				RETURN_TRUE;
			default:
				zend_throw_exception_ex(spl_ce_InvalidArgumentException, 0,
					"Invalid argument, expected a filename (string) or array of filenames");
				return;
		}

		if (NULL == (entry = zend_hash_str_find_ptr(&phar_obj->archive->manifest, filename, filename_len))) {
			zend_throw_exception_ex(phar_ce_PharException, 0,
				"Phar Error: attempted to extract non-existent file \"%s\" from phar \"%s\"", filename, phar_obj->archive->fname);
			return;
		}

		if (FAILURE == phar_extract_file(overwrite, entry, pathto, pathto_len, &error)) {
			zend_throw_exception_ex(phar_ce_PharException, 0,
				"Extraction from phar \"%s\" failed: %s", phar_obj->archive->fname, error);
			efree(error);
			return;
		}
	} else {
		phar_archive_data *phar;
all_files:
		phar = phar_obj->archive;
		/* Extract all files */
		if (!zend_hash_num_elements(&(phar->manifest))) {
			RETURN_TRUE;
		}

		ZEND_HASH_FOREACH_PTR(&phar->manifest, entry) {
			if (FAILURE == phar_extract_file(overwrite, entry, pathto, pathto_len, &error)) {
				zend_throw_exception_ex(phar_ce_PharException, 0,
					"Extraction from phar \"%s\" failed: %s", phar->fname, error);
				efree(error);
				return;
			}
		} ZEND_HASH_FOREACH_END();
	}
	RETURN_TRUE;
}
/* }}} */


/* {{{ proto void PharFileInfo::__construct(string entry)
 * Construct a Phar entry object
 */
PHP_METHOD(PharFileInfo, __construct)
{
	char *fname, *arch, *entry, *error;
	size_t fname_len;
	int arch_len, entry_len;
	phar_entry_object *entry_obj;
	phar_entry_info *entry_info;
	phar_archive_data *phar_data;
	zval *zobj = getThis(), arg1;

	if (zend_parse_parameters(ZEND_NUM_ARGS(), "s", &fname, &fname_len) == FAILURE) {
		return;
	}

	entry_obj = (phar_entry_object*)((char*)Z_OBJ_P(zobj) - Z_OBJ_P(zobj)->handlers->offset);

	if (entry_obj->entry) {
		zend_throw_exception_ex(spl_ce_BadMethodCallException, 0, "Cannot call constructor twice");
		return;
	}

	if (fname_len < 7 || memcmp(fname, "phar://", 7) || phar_split_fname(fname, (int)fname_len, &arch, &arch_len, &entry, &entry_len, 2, 0) == FAILURE) {
		zend_throw_exception_ex(spl_ce_RuntimeException, 0,
			"'%s' is not a valid phar archive URL (must have at least phar://filename.phar)", fname);
		return;
	}

	if (phar_open_from_filename(arch, arch_len, NULL, 0, REPORT_ERRORS, &phar_data, &error) == FAILURE) {
		efree(arch);
		efree(entry);
		if (error) {
			zend_throw_exception_ex(spl_ce_RuntimeException, 0,
				"Cannot open phar file '%s': %s", fname, error);
			efree(error);
		} else {
			zend_throw_exception_ex(spl_ce_RuntimeException, 0,
				"Cannot open phar file '%s'", fname);
		}
		return;
	}

	if ((entry_info = phar_get_entry_info_dir(phar_data, entry, entry_len, 1, &error, 1)) == NULL) {
		zend_throw_exception_ex(spl_ce_RuntimeException, 0,
			"Cannot access phar file entry '%s' in archive '%s'%s%s", entry, arch, error ? ", " : "", error ? error : "");
		efree(arch);
		efree(entry);
		return;
	}

	efree(arch);
	efree(entry);

	entry_obj->entry = entry_info;

	ZVAL_STRINGL(&arg1, fname, fname_len);

	zend_call_method_with_1_params(zobj, Z_OBJCE_P(zobj),
		&spl_ce_SplFileInfo->constructor, "__construct", NULL, &arg1);

	zval_ptr_dtor(&arg1);
}
/* }}} */

#define PHAR_ENTRY_OBJECT() \
	zval *zobj = getThis(); \
	phar_entry_object *entry_obj = (phar_entry_object*)((char*)Z_OBJ_P(zobj) - Z_OBJ_P(zobj)->handlers->offset); \
	if (!entry_obj->entry) { \
		zend_throw_exception_ex(spl_ce_BadMethodCallException, 0, \
			"Cannot call method on an uninitialized PharFileInfo object"); \
		return; \
	}

/* {{{ proto void PharFileInfo::__destruct()
 * clean up directory-based entry objects
 */
PHP_METHOD(PharFileInfo, __destruct)
{
	zval *zobj = getThis();
	phar_entry_object *entry_obj = (phar_entry_object*)((char*)Z_OBJ_P(zobj) - Z_OBJ_P(zobj)->handlers->offset);

	if (entry_obj->entry && entry_obj->entry->is_temp_dir) {
		if (entry_obj->entry->filename) {
			efree(entry_obj->entry->filename);
			entry_obj->entry->filename = NULL;
		}

		efree(entry_obj->entry);
		entry_obj->entry = NULL;
	}
}
/* }}} */

/* {{{ proto int PharFileInfo::getCompressedSize()
 * Returns the compressed size
 */
PHP_METHOD(PharFileInfo, getCompressedSize)
{
	PHAR_ENTRY_OBJECT();

	if (zend_parse_parameters_none() == FAILURE) {
		return;
	}

	RETURN_LONG(entry_obj->entry->compressed_filesize);
}
/* }}} */

/* {{{ proto bool PharFileInfo::isCompressed([int compression_type])
 * Returns whether the entry is compressed, and whether it is compressed with Phar::GZ or Phar::BZ2 if specified
 */
PHP_METHOD(PharFileInfo, isCompressed)
{
	/* a number that is not Phar::GZ or Phar::BZ2 */
	zend_long method = 9021976;
	PHAR_ENTRY_OBJECT();

	if (zend_parse_parameters(ZEND_NUM_ARGS(), "|l", &method) == FAILURE) {
		return;
	}

	switch (method) {
		case 9021976:
			RETURN_BOOL(entry_obj->entry->flags & PHAR_ENT_COMPRESSION_MASK);
		case PHAR_ENT_COMPRESSED_GZ:
			RETURN_BOOL(entry_obj->entry->flags & PHAR_ENT_COMPRESSED_GZ);
		case PHAR_ENT_COMPRESSED_BZ2:
			RETURN_BOOL(entry_obj->entry->flags & PHAR_ENT_COMPRESSED_BZ2);
		default:
			zend_throw_exception_ex(spl_ce_BadMethodCallException, 0, \
				"Unknown compression type specified"); \
	}
}
/* }}} */

/* {{{ proto int PharFileInfo::getCRC32()
 * Returns CRC32 code or throws an exception if not CRC checked
 */
PHP_METHOD(PharFileInfo, getCRC32)
{
	PHAR_ENTRY_OBJECT();

	if (zend_parse_parameters_none() == FAILURE) {
		return;
	}

	if (entry_obj->entry->is_dir) {
		zend_throw_exception_ex(spl_ce_BadMethodCallException, 0, \
			"Phar entry is a directory, does not have a CRC"); \
		return;
	}

	if (entry_obj->entry->is_crc_checked) {
		RETURN_LONG(entry_obj->entry->crc32);
	} else {
		zend_throw_exception_ex(spl_ce_BadMethodCallException, 0, \
			"Phar entry was not CRC checked"); \
	}
}
/* }}} */

/* {{{ proto int PharFileInfo::isCRCChecked()
 * Returns whether file entry is CRC checked
 */
PHP_METHOD(PharFileInfo, isCRCChecked)
{
	PHAR_ENTRY_OBJECT();

	if (zend_parse_parameters_none() == FAILURE) {
		return;
	}

	RETURN_BOOL(entry_obj->entry->is_crc_checked);
}
/* }}} */

/* {{{ proto int PharFileInfo::getPharFlags()
 * Returns the Phar file entry flags
 */
PHP_METHOD(PharFileInfo, getPharFlags)
{
	PHAR_ENTRY_OBJECT();

	if (zend_parse_parameters_none() == FAILURE) {
		return;
	}

	RETURN_LONG(entry_obj->entry->flags & ~(PHAR_ENT_PERM_MASK|PHAR_ENT_COMPRESSION_MASK));
}
/* }}} */

/* {{{ proto int PharFileInfo::chmod()
 * set the file permissions for the Phar.  This only allows setting execution bit, read/write
 */
PHP_METHOD(PharFileInfo, chmod)
{
	char *error;
	zend_long perms;
	PHAR_ENTRY_OBJECT();

	if (entry_obj->entry->is_temp_dir) {
		zend_throw_exception_ex(spl_ce_BadMethodCallException, 0, \
			"Phar entry \"%s\" is a temporary directory (not an actual entry in the archive), cannot chmod", entry_obj->entry->filename); \
		return;
	}

	if (PHAR_G(readonly) && !entry_obj->entry->phar->is_data) {
		zend_throw_exception_ex(phar_ce_PharException, 0, "Cannot modify permissions for file \"%s\" in phar \"%s\", write operations are prohibited", entry_obj->entry->filename, entry_obj->entry->phar->fname);
		return;
	}

	if (zend_parse_parameters(ZEND_NUM_ARGS(), "l", &perms) == FAILURE) {
		return;
	}

	if (entry_obj->entry->is_persistent) {
		phar_archive_data *phar = entry_obj->entry->phar;

		if (FAILURE == phar_copy_on_write(&phar)) {
			zend_throw_exception_ex(phar_ce_PharException, 0, "phar \"%s\" is persistent, unable to copy on write", phar->fname);
			return;
		}
		/* re-populate after copy-on-write */
		entry_obj->entry = zend_hash_str_find_ptr(&phar->manifest, entry_obj->entry->filename, entry_obj->entry->filename_len);
	}
	/* clear permissions */
	entry_obj->entry->flags &= ~PHAR_ENT_PERM_MASK;
	perms &= 0777;
	entry_obj->entry->flags |= perms;
	entry_obj->entry->old_flags = entry_obj->entry->flags;
	entry_obj->entry->phar->is_modified = 1;
	entry_obj->entry->is_modified = 1;

	/* hackish cache in php_stat needs to be cleared */
	/* if this code fails to work, check main/streams/streams.c, _php_stream_stat_path */
	if (BG(CurrentLStatFile)) {
		efree(BG(CurrentLStatFile));
	}

	if (BG(CurrentStatFile)) {
		efree(BG(CurrentStatFile));
	}

	BG(CurrentLStatFile) = NULL;
	BG(CurrentStatFile) = NULL;
	phar_flush(entry_obj->entry->phar, 0, 0, 0, &error);

	if (error) {
		zend_throw_exception_ex(phar_ce_PharException, 0, "%s", error);
		efree(error);
	}
}
/* }}} */

/* {{{ proto int PharFileInfo::hasMetaData()
 * Returns the metadata of the entry
 */
PHP_METHOD(PharFileInfo, hasMetadata)
{
	PHAR_ENTRY_OBJECT();

	if (zend_parse_parameters_none() == FAILURE) {
		return;
	}

	RETURN_BOOL(Z_TYPE(entry_obj->entry->metadata) != IS_UNDEF);
}
/* }}} */

/* {{{ proto int PharFileInfo::getMetaData()
 * Returns the metadata of the entry
 */
PHP_METHOD(PharFileInfo, getMetadata)
{
	PHAR_ENTRY_OBJECT();

	if (zend_parse_parameters_none() == FAILURE) {
		return;
	}

	if (Z_TYPE(entry_obj->entry->metadata) != IS_UNDEF) {
		if (entry_obj->entry->is_persistent) {
			zval ret;
			char *buf = estrndup((char *) Z_PTR(entry_obj->entry->metadata), entry_obj->entry->metadata_len);
			/* assume success, we would have failed before */
			phar_parse_metadata(&buf, &ret, entry_obj->entry->metadata_len);
			efree(buf);
			RETURN_ZVAL(&ret, 0, 1);
		}
		RETURN_ZVAL(&entry_obj->entry->metadata, 1, 0);
	}
}
/* }}} */

/* {{{ proto int PharFileInfo::setMetaData(mixed $metadata)
 * Sets the metadata of the entry
 */
PHP_METHOD(PharFileInfo, setMetadata)
{
	char *error;
	zval *metadata;

	PHAR_ENTRY_OBJECT();

	if (PHAR_G(readonly) && !entry_obj->entry->phar->is_data) {
		zend_throw_exception_ex(spl_ce_BadMethodCallException, 0, "Write operations disabled by the php.ini setting phar.readonly");
		return;
	}

	if (entry_obj->entry->is_temp_dir) {
		zend_throw_exception_ex(spl_ce_BadMethodCallException, 0, \
			"Phar entry is a temporary directory (not an actual entry in the archive), cannot set metadata"); \
		return;
	}

	if (zend_parse_parameters(ZEND_NUM_ARGS(), "z", &metadata) == FAILURE) {
		return;
	}

	if (entry_obj->entry->is_persistent) {
		phar_archive_data *phar = entry_obj->entry->phar;

		if (FAILURE == phar_copy_on_write(&phar)) {
			zend_throw_exception_ex(phar_ce_PharException, 0, "phar \"%s\" is persistent, unable to copy on write", phar->fname);
			return;
		}
		/* re-populate after copy-on-write */
		entry_obj->entry = zend_hash_str_find_ptr(&phar->manifest, entry_obj->entry->filename, entry_obj->entry->filename_len);
	}
	if (Z_TYPE(entry_obj->entry->metadata) != IS_UNDEF) {
		zval_ptr_dtor(&entry_obj->entry->metadata);
		ZVAL_UNDEF(&entry_obj->entry->metadata);
	}

	ZVAL_ZVAL(&entry_obj->entry->metadata, metadata, 1, 0);

	entry_obj->entry->is_modified = 1;
	entry_obj->entry->phar->is_modified = 1;
	phar_flush(entry_obj->entry->phar, 0, 0, 0, &error);

	if (error) {
		zend_throw_exception_ex(phar_ce_PharException, 0, "%s", error);
		efree(error);
	}
}
/* }}} */

/* {{{ proto bool PharFileInfo::delMetaData()
 * Deletes the metadata of the entry
 */
PHP_METHOD(PharFileInfo, delMetadata)
{
	char *error;

	PHAR_ENTRY_OBJECT();

	if (zend_parse_parameters_none() == FAILURE) {
		return;
	}

	if (PHAR_G(readonly) && !entry_obj->entry->phar->is_data) {
		zend_throw_exception_ex(spl_ce_BadMethodCallException, 0, "Write operations disabled by the php.ini setting phar.readonly");
		return;
	}

	if (entry_obj->entry->is_temp_dir) {
		zend_throw_exception_ex(spl_ce_BadMethodCallException, 0, \
			"Phar entry is a temporary directory (not an actual entry in the archive), cannot delete metadata"); \
		return;
	}

	if (Z_TYPE(entry_obj->entry->metadata) != IS_UNDEF) {
		if (entry_obj->entry->is_persistent) {
			phar_archive_data *phar = entry_obj->entry->phar;

			if (FAILURE == phar_copy_on_write(&phar)) {
				zend_throw_exception_ex(phar_ce_PharException, 0, "phar \"%s\" is persistent, unable to copy on write", phar->fname);
				return;
			}
			/* re-populate after copy-on-write */
			entry_obj->entry = zend_hash_str_find_ptr(&phar->manifest, entry_obj->entry->filename, entry_obj->entry->filename_len);
		}
		zval_ptr_dtor(&entry_obj->entry->metadata);
		ZVAL_UNDEF(&entry_obj->entry->metadata);
		entry_obj->entry->is_modified = 1;
		entry_obj->entry->phar->is_modified = 1;

		phar_flush(entry_obj->entry->phar, 0, 0, 0, &error);

		if (error) {
			zend_throw_exception_ex(phar_ce_PharException, 0, "%s", error);
			efree(error);
			RETURN_FALSE;
		} else {
			RETURN_TRUE;
		}

	} else {
		RETURN_TRUE;
	}
}
/* }}} */

/* {{{ proto string PharFileInfo::getContent()
 * return the complete file contents of the entry (like file_get_contents)
 */
PHP_METHOD(PharFileInfo, getContent)
{
	char *error;
	php_stream *fp;
	phar_entry_info *link;
	zend_string *str;

	PHAR_ENTRY_OBJECT();

	if (zend_parse_parameters_none() == FAILURE) {
		return;
	}

	if (entry_obj->entry->is_dir) {
		zend_throw_exception_ex(spl_ce_BadMethodCallException, 0,
			"Phar error: Cannot retrieve contents, \"%s\" in phar \"%s\" is a directory", entry_obj->entry->filename, entry_obj->entry->phar->fname);
		return;
	}

	link = phar_get_link_source(entry_obj->entry);

	if (!link) {
		link = entry_obj->entry;
	}

	if (SUCCESS != phar_open_entry_fp(link, &error, 0)) {
		zend_throw_exception_ex(spl_ce_BadMethodCallException, 0,
			"Phar error: Cannot retrieve contents, \"%s\" in phar \"%s\": %s", entry_obj->entry->filename, entry_obj->entry->phar->fname, error);
		efree(error);
		return;
	}

	if (!(fp = phar_get_efp(link, 0))) {
		zend_throw_exception_ex(spl_ce_BadMethodCallException, 0,
			"Phar error: Cannot retrieve contents of \"%s\" in phar \"%s\"", entry_obj->entry->filename, entry_obj->entry->phar->fname);
		return;
	}

	phar_seek_efp(link, 0, SEEK_SET, 0, 0);
	str = php_stream_copy_to_mem(fp, link->uncompressed_filesize, 0);
	if (str) {
		RETURN_STR(str);
	} else {
		RETURN_EMPTY_STRING();
	}
}
/* }}} */

/* {{{ proto int PharFileInfo::compress(int compression_type)
 * Instructs the Phar class to compress the current file using zlib or bzip2 compression
 */
PHP_METHOD(PharFileInfo, compress)
{
	zend_long method;
	char *error;
	PHAR_ENTRY_OBJECT();

	if (zend_parse_parameters(ZEND_NUM_ARGS(), "l", &method) == FAILURE) {
		return;
	}

	if (entry_obj->entry->is_tar) {
		zend_throw_exception_ex(spl_ce_BadMethodCallException, 0,
			"Cannot compress with Gzip compression, not possible with tar-based phar archives");
		return;
	}

	if (entry_obj->entry->is_dir) {
		zend_throw_exception_ex(spl_ce_BadMethodCallException, 0, \
			"Phar entry is a directory, cannot set compression"); \
		return;
	}

	if (PHAR_G(readonly) && !entry_obj->entry->phar->is_data) {
		zend_throw_exception_ex(spl_ce_BadMethodCallException, 0,
			"Phar is readonly, cannot change compression");
		return;
	}

	if (entry_obj->entry->is_deleted) {
		zend_throw_exception_ex(spl_ce_BadMethodCallException, 0,
			"Cannot compress deleted file");
		return;
	}

	if (entry_obj->entry->is_persistent) {
		phar_archive_data *phar = entry_obj->entry->phar;

		if (FAILURE == phar_copy_on_write(&phar)) {
			zend_throw_exception_ex(phar_ce_PharException, 0, "phar \"%s\" is persistent, unable to copy on write", phar->fname);
			return;
		}
		/* re-populate after copy-on-write */
		entry_obj->entry = zend_hash_str_find_ptr(&phar->manifest, entry_obj->entry->filename, entry_obj->entry->filename_len);
	}
	switch (method) {
		case PHAR_ENT_COMPRESSED_GZ:
			if (entry_obj->entry->flags & PHAR_ENT_COMPRESSED_GZ) {
				RETURN_TRUE;
			}

			if ((entry_obj->entry->flags & PHAR_ENT_COMPRESSED_BZ2) != 0) {
				if (!PHAR_G(has_bz2)) {
					zend_throw_exception_ex(spl_ce_BadMethodCallException, 0,
						"Cannot compress with gzip compression, file is already compressed with bzip2 compression and bz2 extension is not enabled, cannot decompress");
					return;
				}

				/* decompress this file indirectly */
				if (SUCCESS != phar_open_entry_fp(entry_obj->entry, &error, 1)) {
					zend_throw_exception_ex(spl_ce_BadMethodCallException, 0,
						"Phar error: Cannot decompress bzip2-compressed file \"%s\" in phar \"%s\" in order to compress with gzip: %s", entry_obj->entry->filename, entry_obj->entry->phar->fname, error);
					efree(error);
					return;
				}
			}

			if (!PHAR_G(has_zlib)) {
				zend_throw_exception_ex(spl_ce_BadMethodCallException, 0,
					"Cannot compress with gzip compression, zlib extension is not enabled");
				return;
			}

			entry_obj->entry->old_flags = entry_obj->entry->flags;
			entry_obj->entry->flags &= ~PHAR_ENT_COMPRESSION_MASK;
			entry_obj->entry->flags |= PHAR_ENT_COMPRESSED_GZ;
			break;
		case PHAR_ENT_COMPRESSED_BZ2:
			if (entry_obj->entry->flags & PHAR_ENT_COMPRESSED_BZ2) {
				RETURN_TRUE;
			}

			if ((entry_obj->entry->flags & PHAR_ENT_COMPRESSED_GZ) != 0) {
				if (!PHAR_G(has_zlib)) {
					zend_throw_exception_ex(spl_ce_BadMethodCallException, 0,
						"Cannot compress with bzip2 compression, file is already compressed with gzip compression and zlib extension is not enabled, cannot decompress");
					return;
				}

				/* decompress this file indirectly */
				if (SUCCESS != phar_open_entry_fp(entry_obj->entry, &error, 1)) {
					zend_throw_exception_ex(spl_ce_BadMethodCallException, 0,
						"Phar error: Cannot decompress gzip-compressed file \"%s\" in phar \"%s\" in order to compress with bzip2: %s", entry_obj->entry->filename, entry_obj->entry->phar->fname, error);
					efree(error);
					return;
				}
			}

			if (!PHAR_G(has_bz2)) {
				zend_throw_exception_ex(spl_ce_BadMethodCallException, 0,
					"Cannot compress with bzip2 compression, bz2 extension is not enabled");
				return;
			}
			entry_obj->entry->old_flags = entry_obj->entry->flags;
			entry_obj->entry->flags &= ~PHAR_ENT_COMPRESSION_MASK;
			entry_obj->entry->flags |= PHAR_ENT_COMPRESSED_BZ2;
			break;
		default:
			zend_throw_exception_ex(spl_ce_BadMethodCallException, 0, \
				"Unknown compression type specified"); \
	}

	entry_obj->entry->phar->is_modified = 1;
	entry_obj->entry->is_modified = 1;
	phar_flush(entry_obj->entry->phar, 0, 0, 0, &error);

	if (error) {
		zend_throw_exception_ex(phar_ce_PharException, 0, "%s", error);
		efree(error);
	}

	RETURN_TRUE;
}
/* }}} */

/* {{{ proto int PharFileInfo::decompress()
 * Instructs the Phar class to decompress the current file
 */
PHP_METHOD(PharFileInfo, decompress)
{
	char *error;
	PHAR_ENTRY_OBJECT();

	if (zend_parse_parameters_none() == FAILURE) {
		return;
	}

	if (entry_obj->entry->is_dir) {
		zend_throw_exception_ex(spl_ce_BadMethodCallException, 0, \
			"Phar entry is a directory, cannot set compression"); \
		return;
	}

	if ((entry_obj->entry->flags & PHAR_ENT_COMPRESSION_MASK) == 0) {
		RETURN_TRUE;
	}

	if (PHAR_G(readonly) && !entry_obj->entry->phar->is_data) {
		zend_throw_exception_ex(spl_ce_BadMethodCallException, 0,
			"Phar is readonly, cannot decompress");
		return;
	}

	if (entry_obj->entry->is_deleted) {
		zend_throw_exception_ex(spl_ce_BadMethodCallException, 0,
			"Cannot compress deleted file");
		return;
	}

	if ((entry_obj->entry->flags & PHAR_ENT_COMPRESSED_GZ) != 0 && !PHAR_G(has_zlib)) {
		zend_throw_exception_ex(spl_ce_BadMethodCallException, 0,
			"Cannot decompress Gzip-compressed file, zlib extension is not enabled");
		return;
	}

	if ((entry_obj->entry->flags & PHAR_ENT_COMPRESSED_BZ2) != 0 && !PHAR_G(has_bz2)) {
		zend_throw_exception_ex(spl_ce_BadMethodCallException, 0,
			"Cannot decompress Bzip2-compressed file, bz2 extension is not enabled");
		return;
	}

	if (entry_obj->entry->is_persistent) {
		phar_archive_data *phar = entry_obj->entry->phar;

		if (FAILURE == phar_copy_on_write(&phar)) {
			zend_throw_exception_ex(phar_ce_PharException, 0, "phar \"%s\" is persistent, unable to copy on write", phar->fname);
			return;
		}
		/* re-populate after copy-on-write */
		entry_obj->entry = zend_hash_str_find_ptr(&phar->manifest, entry_obj->entry->filename, entry_obj->entry->filename_len);
	}
	if (!entry_obj->entry->fp) {
		if (FAILURE == phar_open_archive_fp(entry_obj->entry->phar)) {
			zend_throw_exception_ex(spl_ce_BadMethodCallException, 0, "Cannot decompress entry \"%s\", phar error: Cannot open phar archive \"%s\" for reading", entry_obj->entry->filename, entry_obj->entry->phar->fname);
			return;
		}
		entry_obj->entry->fp_type = PHAR_FP;
	}

	entry_obj->entry->old_flags = entry_obj->entry->flags;
	entry_obj->entry->flags &= ~PHAR_ENT_COMPRESSION_MASK;
	entry_obj->entry->phar->is_modified = 1;
	entry_obj->entry->is_modified = 1;
	phar_flush(entry_obj->entry->phar, 0, 0, 0, &error);

	if (error) {
		zend_throw_exception_ex(phar_ce_PharException, 0, "%s", error);
		efree(error);
	}
	RETURN_TRUE;
}
/* }}} */

#endif /* HAVE_SPL */

/* {{{ phar methods */
PHAR_ARG_INFO
ZEND_BEGIN_ARG_INFO_EX(arginfo_phar___construct, 0, 0, 1)
	ZEND_ARG_INFO(0, filename)
	ZEND_ARG_INFO(0, flags)
	ZEND_ARG_INFO(0, alias)
	ZEND_ARG_INFO(0, fileformat)
ZEND_END_ARG_INFO()

PHAR_ARG_INFO
ZEND_BEGIN_ARG_INFO_EX(arginfo_phar_createDS, 0, 0, 0)
	ZEND_ARG_INFO(0, index)
	ZEND_ARG_INFO(0, webindex)
ZEND_END_ARG_INFO()

PHAR_ARG_INFO
ZEND_BEGIN_ARG_INFO_EX(arginfo_phar_cancompress, 0, 0, 0)
	ZEND_ARG_INFO(0, method)
ZEND_END_ARG_INFO()

PHAR_ARG_INFO
ZEND_BEGIN_ARG_INFO_EX(arginfo_phar_isvalidpharfilename, 0, 0, 1)
	ZEND_ARG_INFO(0, filename)
	ZEND_ARG_INFO(0, executable)
ZEND_END_ARG_INFO()

PHAR_ARG_INFO
ZEND_BEGIN_ARG_INFO_EX(arginfo_phar_loadPhar, 0, 0, 1)
	ZEND_ARG_INFO(0, filename)
	ZEND_ARG_INFO(0, alias)
ZEND_END_ARG_INFO()

PHAR_ARG_INFO
ZEND_BEGIN_ARG_INFO_EX(arginfo_phar_mapPhar, 0, 0, 0)
	ZEND_ARG_INFO(0, alias)
	ZEND_ARG_INFO(0, offset)
ZEND_END_ARG_INFO()

PHAR_ARG_INFO
ZEND_BEGIN_ARG_INFO_EX(arginfo_phar_mount, 0, 0, 2)
	ZEND_ARG_INFO(0, inphar)
	ZEND_ARG_INFO(0, externalfile)
ZEND_END_ARG_INFO()

PHAR_ARG_INFO
ZEND_BEGIN_ARG_INFO_EX(arginfo_phar_mungServer, 0, 0, 1)
	ZEND_ARG_INFO(0, munglist)
ZEND_END_ARG_INFO()

PHAR_ARG_INFO
ZEND_BEGIN_ARG_INFO_EX(arginfo_phar_webPhar, 0, 0, 0)
	ZEND_ARG_INFO(0, alias)
	ZEND_ARG_INFO(0, index)
	ZEND_ARG_INFO(0, f404)
	ZEND_ARG_INFO(0, mimetypes)
	ZEND_ARG_INFO(0, rewrites)
ZEND_END_ARG_INFO()

PHAR_ARG_INFO
ZEND_BEGIN_ARG_INFO_EX(arginfo_phar_running, 0, 0, 1)
	ZEND_ARG_INFO(0, retphar)
ZEND_END_ARG_INFO()

PHAR_ARG_INFO
ZEND_BEGIN_ARG_INFO_EX(arginfo_phar_ua, 0, 0, 1)
	ZEND_ARG_INFO(0, archive)
ZEND_END_ARG_INFO()

#if HAVE_SPL
PHAR_ARG_INFO
ZEND_BEGIN_ARG_INFO_EX(arginfo_phar_build, 0, 0, 1)
	ZEND_ARG_INFO(0, iterator)
	ZEND_ARG_INFO(0, base_directory)
ZEND_END_ARG_INFO()

PHAR_ARG_INFO
ZEND_BEGIN_ARG_INFO_EX(arginfo_phar_conv, 0, 0, 0)
	ZEND_ARG_INFO(0, format)
	ZEND_ARG_INFO(0, compression_type)
	ZEND_ARG_INFO(0, file_ext)
ZEND_END_ARG_INFO()

PHAR_ARG_INFO
ZEND_BEGIN_ARG_INFO_EX(arginfo_phar_comps, 0, 0, 1)
	ZEND_ARG_INFO(0, compression_type)
	ZEND_ARG_INFO(0, file_ext)
ZEND_END_ARG_INFO()

PHAR_ARG_INFO
ZEND_BEGIN_ARG_INFO_EX(arginfo_phar_decomp, 0, 0, 0)
	ZEND_ARG_INFO(0, file_ext)
ZEND_END_ARG_INFO()

PHAR_ARG_INFO
ZEND_BEGIN_ARG_INFO_EX(arginfo_phar_comp, 0, 0, 1)
	ZEND_ARG_INFO(0, compression_type)
ZEND_END_ARG_INFO()

PHAR_ARG_INFO
ZEND_BEGIN_ARG_INFO_EX(arginfo_phar_compo, 0, 0, 0)
	ZEND_ARG_INFO(0, compression_type)
ZEND_END_ARG_INFO()

PHAR_ARG_INFO
ZEND_BEGIN_ARG_INFO_EX(arginfo_phar_copy, 0, 0, 2)
	ZEND_ARG_INFO(0, newfile)
	ZEND_ARG_INFO(0, oldfile)
ZEND_END_ARG_INFO()

PHAR_ARG_INFO
ZEND_BEGIN_ARG_INFO_EX(arginfo_phar_delete, 0, 0, 1)
	ZEND_ARG_INFO(0, entry)
ZEND_END_ARG_INFO()

PHAR_ARG_INFO
ZEND_BEGIN_ARG_INFO_EX(arginfo_phar_fromdir, 0, 0, 1)
	ZEND_ARG_INFO(0, base_dir)
	ZEND_ARG_INFO(0, regex)
ZEND_END_ARG_INFO()

PHAR_ARG_INFO
ZEND_BEGIN_ARG_INFO_EX(arginfo_phar_offsetExists, 0, 0, 1)
	ZEND_ARG_INFO(0, entry)
ZEND_END_ARG_INFO()

PHAR_ARG_INFO
ZEND_BEGIN_ARG_INFO_EX(arginfo_phar_offsetSet, 0, 0, 2)
	ZEND_ARG_INFO(0, entry)
	ZEND_ARG_INFO(0, value)
ZEND_END_ARG_INFO()

PHAR_ARG_INFO
ZEND_BEGIN_ARG_INFO_EX(arginfo_phar_setAlias, 0, 0, 1)
	ZEND_ARG_INFO(0, alias)
ZEND_END_ARG_INFO()

PHAR_ARG_INFO
ZEND_BEGIN_ARG_INFO_EX(arginfo_phar_setMetadata, 0, 0, 1)
	ZEND_ARG_INFO(0, metadata)
ZEND_END_ARG_INFO()

PHAR_ARG_INFO
ZEND_BEGIN_ARG_INFO_EX(arginfo_phar_setSigAlgo, 0, 0, 1)
	ZEND_ARG_INFO(0, algorithm)
	ZEND_ARG_INFO(0, privatekey)
ZEND_END_ARG_INFO()

PHAR_ARG_INFO
ZEND_BEGIN_ARG_INFO_EX(arginfo_phar_setStub, 0, 0, 1)
	ZEND_ARG_INFO(0, newstub)
	ZEND_ARG_INFO(0, maxlen)
ZEND_END_ARG_INFO()

PHAR_ARG_INFO
ZEND_BEGIN_ARG_INFO_EX(arginfo_phar_emptydir, 0, 0, 0)
	ZEND_ARG_INFO(0, dirname)
ZEND_END_ARG_INFO()

PHAR_ARG_INFO
ZEND_BEGIN_ARG_INFO_EX(arginfo_phar_extract, 0, 0, 1)
	ZEND_ARG_INFO(0, pathto)
	ZEND_ARG_INFO(0, files)
	ZEND_ARG_INFO(0, overwrite)
ZEND_END_ARG_INFO()

PHAR_ARG_INFO
ZEND_BEGIN_ARG_INFO_EX(arginfo_phar_addfile, 0, 0, 1)
	ZEND_ARG_INFO(0, filename)
	ZEND_ARG_INFO(0, localname)
ZEND_END_ARG_INFO()

PHAR_ARG_INFO
ZEND_BEGIN_ARG_INFO_EX(arginfo_phar_fromstring, 0, 0, 1)
	ZEND_ARG_INFO(0, localname)
	ZEND_ARG_INFO(0, contents)
ZEND_END_ARG_INFO()

PHAR_ARG_INFO
ZEND_BEGIN_ARG_INFO_EX(arginfo_phar_isff, 0, 0, 1)
	ZEND_ARG_INFO(0, fileformat)
ZEND_END_ARG_INFO()

PHAR_ARG_INFO
ZEND_BEGIN_ARG_INFO(arginfo_phar__void, 0)
ZEND_END_ARG_INFO()


#endif /* HAVE_SPL */

zend_function_entry php_archive_methods[] = {
#if !HAVE_SPL
	PHP_ME(Phar, __construct,           arginfo_phar___construct,  ZEND_ACC_PRIVATE)
#else
	PHP_ME(Phar, __construct,           arginfo_phar___construct,  ZEND_ACC_PUBLIC)
	PHP_ME(Phar, __destruct,            arginfo_phar__void,        ZEND_ACC_PUBLIC)
	PHP_ME(Phar, addEmptyDir,           arginfo_phar_emptydir,     ZEND_ACC_PUBLIC)
	PHP_ME(Phar, addFile,               arginfo_phar_addfile,      ZEND_ACC_PUBLIC)
	PHP_ME(Phar, addFromString,         arginfo_phar_fromstring,   ZEND_ACC_PUBLIC)
	PHP_ME(Phar, buildFromDirectory,    arginfo_phar_fromdir,      ZEND_ACC_PUBLIC)
	PHP_ME(Phar, buildFromIterator,     arginfo_phar_build,        ZEND_ACC_PUBLIC)
	PHP_ME(Phar, compressFiles,         arginfo_phar_comp,         ZEND_ACC_PUBLIC)
	PHP_ME(Phar, decompressFiles,       arginfo_phar__void,        ZEND_ACC_PUBLIC)
	PHP_ME(Phar, compress,              arginfo_phar_comps,        ZEND_ACC_PUBLIC)
	PHP_ME(Phar, decompress,            arginfo_phar_decomp,       ZEND_ACC_PUBLIC)
	PHP_ME(Phar, convertToExecutable,   arginfo_phar_conv,         ZEND_ACC_PUBLIC)
	PHP_ME(Phar, convertToData,         arginfo_phar_conv,         ZEND_ACC_PUBLIC)
	PHP_ME(Phar, copy,                  arginfo_phar_copy,         ZEND_ACC_PUBLIC)
	PHP_ME(Phar, count,                 arginfo_phar__void,        ZEND_ACC_PUBLIC)
	PHP_ME(Phar, delete,                arginfo_phar_delete,       ZEND_ACC_PUBLIC)
	PHP_ME(Phar, delMetadata,           arginfo_phar__void,        ZEND_ACC_PUBLIC)
	PHP_ME(Phar, extractTo,             arginfo_phar_extract,      ZEND_ACC_PUBLIC)
	PHP_ME(Phar, getAlias,              arginfo_phar__void,        ZEND_ACC_PUBLIC)
	PHP_ME(Phar, getPath,               arginfo_phar__void,        ZEND_ACC_PUBLIC)
	PHP_ME(Phar, getMetadata,           arginfo_phar__void,        ZEND_ACC_PUBLIC)
	PHP_ME(Phar, getModified,           arginfo_phar__void,        ZEND_ACC_PUBLIC)
	PHP_ME(Phar, getSignature,          arginfo_phar__void,        ZEND_ACC_PUBLIC)
	PHP_ME(Phar, getStub,               arginfo_phar__void,        ZEND_ACC_PUBLIC)
	PHP_ME(Phar, getVersion,            arginfo_phar__void,        ZEND_ACC_PUBLIC)
	PHP_ME(Phar, hasMetadata,           arginfo_phar__void,        ZEND_ACC_PUBLIC)
	PHP_ME(Phar, isBuffering,           arginfo_phar__void,        ZEND_ACC_PUBLIC)
	PHP_ME(Phar, isCompressed,          arginfo_phar__void,        ZEND_ACC_PUBLIC)
	PHP_ME(Phar, isFileFormat,          arginfo_phar_isff,         ZEND_ACC_PUBLIC)
	PHP_ME(Phar, isWritable,            arginfo_phar__void,        ZEND_ACC_PUBLIC)
	PHP_ME(Phar, offsetExists,          arginfo_phar_offsetExists, ZEND_ACC_PUBLIC)
	PHP_ME(Phar, offsetGet,             arginfo_phar_offsetExists, ZEND_ACC_PUBLIC)
	PHP_ME(Phar, offsetSet,             arginfo_phar_offsetSet,    ZEND_ACC_PUBLIC)
	PHP_ME(Phar, offsetUnset,           arginfo_phar_offsetExists, ZEND_ACC_PUBLIC)
	PHP_ME(Phar, setAlias,              arginfo_phar_setAlias,     ZEND_ACC_PUBLIC)
	PHP_ME(Phar, setDefaultStub,        arginfo_phar_createDS,     ZEND_ACC_PUBLIC)
	PHP_ME(Phar, setMetadata,           arginfo_phar_setMetadata,  ZEND_ACC_PUBLIC)
	PHP_ME(Phar, setSignatureAlgorithm, arginfo_phar_setSigAlgo,   ZEND_ACC_PUBLIC)
	PHP_ME(Phar, setStub,               arginfo_phar_setStub,      ZEND_ACC_PUBLIC)
	PHP_ME(Phar, startBuffering,        arginfo_phar__void,        ZEND_ACC_PUBLIC)
	PHP_ME(Phar, stopBuffering,         arginfo_phar__void,        ZEND_ACC_PUBLIC)
#endif
	/* static member functions */
	PHP_ME(Phar, apiVersion,            arginfo_phar__void,        ZEND_ACC_PUBLIC|ZEND_ACC_STATIC|ZEND_ACC_FINAL)
	PHP_ME(Phar, canCompress,           arginfo_phar_cancompress,  ZEND_ACC_PUBLIC|ZEND_ACC_STATIC|ZEND_ACC_FINAL)
	PHP_ME(Phar, canWrite,              arginfo_phar__void,        ZEND_ACC_PUBLIC|ZEND_ACC_STATIC|ZEND_ACC_FINAL)
	PHP_ME(Phar, createDefaultStub,     arginfo_phar_createDS,     ZEND_ACC_PUBLIC|ZEND_ACC_STATIC|ZEND_ACC_FINAL)
	PHP_ME(Phar, getSupportedCompression,arginfo_phar__void,       ZEND_ACC_PUBLIC|ZEND_ACC_STATIC|ZEND_ACC_FINAL)
	PHP_ME(Phar, getSupportedSignatures,arginfo_phar__void,        ZEND_ACC_PUBLIC|ZEND_ACC_STATIC|ZEND_ACC_FINAL)
	PHP_ME(Phar, interceptFileFuncs,    arginfo_phar__void,        ZEND_ACC_PUBLIC|ZEND_ACC_STATIC|ZEND_ACC_FINAL)
	PHP_ME(Phar, isValidPharFilename,   arginfo_phar_isvalidpharfilename, ZEND_ACC_PUBLIC|ZEND_ACC_STATIC|ZEND_ACC_FINAL)
	PHP_ME(Phar, loadPhar,              arginfo_phar_loadPhar,     ZEND_ACC_PUBLIC|ZEND_ACC_STATIC|ZEND_ACC_FINAL)
	PHP_ME(Phar, mapPhar,               arginfo_phar_mapPhar,      ZEND_ACC_PUBLIC|ZEND_ACC_STATIC|ZEND_ACC_FINAL)
	PHP_ME(Phar, running,               arginfo_phar_running,      ZEND_ACC_PUBLIC|ZEND_ACC_STATIC|ZEND_ACC_FINAL)
	PHP_ME(Phar, mount,                 arginfo_phar_mount,        ZEND_ACC_PUBLIC|ZEND_ACC_STATIC|ZEND_ACC_FINAL)
	PHP_ME(Phar, mungServer,            arginfo_phar_mungServer,   ZEND_ACC_PUBLIC|ZEND_ACC_STATIC|ZEND_ACC_FINAL)
	PHP_ME(Phar, unlinkArchive,         arginfo_phar_ua,           ZEND_ACC_PUBLIC|ZEND_ACC_STATIC|ZEND_ACC_FINAL)
	PHP_ME(Phar, webPhar,               arginfo_phar_webPhar,      ZEND_ACC_PUBLIC|ZEND_ACC_STATIC|ZEND_ACC_FINAL)
	PHP_FE_END
};

#if HAVE_SPL
PHAR_ARG_INFO
ZEND_BEGIN_ARG_INFO_EX(arginfo_entry___construct, 0, 0, 1)
	ZEND_ARG_INFO(0, filename)
ZEND_END_ARG_INFO()

PHAR_ARG_INFO
ZEND_BEGIN_ARG_INFO_EX(arginfo_entry_chmod, 0, 0, 1)
	ZEND_ARG_INFO(0, perms)
ZEND_END_ARG_INFO()

zend_function_entry php_entry_methods[] = {
	PHP_ME(PharFileInfo, __construct,        arginfo_entry___construct,  ZEND_ACC_PUBLIC)
	PHP_ME(PharFileInfo, __destruct,         arginfo_phar__void,         ZEND_ACC_PUBLIC)
	PHP_ME(PharFileInfo, chmod,              arginfo_entry_chmod,        ZEND_ACC_PUBLIC)
	PHP_ME(PharFileInfo, compress,           arginfo_phar_comp,          ZEND_ACC_PUBLIC)
	PHP_ME(PharFileInfo, decompress,         arginfo_phar__void,         ZEND_ACC_PUBLIC)
	PHP_ME(PharFileInfo, delMetadata,        arginfo_phar__void,         ZEND_ACC_PUBLIC)
	PHP_ME(PharFileInfo, getCompressedSize,  arginfo_phar__void,         ZEND_ACC_PUBLIC)
	PHP_ME(PharFileInfo, getCRC32,           arginfo_phar__void,         ZEND_ACC_PUBLIC)
	PHP_ME(PharFileInfo, getContent,         arginfo_phar__void,         ZEND_ACC_PUBLIC)
	PHP_ME(PharFileInfo, getMetadata,        arginfo_phar__void,         ZEND_ACC_PUBLIC)
	PHP_ME(PharFileInfo, getPharFlags,       arginfo_phar__void,         ZEND_ACC_PUBLIC)
	PHP_ME(PharFileInfo, hasMetadata,        arginfo_phar__void,         ZEND_ACC_PUBLIC)
	PHP_ME(PharFileInfo, isCompressed,       arginfo_phar_compo,         ZEND_ACC_PUBLIC)
	PHP_ME(PharFileInfo, isCRCChecked,       arginfo_phar__void,         ZEND_ACC_PUBLIC)
	PHP_ME(PharFileInfo, setMetadata,        arginfo_phar_setMetadata,   ZEND_ACC_PUBLIC)
	PHP_FE_END
};
#endif /* HAVE_SPL */

zend_function_entry phar_exception_methods[] = {
	PHP_FE_END
};
/* }}} */

#define REGISTER_PHAR_CLASS_CONST_LONG(class_name, const_name, value) \
	zend_declare_class_constant_long(class_name, const_name, sizeof(const_name)-1, (zend_long)value);

#define phar_exception_get_default() zend_exception_get_default()

void phar_object_init(void) /* {{{ */
{
	zend_class_entry ce;

	INIT_CLASS_ENTRY(ce, "PharException", phar_exception_methods);
	phar_ce_PharException = zend_register_internal_class_ex(&ce, phar_exception_get_default());

#if HAVE_SPL
	INIT_CLASS_ENTRY(ce, "Phar", php_archive_methods);
	phar_ce_archive = zend_register_internal_class_ex(&ce, spl_ce_RecursiveDirectoryIterator);

	zend_class_implements(phar_ce_archive, 2, spl_ce_Countable, zend_ce_arrayaccess);

	INIT_CLASS_ENTRY(ce, "PharData", php_archive_methods);
	phar_ce_data = zend_register_internal_class_ex(&ce, spl_ce_RecursiveDirectoryIterator);

	zend_class_implements(phar_ce_data, 2, spl_ce_Countable, zend_ce_arrayaccess);

	INIT_CLASS_ENTRY(ce, "PharFileInfo", php_entry_methods);
	phar_ce_entry = zend_register_internal_class_ex(&ce, spl_ce_SplFileInfo);
#else
	INIT_CLASS_ENTRY(ce, "Phar", php_archive_methods);
	phar_ce_archive = zend_register_internal_class(&ce);
	phar_ce_archive->ce_flags |= ZEND_ACC_FINAL;

	INIT_CLASS_ENTRY(ce, "PharData", php_archive_methods);
	phar_ce_data = zend_register_internal_class(&ce);
	phar_ce_data->ce_flags |= ZEND_ACC_FINAL;
#endif

	REGISTER_PHAR_CLASS_CONST_LONG(phar_ce_archive, "BZ2", PHAR_ENT_COMPRESSED_BZ2)
	REGISTER_PHAR_CLASS_CONST_LONG(phar_ce_archive, "GZ", PHAR_ENT_COMPRESSED_GZ)
	REGISTER_PHAR_CLASS_CONST_LONG(phar_ce_archive, "NONE", PHAR_ENT_COMPRESSED_NONE)
	REGISTER_PHAR_CLASS_CONST_LONG(phar_ce_archive, "PHAR", PHAR_FORMAT_PHAR)
	REGISTER_PHAR_CLASS_CONST_LONG(phar_ce_archive, "TAR", PHAR_FORMAT_TAR)
	REGISTER_PHAR_CLASS_CONST_LONG(phar_ce_archive, "ZIP", PHAR_FORMAT_ZIP)
	REGISTER_PHAR_CLASS_CONST_LONG(phar_ce_archive, "COMPRESSED", PHAR_ENT_COMPRESSION_MASK)
	REGISTER_PHAR_CLASS_CONST_LONG(phar_ce_archive, "PHP", PHAR_MIME_PHP)
	REGISTER_PHAR_CLASS_CONST_LONG(phar_ce_archive, "PHPS", PHAR_MIME_PHPS)
	REGISTER_PHAR_CLASS_CONST_LONG(phar_ce_archive, "MD5", PHAR_SIG_MD5)
	REGISTER_PHAR_CLASS_CONST_LONG(phar_ce_archive, "OPENSSL", PHAR_SIG_OPENSSL)
	REGISTER_PHAR_CLASS_CONST_LONG(phar_ce_archive, "SHA1", PHAR_SIG_SHA1)
	REGISTER_PHAR_CLASS_CONST_LONG(phar_ce_archive, "SHA256", PHAR_SIG_SHA256)
	REGISTER_PHAR_CLASS_CONST_LONG(phar_ce_archive, "SHA512", PHAR_SIG_SHA512)
}
/* }}} */

/*
 * Local variables:
 * tab-width: 4
 * c-basic-offset: 4
 * End:
 * vim600: noet sw=4 ts=4 fdm=marker
 * vim<600: noet sw=4 ts=4
 */<|MERGE_RESOLUTION|>--- conflicted
+++ resolved
@@ -3579,13 +3579,8 @@
 	phar_entry_data *data;
 	php_stream *contents_file;
 
-<<<<<<< HEAD
-	if (filename_len >= sizeof(".phar")-1 && !memcmp(filename, ".phar", sizeof(".phar")-1)) {
+	if (filename_len >= sizeof(".phar")-1 && !memcmp(filename, ".phar", sizeof(".phar")-1) && (filename[5] == '/' || filename[5] == '\\' || filename[5] == '\0')) {
 		zend_throw_exception_ex(spl_ce_BadMethodCallException, 0, "Cannot create any files in magic \".phar\" directory", (*pphar)->fname);
-=======
-	if (filename_len >= sizeof(".phar")-1 && !memcmp(filename, ".phar", sizeof(".phar")-1) && (filename[5] == '/' || filename[5] == '\\' || filename[5] == '\0')) {
-		zend_throw_exception_ex(spl_ce_BadMethodCallException, 0 TSRMLS_CC, "Cannot create any files in magic \".phar\" directory", (*pphar)->fname);
->>>>>>> b7389f0f
 		return;
 	}
 
