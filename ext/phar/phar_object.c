--- conflicted
+++ resolved
@@ -730,11 +730,7 @@
 	}
 
 	if (entry_len) {
-<<<<<<< HEAD
-		phar_postprocess_ru_web(fname, fname_len, &entry, (int *)&entry_len, &ru, (int *)&ru_len);
-=======
-		phar_postprocess_ru_web(fname, fname_len, &entry, &entry_len, &ru, &ru_len TSRMLS_CC);
->>>>>>> 53c8b180
+		phar_postprocess_ru_web(fname, fname_len, &entry, &entry_len, &ru, &ru_len);
 	}
 
 	if (!entry_len || (entry_len == 1 && entry[0] == '/')) {
