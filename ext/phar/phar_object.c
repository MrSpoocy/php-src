--- conflicted
+++ resolved
@@ -5109,14 +5109,6 @@
 		/* re-populate after copy-on-write */
 		entry_obj->entry = zend_hash_str_find_ptr(&phar->manifest, entry_obj->entry->filename, entry_obj->entry->filename_len);
 	}
-<<<<<<< HEAD
-	if (!entry_obj->entry->fp) {
-		if (FAILURE == phar_open_archive_fp(entry_obj->entry->phar)) {
-			zend_throw_exception_ex(spl_ce_BadMethodCallException, 0, "Cannot decompress entry \"%s\", phar error: Cannot open phar archive \"%s\" for reading", entry_obj->entry->filename, entry_obj->entry->phar->fname);
-			RETURN_THROWS();
-		}
-		entry_obj->entry->fp_type = PHAR_FP;
-=======
 	switch (entry_obj->entry->flags & PHAR_ENT_COMPRESSION_MASK) {
 		case PHAR_ENT_COMPRESSED_GZ:
 			compression_type = "gzip";
@@ -5127,7 +5119,7 @@
 		default:
 			zend_throw_exception_ex(spl_ce_BadMethodCallException, 0,
 				"Cannot decompress file compressed with unknown compression type");
-			return;
+			RETURN_THROWS();
 	}
 	/* decompress this file indirectly */
 	if (SUCCESS != phar_open_entry_fp(entry_obj->entry, &error, 1)) {
@@ -5135,7 +5127,6 @@
 			"Phar error: Cannot decompress %s-compressed file \"%s\" in phar \"%s\": %s", compression_type, entry_obj->entry->filename, entry_obj->entry->phar->fname, error);
 		efree(error);
 		return;
->>>>>>> e197f65b
 	}
 
 	entry_obj->entry->old_flags = entry_obj->entry->flags;
