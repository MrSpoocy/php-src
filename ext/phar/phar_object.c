/*
  +----------------------------------------------------------------------+
  | phar php single-file executable PHP extension                        |
  +----------------------------------------------------------------------+
  | Copyright (c) 2005-2015 The PHP Group                                |
  +----------------------------------------------------------------------+
  | This source file is subject to version 3.01 of the PHP license,      |
  | that is bundled with this package in the file LICENSE, and is        |
  | available through the world-wide-web at the following url:           |
  | http://www.php.net/license/3_01.txt.                                 |
  | If you did not receive a copy of the PHP license and are unable to   |
  | obtain it through the world-wide-web, please send a note to          |
  | license@php.net so we can mail you a copy immediately.               |
  +----------------------------------------------------------------------+
  | Authors: Gregory Beaver <cellog@php.net>                             |
  |          Marcus Boerger <helly@php.net>                              |
  +----------------------------------------------------------------------+
*/

/* $Id$ */

#include "phar_internal.h"
#include "func_interceptors.h"

static zend_class_entry *phar_ce_archive;
static zend_class_entry *phar_ce_data;
static zend_class_entry *phar_ce_PharException;

#if HAVE_SPL
static zend_class_entry *phar_ce_entry;
#endif

#if PHP_VERSION_ID >= 50300
# define PHAR_ARG_INFO
#else
# define PHAR_ARG_INFO static
#endif

static int phar_file_type(HashTable *mimes, char *file, char **mime_type) /* {{{ */
{
	char *ext;
	phar_mime_type *mime;
	ext = strrchr(file, '.');
	if (!ext) {
		*mime_type = "text/plain";
		/* no file extension = assume text/plain */
		return PHAR_MIME_OTHER;
	}
	++ext;
	if (NULL == (mime = zend_hash_str_find_ptr(mimes, ext, strlen(ext)))) {
		*mime_type = "application/octet-stream";
		return PHAR_MIME_OTHER;
	}
	*mime_type = mime->mime;
	return mime->type;
}
/* }}} */

static void phar_mung_server_vars(char *fname, char *entry, int entry_len, char *basename, int request_uri_len) /* {{{ */
{
	HashTable *_SERVER;
	zval *stuff;
	char *path_info;
	int basename_len = strlen(basename);
	int code;
	zval temp;

	/* "tweak" $_SERVER variables requested in earlier call to Phar::mungServer() */
	if (Z_TYPE(PG(http_globals)[TRACK_VARS_SERVER]) == IS_UNDEF) {
		return;
	}

	_SERVER = Z_ARRVAL(PG(http_globals)[TRACK_VARS_SERVER]);

	/* PATH_INFO and PATH_TRANSLATED should always be munged */
	if (NULL != (stuff = zend_hash_str_find(_SERVER, "PATH_INFO", sizeof("PATH_INFO")-1))) {
		path_info = Z_STRVAL_P(stuff);
		code = Z_STRLEN_P(stuff);
		if (code > entry_len && !memcmp(path_info, entry, entry_len)) {
			ZVAL_STR(&temp, Z_STR_P(stuff));
			ZVAL_STRINGL(stuff, path_info + entry_len, request_uri_len);
			zend_hash_str_update(_SERVER, "PHAR_PATH_INFO", sizeof("PHAR_PATH_INFO")-1, &temp);
		}
	}

	if (NULL != (stuff = zend_hash_str_find(_SERVER, "PATH_TRANSLATED", sizeof("PATH_TRANSLATED")-1))) {
		zend_string *str = strpprintf(4096, "phar://%s%s", fname, entry);

		ZVAL_STR(&temp, Z_STR_P(stuff));
		ZVAL_NEW_STR(stuff, str);

		zend_hash_str_update(_SERVER, "PHAR_PATH_TRANSLATED", sizeof("PHAR_PATH_TRANSLATED")-1, &temp);
	}

	if (!PHAR_GLOBALS->phar_SERVER_mung_list) {
		return;
	}

	if (PHAR_GLOBALS->phar_SERVER_mung_list & PHAR_MUNG_REQUEST_URI) {
		if (NULL != (stuff = zend_hash_str_find(_SERVER, "REQUEST_URI", sizeof("REQUEST_URI")-1))) {
			path_info = Z_STRVAL_P(stuff);
			code = Z_STRLEN_P(stuff);
			if (code > basename_len && !memcmp(path_info, basename, basename_len)) {
				ZVAL_STR(&temp, Z_STR_P(stuff));
				ZVAL_STRINGL(stuff, path_info + basename_len, code - basename_len);
				zend_hash_str_update(_SERVER, "PHAR_REQUEST_URI", sizeof("PHAR_REQUEST_URI")-1, &temp);
			}
		}
	}

	if (PHAR_GLOBALS->phar_SERVER_mung_list & PHAR_MUNG_PHP_SELF) {
		if (NULL != (stuff = zend_hash_str_find(_SERVER, "PHP_SELF", sizeof("PHP_SELF")-1))) {
			path_info = Z_STRVAL_P(stuff);
			code = Z_STRLEN_P(stuff);

			if (code > basename_len && !memcmp(path_info, basename, basename_len)) {
				ZVAL_STR(&temp, Z_STR_P(stuff));
				ZVAL_STRINGL(stuff, path_info + basename_len, code - basename_len);
				zend_hash_str_update(_SERVER, "PHAR_PHP_SELF", sizeof("PHAR_PHP_SELF")-1, &temp);
			}
		}
	}

	if (PHAR_GLOBALS->phar_SERVER_mung_list & PHAR_MUNG_SCRIPT_NAME) {
		if (NULL != (stuff = zend_hash_str_find(_SERVER, "SCRIPT_NAME", sizeof("SCRIPT_NAME")-1))) {
			ZVAL_STR(&temp, Z_STR_P(stuff));
			ZVAL_STRINGL(stuff, entry, entry_len);
			zend_hash_str_update(_SERVER, "PHAR_SCRIPT_NAME", sizeof("PHAR_SCRIPT_NAME")-1, &temp);
		}
	}

	if (PHAR_GLOBALS->phar_SERVER_mung_list & PHAR_MUNG_SCRIPT_FILENAME) {
		if (NULL != (stuff = zend_hash_str_find(_SERVER, "SCRIPT_FILENAME", sizeof("SCRIPT_FILENAME")-1))) {
			zend_string *str = strpprintf(4096, "phar://%s%s", fname, entry);

			ZVAL_STR(&temp, Z_STR_P(stuff));
			ZVAL_NEW_STR(stuff, str);

			zend_hash_str_update(_SERVER, "PHAR_SCRIPT_FILENAME", sizeof("PHAR_SCRIPT_FILENAME")-1, &temp);
		}
	}
}
/* }}} */

static int phar_file_action(phar_archive_data *phar, phar_entry_info *info, char *mime_type, int code, char *entry, int entry_len, char *arch, char *basename, char *ru, int ru_len) /* {{{ */
{
	char *name = NULL, buf[8192];
	const char *cwd;
	zend_syntax_highlighter_ini syntax_highlighter_ini;
	sapi_header_line ctr = {0};
	size_t got;
	zval dummy;
	int name_len;
	zend_file_handle file_handle;
	zend_op_array *new_op_array;
	zval result;
	php_stream *fp;
	zend_off_t position;

	switch (code) {
		case PHAR_MIME_PHPS:
			efree(basename);
			/* highlight source */
			if (entry[0] == '/') {
				name_len = spprintf(&name, 4096, "phar://%s%s", arch, entry);
			} else {
				name_len = spprintf(&name, 4096, "phar://%s/%s", arch, entry);
			}
			php_get_highlight_struct(&syntax_highlighter_ini);

			highlight_file(name, &syntax_highlighter_ini);

			efree(name);
#ifdef PHP_WIN32
			efree(arch);
#endif
			zend_bailout();
		case PHAR_MIME_OTHER:
			/* send headers, output file contents */
			efree(basename);
			ctr.line_len = spprintf(&(ctr.line), 0, "Content-type: %s", mime_type);
			sapi_header_op(SAPI_HEADER_REPLACE, &ctr);
			efree(ctr.line);
			ctr.line_len = spprintf(&(ctr.line), 0, "Content-length: %u", info->uncompressed_filesize);
			sapi_header_op(SAPI_HEADER_REPLACE, &ctr);
			efree(ctr.line);

			if (FAILURE == sapi_send_headers()) {
				zend_bailout();
			}

			/* prepare to output  */
			fp = phar_get_efp(info, 1);

			if (!fp) {
				char *error;
				if (!phar_open_jit(phar, info, &error)) {
					if (error) {
						zend_throw_exception_ex(phar_ce_PharException, 0, "%s", error);
						efree(error);
					}
					return -1;
				}
				fp = phar_get_efp(info, 1);
			}
			position = 0;
			phar_seek_efp(info, 0, SEEK_SET, 0, 1);

			do {
				got = php_stream_read(fp, buf, MIN(8192, info->uncompressed_filesize - position));
				if (got > 0) {
					PHPWRITE(buf, got);
					position += got;
					if (position == (zend_off_t) info->uncompressed_filesize) {
						break;
					}
				}
			} while (1);

			zend_bailout();
		case PHAR_MIME_PHP:
			if (basename) {
				phar_mung_server_vars(arch, entry, entry_len, basename, ru_len);
				efree(basename);
			}

			if (entry[0] == '/') {
				name_len = spprintf(&name, 4096, "phar://%s%s", arch, entry);
			} else {
				name_len = spprintf(&name, 4096, "phar://%s/%s", arch, entry);
			}

			file_handle.type = ZEND_HANDLE_FILENAME;
			file_handle.handle.fd = 0;
			file_handle.filename = name;
			file_handle.opened_path = NULL;
			file_handle.free_filename = 0;

			PHAR_G(cwd) = NULL;
			PHAR_G(cwd_len) = 0;

			ZVAL_NULL(&dummy);
			if (zend_hash_str_add(&EG(included_files), name, name_len, &dummy) != NULL) {
				if ((cwd = zend_memrchr(entry, '/', entry_len))) {
					PHAR_G(cwd_init) = 1;
					if (entry == cwd) {
						/* root directory */
						PHAR_G(cwd_len) = 0;
						PHAR_G(cwd) = NULL;
					} else if (entry[0] == '/') {
						PHAR_G(cwd_len) = cwd - (entry + 1);
						PHAR_G(cwd) = estrndup(entry + 1, PHAR_G(cwd_len));
					} else {
						PHAR_G(cwd_len) = cwd - entry;
						PHAR_G(cwd) = estrndup(entry, PHAR_G(cwd_len));
					}
				}

				new_op_array = zend_compile_file(&file_handle, ZEND_REQUIRE);

				if (!new_op_array) {
					zend_hash_str_del(&EG(included_files), name, name_len);
				}

				zend_destroy_file_handle(&file_handle);

			} else {
				efree(name);
				new_op_array = NULL;
			}
#ifdef PHP_WIN32
			efree(arch);
#endif
			if (new_op_array) {
				ZVAL_UNDEF(&result);

				zend_try {
					zend_execute(new_op_array, &result);
					if (PHAR_G(cwd)) {
						efree(PHAR_G(cwd));
						PHAR_G(cwd) = NULL;
						PHAR_G(cwd_len) = 0;
					}

					PHAR_G(cwd_init) = 0;
					efree(name);
					destroy_op_array(new_op_array);
					efree(new_op_array);
					zval_ptr_dtor(&result);
				} zend_catch {
					if (PHAR_G(cwd)) {
						efree(PHAR_G(cwd));
						PHAR_G(cwd) = NULL;
						PHAR_G(cwd_len) = 0;
					}

					PHAR_G(cwd_init) = 0;
					efree(name);
				} zend_end_try();

				zend_bailout();
			}

			return PHAR_MIME_PHP;
	}
	return -1;
}
/* }}} */

static void phar_do_403(char *entry, int entry_len) /* {{{ */
{
	sapi_header_line ctr = {0};

	ctr.response_code = 403;
	ctr.line_len = sizeof("HTTP/1.0 403 Access Denied")-1;
	ctr.line = "HTTP/1.0 403 Access Denied";
	sapi_header_op(SAPI_HEADER_REPLACE, &ctr);
	sapi_send_headers();
	PHPWRITE("<html>\n <head>\n  <title>Access Denied</title>\n </head>\n <body>\n  <h1>403 - File ", sizeof("<html>\n <head>\n  <title>Access Denied</title>\n </head>\n <body>\n  <h1>403 - File ") - 1);
	PHPWRITE(entry, entry_len);
	PHPWRITE(" Access Denied</h1>\n </body>\n</html>", sizeof(" Access Denied</h1>\n </body>\n</html>") - 1);
}
/* }}} */

static void phar_do_404(phar_archive_data *phar, char *fname, int fname_len, char *f404, size_t f404_len, char *entry, size_t entry_len) /* {{{ */
{
	sapi_header_line ctr = {0};
	phar_entry_info	*info;

	if (phar && f404_len) {
		info = phar_get_entry_info(phar, f404, f404_len, NULL, 1);

		if (info) {
			phar_file_action(phar, info, "text/html", PHAR_MIME_PHP, f404, f404_len, fname, NULL, NULL, 0);
			return;
		}
	}

	ctr.response_code = 404;
	ctr.line_len = sizeof("HTTP/1.0 404 Not Found")-1;
	ctr.line = "HTTP/1.0 404 Not Found";
	sapi_header_op(SAPI_HEADER_REPLACE, &ctr);
	sapi_send_headers();
	PHPWRITE("<html>\n <head>\n  <title>File Not Found</title>\n </head>\n <body>\n  <h1>404 - File ", sizeof("<html>\n <head>\n  <title>File Not Found</title>\n </head>\n <body>\n  <h1>404 - File ") - 1);
	PHPWRITE(entry, entry_len);
	PHPWRITE(" Not Found</h1>\n </body>\n</html>",  sizeof(" Not Found</h1>\n </body>\n</html>") - 1);
}
/* }}} */

/* post-process REQUEST_URI and retrieve the actual request URI.  This is for
   cases like http://localhost/blah.phar/path/to/file.php/extra/stuff
   which calls "blah.phar" file "path/to/file.php" with PATH_INFO "/extra/stuff" */
static void phar_postprocess_ru_web(char *fname, int fname_len, char **entry, int *entry_len, char **ru, int *ru_len) /* {{{ */
{
	char *e = *entry + 1, *u = NULL, *u1 = NULL, *saveu = NULL;
	int e_len = *entry_len - 1, u_len = 0;
	phar_archive_data *pphar;

	/* we already know we can retrieve the phar if we reach here */
	pphar = zend_hash_str_find_ptr(&(PHAR_GLOBALS->phar_fname_map), fname, fname_len);

	if (!pphar && PHAR_G(manifest_cached)) {
		pphar = zend_hash_str_find_ptr(&cached_phars, fname, fname_len);
	}

	do {
		if (zend_hash_str_exists(&(pphar->manifest), e, e_len)) {
			if (u) {
				u[0] = '/';
				*ru = estrndup(u, u_len+1);
				++u_len;
				u[0] = '\0';
			} else {
				*ru = NULL;
			}
			*ru_len = u_len;
			*entry_len = e_len + 1;
			return;
		}

		if (u) {
			u1 = strrchr(e, '/');
			u[0] = '/';
			saveu = u;
			e_len += u_len + 1;
			u = u1;
			if (!u) {
				return;
			}
		} else {
			u = strrchr(e, '/');
			if (!u) {
				if (saveu) {
					saveu[0] = '/';
				}
				return;
			}
		}

		u[0] = '\0';
		u_len = strlen(u + 1);
		e_len -= u_len + 1;

		if (e_len < 0) {
			if (saveu) {
				saveu[0] = '/';
			}
			return;
		}
	} while (1);
}
/* }}} */

/* {{{ proto void Phar::running([bool retphar = true])
 * return the name of the currently running phar archive.  If the optional parameter
 * is set to true, return the phar:// URL to the currently running phar
 */
PHP_METHOD(Phar, running)
{
	char *fname, *arch, *entry;
	int fname_len, arch_len, entry_len;
	zend_bool retphar = 1;

	if (zend_parse_parameters(ZEND_NUM_ARGS(), "|b", &retphar) == FAILURE) {
		return;
	}

	fname = (char*)zend_get_executed_filename();
	fname_len = strlen(fname);

	if (fname_len > 7 && !memcmp(fname, "phar://", 7) && SUCCESS == phar_split_fname(fname, fname_len, &arch, &arch_len, &entry, &entry_len, 2, 0)) {
		efree(entry);
		if (retphar) {
			RETVAL_STRINGL(fname, arch_len + 7);
			efree(arch);
			return;
		} else {
			// TODO: avoid reallocation ???
			RETVAL_STRINGL(arch, arch_len);
			efree(arch);
			return;
		}
	}

	RETURN_EMPTY_STRING();
}
/* }}} */

/* {{{ proto void Phar::mount(string pharpath, string externalfile)
 * mount an external file or path to a location within the phar.  This maps
 * an external file or directory to a location within the phar archive, allowing
 * reference to an external location as if it were within the phar archive.  This
 * is useful for writable temp files like databases
 */
PHP_METHOD(Phar, mount)
{
	char *fname, *arch = NULL, *entry = NULL, *path, *actual;
	int fname_len, arch_len, entry_len;
	size_t path_len, actual_len;
	phar_archive_data *pphar;

	if (zend_parse_parameters(ZEND_NUM_ARGS(), "ss", &path, &path_len, &actual, &actual_len) == FAILURE) {
		return;
	}

	fname = (char*)zend_get_executed_filename();
	fname_len = strlen(fname);

#ifdef PHP_WIN32
	phar_unixify_path_separators(fname, fname_len);
#endif

	if (fname_len > 7 && !memcmp(fname, "phar://", 7) && SUCCESS == phar_split_fname(fname, fname_len, &arch, &arch_len, &entry, &entry_len, 2, 0)) {
		efree(entry);
		entry = NULL;

		if (path_len > 7 && !memcmp(path, "phar://", 7)) {
			zend_throw_exception_ex(phar_ce_PharException, 0, "Can only mount internal paths within a phar archive, use a relative path instead of \"%s\"", path);
			efree(arch);
			return;
		}
carry_on2:
		if (NULL == (pphar = zend_hash_str_find_ptr(&(PHAR_GLOBALS->phar_fname_map), arch, arch_len))) {
			if (PHAR_G(manifest_cached) && NULL != (pphar = zend_hash_str_find_ptr(&cached_phars, arch, arch_len))) {
				if (SUCCESS == phar_copy_on_write(&pphar)) {
					goto carry_on;
				}
			}

			zend_throw_exception_ex(phar_ce_PharException, 0, "%s is not a phar archive, cannot mount", arch);

			if (arch) {
				efree(arch);
			}
			return;
		}
carry_on:
		if (SUCCESS != phar_mount_entry(pphar, actual, actual_len, path, path_len)) {
			zend_throw_exception_ex(phar_ce_PharException, 0, "Mounting of %s to %s within phar %s failed", path, actual, arch);
			if (path && path == entry) {
				efree(entry);
			}

			if (arch) {
				efree(arch);
			}

			return;
		}

		if (entry && path && path == entry) {
			efree(entry);
		}

		if (arch) {
			efree(arch);
		}

		return;
	} else if (PHAR_GLOBALS->phar_fname_map.u.flags && NULL != (pphar = zend_hash_str_find_ptr(&(PHAR_GLOBALS->phar_fname_map), fname, fname_len))) {
		goto carry_on;
	} else if (PHAR_G(manifest_cached) && NULL != (pphar = zend_hash_str_find_ptr(&cached_phars, fname, fname_len))) {
		if (SUCCESS == phar_copy_on_write(&pphar)) {
			goto carry_on;
		}

		goto carry_on;
	} else if (SUCCESS == phar_split_fname(path, path_len, &arch, &arch_len, &entry, &entry_len, 2, 0)) {
		path = entry;
		path_len = entry_len;
		goto carry_on2;
	}

	zend_throw_exception_ex(phar_ce_PharException, 0, "Mounting of %s to %s failed", path, actual);
}
/* }}} */

/* {{{ proto void Phar::webPhar([string alias, [string index, [string f404, [array mimetypes, [callback rewrites]]]]])
 * mapPhar for web-based phars. Reads the currently executed file (a phar)
 * and registers its manifest. When executed in the CLI or CGI command-line sapi,
 * this works exactly like mapPhar().  When executed by a web-based sapi, this
 * reads $_SERVER['REQUEST_URI'] (the actual original value) and parses out the
 * intended internal file.
 */
PHP_METHOD(Phar, webPhar)
{
	zval *mimeoverride = NULL, *rewrite = NULL;
	char *alias = NULL, *error, *index_php = NULL, *f404 = NULL, *ru = NULL;
	size_t alias_len = 0, f404_len = 0, free_pathinfo = 0;
	int  ru_len = 0;
	char *fname, *path_info, *mime_type = NULL, *entry, *pt;
	const char *basename;
	size_t fname_len, index_php_len = 0;
	int entry_len, code, not_cgi;
	phar_archive_data *phar = NULL;
	phar_entry_info *info = NULL;
	size_t sapi_mod_name_len = strlen(sapi_module.name);

	if (zend_parse_parameters(ZEND_NUM_ARGS(), "|s!s!saz", &alias, &alias_len, &index_php, &index_php_len, &f404, &f404_len, &mimeoverride, &rewrite) == FAILURE) {
		return;
	}

	phar_request_initialize();
	fname = (char*)zend_get_executed_filename();
	fname_len = strlen(fname);

	if (phar_open_executed_filename(alias, alias_len, &error) != SUCCESS) {
		if (error) {
			zend_throw_exception_ex(phar_ce_PharException, 0, "%s", error);
			efree(error);
		}
		return;
	}

	/* retrieve requested file within phar */
	if (!(SG(request_info).request_method && SG(request_info).request_uri && (!strcmp(SG(request_info).request_method, "GET") || !strcmp(SG(request_info).request_method, "POST")))) {
		return;
	}

#ifdef PHP_WIN32
	fname = estrndup(fname, fname_len);
	phar_unixify_path_separators(fname, fname_len);
#endif
	basename = zend_memrchr(fname, '/', fname_len);

	if (!basename) {
		basename = fname;
	} else {
		++basename;
	}

	if ((sapi_mod_name_len == sizeof("cgi-fcgi") - 1 && !strncmp(sapi_module.name, "cgi-fcgi", sizeof("cgi-fcgi") - 1))
		|| (sapi_mod_name_len == sizeof("fpm-fcgi") - 1 && !strncmp(sapi_module.name, "fpm-fcgi", sizeof("fpm-fcgi") - 1))
		|| (sapi_mod_name_len == sizeof("cgi") - 1 && !strncmp(sapi_module.name, "cgi", sizeof("cgi") - 1))) {

		if (Z_TYPE(PG(http_globals)[TRACK_VARS_SERVER]) != IS_UNDEF) {
			HashTable *_server = Z_ARRVAL(PG(http_globals)[TRACK_VARS_SERVER]);
			zval *z_script_name, *z_path_info;

			if (NULL == (z_script_name = zend_hash_str_find(_server, "SCRIPT_NAME", sizeof("SCRIPT_NAME")-1)) ||
				IS_STRING != Z_TYPE_P(z_script_name) ||
				!strstr(Z_STRVAL_P(z_script_name), basename)) {
				return;
			}

			if (NULL != (z_path_info = zend_hash_str_find(_server, "PATH_INFO", sizeof("PATH_INFO")-1)) &&
				IS_STRING == Z_TYPE_P(z_path_info)) {
				entry_len = Z_STRLEN_P(z_path_info);
				entry = estrndup(Z_STRVAL_P(z_path_info), entry_len);
				path_info = emalloc(Z_STRLEN_P(z_script_name) + entry_len + 1);
				memcpy(path_info, Z_STRVAL_P(z_script_name), Z_STRLEN_P(z_script_name));
				memcpy(path_info + Z_STRLEN_P(z_script_name), entry, entry_len + 1);
				free_pathinfo = 1;
			} else {
				entry_len = 0;
				entry = estrndup("", 0);
				path_info = Z_STRVAL_P(z_script_name);
			}

			pt = estrndup(Z_STRVAL_P(z_script_name), Z_STRLEN_P(z_script_name));

		} else {
			char *testit;

			testit = sapi_getenv("SCRIPT_NAME", sizeof("SCRIPT_NAME")-1);
			if (!(pt = strstr(testit, basename))) {
				efree(testit);
				return;
			}

			path_info = sapi_getenv("PATH_INFO", sizeof("PATH_INFO")-1);

			if (path_info) {
				entry = path_info;
				entry_len = strlen(entry);
				spprintf(&path_info, 0, "%s%s", testit, path_info);
				free_pathinfo = 1;
			} else {
				path_info = testit;
				free_pathinfo = 1;
				entry = estrndup("", 0);
				entry_len = 0;
			}

			pt = estrndup(testit, (pt - testit) + (fname_len - (basename - fname)));
		}
		not_cgi = 0;
	} else {
		path_info = SG(request_info).request_uri;

		if (!(pt = strstr(path_info, basename))) {
			/* this can happen with rewrite rules - and we have no idea what to do then, so return */
			return;
		}

		entry_len = strlen(path_info);
		entry_len -= (pt - path_info) + (fname_len - (basename - fname));
		entry = estrndup(pt + (fname_len - (basename - fname)), entry_len);

		pt = estrndup(path_info, (pt - path_info) + (fname_len - (basename - fname)));
		not_cgi = 1;
	}

	if (rewrite) {
		zend_fcall_info fci;
		zend_fcall_info_cache fcc;
		zval params, retval;

		ZVAL_STRINGL(&params, entry, entry_len);

		if (FAILURE == zend_fcall_info_init(rewrite, 0, &fci, &fcc, NULL, NULL)) {
			zend_throw_exception_ex(phar_ce_PharException, 0, "phar error: invalid rewrite callback");

			if (free_pathinfo) {
				efree(path_info);
			}

			return;
		}

		fci.param_count = 1;
		fci.params = &params;
		Z_ADDREF(params);
		fci.retval = &retval;

		if (FAILURE == zend_call_function(&fci, &fcc)) {
			if (!EG(exception)) {
				zend_throw_exception_ex(phar_ce_PharException, 0, "phar error: failed to call rewrite callback");
			}

			if (free_pathinfo) {
				efree(path_info);
			}

			return;
		}

		if (Z_TYPE_P(fci.retval) == IS_UNDEF || Z_TYPE(retval) == IS_UNDEF) {
			if (free_pathinfo) {
				efree(path_info);
			}
			zend_throw_exception_ex(phar_ce_PharException, 0, "phar error: rewrite callback must return a string or false");
			return;
		}

		switch (Z_TYPE(retval)) {
			case IS_STRING:
				efree(entry);
				entry = estrndup(Z_STRVAL_P(fci.retval), Z_STRLEN_P(fci.retval));
				entry_len = Z_STRLEN_P(fci.retval);
				break;
			case IS_TRUE:
			case IS_FALSE:
				phar_do_403(entry, entry_len);

				if (free_pathinfo) {
					efree(path_info);
				}

				zend_bailout();
				return;
			default:
				if (free_pathinfo) {
					efree(path_info);
				}

				zend_throw_exception_ex(phar_ce_PharException, 0, "phar error: rewrite callback must return a string or false");
				return;
		}
	}

	if (entry_len) {
		phar_postprocess_ru_web(fname, fname_len, &entry, &entry_len, &ru, &ru_len);
	}

	if (!entry_len || (entry_len == 1 && entry[0] == '/')) {
		efree(entry);
		/* direct request */
		if (index_php_len) {
			entry = index_php;
			entry_len = index_php_len;
			if (entry[0] != '/') {
				spprintf(&entry, 0, "/%s", index_php);
				++entry_len;
			}
		} else {
			/* assume "index.php" is starting point */
			entry = estrndup("/index.php", sizeof("/index.php"));
			entry_len = sizeof("/index.php")-1;
		}

		if (FAILURE == phar_get_archive(&phar, fname, fname_len, NULL, 0, NULL) ||
			(info = phar_get_entry_info(phar, entry, entry_len, NULL, 0)) == NULL) {
			phar_do_404(phar, fname, fname_len, f404, f404_len, entry, entry_len);

			if (free_pathinfo) {
				efree(path_info);
			}

			zend_bailout();
		} else {
			char *tmp = NULL, sa = '\0';
			sapi_header_line ctr = {0};
			ctr.response_code = 301;
			ctr.line_len = sizeof("HTTP/1.1 301 Moved Permanently")-1;
			ctr.line = "HTTP/1.1 301 Moved Permanently";
			sapi_header_op(SAPI_HEADER_REPLACE, &ctr);

			if (not_cgi) {
				tmp = strstr(path_info, basename) + fname_len;
				sa = *tmp;
				*tmp = '\0';
			}

			ctr.response_code = 0;

			if (path_info[strlen(path_info)-1] == '/') {
				ctr.line_len = spprintf(&(ctr.line), 4096, "Location: %s%s", path_info, entry + 1);
			} else {
				ctr.line_len = spprintf(&(ctr.line), 4096, "Location: %s%s", path_info, entry);
			}

			if (not_cgi) {
				*tmp = sa;
			}

			if (free_pathinfo) {
				efree(path_info);
			}

			sapi_header_op(SAPI_HEADER_REPLACE, &ctr);
			sapi_send_headers();
			efree(ctr.line);
			zend_bailout();
		}
	}

	if (FAILURE == phar_get_archive(&phar, fname, fname_len, NULL, 0, NULL) ||
		(info = phar_get_entry_info(phar, entry, entry_len, NULL, 0)) == NULL) {
		phar_do_404(phar, fname, fname_len, f404, f404_len, entry, entry_len);
#ifdef PHP_WIN32
		efree(fname);
#endif
		zend_bailout();
	}

	if (mimeoverride && zend_hash_num_elements(Z_ARRVAL_P(mimeoverride))) {
		const char *ext = zend_memrchr(entry, '.', entry_len);
		zval *val;

		if (ext) {
			++ext;

			if (NULL != (val = zend_hash_str_find(Z_ARRVAL_P(mimeoverride), ext, strlen(ext)))) {
				switch (Z_TYPE_P(val)) {
					case IS_LONG:
						if (Z_LVAL_P(val) == PHAR_MIME_PHP || Z_LVAL_P(val) == PHAR_MIME_PHPS) {
							mime_type = "";
							code = Z_LVAL_P(val);
						} else {
							zend_throw_exception_ex(phar_ce_PharException, 0, "Unknown mime type specifier used, only Phar::PHP, Phar::PHPS and a mime type string are allowed");
#ifdef PHP_WIN32
							efree(fname);
#endif
							RETURN_FALSE;
						}
						break;
					case IS_STRING:
						mime_type = Z_STRVAL_P(val);
						code = PHAR_MIME_OTHER;
						break;
					default:
						zend_throw_exception_ex(phar_ce_PharException, 0, "Unknown mime type specifier used (not a string or int), only Phar::PHP, Phar::PHPS and a mime type string are allowed");
#ifdef PHP_WIN32
						efree(fname);
#endif
						RETURN_FALSE;
				}
			}
		}
	}

	if (!mime_type) {
		code = phar_file_type(&PHAR_G(mime_types), entry, &mime_type);
	}
	phar_file_action(phar, info, mime_type, code, entry, entry_len, fname, pt, ru, ru_len);
}
/* }}} */

/* {{{ proto void Phar::mungServer(array munglist)
 * Defines a list of up to 4 $_SERVER variables that should be modified for execution
 * to mask the presence of the phar archive.  This should be used in conjunction with
 * Phar::webPhar(), and has no effect otherwise
 * SCRIPT_NAME, PHP_SELF, REQUEST_URI and SCRIPT_FILENAME
 */
PHP_METHOD(Phar, mungServer)
{
	zval *mungvalues, *data;

	if (zend_parse_parameters(ZEND_NUM_ARGS(), "a", &mungvalues) == FAILURE) {
		return;
	}

	if (!zend_hash_num_elements(Z_ARRVAL_P(mungvalues))) {
		zend_throw_exception_ex(phar_ce_PharException, 0, "No values passed to Phar::mungServer(), expecting an array of any of these strings: PHP_SELF, REQUEST_URI, SCRIPT_FILENAME, SCRIPT_NAME");
		return;
	}

	if (zend_hash_num_elements(Z_ARRVAL_P(mungvalues)) > 4) {
		zend_throw_exception_ex(phar_ce_PharException, 0, "Too many values passed to Phar::mungServer(), expecting an array of any of these strings: PHP_SELF, REQUEST_URI, SCRIPT_FILENAME, SCRIPT_NAME");
		return;
	}

	phar_request_initialize();

	ZEND_HASH_FOREACH_VAL(Z_ARRVAL_P(mungvalues), data) {

		if (Z_TYPE_P(data) != IS_STRING) {
			zend_throw_exception_ex(phar_ce_PharException, 0, "Non-string value passed to Phar::mungServer(), expecting an array of any of these strings: PHP_SELF, REQUEST_URI, SCRIPT_FILENAME, SCRIPT_NAME");
			return;
		}

		if (Z_STRLEN_P(data) == sizeof("PHP_SELF")-1 && !strncmp(Z_STRVAL_P(data), "PHP_SELF", sizeof("PHP_SELF")-1)) {
			PHAR_GLOBALS->phar_SERVER_mung_list |= PHAR_MUNG_PHP_SELF;
		}

		if (Z_STRLEN_P(data) == sizeof("REQUEST_URI")-1) {
			if (!strncmp(Z_STRVAL_P(data), "REQUEST_URI", sizeof("REQUEST_URI")-1)) {
				PHAR_GLOBALS->phar_SERVER_mung_list |= PHAR_MUNG_REQUEST_URI;
			}
			if (!strncmp(Z_STRVAL_P(data), "SCRIPT_NAME", sizeof("SCRIPT_NAME")-1)) {
				PHAR_GLOBALS->phar_SERVER_mung_list |= PHAR_MUNG_SCRIPT_NAME;
			}
		}

		if (Z_STRLEN_P(data) == sizeof("SCRIPT_FILENAME")-1 && !strncmp(Z_STRVAL_P(data), "SCRIPT_FILENAME", sizeof("SCRIPT_FILENAME")-1)) {
			PHAR_GLOBALS->phar_SERVER_mung_list |= PHAR_MUNG_SCRIPT_FILENAME;
		}
	} ZEND_HASH_FOREACH_END();
}
/* }}} */

/* {{{ proto void Phar::interceptFileFuncs()
 * instructs phar to intercept fopen, file_get_contents, opendir, and all of the stat-related functions
 * and return stat on files within the phar for relative paths
 *
 * Once called, this cannot be reversed, and continue until the end of the request.
 *
 * This allows legacy scripts to be pharred unmodified
 */
PHP_METHOD(Phar, interceptFileFuncs)
{
	if (zend_parse_parameters_none() == FAILURE) {
		return;
	}
	phar_intercept_functions();
}
/* }}} */

/* {{{ proto array Phar::createDefaultStub([string indexfile[, string webindexfile]])
 * Return a stub that can be used to run a phar-based archive without the phar extension
 * indexfile is the CLI startup filename, which defaults to "index.php", webindexfile
 * is the web startup filename, and also defaults to "index.php"
 */
PHP_METHOD(Phar, createDefaultStub)
{
	char *index = NULL, *webindex = NULL, *stub, *error;
	size_t index_len = 0, webindex_len = 0;
	size_t stub_len;

	if (zend_parse_parameters(ZEND_NUM_ARGS(), "|ss", &index, &index_len, &webindex, &webindex_len) == FAILURE) {
		return;
	}

	stub = phar_create_default_stub(index, webindex, &stub_len, &error);

	if (error) {
		zend_throw_exception_ex(phar_ce_PharException, 0, "%s", error);
		efree(error);
		return;
	}
	// TODO: avoid reallocation ???
	RETVAL_STRINGL(stub, stub_len);
	efree(stub);
}
/* }}} */

/* {{{ proto mixed Phar::mapPhar([string alias, [int dataoffset]])
 * Reads the currently executed file (a phar) and registers its manifest */
PHP_METHOD(Phar, mapPhar)
{
	char *alias = NULL, *error;
	size_t alias_len = 0;
	zend_long dataoffset = 0;

	if (zend_parse_parameters(ZEND_NUM_ARGS(), "|s!l", &alias, &alias_len, &dataoffset) == FAILURE) {
		return;
	}

	phar_request_initialize();

	RETVAL_BOOL(phar_open_executed_filename(alias, alias_len, &error) == SUCCESS);

	if (error) {
		zend_throw_exception_ex(phar_ce_PharException, 0, "%s", error);
		efree(error);
	}
} /* }}} */

/* {{{ proto mixed Phar::loadPhar(string filename [, string alias])
 * Loads any phar archive with an alias */
PHP_METHOD(Phar, loadPhar)
{
	char *fname, *alias = NULL, *error;
	size_t fname_len, alias_len = 0;

	if (zend_parse_parameters(ZEND_NUM_ARGS(), "s|s!", &fname, &fname_len, &alias, &alias_len) == FAILURE) {
		return;
	}

	phar_request_initialize();

	RETVAL_BOOL(phar_open_from_filename(fname, fname_len, alias, alias_len, REPORT_ERRORS, NULL, &error) == SUCCESS);

	if (error) {
		zend_throw_exception_ex(phar_ce_PharException, 0, "%s", error);
		efree(error);
	}
} /* }}} */

/* {{{ proto string Phar::apiVersion()
 * Returns the api version */
PHP_METHOD(Phar, apiVersion)
{
	if (zend_parse_parameters_none() == FAILURE) {
		return;
	}
	RETURN_STRINGL(PHP_PHAR_API_VERSION, sizeof(PHP_PHAR_API_VERSION)-1);
}
/* }}}*/

/* {{{ proto bool Phar::canCompress([int method])
 * Returns whether phar extension supports compression using zlib/bzip2 */
PHP_METHOD(Phar, canCompress)
{
	zend_long method = 0;

	if (zend_parse_parameters(ZEND_NUM_ARGS(), "|l", &method) == FAILURE) {
		return;
	}

	phar_request_initialize();
	switch (method) {
	case PHAR_ENT_COMPRESSED_GZ:
		if (PHAR_G(has_zlib)) {
			RETURN_TRUE;
		} else {
			RETURN_FALSE;
		}
	case PHAR_ENT_COMPRESSED_BZ2:
		if (PHAR_G(has_bz2)) {
			RETURN_TRUE;
		} else {
			RETURN_FALSE;
		}
	default:
		if (PHAR_G(has_zlib) || PHAR_G(has_bz2)) {
			RETURN_TRUE;
		} else {
			RETURN_FALSE;
		}
	}
}
/* }}} */

/* {{{ proto bool Phar::canWrite()
 * Returns whether phar extension supports writing and creating phars */
PHP_METHOD(Phar, canWrite)
{
	if (zend_parse_parameters_none() == FAILURE) {
		return;
	}
	RETURN_BOOL(!PHAR_G(readonly));
}
/* }}} */

/* {{{ proto bool Phar::isValidPharFilename(string filename[, bool executable = true])
 * Returns whether the given filename is a valid phar filename */
PHP_METHOD(Phar, isValidPharFilename)
{
	char *fname;
	const char *ext_str;
	size_t fname_len;
	int ext_len, is_executable;
	zend_bool executable = 1;

	if (zend_parse_parameters(ZEND_NUM_ARGS(), "s|b", &fname, &fname_len, &executable) == FAILURE) {
		return;
	}

	is_executable = executable;
	RETVAL_BOOL(phar_detect_phar_fname_ext(fname, fname_len, &ext_str, &ext_len, is_executable, 2, 1) == SUCCESS);
}
/* }}} */

#if HAVE_SPL
/**
 * from spl_directory
 */
static void phar_spl_foreign_dtor(spl_filesystem_object *object) /* {{{ */
{
	phar_archive_data *phar = (phar_archive_data *) object->oth;

	if (!phar->is_persistent) {
		phar_archive_delref(phar);
	}

	object->oth = NULL;
}
/* }}} */

/**
 * from spl_directory
 */
static void phar_spl_foreign_clone(spl_filesystem_object *src, spl_filesystem_object *dst) /* {{{ */
{
	phar_archive_data *phar_data = (phar_archive_data *) dst->oth;

	if (!phar_data->is_persistent) {
		++(phar_data->refcount);
	}
}
/* }}} */

static spl_other_handler phar_spl_foreign_handler = {
	phar_spl_foreign_dtor,
	phar_spl_foreign_clone
};
#endif /* HAVE_SPL */

/* {{{ proto void Phar::__construct(string fname [, int flags [, string alias]])
 * Construct a Phar archive object
 *
 * proto void PharData::__construct(string fname [[, int flags [, string alias]], int file format = Phar::TAR])
 * Construct a PharData archive object
 *
 * This function is used as the constructor for both the Phar and PharData
 * classes, hence the two prototypes above.
 */
PHP_METHOD(Phar, __construct)
{
#if !HAVE_SPL
	zend_throw_exception_ex(zend_exception_get_default(), 0, "Cannot instantiate Phar object without SPL extension");
#else
	char *fname, *alias = NULL, *error, *arch = NULL, *entry = NULL, *save_fname;
	size_t fname_len, alias_len = 0;
	int arch_len, entry_len, is_data;
	zend_long flags = SPL_FILE_DIR_SKIPDOTS|SPL_FILE_DIR_UNIXPATHS;
	zend_long format = 0;
	phar_archive_object *phar_obj;
	phar_archive_data   *phar_data;
	zval *zobj = getThis(), arg1, arg2;

	phar_obj = (phar_archive_object*)((char*)Z_OBJ_P(zobj) - Z_OBJ_P(zobj)->handlers->offset);

	is_data = instanceof_function(Z_OBJCE_P(zobj), phar_ce_data);

	if (is_data) {
		if (zend_parse_parameters(ZEND_NUM_ARGS(), "s|ls!l", &fname, &fname_len, &flags, &alias, &alias_len, &format) == FAILURE) {
			return;
		}
	} else {
		if (zend_parse_parameters(ZEND_NUM_ARGS(), "s|ls!", &fname, &fname_len, &flags, &alias, &alias_len) == FAILURE) {
			return;
		}
	}

	if (phar_obj->archive) {
		zend_throw_exception_ex(spl_ce_BadMethodCallException, 0, "Cannot call constructor twice");
		return;
	}

	save_fname = fname;
	if (SUCCESS == phar_split_fname(fname, (int)fname_len, &arch, &arch_len, &entry, &entry_len, !is_data, 2)) {
		/* use arch (the basename for the archive) for fname instead of fname */
		/* this allows support for RecursiveDirectoryIterator of subdirectories */
#ifdef PHP_WIN32
		phar_unixify_path_separators(arch, arch_len);
#endif
		fname = arch;
		fname_len = arch_len;
#ifdef PHP_WIN32
	} else {
		arch = estrndup(fname, fname_len);
		arch_len = fname_len;
		fname = arch;
		phar_unixify_path_separators(arch, arch_len);
#endif
	}

	if (phar_open_or_create_filename(fname, fname_len, alias, alias_len, is_data, REPORT_ERRORS, &phar_data, &error) == FAILURE) {

		if (fname == arch && fname != save_fname) {
			efree(arch);
			fname = save_fname;
		}

		if (entry) {
			efree(entry);
		}

		if (error) {
			zend_throw_exception_ex(spl_ce_UnexpectedValueException, 0,
				"%s", error);
			efree(error);
		} else {
			zend_throw_exception_ex(spl_ce_UnexpectedValueException, 0,
				"Phar creation or opening failed");
		}

		return;
	}

	if (is_data && phar_data->is_tar && phar_data->is_brandnew && format == PHAR_FORMAT_ZIP) {
		phar_data->is_zip = 1;
		phar_data->is_tar = 0;
	}

	if (fname == arch) {
		efree(arch);
		fname = save_fname;
	}

	if ((is_data && !phar_data->is_data) || (!is_data && phar_data->is_data)) {
		if (is_data) {
			zend_throw_exception_ex(spl_ce_UnexpectedValueException, 0,
				"PharData class can only be used for non-executable tar and zip archives");
		} else {
			zend_throw_exception_ex(spl_ce_UnexpectedValueException, 0,
				"Phar class can only be used for executable tar and zip archives");
		}
		efree(entry);
		return;
	}

	is_data = phar_data->is_data;

	if (!phar_data->is_persistent) {
		++(phar_data->refcount);
	}

	phar_obj->archive = phar_data;
	phar_obj->spl.oth_handler = &phar_spl_foreign_handler;

	if (entry) {
		fname_len = spprintf(&fname, 0, "phar://%s%s", phar_data->fname, entry);
		efree(entry);
	} else {
		fname_len = spprintf(&fname, 0, "phar://%s", phar_data->fname);
	}

	ZVAL_STRINGL(&arg1, fname, fname_len);
	ZVAL_LONG(&arg2, flags);

	zend_call_method_with_2_params(zobj, Z_OBJCE_P(zobj),
		&spl_ce_RecursiveDirectoryIterator->constructor, "__construct", NULL, &arg1, &arg2);

	zval_ptr_dtor(&arg1);

	if (!phar_data->is_persistent) {
		phar_obj->archive->is_data = is_data;
	} else if (!EG(exception)) {
		/* register this guy so we can modify if necessary */
		zend_hash_str_add_ptr(&PHAR_GLOBALS->phar_persist_map, (const char *) phar_obj->archive, sizeof(phar_obj->archive), phar_obj);
	}

	phar_obj->spl.info_class = phar_ce_entry;
	efree(fname);
#endif /* HAVE_SPL */
}
/* }}} */

/* {{{ proto array Phar::getSupportedSignatures()
 * Return array of supported signature types
 */
PHP_METHOD(Phar, getSupportedSignatures)
{
	if (zend_parse_parameters_none() == FAILURE) {
		return;
	}

	array_init(return_value);

	add_next_index_stringl(return_value, "MD5", 3);
	add_next_index_stringl(return_value, "SHA-1", 5);
#ifdef PHAR_HASH_OK
	add_next_index_stringl(return_value, "SHA-256", 7);
	add_next_index_stringl(return_value, "SHA-512", 7);
#endif
#if PHAR_HAVE_OPENSSL
	add_next_index_stringl(return_value, "OpenSSL", 7);
#else
	if (zend_hash_str_exists(&module_registry, "openssl", sizeof("openssl")-1)) {
		add_next_index_stringl(return_value, "OpenSSL", 7);
	}
#endif
}
/* }}} */

/* {{{ proto array Phar::getSupportedCompression()
 * Return array of supported comparession algorithms
 */
PHP_METHOD(Phar, getSupportedCompression)
{
	if (zend_parse_parameters_none() == FAILURE) {
		return;
	}

	array_init(return_value);
	phar_request_initialize();

	if (PHAR_G(has_zlib)) {
		add_next_index_stringl(return_value, "GZ", 2);
	}

	if (PHAR_G(has_bz2)) {
		add_next_index_stringl(return_value, "BZIP2", 5);
	}
}
/* }}} */

/* {{{ proto array Phar::unlinkArchive(string archive)
 * Completely remove a phar archive from memory and disk
 */
PHP_METHOD(Phar, unlinkArchive)
{
	char *fname, *error, *zname, *arch, *entry;
	size_t fname_len;
	int zname_len, arch_len, entry_len;
	phar_archive_data *phar;

	if (zend_parse_parameters(ZEND_NUM_ARGS(), "s", &fname, &fname_len) == FAILURE) {
		RETURN_FALSE;
	}

	if (!fname_len) {
		zend_throw_exception_ex(phar_ce_PharException, 0, "Unknown phar archive \"\"");
		return;
	}

	if (FAILURE == phar_open_from_filename(fname, fname_len, NULL, 0, REPORT_ERRORS, &phar, &error)) {
		if (error) {
			zend_throw_exception_ex(phar_ce_PharException, 0, "Unknown phar archive \"%s\": %s", fname, error);
			efree(error);
		} else {
			zend_throw_exception_ex(phar_ce_PharException, 0, "Unknown phar archive \"%s\"", fname);
		}
		return;
	}

	zname = (char*)zend_get_executed_filename();
	zname_len = strlen(zname);

	if (zname_len > 7 && !memcmp(zname, "phar://", 7) && SUCCESS == phar_split_fname(zname, zname_len, &arch, &arch_len, &entry, &entry_len, 2, 0)) {
		if (arch_len == fname_len && !memcmp(arch, fname, arch_len)) {
			zend_throw_exception_ex(phar_ce_PharException, 0, "phar archive \"%s\" cannot be unlinked from within itself", fname);
			efree(arch);
			efree(entry);
			return;
		}
		efree(arch);
		efree(entry);
	}

	if (phar->is_persistent) {
		zend_throw_exception_ex(phar_ce_PharException, 0, "phar archive \"%s\" is in phar.cache_list, cannot unlinkArchive()", fname);
		return;
	}

	if (phar->refcount) {
		zend_throw_exception_ex(phar_ce_PharException, 0, "phar archive \"%s\" has open file handles or objects.  fclose() all file handles, and unset() all objects prior to calling unlinkArchive()", fname);
		return;
	}

	fname = estrndup(phar->fname, phar->fname_len);

	/* invalidate phar cache */
	PHAR_G(last_phar) = NULL;
	PHAR_G(last_phar_name) = PHAR_G(last_alias) = NULL;

	phar_archive_delref(phar);
	unlink(fname);
	efree(fname);
	RETURN_TRUE;
}
/* }}} */

#if HAVE_SPL

#define PHAR_ARCHIVE_OBJECT() \
	zval *zobj = getThis(); \
	phar_archive_object *phar_obj = (phar_archive_object*)((char*)Z_OBJ_P(zobj) - Z_OBJ_P(zobj)->handlers->offset); \
	if (!phar_obj->archive) { \
		zend_throw_exception_ex(spl_ce_BadMethodCallException, 0, \
			"Cannot call method on an uninitialized Phar object"); \
		return; \
	}

/* {{{ proto void Phar::__destruct()
 * if persistent, remove from the cache
 */
PHP_METHOD(Phar, __destruct)
{
	zval *zobj = getThis();
	phar_archive_object *phar_obj = (phar_archive_object*)((char*)Z_OBJ_P(zobj) - Z_OBJ_P(zobj)->handlers->offset);

	if (phar_obj->archive && phar_obj->archive->is_persistent) {
		zend_hash_str_del(&PHAR_GLOBALS->phar_persist_map, (const char *) phar_obj->archive, sizeof(phar_obj->archive));
	}
}
/* }}} */

struct _phar_t {
	phar_archive_object *p;
	zend_class_entry *c;
	char *b;
	zval *ret;
	php_stream *fp;
	uint l;
	int count;
};

static int phar_build(zend_object_iterator *iter, void *puser) /* {{{ */
{
	zval *value;
	zend_bool close_fp = 1;
	struct _phar_t *p_obj = (struct _phar_t*) puser;
	uint str_key_len, base_len = p_obj->l, fname_len;
	phar_entry_data *data;
	php_stream *fp;
	size_t contents_len;
	char *fname, *error = NULL, *base = p_obj->b, *opened, *save = NULL, *temp = NULL;
	char *str_key;
	zend_class_entry *ce = p_obj->c;
	phar_archive_object *phar_obj = p_obj->p;
	char *str = "[stream]";

	value = iter->funcs->get_current_data(iter);

	if (EG(exception)) {
		return ZEND_HASH_APPLY_STOP;
	}

	if (!value) {
		/* failure in get_current_data */
		zend_throw_exception_ex(spl_ce_UnexpectedValueException, 0, "Iterator %v returned no value", ce->name->val);
		return ZEND_HASH_APPLY_STOP;
	}

	switch (Z_TYPE_P(value)) {
		case IS_STRING:
			break;
		case IS_RESOURCE:
			php_stream_from_zval_no_verify(fp, value);

			if (!fp) {
				zend_throw_exception_ex(spl_ce_BadMethodCallException, 0, "Iterator %v returned an invalid stream handle", ce->name->val);
				return ZEND_HASH_APPLY_STOP;
			}

			if (iter->funcs->get_current_key) {
				zval key;
				iter->funcs->get_current_key(iter, &key);

				if (EG(exception)) {
					return ZEND_HASH_APPLY_STOP;
				}

				if (Z_TYPE(key) != IS_STRING) {
					zval_dtor(&key);
					zend_throw_exception_ex(spl_ce_UnexpectedValueException, 0, "Iterator %v returned an invalid key (must return a string)", ce->name->val);
					return ZEND_HASH_APPLY_STOP;
				}

				str_key_len = Z_STRLEN(key);
				str_key = estrndup(Z_STRVAL(key), str_key_len);

				save = str_key;
				zval_dtor(&key);
			} else {
				zend_throw_exception_ex(spl_ce_UnexpectedValueException, 0, "Iterator %v returned an invalid key (must return a string)", ce->name->val);
				return ZEND_HASH_APPLY_STOP;
			}

			close_fp = 0;
			opened = (char *) estrndup(str, sizeof("[stream]") - 1);
			goto after_open_fp;
		case IS_OBJECT:
			if (instanceof_function(Z_OBJCE_P(value), spl_ce_SplFileInfo)) {
				char *test = NULL;
				zval dummy;
				spl_filesystem_object *intern = (spl_filesystem_object*)((char*)Z_OBJ_P(value) - Z_OBJ_P(value)->handlers->offset);

				if (!base_len) {
					zend_throw_exception_ex(spl_ce_BadMethodCallException, 0, "Iterator %v returns an SplFileInfo object, so base directory must be specified", ce->name->val);
					return ZEND_HASH_APPLY_STOP;
				}

				switch (intern->type) {
					case SPL_FS_DIR:
						test = spl_filesystem_object_get_path(intern, NULL);
						fname_len = spprintf(&fname, 0, "%s%c%s", test, DEFAULT_SLASH, intern->u.dir.entry.d_name);
						php_stat(fname, fname_len, FS_IS_DIR, &dummy);

						if (Z_TYPE(dummy) == IS_TRUE) {
							/* ignore directories */
							efree(fname);
							return ZEND_HASH_APPLY_KEEP;
						}

						test = expand_filepath(fname, NULL);
						efree(fname);

						if (test) {
							fname = test;
							fname_len = strlen(fname);
						} else {
							zend_throw_exception_ex(spl_ce_UnexpectedValueException, 0, "Could not resolve file path");
							return ZEND_HASH_APPLY_STOP;
						}

						save = fname;
						goto phar_spl_fileinfo;
					case SPL_FS_INFO:
					case SPL_FS_FILE:
						fname = expand_filepath(intern->file_name, NULL);
						if (!fname) {
							zend_throw_exception_ex(spl_ce_UnexpectedValueException, 0, "Could not resolve file path");
							return ZEND_HASH_APPLY_STOP;
						}

						fname_len = strlen(fname);
						save = fname;
						goto phar_spl_fileinfo;
				}
			}
			/* fall-through */
		default:
			zend_throw_exception_ex(spl_ce_UnexpectedValueException, 0, "Iterator %v returned an invalid value (must return a string)", ce->name->val);
			return ZEND_HASH_APPLY_STOP;
	}

	fname = Z_STRVAL_P(value);
	fname_len = Z_STRLEN_P(value);

phar_spl_fileinfo:
	if (base_len) {
		temp = expand_filepath(base, NULL);
		if (!temp) {
			zend_throw_exception_ex(spl_ce_UnexpectedValueException, 0, "Could not resolve file path");
			if (save) {
				efree(save);
			}
			return ZEND_HASH_APPLY_STOP;
		}

		base = temp;
		base_len = strlen(base);

		if (strstr(fname, base)) {
			str_key_len = fname_len - base_len;

			if (str_key_len <= 0) {
				if (save) {
					efree(save);
					efree(temp);
				}
				return ZEND_HASH_APPLY_KEEP;
			}

			str_key = fname + base_len;

			if (*str_key == '/' || *str_key == '\\') {
				str_key++;
				str_key_len--;
			}

		} else {
			zend_throw_exception_ex(spl_ce_UnexpectedValueException, 0, "Iterator %v returned a path \"%s\" that is not in the base directory \"%s\"", ce->name->val, fname, base);

			if (save) {
				efree(save);
				efree(temp);
			}

			return ZEND_HASH_APPLY_STOP;
		}
	} else {
		if (iter->funcs->get_current_key) {
			zval key;
			iter->funcs->get_current_key(iter, &key);

			if (EG(exception)) {
				return ZEND_HASH_APPLY_STOP;
			}

			if (Z_TYPE(key) != IS_STRING) {
				zval_dtor(&key);
				zend_throw_exception_ex(spl_ce_UnexpectedValueException, 0, "Iterator %v returned an invalid key (must return a string)", ce->name->val);
				return ZEND_HASH_APPLY_STOP;
			}

			str_key_len = Z_STRLEN(key);
			str_key = estrndup(Z_STRVAL(key), str_key_len);

			save = str_key;
			zval_dtor(&key);
		} else {
			zend_throw_exception_ex(spl_ce_UnexpectedValueException, 0, "Iterator %v returned an invalid key (must return a string)", ce->name->val);
			return ZEND_HASH_APPLY_STOP;
		}
	}
#if PHP_API_VERSION < 20100412
	if (PG(safe_mode) && (!php_checkuid(fname, NULL, CHECKUID_ALLOW_ONLY_FILE))) {
		zend_throw_exception_ex(spl_ce_UnexpectedValueException, 0, "Iterator %v returned a path \"%s\" that safe mode prevents opening", ce->name->val, fname);

		if (save) {
			efree(save);
		}

		if (temp) {
			efree(temp);
		}

		return ZEND_HASH_APPLY_STOP;
	}
#endif

	if (php_check_open_basedir(fname)) {
		zend_throw_exception_ex(spl_ce_UnexpectedValueException, 0, "Iterator %v returned a path \"%s\" that open_basedir prevents opening", ce->name->val, fname);

		if (save) {
			efree(save);
		}

		if (temp) {
			efree(temp);
		}

		return ZEND_HASH_APPLY_STOP;
	}

	/* try to open source file, then create internal phar file and copy contents */
	fp = php_stream_open_wrapper(fname, "rb", STREAM_MUST_SEEK|0, &opened);

	if (!fp) {
		zend_throw_exception_ex(spl_ce_UnexpectedValueException, 0, "Iterator %v returned a file that could not be opened \"%s\"", ce->name->val, fname);

		if (save) {
			efree(save);
		}

		if (temp) {
			efree(temp);
		}

		return ZEND_HASH_APPLY_STOP;
	}
after_open_fp:
	if (str_key_len >= sizeof(".phar")-1 && !memcmp(str_key, ".phar", sizeof(".phar")-1)) {
		/* silently skip any files that would be added to the magic .phar directory */
		if (save) {
			efree(save);
		}

		if (temp) {
			efree(temp);
		}

		if (opened) {
			efree(opened);
		}

		if (close_fp) {
			php_stream_close(fp);
		}

		return ZEND_HASH_APPLY_KEEP;
	}

	if (!(data = phar_get_or_create_entry_data(phar_obj->archive->fname, phar_obj->archive->fname_len, str_key, str_key_len, "w+b", 0, &error, 1))) {
		zend_throw_exception_ex(spl_ce_BadMethodCallException, 0, "Entry %s cannot be created: %s", str_key, error);
		efree(error);

		if (save) {
			efree(save);
		}

		if (opened) {
			efree(opened);
		}

		if (temp) {
			efree(temp);
		}

		if (close_fp) {
			php_stream_close(fp);
		}

		return ZEND_HASH_APPLY_STOP;

	} else {
		if (error) {
			efree(error);
		}
		/* convert to PHAR_UFP */
		if (data->internal_file->fp_type == PHAR_MOD) {
			php_stream_close(data->internal_file->fp);
		}

		data->internal_file->fp = NULL;
		data->internal_file->fp_type = PHAR_UFP;
		data->internal_file->offset_abs = data->internal_file->offset = php_stream_tell(p_obj->fp);
		data->fp = NULL;
		php_stream_copy_to_stream_ex(fp, p_obj->fp, PHP_STREAM_COPY_ALL, &contents_len);
		data->internal_file->uncompressed_filesize = data->internal_file->compressed_filesize =
			php_stream_tell(p_obj->fp) - data->internal_file->offset;
	}

	if (close_fp) {
		php_stream_close(fp);
	}

	// TODO: avoid reallocation ???
	add_assoc_string(p_obj->ret, str_key, opened);
	efree(opened);

	if (save) {
		efree(save);
	}

	if (temp) {
		efree(temp);
	}

	data->internal_file->compressed_filesize = data->internal_file->uncompressed_filesize = contents_len;
	phar_entry_delref(data);

	return ZEND_HASH_APPLY_KEEP;
}
/* }}} */

/* {{{ proto array Phar::buildFromDirectory(string base_dir[, string regex])
 * Construct a phar archive from an existing directory, recursively.
 * Optional second parameter is a regular expression for filtering directory contents.
 *
 * Return value is an array mapping phar index to actual files added.
 */
PHP_METHOD(Phar, buildFromDirectory)
{
	char *dir, *error, *regex = NULL;
	size_t dir_len, regex_len = 0;
	zend_bool apply_reg = 0;
	zval arg, arg2, iter, iteriter, regexiter;
	struct _phar_t pass;

	PHAR_ARCHIVE_OBJECT();

	if (PHAR_G(readonly) && !phar_obj->archive->is_data) {
		zend_throw_exception_ex(spl_ce_UnexpectedValueException, 0,
			"Cannot write to archive - write operations restricted by INI setting");
		return;
	}

	if (zend_parse_parameters(ZEND_NUM_ARGS(), "s|s", &dir, &dir_len, &regex, &regex_len) == FAILURE) {
		RETURN_FALSE;
	}

	if (SUCCESS != object_init_ex(&iter, spl_ce_RecursiveDirectoryIterator)) {
		zval_ptr_dtor(&iter);
		zend_throw_exception_ex(spl_ce_BadMethodCallException, 0, "Unable to instantiate directory iterator for %s", phar_obj->archive->fname);
		RETURN_FALSE;
	}

	ZVAL_STRINGL(&arg, dir, dir_len);
	ZVAL_LONG(&arg2, SPL_FILE_DIR_SKIPDOTS|SPL_FILE_DIR_UNIXPATHS);

	zend_call_method_with_2_params(&iter, spl_ce_RecursiveDirectoryIterator,
			&spl_ce_RecursiveDirectoryIterator->constructor, "__construct", NULL, &arg, &arg2);

	zval_ptr_dtor(&arg);
	if (EG(exception)) {
		zval_ptr_dtor(&iter);
		RETURN_FALSE;
	}

	if (SUCCESS != object_init_ex(&iteriter, spl_ce_RecursiveIteratorIterator)) {
		zval_ptr_dtor(&iter);
		zval_ptr_dtor(&iteriter);
		zend_throw_exception_ex(spl_ce_BadMethodCallException, 0, "Unable to instantiate directory iterator for %s", phar_obj->archive->fname);
		RETURN_FALSE;
	}

	zend_call_method_with_1_params(&iteriter, spl_ce_RecursiveIteratorIterator,
			&spl_ce_RecursiveIteratorIterator->constructor, "__construct", NULL, &iter);

	if (EG(exception)) {
		zval_ptr_dtor(&iter);
		zval_ptr_dtor(&iteriter);
		RETURN_FALSE;
	}

	zval_ptr_dtor(&iter);

	if (regex_len > 0) {
		apply_reg = 1;

		if (SUCCESS != object_init_ex(&regexiter, spl_ce_RegexIterator)) {
			zval_ptr_dtor(&iteriter);
			zval_dtor(&regexiter);
			zend_throw_exception_ex(spl_ce_BadMethodCallException, 0, "Unable to instantiate regex iterator for %s", phar_obj->archive->fname);
			RETURN_FALSE;
		}

		ZVAL_STRINGL(&arg2, regex, regex_len);

		zend_call_method_with_2_params(&regexiter, spl_ce_RegexIterator,
			&spl_ce_RegexIterator->constructor, "__construct", NULL, &iteriter, &arg2);
		zval_ptr_dtor(&arg2);
	}

	array_init(return_value);

	pass.c = apply_reg ? Z_OBJCE(regexiter) : Z_OBJCE(iteriter);
	pass.p = phar_obj;
	pass.b = dir;
	pass.l = dir_len;
	pass.count = 0;
	pass.ret = return_value;
	pass.fp = php_stream_fopen_tmpfile();
	if (pass.fp == NULL) {
		zend_throw_exception_ex(phar_ce_PharException, 0, "phar \"%s\" unable to create temporary file", phar_obj->archive->fname);
		return;
	}

	if (phar_obj->archive->is_persistent && FAILURE == phar_copy_on_write(&(phar_obj->archive))) {
		zval_ptr_dtor(&iteriter);
		if (apply_reg) {
			zval_ptr_dtor(&regexiter);
		}
		php_stream_close(pass.fp);
		zend_throw_exception_ex(phar_ce_PharException, 0, "phar \"%s\" is persistent, unable to copy on write", phar_obj->archive->fname);
		return;
	}

	if (SUCCESS == spl_iterator_apply((apply_reg ? &regexiter : &iteriter), (spl_iterator_apply_func_t) phar_build, (void *) &pass)) {
		zval_ptr_dtor(&iteriter);

		if (apply_reg) {
			zval_ptr_dtor(&regexiter);
		}

		phar_obj->archive->ufp = pass.fp;
		phar_flush(phar_obj->archive, 0, 0, 0, &error);

		if (error) {
			zend_throw_exception_ex(phar_ce_PharException, 0, "%s", error);
			efree(error);
		}

	} else {
		zval_ptr_dtor(&iteriter);
		if (apply_reg) {
			zval_ptr_dtor(&regexiter);
		}
		php_stream_close(pass.fp);
	}
}
/* }}} */

/* {{{ proto array Phar::buildFromIterator(Iterator iter[, string base_directory])
 * Construct a phar archive from an iterator.  The iterator must return a series of strings
 * that are full paths to files that should be added to the phar.  The iterator key should
 * be the path that the file will have within the phar archive.
 *
 * If base directory is specified, then the key will be ignored, and instead the portion of
 * the current value minus the base directory will be used
 *
 * Returned is an array mapping phar index to actual file added
 */
PHP_METHOD(Phar, buildFromIterator)
{
	zval *obj;
	char *error;
	size_t base_len = 0;
	char *base = NULL;
	struct _phar_t pass;

	PHAR_ARCHIVE_OBJECT();

	if (PHAR_G(readonly) && !phar_obj->archive->is_data) {
		zend_throw_exception_ex(spl_ce_UnexpectedValueException, 0,
			"Cannot write out phar archive, phar is read-only");
		return;
	}

	if (zend_parse_parameters(ZEND_NUM_ARGS(), "O|s", &obj, zend_ce_traversable, &base, &base_len) == FAILURE) {
		RETURN_FALSE;
	}

	if (phar_obj->archive->is_persistent && FAILURE == phar_copy_on_write(&(phar_obj->archive))) {
		zend_throw_exception_ex(phar_ce_PharException, 0, "phar \"%s\" is persistent, unable to copy on write", phar_obj->archive->fname);
		return;
	}

	array_init(return_value);

	pass.c = Z_OBJCE_P(obj);
	pass.p = phar_obj;
	pass.b = base;
	pass.l = base_len;
	pass.ret = return_value;
	pass.count = 0;
	pass.fp = php_stream_fopen_tmpfile();
	if (pass.fp == NULL) {
		zend_throw_exception_ex(phar_ce_PharException, 0, "phar \"%s\": unable to create temporary file", phar_obj->archive->fname);
		return;
	}

	if (SUCCESS == spl_iterator_apply(obj, (spl_iterator_apply_func_t) phar_build, (void *) &pass)) {
		phar_obj->archive->ufp = pass.fp;
		phar_flush(phar_obj->archive, 0, 0, 0, &error);
		if (error) {
			zend_throw_exception_ex(phar_ce_PharException, 0, "%s", error);
			efree(error);
		}
	} else {
		php_stream_close(pass.fp);
	}
}
/* }}} */

/* {{{ proto int Phar::count()
 * Returns the number of entries in the Phar archive
 */
PHP_METHOD(Phar, count)
{
	/* mode can be ignored, maximum depth is 1 */
	zend_long mode;
	PHAR_ARCHIVE_OBJECT();

	if (zend_parse_parameters(ZEND_NUM_ARGS(), "|l", &mode) == FAILURE) {
		RETURN_FALSE;
	}

	RETURN_LONG(zend_hash_num_elements(&phar_obj->archive->manifest));
}
/* }}} */

/* {{{ proto bool Phar::isFileFormat(int format)
 * Returns true if the phar archive is based on the tar/zip/phar file format depending
 * on whether Phar::TAR, Phar::ZIP or Phar::PHAR was passed in
 */
PHP_METHOD(Phar, isFileFormat)
{
	zend_long type;
	PHAR_ARCHIVE_OBJECT();

	if (zend_parse_parameters(ZEND_NUM_ARGS(), "l", &type) == FAILURE) {
		RETURN_FALSE;
	}

	switch (type) {
		case PHAR_FORMAT_TAR:
			RETURN_BOOL(phar_obj->archive->is_tar);
		case PHAR_FORMAT_ZIP:
			RETURN_BOOL(phar_obj->archive->is_zip);
		case PHAR_FORMAT_PHAR:
			RETURN_BOOL(!phar_obj->archive->is_tar && !phar_obj->archive->is_zip);
		default:
			zend_throw_exception_ex(phar_ce_PharException, 0, "Unknown file format specified");
	}
}
/* }}} */

static int phar_copy_file_contents(phar_entry_info *entry, php_stream *fp) /* {{{ */
{
	char *error;
	zend_off_t offset;
	phar_entry_info *link;

	if (FAILURE == phar_open_entry_fp(entry, &error, 1)) {
		if (error) {
			zend_throw_exception_ex(spl_ce_UnexpectedValueException, 0,
				"Cannot convert phar archive \"%s\", unable to open entry \"%s\" contents: %s", entry->phar->fname, entry->filename, error);
			efree(error);
		} else {
			zend_throw_exception_ex(spl_ce_UnexpectedValueException, 0,
				"Cannot convert phar archive \"%s\", unable to open entry \"%s\" contents", entry->phar->fname, entry->filename);
		}
		return FAILURE;
	}

	/* copy old contents in entirety */
	phar_seek_efp(entry, 0, SEEK_SET, 0, 1);
	offset = php_stream_tell(fp);
	link = phar_get_link_source(entry);

	if (!link) {
		link = entry;
	}

	if (SUCCESS != php_stream_copy_to_stream_ex(phar_get_efp(link, 0), fp, link->uncompressed_filesize, NULL)) {
		zend_throw_exception_ex(spl_ce_UnexpectedValueException, 0,
			"Cannot convert phar archive \"%s\", unable to copy entry \"%s\" contents", entry->phar->fname, entry->filename);
		return FAILURE;
	}

	if (entry->fp_type == PHAR_MOD) {
		/* save for potential restore on error */
		entry->cfp = entry->fp;
		entry->fp = NULL;
	}

	/* set new location of file contents */
	entry->fp_type = PHAR_FP;
	entry->offset = offset;
	return SUCCESS;
}
/* }}} */

static zend_object *phar_rename_archive(phar_archive_data *phar, char *ext, zend_bool compress) /* {{{ */
{
	const char *oldname = NULL;
	char *oldpath = NULL;
	char *basename = NULL, *basepath = NULL;
	char *newname = NULL, *newpath = NULL;
	zval ret, arg1;
	zend_class_entry *ce;
	char *error;
	const char *pcr_error;
	int ext_len = ext ? strlen(ext) : 0;
	int oldname_len;
	phar_archive_data *pphar = NULL;
	php_stream_statbuf ssb;

	if (!ext) {
		if (phar->is_zip) {

			if (phar->is_data) {
				ext = "zip";
			} else {
				ext = "phar.zip";
			}

		} else if (phar->is_tar) {

			switch (phar->flags) {
				case PHAR_FILE_COMPRESSED_GZ:
					if (phar->is_data) {
						ext = "tar.gz";
					} else {
						ext = "phar.tar.gz";
					}
					break;
				case PHAR_FILE_COMPRESSED_BZ2:
					if (phar->is_data) {
						ext = "tar.bz2";
					} else {
						ext = "phar.tar.bz2";
					}
					break;
				default:
					if (phar->is_data) {
						ext = "tar";
					} else {
						ext = "phar.tar";
					}
			}
		} else {

			switch (phar->flags) {
				case PHAR_FILE_COMPRESSED_GZ:
					ext = "phar.gz";
					break;
				case PHAR_FILE_COMPRESSED_BZ2:
					ext = "phar.bz2";
					break;
				default:
					ext = "phar";
			}
		}
	} else if (phar_path_check(&ext, &ext_len, &pcr_error) > pcr_is_ok) {

		if (phar->is_data) {
			zend_throw_exception_ex(spl_ce_BadMethodCallException, 0, "data phar converted from \"%s\" has invalid extension %s", phar->fname, ext);
		} else {
			zend_throw_exception_ex(spl_ce_BadMethodCallException, 0, "phar converted from \"%s\" has invalid extension %s", phar->fname, ext);
		}
		return NULL;
	}

	if (ext[0] == '.') {
		++ext;
	}

	oldpath = estrndup(phar->fname, phar->fname_len);
	if ((oldname = zend_memrchr(phar->fname, '/', phar->fname_len))) {
		++oldname;
	} else {
		oldname = phar->fname;
	}
	oldname_len = strlen(oldname);

	basename = estrndup(oldname, oldname_len);
	spprintf(&newname, 0, "%s.%s", strtok(basename, "."), ext);
	efree(basename);



	basepath = estrndup(oldpath, (strlen(oldpath) - oldname_len));
	phar->fname_len = spprintf(&newpath, 0, "%s%s", basepath, newname);
	phar->fname = newpath;
	phar->ext = newpath + phar->fname_len - strlen(ext) - 1;
	efree(basepath);
	efree(newname);

	if (PHAR_G(manifest_cached) && NULL != (pphar = zend_hash_str_find_ptr(&cached_phars, newpath, phar->fname_len))) {
		efree(oldpath);
		zend_throw_exception_ex(spl_ce_BadMethodCallException, 0, "Unable to add newly converted phar \"%s\" to the list of phars, new phar name is in phar.cache_list", phar->fname);
		return NULL;
	}

	if (NULL != (pphar = zend_hash_str_find_ptr(&(PHAR_GLOBALS->phar_fname_map), newpath, phar->fname_len))) {
		if (pphar->fname_len == phar->fname_len && !memcmp(pphar->fname, phar->fname, phar->fname_len)) {
			if (!zend_hash_num_elements(&phar->manifest)) {
				pphar->is_tar = phar->is_tar;
				pphar->is_zip = phar->is_zip;
				pphar->is_data = phar->is_data;
				pphar->flags = phar->flags;
				pphar->fp = phar->fp;
				phar->fp = NULL;
				phar_destroy_phar_data(phar);
				phar = pphar;
				phar->refcount++;
				newpath = oldpath;
				goto its_ok;
			}
		}

		efree(oldpath);
		zend_throw_exception_ex(spl_ce_BadMethodCallException, 0, "Unable to add newly converted phar \"%s\" to the list of phars, a phar with that name already exists", phar->fname);
		return NULL;
	}
its_ok:
	if (SUCCESS == php_stream_stat_path(newpath, &ssb)) {
<<<<<<< HEAD
		efree(oldpath);
		zend_throw_exception_ex(spl_ce_BadMethodCallException, 0, "phar \"%s\" exists and must be unlinked prior to conversion", newpath);
=======
		zend_throw_exception_ex(spl_ce_BadMethodCallException, 0 TSRMLS_CC, "phar \"%s\" exists and must be unlinked prior to conversion", newpath);
		efree(oldpath);
>>>>>>> c06f1590
		return NULL;
	}
	if (!phar->is_data) {
		if (SUCCESS != phar_detect_phar_fname_ext(newpath, phar->fname_len, (const char **) &(phar->ext), &(phar->ext_len), 1, 1, 1)) {
			efree(oldpath);
			zend_throw_exception_ex(spl_ce_BadMethodCallException, 0, "phar \"%s\" has invalid extension %s", phar->fname, ext);
			return NULL;
		}

		if (phar->alias) {
			if (phar->is_temporary_alias) {
				phar->alias = NULL;
				phar->alias_len = 0;
			} else {
				phar->alias = estrndup(newpath, strlen(newpath));
				phar->alias_len = strlen(newpath);
				phar->is_temporary_alias = 1;
				zend_hash_str_update_ptr(&(PHAR_GLOBALS->phar_alias_map), newpath, phar->fname_len, phar);
			}
		}

	} else {

		if (SUCCESS != phar_detect_phar_fname_ext(newpath, phar->fname_len, (const char **) &(phar->ext), &(phar->ext_len), 0, 1, 1)) {
			efree(oldpath);
			zend_throw_exception_ex(spl_ce_BadMethodCallException, 0, "data phar \"%s\" has invalid extension %s", phar->fname, ext);
			return NULL;
		}

		phar->alias = NULL;
		phar->alias_len = 0;
	}

	if ((!pphar || phar == pphar) && NULL == zend_hash_str_update_ptr(&(PHAR_GLOBALS->phar_fname_map), newpath, phar->fname_len, phar)) {
		efree(oldpath);
		zend_throw_exception_ex(spl_ce_BadMethodCallException, 0, "Unable to add newly converted phar \"%s\" to the list of phars", phar->fname);
		return NULL;
	}

	phar_flush(phar, 0, 0, 1, &error);

	if (error) {
		zend_throw_exception_ex(spl_ce_BadMethodCallException, 0, "%s", error);
		efree(error);
		efree(oldpath);
		return NULL;
	}

	efree(oldpath);

	if (phar->is_data) {
		ce = phar_ce_data;
	} else {
		ce = phar_ce_archive;
	}

	ZVAL_NULL(&ret);
	if (SUCCESS != object_init_ex(&ret, ce)) {
		zval_dtor(&ret);
		zend_throw_exception_ex(spl_ce_BadMethodCallException, 0, "Unable to instantiate phar object when converting archive \"%s\"", phar->fname);
		return NULL;
	}

	ZVAL_STRINGL(&arg1, phar->fname, phar->fname_len);

	zend_call_method_with_1_params(&ret, ce, &ce->constructor, "__construct", NULL, &arg1);
	zval_ptr_dtor(&arg1);
	return Z_OBJ(ret);
}
/* }}} */

static zend_object *phar_convert_to_other(phar_archive_data *source, int convert, char *ext, php_uint32 flags) /* {{{ */
{
	phar_archive_data *phar;
	phar_entry_info *entry, newentry;
	zend_object *ret;

	/* invalidate phar cache */
	PHAR_G(last_phar) = NULL;
	PHAR_G(last_phar_name) = PHAR_G(last_alias) = NULL;

	phar = (phar_archive_data *) ecalloc(1, sizeof(phar_archive_data));
	/* set whole-archive compression and type from parameter */
	phar->flags = flags;
	phar->is_data = source->is_data;

	switch (convert) {
		case PHAR_FORMAT_TAR:
			phar->is_tar = 1;
			break;
		case PHAR_FORMAT_ZIP:
			phar->is_zip = 1;
			break;
		default:
			phar->is_data = 0;
			break;
	}

	zend_hash_init(&(phar->manifest), sizeof(phar_entry_info),
		zend_get_hash_value, destroy_phar_manifest_entry, 0);
	zend_hash_init(&phar->mounted_dirs, sizeof(char *),
		zend_get_hash_value, NULL, 0);
	zend_hash_init(&phar->virtual_dirs, sizeof(char *),
		zend_get_hash_value, NULL, 0);

	phar->fp = php_stream_fopen_tmpfile();
	if (phar->fp == NULL) {
		zend_throw_exception_ex(phar_ce_PharException, 0, "unable to create temporary file");
		return NULL;
	}
	phar->fname = source->fname;
	phar->fname_len = source->fname_len;
	phar->is_temporary_alias = source->is_temporary_alias;
	phar->alias = source->alias;

	if (Z_TYPE(source->metadata) != IS_UNDEF) {
		ZVAL_DUP(&phar->metadata, &source->metadata);
		phar->metadata_len = 0;
	}

	/* first copy each file's uncompressed contents to a temporary file and set per-file flags */
	ZEND_HASH_FOREACH_PTR(&source->manifest, entry) {

		newentry = *entry;

		if (newentry.link) {
			newentry.link = estrdup(newentry.link);
			goto no_copy;
		}

		if (newentry.tmp) {
			newentry.tmp = estrdup(newentry.tmp);
			goto no_copy;
		}

		newentry.metadata_str.s = NULL;

		if (FAILURE == phar_copy_file_contents(&newentry, phar->fp)) {
			zend_hash_destroy(&(phar->manifest));
			php_stream_close(phar->fp);
			efree(phar);
			/* exception already thrown */
			return NULL;
		}
no_copy:
		newentry.filename = estrndup(newentry.filename, newentry.filename_len);

		if (Z_TYPE(newentry.metadata) != IS_UNDEF) {
			zval_copy_ctor(&newentry.metadata);
			newentry.metadata_str.s = NULL;
		}

		newentry.is_zip = phar->is_zip;
		newentry.is_tar = phar->is_tar;

		if (newentry.is_tar) {
			newentry.tar_type = (entry->is_dir ? TAR_DIR : TAR_FILE);
		}

		newentry.is_modified = 1;
		newentry.phar = phar;
		newentry.old_flags = newentry.flags & ~PHAR_ENT_COMPRESSION_MASK; /* remove compression from old_flags */
		phar_set_inode(&newentry);
		zend_hash_str_add_mem(&(phar->manifest), newentry.filename, newentry.filename_len, (void*)&newentry, sizeof(phar_entry_info));
		phar_add_virtual_dirs(phar, newentry.filename, newentry.filename_len);
	} ZEND_HASH_FOREACH_END();

	if ((ret = phar_rename_archive(phar, ext, 0))) {
		return ret;
	} else {
		zend_hash_destroy(&(phar->manifest));
		zend_hash_destroy(&(phar->mounted_dirs));
		zend_hash_destroy(&(phar->virtual_dirs));
		php_stream_close(phar->fp);
		efree(phar->fname);
		efree(phar);
		return NULL;
	}
}
/* }}} */

/* {{{ proto object Phar::convertToExecutable([int format[, int compression [, string file_ext]]])
 * Convert a phar.tar or phar.zip archive to the phar file format. The
 * optional parameter allows the user to determine the new
 * filename extension (default is phar).
 */
PHP_METHOD(Phar, convertToExecutable)
{
	char *ext = NULL;
	int is_data;
	size_t ext_len = 0;
	php_uint32 flags;
	zend_object *ret;
	/* a number that is not 0, 1 or 2 (Which is also Greg's birthday, so there) */
	zend_long format = 9021976, method = 9021976;
	PHAR_ARCHIVE_OBJECT();

	if (zend_parse_parameters(ZEND_NUM_ARGS(), "|lls", &format, &method, &ext, &ext_len) == FAILURE) {
		return;
	}

	if (PHAR_G(readonly)) {
		zend_throw_exception_ex(spl_ce_UnexpectedValueException, 0,
			"Cannot write out executable phar archive, phar is read-only");
		return;
	}

	switch (format) {
		case 9021976:
		case PHAR_FORMAT_SAME: /* null is converted to 0 */
			/* by default, use the existing format */
			if (phar_obj->archive->is_tar) {
				format = PHAR_FORMAT_TAR;
			} else if (phar_obj->archive->is_zip) {
				format = PHAR_FORMAT_ZIP;
			} else {
				format = PHAR_FORMAT_PHAR;
			}
			break;
		case PHAR_FORMAT_PHAR:
		case PHAR_FORMAT_TAR:
		case PHAR_FORMAT_ZIP:
			break;
		default:
			zend_throw_exception_ex(spl_ce_BadMethodCallException, 0,
				"Unknown file format specified, please pass one of Phar::PHAR, Phar::TAR or Phar::ZIP");
			return;
	}

	switch (method) {
		case 9021976:
			flags = phar_obj->archive->flags & PHAR_FILE_COMPRESSION_MASK;
			break;
		case 0:
			flags = PHAR_FILE_COMPRESSED_NONE;
			break;
		case PHAR_ENT_COMPRESSED_GZ:
			if (format == PHAR_FORMAT_ZIP) {
				zend_throw_exception_ex(spl_ce_BadMethodCallException, 0,
					"Cannot compress entire archive with gzip, zip archives do not support whole-archive compression");
				return;
			}

			if (!PHAR_G(has_zlib)) {
				zend_throw_exception_ex(spl_ce_BadMethodCallException, 0,
					"Cannot compress entire archive with gzip, enable ext/zlib in php.ini");
				return;
			}

			flags = PHAR_FILE_COMPRESSED_GZ;
			break;
		case PHAR_ENT_COMPRESSED_BZ2:
			if (format == PHAR_FORMAT_ZIP) {
				zend_throw_exception_ex(spl_ce_BadMethodCallException, 0,
					"Cannot compress entire archive with bz2, zip archives do not support whole-archive compression");
				return;
			}

			if (!PHAR_G(has_bz2)) {
				zend_throw_exception_ex(spl_ce_BadMethodCallException, 0,
					"Cannot compress entire archive with bz2, enable ext/bz2 in php.ini");
				return;
			}

			flags = PHAR_FILE_COMPRESSED_BZ2;
			break;
		default:
			zend_throw_exception_ex(spl_ce_BadMethodCallException, 0,
				"Unknown compression specified, please pass one of Phar::GZ or Phar::BZ2");
			return;
	}

	is_data = phar_obj->archive->is_data;
	phar_obj->archive->is_data = 0;
	ret = phar_convert_to_other(phar_obj->archive, format, ext, flags);
	phar_obj->archive->is_data = is_data;

	if (ret) {
		ZVAL_OBJ(return_value, ret);
	} else {
		RETURN_NULL();
	}
}
/* }}} */

/* {{{ proto object Phar::convertToData([int format[, int compression [, string file_ext]]])
 * Convert an archive to a non-executable .tar or .zip.
 * The optional parameter allows the user to determine the new
 * filename extension (default is .zip or .tar).
 */
PHP_METHOD(Phar, convertToData)
{
	char *ext = NULL;
	int is_data;
	size_t ext_len = 0;
	php_uint32 flags;
	zend_object *ret;
	/* a number that is not 0, 1 or 2 (Which is also Greg's birthday so there) */
	zend_long format = 9021976, method = 9021976;
	PHAR_ARCHIVE_OBJECT();

	if (zend_parse_parameters(ZEND_NUM_ARGS(), "|lls", &format, &method, &ext, &ext_len) == FAILURE) {
		return;
	}

	switch (format) {
		case 9021976:
		case PHAR_FORMAT_SAME: /* null is converted to 0 */
			/* by default, use the existing format */
			if (phar_obj->archive->is_tar) {
				format = PHAR_FORMAT_TAR;
			} else if (phar_obj->archive->is_zip) {
				format = PHAR_FORMAT_ZIP;
			} else {
				zend_throw_exception_ex(spl_ce_UnexpectedValueException, 0,
					"Cannot write out data phar archive, use Phar::TAR or Phar::ZIP");
				return;
			}
			break;
		case PHAR_FORMAT_PHAR:
			zend_throw_exception_ex(spl_ce_UnexpectedValueException, 0,
				"Cannot write out data phar archive, use Phar::TAR or Phar::ZIP");
			return;
		case PHAR_FORMAT_TAR:
		case PHAR_FORMAT_ZIP:
			break;
		default:
			zend_throw_exception_ex(spl_ce_BadMethodCallException, 0,
				"Unknown file format specified, please pass one of Phar::TAR or Phar::ZIP");
			return;
	}

	switch (method) {
		case 9021976:
			flags = phar_obj->archive->flags & PHAR_FILE_COMPRESSION_MASK;
			break;
		case 0:
			flags = PHAR_FILE_COMPRESSED_NONE;
			break;
		case PHAR_ENT_COMPRESSED_GZ:
			if (format == PHAR_FORMAT_ZIP) {
				zend_throw_exception_ex(spl_ce_BadMethodCallException, 0,
					"Cannot compress entire archive with gzip, zip archives do not support whole-archive compression");
				return;
			}

			if (!PHAR_G(has_zlib)) {
				zend_throw_exception_ex(spl_ce_BadMethodCallException, 0,
					"Cannot compress entire archive with gzip, enable ext/zlib in php.ini");
				return;
			}

			flags = PHAR_FILE_COMPRESSED_GZ;
			break;
		case PHAR_ENT_COMPRESSED_BZ2:
			if (format == PHAR_FORMAT_ZIP) {
				zend_throw_exception_ex(spl_ce_BadMethodCallException, 0,
					"Cannot compress entire archive with bz2, zip archives do not support whole-archive compression");
				return;
			}

			if (!PHAR_G(has_bz2)) {
				zend_throw_exception_ex(spl_ce_BadMethodCallException, 0,
					"Cannot compress entire archive with bz2, enable ext/bz2 in php.ini");
				return;
			}

			flags = PHAR_FILE_COMPRESSED_BZ2;
			break;
		default:
			zend_throw_exception_ex(spl_ce_BadMethodCallException, 0,
				"Unknown compression specified, please pass one of Phar::GZ or Phar::BZ2");
			return;
	}

	is_data = phar_obj->archive->is_data;
	phar_obj->archive->is_data = 1;
	ret = phar_convert_to_other(phar_obj->archive, format, ext, flags);
	phar_obj->archive->is_data = is_data;

	if (ret) {
		ZVAL_OBJ(return_value, ret);
	} else {
		RETURN_NULL();
	}
}
/* }}} */

/* {{{ proto int|false Phar::isCompressed()
 * Returns Phar::GZ or PHAR::BZ2 if the entire archive is compressed
 * (.tar.gz/tar.bz2 and so on), or FALSE otherwise.
 */
PHP_METHOD(Phar, isCompressed)
{
	PHAR_ARCHIVE_OBJECT();

	if (zend_parse_parameters_none() == FAILURE) {
		return;
	}

	if (phar_obj->archive->flags & PHAR_FILE_COMPRESSED_GZ) {
		RETURN_LONG(PHAR_ENT_COMPRESSED_GZ);
	}

	if (phar_obj->archive->flags & PHAR_FILE_COMPRESSED_BZ2) {
		RETURN_LONG(PHAR_ENT_COMPRESSED_BZ2);
	}

	RETURN_FALSE;
}
/* }}} */

/* {{{ proto bool Phar::isWritable()
 * Returns true if phar.readonly=0 or phar is a PharData AND the actual file is writable.
 */
PHP_METHOD(Phar, isWritable)
{
	php_stream_statbuf ssb;
	PHAR_ARCHIVE_OBJECT();

	if (zend_parse_parameters_none() == FAILURE) {
		return;
	}

	if (!phar_obj->archive->is_writeable) {
		RETURN_FALSE;
	}

	if (SUCCESS != php_stream_stat_path(phar_obj->archive->fname, &ssb)) {
		if (phar_obj->archive->is_brandnew) {
			/* assume it works if the file doesn't exist yet */
			RETURN_TRUE;
		}
		RETURN_FALSE;
	}

	RETURN_BOOL((ssb.sb.st_mode & (S_IWOTH | S_IWGRP | S_IWUSR)) != 0);
}
/* }}} */

/* {{{ proto bool Phar::delete(string entry)
 * Deletes a named file within the archive.
 */
PHP_METHOD(Phar, delete)
{
	char *fname;
	size_t fname_len;
	char *error;
	phar_entry_info *entry;
	PHAR_ARCHIVE_OBJECT();

	if (PHAR_G(readonly) && !phar_obj->archive->is_data) {
		zend_throw_exception_ex(spl_ce_UnexpectedValueException, 0,
			"Cannot write out phar archive, phar is read-only");
		return;
	}

	if (zend_parse_parameters(ZEND_NUM_ARGS(), "s", &fname, &fname_len) == FAILURE) {
		RETURN_FALSE;
	}

	if (phar_obj->archive->is_persistent && FAILURE == phar_copy_on_write(&(phar_obj->archive))) {
		zend_throw_exception_ex(phar_ce_PharException, 0, "phar \"%s\" is persistent, unable to copy on write", phar_obj->archive->fname);
		return;
	}
	if (zend_hash_str_exists(&phar_obj->archive->manifest, fname, (uint) fname_len)) {
		if (NULL != (entry = zend_hash_str_find_ptr(&phar_obj->archive->manifest, fname, (uint) fname_len))) {
			if (entry->is_deleted) {
				/* entry is deleted, but has not been flushed to disk yet */
				RETURN_TRUE;
			} else {
				entry->is_deleted = 1;
				entry->is_modified = 1;
				phar_obj->archive->is_modified = 1;
			}
		}
	} else {
		zend_throw_exception_ex(spl_ce_BadMethodCallException, 0, "Entry %s does not exist and cannot be deleted", fname);
		RETURN_FALSE;
	}

	phar_flush(phar_obj->archive, NULL, 0, 0, &error);
	if (error) {
		zend_throw_exception_ex(phar_ce_PharException, 0, "%s", error);
		efree(error);
	}

	RETURN_TRUE;
}
/* }}} */

/* {{{ proto int Phar::getAlias()
 * Returns the alias for the Phar or NULL.
 */
PHP_METHOD(Phar, getAlias)
{
	PHAR_ARCHIVE_OBJECT();

	if (zend_parse_parameters_none() == FAILURE) {
		return;
	}

	if (phar_obj->archive->alias && phar_obj->archive->alias != phar_obj->archive->fname) {
		RETURN_STRINGL(phar_obj->archive->alias, phar_obj->archive->alias_len);
	}
}
/* }}} */

/* {{{ proto int Phar::getPath()
 * Returns the real path to the phar archive on disk
 */
PHP_METHOD(Phar, getPath)
{
	PHAR_ARCHIVE_OBJECT();

	if (zend_parse_parameters_none() == FAILURE) {
		return;
	}

	RETURN_STRINGL(phar_obj->archive->fname, phar_obj->archive->fname_len);
}
/* }}} */

/* {{{ proto bool Phar::setAlias(string alias)
 * Sets the alias for a Phar archive. The default value is the full path
 * to the archive.
 */
PHP_METHOD(Phar, setAlias)
{
	char *alias, *error, *oldalias;
	phar_archive_data *fd_ptr;
	size_t alias_len, oldalias_len;
	int old_temp, readd = 0;

	PHAR_ARCHIVE_OBJECT();

	if (PHAR_G(readonly) && !phar_obj->archive->is_data) {
		zend_throw_exception_ex(spl_ce_UnexpectedValueException, 0,
			"Cannot write out phar archive, phar is read-only");
		RETURN_FALSE;
	}

	/* invalidate phar cache */
	PHAR_G(last_phar) = NULL;
	PHAR_G(last_phar_name) = PHAR_G(last_alias) = NULL;

	if (phar_obj->archive->is_data) {
		if (phar_obj->archive->is_tar) {
			zend_throw_exception_ex(spl_ce_UnexpectedValueException, 0,
				"A Phar alias cannot be set in a plain tar archive");
		} else {
			zend_throw_exception_ex(spl_ce_UnexpectedValueException, 0,
				"A Phar alias cannot be set in a plain zip archive");
		}
		RETURN_FALSE;
	}

	if (zend_parse_parameters(ZEND_NUM_ARGS(), "s", &alias, &alias_len) == SUCCESS) {
		if (alias_len == phar_obj->archive->alias_len && memcmp(phar_obj->archive->alias, alias, alias_len) == 0) {
			RETURN_TRUE;
		}
		if (alias_len && NULL != (fd_ptr = zend_hash_str_find_ptr(&(PHAR_GLOBALS->phar_alias_map), alias, alias_len))) {
			spprintf(&error, 0, "alias \"%s\" is already used for archive \"%s\" and cannot be used for other archives", alias, fd_ptr->fname);
			if (SUCCESS == phar_free_alias(fd_ptr, alias, alias_len)) {
				efree(error);
				goto valid_alias;
			}
			zend_throw_exception_ex(phar_ce_PharException, 0, "%s", error);
			efree(error);
			RETURN_FALSE;
		}
		if (!phar_validate_alias(alias, alias_len)) {
			zend_throw_exception_ex(spl_ce_UnexpectedValueException, 0,
				"Invalid alias \"%s\" specified for phar \"%s\"", alias, phar_obj->archive->fname);
			RETURN_FALSE;
		}
valid_alias:
		if (phar_obj->archive->is_persistent && FAILURE == phar_copy_on_write(&(phar_obj->archive))) {
			zend_throw_exception_ex(phar_ce_PharException, 0, "phar \"%s\" is persistent, unable to copy on write", phar_obj->archive->fname);
			return;
		}
		if (phar_obj->archive->alias_len && NULL != (fd_ptr = zend_hash_str_find_ptr(&(PHAR_GLOBALS->phar_alias_map), phar_obj->archive->alias, phar_obj->archive->alias_len))) {
			zend_hash_str_del(&(PHAR_GLOBALS->phar_alias_map), phar_obj->archive->alias, phar_obj->archive->alias_len);
			readd = 1;
		}

		oldalias = phar_obj->archive->alias;
		oldalias_len = phar_obj->archive->alias_len;
		old_temp = phar_obj->archive->is_temporary_alias;

		if (alias_len) {
			phar_obj->archive->alias = estrndup(alias, alias_len);
		} else {
			phar_obj->archive->alias = NULL;
		}

		phar_obj->archive->alias_len = alias_len;
		phar_obj->archive->is_temporary_alias = 0;
		phar_flush(phar_obj->archive, NULL, 0, 0, &error);

		if (error) {
			phar_obj->archive->alias = oldalias;
			phar_obj->archive->alias_len = oldalias_len;
			phar_obj->archive->is_temporary_alias = old_temp;
			zend_throw_exception_ex(phar_ce_PharException, 0, "%s", error);
			if (readd) {
				zend_hash_str_add_ptr(&(PHAR_GLOBALS->phar_alias_map), oldalias, oldalias_len, phar_obj->archive);
			}
			efree(error);
			RETURN_FALSE;
		}

		zend_hash_str_add_ptr(&(PHAR_GLOBALS->phar_alias_map), alias, alias_len, phar_obj->archive);

		if (oldalias) {
			efree(oldalias);
		}

		RETURN_TRUE;
	}

	RETURN_FALSE;
}
/* }}} */

/* {{{ proto string Phar::getVersion()
 * Return version info of Phar archive
 */
PHP_METHOD(Phar, getVersion)
{
	PHAR_ARCHIVE_OBJECT();

	if (zend_parse_parameters_none() == FAILURE) {
		return;
	}

	RETURN_STRING(phar_obj->archive->version);
}
/* }}} */

/* {{{ proto void Phar::startBuffering()
 * Do not flush a writeable phar (save its contents) until explicitly requested
 */
PHP_METHOD(Phar, startBuffering)
{
	PHAR_ARCHIVE_OBJECT();

	if (zend_parse_parameters_none() == FAILURE) {
		return;
	}

	phar_obj->archive->donotflush = 1;
}
/* }}} */

/* {{{ proto bool Phar::isBuffering()
 * Returns whether write operations are flushing to disk immediately.
 */
PHP_METHOD(Phar, isBuffering)
{
	PHAR_ARCHIVE_OBJECT();

	if (zend_parse_parameters_none() == FAILURE) {
		return;
	}

	RETURN_BOOL(phar_obj->archive->donotflush);
}
/* }}} */

/* {{{ proto bool Phar::stopBuffering()
 * Saves the contents of a modified archive to disk.
 */
PHP_METHOD(Phar, stopBuffering)
{
	char *error;

	PHAR_ARCHIVE_OBJECT();

	if (zend_parse_parameters_none() == FAILURE) {
		return;
	}

	if (PHAR_G(readonly) && !phar_obj->archive->is_data) {
		zend_throw_exception_ex(spl_ce_UnexpectedValueException, 0,
			"Cannot write out phar archive, phar is read-only");
		return;
	}

	phar_obj->archive->donotflush = 0;
	phar_flush(phar_obj->archive, 0, 0, 0, &error);

	if (error) {
		zend_throw_exception_ex(phar_ce_PharException, 0, "%s", error);
		efree(error);
	}
}
/* }}} */

/* {{{ proto bool Phar::setStub(string|stream stub [, int len])
 * Change the stub in a phar, phar.tar or phar.zip archive to something other
 * than the default. The stub *must* end with a call to __HALT_COMPILER().
 */
PHP_METHOD(Phar, setStub)
{
	zval *zstub;
	char *stub, *error;
	size_t stub_len;
	zend_long len = -1;
	php_stream *stream;
	PHAR_ARCHIVE_OBJECT();

	if (PHAR_G(readonly) && !phar_obj->archive->is_data) {
		zend_throw_exception_ex(spl_ce_UnexpectedValueException, 0,
			"Cannot change stub, phar is read-only");
		return;
	}

	if (phar_obj->archive->is_data) {
		if (phar_obj->archive->is_tar) {
			zend_throw_exception_ex(spl_ce_UnexpectedValueException, 0,
				"A Phar stub cannot be set in a plain tar archive");
		} else {
			zend_throw_exception_ex(spl_ce_UnexpectedValueException, 0,
				"A Phar stub cannot be set in a plain zip archive");
		}
		return;
	}

	if (zend_parse_parameters_ex(ZEND_PARSE_PARAMS_QUIET, ZEND_NUM_ARGS(), "r|l", &zstub, &len) == SUCCESS) {
		if ((php_stream_from_zval_no_verify(stream, zstub)) != NULL) {
			if (len > 0) {
				len = -len;
			} else {
				len = -1;
			}
			if (phar_obj->archive->is_persistent && FAILURE == phar_copy_on_write(&(phar_obj->archive))) {
				zend_throw_exception_ex(phar_ce_PharException, 0, "phar \"%s\" is persistent, unable to copy on write", phar_obj->archive->fname);
				return;
			}
			phar_flush(phar_obj->archive, (char *) zstub, len, 0, &error);
			if (error) {
				zend_throw_exception_ex(phar_ce_PharException, 0, "%s", error);
				efree(error);
			}
			RETURN_TRUE;
		} else {
			zend_throw_exception_ex(spl_ce_UnexpectedValueException, 0,
				"Cannot change stub, unable to read from input stream");
		}
	} else if (zend_parse_parameters(ZEND_NUM_ARGS(), "s", &stub, &stub_len) == SUCCESS) {
		if (phar_obj->archive->is_persistent && FAILURE == phar_copy_on_write(&(phar_obj->archive))) {
			zend_throw_exception_ex(phar_ce_PharException, 0, "phar \"%s\" is persistent, unable to copy on write", phar_obj->archive->fname);
			return;
		}
		phar_flush(phar_obj->archive, stub, stub_len, 0, &error);

		if (error) {
			zend_throw_exception_ex(phar_ce_PharException, 0, "%s", error);
			efree(error);
		}

		RETURN_TRUE;
	}

	RETURN_FALSE;
}
/* }}} */

/* {{{ proto bool Phar::setDefaultStub([string index[, string webindex]])
 * In a pure phar archive, sets a stub that can be used to run the archive
 * regardless of whether the phar extension is available. The first parameter
 * is the CLI startup filename, which defaults to "index.php". The second
 * parameter is the web startup filename and also defaults to "index.php"
 * (falling back to CLI behaviour).
 * Both parameters are optional.
 * In a phar.zip or phar.tar archive, the default stub is used only to
 * identify the archive to the extension as a Phar object. This allows the
 * extension to treat phar.zip and phar.tar types as honorary phars. Since
 * files cannot be loaded via this kind of stub, no parameters are accepted
 * when the Phar object is zip- or tar-based.
 */
PHP_METHOD(Phar, setDefaultStub)
{
	char *index = NULL, *webindex = NULL, *error = NULL, *stub = NULL;
	size_t index_len = 0, webindex_len = 0;
	int created_stub = 0;
	size_t stub_len = 0;
	PHAR_ARCHIVE_OBJECT();

	if (phar_obj->archive->is_data) {
		if (phar_obj->archive->is_tar) {
			zend_throw_exception_ex(spl_ce_UnexpectedValueException, 0,
				"A Phar stub cannot be set in a plain tar archive");
		} else {
			zend_throw_exception_ex(spl_ce_UnexpectedValueException, 0,
				"A Phar stub cannot be set in a plain zip archive");
		}
		return;
	}

	if (zend_parse_parameters(ZEND_NUM_ARGS(), "|s!s", &index, &index_len, &webindex, &webindex_len) == FAILURE) {
		RETURN_FALSE;
	}

	if (ZEND_NUM_ARGS() > 0 && (phar_obj->archive->is_tar || phar_obj->archive->is_zip)) {
		php_error_docref(NULL, E_WARNING, "method accepts no arguments for a tar- or zip-based phar stub, %d given", ZEND_NUM_ARGS());
		RETURN_FALSE;
	}

	if (PHAR_G(readonly)) {
		zend_throw_exception_ex(spl_ce_UnexpectedValueException, 0,
			"Cannot change stub: phar.readonly=1");
		RETURN_FALSE;
	}

	if (!phar_obj->archive->is_tar && !phar_obj->archive->is_zip) {
		stub = phar_create_default_stub(index, webindex, &stub_len, &error);

		if (error) {
			zend_throw_exception_ex(spl_ce_UnexpectedValueException, 0, "%s", error);
			efree(error);
			if (stub) {
				efree(stub);
			}
			RETURN_FALSE;
		}

		created_stub = 1;
	}

	if (phar_obj->archive->is_persistent && FAILURE == phar_copy_on_write(&(phar_obj->archive))) {
		zend_throw_exception_ex(phar_ce_PharException, 0, "phar \"%s\" is persistent, unable to copy on write", phar_obj->archive->fname);
		return;
	}
	phar_flush(phar_obj->archive, stub, stub_len, 1, &error);

	if (created_stub) {
		efree(stub);
	}

	if (error) {
		zend_throw_exception_ex(phar_ce_PharException, 0, "%s", error);
		efree(error);
		RETURN_FALSE;
	}

	RETURN_TRUE;
}
/* }}} */

/* {{{ proto array Phar::setSignatureAlgorithm(int sigtype[, string privatekey])
 * Sets the signature algorithm for a phar and applies it. The signature
 * algorithm must be one of Phar::MD5, Phar::SHA1, Phar::SHA256,
 * Phar::SHA512, or Phar::OPENSSL. Note that zip- based phar archives
 * cannot support signatures.
 */
PHP_METHOD(Phar, setSignatureAlgorithm)
{
	zend_long algo;
	char *error, *key = NULL;
	size_t key_len = 0;

	PHAR_ARCHIVE_OBJECT();

	if (PHAR_G(readonly) && !phar_obj->archive->is_data) {
		zend_throw_exception_ex(spl_ce_UnexpectedValueException, 0,
			"Cannot set signature algorithm, phar is read-only");
		return;
	}

	if (zend_parse_parameters_ex(ZEND_PARSE_PARAMS_QUIET, ZEND_NUM_ARGS(), "l|s", &algo, &key, &key_len) != SUCCESS) {
		return;
	}

	switch (algo) {
		case PHAR_SIG_SHA256:
		case PHAR_SIG_SHA512:
#ifndef PHAR_HASH_OK
			zend_throw_exception_ex(spl_ce_UnexpectedValueException, 0,
				"SHA-256 and SHA-512 signatures are only supported if the hash extension is enabled and built non-shared");
			return;
#endif
		case PHAR_SIG_MD5:
		case PHAR_SIG_SHA1:
		case PHAR_SIG_OPENSSL:
			if (phar_obj->archive->is_persistent && FAILURE == phar_copy_on_write(&(phar_obj->archive))) {
				zend_throw_exception_ex(phar_ce_PharException, 0, "phar \"%s\" is persistent, unable to copy on write", phar_obj->archive->fname);
				return;
			}
			phar_obj->archive->sig_flags = algo;
			phar_obj->archive->is_modified = 1;
			PHAR_G(openssl_privatekey) = key;
			PHAR_G(openssl_privatekey_len) = key_len;

			phar_flush(phar_obj->archive, 0, 0, 0, &error);
			if (error) {
				zend_throw_exception_ex(phar_ce_PharException, 0, "%s", error);
				efree(error);
			}
			break;
		default:
			zend_throw_exception_ex(spl_ce_UnexpectedValueException, 0,
				"Unknown signature algorithm specified");
	}
}
/* }}} */

/* {{{ proto array|false Phar::getSignature()
 * Returns a hash signature, or FALSE if the archive is unsigned.
 */
PHP_METHOD(Phar, getSignature)
{
	PHAR_ARCHIVE_OBJECT();

	if (zend_parse_parameters_none() == FAILURE) {
		return;
	}

	if (phar_obj->archive->signature) {
		zend_string *unknown;

		array_init(return_value);
		add_assoc_stringl(return_value, "hash", phar_obj->archive->signature, phar_obj->archive->sig_len);
		switch(phar_obj->archive->sig_flags) {
			case PHAR_SIG_MD5:
				add_assoc_stringl(return_value, "hash_type", "MD5", 3);
				break;
			case PHAR_SIG_SHA1:
				add_assoc_stringl(return_value, "hash_type", "SHA-1", 5);
				break;
			case PHAR_SIG_SHA256:
				add_assoc_stringl(return_value, "hash_type", "SHA-256", 7);
				break;
			case PHAR_SIG_SHA512:
				add_assoc_stringl(return_value, "hash_type", "SHA-512", 7);
				break;
			case PHAR_SIG_OPENSSL:
				add_assoc_stringl(return_value, "hash_type", "OpenSSL", 7);
				break;
			default:
				unknown = strpprintf(0, "Unknown (%u)", phar_obj->archive->sig_flags);
				add_assoc_str(return_value, "hash_type", unknown);
				break;
		}
	} else {
		RETURN_FALSE;
	}
}
/* }}} */

/* {{{ proto bool Phar::getModified()
 * Return whether phar was modified
 */
PHP_METHOD(Phar, getModified)
{
	PHAR_ARCHIVE_OBJECT();

	if (zend_parse_parameters_none() == FAILURE) {
		return;
	}

	RETURN_BOOL(phar_obj->archive->is_modified);
}
/* }}} */

static int phar_set_compression(zval *zv, void *argument) /* {{{ */
{
	phar_entry_info *entry = (phar_entry_info *)Z_PTR_P(zv);
	php_uint32 compress = *(php_uint32 *)argument;

	if (entry->is_deleted) {
		return ZEND_HASH_APPLY_KEEP;
	}

	entry->old_flags = entry->flags;
	entry->flags &= ~PHAR_ENT_COMPRESSION_MASK;
	entry->flags |= compress;
	entry->is_modified = 1;
	return ZEND_HASH_APPLY_KEEP;
}
/* }}} */

static int phar_test_compression(zval *zv, void *argument) /* {{{ */
{
	phar_entry_info *entry = (phar_entry_info *)Z_PTR_P(zv);

	if (entry->is_deleted) {
		return ZEND_HASH_APPLY_KEEP;
	}

	if (!PHAR_G(has_bz2)) {
		if (entry->flags & PHAR_ENT_COMPRESSED_BZ2) {
			*(int *) argument = 0;
		}
	}

	if (!PHAR_G(has_zlib)) {
		if (entry->flags & PHAR_ENT_COMPRESSED_GZ) {
			*(int *) argument = 0;
		}
	}

	return ZEND_HASH_APPLY_KEEP;
}
/* }}} */

static void pharobj_set_compression(HashTable *manifest, php_uint32 compress) /* {{{ */
{
	zend_hash_apply_with_argument(manifest, phar_set_compression, &compress);
}
/* }}} */

static int pharobj_cancompress(HashTable *manifest) /* {{{ */
{
	int test;

	test = 1;
	zend_hash_apply_with_argument(manifest, phar_test_compression, &test);
	return test;
}
/* }}} */

/* {{{ proto object Phar::compress(int method[, string extension])
 * Compress a .tar, or .phar.tar with whole-file compression
 * The parameter can be one of Phar::GZ or Phar::BZ2 to specify
 * the kind of compression desired
 */
PHP_METHOD(Phar, compress)
{
	zend_long method;
	char *ext = NULL;
	size_t ext_len = 0;
	php_uint32 flags;
	zend_object *ret;
	PHAR_ARCHIVE_OBJECT();

	if (zend_parse_parameters(ZEND_NUM_ARGS(), "l|s", &method, &ext, &ext_len) == FAILURE) {
		return;
	}

	if (PHAR_G(readonly) && !phar_obj->archive->is_data) {
		zend_throw_exception_ex(spl_ce_UnexpectedValueException, 0,
			"Cannot compress phar archive, phar is read-only");
		return;
	}

	if (phar_obj->archive->is_zip) {
		zend_throw_exception_ex(spl_ce_UnexpectedValueException, 0,
			"Cannot compress zip-based archives with whole-archive compression");
		return;
	}

	switch (method) {
		case 0:
			flags = PHAR_FILE_COMPRESSED_NONE;
			break;
		case PHAR_ENT_COMPRESSED_GZ:
			if (!PHAR_G(has_zlib)) {
				zend_throw_exception_ex(spl_ce_BadMethodCallException, 0,
					"Cannot compress entire archive with gzip, enable ext/zlib in php.ini");
				return;
			}
			flags = PHAR_FILE_COMPRESSED_GZ;
			break;

		case PHAR_ENT_COMPRESSED_BZ2:
			if (!PHAR_G(has_bz2)) {
				zend_throw_exception_ex(spl_ce_BadMethodCallException, 0,
					"Cannot compress entire archive with bz2, enable ext/bz2 in php.ini");
				return;
			}
			flags = PHAR_FILE_COMPRESSED_BZ2;
			break;
		default:
			zend_throw_exception_ex(spl_ce_BadMethodCallException, 0,
				"Unknown compression specified, please pass one of Phar::GZ or Phar::BZ2");
			return;
	}

	if (phar_obj->archive->is_tar) {
		ret = phar_convert_to_other(phar_obj->archive, PHAR_FORMAT_TAR, ext, flags);
	} else {
		ret = phar_convert_to_other(phar_obj->archive, PHAR_FORMAT_PHAR, ext, flags);
	}

	if (ret) {
		ZVAL_OBJ(return_value, ret);
	} else {
		RETURN_NULL();
	}
}
/* }}} */

/* {{{ proto object Phar::decompress([string extension])
 * Decompress a .tar, or .phar.tar with whole-file compression
 */
PHP_METHOD(Phar, decompress)
{
	char *ext = NULL;
	size_t ext_len = 0;
	zend_object *ret;
	PHAR_ARCHIVE_OBJECT();

	if (zend_parse_parameters(ZEND_NUM_ARGS(), "|s", &ext, &ext_len) == FAILURE) {
		return;
	}

	if (PHAR_G(readonly) && !phar_obj->archive->is_data) {
		zend_throw_exception_ex(spl_ce_UnexpectedValueException, 0,
			"Cannot decompress phar archive, phar is read-only");
		return;
	}

	if (phar_obj->archive->is_zip) {
		zend_throw_exception_ex(spl_ce_UnexpectedValueException, 0,
			"Cannot decompress zip-based archives with whole-archive compression");
		return;
	}

	if (phar_obj->archive->is_tar) {
		ret = phar_convert_to_other(phar_obj->archive, PHAR_FORMAT_TAR, ext, PHAR_FILE_COMPRESSED_NONE);
	} else {
		ret = phar_convert_to_other(phar_obj->archive, PHAR_FORMAT_PHAR, ext, PHAR_FILE_COMPRESSED_NONE);
	}

	if (ret) {
		ZVAL_OBJ(return_value, ret);
	} else {
		RETURN_NULL();
	}
}
/* }}} */

/* {{{ proto object Phar::compressFiles(int method)
 * Compress all files within a phar or zip archive using the specified compression
 * The parameter can be one of Phar::GZ or Phar::BZ2 to specify
 * the kind of compression desired
 */
PHP_METHOD(Phar, compressFiles)
{
	char *error;
	php_uint32 flags;
	zend_long method;
	PHAR_ARCHIVE_OBJECT();

	if (zend_parse_parameters(ZEND_NUM_ARGS(), "l", &method) == FAILURE) {
		return;
	}

	if (PHAR_G(readonly) && !phar_obj->archive->is_data) {
		zend_throw_exception_ex(spl_ce_BadMethodCallException, 0,
			"Phar is readonly, cannot change compression");
		return;
	}

	switch (method) {
		case PHAR_ENT_COMPRESSED_GZ:
			if (!PHAR_G(has_zlib)) {
				zend_throw_exception_ex(spl_ce_BadMethodCallException, 0,
					"Cannot compress files within archive with gzip, enable ext/zlib in php.ini");
				return;
			}
			flags = PHAR_ENT_COMPRESSED_GZ;
			break;

		case PHAR_ENT_COMPRESSED_BZ2:
			if (!PHAR_G(has_bz2)) {
				zend_throw_exception_ex(spl_ce_BadMethodCallException, 0,
					"Cannot compress files within archive with bz2, enable ext/bz2 in php.ini");
				return;
			}
			flags = PHAR_ENT_COMPRESSED_BZ2;
			break;
		default:
			zend_throw_exception_ex(spl_ce_BadMethodCallException, 0,
				"Unknown compression specified, please pass one of Phar::GZ or Phar::BZ2");
			return;
	}

	if (phar_obj->archive->is_tar) {
		zend_throw_exception_ex(spl_ce_BadMethodCallException, 0,
			"Cannot compress with Gzip compression, tar archives cannot compress individual files, use compress() to compress the whole archive");
		return;
	}

	if (!pharobj_cancompress(&phar_obj->archive->manifest)) {
		if (flags == PHAR_FILE_COMPRESSED_GZ) {
			zend_throw_exception_ex(spl_ce_BadMethodCallException, 0,
				"Cannot compress all files as Gzip, some are compressed as bzip2 and cannot be decompressed");
		} else {
			zend_throw_exception_ex(spl_ce_BadMethodCallException, 0,
				"Cannot compress all files as Bzip2, some are compressed as gzip and cannot be decompressed");
		}
		return;
	}

	if (phar_obj->archive->is_persistent && FAILURE == phar_copy_on_write(&(phar_obj->archive))) {
		zend_throw_exception_ex(phar_ce_PharException, 0, "phar \"%s\" is persistent, unable to copy on write", phar_obj->archive->fname);
		return;
	}
	pharobj_set_compression(&phar_obj->archive->manifest, flags);
	phar_obj->archive->is_modified = 1;
	phar_flush(phar_obj->archive, 0, 0, 0, &error);

	if (error) {
		zend_throw_exception_ex(spl_ce_BadMethodCallException, 0, "%s", error);
		efree(error);
	}
}
/* }}} */

/* {{{ proto bool Phar::decompressFiles()
 * decompress every file
 */
PHP_METHOD(Phar, decompressFiles)
{
	char *error;
	PHAR_ARCHIVE_OBJECT();

	if (zend_parse_parameters_none() == FAILURE) {
		return;
	}

	if (PHAR_G(readonly) && !phar_obj->archive->is_data) {
		zend_throw_exception_ex(spl_ce_BadMethodCallException, 0,
			"Phar is readonly, cannot change compression");
		return;
	}

	if (!pharobj_cancompress(&phar_obj->archive->manifest)) {
		zend_throw_exception_ex(spl_ce_BadMethodCallException, 0,
			"Cannot decompress all files, some are compressed as bzip2 or gzip and cannot be decompressed");
		return;
	}

	if (phar_obj->archive->is_tar) {
		RETURN_TRUE;
	} else {
		if (phar_obj->archive->is_persistent && FAILURE == phar_copy_on_write(&(phar_obj->archive))) {
			zend_throw_exception_ex(phar_ce_PharException, 0, "phar \"%s\" is persistent, unable to copy on write", phar_obj->archive->fname);
			return;
		}
		pharobj_set_compression(&phar_obj->archive->manifest, PHAR_ENT_COMPRESSED_NONE);
	}

	phar_obj->archive->is_modified = 1;
	phar_flush(phar_obj->archive, 0, 0, 0, &error);

	if (error) {
		zend_throw_exception_ex(spl_ce_BadMethodCallException, 0, "%s", error);
		efree(error);
	}

	RETURN_TRUE;
}
/* }}} */

/* {{{ proto bool Phar::copy(string oldfile, string newfile)
 * copy a file internal to the phar archive to another new file within the phar
 */
PHP_METHOD(Phar, copy)
{
	char *oldfile, *newfile, *error;
	const char *pcr_error;
	size_t oldfile_len, newfile_len;
	phar_entry_info *oldentry, newentry = {0}, *temp;
	int tmp_len = 0;

	PHAR_ARCHIVE_OBJECT();

	if (zend_parse_parameters(ZEND_NUM_ARGS(), "ss", &oldfile, &oldfile_len, &newfile, &newfile_len) == FAILURE) {
		return;
	}

	if (PHAR_G(readonly) && !phar_obj->archive->is_data) {
		zend_throw_exception_ex(spl_ce_UnexpectedValueException, 0,
			"Cannot copy \"%s\" to \"%s\", phar is read-only", oldfile, newfile);
		RETURN_FALSE;
	}

	if (oldfile_len >= sizeof(".phar")-1 && !memcmp(oldfile, ".phar", sizeof(".phar")-1)) {
		/* can't copy a meta file */
		zend_throw_exception_ex(spl_ce_UnexpectedValueException, 0,
			"file \"%s\" cannot be copied to file \"%s\", cannot copy Phar meta-file in %s", oldfile, newfile, phar_obj->archive->fname);
		RETURN_FALSE;
	}

	if (newfile_len >= sizeof(".phar")-1 && !memcmp(newfile, ".phar", sizeof(".phar")-1)) {
		/* can't copy a meta file */
		zend_throw_exception_ex(spl_ce_UnexpectedValueException, 0,
			"file \"%s\" cannot be copied to file \"%s\", cannot copy to Phar meta-file in %s", oldfile, newfile, phar_obj->archive->fname);
		RETURN_FALSE;
	}

	if (!zend_hash_str_exists(&phar_obj->archive->manifest, oldfile, (uint) oldfile_len) || NULL == (oldentry = zend_hash_str_find_ptr(&phar_obj->archive->manifest, oldfile, (uint) oldfile_len)) || oldentry->is_deleted) {
		zend_throw_exception_ex(spl_ce_UnexpectedValueException, 0,
			"file \"%s\" cannot be copied to file \"%s\", file does not exist in %s", oldfile, newfile, phar_obj->archive->fname);
		RETURN_FALSE;
	}

	if (zend_hash_str_exists(&phar_obj->archive->manifest, newfile, (uint) newfile_len)) {
		if (NULL != (temp = zend_hash_str_find_ptr(&phar_obj->archive->manifest, newfile, (uint) newfile_len)) || !temp->is_deleted) {
			zend_throw_exception_ex(spl_ce_UnexpectedValueException, 0,
				"file \"%s\" cannot be copied to file \"%s\", file must not already exist in phar %s", oldfile, newfile, phar_obj->archive->fname);
			RETURN_FALSE;
		}
	}

	tmp_len = (int)newfile_len;
	if (phar_path_check(&newfile, &tmp_len, &pcr_error) > pcr_is_ok) {
		zend_throw_exception_ex(spl_ce_UnexpectedValueException, 0,
				"file \"%s\" contains invalid characters %s, cannot be copied from \"%s\" in phar %s", newfile, pcr_error, oldfile, phar_obj->archive->fname);
		RETURN_FALSE;
	}
	newfile_len = tmp_len;

	if (phar_obj->archive->is_persistent) {
		if (FAILURE == phar_copy_on_write(&(phar_obj->archive))) {
			zend_throw_exception_ex(phar_ce_PharException, 0, "phar \"%s\" is persistent, unable to copy on write", phar_obj->archive->fname);
			return;
		}
		/* re-populate with copied-on-write entry */
		oldentry = zend_hash_str_find_ptr(&phar_obj->archive->manifest, oldfile, (uint) oldfile_len);
	}

	memcpy((void *) &newentry, oldentry, sizeof(phar_entry_info));

	if (Z_TYPE(newentry.metadata) != IS_UNDEF) {
		zval_copy_ctor(&newentry.metadata);
		newentry.metadata_str.s = NULL;
	}

	newentry.filename = estrndup(newfile, newfile_len);
	newentry.filename_len = newfile_len;
	newentry.fp_refcount = 0;

	if (oldentry->fp_type != PHAR_FP) {
		if (FAILURE == phar_copy_entry_fp(oldentry, &newentry, &error)) {
			efree(newentry.filename);
			php_stream_close(newentry.fp);
			zend_throw_exception_ex(phar_ce_PharException, 0, "%s", error);
			efree(error);
			return;
		}
	}

	zend_hash_str_add_mem(&oldentry->phar->manifest, newfile, newfile_len, &newentry, sizeof(phar_entry_info));
	phar_obj->archive->is_modified = 1;
	phar_flush(phar_obj->archive, 0, 0, 0, &error);

	if (error) {
		zend_throw_exception_ex(phar_ce_PharException, 0, "%s", error);
		efree(error);
	}

	RETURN_TRUE;
}
/* }}} */

/* {{{ proto int Phar::offsetExists(string entry)
 * determines whether a file exists in the phar
 */
PHP_METHOD(Phar, offsetExists)
{
	char *fname;
	size_t fname_len;
	phar_entry_info *entry;

	PHAR_ARCHIVE_OBJECT();

	if (zend_parse_parameters(ZEND_NUM_ARGS(), "s", &fname, &fname_len) == FAILURE) {
		return;
	}

	if (zend_hash_str_exists(&phar_obj->archive->manifest, fname, (uint) fname_len)) {
		if (NULL != (entry = zend_hash_str_find_ptr(&phar_obj->archive->manifest, fname, (uint) fname_len))) {
			if (entry->is_deleted) {
				/* entry is deleted, but has not been flushed to disk yet */
				RETURN_FALSE;
			}
		}

		if (fname_len >= sizeof(".phar")-1 && !memcmp(fname, ".phar", sizeof(".phar")-1)) {
			/* none of these are real files, so they don't exist */
			RETURN_FALSE;
		}
		RETURN_TRUE;
	} else {
		if (zend_hash_str_exists(&phar_obj->archive->virtual_dirs, fname, (uint) fname_len)) {
			RETURN_TRUE;
		}
		RETURN_FALSE;
	}
}
/* }}} */

/* {{{ proto int Phar::offsetGet(string entry)
 * get a PharFileInfo object for a specific file
 */
PHP_METHOD(Phar, offsetGet)
{
	char *fname, *error;
	size_t fname_len;
	zval zfname;
	phar_entry_info *entry;
	zend_string *sfname;
	PHAR_ARCHIVE_OBJECT();

	if (zend_parse_parameters(ZEND_NUM_ARGS(), "s", &fname, &fname_len) == FAILURE) {
		return;
	}

	/* security is 0 here so that we can get a better error message than "entry doesn't exist" */
	if (!(entry = phar_get_entry_info_dir(phar_obj->archive, fname, fname_len, 1, &error, 0))) {
		zend_throw_exception_ex(spl_ce_BadMethodCallException, 0, "Entry %s does not exist%s%s", fname, error?", ":"", error?error:"");
	} else {
		if (fname_len == sizeof(".phar/stub.php")-1 && !memcmp(fname, ".phar/stub.php", sizeof(".phar/stub.php")-1)) {
			zend_throw_exception_ex(spl_ce_BadMethodCallException, 0, "Cannot get stub \".phar/stub.php\" directly in phar \"%s\", use getStub", phar_obj->archive->fname);
			return;
		}

		if (fname_len == sizeof(".phar/alias.txt")-1 && !memcmp(fname, ".phar/alias.txt", sizeof(".phar/alias.txt")-1)) {
			zend_throw_exception_ex(spl_ce_BadMethodCallException, 0, "Cannot get alias \".phar/alias.txt\" directly in phar \"%s\", use getAlias", phar_obj->archive->fname);
			return;
		}

		if (fname_len >= sizeof(".phar")-1 && !memcmp(fname, ".phar", sizeof(".phar")-1)) {
			zend_throw_exception_ex(spl_ce_BadMethodCallException, 0, "Cannot directly get any files or directories in magic \".phar\" directory", phar_obj->archive->fname);
			return;
		}

		if (entry->is_temp_dir) {
			efree(entry->filename);
			efree(entry);
		}

		sfname = strpprintf(0, "phar://%s/%s", phar_obj->archive->fname, fname);
		ZVAL_NEW_STR(&zfname, sfname);
		spl_instantiate_arg_ex1(phar_obj->spl.info_class, return_value, &zfname);
		zval_ptr_dtor(&zfname);
	}
}
/* }}} */

/* {{{ add a file within the phar archive from a string or resource
 */
static void phar_add_file(phar_archive_data **pphar, char *filename, int filename_len, char *cont_str, size_t cont_len, zval *zresource)
{
	char *error;
	size_t contents_len;
	phar_entry_data *data;
	php_stream *contents_file;

	if (filename_len >= sizeof(".phar")-1 && !memcmp(filename, ".phar", sizeof(".phar")-1)) {
		zend_throw_exception_ex(spl_ce_BadMethodCallException, 0, "Cannot create any files in magic \".phar\" directory", (*pphar)->fname);
		return;
	}

	if (!(data = phar_get_or_create_entry_data((*pphar)->fname, (*pphar)->fname_len, filename, filename_len, "w+b", 0, &error, 1))) {
		if (error) {
			zend_throw_exception_ex(spl_ce_BadMethodCallException, 0, "Entry %s does not exist and cannot be created: %s", filename, error);
			efree(error);
		} else {
			zend_throw_exception_ex(spl_ce_BadMethodCallException, 0, "Entry %s does not exist and cannot be created", filename);
		}
		return;
	} else {
		if (error) {
			efree(error);
		}

		if (!data->internal_file->is_dir) {
			if (cont_str) {
				contents_len = php_stream_write(data->fp, cont_str, cont_len);
				if (contents_len != cont_len) {
					zend_throw_exception_ex(spl_ce_BadMethodCallException, 0, "Entry %s could not be written to", filename);
					return;
				}
			} else {
				if (!(php_stream_from_zval_no_verify(contents_file, zresource))) {
					zend_throw_exception_ex(spl_ce_BadMethodCallException, 0, "Entry %s could not be written to", filename);
					return;
				}
				php_stream_copy_to_stream_ex(contents_file, data->fp, PHP_STREAM_COPY_ALL, &contents_len);
			}

			data->internal_file->compressed_filesize = data->internal_file->uncompressed_filesize = contents_len;
		}

		/* check for copy-on-write */
		if (pphar[0] != data->phar) {
			*pphar = data->phar;
		}
		phar_entry_delref(data);
		phar_flush(*pphar, 0, 0, 0, &error);

		if (error) {
			zend_throw_exception_ex(phar_ce_PharException, 0, "%s", error);
			efree(error);
		}
	}
}
/* }}} */

/* {{{ create a directory within the phar archive
 */
static void phar_mkdir(phar_archive_data **pphar, char *dirname, int dirname_len)
{
	char *error;
	phar_entry_data *data;

	if (!(data = phar_get_or_create_entry_data((*pphar)->fname, (*pphar)->fname_len, dirname, dirname_len, "w+b", 2, &error, 1))) {
		if (error) {
			zend_throw_exception_ex(spl_ce_BadMethodCallException, 0, "Directory %s does not exist and cannot be created: %s", dirname, error);
			efree(error);
		} else {
			zend_throw_exception_ex(spl_ce_BadMethodCallException, 0, "Directory %s does not exist and cannot be created", dirname);
		}

		return;
	} else {
		if (error) {
			efree(error);
		}

		/* check for copy on write */
		if (data->phar != *pphar) {
			*pphar = data->phar;
		}
		phar_entry_delref(data);
		phar_flush(*pphar, 0, 0, 0, &error);

		if (error) {
			zend_throw_exception_ex(phar_ce_PharException, 0, "%s", error);
			efree(error);
		}
	}
}
/* }}} */

/* {{{ proto int Phar::offsetSet(string entry, string value)
 * set the contents of an internal file to those of an external file
 */
PHP_METHOD(Phar, offsetSet)
{
	char *fname, *cont_str = NULL;
	size_t fname_len, cont_len;
	zval *zresource;
	PHAR_ARCHIVE_OBJECT();

	if (PHAR_G(readonly) && !phar_obj->archive->is_data) {
		zend_throw_exception_ex(spl_ce_BadMethodCallException, 0, "Write operations disabled by the php.ini setting phar.readonly");
		return;
	}

	if (zend_parse_parameters_ex(ZEND_PARSE_PARAMS_QUIET, ZEND_NUM_ARGS(), "sr", &fname, &fname_len, &zresource) == FAILURE
	&& zend_parse_parameters(ZEND_NUM_ARGS(), "ss", &fname, &fname_len, &cont_str, &cont_len) == FAILURE) {
		return;
	}

	if (fname_len == sizeof(".phar/stub.php")-1 && !memcmp(fname, ".phar/stub.php", sizeof(".phar/stub.php")-1)) {
		zend_throw_exception_ex(spl_ce_BadMethodCallException, 0, "Cannot set stub \".phar/stub.php\" directly in phar \"%s\", use setStub", phar_obj->archive->fname);
		return;
	}

	if (fname_len == sizeof(".phar/alias.txt")-1 && !memcmp(fname, ".phar/alias.txt", sizeof(".phar/alias.txt")-1)) {
		zend_throw_exception_ex(spl_ce_BadMethodCallException, 0, "Cannot set alias \".phar/alias.txt\" directly in phar \"%s\", use setAlias", phar_obj->archive->fname);
		return;
	}

	if (fname_len >= sizeof(".phar")-1 && !memcmp(fname, ".phar", sizeof(".phar")-1)) {
		zend_throw_exception_ex(spl_ce_BadMethodCallException, 0, "Cannot set any files or directories in magic \".phar\" directory", phar_obj->archive->fname);
		return;
	}

	phar_add_file(&(phar_obj->archive), fname, fname_len, cont_str, cont_len, zresource);
}
/* }}} */

/* {{{ proto int Phar::offsetUnset(string entry)
 * remove a file from a phar
 */
PHP_METHOD(Phar, offsetUnset)
{
	char *fname, *error;
	size_t fname_len;
	phar_entry_info *entry;
	PHAR_ARCHIVE_OBJECT();

	if (PHAR_G(readonly) && !phar_obj->archive->is_data) {
		zend_throw_exception_ex(spl_ce_BadMethodCallException, 0, "Write operations disabled by the php.ini setting phar.readonly");
		return;
	}

	if (zend_parse_parameters(ZEND_NUM_ARGS(), "s", &fname, &fname_len) == FAILURE) {
		return;
	}

	if (zend_hash_str_exists(&phar_obj->archive->manifest, fname, (uint) fname_len)) {
		if (NULL != (entry = zend_hash_str_find_ptr(&phar_obj->archive->manifest, fname, (uint) fname_len))) {
			if (entry->is_deleted) {
				/* entry is deleted, but has not been flushed to disk yet */
				return;
			}

			if (phar_obj->archive->is_persistent) {
				if (FAILURE == phar_copy_on_write(&(phar_obj->archive))) {
					zend_throw_exception_ex(phar_ce_PharException, 0, "phar \"%s\" is persistent, unable to copy on write", phar_obj->archive->fname);
					return;
				}
				/* re-populate entry after copy on write */
				entry = zend_hash_str_find_ptr(&phar_obj->archive->manifest, fname, (uint) fname_len);
			}
			entry->is_modified = 0;
			entry->is_deleted = 1;
			/* we need to "flush" the stream to save the newly deleted file on disk */
			phar_flush(phar_obj->archive, 0, 0, 0, &error);

			if (error) {
				zend_throw_exception_ex(phar_ce_PharException, 0, "%s", error);
				efree(error);
			}

			RETURN_TRUE;
		}
	} else {
		RETURN_FALSE;
	}
}
/* }}} */

/* {{{ proto string Phar::addEmptyDir(string dirname)
 * Adds an empty directory to the phar archive
 */
PHP_METHOD(Phar, addEmptyDir)
{
	char *dirname;
	size_t dirname_len;

	PHAR_ARCHIVE_OBJECT();

	if (zend_parse_parameters(ZEND_NUM_ARGS(), "s", &dirname, &dirname_len) == FAILURE) {
		return;
	}

	if (dirname_len >= sizeof(".phar")-1 && !memcmp(dirname, ".phar", sizeof(".phar")-1)) {
		zend_throw_exception_ex(spl_ce_BadMethodCallException, 0, "Cannot create a directory in magic \".phar\" directory");
		return;
	}

	phar_mkdir(&phar_obj->archive, dirname, dirname_len);
}
/* }}} */

/* {{{ proto string Phar::addFile(string filename[, string localname])
 * Adds a file to the archive using the filename, or the second parameter as the name within the archive
 */
PHP_METHOD(Phar, addFile)
{
	char *fname, *localname = NULL;
	size_t fname_len, localname_len = 0;
	php_stream *resource;
	zval zresource;

	PHAR_ARCHIVE_OBJECT();

	if (zend_parse_parameters(ZEND_NUM_ARGS(), "s|s", &fname, &fname_len, &localname, &localname_len) == FAILURE) {
		return;
	}

#if PHP_API_VERSION < 20100412
	if (PG(safe_mode) && (!php_checkuid(fname, NULL, CHECKUID_ALLOW_ONLY_FILE))) {
		zend_throw_exception_ex(spl_ce_RuntimeException, 0, "phar error: unable to open file \"%s\" to add to phar archive, safe_mode restrictions prevent this", fname);
		return;
	}
#endif

	if (!strstr(fname, "://") && php_check_open_basedir(fname)) {
		zend_throw_exception_ex(spl_ce_RuntimeException, 0, "phar error: unable to open file \"%s\" to add to phar archive, open_basedir restrictions prevent this", fname);
		return;
	}

	if (!(resource = php_stream_open_wrapper(fname, "rb", 0, NULL))) {
		zend_throw_exception_ex(spl_ce_RuntimeException, 0, "phar error: unable to open file \"%s\" to add to phar archive", fname);
		return;
	}

	if (localname) {
		fname = localname;
		fname_len = localname_len;
	}

	php_stream_to_zval(resource, &zresource);
	phar_add_file(&(phar_obj->archive), fname, fname_len, NULL, 0, &zresource);
	zval_ptr_dtor(&zresource);
}
/* }}} */

/* {{{ proto string Phar::addFromString(string localname, string contents)
 * Adds a file to the archive using its contents as a string
 */
PHP_METHOD(Phar, addFromString)
{
	char *localname, *cont_str;
	size_t localname_len, cont_len;

	PHAR_ARCHIVE_OBJECT();

	if (zend_parse_parameters(ZEND_NUM_ARGS(), "ss", &localname, &localname_len, &cont_str, &cont_len) == FAILURE) {
		return;
	}

	phar_add_file(&(phar_obj->archive), localname, localname_len, cont_str, cont_len, NULL);
}
/* }}} */

/* {{{ proto string Phar::getStub()
 * Returns the stub at the head of a phar archive as a string.
 */
PHP_METHOD(Phar, getStub)
{
	size_t len;
	zend_string *buf;
	php_stream *fp;
	php_stream_filter *filter = NULL;
	phar_entry_info *stub;

	PHAR_ARCHIVE_OBJECT();

	if (zend_parse_parameters_none() == FAILURE) {
		return;
	}

	if (phar_obj->archive->is_tar || phar_obj->archive->is_zip) {

		if (NULL != (stub = zend_hash_str_find_ptr(&(phar_obj->archive->manifest), ".phar/stub.php", sizeof(".phar/stub.php")-1))) {
			if (phar_obj->archive->fp && !phar_obj->archive->is_brandnew && !(stub->flags & PHAR_ENT_COMPRESSION_MASK)) {
				fp = phar_obj->archive->fp;
			} else {
				if (!(fp = php_stream_open_wrapper(phar_obj->archive->fname, "rb", 0, NULL))) {
					zend_throw_exception_ex(spl_ce_UnexpectedValueException, 0, "phar error: unable to open phar \"%s\"", phar_obj->archive->fname);
					return;
				}
				if (stub->flags & PHAR_ENT_COMPRESSION_MASK) {
					char *filter_name;

					if ((filter_name = phar_decompress_filter(stub, 0)) != NULL) {
						filter = php_stream_filter_create(filter_name, NULL, php_stream_is_persistent(fp));
					} else {
						filter = NULL;
					}
					if (!filter) {
						zend_throw_exception_ex(spl_ce_UnexpectedValueException, 0, "phar error: unable to read stub of phar \"%s\" (cannot create %s filter)", phar_obj->archive->fname, phar_decompress_filter(stub, 1));
						return;
					}
					php_stream_filter_append(&fp->readfilters, filter);
				}
			}

			if (!fp)  {
				zend_throw_exception_ex(spl_ce_RuntimeException, 0,
					"Unable to read stub");
				return;
			}

			php_stream_seek(fp, stub->offset_abs, SEEK_SET);
			len = stub->uncompressed_filesize;
			goto carry_on;
		} else {
			RETURN_EMPTY_STRING();
		}
	}
	len = phar_obj->archive->halt_offset;

	if (phar_obj->archive->fp && !phar_obj->archive->is_brandnew) {
		fp = phar_obj->archive->fp;
	} else {
		fp = php_stream_open_wrapper(phar_obj->archive->fname, "rb", 0, NULL);
	}

	if (!fp)  {
		zend_throw_exception_ex(spl_ce_RuntimeException, 0,
			"Unable to read stub");
		return;
	}

	php_stream_rewind(fp);
carry_on:
	buf = zend_string_alloc(len, 0);

	if (len != php_stream_read(fp, buf->val, len)) {
		if (fp != phar_obj->archive->fp) {
			php_stream_close(fp);
		}
		zend_throw_exception_ex(spl_ce_RuntimeException, 0,
			"Unable to read stub");
		zend_string_release(buf);
		return;
	}

	if (filter) {
		php_stream_filter_flush(filter, 1);
		php_stream_filter_remove(filter, 1);
	}

	if (fp != phar_obj->archive->fp) {
		php_stream_close(fp);
	}

	buf->val[len] = '\0';
	buf->len = len;
	RETVAL_STR(buf);
}
/* }}}*/

/* {{{ proto int Phar::hasMetaData()
 * Returns TRUE if the phar has global metadata, FALSE otherwise.
 */
PHP_METHOD(Phar, hasMetadata)
{
	PHAR_ARCHIVE_OBJECT();

	RETURN_BOOL(Z_TYPE(phar_obj->archive->metadata) != IS_UNDEF);
}
/* }}} */

/* {{{ proto int Phar::getMetaData()
 * Returns the global metadata of the phar
 */
PHP_METHOD(Phar, getMetadata)
{
	PHAR_ARCHIVE_OBJECT();

	if (zend_parse_parameters_none() == FAILURE) {
		return;
	}

	if (Z_TYPE(phar_obj->archive->metadata) != IS_UNDEF) {
		if (phar_obj->archive->is_persistent) {
			zval ret;
			char *buf = estrndup((char *) Z_PTR(phar_obj->archive->metadata), phar_obj->archive->metadata_len);
			/* assume success, we would have failed before */
			phar_parse_metadata(&buf, &ret, phar_obj->archive->metadata_len);
			efree(buf);
			RETURN_ZVAL(&ret, 0, 1);
		}
		RETURN_ZVAL(&phar_obj->archive->metadata, 1, 0);
	}
}
/* }}} */

/* {{{ proto int Phar::setMetaData(mixed $metadata)
 * Sets the global metadata of the phar
 */
PHP_METHOD(Phar, setMetadata)
{
	char *error;
	zval *metadata;

	PHAR_ARCHIVE_OBJECT();

	if (PHAR_G(readonly) && !phar_obj->archive->is_data) {
		zend_throw_exception_ex(spl_ce_BadMethodCallException, 0, "Write operations disabled by the php.ini setting phar.readonly");
		return;
	}

	if (zend_parse_parameters(ZEND_NUM_ARGS(), "z", &metadata) == FAILURE) {
		return;
	}

	if (phar_obj->archive->is_persistent && FAILURE == phar_copy_on_write(&(phar_obj->archive))) {
		zend_throw_exception_ex(phar_ce_PharException, 0, "phar \"%s\" is persistent, unable to copy on write", phar_obj->archive->fname);
		return;
	}
	if (Z_TYPE(phar_obj->archive->metadata) != IS_UNDEF) {
		zval_ptr_dtor(&phar_obj->archive->metadata);
		ZVAL_UNDEF(&phar_obj->archive->metadata);
	}

	ZVAL_ZVAL(&phar_obj->archive->metadata, metadata, 1, 0);
	phar_obj->archive->is_modified = 1;
	phar_flush(phar_obj->archive, 0, 0, 0, &error);

	if (error) {
		zend_throw_exception_ex(phar_ce_PharException, 0, "%s", error);
		efree(error);
	}
}
/* }}} */

/* {{{ proto int Phar::delMetadata()
 * Deletes the global metadata of the phar
 */
PHP_METHOD(Phar, delMetadata)
{
	char *error;

	PHAR_ARCHIVE_OBJECT();

	if (PHAR_G(readonly) && !phar_obj->archive->is_data) {
		zend_throw_exception_ex(spl_ce_BadMethodCallException, 0, "Write operations disabled by the php.ini setting phar.readonly");
		return;
	}

	if (Z_TYPE(phar_obj->archive->metadata) != IS_UNDEF) {
		zval_ptr_dtor(&phar_obj->archive->metadata);
		ZVAL_UNDEF(&phar_obj->archive->metadata);
		phar_obj->archive->is_modified = 1;
		phar_flush(phar_obj->archive, 0, 0, 0, &error);

		if (error) {
			zend_throw_exception_ex(phar_ce_PharException, 0, "%s", error);
			efree(error);
			RETURN_FALSE;
		} else {
			RETURN_TRUE;
		}

	} else {
		RETURN_TRUE;
	}
}
/* }}} */
#if PHP_API_VERSION < 20100412
#define PHAR_OPENBASEDIR_CHECKPATH(filename) \
	(PG(safe_mode) && (!php_checkuid(filename, NULL, CHECKUID_CHECK_FILE_AND_DIR))) || php_check_open_basedir(filename)
#else
#define PHAR_OPENBASEDIR_CHECKPATH(filename) \
	php_check_open_basedir(filename)
#endif

static int phar_extract_file(zend_bool overwrite, phar_entry_info *entry, char *dest, int dest_len, char **error) /* {{{ */
{
	php_stream_statbuf ssb;
	int len;
	php_stream *fp;
	char *fullpath;
	const char *slash;
	mode_t mode;

	if (entry->is_mounted) {
		/* silently ignore mounted entries */
		return SUCCESS;
	}

	if (entry->filename_len >= sizeof(".phar")-1 && !memcmp(entry->filename, ".phar", sizeof(".phar")-1)) {
		return SUCCESS;
	}

	len = spprintf(&fullpath, 0, "%s/%s", dest, entry->filename);

	if (len >= MAXPATHLEN) {
		char *tmp;
		/* truncate for error message */
		fullpath[50] = '\0';
		if (entry->filename_len > 50) {
			tmp = estrndup(entry->filename, 50);
			spprintf(error, 4096, "Cannot extract \"%s...\" to \"%s...\", extracted filename is too long for filesystem", tmp, fullpath);
			efree(tmp);
		} else {
			spprintf(error, 4096, "Cannot extract \"%s\" to \"%s...\", extracted filename is too long for filesystem", entry->filename, fullpath);
		}
		efree(fullpath);
		return FAILURE;
	}

	if (!len) {
		spprintf(error, 4096, "Cannot extract \"%s\", internal error", entry->filename);
		efree(fullpath);
		return FAILURE;
	}

	if (PHAR_OPENBASEDIR_CHECKPATH(fullpath)) {
		spprintf(error, 4096, "Cannot extract \"%s\" to \"%s\", openbasedir/safe mode restrictions in effect", entry->filename, fullpath);
		efree(fullpath);
		return FAILURE;
	}

	/* let see if the path already exists */
	if (!overwrite && SUCCESS == php_stream_stat_path(fullpath, &ssb)) {
		spprintf(error, 4096, "Cannot extract \"%s\" to \"%s\", path already exists", entry->filename, fullpath);
		efree(fullpath);
		return FAILURE;
	}

	/* perform dirname */
	slash = zend_memrchr(entry->filename, '/', entry->filename_len);

	if (slash) {
		fullpath[dest_len + (slash - entry->filename) + 1] = '\0';
	} else {
		fullpath[dest_len] = '\0';
	}

	if (FAILURE == php_stream_stat_path(fullpath, &ssb)) {
		if (entry->is_dir) {
			if (!php_stream_mkdir(fullpath, entry->flags & PHAR_ENT_PERM_MASK,  PHP_STREAM_MKDIR_RECURSIVE, NULL)) {
				spprintf(error, 4096, "Cannot extract \"%s\", could not create directory \"%s\"", entry->filename, fullpath);
				efree(fullpath);
				return FAILURE;
			}
		} else {
			if (!php_stream_mkdir(fullpath, 0777,  PHP_STREAM_MKDIR_RECURSIVE, NULL)) {
				spprintf(error, 4096, "Cannot extract \"%s\", could not create directory \"%s\"", entry->filename, fullpath);
				efree(fullpath);
				return FAILURE;
			}
		}
	}

	if (slash) {
		fullpath[dest_len + (slash - entry->filename) + 1] = '/';
	} else {
		fullpath[dest_len] = '/';
	}

	/* it is a standalone directory, job done */
	if (entry->is_dir) {
		efree(fullpath);
		return SUCCESS;
	}

#if PHP_API_VERSION < 20100412
	fp = php_stream_open_wrapper(fullpath, "w+b", REPORT_ERRORS|ENFORCE_SAFE_MODE, NULL);
#else
	fp = php_stream_open_wrapper(fullpath, "w+b", REPORT_ERRORS, NULL);
#endif

	if (!fp) {
		spprintf(error, 4096, "Cannot extract \"%s\", could not open for writing \"%s\"", entry->filename, fullpath);
		efree(fullpath);
		return FAILURE;
	}

	if (!phar_get_efp(entry, 0)) {
		if (FAILURE == phar_open_entry_fp(entry, error, 1)) {
			if (error) {
				spprintf(error, 4096, "Cannot extract \"%s\" to \"%s\", unable to open internal file pointer: %s", entry->filename, fullpath, *error);
			} else {
				spprintf(error, 4096, "Cannot extract \"%s\" to \"%s\", unable to open internal file pointer", entry->filename, fullpath);
			}
			efree(fullpath);
			php_stream_close(fp);
			return FAILURE;
		}
	}

	if (FAILURE == phar_seek_efp(entry, 0, SEEK_SET, 0, 0)) {
		spprintf(error, 4096, "Cannot extract \"%s\" to \"%s\", unable to seek internal file pointer", entry->filename, fullpath);
		efree(fullpath);
		php_stream_close(fp);
		return FAILURE;
	}

	if (SUCCESS != php_stream_copy_to_stream_ex(phar_get_efp(entry, 0), fp, entry->uncompressed_filesize, NULL)) {
		spprintf(error, 4096, "Cannot extract \"%s\" to \"%s\", copying contents failed", entry->filename, fullpath);
		efree(fullpath);
		php_stream_close(fp);
		return FAILURE;
	}

	php_stream_close(fp);
	mode = (mode_t) entry->flags & PHAR_ENT_PERM_MASK;

	if (FAILURE == VCWD_CHMOD(fullpath, mode)) {
		spprintf(error, 4096, "Cannot extract \"%s\" to \"%s\", setting file permissions failed", entry->filename, fullpath);
		efree(fullpath);
		return FAILURE;
	}

	efree(fullpath);
	return SUCCESS;
}
/* }}} */

/* {{{ proto bool Phar::extractTo(string pathto[[, mixed files], bool overwrite])
 * Extract one or more file from a phar archive, optionally overwriting existing files
 */
PHP_METHOD(Phar, extractTo)
{
	char *error = NULL;
	php_stream *fp;
	php_stream_statbuf ssb;
	phar_entry_info *entry;
	char *pathto, *filename, *actual;
	size_t pathto_len, filename_len;
	int ret, i;
	int nelems;
	zval *zval_files = NULL;
	zend_bool overwrite = 0;

	PHAR_ARCHIVE_OBJECT();

	if (zend_parse_parameters(ZEND_NUM_ARGS(), "s|z!b", &pathto, &pathto_len, &zval_files, &overwrite) == FAILURE) {
		return;
	}

	fp = php_stream_open_wrapper(phar_obj->archive->fname, "rb", IGNORE_URL|STREAM_MUST_SEEK, &actual);

	if (!fp) {
		zend_throw_exception_ex(spl_ce_InvalidArgumentException, 0,
			"Invalid argument, %s cannot be found", phar_obj->archive->fname);
		return;
	}

	efree(actual);
	php_stream_close(fp);

	if (pathto_len < 1) {
		zend_throw_exception_ex(spl_ce_InvalidArgumentException, 0,
			"Invalid argument, extraction path must be non-zero length");
		return;
	}

	if (pathto_len >= MAXPATHLEN) {
		char *tmp = estrndup(pathto, 50);
		/* truncate for error message */
		zend_throw_exception_ex(spl_ce_InvalidArgumentException, 0, "Cannot extract to \"%s...\", destination directory is too long for filesystem", tmp);
		efree(tmp);
		return;
	}

	if (php_stream_stat_path(pathto, &ssb) < 0) {
		ret = php_stream_mkdir(pathto, 0777,  PHP_STREAM_MKDIR_RECURSIVE, NULL);
		if (!ret) {
			zend_throw_exception_ex(spl_ce_RuntimeException, 0,
				"Unable to create path \"%s\" for extraction", pathto);
			return;
		}
	} else if (!(ssb.sb.st_mode & S_IFDIR)) {
		zend_throw_exception_ex(spl_ce_RuntimeException, 0,
			"Unable to use path \"%s\" for extraction, it is a file, must be a directory", pathto);
		return;
	}

	if (zval_files) {
		switch (Z_TYPE_P(zval_files)) {
			case IS_NULL:
				goto all_files;
			case IS_STRING:
				filename = Z_STRVAL_P(zval_files);
				filename_len = Z_STRLEN_P(zval_files);
				break;
			case IS_ARRAY:
				nelems = zend_hash_num_elements(Z_ARRVAL_P(zval_files));
				if (nelems == 0 ) {
					RETURN_FALSE;
				}
				for (i = 0; i < nelems; i++) {
					zval *zval_file;
					if ((zval_file = zend_hash_index_find(Z_ARRVAL_P(zval_files), i)) != NULL) {
						switch (Z_TYPE_P(zval_file)) {
							case IS_STRING:
								break;
							default:
								zend_throw_exception_ex(spl_ce_InvalidArgumentException, 0,
									"Invalid argument, array of filenames to extract contains non-string value");
								return;
						}
						if (NULL == (entry = zend_hash_find_ptr(&phar_obj->archive->manifest, Z_STR_P(zval_file)))) {
							zend_throw_exception_ex(phar_ce_PharException, 0,
								"Phar Error: attempted to extract non-existent file \"%s\" from phar \"%s\"", Z_STRVAL_P(zval_file), phar_obj->archive->fname);
						}
						if (FAILURE == phar_extract_file(overwrite, entry, pathto, pathto_len, &error)) {
							zend_throw_exception_ex(phar_ce_PharException, 0,
								"Extraction from phar \"%s\" failed: %s", phar_obj->archive->fname, error);
							efree(error);
							return;
						}
					}
				}
				RETURN_TRUE;
			default:
				zend_throw_exception_ex(spl_ce_InvalidArgumentException, 0,
					"Invalid argument, expected a filename (string) or array of filenames");
				return;
		}

		if (NULL == (entry = zend_hash_str_find_ptr(&phar_obj->archive->manifest, filename, filename_len))) {
			zend_throw_exception_ex(phar_ce_PharException, 0,
				"Phar Error: attempted to extract non-existent file \"%s\" from phar \"%s\"", filename, phar_obj->archive->fname);
			return;
		}

		if (FAILURE == phar_extract_file(overwrite, entry, pathto, pathto_len, &error)) {
			zend_throw_exception_ex(phar_ce_PharException, 0,
				"Extraction from phar \"%s\" failed: %s", phar_obj->archive->fname, error);
			efree(error);
			return;
		}
	} else {
		phar_archive_data *phar;
all_files:
		phar = phar_obj->archive;
		/* Extract all files */
		if (!zend_hash_num_elements(&(phar->manifest))) {
			RETURN_TRUE;
		}

		ZEND_HASH_FOREACH_PTR(&phar->manifest, entry) {
			if (FAILURE == phar_extract_file(overwrite, entry, pathto, pathto_len, &error)) {
				zend_throw_exception_ex(phar_ce_PharException, 0,
					"Extraction from phar \"%s\" failed: %s", phar->fname, error);
				efree(error);
				return;
			}
		} ZEND_HASH_FOREACH_END();
	}
	RETURN_TRUE;
}
/* }}} */


/* {{{ proto void PharFileInfo::__construct(string entry)
 * Construct a Phar entry object
 */
PHP_METHOD(PharFileInfo, __construct)
{
	char *fname, *arch, *entry, *error;
	size_t fname_len;
	int arch_len, entry_len;
	phar_entry_object *entry_obj;
	phar_entry_info *entry_info;
	phar_archive_data *phar_data;
	zval *zobj = getThis(), arg1;

	if (zend_parse_parameters(ZEND_NUM_ARGS(), "s", &fname, &fname_len) == FAILURE) {
		return;
	}

	entry_obj = (phar_entry_object*)((char*)Z_OBJ_P(zobj) - Z_OBJ_P(zobj)->handlers->offset);

	if (entry_obj->entry) {
		zend_throw_exception_ex(spl_ce_BadMethodCallException, 0, "Cannot call constructor twice");
		return;
	}

	if (fname_len < 7 || memcmp(fname, "phar://", 7) || phar_split_fname(fname, (int)fname_len, &arch, &arch_len, &entry, &entry_len, 2, 0) == FAILURE) {
		zend_throw_exception_ex(spl_ce_RuntimeException, 0,
			"'%s' is not a valid phar archive URL (must have at least phar://filename.phar)", fname);
		return;
	}

	if (phar_open_from_filename(arch, arch_len, NULL, 0, REPORT_ERRORS, &phar_data, &error) == FAILURE) {
		efree(arch);
		efree(entry);
		if (error) {
			zend_throw_exception_ex(spl_ce_RuntimeException, 0,
				"Cannot open phar file '%s': %s", fname, error);
			efree(error);
		} else {
			zend_throw_exception_ex(spl_ce_RuntimeException, 0,
				"Cannot open phar file '%s'", fname);
		}
		return;
	}

	if ((entry_info = phar_get_entry_info_dir(phar_data, entry, entry_len, 1, &error, 1)) == NULL) {
		zend_throw_exception_ex(spl_ce_RuntimeException, 0,
			"Cannot access phar file entry '%s' in archive '%s'%s%s", entry, arch, error ? ", " : "", error ? error : "");
		efree(arch);
		efree(entry);
		return;
	}

	efree(arch);
	efree(entry);

	entry_obj->entry = entry_info;

	ZVAL_STRINGL(&arg1, fname, fname_len);

	zend_call_method_with_1_params(zobj, Z_OBJCE_P(zobj),
		&spl_ce_SplFileInfo->constructor, "__construct", NULL, &arg1);

	zval_ptr_dtor(&arg1);
}
/* }}} */

#define PHAR_ENTRY_OBJECT() \
	zval *zobj = getThis(); \
	phar_entry_object *entry_obj = (phar_entry_object*)((char*)Z_OBJ_P(zobj) - Z_OBJ_P(zobj)->handlers->offset); \
	if (!entry_obj->entry) { \
		zend_throw_exception_ex(spl_ce_BadMethodCallException, 0, \
			"Cannot call method on an uninitialized PharFileInfo object"); \
		return; \
	}

/* {{{ proto void PharFileInfo::__destruct()
 * clean up directory-based entry objects
 */
PHP_METHOD(PharFileInfo, __destruct)
{
	zval *zobj = getThis();
	phar_entry_object *entry_obj = (phar_entry_object*)((char*)Z_OBJ_P(zobj) - Z_OBJ_P(zobj)->handlers->offset);

	if (entry_obj->entry && entry_obj->entry->is_temp_dir) {
		if (entry_obj->entry->filename) {
			efree(entry_obj->entry->filename);
			entry_obj->entry->filename = NULL;
		}

		efree(entry_obj->entry);
		entry_obj->entry = NULL;
	}
}
/* }}} */

/* {{{ proto int PharFileInfo::getCompressedSize()
 * Returns the compressed size
 */
PHP_METHOD(PharFileInfo, getCompressedSize)
{
	PHAR_ENTRY_OBJECT();

	if (zend_parse_parameters_none() == FAILURE) {
		return;
	}

	RETURN_LONG(entry_obj->entry->compressed_filesize);
}
/* }}} */

/* {{{ proto bool PharFileInfo::isCompressed([int compression_type])
 * Returns whether the entry is compressed, and whether it is compressed with Phar::GZ or Phar::BZ2 if specified
 */
PHP_METHOD(PharFileInfo, isCompressed)
{
	/* a number that is not Phar::GZ or Phar::BZ2 */
	zend_long method = 9021976;
	PHAR_ENTRY_OBJECT();

	if (zend_parse_parameters(ZEND_NUM_ARGS(), "|l", &method) == FAILURE) {
		return;
	}

	switch (method) {
		case 9021976:
			RETURN_BOOL(entry_obj->entry->flags & PHAR_ENT_COMPRESSION_MASK);
		case PHAR_ENT_COMPRESSED_GZ:
			RETURN_BOOL(entry_obj->entry->flags & PHAR_ENT_COMPRESSED_GZ);
		case PHAR_ENT_COMPRESSED_BZ2:
			RETURN_BOOL(entry_obj->entry->flags & PHAR_ENT_COMPRESSED_BZ2);
		default:
			zend_throw_exception_ex(spl_ce_BadMethodCallException, 0, \
				"Unknown compression type specified"); \
	}
}
/* }}} */

/* {{{ proto int PharFileInfo::getCRC32()
 * Returns CRC32 code or throws an exception if not CRC checked
 */
PHP_METHOD(PharFileInfo, getCRC32)
{
	PHAR_ENTRY_OBJECT();

	if (zend_parse_parameters_none() == FAILURE) {
		return;
	}

	if (entry_obj->entry->is_dir) {
		zend_throw_exception_ex(spl_ce_BadMethodCallException, 0, \
			"Phar entry is a directory, does not have a CRC"); \
		return;
	}

	if (entry_obj->entry->is_crc_checked) {
		RETURN_LONG(entry_obj->entry->crc32);
	} else {
		zend_throw_exception_ex(spl_ce_BadMethodCallException, 0, \
			"Phar entry was not CRC checked"); \
	}
}
/* }}} */

/* {{{ proto int PharFileInfo::isCRCChecked()
 * Returns whether file entry is CRC checked
 */
PHP_METHOD(PharFileInfo, isCRCChecked)
{
	PHAR_ENTRY_OBJECT();

	if (zend_parse_parameters_none() == FAILURE) {
		return;
	}

	RETURN_BOOL(entry_obj->entry->is_crc_checked);
}
/* }}} */

/* {{{ proto int PharFileInfo::getPharFlags()
 * Returns the Phar file entry flags
 */
PHP_METHOD(PharFileInfo, getPharFlags)
{
	PHAR_ENTRY_OBJECT();

	if (zend_parse_parameters_none() == FAILURE) {
		return;
	}

	RETURN_LONG(entry_obj->entry->flags & ~(PHAR_ENT_PERM_MASK|PHAR_ENT_COMPRESSION_MASK));
}
/* }}} */

/* {{{ proto int PharFileInfo::chmod()
 * set the file permissions for the Phar.  This only allows setting execution bit, read/write
 */
PHP_METHOD(PharFileInfo, chmod)
{
	char *error;
	zend_long perms;
	PHAR_ENTRY_OBJECT();

	if (entry_obj->entry->is_temp_dir) {
		zend_throw_exception_ex(spl_ce_BadMethodCallException, 0, \
			"Phar entry \"%s\" is a temporary directory (not an actual entry in the archive), cannot chmod", entry_obj->entry->filename); \
		return;
	}

	if (PHAR_G(readonly) && !entry_obj->entry->phar->is_data) {
		zend_throw_exception_ex(phar_ce_PharException, 0, "Cannot modify permissions for file \"%s\" in phar \"%s\", write operations are prohibited", entry_obj->entry->filename, entry_obj->entry->phar->fname);
		return;
	}

	if (zend_parse_parameters(ZEND_NUM_ARGS(), "l", &perms) == FAILURE) {
		return;
	}

	if (entry_obj->entry->is_persistent) {
		phar_archive_data *phar = entry_obj->entry->phar;

		if (FAILURE == phar_copy_on_write(&phar)) {
			zend_throw_exception_ex(phar_ce_PharException, 0, "phar \"%s\" is persistent, unable to copy on write", phar->fname);
			return;
		}
		/* re-populate after copy-on-write */
		entry_obj->entry = zend_hash_str_find_ptr(&phar->manifest, entry_obj->entry->filename, entry_obj->entry->filename_len);
	}
	/* clear permissions */
	entry_obj->entry->flags &= ~PHAR_ENT_PERM_MASK;
	perms &= 0777;
	entry_obj->entry->flags |= perms;
	entry_obj->entry->old_flags = entry_obj->entry->flags;
	entry_obj->entry->phar->is_modified = 1;
	entry_obj->entry->is_modified = 1;

	/* hackish cache in php_stat needs to be cleared */
	/* if this code fails to work, check main/streams/streams.c, _php_stream_stat_path */
	if (BG(CurrentLStatFile)) {
		efree(BG(CurrentLStatFile));
	}

	if (BG(CurrentStatFile)) {
		efree(BG(CurrentStatFile));
	}

	BG(CurrentLStatFile) = NULL;
	BG(CurrentStatFile) = NULL;
	phar_flush(entry_obj->entry->phar, 0, 0, 0, &error);

	if (error) {
		zend_throw_exception_ex(phar_ce_PharException, 0, "%s", error);
		efree(error);
	}
}
/* }}} */

/* {{{ proto int PharFileInfo::hasMetaData()
 * Returns the metadata of the entry
 */
PHP_METHOD(PharFileInfo, hasMetadata)
{
	PHAR_ENTRY_OBJECT();

	if (zend_parse_parameters_none() == FAILURE) {
		return;
	}

	RETURN_BOOL(Z_TYPE(entry_obj->entry->metadata) != IS_UNDEF);
}
/* }}} */

/* {{{ proto int PharFileInfo::getMetaData()
 * Returns the metadata of the entry
 */
PHP_METHOD(PharFileInfo, getMetadata)
{
	PHAR_ENTRY_OBJECT();

	if (zend_parse_parameters_none() == FAILURE) {
		return;
	}

	if (Z_TYPE(entry_obj->entry->metadata) != IS_UNDEF) {
		if (entry_obj->entry->is_persistent) {
			zval ret;
			char *buf = estrndup((char *) Z_PTR(entry_obj->entry->metadata), entry_obj->entry->metadata_len);
			/* assume success, we would have failed before */
			phar_parse_metadata(&buf, &ret, entry_obj->entry->metadata_len);
			efree(buf);
			RETURN_ZVAL(&ret, 0, 1);
		}
		RETURN_ZVAL(&entry_obj->entry->metadata, 1, 0);
	}
}
/* }}} */

/* {{{ proto int PharFileInfo::setMetaData(mixed $metadata)
 * Sets the metadata of the entry
 */
PHP_METHOD(PharFileInfo, setMetadata)
{
	char *error;
	zval *metadata;

	PHAR_ENTRY_OBJECT();

	if (PHAR_G(readonly) && !entry_obj->entry->phar->is_data) {
		zend_throw_exception_ex(spl_ce_BadMethodCallException, 0, "Write operations disabled by the php.ini setting phar.readonly");
		return;
	}

	if (entry_obj->entry->is_temp_dir) {
		zend_throw_exception_ex(spl_ce_BadMethodCallException, 0, \
			"Phar entry is a temporary directory (not an actual entry in the archive), cannot set metadata"); \
		return;
	}

	if (zend_parse_parameters(ZEND_NUM_ARGS(), "z", &metadata) == FAILURE) {
		return;
	}

	if (entry_obj->entry->is_persistent) {
		phar_archive_data *phar = entry_obj->entry->phar;

		if (FAILURE == phar_copy_on_write(&phar)) {
			zend_throw_exception_ex(phar_ce_PharException, 0, "phar \"%s\" is persistent, unable to copy on write", phar->fname);
			return;
		}
		/* re-populate after copy-on-write */
		entry_obj->entry = zend_hash_str_find_ptr(&phar->manifest, entry_obj->entry->filename, entry_obj->entry->filename_len);
	}
	if (Z_TYPE(entry_obj->entry->metadata) != IS_UNDEF) {
		zval_ptr_dtor(&entry_obj->entry->metadata);
		ZVAL_UNDEF(&entry_obj->entry->metadata);
	}

	ZVAL_ZVAL(&entry_obj->entry->metadata, metadata, 1, 0);

	entry_obj->entry->is_modified = 1;
	entry_obj->entry->phar->is_modified = 1;
	phar_flush(entry_obj->entry->phar, 0, 0, 0, &error);

	if (error) {
		zend_throw_exception_ex(phar_ce_PharException, 0, "%s", error);
		efree(error);
	}
}
/* }}} */

/* {{{ proto bool PharFileInfo::delMetaData()
 * Deletes the metadata of the entry
 */
PHP_METHOD(PharFileInfo, delMetadata)
{
	char *error;

	PHAR_ENTRY_OBJECT();

	if (zend_parse_parameters_none() == FAILURE) {
		return;
	}

	if (PHAR_G(readonly) && !entry_obj->entry->phar->is_data) {
		zend_throw_exception_ex(spl_ce_BadMethodCallException, 0, "Write operations disabled by the php.ini setting phar.readonly");
		return;
	}

	if (entry_obj->entry->is_temp_dir) {
		zend_throw_exception_ex(spl_ce_BadMethodCallException, 0, \
			"Phar entry is a temporary directory (not an actual entry in the archive), cannot delete metadata"); \
		return;
	}

	if (Z_TYPE(entry_obj->entry->metadata) != IS_UNDEF) {
		if (entry_obj->entry->is_persistent) {
			phar_archive_data *phar = entry_obj->entry->phar;

			if (FAILURE == phar_copy_on_write(&phar)) {
				zend_throw_exception_ex(phar_ce_PharException, 0, "phar \"%s\" is persistent, unable to copy on write", phar->fname);
				return;
			}
			/* re-populate after copy-on-write */
			entry_obj->entry = zend_hash_str_find_ptr(&phar->manifest, entry_obj->entry->filename, entry_obj->entry->filename_len);
		}
		zval_ptr_dtor(&entry_obj->entry->metadata);
		ZVAL_UNDEF(&entry_obj->entry->metadata);
		entry_obj->entry->is_modified = 1;
		entry_obj->entry->phar->is_modified = 1;

		phar_flush(entry_obj->entry->phar, 0, 0, 0, &error);

		if (error) {
			zend_throw_exception_ex(phar_ce_PharException, 0, "%s", error);
			efree(error);
			RETURN_FALSE;
		} else {
			RETURN_TRUE;
		}

	} else {
		RETURN_TRUE;
	}
}
/* }}} */

/* {{{ proto string PharFileInfo::getContent()
 * return the complete file contents of the entry (like file_get_contents)
 */
PHP_METHOD(PharFileInfo, getContent)
{
	char *error;
	php_stream *fp;
	phar_entry_info *link;
	zend_string *str;

	PHAR_ENTRY_OBJECT();

	if (zend_parse_parameters_none() == FAILURE) {
		return;
	}

	if (entry_obj->entry->is_dir) {
		zend_throw_exception_ex(spl_ce_BadMethodCallException, 0,
			"Phar error: Cannot retrieve contents, \"%s\" in phar \"%s\" is a directory", entry_obj->entry->filename, entry_obj->entry->phar->fname);
		return;
	}

	link = phar_get_link_source(entry_obj->entry);

	if (!link) {
		link = entry_obj->entry;
	}

	if (SUCCESS != phar_open_entry_fp(link, &error, 0)) {
		zend_throw_exception_ex(spl_ce_BadMethodCallException, 0,
			"Phar error: Cannot retrieve contents, \"%s\" in phar \"%s\": %s", entry_obj->entry->filename, entry_obj->entry->phar->fname, error);
		efree(error);
		return;
	}

	if (!(fp = phar_get_efp(link, 0))) {
		zend_throw_exception_ex(spl_ce_BadMethodCallException, 0,
			"Phar error: Cannot retrieve contents of \"%s\" in phar \"%s\"", entry_obj->entry->filename, entry_obj->entry->phar->fname);
		return;
	}

	phar_seek_efp(link, 0, SEEK_SET, 0, 0);
	str = php_stream_copy_to_mem(fp, link->uncompressed_filesize, 0);
	if (str) {
		RETURN_STR(str);
	} else {
		RETURN_EMPTY_STRING();
	}
}
/* }}} */

/* {{{ proto int PharFileInfo::compress(int compression_type)
 * Instructs the Phar class to compress the current file using zlib or bzip2 compression
 */
PHP_METHOD(PharFileInfo, compress)
{
	zend_long method;
	char *error;
	PHAR_ENTRY_OBJECT();

	if (zend_parse_parameters(ZEND_NUM_ARGS(), "l", &method) == FAILURE) {
		return;
	}

	if (entry_obj->entry->is_tar) {
		zend_throw_exception_ex(spl_ce_BadMethodCallException, 0,
			"Cannot compress with Gzip compression, not possible with tar-based phar archives");
		return;
	}

	if (entry_obj->entry->is_dir) {
		zend_throw_exception_ex(spl_ce_BadMethodCallException, 0, \
			"Phar entry is a directory, cannot set compression"); \
		return;
	}

	if (PHAR_G(readonly) && !entry_obj->entry->phar->is_data) {
		zend_throw_exception_ex(spl_ce_BadMethodCallException, 0,
			"Phar is readonly, cannot change compression");
		return;
	}

	if (entry_obj->entry->is_deleted) {
		zend_throw_exception_ex(spl_ce_BadMethodCallException, 0,
			"Cannot compress deleted file");
		return;
	}

	if (entry_obj->entry->is_persistent) {
		phar_archive_data *phar = entry_obj->entry->phar;

		if (FAILURE == phar_copy_on_write(&phar)) {
			zend_throw_exception_ex(phar_ce_PharException, 0, "phar \"%s\" is persistent, unable to copy on write", phar->fname);
			return;
		}
		/* re-populate after copy-on-write */
		entry_obj->entry = zend_hash_str_find_ptr(&phar->manifest, entry_obj->entry->filename, entry_obj->entry->filename_len);
	}
	switch (method) {
		case PHAR_ENT_COMPRESSED_GZ:
			if (entry_obj->entry->flags & PHAR_ENT_COMPRESSED_GZ) {
				RETURN_TRUE;
			}

			if ((entry_obj->entry->flags & PHAR_ENT_COMPRESSED_BZ2) != 0) {
				if (!PHAR_G(has_bz2)) {
					zend_throw_exception_ex(spl_ce_BadMethodCallException, 0,
						"Cannot compress with gzip compression, file is already compressed with bzip2 compression and bz2 extension is not enabled, cannot decompress");
					return;
				}

				/* decompress this file indirectly */
				if (SUCCESS != phar_open_entry_fp(entry_obj->entry, &error, 1)) {
					zend_throw_exception_ex(spl_ce_BadMethodCallException, 0,
						"Phar error: Cannot decompress bzip2-compressed file \"%s\" in phar \"%s\" in order to compress with gzip: %s", entry_obj->entry->filename, entry_obj->entry->phar->fname, error);
					efree(error);
					return;
				}
			}

			if (!PHAR_G(has_zlib)) {
				zend_throw_exception_ex(spl_ce_BadMethodCallException, 0,
					"Cannot compress with gzip compression, zlib extension is not enabled");
				return;
			}

			entry_obj->entry->old_flags = entry_obj->entry->flags;
			entry_obj->entry->flags &= ~PHAR_ENT_COMPRESSION_MASK;
			entry_obj->entry->flags |= PHAR_ENT_COMPRESSED_GZ;
			break;
		case PHAR_ENT_COMPRESSED_BZ2:
			if (entry_obj->entry->flags & PHAR_ENT_COMPRESSED_BZ2) {
				RETURN_TRUE;
			}

			if ((entry_obj->entry->flags & PHAR_ENT_COMPRESSED_GZ) != 0) {
				if (!PHAR_G(has_zlib)) {
					zend_throw_exception_ex(spl_ce_BadMethodCallException, 0,
						"Cannot compress with bzip2 compression, file is already compressed with gzip compression and zlib extension is not enabled, cannot decompress");
					return;
				}

				/* decompress this file indirectly */
				if (SUCCESS != phar_open_entry_fp(entry_obj->entry, &error, 1)) {
					zend_throw_exception_ex(spl_ce_BadMethodCallException, 0,
						"Phar error: Cannot decompress gzip-compressed file \"%s\" in phar \"%s\" in order to compress with bzip2: %s", entry_obj->entry->filename, entry_obj->entry->phar->fname, error);
					efree(error);
					return;
				}
			}

			if (!PHAR_G(has_bz2)) {
				zend_throw_exception_ex(spl_ce_BadMethodCallException, 0,
					"Cannot compress with bzip2 compression, bz2 extension is not enabled");
				return;
			}
			entry_obj->entry->old_flags = entry_obj->entry->flags;
			entry_obj->entry->flags &= ~PHAR_ENT_COMPRESSION_MASK;
			entry_obj->entry->flags |= PHAR_ENT_COMPRESSED_BZ2;
			break;
		default:
			zend_throw_exception_ex(spl_ce_BadMethodCallException, 0, \
				"Unknown compression type specified"); \
	}

	entry_obj->entry->phar->is_modified = 1;
	entry_obj->entry->is_modified = 1;
	phar_flush(entry_obj->entry->phar, 0, 0, 0, &error);

	if (error) {
		zend_throw_exception_ex(phar_ce_PharException, 0, "%s", error);
		efree(error);
	}

	RETURN_TRUE;
}
/* }}} */

/* {{{ proto int PharFileInfo::decompress()
 * Instructs the Phar class to decompress the current file
 */
PHP_METHOD(PharFileInfo, decompress)
{
	char *error;
	PHAR_ENTRY_OBJECT();

	if (zend_parse_parameters_none() == FAILURE) {
		return;
	}

	if (entry_obj->entry->is_dir) {
		zend_throw_exception_ex(spl_ce_BadMethodCallException, 0, \
			"Phar entry is a directory, cannot set compression"); \
		return;
	}

	if ((entry_obj->entry->flags & PHAR_ENT_COMPRESSION_MASK) == 0) {
		RETURN_TRUE;
	}

	if (PHAR_G(readonly) && !entry_obj->entry->phar->is_data) {
		zend_throw_exception_ex(spl_ce_BadMethodCallException, 0,
			"Phar is readonly, cannot decompress");
		return;
	}

	if (entry_obj->entry->is_deleted) {
		zend_throw_exception_ex(spl_ce_BadMethodCallException, 0,
			"Cannot compress deleted file");
		return;
	}

	if ((entry_obj->entry->flags & PHAR_ENT_COMPRESSED_GZ) != 0 && !PHAR_G(has_zlib)) {
		zend_throw_exception_ex(spl_ce_BadMethodCallException, 0,
			"Cannot decompress Gzip-compressed file, zlib extension is not enabled");
		return;
	}

	if ((entry_obj->entry->flags & PHAR_ENT_COMPRESSED_BZ2) != 0 && !PHAR_G(has_bz2)) {
		zend_throw_exception_ex(spl_ce_BadMethodCallException, 0,
			"Cannot decompress Bzip2-compressed file, bz2 extension is not enabled");
		return;
	}

	if (entry_obj->entry->is_persistent) {
		phar_archive_data *phar = entry_obj->entry->phar;

		if (FAILURE == phar_copy_on_write(&phar)) {
			zend_throw_exception_ex(phar_ce_PharException, 0, "phar \"%s\" is persistent, unable to copy on write", phar->fname);
			return;
		}
		/* re-populate after copy-on-write */
		entry_obj->entry = zend_hash_str_find_ptr(&phar->manifest, entry_obj->entry->filename, entry_obj->entry->filename_len);
	}
	if (!entry_obj->entry->fp) {
		if (FAILURE == phar_open_archive_fp(entry_obj->entry->phar)) {
			zend_throw_exception_ex(spl_ce_BadMethodCallException, 0, "Cannot decompress entry \"%s\", phar error: Cannot open phar archive \"%s\" for reading", entry_obj->entry->filename, entry_obj->entry->phar->fname);
			return;
		}
		entry_obj->entry->fp_type = PHAR_FP;
	}

	entry_obj->entry->old_flags = entry_obj->entry->flags;
	entry_obj->entry->flags &= ~PHAR_ENT_COMPRESSION_MASK;
	entry_obj->entry->phar->is_modified = 1;
	entry_obj->entry->is_modified = 1;
	phar_flush(entry_obj->entry->phar, 0, 0, 0, &error);

	if (error) {
		zend_throw_exception_ex(phar_ce_PharException, 0, "%s", error);
		efree(error);
	}
	RETURN_TRUE;
}
/* }}} */

#endif /* HAVE_SPL */

/* {{{ phar methods */
PHAR_ARG_INFO
ZEND_BEGIN_ARG_INFO_EX(arginfo_phar___construct, 0, 0, 1)
	ZEND_ARG_INFO(0, filename)
	ZEND_ARG_INFO(0, flags)
	ZEND_ARG_INFO(0, alias)
	ZEND_ARG_INFO(0, fileformat)
ZEND_END_ARG_INFO()

PHAR_ARG_INFO
ZEND_BEGIN_ARG_INFO_EX(arginfo_phar_createDS, 0, 0, 0)
	ZEND_ARG_INFO(0, index)
	ZEND_ARG_INFO(0, webindex)
ZEND_END_ARG_INFO()

PHAR_ARG_INFO
ZEND_BEGIN_ARG_INFO_EX(arginfo_phar_cancompress, 0, 0, 0)
	ZEND_ARG_INFO(0, method)
ZEND_END_ARG_INFO()

PHAR_ARG_INFO
ZEND_BEGIN_ARG_INFO_EX(arginfo_phar_isvalidpharfilename, 0, 0, 1)
	ZEND_ARG_INFO(0, filename)
	ZEND_ARG_INFO(0, executable)
ZEND_END_ARG_INFO()

PHAR_ARG_INFO
ZEND_BEGIN_ARG_INFO_EX(arginfo_phar_loadPhar, 0, 0, 1)
	ZEND_ARG_INFO(0, filename)
	ZEND_ARG_INFO(0, alias)
ZEND_END_ARG_INFO()

PHAR_ARG_INFO
ZEND_BEGIN_ARG_INFO_EX(arginfo_phar_mapPhar, 0, 0, 0)
	ZEND_ARG_INFO(0, alias)
	ZEND_ARG_INFO(0, offset)
ZEND_END_ARG_INFO()

PHAR_ARG_INFO
ZEND_BEGIN_ARG_INFO_EX(arginfo_phar_mount, 0, 0, 2)
	ZEND_ARG_INFO(0, inphar)
	ZEND_ARG_INFO(0, externalfile)
ZEND_END_ARG_INFO()

PHAR_ARG_INFO
ZEND_BEGIN_ARG_INFO_EX(arginfo_phar_mungServer, 0, 0, 1)
	ZEND_ARG_INFO(0, munglist)
ZEND_END_ARG_INFO()

PHAR_ARG_INFO
ZEND_BEGIN_ARG_INFO_EX(arginfo_phar_webPhar, 0, 0, 0)
	ZEND_ARG_INFO(0, alias)
	ZEND_ARG_INFO(0, index)
	ZEND_ARG_INFO(0, f404)
	ZEND_ARG_INFO(0, mimetypes)
	ZEND_ARG_INFO(0, rewrites)
ZEND_END_ARG_INFO()

PHAR_ARG_INFO
ZEND_BEGIN_ARG_INFO_EX(arginfo_phar_running, 0, 0, 1)
	ZEND_ARG_INFO(0, retphar)
ZEND_END_ARG_INFO()

PHAR_ARG_INFO
ZEND_BEGIN_ARG_INFO_EX(arginfo_phar_ua, 0, 0, 1)
	ZEND_ARG_INFO(0, archive)
ZEND_END_ARG_INFO()

#if HAVE_SPL
PHAR_ARG_INFO
ZEND_BEGIN_ARG_INFO_EX(arginfo_phar_build, 0, 0, 1)
	ZEND_ARG_INFO(0, iterator)
	ZEND_ARG_INFO(0, base_directory)
ZEND_END_ARG_INFO()

PHAR_ARG_INFO
ZEND_BEGIN_ARG_INFO_EX(arginfo_phar_conv, 0, 0, 0)
	ZEND_ARG_INFO(0, format)
	ZEND_ARG_INFO(0, compression_type)
	ZEND_ARG_INFO(0, file_ext)
ZEND_END_ARG_INFO()

PHAR_ARG_INFO
ZEND_BEGIN_ARG_INFO_EX(arginfo_phar_comps, 0, 0, 1)
	ZEND_ARG_INFO(0, compression_type)
	ZEND_ARG_INFO(0, file_ext)
ZEND_END_ARG_INFO()

PHAR_ARG_INFO
ZEND_BEGIN_ARG_INFO_EX(arginfo_phar_decomp, 0, 0, 0)
	ZEND_ARG_INFO(0, file_ext)
ZEND_END_ARG_INFO()

PHAR_ARG_INFO
ZEND_BEGIN_ARG_INFO_EX(arginfo_phar_comp, 0, 0, 1)
	ZEND_ARG_INFO(0, compression_type)
ZEND_END_ARG_INFO()

PHAR_ARG_INFO
ZEND_BEGIN_ARG_INFO_EX(arginfo_phar_compo, 0, 0, 0)
	ZEND_ARG_INFO(0, compression_type)
ZEND_END_ARG_INFO()

PHAR_ARG_INFO
ZEND_BEGIN_ARG_INFO_EX(arginfo_phar_copy, 0, 0, 2)
	ZEND_ARG_INFO(0, newfile)
	ZEND_ARG_INFO(0, oldfile)
ZEND_END_ARG_INFO()

PHAR_ARG_INFO
ZEND_BEGIN_ARG_INFO_EX(arginfo_phar_delete, 0, 0, 1)
	ZEND_ARG_INFO(0, entry)
ZEND_END_ARG_INFO()

PHAR_ARG_INFO
ZEND_BEGIN_ARG_INFO_EX(arginfo_phar_fromdir, 0, 0, 1)
	ZEND_ARG_INFO(0, base_dir)
	ZEND_ARG_INFO(0, regex)
ZEND_END_ARG_INFO()

PHAR_ARG_INFO
ZEND_BEGIN_ARG_INFO_EX(arginfo_phar_offsetExists, 0, 0, 1)
	ZEND_ARG_INFO(0, entry)
ZEND_END_ARG_INFO()

PHAR_ARG_INFO
ZEND_BEGIN_ARG_INFO_EX(arginfo_phar_offsetSet, 0, 0, 2)
	ZEND_ARG_INFO(0, entry)
	ZEND_ARG_INFO(0, value)
ZEND_END_ARG_INFO()

PHAR_ARG_INFO
ZEND_BEGIN_ARG_INFO_EX(arginfo_phar_setAlias, 0, 0, 1)
	ZEND_ARG_INFO(0, alias)
ZEND_END_ARG_INFO()

PHAR_ARG_INFO
ZEND_BEGIN_ARG_INFO_EX(arginfo_phar_setMetadata, 0, 0, 1)
	ZEND_ARG_INFO(0, metadata)
ZEND_END_ARG_INFO()

PHAR_ARG_INFO
ZEND_BEGIN_ARG_INFO_EX(arginfo_phar_setSigAlgo, 0, 0, 1)
	ZEND_ARG_INFO(0, algorithm)
	ZEND_ARG_INFO(0, privatekey)
ZEND_END_ARG_INFO()

PHAR_ARG_INFO
ZEND_BEGIN_ARG_INFO_EX(arginfo_phar_setStub, 0, 0, 1)
	ZEND_ARG_INFO(0, newstub)
	ZEND_ARG_INFO(0, maxlen)
ZEND_END_ARG_INFO()

PHAR_ARG_INFO
ZEND_BEGIN_ARG_INFO_EX(arginfo_phar_emptydir, 0, 0, 0)
	ZEND_ARG_INFO(0, dirname)
ZEND_END_ARG_INFO()

PHAR_ARG_INFO
ZEND_BEGIN_ARG_INFO_EX(arginfo_phar_extract, 0, 0, 1)
	ZEND_ARG_INFO(0, pathto)
	ZEND_ARG_INFO(0, files)
	ZEND_ARG_INFO(0, overwrite)
ZEND_END_ARG_INFO()

PHAR_ARG_INFO
ZEND_BEGIN_ARG_INFO_EX(arginfo_phar_addfile, 0, 0, 1)
	ZEND_ARG_INFO(0, filename)
	ZEND_ARG_INFO(0, localname)
ZEND_END_ARG_INFO()

PHAR_ARG_INFO
ZEND_BEGIN_ARG_INFO_EX(arginfo_phar_fromstring, 0, 0, 1)
	ZEND_ARG_INFO(0, localname)
	ZEND_ARG_INFO(0, contents)
ZEND_END_ARG_INFO()

PHAR_ARG_INFO
ZEND_BEGIN_ARG_INFO_EX(arginfo_phar_isff, 0, 0, 1)
	ZEND_ARG_INFO(0, fileformat)
ZEND_END_ARG_INFO()

PHAR_ARG_INFO
ZEND_BEGIN_ARG_INFO(arginfo_phar__void, 0)
ZEND_END_ARG_INFO()


#endif /* HAVE_SPL */

zend_function_entry php_archive_methods[] = {
#if !HAVE_SPL
	PHP_ME(Phar, __construct,           arginfo_phar___construct,  ZEND_ACC_PRIVATE)
#else
	PHP_ME(Phar, __construct,           arginfo_phar___construct,  ZEND_ACC_PUBLIC)
	PHP_ME(Phar, __destruct,            arginfo_phar__void,        ZEND_ACC_PUBLIC)
	PHP_ME(Phar, addEmptyDir,           arginfo_phar_emptydir,     ZEND_ACC_PUBLIC)
	PHP_ME(Phar, addFile,               arginfo_phar_addfile,      ZEND_ACC_PUBLIC)
	PHP_ME(Phar, addFromString,         arginfo_phar_fromstring,   ZEND_ACC_PUBLIC)
	PHP_ME(Phar, buildFromDirectory,    arginfo_phar_fromdir,      ZEND_ACC_PUBLIC)
	PHP_ME(Phar, buildFromIterator,     arginfo_phar_build,        ZEND_ACC_PUBLIC)
	PHP_ME(Phar, compressFiles,         arginfo_phar_comp,         ZEND_ACC_PUBLIC)
	PHP_ME(Phar, decompressFiles,       arginfo_phar__void,        ZEND_ACC_PUBLIC)
	PHP_ME(Phar, compress,              arginfo_phar_comps,        ZEND_ACC_PUBLIC)
	PHP_ME(Phar, decompress,            arginfo_phar_decomp,       ZEND_ACC_PUBLIC)
	PHP_ME(Phar, convertToExecutable,   arginfo_phar_conv,         ZEND_ACC_PUBLIC)
	PHP_ME(Phar, convertToData,         arginfo_phar_conv,         ZEND_ACC_PUBLIC)
	PHP_ME(Phar, copy,                  arginfo_phar_copy,         ZEND_ACC_PUBLIC)
	PHP_ME(Phar, count,                 arginfo_phar__void,        ZEND_ACC_PUBLIC)
	PHP_ME(Phar, delete,                arginfo_phar_delete,       ZEND_ACC_PUBLIC)
	PHP_ME(Phar, delMetadata,           arginfo_phar__void,        ZEND_ACC_PUBLIC)
	PHP_ME(Phar, extractTo,             arginfo_phar_extract,      ZEND_ACC_PUBLIC)
	PHP_ME(Phar, getAlias,              arginfo_phar__void,        ZEND_ACC_PUBLIC)
	PHP_ME(Phar, getPath,               arginfo_phar__void,        ZEND_ACC_PUBLIC)
	PHP_ME(Phar, getMetadata,           arginfo_phar__void,        ZEND_ACC_PUBLIC)
	PHP_ME(Phar, getModified,           arginfo_phar__void,        ZEND_ACC_PUBLIC)
	PHP_ME(Phar, getSignature,          arginfo_phar__void,        ZEND_ACC_PUBLIC)
	PHP_ME(Phar, getStub,               arginfo_phar__void,        ZEND_ACC_PUBLIC)
	PHP_ME(Phar, getVersion,            arginfo_phar__void,        ZEND_ACC_PUBLIC)
	PHP_ME(Phar, hasMetadata,           arginfo_phar__void,        ZEND_ACC_PUBLIC)
	PHP_ME(Phar, isBuffering,           arginfo_phar__void,        ZEND_ACC_PUBLIC)
	PHP_ME(Phar, isCompressed,          arginfo_phar__void,        ZEND_ACC_PUBLIC)
	PHP_ME(Phar, isFileFormat,          arginfo_phar_isff,         ZEND_ACC_PUBLIC)
	PHP_ME(Phar, isWritable,            arginfo_phar__void,        ZEND_ACC_PUBLIC)
	PHP_ME(Phar, offsetExists,          arginfo_phar_offsetExists, ZEND_ACC_PUBLIC)
	PHP_ME(Phar, offsetGet,             arginfo_phar_offsetExists, ZEND_ACC_PUBLIC)
	PHP_ME(Phar, offsetSet,             arginfo_phar_offsetSet,    ZEND_ACC_PUBLIC)
	PHP_ME(Phar, offsetUnset,           arginfo_phar_offsetExists, ZEND_ACC_PUBLIC)
	PHP_ME(Phar, setAlias,              arginfo_phar_setAlias,     ZEND_ACC_PUBLIC)
	PHP_ME(Phar, setDefaultStub,        arginfo_phar_createDS,     ZEND_ACC_PUBLIC)
	PHP_ME(Phar, setMetadata,           arginfo_phar_setMetadata,  ZEND_ACC_PUBLIC)
	PHP_ME(Phar, setSignatureAlgorithm, arginfo_phar_setSigAlgo,   ZEND_ACC_PUBLIC)
	PHP_ME(Phar, setStub,               arginfo_phar_setStub,      ZEND_ACC_PUBLIC)
	PHP_ME(Phar, startBuffering,        arginfo_phar__void,        ZEND_ACC_PUBLIC)
	PHP_ME(Phar, stopBuffering,         arginfo_phar__void,        ZEND_ACC_PUBLIC)
#endif
	/* static member functions */
	PHP_ME(Phar, apiVersion,            arginfo_phar__void,        ZEND_ACC_PUBLIC|ZEND_ACC_STATIC|ZEND_ACC_FINAL)
	PHP_ME(Phar, canCompress,           arginfo_phar_cancompress,  ZEND_ACC_PUBLIC|ZEND_ACC_STATIC|ZEND_ACC_FINAL)
	PHP_ME(Phar, canWrite,              arginfo_phar__void,        ZEND_ACC_PUBLIC|ZEND_ACC_STATIC|ZEND_ACC_FINAL)
	PHP_ME(Phar, createDefaultStub,     arginfo_phar_createDS,     ZEND_ACC_PUBLIC|ZEND_ACC_STATIC|ZEND_ACC_FINAL)
	PHP_ME(Phar, getSupportedCompression,arginfo_phar__void,       ZEND_ACC_PUBLIC|ZEND_ACC_STATIC|ZEND_ACC_FINAL)
	PHP_ME(Phar, getSupportedSignatures,arginfo_phar__void,        ZEND_ACC_PUBLIC|ZEND_ACC_STATIC|ZEND_ACC_FINAL)
	PHP_ME(Phar, interceptFileFuncs,    arginfo_phar__void,        ZEND_ACC_PUBLIC|ZEND_ACC_STATIC|ZEND_ACC_FINAL)
	PHP_ME(Phar, isValidPharFilename,   arginfo_phar_isvalidpharfilename, ZEND_ACC_PUBLIC|ZEND_ACC_STATIC|ZEND_ACC_FINAL)
	PHP_ME(Phar, loadPhar,              arginfo_phar_loadPhar,     ZEND_ACC_PUBLIC|ZEND_ACC_STATIC|ZEND_ACC_FINAL)
	PHP_ME(Phar, mapPhar,               arginfo_phar_mapPhar,      ZEND_ACC_PUBLIC|ZEND_ACC_STATIC|ZEND_ACC_FINAL)
	PHP_ME(Phar, running,               arginfo_phar_running,      ZEND_ACC_PUBLIC|ZEND_ACC_STATIC|ZEND_ACC_FINAL)
	PHP_ME(Phar, mount,                 arginfo_phar_mount,        ZEND_ACC_PUBLIC|ZEND_ACC_STATIC|ZEND_ACC_FINAL)
	PHP_ME(Phar, mungServer,            arginfo_phar_mungServer,   ZEND_ACC_PUBLIC|ZEND_ACC_STATIC|ZEND_ACC_FINAL)
	PHP_ME(Phar, unlinkArchive,         arginfo_phar_ua,           ZEND_ACC_PUBLIC|ZEND_ACC_STATIC|ZEND_ACC_FINAL)
	PHP_ME(Phar, webPhar,               arginfo_phar_webPhar,      ZEND_ACC_PUBLIC|ZEND_ACC_STATIC|ZEND_ACC_FINAL)
	PHP_FE_END
};

#if HAVE_SPL
PHAR_ARG_INFO
ZEND_BEGIN_ARG_INFO_EX(arginfo_entry___construct, 0, 0, 1)
	ZEND_ARG_INFO(0, filename)
ZEND_END_ARG_INFO()

PHAR_ARG_INFO
ZEND_BEGIN_ARG_INFO_EX(arginfo_entry_chmod, 0, 0, 1)
	ZEND_ARG_INFO(0, perms)
ZEND_END_ARG_INFO()

zend_function_entry php_entry_methods[] = {
	PHP_ME(PharFileInfo, __construct,        arginfo_entry___construct,  ZEND_ACC_PUBLIC)
	PHP_ME(PharFileInfo, __destruct,         arginfo_phar__void,         ZEND_ACC_PUBLIC)
	PHP_ME(PharFileInfo, chmod,              arginfo_entry_chmod,        ZEND_ACC_PUBLIC)
	PHP_ME(PharFileInfo, compress,           arginfo_phar_comp,          ZEND_ACC_PUBLIC)
	PHP_ME(PharFileInfo, decompress,         arginfo_phar__void,         ZEND_ACC_PUBLIC)
	PHP_ME(PharFileInfo, delMetadata,        arginfo_phar__void,         ZEND_ACC_PUBLIC)
	PHP_ME(PharFileInfo, getCompressedSize,  arginfo_phar__void,         ZEND_ACC_PUBLIC)
	PHP_ME(PharFileInfo, getCRC32,           arginfo_phar__void,         ZEND_ACC_PUBLIC)
	PHP_ME(PharFileInfo, getContent,         arginfo_phar__void,         ZEND_ACC_PUBLIC)
	PHP_ME(PharFileInfo, getMetadata,        arginfo_phar__void,         ZEND_ACC_PUBLIC)
	PHP_ME(PharFileInfo, getPharFlags,       arginfo_phar__void,         ZEND_ACC_PUBLIC)
	PHP_ME(PharFileInfo, hasMetadata,        arginfo_phar__void,         ZEND_ACC_PUBLIC)
	PHP_ME(PharFileInfo, isCompressed,       arginfo_phar_compo,         ZEND_ACC_PUBLIC)
	PHP_ME(PharFileInfo, isCRCChecked,       arginfo_phar__void,         ZEND_ACC_PUBLIC)
	PHP_ME(PharFileInfo, setMetadata,        arginfo_phar_setMetadata,   ZEND_ACC_PUBLIC)
	PHP_FE_END
};
#endif /* HAVE_SPL */

zend_function_entry phar_exception_methods[] = {
	PHP_FE_END
};
/* }}} */

#define REGISTER_PHAR_CLASS_CONST_LONG(class_name, const_name, value) \
	zend_declare_class_constant_long(class_name, const_name, sizeof(const_name)-1, (zend_long)value);

#define phar_exception_get_default() zend_exception_get_default()

void phar_object_init(void) /* {{{ */
{
	zend_class_entry ce;

	INIT_CLASS_ENTRY(ce, "PharException", phar_exception_methods);
	phar_ce_PharException = zend_register_internal_class_ex(&ce, phar_exception_get_default());

#if HAVE_SPL
	INIT_CLASS_ENTRY(ce, "Phar", php_archive_methods);
	phar_ce_archive = zend_register_internal_class_ex(&ce, spl_ce_RecursiveDirectoryIterator);

	zend_class_implements(phar_ce_archive, 2, spl_ce_Countable, zend_ce_arrayaccess);

	INIT_CLASS_ENTRY(ce, "PharData", php_archive_methods);
	phar_ce_data = zend_register_internal_class_ex(&ce, spl_ce_RecursiveDirectoryIterator);

	zend_class_implements(phar_ce_data, 2, spl_ce_Countable, zend_ce_arrayaccess);

	INIT_CLASS_ENTRY(ce, "PharFileInfo", php_entry_methods);
	phar_ce_entry = zend_register_internal_class_ex(&ce, spl_ce_SplFileInfo);
#else
	INIT_CLASS_ENTRY(ce, "Phar", php_archive_methods);
	phar_ce_archive = zend_register_internal_class(&ce);
	phar_ce_archive->ce_flags |= ZEND_ACC_FINAL;

	INIT_CLASS_ENTRY(ce, "PharData", php_archive_methods);
	phar_ce_data = zend_register_internal_class(&ce);
	phar_ce_data->ce_flags |= ZEND_ACC_FINAL;
#endif

	REGISTER_PHAR_CLASS_CONST_LONG(phar_ce_archive, "BZ2", PHAR_ENT_COMPRESSED_BZ2)
	REGISTER_PHAR_CLASS_CONST_LONG(phar_ce_archive, "GZ", PHAR_ENT_COMPRESSED_GZ)
	REGISTER_PHAR_CLASS_CONST_LONG(phar_ce_archive, "NONE", PHAR_ENT_COMPRESSED_NONE)
	REGISTER_PHAR_CLASS_CONST_LONG(phar_ce_archive, "PHAR", PHAR_FORMAT_PHAR)
	REGISTER_PHAR_CLASS_CONST_LONG(phar_ce_archive, "TAR", PHAR_FORMAT_TAR)
	REGISTER_PHAR_CLASS_CONST_LONG(phar_ce_archive, "ZIP", PHAR_FORMAT_ZIP)
	REGISTER_PHAR_CLASS_CONST_LONG(phar_ce_archive, "COMPRESSED", PHAR_ENT_COMPRESSION_MASK)
	REGISTER_PHAR_CLASS_CONST_LONG(phar_ce_archive, "PHP", PHAR_MIME_PHP)
	REGISTER_PHAR_CLASS_CONST_LONG(phar_ce_archive, "PHPS", PHAR_MIME_PHPS)
	REGISTER_PHAR_CLASS_CONST_LONG(phar_ce_archive, "MD5", PHAR_SIG_MD5)
	REGISTER_PHAR_CLASS_CONST_LONG(phar_ce_archive, "OPENSSL", PHAR_SIG_OPENSSL)
	REGISTER_PHAR_CLASS_CONST_LONG(phar_ce_archive, "SHA1", PHAR_SIG_SHA1)
	REGISTER_PHAR_CLASS_CONST_LONG(phar_ce_archive, "SHA256", PHAR_SIG_SHA256)
	REGISTER_PHAR_CLASS_CONST_LONG(phar_ce_archive, "SHA512", PHAR_SIG_SHA512)
}
/* }}} */

/*
 * Local variables:
 * tab-width: 4
 * c-basic-offset: 4
 * End:
 * vim600: noet sw=4 ts=4 fdm=marker
 * vim<600: noet sw=4 ts=4
 */<|MERGE_RESOLUTION|>--- conflicted
+++ resolved
@@ -2115,13 +2115,8 @@
 	}
 its_ok:
 	if (SUCCESS == php_stream_stat_path(newpath, &ssb)) {
-<<<<<<< HEAD
+		zend_throw_exception_ex(spl_ce_BadMethodCallException, 0, "phar \"%s\" exists and must be unlinked prior to conversion", newpath);
 		efree(oldpath);
-		zend_throw_exception_ex(spl_ce_BadMethodCallException, 0, "phar \"%s\" exists and must be unlinked prior to conversion", newpath);
-=======
-		zend_throw_exception_ex(spl_ce_BadMethodCallException, 0 TSRMLS_CC, "phar \"%s\" exists and must be unlinked prior to conversion", newpath);
-		efree(oldpath);
->>>>>>> c06f1590
 		return NULL;
 	}
 	if (!phar->is_data) {
