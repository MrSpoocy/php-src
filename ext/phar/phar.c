/*
  +----------------------------------------------------------------------+
  | phar php single-file executable PHP extension                        |
  +----------------------------------------------------------------------+
  | Copyright (c) 2005-2017 The PHP Group                                |
  +----------------------------------------------------------------------+
  | This source file is subject to version 3.01 of the PHP license,      |
  | that is bundled with this package in the file LICENSE, and is        |
  | available through the world-wide-web at the following url:           |
  | http://www.php.net/license/3_01.txt.                                 |
  | If you did not receive a copy of the PHP license and are unable to   |
  | obtain it through the world-wide-web, please send a note to          |
  | license@php.net so we can mail you a copy immediately.               |
  +----------------------------------------------------------------------+
  | Authors: Gregory Beaver <cellog@php.net>                             |
  |          Marcus Boerger <helly@php.net>                              |
  +----------------------------------------------------------------------+
*/

/* $Id$ */

#define PHAR_MAIN 1
#include "phar_internal.h"
#include "SAPI.h"
#include "func_interceptors.h"

static void destroy_phar_data(zval *zv);

ZEND_DECLARE_MODULE_GLOBALS(phar)
zend_string *(*phar_save_resolve_path)(const char *filename, int filename_len);

/**
 * set's phar->is_writeable based on the current INI value
 */
static int phar_set_writeable_bit(zval *zv, void *argument) /* {{{ */
{
	zend_bool keep = *(zend_bool *)argument;
	phar_archive_data *phar = (phar_archive_data *)Z_PTR_P(zv);

	if (!phar->is_data) {
		phar->is_writeable = !keep;
	}

	return ZEND_HASH_APPLY_KEEP;
}
/* }}} */

/* if the original value is 0 (disabled), then allow setting/unsetting at will. Otherwise only allow 1 (enabled), and error on disabling */
ZEND_INI_MH(phar_ini_modify_handler) /* {{{ */
{
	zend_bool old, ini;

	if (ZSTR_LEN(entry->name) == sizeof("phar.readonly")-1) {
		old = PHAR_G(readonly_orig);
	} else {
		old = PHAR_G(require_hash_orig);
	}

	if (ZSTR_LEN(new_value) == 2 && !strcasecmp("on", ZSTR_VAL(new_value))) {
		ini = (zend_bool) 1;
	}
	else if (ZSTR_LEN(new_value) == 3 && !strcasecmp("yes", ZSTR_VAL(new_value))) {
		ini = (zend_bool) 1;
	}
	else if (ZSTR_LEN(new_value) == 4 && !strcasecmp("true", ZSTR_VAL(new_value))) {
		ini = (zend_bool) 1;
	}
	else {
		ini = (zend_bool) atoi(ZSTR_VAL(new_value));
	}

	/* do not allow unsetting in runtime */
	if (stage == ZEND_INI_STAGE_STARTUP) {
		if (ZSTR_LEN(entry->name) == sizeof("phar.readonly")-1) {
			PHAR_G(readonly_orig) = ini;
		} else {
			PHAR_G(require_hash_orig) = ini;
		}
	} else if (old && !ini) {
		return FAILURE;
	}

	if (ZSTR_LEN(entry->name) == sizeof("phar.readonly")-1) {
		PHAR_G(readonly) = ini;
		if (PHAR_G(request_init) && PHAR_G(phar_fname_map.u.flags)) {
			zend_hash_apply_with_argument(&(PHAR_G(phar_fname_map)), phar_set_writeable_bit, (void *)&ini);
		}
	} else {
		PHAR_G(require_hash) = ini;
	}

	return SUCCESS;
}
/* }}}*/

/* this global stores the global cached pre-parsed manifests */
HashTable cached_phars;
HashTable cached_alias;

static void phar_split_cache_list(void) /* {{{ */
{
	char *tmp;
	char *key, *lasts, *end;
	char ds[2];
	phar_archive_data *phar;
	uint i = 0;

	if (!PHAR_G(cache_list) || !(PHAR_G(cache_list)[0])) {
		return;
	}

	ds[0] = DEFAULT_DIR_SEPARATOR;
	ds[1] = '\0';
	tmp = estrdup(PHAR_G(cache_list));

	/* fake request startup */
	PHAR_G(request_init) = 1;
	zend_hash_init(&EG(regular_list), 0, NULL, NULL, 0);
	EG(regular_list).nNextFreeElement=1;	/* we don't want resource id 0 */

	PHAR_G(has_bz2) = zend_hash_str_exists(&module_registry, "bz2", sizeof("bz2")-1);
	PHAR_G(has_zlib) = zend_hash_str_exists(&module_registry, "zlib", sizeof("zlib")-1);
	/* these two are dummies and will be destroyed later */
	zend_hash_init(&cached_phars, sizeof(phar_archive_data*), zend_get_hash_value, destroy_phar_data,  1);
	zend_hash_init(&cached_alias, sizeof(phar_archive_data*), zend_get_hash_value, NULL, 1);
	/* these two are real and will be copied over cached_phars/cached_alias later */
	zend_hash_init(&(PHAR_G(phar_fname_map)), sizeof(phar_archive_data*), zend_get_hash_value, destroy_phar_data,  1);
	zend_hash_init(&(PHAR_G(phar_alias_map)), sizeof(phar_archive_data*), zend_get_hash_value, NULL, 1);
	PHAR_G(manifest_cached) = 1;
	PHAR_G(persist) = 1;

	for (key = php_strtok_r(tmp, ds, &lasts);
			key;
			key = php_strtok_r(NULL, ds, &lasts)) {
		end = strchr(key, DEFAULT_DIR_SEPARATOR);

		if (end) {
			if (SUCCESS == phar_open_from_filename(key, end - key, NULL, 0, 0, &phar, NULL)) {
finish_up:
				phar->phar_pos = i++;
				php_stream_close(phar->fp);
				phar->fp = NULL;
			} else {
finish_error:
				PHAR_G(persist) = 0;
				PHAR_G(manifest_cached) = 0;
				efree(tmp);
				zend_hash_destroy(&(PHAR_G(phar_fname_map)));
				PHAR_G(phar_fname_map.u.flags) = 0;
				zend_hash_destroy(&(PHAR_G(phar_alias_map)));
				PHAR_G(phar_alias_map.u.flags) = 0;
				zend_hash_destroy(&cached_phars);
				zend_hash_destroy(&cached_alias);
				zend_hash_graceful_reverse_destroy(&EG(regular_list));
				memset(&EG(regular_list), 0, sizeof(HashTable));
				/* free cached manifests */
				PHAR_G(request_init) = 0;
				return;
			}
		} else {
			if (SUCCESS == phar_open_from_filename(key, strlen(key), NULL, 0, 0, &phar, NULL)) {
				goto finish_up;
			} else {
				goto finish_error;
			}
		}
	}

	PHAR_G(persist) = 0;
	PHAR_G(request_init) = 0;
	/* destroy dummy values from before */
	zend_hash_destroy(&cached_phars);
	zend_hash_destroy(&cached_alias);
	cached_phars = PHAR_G(phar_fname_map);
	cached_alias = PHAR_G(phar_alias_map);
	PHAR_G(phar_fname_map.u.flags) = 0;
	PHAR_G(phar_alias_map.u.flags) = 0;
	zend_hash_graceful_reverse_destroy(&EG(regular_list));
	memset(&EG(regular_list), 0, sizeof(HashTable));
	efree(tmp);
}
/* }}} */

ZEND_INI_MH(phar_ini_cache_list) /* {{{ */
{
	PHAR_G(cache_list) = ZSTR_VAL(new_value);

	if (stage == ZEND_INI_STAGE_STARTUP) {
		phar_split_cache_list();
	}

	return SUCCESS;
}
/* }}} */

PHP_INI_BEGIN()
	STD_PHP_INI_BOOLEAN("phar.readonly", "1", PHP_INI_ALL, phar_ini_modify_handler, readonly, zend_phar_globals, phar_globals)
	STD_PHP_INI_BOOLEAN("phar.require_hash", "1", PHP_INI_ALL, phar_ini_modify_handler, require_hash, zend_phar_globals, phar_globals)
	STD_PHP_INI_ENTRY("phar.cache_list", "", PHP_INI_SYSTEM, phar_ini_cache_list, cache_list, zend_phar_globals, phar_globals)
PHP_INI_END()

/**
 * When all uses of a phar have been concluded, this frees the manifest
 * and the phar slot
 */
void phar_destroy_phar_data(phar_archive_data *phar) /* {{{ */
{
	if (phar->alias && phar->alias != phar->fname) {
		pefree(phar->alias, phar->is_persistent);
		phar->alias = NULL;
	}

	if (phar->fname) {
		pefree(phar->fname, phar->is_persistent);
		phar->fname = NULL;
	}

	if (phar->signature) {
		pefree(phar->signature, phar->is_persistent);
		phar->signature = NULL;
	}

	if (phar->manifest.u.flags) {
		zend_hash_destroy(&phar->manifest);
		phar->manifest.u.flags = 0;
	}

	if (phar->mounted_dirs.u.flags) {
		zend_hash_destroy(&phar->mounted_dirs);
		phar->mounted_dirs.u.flags = 0;
	}

	if (phar->virtual_dirs.u.flags) {
		zend_hash_destroy(&phar->virtual_dirs);
		phar->virtual_dirs.u.flags = 0;
	}

	if (Z_TYPE(phar->metadata) != IS_UNDEF) {
		if (phar->is_persistent) {
			if (phar->metadata_len) {
				/* for zip comments that are strings */
				free(Z_PTR(phar->metadata));
			} else {
				zval_internal_ptr_dtor(&phar->metadata);
			}
		} else {
			zval_ptr_dtor(&phar->metadata);
		}
		phar->metadata_len = 0;
		ZVAL_UNDEF(&phar->metadata);
	}

	if (phar->fp) {
		php_stream_close(phar->fp);
		phar->fp = 0;
	}

	if (phar->ufp) {
		php_stream_close(phar->ufp);
		phar->ufp = 0;
	}

	pefree(phar, phar->is_persistent);
}
/* }}}*/

/**
 * Delete refcount and destruct if needed. On destruct return 1 else 0.
 */
int phar_archive_delref(phar_archive_data *phar) /* {{{ */
{
	if (phar->is_persistent) {
		return 0;
	}

	if (--phar->refcount < 0) {
		if (PHAR_G(request_done)
		|| zend_hash_str_del(&(PHAR_G(phar_fname_map)), phar->fname, phar->fname_len) != SUCCESS) {
			phar_destroy_phar_data(phar);
		}
		return 1;
	} else if (!phar->refcount) {
		/* invalidate phar cache */
		PHAR_G(last_phar) = NULL;
		PHAR_G(last_phar_name) = PHAR_G(last_alias) = NULL;

		if (phar->fp && (!(phar->flags & PHAR_FILE_COMPRESSION_MASK) || !phar->alias)) {
			/* close open file handle - allows removal or rename of
			the file on windows, which has greedy locking
			only close if the archive was not already compressed.  If it
			was compressed, then the fp does not refer to the original file.
			We're also closing compressed files to save resources,
			but only if the archive isn't aliased. */
			php_stream_close(phar->fp);
			phar->fp = NULL;
		}

		if (!zend_hash_num_elements(&phar->manifest)) {
			/* this is a new phar that has perhaps had an alias/metadata set, but has never
			been flushed */
			if (zend_hash_str_del(&(PHAR_G(phar_fname_map)), phar->fname, phar->fname_len) != SUCCESS) {
				phar_destroy_phar_data(phar);
			}
			return 1;
		}
	}
	return 0;
}
/* }}}*/

/**
 * Destroy phar's in shutdown, here we don't care about aliases
 */
static void destroy_phar_data_only(zval *zv) /* {{{ */
{
	phar_archive_data *phar_data = (phar_archive_data *) Z_PTR_P(zv);

	if (EG(exception) || --phar_data->refcount < 0) {
		phar_destroy_phar_data(phar_data);
	}
}
/* }}}*/

/**
 * Delete aliases to phar's that got kicked out of the global table
 */
static int phar_unalias_apply(zval *zv, void *argument) /* {{{ */
{
	return Z_PTR_P(zv) == argument ? ZEND_HASH_APPLY_REMOVE : ZEND_HASH_APPLY_KEEP;
}
/* }}} */

/**
 * Delete aliases to phar's that got kicked out of the global table
 */
static int phar_tmpclose_apply(zval *zv) /* {{{ */
{
	phar_entry_info *entry = (phar_entry_info *) Z_PTR_P(zv);

	if (entry->fp_type != PHAR_TMP) {
		return ZEND_HASH_APPLY_KEEP;
	}

	if (entry->fp && !entry->fp_refcount) {
		php_stream_close(entry->fp);
		entry->fp = NULL;
	}

	return ZEND_HASH_APPLY_KEEP;
}
/* }}} */

/**
 * Filename map destructor
 */
static void destroy_phar_data(zval *zv) /* {{{ */
{
	phar_archive_data *phar_data = (phar_archive_data *)Z_PTR_P(zv);

	if (PHAR_G(request_ends)) {
		/* first, iterate over the manifest and close all PHAR_TMP entry fp handles,
		this prevents unnecessary unfreed stream resources */
		zend_hash_apply(&(phar_data->manifest), phar_tmpclose_apply);
		destroy_phar_data_only(zv);
		return;
	}

	zend_hash_apply_with_argument(&(PHAR_G(phar_alias_map)), phar_unalias_apply, phar_data);

	if (--phar_data->refcount < 0) {
		phar_destroy_phar_data(phar_data);
	}
}
/* }}}*/

/**
 * destructor for the manifest hash, frees each file's entry
 */
void destroy_phar_manifest_entry_int(phar_entry_info *entry) /* {{{ */
{

	if (entry->cfp) {
		php_stream_close(entry->cfp);
		entry->cfp = 0;
	}

	if (entry->fp) {
		php_stream_close(entry->fp);
		entry->fp = 0;
	}

	if (Z_TYPE(entry->metadata) != IS_UNDEF) {
		if (entry->is_persistent) {
			if (entry->metadata_len) {
				/* for zip comments that are strings */
				free(Z_PTR(entry->metadata));
			} else {
				zval_internal_ptr_dtor(&entry->metadata);
			}
		} else {
			zval_ptr_dtor(&entry->metadata);
		}
		entry->metadata_len = 0;
		ZVAL_UNDEF(&entry->metadata);
	}

	if (entry->metadata_str.s) {
		smart_str_free(&entry->metadata_str);
		entry->metadata_str.s = NULL;
	}

	pefree(entry->filename, entry->is_persistent);

	if (entry->link) {
		pefree(entry->link, entry->is_persistent);
		entry->link = 0;
	}

	if (entry->tmp) {
		pefree(entry->tmp, entry->is_persistent);
		entry->tmp = 0;
	}
}
/* }}} */

void destroy_phar_manifest_entry(zval *zv) /* {{{ */
{
	phar_entry_info *entry = Z_PTR_P(zv);
	destroy_phar_manifest_entry_int(entry);
	pefree(entry, entry->is_persistent);
}
/* }}} */

int phar_entry_delref(phar_entry_data *idata) /* {{{ */
{
	int ret = 0;

	if (idata->internal_file && !idata->internal_file->is_persistent) {
		if (--idata->internal_file->fp_refcount < 0) {
			idata->internal_file->fp_refcount = 0;
		}

		if (idata->fp && idata->fp != idata->phar->fp && idata->fp != idata->phar->ufp && idata->fp != idata->internal_file->fp) {
			php_stream_close(idata->fp);
		}
		/* if phar_get_or_create_entry_data returns a sub-directory, we have to free it */
		if (idata->internal_file->is_temp_dir) {
			destroy_phar_manifest_entry_int(idata->internal_file);
			efree(idata->internal_file);
		}
	}

	phar_archive_delref(idata->phar);
	efree(idata);
	return ret;
}
/* }}} */

/**
 * Removes an entry, either by actually removing it or by marking it.
 */
void phar_entry_remove(phar_entry_data *idata, char **error) /* {{{ */
{
	phar_archive_data *phar;

	phar = idata->phar;

	if (idata->internal_file->fp_refcount < 2) {
		if (idata->fp && idata->fp != idata->phar->fp && idata->fp != idata->phar->ufp && idata->fp != idata->internal_file->fp) {
			php_stream_close(idata->fp);
		}
		zend_hash_str_del(&idata->phar->manifest, idata->internal_file->filename, idata->internal_file->filename_len);
		idata->phar->refcount--;
		efree(idata);
	} else {
		idata->internal_file->is_deleted = 1;
		phar_entry_delref(idata);
	}

	if (!phar->donotflush) {
		phar_flush(phar, 0, 0, 0, error);
	}
}
/* }}} */

#define MAPPHAR_ALLOC_FAIL(msg) \
	if (fp) {\
		php_stream_close(fp);\
	}\
	if (error) {\
		spprintf(error, 0, msg, fname);\
	}\
	return FAILURE;

#define MAPPHAR_FAIL(msg) \
	efree(savebuf);\
	if (mydata) {\
		phar_destroy_phar_data(mydata);\
	}\
	if (signature) {\
		pefree(signature, PHAR_G(persist));\
	}\
	MAPPHAR_ALLOC_FAIL(msg)

#ifdef WORDS_BIGENDIAN
# define PHAR_GET_32(buffer, var) \
	var = ((((unsigned char*)(buffer))[3]) << 24) \
		| ((((unsigned char*)(buffer))[2]) << 16) \
		| ((((unsigned char*)(buffer))[1]) <<  8) \
		| (((unsigned char*)(buffer))[0]); \
	(buffer) += 4
# define PHAR_GET_16(buffer, var) \
	var = ((((unsigned char*)(buffer))[1]) <<  8) \
		| (((unsigned char*)(buffer))[0]); \
	(buffer) += 2
#else
# define PHAR_GET_32(buffer, var) \
	memcpy(&var, buffer, sizeof(var)); \
	buffer += 4
# define PHAR_GET_16(buffer, var) \
	var = *(php_uint16*)(buffer); \
	buffer += 2
#endif
#define PHAR_ZIP_16(var) ((php_uint16)((((php_uint16)var[0]) & 0xff) | \
	(((php_uint16)var[1]) & 0xff) << 8))
#define PHAR_ZIP_32(var) ((php_uint32)((((php_uint32)var[0]) & 0xff) | \
	(((php_uint32)var[1]) & 0xff) << 8 | \
	(((php_uint32)var[2]) & 0xff) << 16 | \
	(((php_uint32)var[3]) & 0xff) << 24))

/**
 * Open an already loaded phar
 */
int phar_open_parsed_phar(char *fname, int fname_len, char *alias, int alias_len, int is_data, int options, phar_archive_data** pphar, char **error) /* {{{ */
{
	phar_archive_data *phar;
#ifdef PHP_WIN32
	char *unixfname;
#endif

	if (error) {
		*error = NULL;
	}
#ifdef PHP_WIN32
	unixfname = estrndup(fname, fname_len);
	phar_unixify_path_separators(unixfname, fname_len);

	if (SUCCESS == phar_get_archive(&phar, unixfname, fname_len, alias, alias_len, error)
		&& ((alias && fname_len == phar->fname_len
		&& !strncmp(unixfname, phar->fname, fname_len)) || !alias)
	) {
		phar_entry_info *stub;
		efree(unixfname);
#else
	if (SUCCESS == phar_get_archive(&phar, fname, fname_len, alias, alias_len, error)
		&& ((alias && fname_len == phar->fname_len
		&& !strncmp(fname, phar->fname, fname_len)) || !alias)
	) {
		phar_entry_info *stub;
#endif
		/* logic above is as follows:
		   If an explicit alias was requested, ensure the filename passed in
		   matches the phar's filename.
		   If no alias was passed in, then it can match either and be valid
		 */

		if (!is_data) {
			/* prevent any ".phar" without a stub getting through */
			if (!phar->halt_offset && !phar->is_brandnew && (phar->is_tar || phar->is_zip)) {
				if (PHAR_G(readonly) && NULL == (stub = zend_hash_str_find_ptr(&(phar->manifest), ".phar/stub.php", sizeof(".phar/stub.php")-1))) {
					if (error) {
						spprintf(error, 0, "'%s' is not a phar archive. Use PharData::__construct() for a standard zip or tar archive", fname);
					}
					return FAILURE;
				}
			}
		}

		if (pphar) {
			*pphar = phar;
		}

		return SUCCESS;
	} else {
#ifdef PHP_WIN32
		efree(unixfname);
#endif
		if (pphar) {
			*pphar = NULL;
		}

		if (phar && error && !(options & REPORT_ERRORS)) {
			efree(error);
		}

		return FAILURE;
	}
}
/* }}}*/

/**
 * Parse out metadata from the manifest for a single file
 *
 * Meta-data is in this format:
 * [len32][data...]
 *
 * data is the serialized zval
 */
int phar_parse_metadata(char **buffer, zval *metadata, php_uint32 zip_metadata_len) /* {{{ */
{
	php_unserialize_data_t var_hash;

	if (zip_metadata_len) {
		const unsigned char *p;
		unsigned char *p_buff = (unsigned char *)estrndup(*buffer, zip_metadata_len);
		p = p_buff;
		ZVAL_NULL(metadata);
		PHP_VAR_UNSERIALIZE_INIT(var_hash);

		if (!php_var_unserialize(metadata, &p, p + zip_metadata_len, &var_hash)) {
			efree(p_buff);
			PHP_VAR_UNSERIALIZE_DESTROY(var_hash);
			zval_ptr_dtor(metadata);
			ZVAL_UNDEF(metadata);
			return FAILURE;
		}
		efree(p_buff);
		PHP_VAR_UNSERIALIZE_DESTROY(var_hash);

		if (PHAR_G(persist)) {
			/* lazy init metadata */
			zval_ptr_dtor(metadata);
			Z_PTR_P(metadata) = pemalloc(zip_metadata_len, 1);
			memcpy(Z_PTR_P(metadata), *buffer, zip_metadata_len);
			return SUCCESS;
		}
	} else {
		ZVAL_UNDEF(metadata);
	}

	return SUCCESS;
}
/* }}}*/

/**
 * Size of fixed fields in the manifest.
 * See: http://php.net/manual/en/phar.fileformat.phar.php
 */
#define MANIFEST_FIXED_LEN	18

#define SAFE_PHAR_GET_32(buffer, endbuffer, var) \
<<<<<<< HEAD
	if (UNEXPECTED(buffer + 4 >= endbuffer)) { \
=======
	if (UNEXPECTED(buffer + 4 > endbuffer)) { \
>>>>>>> 48f0f73f
		MAPPHAR_FAIL("internal corruption of phar \"%s\" (truncated manifest header)"); \
	} \
	PHAR_GET_32(buffer, var);

/**
 * Does not check for a previously opened phar in the cache.
 *
 * Parse a new one and add it to the cache, returning either SUCCESS or
 * FAILURE, and setting pphar to the pointer to the manifest entry
 *
 * This is used by phar_open_from_filename to process the manifest, but can be called
 * directly.
 */
static int phar_parse_pharfile(php_stream *fp, char *fname, int fname_len, char *alias, int alias_len, zend_long halt_offset, phar_archive_data** pphar, php_uint32 compression, char **error) /* {{{ */
{
	char b32[4], *buffer, *endbuffer, *savebuf;
	phar_archive_data *mydata = NULL;
	phar_entry_info entry;
	php_uint32 manifest_len, manifest_count, manifest_flags, manifest_index, tmp_len, sig_flags;
	php_uint16 manifest_ver;
	php_uint32 len;
	zend_long offset;
	int sig_len, register_alias = 0, temp_alias = 0;
	char *signature = NULL;

	if (pphar) {
		*pphar = NULL;
	}

	if (error) {
		*error = NULL;
	}

	/* check for ?>\n and increment accordingly */
	if (-1 == php_stream_seek(fp, halt_offset, SEEK_SET)) {
		MAPPHAR_ALLOC_FAIL("cannot seek to __HALT_COMPILER(); location in phar \"%s\"")
	}

	buffer = b32;

	if (3 != php_stream_read(fp, buffer, 3)) {
		MAPPHAR_ALLOC_FAIL("internal corruption of phar \"%s\" (truncated manifest at stub end)")
	}

	if ((*buffer == ' ' || *buffer == '\n') && *(buffer + 1) == '?' && *(buffer + 2) == '>') {
		int nextchar;
		halt_offset += 3;
		if (EOF == (nextchar = php_stream_getc(fp))) {
			MAPPHAR_ALLOC_FAIL("internal corruption of phar \"%s\" (truncated manifest at stub end)")
		}

		if ((char) nextchar == '\r') {
			/* if we have an \r we require an \n as well */
			if (EOF == (nextchar = php_stream_getc(fp)) || (char)nextchar != '\n') {
				MAPPHAR_ALLOC_FAIL("internal corruption of phar \"%s\" (truncated manifest at stub end)")
			}
			++halt_offset;
		}

		if ((char) nextchar == '\n') {
			++halt_offset;
		}
	}

	/* make sure we are at the right location to read the manifest */
	if (-1 == php_stream_seek(fp, halt_offset, SEEK_SET)) {
		MAPPHAR_ALLOC_FAIL("cannot seek to __HALT_COMPILER(); location in phar \"%s\"")
	}

	/* read in manifest */
	buffer = b32;

	if (4 != php_stream_read(fp, buffer, 4)) {
		MAPPHAR_ALLOC_FAIL("internal corruption of phar \"%s\" (truncated manifest at manifest length)")
	}

	PHAR_GET_32(buffer, manifest_len);

	if (manifest_len > 1048576 * 100) {
		/* prevent serious memory issues by limiting manifest to at most 100 MB in length */
		MAPPHAR_ALLOC_FAIL("manifest cannot be larger than 100 MB in phar \"%s\"")
	}

	buffer = (char *)emalloc(manifest_len);
	savebuf = buffer;
	endbuffer = buffer + manifest_len;

	if (manifest_len < MANIFEST_FIXED_LEN || manifest_len != php_stream_read(fp, buffer, manifest_len)) {
		MAPPHAR_FAIL("internal corruption of phar \"%s\" (truncated manifest header)")
	}

	/* extract the number of entries */
	SAFE_PHAR_GET_32(buffer, endbuffer, manifest_count);

	if (manifest_count == 0) {
		MAPPHAR_FAIL("in phar \"%s\", manifest claims to have zero entries.  Phars must have at least 1 entry");
	}

	/* extract API version, lowest nibble currently unused */
	manifest_ver = (((unsigned char)buffer[0]) << 8)
				 + ((unsigned char)buffer[1]);
	buffer += 2;

	if ((manifest_ver & PHAR_API_VER_MASK) < PHAR_API_MIN_READ) {
		efree(savebuf);
		php_stream_close(fp);
		if (error) {
			spprintf(error, 0, "phar \"%s\" is API version %1.u.%1.u.%1.u, and cannot be processed", fname, manifest_ver >> 12, (manifest_ver >> 8) & 0xF, (manifest_ver >> 4) & 0x0F);
		}
		return FAILURE;
	}

	SAFE_PHAR_GET_32(buffer, endbuffer, manifest_flags);

	manifest_flags &= ~PHAR_HDR_COMPRESSION_MASK;
	manifest_flags &= ~PHAR_FILE_COMPRESSION_MASK;
	/* remember whether this entire phar was compressed with gz/bzip2 */
	manifest_flags |= compression;

	/* The lowest nibble contains the phar wide flags. The compression flags can */
	/* be ignored on reading because it is being generated anyways. */
	if (manifest_flags & PHAR_HDR_SIGNATURE) {
		char sig_buf[8], *sig_ptr = sig_buf;
		zend_off_t read_len;
		size_t end_of_phar;

		if (-1 == php_stream_seek(fp, -8, SEEK_END)
		|| (read_len = php_stream_tell(fp)) < 20
		|| 8 != php_stream_read(fp, sig_buf, 8)
		|| memcmp(sig_buf+4, "GBMB", 4)) {
			efree(savebuf);
			php_stream_close(fp);
			if (error) {
				spprintf(error, 0, "phar \"%s\" has a broken signature", fname);
			}
			return FAILURE;
		}

		PHAR_GET_32(sig_ptr, sig_flags);

		switch(sig_flags) {
			case PHAR_SIG_OPENSSL: {
				php_uint32 signature_len;
				char *sig;
				zend_off_t whence;

				/* we store the signature followed by the signature length */
				if (-1 == php_stream_seek(fp, -12, SEEK_CUR)
				|| 4 != php_stream_read(fp, sig_buf, 4)) {
					efree(savebuf);
					php_stream_close(fp);
					if (error) {
						spprintf(error, 0, "phar \"%s\" openssl signature length could not be read", fname);
					}
					return FAILURE;
				}

				sig_ptr = sig_buf;
				PHAR_GET_32(sig_ptr, signature_len);
				sig = (char *) emalloc(signature_len);
				whence = signature_len + 4;
				whence = -whence;

				if (-1 == php_stream_seek(fp, whence, SEEK_CUR)
				|| !(end_of_phar = php_stream_tell(fp))
				|| signature_len != php_stream_read(fp, sig, signature_len)) {
					efree(savebuf);
					efree(sig);
					php_stream_close(fp);
					if (error) {
						spprintf(error, 0, "phar \"%s\" openssl signature could not be read", fname);
					}
					return FAILURE;
				}

				if (FAILURE == phar_verify_signature(fp, end_of_phar, PHAR_SIG_OPENSSL, sig, signature_len, fname, &signature, &sig_len, error)) {
					efree(savebuf);
					efree(sig);
					php_stream_close(fp);
					if (error) {
						char *save = *error;
						spprintf(error, 0, "phar \"%s\" openssl signature could not be verified: %s", fname, *error);
						efree(save);
					}
					return FAILURE;
				}
				efree(sig);
			}
			break;
#if PHAR_HASH_OK
			case PHAR_SIG_SHA512: {
				unsigned char digest[64];

				php_stream_seek(fp, -(8 + 64), SEEK_END);
				read_len = php_stream_tell(fp);

				if (php_stream_read(fp, (char*)digest, sizeof(digest)) != sizeof(digest)) {
					efree(savebuf);
					php_stream_close(fp);
					if (error) {
						spprintf(error, 0, "phar \"%s\" has a broken signature", fname);
					}
					return FAILURE;
				}

				if (FAILURE == phar_verify_signature(fp, read_len, PHAR_SIG_SHA512, (char *)digest, 64, fname, &signature, &sig_len, error)) {
					efree(savebuf);
					php_stream_close(fp);
					if (error) {
						char *save = *error;
						spprintf(error, 0, "phar \"%s\" SHA512 signature could not be verified: %s", fname, *error);
						efree(save);
					}
					return FAILURE;
				}
				break;
			}
			case PHAR_SIG_SHA256: {
				unsigned char digest[32];

				php_stream_seek(fp, -(8 + 32), SEEK_END);
				read_len = php_stream_tell(fp);

				if (php_stream_read(fp, (char*)digest, sizeof(digest)) != sizeof(digest)) {
					efree(savebuf);
					php_stream_close(fp);
					if (error) {
						spprintf(error, 0, "phar \"%s\" has a broken signature", fname);
					}
					return FAILURE;
				}

				if (FAILURE == phar_verify_signature(fp, read_len, PHAR_SIG_SHA256, (char *)digest, 32, fname, &signature, &sig_len, error)) {
					efree(savebuf);
					php_stream_close(fp);
					if (error) {
						char *save = *error;
						spprintf(error, 0, "phar \"%s\" SHA256 signature could not be verified: %s", fname, *error);
						efree(save);
					}
					return FAILURE;
				}
				break;
			}
#else
			case PHAR_SIG_SHA512:
			case PHAR_SIG_SHA256:
				efree(savebuf);
				php_stream_close(fp);

				if (error) {
					spprintf(error, 0, "phar \"%s\" has a unsupported signature", fname);
				}
				return FAILURE;
#endif
			case PHAR_SIG_SHA1: {
				unsigned char digest[20];

				php_stream_seek(fp, -(8 + 20), SEEK_END);
				read_len = php_stream_tell(fp);

				if (php_stream_read(fp, (char*)digest, sizeof(digest)) != sizeof(digest)) {
					efree(savebuf);
					php_stream_close(fp);
					if (error) {
						spprintf(error, 0, "phar \"%s\" has a broken signature", fname);
					}
					return FAILURE;
				}

				if (FAILURE == phar_verify_signature(fp, read_len, PHAR_SIG_SHA1, (char *)digest, 20, fname, &signature, &sig_len, error)) {
					efree(savebuf);
					php_stream_close(fp);
					if (error) {
						char *save = *error;
						spprintf(error, 0, "phar \"%s\" SHA1 signature could not be verified: %s", fname, *error);
						efree(save);
					}
					return FAILURE;
				}
				break;
			}
			case PHAR_SIG_MD5: {
				unsigned char digest[16];

				php_stream_seek(fp, -(8 + 16), SEEK_END);
				read_len = php_stream_tell(fp);

				if (php_stream_read(fp, (char*)digest, sizeof(digest)) != sizeof(digest)) {
					efree(savebuf);
					php_stream_close(fp);
					if (error) {
						spprintf(error, 0, "phar \"%s\" has a broken signature", fname);
					}
					return FAILURE;
				}

				if (FAILURE == phar_verify_signature(fp, read_len, PHAR_SIG_MD5, (char *)digest, 16, fname, &signature, &sig_len, error)) {
					efree(savebuf);
					php_stream_close(fp);
					if (error) {
						char *save = *error;
						spprintf(error, 0, "phar \"%s\" MD5 signature could not be verified: %s", fname, *error);
						efree(save);
					}
					return FAILURE;
				}
				break;
			}
			default:
				efree(savebuf);
				php_stream_close(fp);

				if (error) {
					spprintf(error, 0, "phar \"%s\" has a broken or unsupported signature", fname);
				}
				return FAILURE;
		}
	} else if (PHAR_G(require_hash)) {
		efree(savebuf);
		php_stream_close(fp);

		if (error) {
			spprintf(error, 0, "phar \"%s\" does not have a signature", fname);
		}
		return FAILURE;
	} else {
		sig_flags = 0;
		sig_len = 0;
	}

	/* extract alias */
	SAFE_PHAR_GET_32(buffer, endbuffer, tmp_len);

	if (buffer + tmp_len > endbuffer) {
		MAPPHAR_FAIL("internal corruption of phar \"%s\" (buffer overrun)");
	}

	if (manifest_len < MANIFEST_FIXED_LEN + tmp_len) {
		MAPPHAR_FAIL("internal corruption of phar \"%s\" (truncated manifest header)")
	}

	/* tmp_len = 0 says alias length is 0, which means the alias is not stored in the phar */
	if (tmp_len) {
		/* if the alias is stored we enforce it (implicit overrides explicit) */
		if (alias && alias_len && (alias_len != (int)tmp_len || strncmp(alias, buffer, tmp_len)))
		{
			php_stream_close(fp);

			if (signature) {
				efree(signature);
			}

			if (error) {
				spprintf(error, 0, "cannot load phar \"%s\" with implicit alias \"%.*s\" under different alias \"%s\"", fname, tmp_len, buffer, alias);
			}

			efree(savebuf);
			return FAILURE;
		}

		alias_len = tmp_len;
		alias = buffer;
		buffer += tmp_len;
		register_alias = 1;
	} else if (!alias_len || !alias) {
		/* if we neither have an explicit nor an implicit alias, we use the filename */
		alias = NULL;
		alias_len = 0;
		register_alias = 0;
	} else if (alias_len) {
		register_alias = 1;
		temp_alias = 1;
	}

	/* we have 5 32-bit items plus 1 byte at least */
	if (manifest_count > ((manifest_len - MANIFEST_FIXED_LEN - tmp_len) / (5 * 4 + 1))) {
		/* prevent serious memory issues */
		MAPPHAR_FAIL("internal corruption of phar \"%s\" (too many manifest entries for size of manifest)")
	}

	mydata = pecalloc(1, sizeof(phar_archive_data), PHAR_G(persist));
	mydata->is_persistent = PHAR_G(persist);

	/* check whether we have meta data, zero check works regardless of byte order */
	SAFE_PHAR_GET_32(buffer, endbuffer, len);
	if (mydata->is_persistent) {
		mydata->metadata_len = len;
		if (!len) {
			/* FIXME: not sure why this is needed but removing it breaks tests */
			SAFE_PHAR_GET_32(buffer, endbuffer, len);
		}
	}
	if(len > endbuffer - buffer) {
		MAPPHAR_FAIL("internal corruption of phar \"%s\" (trying to read past buffer end)");
	}
	if (phar_parse_metadata(&buffer, &mydata->metadata, len) == FAILURE) {
		MAPPHAR_FAIL("unable to read phar metadata in .phar file \"%s\"");
	}
	buffer += len;

	/* set up our manifest */
	zend_hash_init(&mydata->manifest, manifest_count,
		zend_get_hash_value, destroy_phar_manifest_entry, (zend_bool)mydata->is_persistent);
	zend_hash_init(&mydata->mounted_dirs, 5,
		zend_get_hash_value, NULL, (zend_bool)mydata->is_persistent);
	zend_hash_init(&mydata->virtual_dirs, manifest_count * 2,
		zend_get_hash_value, NULL, (zend_bool)mydata->is_persistent);
	mydata->fname = pestrndup(fname, fname_len, mydata->is_persistent);
#ifdef PHP_WIN32
	phar_unixify_path_separators(mydata->fname, fname_len);
#endif
	mydata->fname_len = fname_len;
	offset = halt_offset + manifest_len + 4;
	memset(&entry, 0, sizeof(phar_entry_info));
	entry.phar = mydata;
	entry.fp_type = PHAR_FP;
	entry.is_persistent = mydata->is_persistent;

	for (manifest_index = 0; manifest_index < manifest_count; ++manifest_index) {
		if (buffer + 28 > endbuffer) {
			MAPPHAR_FAIL("internal corruption of phar \"%s\" (truncated manifest entry)")
		}

		PHAR_GET_32(buffer, entry.filename_len);

		if (entry.filename_len == 0) {
			MAPPHAR_FAIL("zero-length filename encountered in phar \"%s\"");
		}

		if (entry.is_persistent) {
			entry.manifest_pos = manifest_index;
		}

		if (entry.filename_len > endbuffer - buffer - 24) {
			MAPPHAR_FAIL("internal corruption of phar \"%s\" (truncated manifest entry)");
		}

		if ((manifest_ver & PHAR_API_VER_MASK) >= PHAR_API_MIN_DIR && buffer[entry.filename_len - 1] == '/') {
			entry.is_dir = 1;
		} else {
			entry.is_dir = 0;
		}

		phar_add_virtual_dirs(mydata, buffer, entry.filename_len);
		entry.filename = pestrndup(buffer, entry.filename_len, entry.is_persistent);
		buffer += entry.filename_len;
		PHAR_GET_32(buffer, entry.uncompressed_filesize);
		PHAR_GET_32(buffer, entry.timestamp);

		if (offset == halt_offset + (int)manifest_len + 4) {
			mydata->min_timestamp = entry.timestamp;
			mydata->max_timestamp = entry.timestamp;
		} else {
			if (mydata->min_timestamp > entry.timestamp) {
				mydata->min_timestamp = entry.timestamp;
			} else if (mydata->max_timestamp < entry.timestamp) {
				mydata->max_timestamp = entry.timestamp;
			}
		}

		PHAR_GET_32(buffer, entry.compressed_filesize);
		PHAR_GET_32(buffer, entry.crc32);
		PHAR_GET_32(buffer, entry.flags);

		if (entry.is_dir) {
			entry.filename_len--;
			entry.flags |= PHAR_ENT_PERM_DEF_DIR;
		}

		PHAR_GET_32(buffer, len);
		if (entry.is_persistent) {
			entry.metadata_len = len;
		} else {
			entry.metadata_len = 0;
		}
		if (len > endbuffer - buffer) {
			pefree(entry.filename, entry.is_persistent);
			MAPPHAR_FAIL("internal corruption of phar \"%s\" (truncated manifest entry)");
		}
		if (phar_parse_metadata(&buffer, &entry.metadata, len) == FAILURE) {
			pefree(entry.filename, entry.is_persistent);
			MAPPHAR_FAIL("unable to read file metadata in .phar file \"%s\"");
		}
		buffer += len;

		entry.offset = entry.offset_abs = offset;
		offset += entry.compressed_filesize;

		switch (entry.flags & PHAR_ENT_COMPRESSION_MASK) {
			case PHAR_ENT_COMPRESSED_GZ:
				if (!PHAR_G(has_zlib)) {
					if (Z_TYPE(entry.metadata) != IS_UNDEF) {
						if (entry.is_persistent) {
							free(Z_PTR(entry.metadata));
						} else {
							zval_ptr_dtor(&entry.metadata);
						}
					}
					pefree(entry.filename, entry.is_persistent);
					MAPPHAR_FAIL("zlib extension is required for gz compressed .phar file \"%s\"");
				}
				break;
			case PHAR_ENT_COMPRESSED_BZ2:
				if (!PHAR_G(has_bz2)) {
					if (Z_TYPE(entry.metadata) != IS_UNDEF) {
						if (entry.is_persistent) {
							free(Z_PTR(entry.metadata));
						} else {
							zval_ptr_dtor(&entry.metadata);
						}
					}
					pefree(entry.filename, entry.is_persistent);
					MAPPHAR_FAIL("bz2 extension is required for bzip2 compressed .phar file \"%s\"");
				}
				break;
			default:
				if (entry.uncompressed_filesize != entry.compressed_filesize) {
					if (Z_TYPE(entry.metadata) != IS_UNDEF) {
						if (entry.is_persistent) {
							free(Z_PTR(entry.metadata));
						} else {
							zval_ptr_dtor(&entry.metadata);
						}
					}
					pefree(entry.filename, entry.is_persistent);
					MAPPHAR_FAIL("internal corruption of phar \"%s\" (compressed and uncompressed size does not match for uncompressed entry)");
				}
				break;
		}

		manifest_flags |= (entry.flags & PHAR_ENT_COMPRESSION_MASK);
		/* if signature matched, no need to check CRC32 for each file */
		entry.is_crc_checked = (manifest_flags & PHAR_HDR_SIGNATURE ? 1 : 0);
		phar_set_inode(&entry);
		zend_hash_str_add_mem(&mydata->manifest, entry.filename, entry.filename_len, (void*)&entry, sizeof(phar_entry_info));
	}

	snprintf(mydata->version, sizeof(mydata->version), "%u.%u.%u", manifest_ver >> 12, (manifest_ver >> 8) & 0xF, (manifest_ver >> 4) & 0xF);
	mydata->internal_file_start = halt_offset + manifest_len + 4;
	mydata->halt_offset = halt_offset;
	mydata->flags = manifest_flags;
	endbuffer = strrchr(mydata->fname, '/');

	if (endbuffer) {
		mydata->ext = memchr(endbuffer, '.', (mydata->fname + fname_len) - endbuffer);
		if (mydata->ext == endbuffer) {
			mydata->ext = memchr(endbuffer + 1, '.', (mydata->fname + fname_len) - endbuffer - 1);
		}
		if (mydata->ext) {
			mydata->ext_len = (mydata->fname + mydata->fname_len) - mydata->ext;
		}
	}

	mydata->alias = alias ?
		pestrndup(alias, alias_len, mydata->is_persistent) :
		pestrndup(mydata->fname, fname_len, mydata->is_persistent);
	mydata->alias_len = alias ? alias_len : fname_len;
	mydata->sig_flags = sig_flags;
	mydata->fp = fp;
	mydata->sig_len = sig_len;
	mydata->signature = signature;
	phar_request_initialize();

	if (register_alias) {
		phar_archive_data *fd_ptr;

		mydata->is_temporary_alias = temp_alias;

		if (!phar_validate_alias(mydata->alias, mydata->alias_len)) {
			signature = NULL;
			fp = NULL;
			MAPPHAR_FAIL("Cannot open archive \"%s\", invalid alias");
		}

		if (NULL != (fd_ptr = zend_hash_str_find_ptr(&(PHAR_G(phar_alias_map)), alias, alias_len))) {
			if (SUCCESS != phar_free_alias(fd_ptr, alias, alias_len)) {
				signature = NULL;
				fp = NULL;
				MAPPHAR_FAIL("Cannot open archive \"%s\", alias is already in use by existing archive");
			}
		}

		zend_hash_str_add_ptr(&(PHAR_G(phar_alias_map)), alias, alias_len, mydata);
	} else {
		mydata->is_temporary_alias = 1;
	}

	zend_hash_str_add_ptr(&(PHAR_G(phar_fname_map)), mydata->fname, fname_len, mydata);
	efree(savebuf);

	if (pphar) {
		*pphar = mydata;
	}

	return SUCCESS;
}
/* }}} */

/**
 * Create or open a phar for writing
 */
int phar_open_or_create_filename(char *fname, int fname_len, char *alias, int alias_len, int is_data, int options, phar_archive_data** pphar, char **error) /* {{{ */
{
	const char *ext_str, *z;
	char *my_error;
	int ext_len;
	phar_archive_data **test, *unused = NULL;

	test = &unused;

	if (error) {
		*error = NULL;
	}

	/* first try to open an existing file */
	if (phar_detect_phar_fname_ext(fname, fname_len, &ext_str, &ext_len, !is_data, 0, 1) == SUCCESS) {
		goto check_file;
	}

	/* next try to create a new file */
	if (FAILURE == phar_detect_phar_fname_ext(fname, fname_len, &ext_str, &ext_len, !is_data, 1, 1)) {
		if (error) {
			if (ext_len == -2) {
				spprintf(error, 0, "Cannot create a phar archive from a URL like \"%s\". Phar objects can only be created from local files", fname);
			} else {
				spprintf(error, 0, "Cannot create phar '%s', file extension (or combination) not recognised or the directory does not exist", fname);
			}
		}
		return FAILURE;
	}
check_file:
	if (phar_open_parsed_phar(fname, fname_len, alias, alias_len, is_data, options, test, &my_error) == SUCCESS) {
		if (pphar) {
			*pphar = *test;
		}

		if ((*test)->is_data && !(*test)->is_tar && !(*test)->is_zip) {
			if (error) {
				spprintf(error, 0, "Cannot open '%s' as a PharData object. Use Phar::__construct() for executable archives", fname);
			}
			return FAILURE;
		}

		if (PHAR_G(readonly) && !(*test)->is_data && ((*test)->is_tar || (*test)->is_zip)) {
			phar_entry_info *stub;
			if (NULL == (stub = zend_hash_str_find_ptr(&((*test)->manifest), ".phar/stub.php", sizeof(".phar/stub.php")-1))) {
				spprintf(error, 0, "'%s' is not a phar archive. Use PharData::__construct() for a standard zip or tar archive", fname);
				return FAILURE;
			}
		}

		if (!PHAR_G(readonly) || (*test)->is_data) {
			(*test)->is_writeable = 1;
		}
		return SUCCESS;
	} else if (my_error) {
		if (error) {
			*error = my_error;
		} else {
			efree(my_error);
		}
		return FAILURE;
	}

	if (ext_len > 3 && (z = memchr(ext_str, 'z', ext_len)) && ((ext_str + ext_len) - z >= 2) && !memcmp(z + 1, "ip", 2)) {
		/* assume zip-based phar */
		return phar_open_or_create_zip(fname, fname_len, alias, alias_len, is_data, options, pphar, error);
	}

	if (ext_len > 3 && (z = memchr(ext_str, 't', ext_len)) && ((ext_str + ext_len) - z >= 2) && !memcmp(z + 1, "ar", 2)) {
		/* assume tar-based phar */
		return phar_open_or_create_tar(fname, fname_len, alias, alias_len, is_data, options, pphar, error);
	}

	return phar_create_or_parse_filename(fname, fname_len, alias, alias_len, is_data, options, pphar, error);
}
/* }}} */

int phar_create_or_parse_filename(char *fname, int fname_len, char *alias, int alias_len, int is_data, int options, phar_archive_data** pphar, char **error) /* {{{ */
{
	phar_archive_data *mydata;
	php_stream *fp;
	zend_string *actual = NULL;
	char *p;

	if (!pphar) {
		pphar = &mydata;
	}
#if PHP_API_VERSION < 20100412
	if (PG(safe_mode) && (!php_checkuid(fname, NULL, CHECKUID_ALLOW_ONLY_FILE))) {
		return FAILURE;
	}
#endif
	if (php_check_open_basedir(fname)) {
		return FAILURE;
	}

	/* first open readonly so it won't be created if not present */
	fp = php_stream_open_wrapper(fname, "rb", IGNORE_URL|STREAM_MUST_SEEK|0, &actual);

	if (actual) {
		fname = ZSTR_VAL(actual);
		fname_len = ZSTR_LEN(actual);
	}

	if (fp) {
		if (phar_open_from_fp(fp, fname, fname_len, alias, alias_len, options, pphar, is_data, error) == SUCCESS) {
			if ((*pphar)->is_data || !PHAR_G(readonly)) {
				(*pphar)->is_writeable = 1;
			}
			if (actual) {
				zend_string_release(actual);
			}
			return SUCCESS;
		} else {
			/* file exists, but is either corrupt or not a phar archive */
			if (actual) {
				zend_string_release(actual);
			}
			return FAILURE;
		}
	}

	if (actual) {
		zend_string_release(actual);
	}

	if (PHAR_G(readonly) && !is_data) {
		if (options & REPORT_ERRORS) {
			if (error) {
				spprintf(error, 0, "creating archive \"%s\" disabled by the php.ini setting phar.readonly", fname);
			}
		}
		return FAILURE;
	}

	/* set up our manifest */
	mydata = ecalloc(1, sizeof(phar_archive_data));
	mydata->fname = expand_filepath(fname, NULL);
	fname_len = strlen(mydata->fname);
#ifdef PHP_WIN32
	phar_unixify_path_separators(mydata->fname, fname_len);
#endif
	p = strrchr(mydata->fname, '/');

	if (p) {
		mydata->ext = memchr(p, '.', (mydata->fname + fname_len) - p);
		if (mydata->ext == p) {
			mydata->ext = memchr(p + 1, '.', (mydata->fname + fname_len) - p - 1);
		}
		if (mydata->ext) {
			mydata->ext_len = (mydata->fname + fname_len) - mydata->ext;
		}
	}

	if (pphar) {
		*pphar = mydata;
	}

	zend_hash_init(&mydata->manifest, sizeof(phar_entry_info),
		zend_get_hash_value, destroy_phar_manifest_entry, 0);
	zend_hash_init(&mydata->mounted_dirs, sizeof(char *),
		zend_get_hash_value, NULL, 0);
	zend_hash_init(&mydata->virtual_dirs, sizeof(char *),
		zend_get_hash_value, NULL, (zend_bool)mydata->is_persistent);
	mydata->fname_len = fname_len;
	snprintf(mydata->version, sizeof(mydata->version), "%s", PHP_PHAR_API_VERSION);
	mydata->is_temporary_alias = alias ? 0 : 1;
	mydata->internal_file_start = -1;
	mydata->fp = NULL;
	mydata->is_writeable = 1;
	mydata->is_brandnew = 1;
	phar_request_initialize();
	zend_hash_str_add_ptr(&(PHAR_G(phar_fname_map)), mydata->fname, fname_len, mydata);

	if (is_data) {
		alias = NULL;
		alias_len = 0;
		mydata->is_data = 1;
		/* assume tar format, PharData can specify other */
		mydata->is_tar = 1;
	} else {
		phar_archive_data *fd_ptr;

		if (alias && NULL != (fd_ptr = zend_hash_str_find_ptr(&(PHAR_G(phar_alias_map)), alias, alias_len))) {
			if (SUCCESS != phar_free_alias(fd_ptr, alias, alias_len)) {
				if (error) {
					spprintf(error, 4096, "phar error: phar \"%s\" cannot set alias \"%s\", already in use by another phar archive", mydata->fname, alias);
				}

				zend_hash_str_del(&(PHAR_G(phar_fname_map)), mydata->fname, fname_len);

				if (pphar) {
					*pphar = NULL;
				}

				return FAILURE;
			}
		}

		mydata->alias = alias ? estrndup(alias, alias_len) : estrndup(mydata->fname, fname_len);
		mydata->alias_len = alias ? alias_len : fname_len;
	}

	if (alias_len && alias) {
		if (NULL == zend_hash_str_add_ptr(&(PHAR_G(phar_alias_map)), alias, alias_len, mydata)) {
			if (options & REPORT_ERRORS) {
				if (error) {
					spprintf(error, 0, "archive \"%s\" cannot be associated with alias \"%s\", already in use", fname, alias);
				}
			}

			zend_hash_str_del(&(PHAR_G(phar_fname_map)), mydata->fname, fname_len);

			if (pphar) {
				*pphar = NULL;
			}

			return FAILURE;
		}
	}

	return SUCCESS;
}
/* }}}*/

/**
 * Return an already opened filename.
 *
 * Or scan a phar file for the required __HALT_COMPILER(); ?> token and verify
 * that the manifest is proper, then pass it to phar_parse_pharfile().  SUCCESS
 * or FAILURE is returned and pphar is set to a pointer to the phar's manifest
 */
int phar_open_from_filename(char *fname, int fname_len, char *alias, int alias_len, int options, phar_archive_data** pphar, char **error) /* {{{ */
{
	php_stream *fp;
	zend_string *actual;
	int ret, is_data = 0;

	if (error) {
		*error = NULL;
	}

	if (!strstr(fname, ".phar")) {
		is_data = 1;
	}

	if (phar_open_parsed_phar(fname, fname_len, alias, alias_len, is_data, options, pphar, error) == SUCCESS) {
		return SUCCESS;
	} else if (error && *error) {
		return FAILURE;
	}
#if PHP_API_VERSION < 20100412
	if (PG(safe_mode) && (!php_checkuid(fname, NULL, CHECKUID_ALLOW_ONLY_FILE))) {
		return FAILURE;
	}
#endif
	if (php_check_open_basedir(fname)) {
		return FAILURE;
	}

	fp = php_stream_open_wrapper(fname, "rb", IGNORE_URL|STREAM_MUST_SEEK, &actual);

	if (!fp) {
		if (options & REPORT_ERRORS) {
			if (error) {
				spprintf(error, 0, "unable to open phar for reading \"%s\"", fname);
			}
		}
		if (actual) {
			zend_string_release(actual);
		}
		return FAILURE;
	}

	if (actual) {
		fname = ZSTR_VAL(actual);
		fname_len = ZSTR_LEN(actual);
	}

	ret =  phar_open_from_fp(fp, fname, fname_len, alias, alias_len, options, pphar, is_data, error);

	if (actual) {
		zend_string_release(actual);
	}

	return ret;
}
/* }}}*/

static inline char *phar_strnstr(const char *buf, int buf_len, const char *search, int search_len) /* {{{ */
{
	const char *c;
	ptrdiff_t so_far = 0;

	if (buf_len < search_len) {
		return NULL;
	}

	c = buf - 1;

	do {
		if (!(c = memchr(c + 1, search[0], buf_len - search_len - so_far))) {
			return (char *) NULL;
		}

		so_far = c - buf;

		if (so_far >= (buf_len - search_len)) {
			return (char *) NULL;
		}

		if (!memcmp(c, search, search_len)) {
			return (char *) c;
		}
	} while (1);
}
/* }}} */

/**
 * Scan an open fp for the required __HALT_COMPILER(); ?> token and verify
 * that the manifest is proper, then pass it to phar_parse_pharfile().  SUCCESS
 * or FAILURE is returned and pphar is set to a pointer to the phar's manifest
 */
static int phar_open_from_fp(php_stream* fp, char *fname, int fname_len, char *alias, int alias_len, int options, phar_archive_data** pphar, int is_data, char **error) /* {{{ */
{
	const char token[] = "__HALT_COMPILER();";
	const char zip_magic[] = "PK\x03\x04";
	const char gz_magic[] = "\x1f\x8b\x08";
	const char bz_magic[] = "BZh";
	char *pos, test = '\0';
	const int window_size = 1024;
	char buffer[1024 + sizeof(token)]; /* a 1024 byte window + the size of the halt_compiler token (moving window) */
	const zend_long readsize = sizeof(buffer) - sizeof(token);
	const zend_long tokenlen = sizeof(token) - 1;
	zend_long halt_offset;
	size_t got;
	php_uint32 compression = PHAR_FILE_COMPRESSED_NONE;

	if (error) {
		*error = NULL;
	}

	if (-1 == php_stream_rewind(fp)) {
		MAPPHAR_ALLOC_FAIL("cannot rewind phar \"%s\"")
	}

	buffer[sizeof(buffer)-1] = '\0';
	memset(buffer, 32, sizeof(token));
	halt_offset = 0;

	/* Maybe it's better to compile the file instead of just searching,  */
	/* but we only want the offset. So we want a .re scanner to find it. */
	while(!php_stream_eof(fp)) {
		if ((got = php_stream_read(fp, buffer+tokenlen, readsize)) < (size_t) tokenlen) {
			MAPPHAR_ALLOC_FAIL("internal corruption of phar \"%s\" (truncated entry)")
		}

		if (!test) {
			test = '\1';
			pos = buffer+tokenlen;
			if (!memcmp(pos, gz_magic, 3)) {
				char err = 0;
				php_stream_filter *filter;
				php_stream *temp;
				/* to properly decompress, we have to tell zlib to look for a zlib or gzip header */
				zval filterparams;

				if (!PHAR_G(has_zlib)) {
					MAPPHAR_ALLOC_FAIL("unable to decompress gzipped phar archive \"%s\" to temporary file, enable zlib extension in php.ini")
				}
				array_init(&filterparams);
/* this is defined in zlib's zconf.h */
#ifndef MAX_WBITS
#define MAX_WBITS 15
#endif
				add_assoc_long_ex(&filterparams, "window", sizeof("window") - 1, MAX_WBITS + 32);

				/* entire file is gzip-compressed, uncompress to temporary file */
				if (!(temp = php_stream_fopen_tmpfile())) {
					MAPPHAR_ALLOC_FAIL("unable to create temporary file for decompression of gzipped phar archive \"%s\"")
				}

				php_stream_rewind(fp);
				filter = php_stream_filter_create("zlib.inflate", &filterparams, php_stream_is_persistent(fp));

				if (!filter) {
					err = 1;
					add_assoc_long_ex(&filterparams, "window", sizeof("window") - 1, MAX_WBITS);
					filter = php_stream_filter_create("zlib.inflate", &filterparams, php_stream_is_persistent(fp));
					zval_dtor(&filterparams);

					if (!filter) {
						php_stream_close(temp);
						MAPPHAR_ALLOC_FAIL("unable to decompress gzipped phar archive \"%s\", ext/zlib is buggy in PHP versions older than 5.2.6")
					}
				} else {
					zval_dtor(&filterparams);
				}

				php_stream_filter_append(&temp->writefilters, filter);

				if (SUCCESS != php_stream_copy_to_stream_ex(fp, temp, PHP_STREAM_COPY_ALL, NULL)) {
					if (err) {
						php_stream_close(temp);
						MAPPHAR_ALLOC_FAIL("unable to decompress gzipped phar archive \"%s\", ext/zlib is buggy in PHP versions older than 5.2.6")
					}
					php_stream_close(temp);
					MAPPHAR_ALLOC_FAIL("unable to decompress gzipped phar archive \"%s\" to temporary file")
				}

				php_stream_filter_flush(filter, 1);
				php_stream_filter_remove(filter, 1);
				php_stream_close(fp);
				fp = temp;
				php_stream_rewind(fp);
				compression = PHAR_FILE_COMPRESSED_GZ;

				/* now, start over */
				test = '\0';
				continue;
			} else if (!memcmp(pos, bz_magic, 3)) {
				php_stream_filter *filter;
				php_stream *temp;

				if (!PHAR_G(has_bz2)) {
					MAPPHAR_ALLOC_FAIL("unable to decompress bzipped phar archive \"%s\" to temporary file, enable bz2 extension in php.ini")
				}

				/* entire file is bzip-compressed, uncompress to temporary file */
				if (!(temp = php_stream_fopen_tmpfile())) {
					MAPPHAR_ALLOC_FAIL("unable to create temporary file for decompression of bzipped phar archive \"%s\"")
				}

				php_stream_rewind(fp);
				filter = php_stream_filter_create("bzip2.decompress", NULL, php_stream_is_persistent(fp));

				if (!filter) {
					php_stream_close(temp);
					MAPPHAR_ALLOC_FAIL("unable to decompress bzipped phar archive \"%s\", filter creation failed")
				}

				php_stream_filter_append(&temp->writefilters, filter);

				if (SUCCESS != php_stream_copy_to_stream_ex(fp, temp, PHP_STREAM_COPY_ALL, NULL)) {
					php_stream_close(temp);
					MAPPHAR_ALLOC_FAIL("unable to decompress bzipped phar archive \"%s\" to temporary file")
				}

				php_stream_filter_flush(filter, 1);
				php_stream_filter_remove(filter, 1);
				php_stream_close(fp);
				fp = temp;
				php_stream_rewind(fp);
				compression = PHAR_FILE_COMPRESSED_BZ2;

				/* now, start over */
				test = '\0';
				continue;
			}

			if (!memcmp(pos, zip_magic, 4)) {
				php_stream_seek(fp, 0, SEEK_END);
				return phar_parse_zipfile(fp, fname, fname_len, alias, alias_len, pphar, error);
			}

			if (got > 512) {
				if (phar_is_tar(pos, fname)) {
					php_stream_rewind(fp);
					return phar_parse_tarfile(fp, fname, fname_len, alias, alias_len, pphar, is_data, compression, error);
				}
			}
		}

		if (got > 0 && (pos = phar_strnstr(buffer, got + sizeof(token), token, sizeof(token)-1)) != NULL) {
			halt_offset += (pos - buffer); /* no -tokenlen+tokenlen here */
			return phar_parse_pharfile(fp, fname, fname_len, alias, alias_len, halt_offset, pphar, compression, error);
		}

		halt_offset += got;
		memmove(buffer, buffer + window_size, tokenlen); /* move the memory buffer by the size of the window */
	}

	MAPPHAR_ALLOC_FAIL("internal corruption of phar \"%s\" (__HALT_COMPILER(); not found)")
}
/* }}} */

/*
 * given the location of the file extension and the start of the file path,
 * determine the end of the portion of the path (i.e. /path/to/file.ext/blah
 * grabs "/path/to/file.ext" as does the straight /path/to/file.ext),
 * stat it to determine if it exists.
 * if so, check to see if it is a directory and fail if so
 * if not, check to see if its dirname() exists (i.e. "/path/to") and is a directory
 * succeed if we are creating the file, otherwise fail.
 */
static int phar_analyze_path(const char *fname, const char *ext, int ext_len, int for_create) /* {{{ */
{
	php_stream_statbuf ssb;
	char *realpath;
	char *filename = estrndup(fname, (ext - fname) + ext_len);

	if ((realpath = expand_filepath(filename, NULL))) {
#ifdef PHP_WIN32
		phar_unixify_path_separators(realpath, strlen(realpath));
#endif
		if (zend_hash_str_exists(&(PHAR_G(phar_fname_map)), realpath, strlen(realpath))) {
			efree(realpath);
			efree(filename);
			return SUCCESS;
		}

		if (PHAR_G(manifest_cached) && zend_hash_str_exists(&cached_phars, realpath, strlen(realpath))) {
			efree(realpath);
			efree(filename);
			return SUCCESS;
		}
		efree(realpath);
	}

	if (SUCCESS == php_stream_stat_path((char *) filename, &ssb)) {

		efree(filename);

		if (ssb.sb.st_mode & S_IFDIR) {
			return FAILURE;
		}

		if (for_create == 1) {
			return FAILURE;
		}

		return SUCCESS;
	} else {
		char *slash;

		if (!for_create) {
			efree(filename);
			return FAILURE;
		}

		slash = (char *) strrchr(filename, '/');

		if (slash) {
			*slash = '\0';
		}

		if (SUCCESS != php_stream_stat_path((char *) filename, &ssb)) {
			if (!slash) {
				if (!(realpath = expand_filepath(filename, NULL))) {
					efree(filename);
					return FAILURE;
				}
#ifdef PHP_WIN32
				phar_unixify_path_separators(realpath, strlen(realpath));
#endif
				slash = strstr(realpath, filename);
				if (slash) {
					slash += ((ext - fname) + ext_len);
					*slash = '\0';
				}
				slash = strrchr(realpath, '/');

				if (slash) {
					*slash = '\0';
				} else {
					efree(realpath);
					efree(filename);
					return FAILURE;
				}

				if (SUCCESS != php_stream_stat_path(realpath, &ssb)) {
					efree(realpath);
					efree(filename);
					return FAILURE;
				}

				efree(realpath);

				if (ssb.sb.st_mode & S_IFDIR) {
					efree(filename);
					return SUCCESS;
				}
			}

			efree(filename);
			return FAILURE;
		}

		efree(filename);

		if (ssb.sb.st_mode & S_IFDIR) {
			return SUCCESS;
		}

		return FAILURE;
	}
}
/* }}} */

/* check for ".phar" in extension */
static int phar_check_str(const char *fname, const char *ext_str, int ext_len, int executable, int for_create) /* {{{ */
{
	char test[51];
	const char *pos;

	if (ext_len >= 50) {
		return FAILURE;
	}

	if (executable == 1) {
		/* copy "." as well */
		memcpy(test, ext_str - 1, ext_len + 1);
		test[ext_len + 1] = '\0';
		/* executable phars must contain ".phar" as a valid extension (phar://.pharmy/oops is invalid) */
		/* (phar://hi/there/.phar/oops is also invalid) */
		pos = strstr(test, ".phar");

		if (pos && (*(pos - 1) != '/')
				&& (pos += 5) && (*pos == '\0' || *pos == '/' || *pos == '.')) {
			return phar_analyze_path(fname, ext_str, ext_len, for_create);
		} else {
			return FAILURE;
		}
	}

	/* data phars need only contain a single non-"." to be valid */
	if (!executable) {
		pos = strstr(ext_str, ".phar");
		if (!(pos && (*(pos - 1) != '/')
					&& (pos += 5) && (*pos == '\0' || *pos == '/' || *pos == '.')) && *(ext_str + 1) != '.' && *(ext_str + 1) != '/' && *(ext_str + 1) != '\0') {
			return phar_analyze_path(fname, ext_str, ext_len, for_create);
		}
	} else {
		if (*(ext_str + 1) != '.' && *(ext_str + 1) != '/' && *(ext_str + 1) != '\0') {
			return phar_analyze_path(fname, ext_str, ext_len, for_create);
		}
	}

	return FAILURE;
}
/* }}} */

/*
 * if executable is 1, only returns SUCCESS if the extension is one of the tar/zip .phar extensions
 * if executable is 0, it returns SUCCESS only if the filename does *not* contain ".phar" anywhere, and treats
 * the first extension as the filename extension
 *
 * if an extension is found, it sets ext_str to the location of the file extension in filename,
 * and ext_len to the length of the extension.
 * for urls like "phar://alias/oops" it instead sets ext_len to -1 and returns FAILURE, which tells
 * the calling function to use "alias" as the phar alias
 *
 * the last parameter should be set to tell the thing to assume that filename is the full path, and only to check the
 * extension rules, not to iterate.
 */
int phar_detect_phar_fname_ext(const char *filename, int filename_len, const char **ext_str, int *ext_len, int executable, int for_create, int is_complete) /* {{{ */
{
	const char *pos, *slash;

	*ext_str = NULL;
	*ext_len = 0;

	if (!filename_len || filename_len == 1) {
		return FAILURE;
	}

	phar_request_initialize();
	/* first check for alias in first segment */
	pos = memchr(filename, '/', filename_len);

	if (pos && pos != filename) {
		/* check for url like http:// or phar:// */
		if (*(pos - 1) == ':' && (pos - filename) < filename_len - 1 && *(pos + 1) == '/') {
			*ext_len = -2;
			*ext_str = NULL;
			return FAILURE;
		}
		if (zend_hash_str_exists(&(PHAR_G(phar_alias_map)), (char *) filename, pos - filename)) {
			*ext_str = pos;
			*ext_len = -1;
			return FAILURE;
		}

		if (PHAR_G(manifest_cached) && zend_hash_str_exists(&cached_alias, (char *) filename, pos - filename)) {
			*ext_str = pos;
			*ext_len = -1;
			return FAILURE;
		}
	}

	if (zend_hash_num_elements(&(PHAR_G(phar_fname_map))) || PHAR_G(manifest_cached)) {
		phar_archive_data *pphar;

		if (is_complete) {
			if (NULL != (pphar = zend_hash_str_find_ptr(&(PHAR_G(phar_fname_map)), (char *) filename, filename_len))) {
				*ext_str = filename + (filename_len - pphar->ext_len);
woohoo:
				*ext_len = pphar->ext_len;

				if (executable == 2) {
					return SUCCESS;
				}

				if (executable == 1 && !pphar->is_data) {
					return SUCCESS;
				}

				if (!executable && pphar->is_data) {
					return SUCCESS;
				}

				return FAILURE;
			}

			if (PHAR_G(manifest_cached) && NULL != (pphar = zend_hash_str_find_ptr(&cached_phars, (char *) filename, filename_len))) {
				*ext_str = filename + (filename_len - pphar->ext_len);
				goto woohoo;
			}
		} else {
			zend_string *str_key;
			zend_ulong unused;

			for (zend_hash_internal_pointer_reset(&(PHAR_G(phar_fname_map)));
				HASH_KEY_NON_EXISTENT != zend_hash_get_current_key(&(PHAR_G(phar_fname_map)), &str_key, &unused);
				zend_hash_move_forward(&(PHAR_G(phar_fname_map)))
			) {
				if (ZSTR_LEN(str_key) > (uint) filename_len) {
					continue;
				}

				if (!memcmp(filename, ZSTR_VAL(str_key), ZSTR_LEN(str_key)) && ((uint)filename_len == ZSTR_LEN(str_key)
					|| filename[ZSTR_LEN(str_key)] == '/' || filename[ZSTR_LEN(str_key)] == '\0')) {
					if (NULL == (pphar = zend_hash_get_current_data_ptr(&(PHAR_G(phar_fname_map))))) {
						break;
					}
					*ext_str = filename + (ZSTR_LEN(str_key) - pphar->ext_len);
					goto woohoo;
				}
			}

			if (PHAR_G(manifest_cached)) {
				for (zend_hash_internal_pointer_reset(&cached_phars);
					HASH_KEY_NON_EXISTENT != zend_hash_get_current_key(&cached_phars, &str_key, &unused);
					zend_hash_move_forward(&cached_phars)
				) {
					if (ZSTR_LEN(str_key) > (uint) filename_len) {
						continue;
					}

					if (!memcmp(filename, ZSTR_VAL(str_key), ZSTR_LEN(str_key)) && ((uint)filename_len == ZSTR_LEN(str_key)
						|| filename[ZSTR_LEN(str_key)] == '/' || filename[ZSTR_LEN(str_key)] == '\0')) {
						if (NULL == (pphar = zend_hash_get_current_data_ptr(&cached_phars))) {
							break;
						}
						*ext_str = filename + (ZSTR_LEN(str_key) - pphar->ext_len);
						goto woohoo;
					}
				}
			}
		}
	}

	pos = memchr(filename + 1, '.', filename_len);
next_extension:
	if (!pos) {
		return FAILURE;
	}

	while (pos != filename && (*(pos - 1) == '/' || *(pos - 1) == '\0')) {
		pos = memchr(pos + 1, '.', filename_len - (pos - filename) + 1);
		if (!pos) {
			return FAILURE;
		}
	}

	slash = memchr(pos, '/', filename_len - (pos - filename));

	if (!slash) {
		/* this is a url like "phar://blah.phar" with no directory */
		*ext_str = pos;
		*ext_len = strlen(pos);

		/* file extension must contain "phar" */
		switch (phar_check_str(filename, *ext_str, *ext_len, executable, for_create)) {
			case SUCCESS:
				return SUCCESS;
			case FAILURE:
				/* we are at the end of the string, so we fail */
				return FAILURE;
		}
	}

	/* we've found an extension that ends at a directory separator */
	*ext_str = pos;
	*ext_len = slash - pos;

	switch (phar_check_str(filename, *ext_str, *ext_len, executable, for_create)) {
		case SUCCESS:
			return SUCCESS;
		case FAILURE:
			/* look for more extensions */
			pos = strchr(pos + 1, '.');
			if (pos) {
				*ext_str = NULL;
				*ext_len = 0;
			}
			goto next_extension;
	}

	return FAILURE;
}
/* }}} */

static int php_check_dots(const char *element, int n) /* {{{ */
{
	for(n--; n >= 0; --n) {
		if (element[n] != '.') {
			return 1;
		}
	}
	return 0;
}
/* }}} */

#define IS_DIRECTORY_UP(element, len) \
	(len >= 2 && !php_check_dots(element, len))

#define IS_DIRECTORY_CURRENT(element, len) \
	(len == 1 && element[0] == '.')

#define IS_BACKSLASH(c) ((c) == '/')

/**
 * Remove .. and . references within a phar filename
 */
char *phar_fix_filepath(char *path, int *new_len, int use_cwd) /* {{{ */
{
	char *newpath;
	int newpath_len;
	char *ptr;
	char *tok;
	int ptr_length, path_length = *new_len;

	if (PHAR_G(cwd_len) && use_cwd && path_length > 2 && path[0] == '.' && path[1] == '/') {
		newpath_len = PHAR_G(cwd_len);
		newpath = emalloc(strlen(path) + newpath_len + 1);
		memcpy(newpath, PHAR_G(cwd), newpath_len);
	} else {
		newpath = emalloc(strlen(path) + 2);
		newpath[0] = '/';
		newpath_len = 1;
	}

	ptr = path;

	if (*ptr == '/') {
		++ptr;
	}

	tok = ptr;

	do {
		ptr = memchr(ptr, '/', path_length - (ptr - path));
	} while (ptr && ptr - tok == 0 && *ptr == '/' && ++ptr && ++tok);

	if (!ptr && (path_length - (tok - path))) {
		switch (path_length - (tok - path)) {
			case 1:
				if (*tok == '.') {
					efree(path);
					*new_len = 1;
					efree(newpath);
					return estrndup("/", 1);
				}
				break;
			case 2:
				if (tok[0] == '.' && tok[1] == '.') {
					efree(path);
					*new_len = 1;
					efree(newpath);
					return estrndup("/", 1);
				}
		}
		efree(newpath);
		return path;
	}

	while (ptr) {
		ptr_length = ptr - tok;
last_time:
		if (IS_DIRECTORY_UP(tok, ptr_length)) {
#define PREVIOUS newpath[newpath_len - 1]

			while (newpath_len > 1 && !IS_BACKSLASH(PREVIOUS)) {
				newpath_len--;
			}

			if (newpath[0] != '/') {
				newpath[newpath_len] = '\0';
			} else if (newpath_len > 1) {
				--newpath_len;
			}
		} else if (!IS_DIRECTORY_CURRENT(tok, ptr_length)) {
			if (newpath_len > 1) {
				newpath[newpath_len++] = '/';
				memcpy(newpath + newpath_len, tok, ptr_length+1);
			} else {
				memcpy(newpath + newpath_len, tok, ptr_length+1);
			}

			newpath_len += ptr_length;
		}

		if (ptr == path + path_length) {
			break;
		}

		tok = ++ptr;

		do {
			ptr = memchr(ptr, '/', path_length - (ptr - path));
		} while (ptr && ptr - tok == 0 && *ptr == '/' && ++ptr && ++tok);

		if (!ptr && (path_length - (tok - path))) {
			ptr_length = path_length - (tok - path);
			ptr = path + path_length;
			goto last_time;
		}
	}

	efree(path);
	*new_len = newpath_len;
	newpath[newpath_len] = '\0';
	return erealloc(newpath, newpath_len + 1);
}
/* }}} */

/**
 * Process a phar stream name, ensuring we can handle any of:
 *
 * - whatever.phar
 * - whatever.phar.gz
 * - whatever.phar.bz2
 * - whatever.phar.php
 *
 * Optionally the name might start with 'phar://'
 *
 * This is used by phar_parse_url()
 */
int phar_split_fname(const char *filename, int filename_len, char **arch, int *arch_len, char **entry, int *entry_len, int executable, int for_create) /* {{{ */
{
	const char *ext_str;
#ifdef PHP_WIN32
	char *save;
#endif
	int ext_len;

	if (CHECK_NULL_PATH(filename, filename_len)) {
		return FAILURE;
	}

	if (CHECK_NULL_PATH(filename, filename_len)) {
		return FAILURE;
	}

	if (!strncasecmp(filename, "phar://", 7)) {
		filename += 7;
		filename_len -= 7;
	}

	ext_len = 0;
#ifdef PHP_WIN32
	save = filename;
	filename = estrndup(filename, filename_len);
	phar_unixify_path_separators(filename, filename_len);
#endif
	if (phar_detect_phar_fname_ext(filename, filename_len, &ext_str, &ext_len, executable, for_create, 0) == FAILURE) {
		if (ext_len != -1) {
			if (!ext_str) {
				/* no / detected, restore arch for error message */
#ifdef PHP_WIN32
				*arch = save;
#else
				*arch = (char*)filename;
#endif
			}

#ifdef PHP_WIN32
			efree(filename);
#endif
			return FAILURE;
		}

		ext_len = 0;
		/* no extension detected - instead we are dealing with an alias */
	}

	*arch_len = ext_str - filename + ext_len;
	*arch = estrndup(filename, *arch_len);

	if (ext_str[ext_len]) {
		*entry_len = filename_len - *arch_len;
		*entry = estrndup(ext_str+ext_len, *entry_len);
#ifdef PHP_WIN32
		phar_unixify_path_separators(*entry, *entry_len);
#endif
		*entry = phar_fix_filepath(*entry, entry_len, 0);
	} else {
		*entry_len = 1;
		*entry = estrndup("/", 1);
	}

#ifdef PHP_WIN32
	efree(filename);
#endif

	return SUCCESS;
}
/* }}} */

/**
 * Invoked when a user calls Phar::mapPhar() from within an executing .phar
 * to set up its manifest directly
 */
int phar_open_executed_filename(char *alias, int alias_len, char **error) /* {{{ */
{
	char *fname;
	php_stream *fp;
	int fname_len;
	zend_string *actual = NULL;
	int ret;

	if (error) {
		*error = NULL;
	}

	fname = (char*)zend_get_executed_filename();
	fname_len = strlen(fname);

	if (phar_open_parsed_phar(fname, fname_len, alias, alias_len, 0, REPORT_ERRORS, NULL, 0) == SUCCESS) {
		return SUCCESS;
	}

	if (!strcmp(fname, "[no active file]")) {
		if (error) {
			spprintf(error, 0, "cannot initialize a phar outside of PHP execution");
		}
		return FAILURE;
	}

	if (0 == zend_get_constant_str("__COMPILER_HALT_OFFSET__", sizeof("__COMPILER_HALT_OFFSET__")-1)) {
		if (error) {
			spprintf(error, 0, "__HALT_COMPILER(); must be declared in a phar");
		}
		return FAILURE;
	}


#if PHP_API_VERSION < 20100412
	if (PG(safe_mode) && (!php_checkuid(fname, NULL, CHECKUID_ALLOW_ONLY_FILE))) {
		return FAILURE;
	}
#endif

	if (php_check_open_basedir(fname)) {
		return FAILURE;
	}

	fp = php_stream_open_wrapper(fname, "rb", IGNORE_URL|STREAM_MUST_SEEK|REPORT_ERRORS, &actual);

	if (!fp) {
		if (error) {
			spprintf(error, 0, "unable to open phar for reading \"%s\"", fname);
		}
		if (actual) {
			zend_string_release(actual);
		}
		return FAILURE;
	}

	if (actual) {
		fname = ZSTR_VAL(actual);
		fname_len = ZSTR_LEN(actual);
	}

	ret = phar_open_from_fp(fp, fname, fname_len, alias, alias_len, REPORT_ERRORS, NULL, 0, error);

	if (actual) {
		zend_string_release(actual);
	}

	return ret;
}
/* }}} */

/**
 * Validate the CRC32 of a file opened from within the phar
 */
int phar_postprocess_file(phar_entry_data *idata, php_uint32 crc32, char **error, int process_zip) /* {{{ */
{
	php_uint32 crc = ~0;
	int len = idata->internal_file->uncompressed_filesize;
	php_stream *fp = idata->fp;
	phar_entry_info *entry = idata->internal_file;

	if (error) {
		*error = NULL;
	}

	if (entry->is_zip && process_zip > 0) {
		/* verify local file header */
		phar_zip_file_header local;
		phar_zip_data_desc desc;

		if (SUCCESS != phar_open_archive_fp(idata->phar)) {
			spprintf(error, 0, "phar error: unable to open zip-based phar archive \"%s\" to verify local file header for file \"%s\"", idata->phar->fname, entry->filename);
			return FAILURE;
		}
		php_stream_seek(phar_get_entrypfp(idata->internal_file), entry->header_offset, SEEK_SET);

		if (sizeof(local) != php_stream_read(phar_get_entrypfp(idata->internal_file), (char *) &local, sizeof(local))) {

			spprintf(error, 0, "phar error: internal corruption of zip-based phar \"%s\" (cannot read local file header for file \"%s\")", idata->phar->fname, entry->filename);
			return FAILURE;
		}

		/* check for data descriptor */
		if (((PHAR_ZIP_16(local.flags)) & 0x8) == 0x8) {
			php_stream_seek(phar_get_entrypfp(idata->internal_file),
					entry->header_offset + sizeof(local) +
					PHAR_ZIP_16(local.filename_len) +
					PHAR_ZIP_16(local.extra_len) +
					entry->compressed_filesize, SEEK_SET);
			if (sizeof(desc) != php_stream_read(phar_get_entrypfp(idata->internal_file),
							    (char *) &desc, sizeof(desc))) {
				spprintf(error, 0, "phar error: internal corruption of zip-based phar \"%s\" (cannot read local data descriptor for file \"%s\")", idata->phar->fname, entry->filename);
				return FAILURE;
			}
			if (desc.signature[0] == 'P' && desc.signature[1] == 'K') {
				memcpy(&(local.crc32), &(desc.crc32), 12);
			} else {
				/* old data descriptors have no signature */
				memcpy(&(local.crc32), &desc, 12);
			}
		}
		/* verify local header */
		if (entry->filename_len != PHAR_ZIP_16(local.filename_len) || entry->crc32 != PHAR_ZIP_32(local.crc32) || entry->uncompressed_filesize != PHAR_ZIP_32(local.uncompsize) || entry->compressed_filesize != PHAR_ZIP_32(local.compsize)) {
			spprintf(error, 0, "phar error: internal corruption of zip-based phar \"%s\" (local header of file \"%s\" does not match central directory)", idata->phar->fname, entry->filename);
			return FAILURE;
		}

		/* construct actual offset to file start - local extra_len can be different from central extra_len */
		entry->offset = entry->offset_abs =
			sizeof(local) + entry->header_offset + PHAR_ZIP_16(local.filename_len) + PHAR_ZIP_16(local.extra_len);

		if (idata->zero && idata->zero != entry->offset_abs) {
			idata->zero = entry->offset_abs;
		}
	}

	if (process_zip == 1) {
		return SUCCESS;
	}

	php_stream_seek(fp, idata->zero, SEEK_SET);

	while (len--) {
		CRC32(crc, php_stream_getc(fp));
	}

	php_stream_seek(fp, idata->zero, SEEK_SET);

	if (~crc == crc32) {
		entry->is_crc_checked = 1;
		return SUCCESS;
	} else {
		spprintf(error, 0, "phar error: internal corruption of phar \"%s\" (crc32 mismatch on file \"%s\")", idata->phar->fname, entry->filename);
		return FAILURE;
	}
}
/* }}} */

static inline void phar_set_32(char *buffer, int var) /* {{{ */
{
#ifdef WORDS_BIGENDIAN
	*((buffer) + 3) = (unsigned char) (((var) >> 24) & 0xFF);
	*((buffer) + 2) = (unsigned char) (((var) >> 16) & 0xFF);
	*((buffer) + 1) = (unsigned char) (((var) >> 8) & 0xFF);
	*((buffer) + 0) = (unsigned char) ((var) & 0xFF);
#else
	 memcpy(buffer, &var, sizeof(var));
#endif
} /* }}} */

static int phar_flush_clean_deleted_apply(zval *zv) /* {{{ */
{
	phar_entry_info *entry = (phar_entry_info *)Z_PTR_P(zv);

	if (entry->fp_refcount <= 0 && entry->is_deleted) {
		return ZEND_HASH_APPLY_REMOVE;
	} else {
		return ZEND_HASH_APPLY_KEEP;
	}
}
/* }}} */

#include "stub.h"

zend_string *phar_create_default_stub(const char *index_php, const char *web_index, char **error) /* {{{ */
{
	int index_len, web_len;

	if (error) {
		*error = NULL;
	}

	if (!index_php) {
		index_php = "index.php";
	}

	if (!web_index) {
		web_index = "index.php";
	}

	index_len = strlen(index_php);
	web_len = strlen(web_index);

	if (index_len > 400) {
		/* ridiculous size not allowed for index.php startup filename */
		if (error) {
			spprintf(error, 0, "Illegal filename passed in for stub creation, was %d characters long, and only 400 or less is allowed", index_len);
			return NULL;
		}
	}

	if (web_len > 400) {
		/* ridiculous size not allowed for index.php startup filename */
		if (error) {
			spprintf(error, 0, "Illegal web filename passed in for stub creation, was %d characters long, and only 400 or less is allowed", web_len);
			return NULL;
		}
	}

	return phar_get_stub(index_php, web_index, index_len+1, web_len+1);
}
/* }}} */

/**
 * Save phar contents to disk
 *
 * user_stub contains either a string, or a resource pointer, if len is a negative length.
 * user_stub and len should be both 0 if the default or existing stub should be used
 */
int phar_flush(phar_archive_data *phar, char *user_stub, zend_long len, int convert, char **error) /* {{{ */
{
	char halt_stub[] = "__HALT_COMPILER();";
	zend_string *newstub;
	char *tmp;
	phar_entry_info *entry, *newentry;
	int halt_offset, restore_alias_len, global_flags = 0, closeoldfile;
	char *pos, has_dirs = 0;
	char manifest[18], entry_buffer[24];
	zend_off_t manifest_ftell;
	zend_long offset;
	size_t wrote;
	php_uint32 manifest_len, mytime, loc, new_manifest_count;
	php_uint32 newcrc32;
	php_stream *file, *oldfile, *newfile, *stubfile;
	php_stream_filter *filter;
	php_serialize_data_t metadata_hash;
	smart_str main_metadata_str = {0};
	int free_user_stub, free_fp = 1, free_ufp = 1;
	int manifest_hack = 0;

	if (phar->is_persistent) {
		if (error) {
			spprintf(error, 0, "internal error: attempt to flush cached zip-based phar \"%s\"", phar->fname);
		}
		return EOF;
	}

	if (error) {
		*error = NULL;
	}

	if (!zend_hash_num_elements(&phar->manifest) && !user_stub) {
		return EOF;
	}

	zend_hash_clean(&phar->virtual_dirs);

	if (phar->is_zip) {
		return phar_zip_flush(phar, user_stub, len, convert, error);
	}

	if (phar->is_tar) {
		return phar_tar_flush(phar, user_stub, len, convert, error);
	}

	if (PHAR_G(readonly)) {
		return EOF;
	}

	if (phar->fp && !phar->is_brandnew) {
		oldfile = phar->fp;
		closeoldfile = 0;
		php_stream_rewind(oldfile);
	} else {
		oldfile = php_stream_open_wrapper(phar->fname, "rb", 0, NULL);
		closeoldfile = oldfile != NULL;
	}
	newfile = php_stream_fopen_tmpfile();
	if (!newfile) {
		if (error) {
			spprintf(error, 0, "unable to create temporary file");
		}
		if (closeoldfile) {
			php_stream_close(oldfile);
		}
		return EOF;
	}

	if (user_stub) {
		zend_string *suser_stub;
		if (len < 0) {
			/* resource passed in */
			if (!(php_stream_from_zval_no_verify(stubfile, (zval *)user_stub))) {
				if (closeoldfile) {
					php_stream_close(oldfile);
				}
				php_stream_close(newfile);
				if (error) {
					spprintf(error, 0, "unable to access resource to copy stub to new phar \"%s\"", phar->fname);
				}
				return EOF;
			}
			if (len == -1) {
				len = PHP_STREAM_COPY_ALL;
			} else {
				len = -len;
			}
			user_stub = 0;

			if (!(suser_stub = php_stream_copy_to_mem(stubfile, len, 0))) {
				if (closeoldfile) {
					php_stream_close(oldfile);
				}
				php_stream_close(newfile);
				if (error) {
					spprintf(error, 0, "unable to read resource to copy stub to new phar \"%s\"", phar->fname);
				}
				return EOF;
			}
			free_user_stub = 1;
			user_stub = ZSTR_VAL(suser_stub);
			len = ZSTR_LEN(suser_stub);
		} else {
			free_user_stub = 0;
		}
		tmp = estrndup(user_stub, len);
		if ((pos = php_stristr(tmp, halt_stub, len, sizeof(halt_stub) - 1)) == NULL) {
			efree(tmp);
			if (closeoldfile) {
				php_stream_close(oldfile);
			}
			php_stream_close(newfile);
			if (error) {
				spprintf(error, 0, "illegal stub for phar \"%s\"", phar->fname);
			}
			if (free_user_stub) {
				zend_string_free(suser_stub);
			}
			return EOF;
		}
		pos = user_stub + (pos - tmp);
		efree(tmp);
		len = pos - user_stub + 18;
		if ((size_t)len != php_stream_write(newfile, user_stub, len)
		||			  5 != php_stream_write(newfile, " ?>\r\n", 5)) {
			if (closeoldfile) {
				php_stream_close(oldfile);
			}
			php_stream_close(newfile);
			if (error) {
				spprintf(error, 0, "unable to create stub from string in new phar \"%s\"", phar->fname);
			}
			if (free_user_stub) {
				zend_string_free(suser_stub);
			}
			return EOF;
		}
		phar->halt_offset = len + 5;
		if (free_user_stub) {
			zend_string_free(suser_stub);
		}
	} else {
		size_t written;

		if (!user_stub && phar->halt_offset && oldfile && !phar->is_brandnew) {
			php_stream_copy_to_stream_ex(oldfile, newfile, phar->halt_offset, &written);
			newstub = NULL;
		} else {
			/* this is either a brand new phar or a default stub overwrite */
			newstub = phar_create_default_stub(NULL, NULL, NULL);
			phar->halt_offset = ZSTR_LEN(newstub);
			written = php_stream_write(newfile, ZSTR_VAL(newstub), phar->halt_offset);
		}
		if (phar->halt_offset != written) {
			if (closeoldfile) {
				php_stream_close(oldfile);
			}
			php_stream_close(newfile);
			if (error) {
				if (newstub) {
					spprintf(error, 0, "unable to create stub in new phar \"%s\"", phar->fname);
				} else {
					spprintf(error, 0, "unable to copy stub of old phar to new phar \"%s\"", phar->fname);
				}
			}
			if (newstub) {
				zend_string_free(newstub);
			}
			return EOF;
		}
		if (newstub) {
			zend_string_free(newstub);
		}
	}
	manifest_ftell = php_stream_tell(newfile);
	halt_offset = manifest_ftell;

	/* Check whether we can get rid of some of the deleted entries which are
	 * unused. However some might still be in use so even after this clean-up
	 * we need to skip entries marked is_deleted. */
	zend_hash_apply(&phar->manifest, phar_flush_clean_deleted_apply);

	/* compress as necessary, calculate crcs, serialize meta-data, manifest size, and file sizes */
	main_metadata_str.s = NULL;
	if (Z_TYPE(phar->metadata) != IS_UNDEF) {
		PHP_VAR_SERIALIZE_INIT(metadata_hash);
		php_var_serialize(&main_metadata_str, &phar->metadata, &metadata_hash);
		PHP_VAR_SERIALIZE_DESTROY(metadata_hash);
	}
	new_manifest_count = 0;
	offset = 0;
	for (zend_hash_internal_pointer_reset(&phar->manifest);
		zend_hash_has_more_elements(&phar->manifest) == SUCCESS;
		zend_hash_move_forward(&phar->manifest)) {
		if ((entry = zend_hash_get_current_data_ptr(&phar->manifest)) == NULL) {
			continue;
		}
		if (entry->cfp) {
			/* did we forget to get rid of cfp last time? */
			php_stream_close(entry->cfp);
			entry->cfp = 0;
		}
		if (entry->is_deleted || entry->is_mounted) {
			/* remove this from the new phar */
			continue;
		}
		if (!entry->is_modified && entry->fp_refcount) {
			/* open file pointers refer to this fp, do not free the stream */
			switch (entry->fp_type) {
				case PHAR_FP:
					free_fp = 0;
					break;
				case PHAR_UFP:
					free_ufp = 0;
				default:
					break;
			}
		}
		/* after excluding deleted files, calculate manifest size in bytes and number of entries */
		++new_manifest_count;
		phar_add_virtual_dirs(phar, entry->filename, entry->filename_len);

		if (entry->is_dir) {
			/* we use this to calculate API version, 1.1.1 is used for phars with directories */
			has_dirs = 1;
		}
		if (Z_TYPE(entry->metadata) != IS_UNDEF) {
			if (entry->metadata_str.s) {
				smart_str_free(&entry->metadata_str);
			}
			entry->metadata_str.s = NULL;
			PHP_VAR_SERIALIZE_INIT(metadata_hash);
			php_var_serialize(&entry->metadata_str, &entry->metadata, &metadata_hash);
			PHP_VAR_SERIALIZE_DESTROY(metadata_hash);
		} else {
			if (entry->metadata_str.s) {
				smart_str_free(&entry->metadata_str);
			}
			entry->metadata_str.s = NULL;
		}

		/* 32 bits for filename length, length of filename, manifest + metadata, and add 1 for trailing / if a directory */
		offset += 4 + entry->filename_len + sizeof(entry_buffer) + (entry->metadata_str.s ? ZSTR_LEN(entry->metadata_str.s) : 0) + (entry->is_dir ? 1 : 0);

		/* compress and rehash as necessary */
		if ((oldfile && !entry->is_modified) || entry->is_dir) {
			if (entry->fp_type == PHAR_UFP) {
				/* reset so we can copy the compressed data over */
				entry->fp_type = PHAR_FP;
			}
			continue;
		}
		if (!phar_get_efp(entry, 0)) {
			/* re-open internal file pointer just-in-time */
			newentry = phar_open_jit(phar, entry, error);
			if (!newentry) {
				/* major problem re-opening, so we ignore this file and the error */
				efree(*error);
				*error = NULL;
				continue;
			}
			entry = newentry;
		}
		file = phar_get_efp(entry, 0);
		if (-1 == phar_seek_efp(entry, 0, SEEK_SET, 0, 1)) {
			if (closeoldfile) {
				php_stream_close(oldfile);
			}
			php_stream_close(newfile);
			if (error) {
				spprintf(error, 0, "unable to seek to start of file \"%s\" while creating new phar \"%s\"", entry->filename, phar->fname);
			}
			return EOF;
		}
		newcrc32 = ~0;
		mytime = entry->uncompressed_filesize;
		for (loc = 0;loc < mytime; ++loc) {
			CRC32(newcrc32, php_stream_getc(file));
		}
		entry->crc32 = ~newcrc32;
		entry->is_crc_checked = 1;
		if (!(entry->flags & PHAR_ENT_COMPRESSION_MASK)) {
			/* not compressed */
			entry->compressed_filesize = entry->uncompressed_filesize;
			continue;
		}
		filter = php_stream_filter_create(phar_compress_filter(entry, 0), NULL, 0);
		if (!filter) {
			if (closeoldfile) {
				php_stream_close(oldfile);
			}
			php_stream_close(newfile);
			if (entry->flags & PHAR_ENT_COMPRESSED_GZ) {
				if (error) {
					spprintf(error, 0, "unable to gzip compress file \"%s\" to new phar \"%s\"", entry->filename, phar->fname);
				}
			} else {
				if (error) {
					spprintf(error, 0, "unable to bzip2 compress file \"%s\" to new phar \"%s\"", entry->filename, phar->fname);
				}
			}
			return EOF;
		}

		/* create new file that holds the compressed version */
		/* work around inability to specify freedom in write and strictness
		in read count */
		entry->cfp = php_stream_fopen_tmpfile();
		if (!entry->cfp) {
			if (error) {
				spprintf(error, 0, "unable to create temporary file");
			}
			if (closeoldfile) {
				php_stream_close(oldfile);
			}
			php_stream_close(newfile);
			return EOF;
		}
		php_stream_flush(file);
		if (-1 == phar_seek_efp(entry, 0, SEEK_SET, 0, 0)) {
			if (closeoldfile) {
				php_stream_close(oldfile);
			}
			php_stream_close(newfile);
			if (error) {
				spprintf(error, 0, "unable to seek to start of file \"%s\" while creating new phar \"%s\"", entry->filename, phar->fname);
			}
			return EOF;
		}
		php_stream_filter_append((&entry->cfp->writefilters), filter);
		if (SUCCESS != php_stream_copy_to_stream_ex(file, entry->cfp, entry->uncompressed_filesize, NULL)) {
			if (closeoldfile) {
				php_stream_close(oldfile);
			}
			php_stream_close(newfile);
			if (error) {
				spprintf(error, 0, "unable to copy compressed file contents of file \"%s\" while creating new phar \"%s\"", entry->filename, phar->fname);
			}
			return EOF;
		}
		php_stream_filter_flush(filter, 1);
		php_stream_flush(entry->cfp);
		php_stream_filter_remove(filter, 1);
		php_stream_seek(entry->cfp, 0, SEEK_END);
		entry->compressed_filesize = (php_uint32) php_stream_tell(entry->cfp);
		/* generate crc on compressed file */
		php_stream_rewind(entry->cfp);
		entry->old_flags = entry->flags;
		entry->is_modified = 1;
		global_flags |= (entry->flags & PHAR_ENT_COMPRESSION_MASK);
	}
	global_flags |= PHAR_HDR_SIGNATURE;

	/* write out manifest pre-header */
	/*  4: manifest length
	 *  4: manifest entry count
	 *  2: phar version
	 *  4: phar global flags
	 *  4: alias length
	 *  ?: the alias itself
	 *  4: phar metadata length
	 *  ?: phar metadata
	 */
	restore_alias_len = phar->alias_len;
	if (phar->is_temporary_alias) {
		phar->alias_len = 0;
	}

	manifest_len = offset + phar->alias_len + sizeof(manifest) + (main_metadata_str.s ? ZSTR_LEN(main_metadata_str.s) : 0);
	phar_set_32(manifest, manifest_len);
	/* Hack - see bug #65028, add padding byte to the end of the manifest */
	if(manifest[0] == '\r' || manifest[0] == '\n') {
		manifest_len++;
		phar_set_32(manifest, manifest_len);
		manifest_hack = 1;
	}
	phar_set_32(manifest+4, new_manifest_count);
	if (has_dirs) {
		*(manifest + 8) = (unsigned char) (((PHAR_API_VERSION) >> 8) & 0xFF);
		*(manifest + 9) = (unsigned char) (((PHAR_API_VERSION) & 0xF0));
	} else {
		*(manifest + 8) = (unsigned char) (((PHAR_API_VERSION_NODIR) >> 8) & 0xFF);
		*(manifest + 9) = (unsigned char) (((PHAR_API_VERSION_NODIR) & 0xF0));
	}
	phar_set_32(manifest+10, global_flags);
	phar_set_32(manifest+14, phar->alias_len);

	/* write the manifest header */
	if (sizeof(manifest) != php_stream_write(newfile, manifest, sizeof(manifest))
	|| (size_t)phar->alias_len != php_stream_write(newfile, phar->alias, phar->alias_len)) {

		if (closeoldfile) {
			php_stream_close(oldfile);
		}

		php_stream_close(newfile);
		phar->alias_len = restore_alias_len;

		if (error) {
			spprintf(error, 0, "unable to write manifest header of new phar \"%s\"", phar->fname);
		}

		return EOF;
	}

	phar->alias_len = restore_alias_len;

	phar_set_32(manifest, main_metadata_str.s ? ZSTR_LEN(main_metadata_str.s) : 0);
	if (4 != php_stream_write(newfile, manifest, 4) || ((main_metadata_str.s ? ZSTR_LEN(main_metadata_str.s) : 0)
	&& ZSTR_LEN(main_metadata_str.s) != php_stream_write(newfile, ZSTR_VAL(main_metadata_str.s), ZSTR_LEN(main_metadata_str.s)))) {
		smart_str_free(&main_metadata_str);

		if (closeoldfile) {
			php_stream_close(oldfile);
		}

		php_stream_close(newfile);
		phar->alias_len = restore_alias_len;

		if (error) {
			spprintf(error, 0, "unable to write manifest meta-data of new phar \"%s\"", phar->fname);
		}

		return EOF;
	}
	smart_str_free(&main_metadata_str);

	/* re-calculate the manifest location to simplify later code */
	manifest_ftell = php_stream_tell(newfile);

	/* now write the manifest */
	for (zend_hash_internal_pointer_reset(&phar->manifest);
		zend_hash_has_more_elements(&phar->manifest) == SUCCESS;
		zend_hash_move_forward(&phar->manifest)) {

		if ((entry = zend_hash_get_current_data_ptr(&phar->manifest)) == NULL) {
			continue;
		}

		if (entry->is_deleted || entry->is_mounted) {
			/* remove this from the new phar if deleted, ignore if mounted */
			continue;
		}

		if (entry->is_dir) {
			/* add 1 for trailing slash */
			phar_set_32(entry_buffer, entry->filename_len + 1);
		} else {
			phar_set_32(entry_buffer, entry->filename_len);
		}

		if (4 != php_stream_write(newfile, entry_buffer, 4)
		|| entry->filename_len != php_stream_write(newfile, entry->filename, entry->filename_len)
		|| (entry->is_dir && 1 != php_stream_write(newfile, "/", 1))) {
			if (closeoldfile) {
				php_stream_close(oldfile);
			}
			php_stream_close(newfile);
			if (error) {
				if (entry->is_dir) {
					spprintf(error, 0, "unable to write filename of directory \"%s\" to manifest of new phar \"%s\"", entry->filename, phar->fname);
				} else {
					spprintf(error, 0, "unable to write filename of file \"%s\" to manifest of new phar \"%s\"", entry->filename, phar->fname);
				}
			}
			return EOF;
		}

		/* set the manifest meta-data:
			4: uncompressed filesize
			4: creation timestamp
			4: compressed filesize
			4: crc32
			4: flags
			4: metadata-len
			+: metadata
		*/
		mytime = time(NULL);
		phar_set_32(entry_buffer, entry->uncompressed_filesize);
		phar_set_32(entry_buffer+4, mytime);
		phar_set_32(entry_buffer+8, entry->compressed_filesize);
		phar_set_32(entry_buffer+12, entry->crc32);
		phar_set_32(entry_buffer+16, entry->flags);
		phar_set_32(entry_buffer+20, entry->metadata_str.s ? ZSTR_LEN(entry->metadata_str.s) : 0);

		if (sizeof(entry_buffer) != php_stream_write(newfile, entry_buffer, sizeof(entry_buffer))
		|| (entry->metadata_str.s &&
		    ZSTR_LEN(entry->metadata_str.s) != php_stream_write(newfile, ZSTR_VAL(entry->metadata_str.s), ZSTR_LEN(entry->metadata_str.s)))) {
			if (closeoldfile) {
				php_stream_close(oldfile);
			}

			php_stream_close(newfile);

			if (error) {
				spprintf(error, 0, "unable to write temporary manifest of file \"%s\" to manifest of new phar \"%s\"", entry->filename, phar->fname);
			}

			return EOF;
		}
	}
	/* Hack - see bug #65028, add padding byte to the end of the manifest */
	if(manifest_hack) {
		if(1 != php_stream_write(newfile, manifest, 1)) {
			if (closeoldfile) {
				php_stream_close(oldfile);
			}

			php_stream_close(newfile);

			if (error) {
				spprintf(error, 0, "unable to write manifest padding byte");
			}

			return EOF;
		}
	}

	/* now copy the actual file data to the new phar */
	offset = php_stream_tell(newfile);
	for (zend_hash_internal_pointer_reset(&phar->manifest);
		zend_hash_has_more_elements(&phar->manifest) == SUCCESS;
		zend_hash_move_forward(&phar->manifest)) {

		if ((entry = zend_hash_get_current_data_ptr(&phar->manifest)) == NULL) {
			continue;
		}

		if (entry->is_deleted || entry->is_dir || entry->is_mounted) {
			continue;
		}

		if (entry->cfp) {
			file = entry->cfp;
			php_stream_rewind(file);
		} else {
			file = phar_get_efp(entry, 0);
			if (-1 == phar_seek_efp(entry, 0, SEEK_SET, 0, 0)) {
				if (closeoldfile) {
					php_stream_close(oldfile);
				}
				php_stream_close(newfile);
				if (error) {
					spprintf(error, 0, "unable to seek to start of file \"%s\" while creating new phar \"%s\"", entry->filename, phar->fname);
				}
				return EOF;
			}
		}

		if (!file) {
			if (closeoldfile) {
				php_stream_close(oldfile);
			}
			php_stream_close(newfile);
			if (error) {
				spprintf(error, 0, "unable to seek to start of file \"%s\" while creating new phar \"%s\"", entry->filename, phar->fname);
			}
			return EOF;
		}

		/* this will have changed for all files that have either changed compression or been modified */
		entry->offset = entry->offset_abs = offset;
		offset += entry->compressed_filesize;
		if (php_stream_copy_to_stream_ex(file, newfile, entry->compressed_filesize, &wrote) == FAILURE) {
			if (closeoldfile) {
				php_stream_close(oldfile);
			}

			php_stream_close(newfile);

			if (error) {
				spprintf(error, 0, "unable to write contents of file \"%s\" to new phar \"%s\"", entry->filename, phar->fname);
			}

			return EOF;
		}

		entry->is_modified = 0;

		if (entry->cfp) {
			php_stream_close(entry->cfp);
			entry->cfp = NULL;
		}

		if (entry->fp_type == PHAR_MOD) {
			/* this fp is in use by a phar_entry_data returned by phar_get_entry_data, it will be closed when the phar_entry_data is phar_entry_delref'ed */
			if (entry->fp_refcount == 0 && entry->fp != phar->fp && entry->fp != phar->ufp) {
				php_stream_close(entry->fp);
			}

			entry->fp = NULL;
			entry->fp_type = PHAR_FP;
		} else if (entry->fp_type == PHAR_UFP) {
			entry->fp_type = PHAR_FP;
		}
	}

	/* append signature */
	if (global_flags & PHAR_HDR_SIGNATURE) {
		char sig_buf[4];

		php_stream_rewind(newfile);

		if (phar->signature) {
			efree(phar->signature);
			phar->signature = NULL;
		}

		switch(phar->sig_flags) {
#ifndef PHAR_HASH_OK
			case PHAR_SIG_SHA512:
			case PHAR_SIG_SHA256:
				if (closeoldfile) {
					php_stream_close(oldfile);
				}
				php_stream_close(newfile);
				if (error) {
					spprintf(error, 0, "unable to write contents of file \"%s\" to new phar \"%s\" with requested hash type", entry->filename, phar->fname);
				}
				return EOF;
#endif
			default: {
				char *digest = NULL;
				int digest_len;

				if (FAILURE == phar_create_signature(phar, newfile, &digest, &digest_len, error)) {
					if (error) {
						char *save = *error;
						spprintf(error, 0, "phar error: unable to write signature: %s", save);
						efree(save);
					}
					if (digest) {
						efree(digest);
					}
					if (closeoldfile) {
						php_stream_close(oldfile);
					}
					php_stream_close(newfile);
					return EOF;
				}

				php_stream_write(newfile, digest, digest_len);
				efree(digest);
				if (phar->sig_flags == PHAR_SIG_OPENSSL) {
					phar_set_32(sig_buf, digest_len);
					php_stream_write(newfile, sig_buf, 4);
				}
				break;
			}
		}
		phar_set_32(sig_buf, phar->sig_flags);
		php_stream_write(newfile, sig_buf, 4);
		php_stream_write(newfile, "GBMB", 4);
	}

	/* finally, close the temp file, rename the original phar,
	   move the temp to the old phar, unlink the old phar, and reload it into memory
	*/
	if (phar->fp && free_fp) {
		php_stream_close(phar->fp);
	}

	if (phar->ufp) {
		if (free_ufp) {
			php_stream_close(phar->ufp);
		}
		phar->ufp = NULL;
	}

	if (closeoldfile) {
		php_stream_close(oldfile);
	}

	phar->internal_file_start = halt_offset + manifest_len + 4;
	phar->halt_offset = halt_offset;
	phar->is_brandnew = 0;

	php_stream_rewind(newfile);

	if (phar->donotflush) {
		/* deferred flush */
		phar->fp = newfile;
	} else {
		phar->fp = php_stream_open_wrapper(phar->fname, "w+b", IGNORE_URL|STREAM_MUST_SEEK|REPORT_ERRORS, NULL);
		if (!phar->fp) {
			phar->fp = newfile;
			if (error) {
				spprintf(error, 4096, "unable to open new phar \"%s\" for writing", phar->fname);
			}
			return EOF;
		}

		if (phar->flags & PHAR_FILE_COMPRESSED_GZ) {
			/* to properly compress, we have to tell zlib to add a zlib header */
			zval filterparams;

			array_init(&filterparams);
			add_assoc_long(&filterparams, "window", MAX_WBITS+16);
			filter = php_stream_filter_create("zlib.deflate", &filterparams, php_stream_is_persistent(phar->fp));
			zval_dtor(&filterparams);

			if (!filter) {
				if (error) {
					spprintf(error, 4096, "unable to compress all contents of phar \"%s\" using zlib, PHP versions older than 5.2.6 have a buggy zlib", phar->fname);
				}
				return EOF;
			}

			php_stream_filter_append(&phar->fp->writefilters, filter);
			php_stream_copy_to_stream_ex(newfile, phar->fp, PHP_STREAM_COPY_ALL, NULL);
			php_stream_filter_flush(filter, 1);
			php_stream_filter_remove(filter, 1);
			php_stream_close(phar->fp);
			/* use the temp stream as our base */
			phar->fp = newfile;
		} else if (phar->flags & PHAR_FILE_COMPRESSED_BZ2) {
			filter = php_stream_filter_create("bzip2.compress", NULL, php_stream_is_persistent(phar->fp));
			php_stream_filter_append(&phar->fp->writefilters, filter);
			php_stream_copy_to_stream_ex(newfile, phar->fp, PHP_STREAM_COPY_ALL, NULL);
			php_stream_filter_flush(filter, 1);
			php_stream_filter_remove(filter, 1);
			php_stream_close(phar->fp);
			/* use the temp stream as our base */
			phar->fp = newfile;
		} else {
			php_stream_copy_to_stream_ex(newfile, phar->fp, PHP_STREAM_COPY_ALL, NULL);
			/* we could also reopen the file in "rb" mode but there is no need for that */
			php_stream_close(newfile);
		}
	}

	if (-1 == php_stream_seek(phar->fp, phar->halt_offset, SEEK_SET)) {
		if (error) {
			spprintf(error, 0, "unable to seek to __HALT_COMPILER(); in new phar \"%s\"", phar->fname);
		}
		return EOF;
	}

	return EOF;
}
/* }}} */

#ifdef COMPILE_DL_PHAR
#ifdef ZTS
ZEND_TSRMLS_CACHE_DEFINE()
#endif
ZEND_GET_MODULE(phar)
#endif

/* {{{ phar_functions[]
 *
 * Every user visible function must have an entry in phar_functions[].
 */
zend_function_entry phar_functions[] = {
	PHP_FE_END
};
/* }}}*/

static size_t phar_zend_stream_reader(void *handle, char *buf, size_t len) /* {{{ */
{
	return php_stream_read(phar_get_pharfp((phar_archive_data*)handle), buf, len);
}
/* }}} */

static size_t phar_zend_stream_fsizer(void *handle) /* {{{ */
{
	return ((phar_archive_data*)handle)->halt_offset + 32;
} /* }}} */

zend_op_array *(*phar_orig_compile_file)(zend_file_handle *file_handle, int type);
#define phar_orig_zend_open zend_stream_open_function

static zend_string *phar_resolve_path(const char *filename, int filename_len)
{
	return phar_find_in_include_path((char *) filename, filename_len, NULL);
}

static zend_op_array *phar_compile_file(zend_file_handle *file_handle, int type) /* {{{ */
{
	zend_op_array *res;
	char *name = NULL;
	int failed;
	phar_archive_data *phar;

	if (!file_handle || !file_handle->filename) {
		return phar_orig_compile_file(file_handle, type);
	}
	if (strstr(file_handle->filename, ".phar") && !strstr(file_handle->filename, "://")) {
		if (SUCCESS == phar_open_from_filename((char*)file_handle->filename, strlen(file_handle->filename), NULL, 0, 0, &phar, NULL)) {
			if (phar->is_zip || phar->is_tar) {
				zend_file_handle f = *file_handle;

				/* zip or tar-based phar */
				spprintf(&name, 4096, "phar://%s/%s", file_handle->filename, ".phar/stub.php");
				if (SUCCESS == phar_orig_zend_open((const char *)name, &f)) {

					efree(name);
					name = NULL;

					f.filename = file_handle->filename;
					if (f.opened_path) {
						efree(f.opened_path);
					}
					f.opened_path = file_handle->opened_path;
					f.free_filename = file_handle->free_filename;

					switch (file_handle->type) {
						case ZEND_HANDLE_STREAM:
						case ZEND_HANDLE_MAPPED:
							if (file_handle->handle.stream.closer && file_handle->handle.stream.handle) {
								file_handle->handle.stream.closer(file_handle->handle.stream.handle);
							}
							file_handle->handle.stream.handle = NULL;
							break;
						default:
							break;
					}
					*file_handle = f;
				}
			} else if (phar->flags & PHAR_FILE_COMPRESSION_MASK) {
				zend_file_handle_dtor(file_handle);
				/* compressed phar */
				file_handle->type = ZEND_HANDLE_STREAM;
				/* we do our own reading directly from the phar, don't change the next line */
				file_handle->handle.stream.handle  = phar;
				file_handle->handle.stream.reader  = phar_zend_stream_reader;
				file_handle->handle.stream.closer  = NULL;
				file_handle->handle.stream.fsizer  = phar_zend_stream_fsizer;
				file_handle->handle.stream.isatty  = 0;
				phar->is_persistent ?
					php_stream_rewind(PHAR_G(cached_fp)[phar->phar_pos].fp) :
					php_stream_rewind(phar->fp);
				memset(&file_handle->handle.stream.mmap, 0, sizeof(file_handle->handle.stream.mmap));
			}
		}
	}

	zend_try {
		failed = 0;
		CG(zend_lineno) = 0;
		res = phar_orig_compile_file(file_handle, type);
	} zend_catch {
		failed = 1;
		res = NULL;
	} zend_end_try();

	if (name) {
		efree(name);
	}

	if (failed) {
		zend_bailout();
	}

	return res;
}
/* }}} */

typedef zend_op_array* (zend_compile_t)(zend_file_handle*, int);
typedef zend_compile_t* (compile_hook)(zend_compile_t *ptr);

static void mime_type_dtor(zval *zv)
{
	free(Z_PTR_P(zv));
}

PHP_GINIT_FUNCTION(phar) /* {{{ */
{
#if defined(COMPILE_DL_PHAR) && defined(ZTS)
	ZEND_TSRMLS_CACHE_UPDATE();
#endif
	phar_mime_type mime;

	memset(phar_globals, 0, sizeof(zend_phar_globals));
	phar_globals->readonly = 1;

	zend_hash_init(&phar_globals->mime_types, 0, NULL, mime_type_dtor, 1);

#define PHAR_SET_MIME(mimetype, ret, fileext) \
		mime.mime = mimetype; \
		mime.len = sizeof((mimetype))+1; \
		mime.type = ret; \
		zend_hash_str_add_mem(&phar_globals->mime_types, fileext, sizeof(fileext)-1, (void *)&mime, sizeof(phar_mime_type)); \

	PHAR_SET_MIME("text/html", PHAR_MIME_PHPS, "phps")
	PHAR_SET_MIME("text/plain", PHAR_MIME_OTHER, "c")
	PHAR_SET_MIME("text/plain", PHAR_MIME_OTHER, "cc")
	PHAR_SET_MIME("text/plain", PHAR_MIME_OTHER, "cpp")
	PHAR_SET_MIME("text/plain", PHAR_MIME_OTHER, "c++")
	PHAR_SET_MIME("text/plain", PHAR_MIME_OTHER, "dtd")
	PHAR_SET_MIME("text/plain", PHAR_MIME_OTHER, "h")
	PHAR_SET_MIME("text/plain", PHAR_MIME_OTHER, "log")
	PHAR_SET_MIME("text/plain", PHAR_MIME_OTHER, "rng")
	PHAR_SET_MIME("text/plain", PHAR_MIME_OTHER, "txt")
	PHAR_SET_MIME("text/plain", PHAR_MIME_OTHER, "xsd")
	PHAR_SET_MIME("", PHAR_MIME_PHP, "php")
	PHAR_SET_MIME("", PHAR_MIME_PHP, "inc")
	PHAR_SET_MIME("video/avi", PHAR_MIME_OTHER, "avi")
	PHAR_SET_MIME("image/bmp", PHAR_MIME_OTHER, "bmp")
	PHAR_SET_MIME("text/css", PHAR_MIME_OTHER, "css")
	PHAR_SET_MIME("image/gif", PHAR_MIME_OTHER, "gif")
	PHAR_SET_MIME("text/html", PHAR_MIME_OTHER, "htm")
	PHAR_SET_MIME("text/html", PHAR_MIME_OTHER, "html")
	PHAR_SET_MIME("text/html", PHAR_MIME_OTHER, "htmls")
	PHAR_SET_MIME("image/x-ico", PHAR_MIME_OTHER, "ico")
	PHAR_SET_MIME("image/jpeg", PHAR_MIME_OTHER, "jpe")
	PHAR_SET_MIME("image/jpeg", PHAR_MIME_OTHER, "jpg")
	PHAR_SET_MIME("image/jpeg", PHAR_MIME_OTHER, "jpeg")
	PHAR_SET_MIME("application/x-javascript", PHAR_MIME_OTHER, "js")
	PHAR_SET_MIME("audio/midi", PHAR_MIME_OTHER, "midi")
	PHAR_SET_MIME("audio/midi", PHAR_MIME_OTHER, "mid")
	PHAR_SET_MIME("audio/mod", PHAR_MIME_OTHER, "mod")
	PHAR_SET_MIME("movie/quicktime", PHAR_MIME_OTHER, "mov")
	PHAR_SET_MIME("audio/mp3", PHAR_MIME_OTHER, "mp3")
	PHAR_SET_MIME("video/mpeg", PHAR_MIME_OTHER, "mpg")
	PHAR_SET_MIME("video/mpeg", PHAR_MIME_OTHER, "mpeg")
	PHAR_SET_MIME("application/pdf", PHAR_MIME_OTHER, "pdf")
	PHAR_SET_MIME("image/png", PHAR_MIME_OTHER, "png")
	PHAR_SET_MIME("application/shockwave-flash", PHAR_MIME_OTHER, "swf")
	PHAR_SET_MIME("image/tiff", PHAR_MIME_OTHER, "tif")
	PHAR_SET_MIME("image/tiff", PHAR_MIME_OTHER, "tiff")
	PHAR_SET_MIME("audio/wav", PHAR_MIME_OTHER, "wav")
	PHAR_SET_MIME("image/xbm", PHAR_MIME_OTHER, "xbm")
	PHAR_SET_MIME("text/xml", PHAR_MIME_OTHER, "xml")

	phar_restore_orig_functions();
}
/* }}} */

PHP_GSHUTDOWN_FUNCTION(phar) /* {{{ */
{
	zend_hash_destroy(&phar_globals->mime_types);
}
/* }}} */

PHP_MINIT_FUNCTION(phar) /* {{{ */
{
	REGISTER_INI_ENTRIES();

	phar_orig_compile_file = zend_compile_file;
	zend_compile_file = phar_compile_file;

	phar_save_resolve_path = zend_resolve_path;
	zend_resolve_path = phar_resolve_path;

	phar_object_init();

	phar_intercept_functions_init();
	phar_save_orig_functions();

	return php_register_url_stream_wrapper("phar", &php_stream_phar_wrapper);
}
/* }}} */

PHP_MSHUTDOWN_FUNCTION(phar) /* {{{ */
{
	php_unregister_url_stream_wrapper("phar");

	phar_intercept_functions_shutdown();

	if (zend_compile_file == phar_compile_file) {
		zend_compile_file = phar_orig_compile_file;
	}

	if (PHAR_G(manifest_cached)) {
		zend_hash_destroy(&(cached_phars));
		zend_hash_destroy(&(cached_alias));
	}

	return SUCCESS;
}
/* }}} */

void phar_request_initialize(void) /* {{{ */
{
	if (!PHAR_G(request_init))
	{
		PHAR_G(last_phar) = NULL;
		PHAR_G(last_phar_name) = PHAR_G(last_alias) = NULL;
		PHAR_G(has_bz2) = zend_hash_str_exists(&module_registry, "bz2", sizeof("bz2")-1);
		PHAR_G(has_zlib) = zend_hash_str_exists(&module_registry, "zlib", sizeof("zlib")-1);
		PHAR_G(request_init) = 1;
		PHAR_G(request_ends) = 0;
		PHAR_G(request_done) = 0;
		zend_hash_init(&(PHAR_G(phar_fname_map)), 5, zend_get_hash_value, destroy_phar_data,  0);
		zend_hash_init(&(PHAR_G(phar_persist_map)), 5, zend_get_hash_value, NULL,  0);
		zend_hash_init(&(PHAR_G(phar_alias_map)), 5, zend_get_hash_value, NULL, 0);

		if (PHAR_G(manifest_cached)) {
			phar_archive_data *pphar;
			phar_entry_fp *stuff = (phar_entry_fp *) ecalloc(zend_hash_num_elements(&cached_phars), sizeof(phar_entry_fp));

			for (zend_hash_internal_pointer_reset(&cached_phars);
			(pphar = zend_hash_get_current_data_ptr(&cached_phars)) != NULL;
			zend_hash_move_forward(&cached_phars)) {
				stuff[pphar->phar_pos].manifest = (phar_entry_fp_info *) ecalloc( zend_hash_num_elements(&(pphar->manifest)), sizeof(phar_entry_fp_info));
			}

			PHAR_G(cached_fp) = stuff;
		}

		PHAR_G(phar_SERVER_mung_list) = 0;
		PHAR_G(cwd) = NULL;
		PHAR_G(cwd_len) = 0;
		PHAR_G(cwd_init) = 0;
	}
}
/* }}} */

PHP_RSHUTDOWN_FUNCTION(phar) /* {{{ */
{
	int i;

	PHAR_G(request_ends) = 1;

	if (PHAR_G(request_init))
	{
		phar_release_functions();
		zend_hash_destroy(&(PHAR_G(phar_alias_map)));
		PHAR_G(phar_alias_map.u.flags) = 0;
		zend_hash_destroy(&(PHAR_G(phar_fname_map)));
		PHAR_G(phar_fname_map.u.flags) = 0;
		zend_hash_destroy(&(PHAR_G(phar_persist_map)));
		PHAR_G(phar_persist_map.u.flags) = 0;
		PHAR_G(phar_SERVER_mung_list) = 0;

		if (PHAR_G(cached_fp)) {
			for (i = 0; i < zend_hash_num_elements(&cached_phars); ++i) {
				if (PHAR_G(cached_fp)[i].fp) {
					php_stream_close(PHAR_G(cached_fp)[i].fp);
				}
				if (PHAR_G(cached_fp)[i].ufp) {
					php_stream_close(PHAR_G(cached_fp)[i].ufp);
				}
				efree(PHAR_G(cached_fp)[i].manifest);
			}
			efree(PHAR_G(cached_fp));
			PHAR_G(cached_fp) = 0;
		}

		PHAR_G(request_init) = 0;

		if (PHAR_G(cwd)) {
			efree(PHAR_G(cwd));
		}

		PHAR_G(cwd) = NULL;
		PHAR_G(cwd_len) = 0;
		PHAR_G(cwd_init) = 0;
	}

	PHAR_G(request_done) = 1;
	return SUCCESS;
}
/* }}} */

PHP_MINFO_FUNCTION(phar) /* {{{ */
{
	phar_request_initialize();
	php_info_print_table_start();
	php_info_print_table_header(2, "Phar: PHP Archive support", "enabled");
	php_info_print_table_row(2, "Phar EXT version", PHP_PHAR_VERSION);
	php_info_print_table_row(2, "Phar API version", PHP_PHAR_API_VERSION);
	php_info_print_table_row(2, "SVN revision", "$Id$");
	php_info_print_table_row(2, "Phar-based phar archives", "enabled");
	php_info_print_table_row(2, "Tar-based phar archives", "enabled");
	php_info_print_table_row(2, "ZIP-based phar archives", "enabled");

	if (PHAR_G(has_zlib)) {
		php_info_print_table_row(2, "gzip compression", "enabled");
	} else {
		php_info_print_table_row(2, "gzip compression", "disabled (install ext/zlib)");
	}

	if (PHAR_G(has_bz2)) {
		php_info_print_table_row(2, "bzip2 compression", "enabled");
	} else {
		php_info_print_table_row(2, "bzip2 compression", "disabled (install pecl/bz2)");
	}
#ifdef PHAR_HAVE_OPENSSL
	php_info_print_table_row(2, "Native OpenSSL support", "enabled");
#else
	if (zend_hash_str_exists(&module_registry, "openssl", sizeof("openssl")-1)) {
		php_info_print_table_row(2, "OpenSSL support", "enabled");
	} else {
		php_info_print_table_row(2, "OpenSSL support", "disabled (install ext/openssl)");
	}
#endif
	php_info_print_table_end();

	php_info_print_box_start(0);
	PUTS("Phar based on pear/PHP_Archive, original concept by Davey Shafik.");
	PUTS(!sapi_module.phpinfo_as_text?"<br />":"\n");
	PUTS("Phar fully realized by Gregory Beaver and Marcus Boerger.");
	PUTS(!sapi_module.phpinfo_as_text?"<br />":"\n");
	PUTS("Portions of tar implementation Copyright (c) 2003-2009 Tim Kientzle.");
	php_info_print_box_end();

	DISPLAY_INI_ENTRIES();
}
/* }}} */

/* {{{ phar_module_entry
 */
static const zend_module_dep phar_deps[] = {
	ZEND_MOD_OPTIONAL("apc")
	ZEND_MOD_OPTIONAL("bz2")
	ZEND_MOD_OPTIONAL("openssl")
	ZEND_MOD_OPTIONAL("zlib")
	ZEND_MOD_OPTIONAL("standard")
#if defined(HAVE_HASH) && !defined(COMPILE_DL_HASH)
	ZEND_MOD_REQUIRED("hash")
#endif
#if HAVE_SPL
	ZEND_MOD_REQUIRED("spl")
#endif
	ZEND_MOD_END
};

zend_module_entry phar_module_entry = {
	STANDARD_MODULE_HEADER_EX, NULL,
	phar_deps,
	"Phar",
	phar_functions,
	PHP_MINIT(phar),
	PHP_MSHUTDOWN(phar),
	NULL,
	PHP_RSHUTDOWN(phar),
	PHP_MINFO(phar),
	PHP_PHAR_VERSION,
	PHP_MODULE_GLOBALS(phar),   /* globals descriptor */
	PHP_GINIT(phar),            /* globals ctor */
	PHP_GSHUTDOWN(phar),        /* globals dtor */
	NULL,                       /* post deactivate */
	STANDARD_MODULE_PROPERTIES_EX
};
/* }}} */

/*
 * Local variables:
 * tab-width: 4
 * c-basic-offset: 4
 * End:
 * vim600: noet sw=4 ts=4 fdm=marker
 * vim<600: noet sw=4 ts=4
 */<|MERGE_RESOLUTION|>--- conflicted
+++ resolved
@@ -649,11 +649,7 @@
 #define MANIFEST_FIXED_LEN	18
 
 #define SAFE_PHAR_GET_32(buffer, endbuffer, var) \
-<<<<<<< HEAD
-	if (UNEXPECTED(buffer + 4 >= endbuffer)) { \
-=======
 	if (UNEXPECTED(buffer + 4 > endbuffer)) { \
->>>>>>> 48f0f73f
 		MAPPHAR_FAIL("internal corruption of phar \"%s\" (truncated manifest header)"); \
 	} \
 	PHAR_GET_32(buffer, var);
