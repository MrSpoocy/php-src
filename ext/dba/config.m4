dnl
dnl $Id$
dnl

dnl Suppose we need FlatFile if no support or only CDB is used.

AC_DEFUN([PHP_DBA_STD_BEGIN],[
  unset THIS_INCLUDE THIS_LIBS THIS_LFLAGS THIS_PREFIX THIS_RESULT
])

AC_DEFUN([PHP_TEMP_LDFLAGS],[
  old_LDFLAGS=$LDFLAGS
  LDFLAGS="$1 $LDFLAGS"
  old_LIBS=$LIBS
  LIBS="$2 $LIBS"
  $3
  LDFLAGS=$old_LDFLAGS
  LIBS=$old_LIBS
])

dnl Assign INCLUDE/LFLAGS from PREFIX
AC_DEFUN([PHP_DBA_STD_ASSIGN],[
  if test -n "$THIS_PREFIX" && test "$THIS_PREFIX" != "/usr"; then
    THIS_LFLAGS=$THIS_PREFIX/$PHP_LIBDIR
  fi
])

dnl Standard check
AC_DEFUN([PHP_DBA_STD_CHECK],[
  THIS_RESULT=yes
  if test -z "$THIS_INCLUDE"; then
    AC_MSG_ERROR([DBA: Could not find necessary header file(s).])
  fi
  if test -z "$THIS_LIBS"; then
    AC_MSG_ERROR([DBA: Could not find necessary library.])
  fi
])

dnl Attach THIS_x to DBA_x
AC_DEFUN([PHP_DBA_STD_ATTACH],[
  PHP_ADD_LIBRARY_WITH_PATH($THIS_LIBS, $THIS_LFLAGS, DBA_SHARED_LIBADD)
  unset THIS_INCLUDE THIS_LIBS THIS_LFLAGS THIS_PREFIX
])

dnl Print the result message
dnl parameters(name [, full name [, empty or error message]])
AC_DEFUN([PHP_DBA_STD_RESULT],[
  THIS_NAME=[]translit($1,a-z0-9-,A-Z0-9_)
  if test -n "$2"; then
    THIS_FULL_NAME="$2"
  else
    THIS_FULL_NAME="$THIS_NAME"
  fi
  AC_MSG_CHECKING([for $THIS_FULL_NAME support])
  if test -n "$3"; then
    AC_MSG_ERROR($3)
  fi
  if test "$THIS_RESULT" = "yes" || test "$THIS_RESULT" = "builtin"; then
    HAVE_DBA=1
    eval HAVE_$THIS_NAME=1
    AC_MSG_RESULT([$THIS_RESULT])
  else
    AC_MSG_RESULT(no)
  fi
  unset THIS_RESULT THIS_NAME THIS_FULL_NAME
])

dnl
dnl Options
dnl

PHP_ARG_ENABLE(dba,,
[  --enable-dba            Build DBA with bundled modules. To build shared DBA
                          extension use --enable-dba=shared])

PHP_ARG_WITH(qdbm,,
[  --with-qdbm[=DIR]         DBA: QDBM support], no, no)

PHP_ARG_WITH(gdbm,,
[  --with-gdbm[=DIR]         DBA: GDBM support], no, no)

PHP_ARG_WITH(ndbm,,
[  --with-ndbm[=DIR]         DBA: NDBM support], no, no)

PHP_ARG_WITH(db4,,
[  --with-db4[=DIR]          DBA: Berkeley DB4 support], no, no)

PHP_ARG_WITH(db3,,
[  --with-db3[=DIR]          DBA: Berkeley DB3 support], no, no)

PHP_ARG_WITH(db2,,
[  --with-db2[=DIR]          DBA: Berkeley DB2 support], no, no)

PHP_ARG_WITH(db1,,
[  --with-db1[=DIR]          DBA: Berkeley DB1 support/emulation], no, no)

PHP_ARG_WITH(dbm,,
[  --with-dbm[=DIR]          DBA: DBM support], no, no)

<<<<<<< HEAD
PHP_ARG_WITH(tcadb,,
[  --with-tcadb[=DIR]        DBA: Tokyo Cabinet abstract DB support], no, no)


=======
>>>>>>> c8b33a6a
dnl
dnl Library checks
dnl

# QDBM
if test "$PHP_QDBM" != "no"; then
  PHP_DBA_STD_BEGIN
  for i in $PHP_QDBM /usr/local /usr; do
    if test -f "$i/include/depot.h"; then
      THIS_PREFIX=$i
      THIS_INCLUDE=$i/include/depot.h
      break
    fi
  done

  if test -n "$THIS_INCLUDE"; then
    for LIB in qdbm; do
      PHP_CHECK_LIBRARY($LIB, dpopen, [
        AC_DEFINE_UNQUOTED(QDBM_INCLUDE_FILE, "$THIS_INCLUDE", [ ])
        AC_DEFINE(DBA_QDBM, 1, [ ])
        THIS_LIBS=$LIB
      ], [], [-L$THIS_PREFIX/$PHP_LIBDIR])
      if test -n "$THIS_LIBS"; then
        break
      fi
    done
  fi

  PHP_DBA_STD_ASSIGN
  PHP_DBA_STD_CHECK
  PHP_DBA_STD_ATTACH
fi
PHP_DBA_STD_RESULT(qdbm)

# GDBM
if test "$PHP_GDBM" != "no"; then
  PHP_DBA_STD_BEGIN
  if test "$HAVE_QDBM" = "1"; then
    PHP_DBA_STD_RESULT(gdbm, gdbm, [You cannot combine --with-gdbm with --with-qdbm])
  fi
  for i in $PHP_GDBM /usr/local /usr; do
    if test -f "$i/include/gdbm.h"; then
      THIS_PREFIX=$i
      THIS_INCLUDE=$i/include/gdbm.h
      break
    fi
  done

  if test -n "$THIS_INCLUDE"; then
    PHP_CHECK_LIBRARY(gdbm, gdbm_open, [
      AC_DEFINE_UNQUOTED(GDBM_INCLUDE_FILE, "$THIS_INCLUDE", [ ])
      AC_DEFINE(DBA_GDBM, 1, [ ]) 
      THIS_LIBS=gdbm
    ], [], [-L$THIS_PREFIX/$PHP_LIBDIR])
  fi
    
  PHP_DBA_STD_ASSIGN
  PHP_DBA_STD_CHECK
  PHP_DBA_STD_ATTACH
fi
PHP_DBA_STD_RESULT(gdbm)

# NDBM
if test "$PHP_NDBM" != "no"; then
  PHP_DBA_STD_BEGIN
  for i in $PHP_NDBM /usr/local /usr; do
    if test -f "$i/include/ndbm.h"; then
      THIS_PREFIX=$i
      THIS_INCLUDE=$i/include/ndbm.h
      break
    elif test -f "$i/include/db1/ndbm.h"; then
      THIS_PREFIX=$i
      THIS_INCLUDE=$i/include/db1/ndbm.h
      break
    fi
  done
  
  if test -n "$THIS_INCLUDE"; then
    for LIB in ndbm db1 c; do
      PHP_CHECK_LIBRARY($LIB, dbm_open, [
        AC_DEFINE_UNQUOTED(NDBM_INCLUDE_FILE, "$THIS_INCLUDE", [ ])
        AC_DEFINE(DBA_NDBM, 1, [ ]) 
        THIS_LIBS=$LIB
      ], [], [-L$THIS_PREFIX/$PHP_LIBDIR])
      if test -n "$THIS_LIBS"; then
        break
      fi
    done
<<<<<<< HEAD
  fi

  PHP_DBA_STD_ASSIGN
  PHP_DBA_STD_CHECK
  PHP_DBA_STD_ATTACH
fi
PHP_DBA_STD_RESULT(ndbm)

dnl TCADB
if test "$PHP_TCADB" != "no"; then
  PHP_DBA_STD_BEGIN
  for i in $PHP_TCADB /usr/local /usr; do
	if test -f "$i/include/tcadb.h"; then
	  THIS_PREFIX=$i
	  PHP_ADD_INCLUDE($THIS_PREFIX/include)
	  THIS_INCLUDE=$i/include/tcadb.h
	  break
	fi
  done

  if test -n "$THIS_INCLUDE"; then
	for LIB in tokyocabinet; do
	  PHP_CHECK_LIBRARY($LIB, tcadbopen, [
		AC_DEFINE_UNQUOTED(TCADB_INCLUDE_FILE, "$THIS_INCLUDE", [ ])
		AC_DEFINE(DBA_TCADB, 1, [ ])
		THIS_LIBS=$LIB
	  ], [], [-L$THIS_PREFIX/$PHP_LIBDIR])
	  if test -n "$THIS_LIBS"; then
		break
	  fi
	done
=======
>>>>>>> c8b33a6a
  fi

  PHP_DBA_STD_ASSIGN
  PHP_DBA_STD_CHECK
  PHP_DBA_STD_ATTACH
fi
<<<<<<< HEAD
PHP_DBA_STD_RESULT(tcadb)
=======
PHP_DBA_STD_RESULT(ndbm)
>>>>>>> c8b33a6a

dnl Berkeley specific (library and version test)
dnl parameters(version, library list, function)
AC_DEFUN([PHP_DBA_DB_CHECK],[
  if test -z "$THIS_INCLUDE"; then
    AC_MSG_ERROR([DBA: Could not find necessary header file(s).])
  fi
  for LIB in $2; do
    if test -f $THIS_PREFIX/$PHP_LIBDIR/lib$LIB.a || test -f $THIS_PREFIX/$PHP_LIBDIR/lib$LIB.$SHLIB_SUFFIX_NAME; then
      lib_found="";
      PHP_TEMP_LDFLAGS(-L$THIS_PREFIX/$PHP_LIBDIR, -l$LIB,[
        AC_TRY_LINK([
#include "$THIS_INCLUDE"
        ],[
          $3;
        ],[
          AC_EGREP_CPP(yes,[
#include "$THIS_INCLUDE"
#if DB_VERSION_MAJOR == $1
            yes
#endif
          ],[
            THIS_LIBS=$LIB
            lib_found=1
          ])
        ])
      ])
      if test -n "$lib_found"; then
        lib_found="";
        break;
      fi
    fi
  done
  if test -z "$THIS_LIBS"; then
    AC_MSG_CHECKING([for DB$1 major version])
    AC_MSG_ERROR([Header contains different version])
  fi
  if test "$1" = "4"; then
    AC_MSG_CHECKING([for DB4 minor version and patch level])
    AC_EGREP_CPP(yes,[
#include "$THIS_INCLUDE"
#if DB_VERSION_MINOR != 1 || DB_VERSION_PATCH >= 25
      yes
#endif
    ],[
      AC_MSG_RESULT(ok)
    ],[
      AC_MSG_ERROR([Version 4.1 requires patch level 25])
    ])
  fi
  if test "$ext_shared" = "yes"; then
    AC_MSG_CHECKING([if dba can be used as shared extension])
    AC_EGREP_CPP(yes,[
#include "$THIS_INCLUDE"
#if DB_VERSION_MAJOR > 3 || (DB_VERSION_MAJOR == 3 && DB_VERSION_MINOR > 2)
      yes
#endif
    ],[
      AC_MSG_RESULT(yes)
    ],[
      AC_MSG_ERROR([At least version 3.3 is required])
    ])
  fi
  if test -n "$THIS_LIBS"; then
    AC_DEFINE(DBA_DB$1, 1, [ ]) 
    if test -n "$THIS_INCLUDE"; then
      AC_DEFINE_UNQUOTED(DB$1_INCLUDE_FILE, "$THIS_INCLUDE", [ ])
    fi
  else
    AC_MSG_ERROR([DBA: Could not find necessary library.])
  fi
  THIS_RESULT=yes
  DB$1_LIBS=$THIS_LIBS
  DB$1_PREFIX=$THIS_PREFIX
  DB$1_INCLUDE=$THIS_INCLUDE
  PHP_DBA_STD_ASSIGN
  PHP_DBA_STD_ATTACH
])

# DB4
if test "$PHP_DB4" != "no"; then
  PHP_DBA_STD_BEGIN
  dbdp="/usr/local/BerkeleyDB.4."
<<<<<<< HEAD
  for i in $PHP_DB4 ${dbdp}8 ${dbdp}7 ${dbdp}6 ${dbdp}5 ${dbdp}4 ${dbdp}3  ${dbdp}2 ${dbdp}1 ${dbdp}0 /usr/local /usr; do
=======
  for i in $PHP_DB4 ${dbdp}8 ${dbdp}7 ${dbdp}6 ${dbdp}5 ${dbdp}4 ${dbdp}3 ${dbdp}2 ${dbdp}1 ${dbdp}0 /usr/local /usr; do
>>>>>>> c8b33a6a
    if test -f "$i/db4/db.h"; then
      THIS_PREFIX=$i
      THIS_INCLUDE=$i/db4/db.h
      break
    elif test -f "$i/include/db4.8/db.h"; then
      THIS_PREFIX=$i
      THIS_INCLUDE=$i/include/db4.8/db.h
      break
    elif test -f "$i/include/db4.7/db.h"; then
      THIS_PREFIX=$i
      THIS_INCLUDE=$i/include/db4.7/db.h
      break
    elif test -f "$i/include/db4.6/db.h"; then
      THIS_PREFIX=$i
      THIS_INCLUDE=$i/include/db4.6/db.h
      break
    elif test -f "$i/include/db4.5/db.h"; then
      THIS_PREFIX=$i
      THIS_INCLUDE=$i/include/db4.5/db.h
      break
    elif test -f "$i/include/db4/db.h"; then
      THIS_PREFIX=$i
      THIS_INCLUDE=$i/include/db4/db.h
      break
    elif test -f "$i/include/db/db4.h"; then
      THIS_PREFIX=$i
      THIS_INCLUDE=$i/include/db/db4.h
      break
    elif test -f "$i/include/db4.h"; then
      THIS_PREFIX=$i
      THIS_INCLUDE=$i/include/db4.h
      break
    elif test -f "$i/include/db.h"; then
      THIS_PREFIX=$i
      THIS_INCLUDE=$i/include/db.h
      break
    fi
  done
  PHP_DBA_DB_CHECK(4, db-4.8 db-4.7 db-4.6 db-4.5 db-4.4 db-4.3 db-4.2 db-4.1 db-4.0 db-4 db4 db, [(void)db_create((DB**)0, (DB_ENV*)0, 0)])
fi
PHP_DBA_STD_RESULT(db4,Berkeley DB4)

# DB3
if test "$PHP_DB3" != "no"; then
  PHP_DBA_STD_BEGIN
  if test "$HAVE_DB4" = "1"; then
    PHP_DBA_STD_RESULT(db3, Berkeley DB3, [You cannot combine --with-db3 with --with-db4])
  fi
  for i in $PHP_DB3 /usr/local/BerkeleyDB.3.3 /usr/local/BerkeleyDB.3.2 /usr/local/BerkeleyDB.3.1 /usr/local/BerkeleyDB.3.0 /usr/local /usr; do
    if test -f "$i/db3/db.h"; then
      THIS_PREFIX=$i
      THIS_INCLUDE=$i/include/db3/db.h
      break
    elif test -f "$i/include/db3/db.h"; then
      THIS_PREFIX=$i
      THIS_INCLUDE=$i/include/db3/db.h
      break
    elif test -f "$i/include/db/db3.h"; then
      THIS_PREFIX=$i
      THIS_INCLUDE=$i/include/db/db3.h
      break
    elif test -f "$i/include/db3.h"; then
      THIS_PREFIX=$i
      THIS_INCLUDE=$i/include/db3.h
      break
    elif test -f "$i/include/db.h"; then
      THIS_PREFIX=$i
      THIS_INCLUDE=$i/include/db.h
      break
    fi
  done
  PHP_DBA_DB_CHECK(3, db-3.3 db-3.2 db-3.1 db-3.0 db-3 db3 db, [(void)db_create((DB**)0, (DB_ENV*)0, 0)])
fi
PHP_DBA_STD_RESULT(db3,Berkeley DB3)

# DB2
if test "$PHP_DB2" != "no"; then
  PHP_DBA_STD_BEGIN
  if test "$HAVE_DB3" = "1" || test "$HAVE_DB4" = "1"; then
    PHP_DBA_STD_RESULT(db2, Berkeley DB2, [You cannot combine --with-db2 with --with-db3 or --with-db4])
  fi
  for i in $PHP_DB2 $PHP_DB2/BerkeleyDB /usr/BerkeleyDB /usr/local /usr; do
    if test -f "$i/db2/db.h"; then
      THIS_PREFIX=$i
      THIS_INCLUDE=$i/db2/db.h
      break
    elif test -f "$i/include/db2/db.h"; then
      THIS_PREFIX=$i
      THIS_INCLUDE=$i/include/db2/db.h
      break
    elif test -f "$i/include/db/db2.h"; then
      THIS_PREFIX=$i
      THIS_INCLUDE=$i/include/db/db2.h
      break
    elif test -f "$i/include/db2.h"; then
      THIS_PREFIX=$i
      THIS_INCLUDE=$i/include/db2.h
      break
    elif test -f "$i/include/db.h"; then
      THIS_PREFIX=$i
      THIS_INCLUDE=$i/include/db.h
      break
    fi
  done
  PHP_DBA_DB_CHECK(2, db-2 db2 db,  [(void)db_appinit("", NULL, (DB_ENV*)0, 0)])
fi
PHP_DBA_STD_RESULT(db2, Berkeley DB2)

# DB1
if test "$PHP_DB1" != "no"; then
  PHP_DBA_STD_BEGIN
  AC_MSG_CHECKING([for DB1 in library])
  if test "$HAVE_DB4" = "1"; then
    THIS_VERSION=4
    THIS_LIBS=$DB4_LIBS
    THIS_PREFIX=$DB4_PREFIX
  elif test "$HAVE_DB3" = "1"; then
    THIS_LIBS=$DB3_LIBS
    THIS_PREFIX=$DB3_PREFIX
  elif test "$HAVE_DB2" = "1"; then
    THIS_VERSION=2
    THIS_LIBS=$DB2_LIBS
    THIS_PREFIX=$DB2_PREFIX
  fi
  if test "$HAVE_DB4" = "1" || test "$HAVE_DB3" = "1" || test "$HAVE_DB2" = "1"; then
    AC_DEFINE_UNQUOTED(DB1_VERSION, "Berkeley DB 1.85 emulation in DB$THIS_VERSION", [ ])
    for i in db$THIS_VERSION/db_185.h include/db$THIS_VERSION/db_185.h include/db/db_185.h; do
      if test -f "$THIS_PREFIX/$i"; then
        THIS_INCLUDE=$THIS_PREFIX/$i
        break
      fi
    done
  else
    AC_DEFINE_UNQUOTED(DB1_VERSION, "Unknown DB1", [ ])
    for i in $PHP_DB1 /usr/local /usr; do
      if test -f "$i/db1/db.h"; then
        THIS_PREFIX=$i
        THIS_INCLUDE=$i/db1/db.h
        break
      elif test -f "$i/include/db1/db.h"; then
        THIS_PREFIX=$i
        THIS_INCLUDE=$i/include/db1/db.h
        break
      elif test -f "$i/include/db.h"; then
        THIS_PREFIX=$i
        THIS_INCLUDE=$i/include/db.h
        break
      fi
    done
    THIS_LIBS=db
  fi
  AC_MSG_RESULT([$THIS_LIBS])
  AC_MSG_CHECKING([for DB1 in header])
  AC_MSG_RESULT([$THIS_INCLUDE])
  if test -n "$THIS_INCLUDE"; then
    PHP_TEMP_LDFLAGS(-L$THIS_PREFIX/$PHP_LIBDIR, -l$THIS_LIBS,[
      AC_TRY_LINK([
#include "$THIS_INCLUDE"
      ],[
        DB * dbp = dbopen("", 0, 0, DB_HASH, 0);
      ],[
        AC_DEFINE_UNQUOTED(DB1_INCLUDE_FILE, "$THIS_INCLUDE", [ ])
        AC_DEFINE(DBA_DB1, 1, [ ])
        THIS_RESULT=yes
      ],[
        THIS_RESULT=no
      ])
    ])
  fi
  PHP_DBA_STD_ASSIGN
  PHP_DBA_STD_CHECK
  PHP_DBA_STD_ATTACH
fi
PHP_DBA_STD_RESULT(db1, DB1)

# DBM
if test "$PHP_DBM" != "no"; then
  PHP_DBA_STD_BEGIN
  if test "$HAVE_QDBM" = "1"; then
    PHP_DBA_STD_RESULT(dbm, dbm, [You cannot combine --with-dbm with --with-qdbm])
  fi
  for i in $PHP_DBM /usr/local /usr; do
    if test -f "$i/include/dbm.h"; then
      THIS_PREFIX=$i
      THIS_INCLUDE=$i/include/dbm.h
      break
    elif test -f "$i/include/gdbm/dbm.h"; then
      THIS_PREFIX=$i
      THIS_INCLUDE=$i/include/gdbm/dbm.h
      break
    fi
  done

  if test -n "$THIS_INCLUDE"; then
    for LIB in dbm c gdbm; do
      PHP_CHECK_LIBRARY($LIB, dbminit, [
        AC_MSG_CHECKING(for DBM using GDBM)
        AC_DEFINE_UNQUOTED(DBM_INCLUDE_FILE, "$THIS_INCLUDE", [ ])
        if test "$LIB" = "gdbm"; then
          AC_DEFINE_UNQUOTED(DBM_VERSION, "GDBM", [ ])
          AC_MSG_RESULT(yes)
        else
          AC_DEFINE_UNQUOTED(DBM_VERSION, "DBM", [ ])
          AC_MSG_RESULT(no)
        fi
        AC_DEFINE(DBA_DBM, 1, [ ]) 
        THIS_LIBS=$LIB
      ], [], [-L$THIS_PREFIX/$PHP_LIBDIR])
      if test -n "$THIS_LIBS"; then
        break
      fi
    done
  fi
  
  PHP_DBA_STD_ASSIGN
  PHP_DBA_STD_CHECK
  PHP_DBA_STD_ATTACH
fi
PHP_DBA_STD_RESULT(dbm)

dnl
dnl Bundled modules that should be enabled by default if any other option is enabled
dnl
if test "$PHP_DBA" != "no" || test "$HAVE_DBA" = "1" || test "$with_cdb" = "yes" || test "$enable_inifile" = "yes" || test "$enable_flatfile" = "yes"; then
  php_dba_enable=yes
else
  php_dba_enable=no
fi
<<<<<<< HEAD

PHP_ARG_WITH(cdb,,
[  --without-cdb[=DIR]       DBA: CDB support (bundled)], $php_dba_enable, no)

=======

PHP_ARG_WITH(cdb,,
[  --without-cdb[=DIR]       DBA: CDB support (bundled)], $php_dba_enable, no)

>>>>>>> c8b33a6a
PHP_ARG_ENABLE(inifile,,
[  --disable-inifile         DBA: INI support (bundled)], $php_dba_enable, no)

PHP_ARG_ENABLE(flatfile,,
[  --disable-flatfile        DBA: FlatFile support (bundled)], $php_dba_enable, no)

# CDB
if test "$PHP_CDB" = "yes"; then
  AC_DEFINE(DBA_CDB_BUILTIN, 1, [ ])
  AC_DEFINE(DBA_CDB_MAKE, 1, [ ])
  AC_DEFINE(DBA_CDB, 1, [ ])
  cdb_sources="libcdb/cdb.c libcdb/cdb_make.c libcdb/uint32.c"
  THIS_RESULT="builtin"
elif test "$PHP_CDB" != "no"; then
  PHP_DBA_STD_BEGIN
  for i in $PHP_CDB /usr/local /usr; do
    if test -f "$i/include/cdb.h"; then
      THIS_PREFIX=$i
      THIS_INCLUDE=$i/include/cdb.h
      break
    fi
  done

  if test -n "$THIS_INCLUDE"; then
    for LIB in cdb c; do
      PHP_CHECK_LIBRARY($LIB, cdb_read, [
        AC_DEFINE_UNQUOTED(CDB_INCLUDE_FILE, "$THIS_INCLUDE", [ ])
        AC_DEFINE(DBA_CDB, 1, [ ]) 
        THIS_LIBS=$LIB
      ], [], [-L$THIS_PREFIX/$PHP_LIBDIR])
      if test -n "$THIS_LIBS"; then
        break
      fi
    done
  fi

  PHP_DBA_STD_ASSIGN
  PHP_DBA_STD_CHECK
  PHP_DBA_STD_ATTACH
fi
PHP_DBA_STD_RESULT(cdb)

# INIFILE
if test "$PHP_INIFILE" != "no"; then
  AC_DEFINE(DBA_INIFILE, 1, [ ])
  ini_sources="libinifile/inifile.c"
  THIS_RESULT="builtin"
fi
PHP_DBA_STD_RESULT(inifile, [INI File])

# FLATFILE
if test "$PHP_FLATFILE" != "no"; then
  AC_DEFINE(DBA_FLATFILE, 1, [ ])
  flat_sources="libflatfile/flatfile.c"
  THIS_RESULT="builtin"
fi
PHP_DBA_STD_RESULT(FlatFile, FlatFile)

dnl
dnl Extension setup
dnl 
AC_MSG_CHECKING([whether to enable DBA interface])
if test "$HAVE_DBA" = "1"; then
  if test "$ext_shared" = "yes"; then
    AC_MSG_RESULT([yes, shared])
  else
    AC_MSG_RESULT([yes])
  fi
  AC_DEFINE(HAVE_DBA, 1, [ ])
  PHP_NEW_EXTENSION(dba, dba.c dba_cdb.c dba_dbm.c dba_gdbm.c dba_ndbm.c dba_db1.c dba_db2.c dba_db3.c dba_db4.c dba_flatfile.c dba_inifile.c dba_qdbm.c dba_tcadb.c $cdb_sources $flat_sources $ini_sources, $ext_shared)
  PHP_ADD_BUILD_DIR($ext_builddir/libinifile)
  PHP_ADD_BUILD_DIR($ext_builddir/libcdb)
  PHP_ADD_BUILD_DIR($ext_builddir/libflatfile)
  PHP_SUBST(DBA_SHARED_LIBADD)
else
  AC_MSG_RESULT(no)
fi<|MERGE_RESOLUTION|>--- conflicted
+++ resolved
@@ -97,13 +97,6 @@
 PHP_ARG_WITH(dbm,,
 [  --with-dbm[=DIR]          DBA: DBM support], no, no)
 
-<<<<<<< HEAD
-PHP_ARG_WITH(tcadb,,
-[  --with-tcadb[=DIR]        DBA: Tokyo Cabinet abstract DB support], no, no)
-
-
-=======
->>>>>>> c8b33a6a
 dnl
 dnl Library checks
 dnl
@@ -192,7 +185,6 @@
         break
       fi
     done
-<<<<<<< HEAD
   fi
 
   PHP_DBA_STD_ASSIGN
@@ -200,43 +192,6 @@
   PHP_DBA_STD_ATTACH
 fi
 PHP_DBA_STD_RESULT(ndbm)
-
-dnl TCADB
-if test "$PHP_TCADB" != "no"; then
-  PHP_DBA_STD_BEGIN
-  for i in $PHP_TCADB /usr/local /usr; do
-	if test -f "$i/include/tcadb.h"; then
-	  THIS_PREFIX=$i
-	  PHP_ADD_INCLUDE($THIS_PREFIX/include)
-	  THIS_INCLUDE=$i/include/tcadb.h
-	  break
-	fi
-  done
-
-  if test -n "$THIS_INCLUDE"; then
-	for LIB in tokyocabinet; do
-	  PHP_CHECK_LIBRARY($LIB, tcadbopen, [
-		AC_DEFINE_UNQUOTED(TCADB_INCLUDE_FILE, "$THIS_INCLUDE", [ ])
-		AC_DEFINE(DBA_TCADB, 1, [ ])
-		THIS_LIBS=$LIB
-	  ], [], [-L$THIS_PREFIX/$PHP_LIBDIR])
-	  if test -n "$THIS_LIBS"; then
-		break
-	  fi
-	done
-=======
->>>>>>> c8b33a6a
-  fi
-
-  PHP_DBA_STD_ASSIGN
-  PHP_DBA_STD_CHECK
-  PHP_DBA_STD_ATTACH
-fi
-<<<<<<< HEAD
-PHP_DBA_STD_RESULT(tcadb)
-=======
-PHP_DBA_STD_RESULT(ndbm)
->>>>>>> c8b33a6a
 
 dnl Berkeley specific (library and version test)
 dnl parameters(version, library list, function)
@@ -320,11 +275,7 @@
 if test "$PHP_DB4" != "no"; then
   PHP_DBA_STD_BEGIN
   dbdp="/usr/local/BerkeleyDB.4."
-<<<<<<< HEAD
-  for i in $PHP_DB4 ${dbdp}8 ${dbdp}7 ${dbdp}6 ${dbdp}5 ${dbdp}4 ${dbdp}3  ${dbdp}2 ${dbdp}1 ${dbdp}0 /usr/local /usr; do
-=======
   for i in $PHP_DB4 ${dbdp}8 ${dbdp}7 ${dbdp}6 ${dbdp}5 ${dbdp}4 ${dbdp}3 ${dbdp}2 ${dbdp}1 ${dbdp}0 /usr/local /usr; do
->>>>>>> c8b33a6a
     if test -f "$i/db4/db.h"; then
       THIS_PREFIX=$i
       THIS_INCLUDE=$i/db4/db.h
@@ -553,17 +504,10 @@
 else
   php_dba_enable=no
 fi
-<<<<<<< HEAD
 
 PHP_ARG_WITH(cdb,,
 [  --without-cdb[=DIR]       DBA: CDB support (bundled)], $php_dba_enable, no)
 
-=======
-
-PHP_ARG_WITH(cdb,,
-[  --without-cdb[=DIR]       DBA: CDB support (bundled)], $php_dba_enable, no)
-
->>>>>>> c8b33a6a
 PHP_ARG_ENABLE(inifile,,
 [  --disable-inifile         DBA: INI support (bundled)], $php_dba_enable, no)
 
@@ -633,7 +577,7 @@
     AC_MSG_RESULT([yes])
   fi
   AC_DEFINE(HAVE_DBA, 1, [ ])
-  PHP_NEW_EXTENSION(dba, dba.c dba_cdb.c dba_dbm.c dba_gdbm.c dba_ndbm.c dba_db1.c dba_db2.c dba_db3.c dba_db4.c dba_flatfile.c dba_inifile.c dba_qdbm.c dba_tcadb.c $cdb_sources $flat_sources $ini_sources, $ext_shared)
+  PHP_NEW_EXTENSION(dba, dba.c dba_cdb.c dba_dbm.c dba_gdbm.c dba_ndbm.c dba_db1.c dba_db2.c dba_db3.c dba_db4.c dba_flatfile.c dba_inifile.c dba_qdbm.c $cdb_sources $flat_sources $ini_sources, $ext_shared)
   PHP_ADD_BUILD_DIR($ext_builddir/libinifile)
   PHP_ADD_BUILD_DIR($ext_builddir/libcdb)
   PHP_ADD_BUILD_DIR($ext_builddir/libflatfile)
