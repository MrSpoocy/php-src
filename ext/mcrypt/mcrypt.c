/*
   +----------------------------------------------------------------------+
   | PHP Version 7                                                        |
   +----------------------------------------------------------------------+
   | Copyright (c) 1997-2016 The PHP Group                                |
   +----------------------------------------------------------------------+
   | This source file is subject to version 3.01 of the PHP license,      |
   | that is bundled with this package in the file LICENSE, and is        |
   | available through the world-wide-web at the following url:           |
   | http://www.php.net/license/3_01.txt                                  |
   | If you did not receive a copy of the PHP license and are unable to   |
   | obtain it through the world-wide-web, please send a note to          |
   | license@php.net so we can mail you a copy immediately.               |
   +----------------------------------------------------------------------+
   | Authors: Sascha Schumann <sascha@schumann.cx>                        |
   |          Derick Rethans <derick@derickrethans.nl>                    |
   +----------------------------------------------------------------------+
 */
/* $Id$ */

#ifdef HAVE_CONFIG_H
#include "config.h"
#endif

#include "php.h"

#if HAVE_LIBMCRYPT

#if PHP_WIN32
# include "win32/winutil.h"
#endif

#include "php_mcrypt.h"
#include "fcntl.h"

#define NON_FREE
#define MCRYPT2
#include "mcrypt.h"
#include "php_ini.h"
#include "php_globals.h"
#include "ext/standard/info.h"
#include "ext/standard/php_rand.h"
#include "zend_smart_str.h"
#include "php_mcrypt_filter.h"

static int le_mcrypt;

typedef struct _php_mcrypt {
	MCRYPT td;
	zend_bool init;
} php_mcrypt;

/* {{{ arginfo */
ZEND_BEGIN_ARG_INFO_EX(arginfo_mcrypt_module_open, 0, 0, 4)
	ZEND_ARG_INFO(0, cipher)
	ZEND_ARG_INFO(0, cipher_directory)
	ZEND_ARG_INFO(0, mode)
	ZEND_ARG_INFO(0, mode_directory)
ZEND_END_ARG_INFO()

ZEND_BEGIN_ARG_INFO_EX(arginfo_mcrypt_generic_init, 0, 0, 3)
	ZEND_ARG_INFO(0, td)
	ZEND_ARG_INFO(0, key)
	ZEND_ARG_INFO(0, iv)
ZEND_END_ARG_INFO()

ZEND_BEGIN_ARG_INFO_EX(arginfo_mcrypt_generic, 0, 0, 2)
	ZEND_ARG_INFO(0, td)
	ZEND_ARG_INFO(0, data)
ZEND_END_ARG_INFO()

ZEND_BEGIN_ARG_INFO_EX(arginfo_mdecrypt_generic, 0, 0, 2)
	ZEND_ARG_INFO(0, td)
	ZEND_ARG_INFO(0, data)
ZEND_END_ARG_INFO()

ZEND_BEGIN_ARG_INFO_EX(arginfo_mcrypt_enc_get_supported_key_sizes, 0, 0, 1)
	ZEND_ARG_INFO(0, td)
ZEND_END_ARG_INFO()

ZEND_BEGIN_ARG_INFO_EX(arginfo_mcrypt_enc_self_test, 0, 0, 1)
	ZEND_ARG_INFO(0, td)
ZEND_END_ARG_INFO()

ZEND_BEGIN_ARG_INFO_EX(arginfo_mcrypt_module_close, 0, 0, 1)
	ZEND_ARG_INFO(0, td)
ZEND_END_ARG_INFO()

ZEND_BEGIN_ARG_INFO_EX(arginfo_mcrypt_generic_deinit, 0, 0, 1)
	ZEND_ARG_INFO(0, td)
ZEND_END_ARG_INFO()

ZEND_BEGIN_ARG_INFO_EX(arginfo_mcrypt_enc_is_block_algorithm_mode, 0, 0, 1)
	ZEND_ARG_INFO(0, td)
ZEND_END_ARG_INFO()

ZEND_BEGIN_ARG_INFO_EX(arginfo_mcrypt_enc_is_block_algorithm, 0, 0, 1)
	ZEND_ARG_INFO(0, td)
ZEND_END_ARG_INFO()

ZEND_BEGIN_ARG_INFO_EX(arginfo_mcrypt_enc_is_block_mode, 0, 0, 1)
	ZEND_ARG_INFO(0, td)
ZEND_END_ARG_INFO()

ZEND_BEGIN_ARG_INFO_EX(arginfo_mcrypt_enc_get_block_size, 0, 0, 1)
	ZEND_ARG_INFO(0, td)
ZEND_END_ARG_INFO()

ZEND_BEGIN_ARG_INFO_EX(arginfo_mcrypt_enc_get_key_size, 0, 0, 1)
	ZEND_ARG_INFO(0, td)
ZEND_END_ARG_INFO()

ZEND_BEGIN_ARG_INFO_EX(arginfo_mcrypt_enc_get_iv_size, 0, 0, 1)
	ZEND_ARG_INFO(0, td)
ZEND_END_ARG_INFO()

ZEND_BEGIN_ARG_INFO_EX(arginfo_mcrypt_enc_get_algorithms_name, 0, 0, 1)
	ZEND_ARG_INFO(0, td)
ZEND_END_ARG_INFO()

ZEND_BEGIN_ARG_INFO_EX(arginfo_mcrypt_enc_get_modes_name, 0, 0, 1)
	ZEND_ARG_INFO(0, td)
ZEND_END_ARG_INFO()

ZEND_BEGIN_ARG_INFO_EX(arginfo_mcrypt_module_self_test, 0, 0, 1)
	ZEND_ARG_INFO(0, algorithm)
	ZEND_ARG_INFO(0, lib_dir)
ZEND_END_ARG_INFO()

ZEND_BEGIN_ARG_INFO_EX(arginfo_mcrypt_module_is_block_algorithm_mode, 0, 0, 1)
	ZEND_ARG_INFO(0, mode)
	ZEND_ARG_INFO(0, lib_dir)
ZEND_END_ARG_INFO()

ZEND_BEGIN_ARG_INFO_EX(arginfo_mcrypt_module_is_block_algorithm, 0, 0, 1)
	ZEND_ARG_INFO(0, algorithm)
	ZEND_ARG_INFO(0, lib_dir)
ZEND_END_ARG_INFO()

ZEND_BEGIN_ARG_INFO_EX(arginfo_mcrypt_module_is_block_mode, 0, 0, 1)
	ZEND_ARG_INFO(0, mode)
	ZEND_ARG_INFO(0, lib_dir)
ZEND_END_ARG_INFO()

ZEND_BEGIN_ARG_INFO_EX(arginfo_mcrypt_module_get_algo_block_size, 0, 0, 1)
	ZEND_ARG_INFO(0, algorithm)
	ZEND_ARG_INFO(0, lib_dir)
ZEND_END_ARG_INFO()

ZEND_BEGIN_ARG_INFO_EX(arginfo_mcrypt_module_get_algo_key_size, 0, 0, 1)
	ZEND_ARG_INFO(0, algorithm)
	ZEND_ARG_INFO(0, lib_dir)
ZEND_END_ARG_INFO()

ZEND_BEGIN_ARG_INFO_EX(arginfo_mcrypt_module_get_supported_key_sizes, 0, 0, 1)
	ZEND_ARG_INFO(0, algorithm)
	ZEND_ARG_INFO(0, lib_dir)
ZEND_END_ARG_INFO()

ZEND_BEGIN_ARG_INFO_EX(arginfo_mcrypt_list_algorithms, 0, 0, 0)
	ZEND_ARG_INFO(0, lib_dir)
ZEND_END_ARG_INFO()

ZEND_BEGIN_ARG_INFO_EX(arginfo_mcrypt_list_modes, 0, 0, 0)
	ZEND_ARG_INFO(0, lib_dir)
ZEND_END_ARG_INFO()

ZEND_BEGIN_ARG_INFO_EX(arginfo_mcrypt_get_key_size, 0, 0, 2)
	ZEND_ARG_INFO(0, cipher)
	ZEND_ARG_INFO(0, module)
ZEND_END_ARG_INFO()

ZEND_BEGIN_ARG_INFO_EX(arginfo_mcrypt_get_block_size, 0, 0, 2)
	ZEND_ARG_INFO(0, cipher)
	ZEND_ARG_INFO(0, module)
ZEND_END_ARG_INFO()

ZEND_BEGIN_ARG_INFO_EX(arginfo_mcrypt_get_iv_size, 0, 0, 2)
	ZEND_ARG_INFO(0, cipher)
	ZEND_ARG_INFO(0, module)
ZEND_END_ARG_INFO()

ZEND_BEGIN_ARG_INFO_EX(arginfo_mcrypt_get_cipher_name, 0, 0, 1)
	ZEND_ARG_INFO(0, cipher)
ZEND_END_ARG_INFO()

ZEND_BEGIN_ARG_INFO_EX(arginfo_mcrypt_encrypt, 0, 0, 5)
	ZEND_ARG_INFO(0, cipher)
	ZEND_ARG_INFO(0, key)
	ZEND_ARG_INFO(0, data)
	ZEND_ARG_INFO(0, mode)
	ZEND_ARG_INFO(0, iv)
ZEND_END_ARG_INFO()

ZEND_BEGIN_ARG_INFO_EX(arginfo_mcrypt_decrypt, 0, 0, 5)
	ZEND_ARG_INFO(0, cipher)
	ZEND_ARG_INFO(0, key)
	ZEND_ARG_INFO(0, data)
	ZEND_ARG_INFO(0, mode)
	ZEND_ARG_INFO(0, iv)
ZEND_END_ARG_INFO()

ZEND_BEGIN_ARG_INFO_EX(arginfo_mcrypt_create_iv, 0, 0, 1)
	ZEND_ARG_INFO(0, size)
	ZEND_ARG_INFO(0, source)
ZEND_END_ARG_INFO()
/* }}} */

const zend_function_entry mcrypt_functions[] = { /* {{{ */
	PHP_FE(mcrypt_get_key_size, 	arginfo_mcrypt_get_key_size)
	PHP_FE(mcrypt_get_block_size, 	arginfo_mcrypt_get_block_size)
	PHP_FE(mcrypt_get_cipher_name, 	arginfo_mcrypt_get_cipher_name)
	PHP_FE(mcrypt_create_iv, 		arginfo_mcrypt_create_iv)

	PHP_FE(mcrypt_list_algorithms, 	arginfo_mcrypt_list_algorithms)
	PHP_FE(mcrypt_list_modes, 		arginfo_mcrypt_list_modes)
	PHP_FE(mcrypt_get_iv_size, 		arginfo_mcrypt_get_iv_size)
	PHP_FE(mcrypt_encrypt, 			arginfo_mcrypt_encrypt)
	PHP_FE(mcrypt_decrypt, 			arginfo_mcrypt_decrypt)

	PHP_FE(mcrypt_module_open, 		arginfo_mcrypt_module_open)
	PHP_FE(mcrypt_generic_init, 	arginfo_mcrypt_generic_init)
	PHP_FE(mcrypt_generic, 			arginfo_mcrypt_generic)
	PHP_FE(mdecrypt_generic, 		arginfo_mdecrypt_generic)
	PHP_FE(mcrypt_generic_deinit, 	arginfo_mcrypt_generic_deinit)

	PHP_FE(mcrypt_enc_self_test, 	arginfo_mcrypt_enc_self_test)
	PHP_FE(mcrypt_enc_is_block_algorithm_mode, arginfo_mcrypt_enc_is_block_algorithm_mode)
	PHP_FE(mcrypt_enc_is_block_algorithm, 	arginfo_mcrypt_enc_is_block_algorithm)
	PHP_FE(mcrypt_enc_is_block_mode, 		arginfo_mcrypt_enc_is_block_mode)
	PHP_FE(mcrypt_enc_get_block_size, 		arginfo_mcrypt_enc_get_block_size)
	PHP_FE(mcrypt_enc_get_key_size, 		arginfo_mcrypt_enc_get_key_size)
	PHP_FE(mcrypt_enc_get_supported_key_sizes, arginfo_mcrypt_enc_get_supported_key_sizes)
	PHP_FE(mcrypt_enc_get_iv_size, 			arginfo_mcrypt_enc_get_iv_size)
	PHP_FE(mcrypt_enc_get_algorithms_name, 	arginfo_mcrypt_enc_get_algorithms_name)
	PHP_FE(mcrypt_enc_get_modes_name, 		arginfo_mcrypt_enc_get_modes_name)
	PHP_FE(mcrypt_module_self_test, 		arginfo_mcrypt_module_self_test)

	PHP_FE(mcrypt_module_is_block_algorithm_mode, 	arginfo_mcrypt_module_is_block_algorithm_mode)
	PHP_FE(mcrypt_module_is_block_algorithm, 		arginfo_mcrypt_module_is_block_algorithm)
	PHP_FE(mcrypt_module_is_block_mode, 			arginfo_mcrypt_module_is_block_mode)
	PHP_FE(mcrypt_module_get_algo_block_size, 		arginfo_mcrypt_module_get_algo_block_size)
	PHP_FE(mcrypt_module_get_algo_key_size, 		arginfo_mcrypt_module_get_algo_key_size)
	PHP_FE(mcrypt_module_get_supported_key_sizes, 	arginfo_mcrypt_module_get_supported_key_sizes)

	PHP_FE(mcrypt_module_close, 					arginfo_mcrypt_module_close)
	PHP_FE_END
};
/* }}} */

static PHP_MINFO_FUNCTION(mcrypt);
static PHP_MINIT_FUNCTION(mcrypt);
static PHP_MSHUTDOWN_FUNCTION(mcrypt);
static PHP_GINIT_FUNCTION(mcrypt);
static PHP_GSHUTDOWN_FUNCTION(mcrypt);

ZEND_DECLARE_MODULE_GLOBALS(mcrypt)

zend_module_entry mcrypt_module_entry = {
	STANDARD_MODULE_HEADER,
	"mcrypt",
	mcrypt_functions,
	PHP_MINIT(mcrypt), PHP_MSHUTDOWN(mcrypt),
	NULL, NULL,
	PHP_MINFO(mcrypt),
	PHP_MCRYPT_VERSION,
	PHP_MODULE_GLOBALS(mcrypt),
	PHP_GINIT(mcrypt),
	PHP_GSHUTDOWN(mcrypt),
	NULL,
	STANDARD_MODULE_PROPERTIES_EX
};

#ifdef COMPILE_DL_MCRYPT
#ifdef ZTS
ZEND_TSRMLS_CACHE_DEFINE()
#endif
ZEND_GET_MODULE(mcrypt)
#endif

#define MCRYPT_ENCRYPT 0
#define MCRYPT_DECRYPT 1

typedef enum {
	RANDOM = 0,
	URANDOM,
	RAND
} iv_source;

#define MCRYPT_GET_INI											\
	cipher_dir_string = MCG(algorithms_dir); 					\
	module_dir_string = MCG(modes_dir);

/*
 * #warning is not ANSI C
 * #warning Invalidate resource if the param count is wrong, or other problems
 * #warning occurred during functions.
 */

#define MCRYPT_GET_CRYPT_ARGS										\
	if (zend_parse_parameters(ZEND_NUM_ARGS(), "sssz|s", 	\
		&cipher, &cipher_len, &key, &key_len, &data, &data_len, &mode, &iv, &iv_len) == FAILURE) {	\
		return;		\
	}

#define MCRYPT_GET_TD_ARG										\
	zval *mcryptind;											\
	php_mcrypt *pm;													\
	if (zend_parse_parameters(ZEND_NUM_ARGS(), "r", &mcryptind) == FAILURE) {			\
		return;																\
	}																						\
<<<<<<< HEAD
	if ((pm = (php_mcrypt *)zend_fetch_resource(Z_RES_P(mcryptind), "MCrypt", le_mcrypt)) == NULL) { \
		RETURN_FALSE; \
	}
=======
	ZEND_FETCH_RESOURCE (pm, php_mcrypt *, &mcryptind, -1, "MCrypt", le_mcrypt);
>>>>>>> 7dde353e

#define MCRYPT_GET_MODE_DIR_ARGS(DIRECTORY)								\
	char *dir = NULL;                                                   \
	size_t   dir_len;                                                      \
	char *module;                                                       \
	size_t   module_len;                                                   \
	if (zend_parse_parameters (ZEND_NUM_ARGS(),               \
		"s|s", &module, &module_len, &dir, &dir_len) == FAILURE) {      \
		return;                                                         \
	}

#define MCRYPT_OPEN_MODULE_FAILED "Module initialization failed"

#define MCRYPT_ENTRY2_2_4(a,b) REGISTER_STRING_CONSTANT("MCRYPT_" #a, b, CONST_PERSISTENT)
#define MCRYPT_ENTRY2_4(a) MCRYPT_ENTRY_NAMED(a, a)

#define PHP_MCRYPT_INIT_CHECK	\
	if (!pm->init) {	\
		php_error_docref(NULL, E_WARNING, "Operation disallowed prior to mcrypt_generic_init().");	\
		RETURN_FALSE;	\
	}	\

PHP_INI_BEGIN()
	STD_PHP_INI_ENTRY("mcrypt.algorithms_dir", NULL, PHP_INI_ALL, OnUpdateString, algorithms_dir, zend_mcrypt_globals, mcrypt_globals)
	STD_PHP_INI_ENTRY("mcrypt.modes_dir",      NULL, PHP_INI_ALL, OnUpdateString, modes_dir, zend_mcrypt_globals, mcrypt_globals)
PHP_INI_END()

static void php_mcrypt_module_dtor(zend_resource *rsrc) /* {{{ */
{
	php_mcrypt *pm = (php_mcrypt *) rsrc->ptr;
	if (pm) {
		mcrypt_generic_deinit(pm->td);
		mcrypt_module_close(pm->td);
		efree(pm);
		pm = NULL;
	}
}
/* }}} */

static PHP_GINIT_FUNCTION(mcrypt)
{/*{{{*/
#if defined(COMPILE_DL_MCRYPT) && defined(ZTS)
	ZEND_TSRMLS_CACHE_UPDATE();
#endif
	mcrypt_globals->fd[RANDOM] = -1;
	mcrypt_globals->fd[URANDOM] = -1;
}/*}}}*/

static PHP_GSHUTDOWN_FUNCTION(mcrypt)
{/*{{{*/
	if (mcrypt_globals->fd[RANDOM] > 0) {
		close(mcrypt_globals->fd[RANDOM]);
		mcrypt_globals->fd[RANDOM] = -1;
	}

	if (mcrypt_globals->fd[URANDOM] > 0) {
		close(mcrypt_globals->fd[URANDOM]);
		mcrypt_globals->fd[URANDOM] = -1;
	}
}/*}}}*/

static PHP_MINIT_FUNCTION(mcrypt) /* {{{ */
{
	le_mcrypt = zend_register_list_destructors_ex(php_mcrypt_module_dtor, NULL, "mcrypt", module_number);

	/* modes for mcrypt_??? routines */
	REGISTER_LONG_CONSTANT("MCRYPT_ENCRYPT", 0, CONST_PERSISTENT);
	REGISTER_LONG_CONSTANT("MCRYPT_DECRYPT", 1, CONST_PERSISTENT);

	/* sources for mcrypt_create_iv */
	REGISTER_LONG_CONSTANT("MCRYPT_DEV_RANDOM", RANDOM, CONST_PERSISTENT);
	REGISTER_LONG_CONSTANT("MCRYPT_DEV_URANDOM", URANDOM, CONST_PERSISTENT);
	REGISTER_LONG_CONSTANT("MCRYPT_RAND", RAND, CONST_PERSISTENT);

	/* ciphers */
	MCRYPT_ENTRY2_2_4(3DES, "tripledes");
	MCRYPT_ENTRY2_2_4(ARCFOUR_IV, "arcfour-iv");
	MCRYPT_ENTRY2_2_4(ARCFOUR, "arcfour");
	MCRYPT_ENTRY2_2_4(BLOWFISH, "blowfish");
	MCRYPT_ENTRY2_2_4(BLOWFISH_COMPAT, "blowfish-compat");
	MCRYPT_ENTRY2_2_4(CAST_128, "cast-128");
	MCRYPT_ENTRY2_2_4(CAST_256, "cast-256");
	MCRYPT_ENTRY2_2_4(CRYPT, "crypt");
	MCRYPT_ENTRY2_2_4(DES, "des");
	MCRYPT_ENTRY2_2_4(ENIGNA, "crypt");
	MCRYPT_ENTRY2_2_4(GOST, "gost");
	MCRYPT_ENTRY2_2_4(LOKI97, "loki97");
	MCRYPT_ENTRY2_2_4(PANAMA, "panama");
	MCRYPT_ENTRY2_2_4(RC2, "rc2");
	MCRYPT_ENTRY2_2_4(RIJNDAEL_128, "rijndael-128");
	MCRYPT_ENTRY2_2_4(RIJNDAEL_192, "rijndael-192");
	MCRYPT_ENTRY2_2_4(RIJNDAEL_256, "rijndael-256");
	MCRYPT_ENTRY2_2_4(SAFER64, "safer-sk64");
	MCRYPT_ENTRY2_2_4(SAFER128, "safer-sk128");
	MCRYPT_ENTRY2_2_4(SAFERPLUS, "saferplus");
	MCRYPT_ENTRY2_2_4(SERPENT, "serpent");
	MCRYPT_ENTRY2_2_4(THREEWAY, "threeway");
	MCRYPT_ENTRY2_2_4(TRIPLEDES, "tripledes");
	MCRYPT_ENTRY2_2_4(TWOFISH, "twofish");
	MCRYPT_ENTRY2_2_4(WAKE, "wake");
	MCRYPT_ENTRY2_2_4(XTEA, "xtea");

	MCRYPT_ENTRY2_2_4(IDEA, "idea");
	MCRYPT_ENTRY2_2_4(MARS, "mars");
	MCRYPT_ENTRY2_2_4(RC6, "rc6");
	MCRYPT_ENTRY2_2_4(SKIPJACK, "skipjack");
/* modes */
	MCRYPT_ENTRY2_2_4(MODE_CBC, "cbc");
	MCRYPT_ENTRY2_2_4(MODE_CFB, "cfb");
	MCRYPT_ENTRY2_2_4(MODE_ECB, "ecb");
	MCRYPT_ENTRY2_2_4(MODE_NOFB, "nofb");
	MCRYPT_ENTRY2_2_4(MODE_OFB, "ofb");
	MCRYPT_ENTRY2_2_4(MODE_STREAM, "stream");
	REGISTER_INI_ENTRIES();

	php_stream_filter_register_factory("mcrypt.*", &php_mcrypt_filter_factory);
	php_stream_filter_register_factory("mdecrypt.*", &php_mcrypt_filter_factory);

	return SUCCESS;
}
/* }}} */

static PHP_MSHUTDOWN_FUNCTION(mcrypt) /* {{{ */
{
	php_stream_filter_unregister_factory("mcrypt.*");
	php_stream_filter_unregister_factory("mdecrypt.*");

	UNREGISTER_INI_ENTRIES();
	return SUCCESS;
}
/* }}} */

#include "zend_smart_str.h"

PHP_MINFO_FUNCTION(mcrypt) /* {{{ */
{
	char **modules;
	char mcrypt_api_no[16];
	int i, count;
	smart_str tmp1 = {0};
	smart_str tmp2 = {0};

	modules = mcrypt_list_algorithms(MCG(algorithms_dir), &count);
	if (count == 0) {
		smart_str_appends(&tmp1, "none");
	}
	for (i = 0; i < count; i++) {
		smart_str_appends(&tmp1, modules[i]);
		smart_str_appendc(&tmp1, ' ');
	}
	smart_str_0(&tmp1);
	mcrypt_free_p(modules, count);

	modules = mcrypt_list_modes(MCG(modes_dir), &count);
	if (count == 0) {
		smart_str_appends(&tmp2, "none");
	}
	for (i = 0; i < count; i++) {
		smart_str_appends(&tmp2, modules[i]);
		smart_str_appendc(&tmp2, ' ');
	}
	smart_str_0 (&tmp2);
	mcrypt_free_p (modules, count);

	snprintf (mcrypt_api_no, 16, "%d", MCRYPT_API_VERSION);

	php_info_print_table_start();
	php_info_print_table_header(2, "mcrypt support", "enabled");
	php_info_print_table_header(2, "mcrypt_filter support", "enabled");
	php_info_print_table_row(2, "Version", LIBMCRYPT_VERSION);
	php_info_print_table_row(2, "Api No", mcrypt_api_no);
	php_info_print_table_row(2, "Supported ciphers", ZSTR_VAL(tmp1.s));
	php_info_print_table_row(2, "Supported modes", ZSTR_VAL(tmp2.s));
	smart_str_free(&tmp1);
	smart_str_free(&tmp2);

	php_info_print_table_end();

	DISPLAY_INI_ENTRIES();
}
/* }}} */

/* {{{ proto resource mcrypt_module_open(string cipher, string cipher_directory, string mode, string mode_directory)
   Opens the module of the algorithm and the mode to be used */
PHP_FUNCTION(mcrypt_module_open)
{
	char *cipher, *cipher_dir;
	char *mode,   *mode_dir;
	size_t   cipher_len, cipher_dir_len;
	size_t   mode_len,   mode_dir_len;
	MCRYPT td;
	php_mcrypt *pm;

<<<<<<< HEAD
	if (zend_parse_parameters (ZEND_NUM_ARGS(), "ssss",
=======
	if (zend_parse_parameters (ZEND_NUM_ARGS() TSRMLS_CC, "ssss",
>>>>>>> 7dde353e
		&cipher, &cipher_len, &cipher_dir, &cipher_dir_len,
		&mode,   &mode_len,   &mode_dir,   &mode_dir_len)) {
		return;
	}

	td = mcrypt_module_open (
		cipher,
		cipher_dir_len > 0 ? cipher_dir : MCG(algorithms_dir),
		mode,
		mode_dir_len > 0 ? mode_dir : MCG(modes_dir)
	);

	if (td == MCRYPT_FAILED) {
		php_error_docref(NULL, E_WARNING, "Could not open encryption module");
		RETURN_FALSE;
	} else {
		pm = emalloc(sizeof(php_mcrypt));
		pm->td = td;
		pm->init = 0;
		RETURN_RES(zend_register_resource(pm, le_mcrypt));
	}
}
/* }}} */

/* {{{ proto int mcrypt_generic_init(resource td, string key, string iv)
   This function initializes all buffers for the specific module */
PHP_FUNCTION(mcrypt_generic_init)
{
	char *key, *iv;
	size_t key_len, iv_len;
	zval *mcryptind;
	unsigned char *key_s, *iv_s;
	int max_key_size, key_size, iv_size;
	php_mcrypt *pm;
	int result = 0;

<<<<<<< HEAD
	if (zend_parse_parameters(ZEND_NUM_ARGS(), "rss", &mcryptind, &key, &key_len, &iv, &iv_len) == FAILURE) {
=======
	if (zend_parse_parameters(ZEND_NUM_ARGS() TSRMLS_CC, "rss", &mcryptind, &key, &key_len, &iv, &iv_len) == FAILURE) {
>>>>>>> 7dde353e
		return;
	}

	if ((pm = (php_mcrypt *)zend_fetch_resource(Z_RES_P(mcryptind), "MCrypt", le_mcrypt)) == NULL) {
		RETURN_FALSE;
	}

	max_key_size = mcrypt_enc_get_key_size(pm->td);
	iv_size = mcrypt_enc_get_iv_size(pm->td);

	if (key_len == 0) {
		php_error_docref(NULL, E_WARNING, "Key size is 0");
	}

	key_s = emalloc(key_len);
	memset(key_s, 0, key_len);

	iv_s = emalloc(iv_size + 1);
	memset(iv_s, 0, iv_size + 1);

	if (key_len > max_key_size) {
		php_error_docref(NULL, E_WARNING, "Key size too large; supplied length: %zd, max: %d", key_len, max_key_size);
		key_size = max_key_size;
	} else {
		key_size = (int)key_len;
	}
	memcpy(key_s, key, key_len);

	if (iv_len != iv_size) {
		php_error_docref(NULL, E_WARNING, "Iv size incorrect; supplied length: %zd, needed: %d", iv_len, iv_size);
		if (iv_len > iv_size) {
			iv_len = iv_size;
		}
	}
	memcpy(iv_s, iv, iv_len);

	mcrypt_generic_deinit(pm->td);
	result = mcrypt_generic_init(pm->td, key_s, key_size, iv_s);

	/* If this function fails, close the mcrypt module to prevent crashes
	 * when further functions want to access this resource */
	if (result < 0) {
		zend_list_close(Z_RES_P(mcryptind));
		switch (result) {
			case -3:
				php_error_docref(NULL, E_WARNING, "Key length incorrect");
				break;
			case -4:
				php_error_docref(NULL, E_WARNING, "Memory allocation error");
				break;
			case -1:
			default:
				php_error_docref(NULL, E_WARNING, "Unknown error");
				break;
		}
	} else {
		pm->init = 1;
	}
	RETVAL_LONG(result);

	efree(iv_s);
	efree(key_s);
}
/* }}} */

/* {{{ proto string mcrypt_generic(resource td, string data)
   This function encrypts the plaintext */
PHP_FUNCTION(mcrypt_generic)
{
	zval *mcryptind;
	char *data;
	size_t data_len;
	php_mcrypt *pm;
	zend_string* data_str;
	int block_size, data_size;

	if (zend_parse_parameters(ZEND_NUM_ARGS(), "rs", &mcryptind, &data, &data_len) == FAILURE) {
		return;
	}

<<<<<<< HEAD
	if ((pm = (php_mcrypt *)zend_fetch_resource(Z_RES_P(mcryptind), "MCrypt", le_mcrypt)) == NULL) {
		RETURN_FALSE;
	}
=======
	ZEND_FETCH_RESOURCE(pm, php_mcrypt *, &mcryptind, -1, "MCrypt", le_mcrypt);
>>>>>>> 7dde353e
	PHP_MCRYPT_INIT_CHECK

	if (data_len == 0) {
		php_error_docref(NULL, E_WARNING, "An empty string was passed");
		RETURN_FALSE
	}

	/* Check blocksize */
	if (mcrypt_enc_is_block_mode(pm->td) == 1) { /* It's a block algorithm */
		block_size = mcrypt_enc_get_block_size(pm->td);
<<<<<<< HEAD
		data_size = ((((int)data_len - 1) / block_size) + 1) * block_size;
		data_str = zend_string_alloc(data_size, 0);
		memset(ZSTR_VAL(data_str), 0, data_size);
		memcpy(ZSTR_VAL(data_str), data, data_len);
=======
		data_size = (((data_len - 1) / block_size) + 1) * block_size;
		if (data_size <= 0) {
			php_error_docref(NULL TSRMLS_CC, E_WARNING, "Integer overflow in data size");
			RETURN_FALSE;
		}
		data_s = emalloc(data_size + 1);
		memset(data_s, 0, data_size);
		memcpy(data_s, data, data_len);
>>>>>>> 7dde353e
	} else { /* It's not a block algorithm */
		data_size = (int)data_len;
		data_str = zend_string_alloc(data_size, 0);
		memset(ZSTR_VAL(data_str), 0, data_size);
		memcpy(ZSTR_VAL(data_str), data, data_len);
	}
<<<<<<< HEAD
=======

	mcrypt_generic(pm->td, data_s, data_size);
	data_s[data_size] = '\0';
>>>>>>> 7dde353e

	mcrypt_generic(pm->td, ZSTR_VAL(data_str), data_size);
	ZSTR_VAL(data_str)[data_size] = '\0';

	RETVAL_NEW_STR(data_str);
}
/* }}} */

/* {{{ proto string mdecrypt_generic(resource td, string data)
   This function decrypts the plaintext */
PHP_FUNCTION(mdecrypt_generic)
{
	zval *mcryptind;
	char *data;
	size_t data_len;
	php_mcrypt *pm;
	char* data_s;
	int block_size, data_size;

<<<<<<< HEAD
	if (zend_parse_parameters(ZEND_NUM_ARGS(), "rs", &mcryptind, &data, &data_len) == FAILURE) {
		return;
	}

	if ((pm = (php_mcrypt *)zend_fetch_resource(Z_RES_P(mcryptind), "MCrypt", le_mcrypt)) == NULL) {
		RETURN_FALSE;
	}
=======
	if (zend_parse_parameters(ZEND_NUM_ARGS() TSRMLS_CC, "rs", &mcryptind, &data, &data_len) == FAILURE) {
		return;
	}

	ZEND_FETCH_RESOURCE(pm, php_mcrypt * , &mcryptind, -1, "MCrypt", le_mcrypt);
>>>>>>> 7dde353e
	PHP_MCRYPT_INIT_CHECK

	if (data_len == 0) {
		php_error_docref(NULL, E_WARNING, "An empty string was passed");
		RETURN_FALSE
	}

	/* Check blocksize */
	if (mcrypt_enc_is_block_mode(pm->td) == 1) { /* It's a block algorithm */
		block_size = mcrypt_enc_get_block_size(pm->td);
<<<<<<< HEAD
		data_size = ((((int)data_len - 1) / block_size) + 1) * block_size;
=======
		data_size = (((data_len - 1) / block_size) + 1) * block_size;
		if (data_size <= 0) {
			php_error_docref(NULL TSRMLS_CC, E_WARNING, "Integer overflow in data size");
			RETURN_FALSE;
		}
>>>>>>> 7dde353e
		data_s = emalloc(data_size + 1);
		memset(data_s, 0, data_size);
		memcpy(data_s, data, data_len);
	} else { /* It's not a block algorithm */
		data_size = (int)data_len;
		data_s = emalloc(data_size + 1);
		memset(data_s, 0, data_size);
		memcpy(data_s, data, data_len);
	}

	mdecrypt_generic(pm->td, data_s, data_size);

	RETVAL_STRINGL(data_s, data_size);
	efree(data_s);
}
/* }}} */

/* {{{ proto array mcrypt_enc_get_supported_key_sizes(resource td)
   This function decrypts the crypttext */
PHP_FUNCTION(mcrypt_enc_get_supported_key_sizes)
{
	int i, count = 0;
	int *key_sizes;

	MCRYPT_GET_TD_ARG
	array_init(return_value);

	key_sizes = mcrypt_enc_get_supported_key_sizes(pm->td, &count);

	for (i = 0; i < count; i++) {
		add_index_long(return_value, i, key_sizes[i]);
	}

	mcrypt_free(key_sizes);
}
/* }}} */

/* {{{ proto int mcrypt_enc_self_test(resource td)
   This function runs the self test on the algorithm specified by the descriptor td */
PHP_FUNCTION(mcrypt_enc_self_test)
{
	MCRYPT_GET_TD_ARG
	RETURN_LONG(mcrypt_enc_self_test(pm->td));
}
/* }}} */

/* {{{ proto bool mcrypt_module_close(resource td)
   Free the descriptor td */
PHP_FUNCTION(mcrypt_module_close)
{
	MCRYPT_GET_TD_ARG
	zend_list_close(Z_RES_P(mcryptind));
	RETURN_TRUE;
}
/* }}} */

/* {{{ proto bool mcrypt_generic_deinit(resource td)
   This function terminates encrypt specified by the descriptor td */
PHP_FUNCTION(mcrypt_generic_deinit)
{
	MCRYPT_GET_TD_ARG

	if (mcrypt_generic_deinit(pm->td) < 0) {
		php_error_docref(NULL, E_WARNING, "Could not terminate encryption specifier");
		RETURN_FALSE
	}
	pm->init = 0;
	RETURN_TRUE
}
/* }}} */

/* {{{ proto bool mcrypt_enc_is_block_algorithm_mode(resource td)
   Returns TRUE if the mode is for use with block algorithms */
PHP_FUNCTION(mcrypt_enc_is_block_algorithm_mode)
{
	MCRYPT_GET_TD_ARG

	if (mcrypt_enc_is_block_algorithm_mode(pm->td) == 1) {
		RETURN_TRUE
	} else {
		RETURN_FALSE
	}
}
/* }}} */

/* {{{ proto bool mcrypt_enc_is_block_algorithm(resource td)
   Returns TRUE if the alrogithm is a block algorithms */
PHP_FUNCTION(mcrypt_enc_is_block_algorithm)
{
	MCRYPT_GET_TD_ARG

	if (mcrypt_enc_is_block_algorithm(pm->td) == 1) {
		RETURN_TRUE
	} else {
		RETURN_FALSE
	}
}
/* }}} */

/* {{{ proto bool mcrypt_enc_is_block_mode(resource td)
   Returns TRUE if the mode outputs blocks */
PHP_FUNCTION(mcrypt_enc_is_block_mode)
{
	MCRYPT_GET_TD_ARG

	if (mcrypt_enc_is_block_mode(pm->td) == 1) {
		RETURN_TRUE
	} else {
		RETURN_FALSE
	}
}
/* }}} */

/* {{{ proto int mcrypt_enc_get_block_size(resource td)
   Returns the block size of the cipher specified by the descriptor td */
PHP_FUNCTION(mcrypt_enc_get_block_size)
{
	MCRYPT_GET_TD_ARG
	RETURN_LONG(mcrypt_enc_get_block_size(pm->td));
}
/* }}} */

/* {{{ proto int mcrypt_enc_get_key_size(resource td)
   Returns the maximum supported key size in bytes of the algorithm specified by the descriptor td */
PHP_FUNCTION(mcrypt_enc_get_key_size)
{
	MCRYPT_GET_TD_ARG
	RETURN_LONG(mcrypt_enc_get_key_size(pm->td));
}
/* }}} */

/* {{{ proto int mcrypt_enc_get_iv_size(resource td)
   Returns the size of the IV in bytes of the algorithm specified by the descriptor td */
PHP_FUNCTION(mcrypt_enc_get_iv_size)
{
	MCRYPT_GET_TD_ARG
	RETURN_LONG(mcrypt_enc_get_iv_size(pm->td));
}
/* }}} */

/* {{{ proto string mcrypt_enc_get_algorithms_name(resource td)
   Returns the name of the algorithm specified by the descriptor td */
PHP_FUNCTION(mcrypt_enc_get_algorithms_name)
{
	char *name;
	MCRYPT_GET_TD_ARG

	name = mcrypt_enc_get_algorithms_name(pm->td);
	RETVAL_STRING(name);
	mcrypt_free(name);
}
/* }}} */

/* {{{ proto string mcrypt_enc_get_modes_name(resource td)
   Returns the name of the mode specified by the descriptor td */
PHP_FUNCTION(mcrypt_enc_get_modes_name)
{
	char *name;
	MCRYPT_GET_TD_ARG

	name = mcrypt_enc_get_modes_name(pm->td);
	RETVAL_STRING(name);
	mcrypt_free(name);
}
/* }}} */

/* {{{ proto bool mcrypt_module_self_test(string algorithm [, string lib_dir])
   Does a self test of the module "module" */
PHP_FUNCTION(mcrypt_module_self_test)
{
	MCRYPT_GET_MODE_DIR_ARGS(algorithms_dir);

	if (mcrypt_module_self_test(module, dir) == 0) {
		RETURN_TRUE;
	} else {
		RETURN_FALSE;
	}
}
/* }}} */

/* {{{ proto bool mcrypt_module_is_block_algorithm_mode(string mode [, string lib_dir])
   Returns TRUE if the mode is for use with block algorithms */
PHP_FUNCTION(mcrypt_module_is_block_algorithm_mode)
{
	MCRYPT_GET_MODE_DIR_ARGS(modes_dir)

	if (mcrypt_module_is_block_algorithm_mode(module, dir) == 1) {
		RETURN_TRUE;
	} else {
		RETURN_FALSE;
	}
}
/* }}} */

/* {{{ proto bool mcrypt_module_is_block_algorithm(string algorithm [, string lib_dir])
   Returns TRUE if the algorithm is a block algorithm */
PHP_FUNCTION(mcrypt_module_is_block_algorithm)
{
	MCRYPT_GET_MODE_DIR_ARGS(algorithms_dir)

	if (mcrypt_module_is_block_algorithm(module, dir) == 1) {
		RETURN_TRUE;
	} else {
		RETURN_FALSE;
	}
}
/* }}} */

/* {{{ proto bool mcrypt_module_is_block_mode(string mode [, string lib_dir])
   Returns TRUE if the mode outputs blocks of bytes */
PHP_FUNCTION(mcrypt_module_is_block_mode)
{
	MCRYPT_GET_MODE_DIR_ARGS(modes_dir)

	if (mcrypt_module_is_block_mode(module, dir) == 1) {
		RETURN_TRUE;
	} else {
		RETURN_FALSE;
	}
}
/* }}} */

/* {{{ proto int mcrypt_module_get_algo_block_size(string algorithm [, string lib_dir])
   Returns the block size of the algorithm */
PHP_FUNCTION(mcrypt_module_get_algo_block_size)
{
	MCRYPT_GET_MODE_DIR_ARGS(algorithms_dir)

	RETURN_LONG(mcrypt_module_get_algo_block_size(module, dir));
}
/* }}} */

/* {{{ proto int mcrypt_module_get_algo_key_size(string algorithm [, string lib_dir])
   Returns the maximum supported key size of the algorithm */
PHP_FUNCTION(mcrypt_module_get_algo_key_size)
{
	MCRYPT_GET_MODE_DIR_ARGS(algorithms_dir);

	RETURN_LONG(mcrypt_module_get_algo_key_size(module, dir));
}
/* }}} */

/* {{{ proto array mcrypt_module_get_supported_key_sizes(string algorithm [, string lib_dir])
   This function decrypts the crypttext */
PHP_FUNCTION(mcrypt_module_get_supported_key_sizes)
{
	int i, count = 0;
	int *key_sizes;

	MCRYPT_GET_MODE_DIR_ARGS(algorithms_dir)
	array_init(return_value);

	key_sizes = mcrypt_module_get_algo_supported_key_sizes(module, dir, &count);

	for (i = 0; i < count; i++) {
		add_index_long(return_value, i, key_sizes[i]);
	}
	mcrypt_free(key_sizes);
}
/* }}} */

/* {{{ proto array mcrypt_list_algorithms([string lib_dir])
   List all algorithms in "module_dir" */
PHP_FUNCTION(mcrypt_list_algorithms)
{
	char **modules;
	char *lib_dir = MCG(algorithms_dir);
	size_t   lib_dir_len;
	int   i, count;

	if (zend_parse_parameters(ZEND_NUM_ARGS(), "|s",
		&lib_dir, &lib_dir_len) == FAILURE) {
		return;
	}

	array_init(return_value);
	modules = mcrypt_list_algorithms(lib_dir, &count);

	if (count == 0) {
		php_error_docref(NULL, E_WARNING, "No algorithms found in module dir");
	}
	for (i = 0; i < count; i++) {
		add_index_string(return_value, i, modules[i]);
	}
	mcrypt_free_p(modules, count);
}
/* }}} */

/* {{{ proto array mcrypt_list_modes([string lib_dir])
   List all modes "module_dir" */
PHP_FUNCTION(mcrypt_list_modes)
{
	char **modules;
	char *lib_dir = MCG(modes_dir);
	size_t   lib_dir_len;
	int   i, count;

	if (zend_parse_parameters(ZEND_NUM_ARGS(), "|s",
		&lib_dir, &lib_dir_len) == FAILURE) {
		return;
	}

	array_init(return_value);
	modules = mcrypt_list_modes(lib_dir, &count);

	if (count == 0) {
		php_error_docref(NULL, E_WARNING, "No modes found in module dir");
	}
	for (i = 0; i < count; i++) {
		add_index_string(return_value, i, modules[i]);
	}
	mcrypt_free_p(modules, count);
}
/* }}} */

/* {{{ proto int mcrypt_get_key_size(string cipher, string module)
   Get the key size of cipher */
PHP_FUNCTION(mcrypt_get_key_size)
{
	char *cipher;
	char *module;
<<<<<<< HEAD
	size_t   cipher_len, module_len;
=======
	int   cipher_len, module_len;
>>>>>>> 7dde353e
	char *cipher_dir_string;
	char *module_dir_string;
	MCRYPT td;

	MCRYPT_GET_INI

	if (zend_parse_parameters(ZEND_NUM_ARGS(), "ss",
		&cipher, &cipher_len, &module, &module_len) == FAILURE) {
		return;
	}

	td = mcrypt_module_open(cipher, cipher_dir_string, module, module_dir_string);
	if (td != MCRYPT_FAILED) {
		RETVAL_LONG(mcrypt_enc_get_key_size(td));
		mcrypt_module_close(td);
	} else {
		php_error_docref(NULL, E_WARNING, MCRYPT_OPEN_MODULE_FAILED);
		RETURN_FALSE;
	}
}
/* }}} */

/* {{{ proto int mcrypt_get_block_size(string cipher, string module)
   Get the key size of cipher */
PHP_FUNCTION(mcrypt_get_block_size)
{
	char *cipher;
	char *module;
<<<<<<< HEAD
	size_t   cipher_len, module_len;
=======
	int   cipher_len, module_len;
>>>>>>> 7dde353e
	char *cipher_dir_string;
	char *module_dir_string;
	MCRYPT td;

	MCRYPT_GET_INI

	if (zend_parse_parameters(ZEND_NUM_ARGS(), "ss",
		&cipher, &cipher_len, &module, &module_len) == FAILURE) {
		return;
	}

	td = mcrypt_module_open(cipher, cipher_dir_string, module, module_dir_string);
	if (td != MCRYPT_FAILED) {
		RETVAL_LONG(mcrypt_enc_get_block_size(td));
		mcrypt_module_close(td);
	} else {
		php_error_docref(NULL, E_WARNING, MCRYPT_OPEN_MODULE_FAILED);
		RETURN_FALSE;
	}
}
/* }}} */

/* {{{ proto int mcrypt_get_iv_size(string cipher, string module)
   Get the IV size of cipher (Usually the same as the blocksize) */
PHP_FUNCTION(mcrypt_get_iv_size)
{
	char *cipher;
	char *module;
<<<<<<< HEAD
	size_t   cipher_len, module_len;
=======
	int   cipher_len, module_len;
>>>>>>> 7dde353e
	char *cipher_dir_string;
	char *module_dir_string;
	MCRYPT td;

	MCRYPT_GET_INI

	if (zend_parse_parameters(ZEND_NUM_ARGS(), "ss",
		&cipher, &cipher_len, &module, &module_len) == FAILURE) {
		return;
	}

	td = mcrypt_module_open(cipher, cipher_dir_string, module, module_dir_string);
	if (td != MCRYPT_FAILED) {
		RETVAL_LONG(mcrypt_enc_get_iv_size(td));
		mcrypt_module_close(td);
	} else {
		php_error_docref(NULL, E_WARNING, MCRYPT_OPEN_MODULE_FAILED);
		RETURN_FALSE;
	}
}
/* }}} */

/* {{{ proto string mcrypt_get_cipher_name(string cipher)
   Get the key size of cipher */
PHP_FUNCTION(mcrypt_get_cipher_name)
{
	char *cipher_dir_string;
	char *module_dir_string;
	char *cipher_name;
	char *cipher;
	size_t   cipher_len;
	MCRYPT td;

	MCRYPT_GET_INI

	if (zend_parse_parameters(ZEND_NUM_ARGS(), "s",
		&cipher, &cipher_len) == FAILURE) {
		return;
	}

	/* The code below is actually not very nice, but I didn't see a better
	 * method */
	td = mcrypt_module_open(cipher, cipher_dir_string, "ecb", module_dir_string);
	if (td != MCRYPT_FAILED) {
		cipher_name = mcrypt_enc_get_algorithms_name(td);
		mcrypt_module_close(td);
		RETVAL_STRING(cipher_name);
		mcrypt_free(cipher_name);
	} else {
		td = mcrypt_module_open(cipher, cipher_dir_string, "stream", module_dir_string);
		if (td != MCRYPT_FAILED) {
			cipher_name = mcrypt_enc_get_algorithms_name(td);
			mcrypt_module_close(td);
			RETVAL_STRING(cipher_name);
			mcrypt_free(cipher_name);
		} else {
			php_error_docref(NULL, E_WARNING, MCRYPT_OPEN_MODULE_FAILED);
			RETURN_FALSE;
		}
	}
}
/* }}} */

static char *php_mcrypt_get_key_size_str(
		int max_key_size, const int *key_sizes, int key_size_count) /* {{{ */
{
	if (key_size_count == 0) {
		char *str;
		spprintf(&str, 0, "Only keys of size 1 to %d supported", max_key_size);
		return str;
	} else if (key_size_count == 1) {
		char *str;
		spprintf(&str, 0, "Only keys of size %d supported", key_sizes[0]);
		return str;
	} else {
		int i;
		char *result = NULL;
		smart_str str = {0};
		smart_str_appends(&str, "Only keys of sizes ");

		for (i = 0; i < key_size_count; ++i) {
			if (i == key_size_count - 1) {
				smart_str_appends(&str, " or ");
			} else if (i != 0) {
				smart_str_appends(&str, ", ");
			}

			smart_str_append_long(&str, key_sizes[i]);
		}

		smart_str_appends(&str, " supported");
		smart_str_0(&str);
		result = estrndup(ZSTR_VAL(str.s), ZSTR_LEN(str.s));
		smart_str_free(&str);

		return result;
	}
}
/* }}} */

static zend_bool php_mcrypt_is_valid_key_size(
		int key_size, int max_key_size, int *key_sizes, int key_size_count) /* {{{ */
{
	int i;

	if (key_size <= 0 || key_size > max_key_size) {
		return 0;
	}

	if (key_size_count == 0) {
		/* All key sizes are valid */
		return 1;
	}

	for (i = 0; i < key_size_count; i++) {
		if (key_sizes[i] == key_size) {
			return 1;
		}
	}

	return 0;
}
/* }}} */

static int php_mcrypt_ensure_valid_key_size(MCRYPT td, int key_size) /* {{{ */
{
	int key_size_count;
	int max_key_size = mcrypt_enc_get_key_size(td);
	int *key_sizes = mcrypt_enc_get_supported_key_sizes(td, &key_size_count);

	zend_bool is_valid_key_size = php_mcrypt_is_valid_key_size(
		key_size, max_key_size, key_sizes, key_size_count
	);
	if (!is_valid_key_size) {
		char *key_size_str = php_mcrypt_get_key_size_str(
			max_key_size, key_sizes, key_size_count
		);
		php_error_docref(NULL, E_WARNING,
			"Key of size %d not supported by this algorithm. %s", key_size, key_size_str
		);
		efree(key_size_str);
	}

	if (key_sizes) {
		mcrypt_free(key_sizes);
	}

	return is_valid_key_size ? SUCCESS : FAILURE;
}
/* }}} */

static int php_mcrypt_ensure_valid_iv(MCRYPT td, const char *iv, int iv_size) /* {{{ */
{
	if (mcrypt_enc_mode_has_iv(td) == 1) {
		int expected_iv_size = mcrypt_enc_get_iv_size(td);
		if (expected_iv_size == 0) {
			/* Algorithm does not use IV, even though mode supports it */
			return SUCCESS;
		}

		if (!iv) {
			php_error_docref(NULL, E_WARNING,
				"Encryption mode requires an initialization vector of size %d", expected_iv_size
			);
			return FAILURE;
		}

		if (iv_size != expected_iv_size) {
			php_error_docref(NULL, E_WARNING,
				"Received initialization vector of size %d, but size %d is required "
				"for this encryption mode", iv_size, expected_iv_size
			);
			return FAILURE;
		}
	}

	return SUCCESS;
}
/* }}} */

static void php_mcrypt_do_crypt(char* cipher, const char *key, size_t key_len, const char *data, size_t data_len, char *mode, const char *iv, size_t iv_len, size_t dencrypt, zval* return_value) /* {{{ */
{
	char *cipher_dir_string;
	char *module_dir_string;
	zend_long data_size;
	char *data_s;
	MCRYPT td;

	MCRYPT_GET_INI

	td = mcrypt_module_open(cipher, cipher_dir_string, mode, module_dir_string);
	if (td == MCRYPT_FAILED) {
		php_error_docref(NULL, E_WARNING, MCRYPT_OPEN_MODULE_FAILED);
		RETURN_FALSE;
	}

	if (php_mcrypt_ensure_valid_key_size(td, (int)key_len) == FAILURE) {
		mcrypt_module_close(td);
		RETURN_FALSE;
	}

	if (php_mcrypt_ensure_valid_iv(td, iv, (int)iv_len) == FAILURE) {
		mcrypt_module_close(td);
		RETURN_FALSE;
	}

	/* Check blocksize */
	if (mcrypt_enc_is_block_mode(td) == 1) { /* It's a block algorithm */
		int block_size = mcrypt_enc_get_block_size(td);
		data_size = ((((zend_long)data_len - 1) / block_size) + 1) * block_size;
		data_s = emalloc(data_size + 1);
		memset(data_s, 0, data_size);
		memcpy(data_s, data, data_len);
	} else { /* It's not a block algorithm */
		data_size = data_len;
		data_s = emalloc(data_size + 1);
		memcpy(data_s, data, data_len);
	}

	if (mcrypt_generic_init(td, (void *) key, (int)key_len, (void *) iv) < 0) {
		php_error_docref(NULL, E_RECOVERABLE_ERROR, "Mcrypt initialisation failed");
		mcrypt_module_close(td);
		RETURN_FALSE;
	}

	if (dencrypt == MCRYPT_ENCRYPT) {
		mcrypt_generic(td, data_s, (int)data_size);
	} else {
		mdecrypt_generic(td, data_s, (int)data_size);
	}

	data_s[data_size] = 0;

	RETVAL_STRINGL(data_s, data_size);
	efree(data_s);

	/* freeing vars */
	mcrypt_generic_end(td);
}
/* }}} */

/* {{{ proto string mcrypt_encrypt(string cipher, string key, string data, string mode, string iv)
   OFB crypt/decrypt data using key key with cipher cipher starting with iv */
PHP_FUNCTION(mcrypt_encrypt)
{
	char *cipher, *key, *data, *mode, *iv = NULL;
	size_t cipher_len, key_len, data_len, mode_len, iv_len = 0;

	if (zend_parse_parameters(ZEND_NUM_ARGS(), "ssss|s", &cipher, &cipher_len,
		&key, &key_len, &data, &data_len, &mode, &mode_len, &iv, &iv_len) == FAILURE) {
		return;
	}

	php_mcrypt_do_crypt(cipher, key, key_len, data, data_len, mode, iv, iv_len, MCRYPT_ENCRYPT, return_value);
}
/* }}} */

/* {{{ proto string mcrypt_decrypt(string cipher, string key, string data, string mode, string iv)
   OFB crypt/decrypt data using key key with cipher cipher starting with iv */
PHP_FUNCTION(mcrypt_decrypt)
{
	char *cipher, *key, *data, *mode, *iv = NULL;
	size_t cipher_len, key_len, data_len, mode_len, iv_len = 0;

	if (zend_parse_parameters(ZEND_NUM_ARGS(), "ssss|s", &cipher, &cipher_len,
		&key, &key_len, &data, &data_len, &mode, &mode_len, &iv, &iv_len) == FAILURE) {
		return;
	}

<<<<<<< HEAD
	php_mcrypt_do_crypt(cipher, key, key_len, data, data_len, mode, iv, iv_len, MCRYPT_DECRYPT, return_value);
=======
	php_mcrypt_do_crypt(cipher, key, key_len, data, data_len, mode, iv, iv_len, MCRYPT_DECRYPT, return_value TSRMLS_CC);
}
/* }}} */

/* {{{ proto string mcrypt_ecb(int cipher, string key, string data, int mode, string iv)
   ECB crypt/decrypt data using key key with cipher cipher starting with iv */
PHP_FUNCTION(mcrypt_ecb)
{
	zval **mode;
	char *cipher, *key, *data, *iv = NULL;
	int cipher_len, key_len, data_len, iv_len = 0;

	MCRYPT_GET_CRYPT_ARGS

	convert_to_long_ex(mode);

	php_mcrypt_do_crypt(cipher, key, key_len, data, data_len, "ecb", iv, iv_len, Z_LVAL_PP(mode), return_value TSRMLS_CC);
}
/* }}} */

/* {{{ proto string mcrypt_cbc(int cipher, string key, string data, int mode, string iv)
   CBC crypt/decrypt data using key key with cipher cipher starting with iv */
PHP_FUNCTION(mcrypt_cbc)
{
	zval **mode;
	char *cipher, *key, *data, *iv = NULL;
	int cipher_len, key_len, data_len, iv_len = 0;

	MCRYPT_GET_CRYPT_ARGS

	convert_to_long_ex(mode);

	php_mcrypt_do_crypt(cipher, key, key_len, data, data_len, "cbc", iv, iv_len, Z_LVAL_PP(mode), return_value TSRMLS_CC);
}
/* }}} */

/* {{{ proto string mcrypt_cfb(int cipher, string key, string data, int mode, string iv)
   CFB crypt/decrypt data using key key with cipher cipher starting with iv */
PHP_FUNCTION(mcrypt_cfb)
{
	zval **mode;
	char *cipher, *key, *data, *iv = NULL;
	int cipher_len, key_len, data_len, iv_len = 0;

	MCRYPT_GET_CRYPT_ARGS

	convert_to_long_ex(mode);

	php_mcrypt_do_crypt(cipher, key, key_len, data, data_len, "cfb", iv, iv_len, Z_LVAL_PP(mode), return_value TSRMLS_CC);
}
/* }}} */

/* {{{ proto string mcrypt_ofb(int cipher, string key, string data, int mode, string iv)
   OFB crypt/decrypt data using key key with cipher cipher starting with iv */
PHP_FUNCTION(mcrypt_ofb)
{
	zval **mode;
	char *cipher, *key, *data, *iv = NULL;
	int cipher_len, key_len, data_len, iv_len = 0;

	MCRYPT_GET_CRYPT_ARGS

	convert_to_long_ex(mode);

	php_mcrypt_do_crypt(cipher, key, key_len, data, data_len, "ofb", iv, iv_len, Z_LVAL_PP(mode), return_value TSRMLS_CC);
>>>>>>> 7dde353e
}
/* }}} */

/* {{{ proto string mcrypt_create_iv(int size, int source)
   Create an initialization vector (IV) */
PHP_FUNCTION(mcrypt_create_iv)
{
	char *iv;
	zend_long source = URANDOM;
	zend_long size;
	int n = 0;

	if (zend_parse_parameters(ZEND_NUM_ARGS(), "l|l", &size, &source) == FAILURE) {
		return;
	}

	if (size <= 0 || size >= INT_MAX) {
		php_error_docref(NULL, E_WARNING, "Cannot create an IV with a size of less than 1 or greater than %d", INT_MAX);
		RETURN_FALSE;
	}

	iv = ecalloc(size + 1, 1);

	if (source == RANDOM || source == URANDOM) {
#if PHP_WIN32
		/* random/urandom equivalent on Windows */
		BYTE *iv_b = (BYTE *) iv;
		if (php_win32_get_random_bytes(iv_b, (size_t) size) == FAILURE){
			efree(iv);
			php_error_docref(NULL, E_WARNING, "Could not gather sufficient random data");
			RETURN_FALSE;
		}
		n = (int)size;
#else
		int    *fd = &MCG(fd[source]);
		size_t read_bytes = 0;

		if (*fd < 0) {
			*fd = open(source == RANDOM ? "/dev/random" : "/dev/urandom", O_RDONLY);
			if (*fd < 0) {
				efree(iv);
				php_error_docref(NULL, E_WARNING, "Cannot open source device");
				RETURN_FALSE;
			}
		}

		while (read_bytes < size) {
			n = read(*fd, iv + read_bytes, size - read_bytes);
			if (n <= 0) {
				break;
			}
			read_bytes += n;
		}
		n = read_bytes;

		if (n < size) {
			efree(iv);
			php_error_docref(NULL, E_WARNING, "Could not gather sufficient random data");
			RETURN_FALSE;
		}
#endif
	} else {
		n = (int)size;
		while (size) {
			iv[--size] = (char) (255.0 * php_rand() / RAND_MAX);
		}
	}
	RETVAL_STRINGL(iv, n);
	efree(iv);
}
/* }}} */

#endif

/*
 * Local variables:
 * tab-width: 4
 * c-basic-offset: 4
 * End:
 * vim600: sw=4 ts=4 fdm=marker
 * vim<600: sw=4 ts=4
 */<|MERGE_RESOLUTION|>--- conflicted
+++ resolved
@@ -309,13 +309,9 @@
 	if (zend_parse_parameters(ZEND_NUM_ARGS(), "r", &mcryptind) == FAILURE) {			\
 		return;																\
 	}																						\
-<<<<<<< HEAD
 	if ((pm = (php_mcrypt *)zend_fetch_resource(Z_RES_P(mcryptind), "MCrypt", le_mcrypt)) == NULL) { \
 		RETURN_FALSE; \
 	}
-=======
-	ZEND_FETCH_RESOURCE (pm, php_mcrypt *, &mcryptind, -1, "MCrypt", le_mcrypt);
->>>>>>> 7dde353e
 
 #define MCRYPT_GET_MODE_DIR_ARGS(DIRECTORY)								\
 	char *dir = NULL;                                                   \
@@ -509,11 +505,7 @@
 	MCRYPT td;
 	php_mcrypt *pm;
 
-<<<<<<< HEAD
 	if (zend_parse_parameters (ZEND_NUM_ARGS(), "ssss",
-=======
-	if (zend_parse_parameters (ZEND_NUM_ARGS() TSRMLS_CC, "ssss",
->>>>>>> 7dde353e
 		&cipher, &cipher_len, &cipher_dir, &cipher_dir_len,
 		&mode,   &mode_len,   &mode_dir,   &mode_dir_len)) {
 		return;
@@ -550,11 +542,7 @@
 	php_mcrypt *pm;
 	int result = 0;
 
-<<<<<<< HEAD
 	if (zend_parse_parameters(ZEND_NUM_ARGS(), "rss", &mcryptind, &key, &key_len, &iv, &iv_len) == FAILURE) {
-=======
-	if (zend_parse_parameters(ZEND_NUM_ARGS() TSRMLS_CC, "rss", &mcryptind, &key, &key_len, &iv, &iv_len) == FAILURE) {
->>>>>>> 7dde353e
 		return;
 	}
 
@@ -635,13 +623,9 @@
 		return;
 	}
 
-<<<<<<< HEAD
 	if ((pm = (php_mcrypt *)zend_fetch_resource(Z_RES_P(mcryptind), "MCrypt", le_mcrypt)) == NULL) {
 		RETURN_FALSE;
 	}
-=======
-	ZEND_FETCH_RESOURCE(pm, php_mcrypt *, &mcryptind, -1, "MCrypt", le_mcrypt);
->>>>>>> 7dde353e
 	PHP_MCRYPT_INIT_CHECK
 
 	if (data_len == 0) {
@@ -652,33 +636,20 @@
 	/* Check blocksize */
 	if (mcrypt_enc_is_block_mode(pm->td) == 1) { /* It's a block algorithm */
 		block_size = mcrypt_enc_get_block_size(pm->td);
-<<<<<<< HEAD
 		data_size = ((((int)data_len - 1) / block_size) + 1) * block_size;
-		data_str = zend_string_alloc(data_size, 0);
-		memset(ZSTR_VAL(data_str), 0, data_size);
-		memcpy(ZSTR_VAL(data_str), data, data_len);
-=======
-		data_size = (((data_len - 1) / block_size) + 1) * block_size;
 		if (data_size <= 0) {
 			php_error_docref(NULL TSRMLS_CC, E_WARNING, "Integer overflow in data size");
 			RETURN_FALSE;
 		}
-		data_s = emalloc(data_size + 1);
-		memset(data_s, 0, data_size);
-		memcpy(data_s, data, data_len);
->>>>>>> 7dde353e
+		data_str = zend_string_alloc(data_size, 0);
+		memset(ZSTR_VAL(data_str), 0, data_size);
+		memcpy(ZSTR_VAL(data_str), data, data_len);
 	} else { /* It's not a block algorithm */
 		data_size = (int)data_len;
 		data_str = zend_string_alloc(data_size, 0);
 		memset(ZSTR_VAL(data_str), 0, data_size);
 		memcpy(ZSTR_VAL(data_str), data, data_len);
 	}
-<<<<<<< HEAD
-=======
-
-	mcrypt_generic(pm->td, data_s, data_size);
-	data_s[data_size] = '\0';
->>>>>>> 7dde353e
 
 	mcrypt_generic(pm->td, ZSTR_VAL(data_str), data_size);
 	ZSTR_VAL(data_str)[data_size] = '\0';
@@ -698,7 +669,6 @@
 	char* data_s;
 	int block_size, data_size;
 
-<<<<<<< HEAD
 	if (zend_parse_parameters(ZEND_NUM_ARGS(), "rs", &mcryptind, &data, &data_len) == FAILURE) {
 		return;
 	}
@@ -706,13 +676,6 @@
 	if ((pm = (php_mcrypt *)zend_fetch_resource(Z_RES_P(mcryptind), "MCrypt", le_mcrypt)) == NULL) {
 		RETURN_FALSE;
 	}
-=======
-	if (zend_parse_parameters(ZEND_NUM_ARGS() TSRMLS_CC, "rs", &mcryptind, &data, &data_len) == FAILURE) {
-		return;
-	}
-
-	ZEND_FETCH_RESOURCE(pm, php_mcrypt * , &mcryptind, -1, "MCrypt", le_mcrypt);
->>>>>>> 7dde353e
 	PHP_MCRYPT_INIT_CHECK
 
 	if (data_len == 0) {
@@ -723,16 +686,12 @@
 	/* Check blocksize */
 	if (mcrypt_enc_is_block_mode(pm->td) == 1) { /* It's a block algorithm */
 		block_size = mcrypt_enc_get_block_size(pm->td);
-<<<<<<< HEAD
 		data_size = ((((int)data_len - 1) / block_size) + 1) * block_size;
-=======
-		data_size = (((data_len - 1) / block_size) + 1) * block_size;
 		if (data_size <= 0) {
 			php_error_docref(NULL TSRMLS_CC, E_WARNING, "Integer overflow in data size");
 			RETURN_FALSE;
 		}
->>>>>>> 7dde353e
-		data_s = emalloc(data_size + 1);
+		data_s = emalloc((size_t)data_size + 1);
 		memset(data_s, 0, data_size);
 		memcpy(data_s, data, data_len);
 	} else { /* It's not a block algorithm */
@@ -1053,11 +1012,7 @@
 {
 	char *cipher;
 	char *module;
-<<<<<<< HEAD
 	size_t   cipher_len, module_len;
-=======
-	int   cipher_len, module_len;
->>>>>>> 7dde353e
 	char *cipher_dir_string;
 	char *module_dir_string;
 	MCRYPT td;
@@ -1086,11 +1041,7 @@
 {
 	char *cipher;
 	char *module;
-<<<<<<< HEAD
 	size_t   cipher_len, module_len;
-=======
-	int   cipher_len, module_len;
->>>>>>> 7dde353e
 	char *cipher_dir_string;
 	char *module_dir_string;
 	MCRYPT td;
@@ -1119,11 +1070,7 @@
 {
 	char *cipher;
 	char *module;
-<<<<<<< HEAD
 	size_t   cipher_len, module_len;
-=======
-	int   cipher_len, module_len;
->>>>>>> 7dde353e
 	char *cipher_dir_string;
 	char *module_dir_string;
 	MCRYPT td;
@@ -1393,75 +1340,7 @@
 		return;
 	}
 
-<<<<<<< HEAD
 	php_mcrypt_do_crypt(cipher, key, key_len, data, data_len, mode, iv, iv_len, MCRYPT_DECRYPT, return_value);
-=======
-	php_mcrypt_do_crypt(cipher, key, key_len, data, data_len, mode, iv, iv_len, MCRYPT_DECRYPT, return_value TSRMLS_CC);
-}
-/* }}} */
-
-/* {{{ proto string mcrypt_ecb(int cipher, string key, string data, int mode, string iv)
-   ECB crypt/decrypt data using key key with cipher cipher starting with iv */
-PHP_FUNCTION(mcrypt_ecb)
-{
-	zval **mode;
-	char *cipher, *key, *data, *iv = NULL;
-	int cipher_len, key_len, data_len, iv_len = 0;
-
-	MCRYPT_GET_CRYPT_ARGS
-
-	convert_to_long_ex(mode);
-
-	php_mcrypt_do_crypt(cipher, key, key_len, data, data_len, "ecb", iv, iv_len, Z_LVAL_PP(mode), return_value TSRMLS_CC);
-}
-/* }}} */
-
-/* {{{ proto string mcrypt_cbc(int cipher, string key, string data, int mode, string iv)
-   CBC crypt/decrypt data using key key with cipher cipher starting with iv */
-PHP_FUNCTION(mcrypt_cbc)
-{
-	zval **mode;
-	char *cipher, *key, *data, *iv = NULL;
-	int cipher_len, key_len, data_len, iv_len = 0;
-
-	MCRYPT_GET_CRYPT_ARGS
-
-	convert_to_long_ex(mode);
-
-	php_mcrypt_do_crypt(cipher, key, key_len, data, data_len, "cbc", iv, iv_len, Z_LVAL_PP(mode), return_value TSRMLS_CC);
-}
-/* }}} */
-
-/* {{{ proto string mcrypt_cfb(int cipher, string key, string data, int mode, string iv)
-   CFB crypt/decrypt data using key key with cipher cipher starting with iv */
-PHP_FUNCTION(mcrypt_cfb)
-{
-	zval **mode;
-	char *cipher, *key, *data, *iv = NULL;
-	int cipher_len, key_len, data_len, iv_len = 0;
-
-	MCRYPT_GET_CRYPT_ARGS
-
-	convert_to_long_ex(mode);
-
-	php_mcrypt_do_crypt(cipher, key, key_len, data, data_len, "cfb", iv, iv_len, Z_LVAL_PP(mode), return_value TSRMLS_CC);
-}
-/* }}} */
-
-/* {{{ proto string mcrypt_ofb(int cipher, string key, string data, int mode, string iv)
-   OFB crypt/decrypt data using key key with cipher cipher starting with iv */
-PHP_FUNCTION(mcrypt_ofb)
-{
-	zval **mode;
-	char *cipher, *key, *data, *iv = NULL;
-	int cipher_len, key_len, data_len, iv_len = 0;
-
-	MCRYPT_GET_CRYPT_ARGS
-
-	convert_to_long_ex(mode);
-
-	php_mcrypt_do_crypt(cipher, key, key_len, data, data_len, "ofb", iv, iv_len, Z_LVAL_PP(mode), return_value TSRMLS_CC);
->>>>>>> 7dde353e
 }
 /* }}} */
 
