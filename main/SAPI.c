/* 
   +----------------------------------------------------------------------+
   | PHP Version 5                                                        |
   +----------------------------------------------------------------------+
   | Copyright (c) 1997-2013 The PHP Group                                |
   +----------------------------------------------------------------------+
   | This source file is subject to version 3.01 of the PHP license,      |
   | that is bundled with this package in the file LICENSE, and is        |
   | available through the world-wide-web at the following url:           |
   | http://www.php.net/license/3_01.txt                                  |
   | If you did not receive a copy of the PHP license and are unable to   |
   | obtain it through the world-wide-web, please send a note to          |
   | license@php.net so we can mail you a copy immediately.               |
   +----------------------------------------------------------------------+
   | Original design:  Shane Caraveo <shane@caraveo.com>                  |
   | Authors: Andi Gutmans <andi@zend.com>                                |
   |          Zeev Suraski <zeev@zend.com>                                |
   +----------------------------------------------------------------------+
*/

/* $Id$ */

#include <ctype.h>
#include <sys/stat.h>

#include "php.h"
#include "SAPI.h"
#include "php_variables.h"
#include "php_ini.h"
#include "ext/standard/php_string.h"
#include "ext/standard/pageinfo.h"
#if (HAVE_PCRE || HAVE_BUNDLED_PCRE) && !defined(COMPILE_DL_PCRE)
#include "ext/pcre/php_pcre.h"
#endif
#ifdef ZTS
#include "TSRM.h"
#endif
#ifdef HAVE_SYS_TIME_H
#include <sys/time.h>
#elif defined(PHP_WIN32)
#include "win32/time.h"
#endif

#include "rfc1867.h"

#ifdef PHP_WIN32
#define STRCASECMP stricmp
#else
#define STRCASECMP strcasecmp
#endif

#include "php_content_types.h"

#ifdef ZTS
SAPI_API int sapi_globals_id;
#else
sapi_globals_struct sapi_globals;
#endif

static void sapi_globals_ctor(sapi_globals_struct *sapi_globals TSRMLS_DC)
{
	memset(sapi_globals, 0, sizeof(*sapi_globals));
	zend_hash_init_ex(&sapi_globals->known_post_content_types, 5, NULL, NULL, 1, 0);
	php_setup_sapi_content_types(TSRMLS_C);
}

static void sapi_globals_dtor(sapi_globals_struct *sapi_globals TSRMLS_DC)
{
	zend_hash_destroy(&sapi_globals->known_post_content_types);
}

/* True globals (no need for thread safety) */
SAPI_API sapi_module_struct sapi_module;


SAPI_API void sapi_startup(sapi_module_struct *sf)
{
#ifdef ZEND_SIGNALS
	zend_signal_startup();
#endif

	sf->ini_entries = NULL;
	sapi_module = *sf;

#ifdef ZTS
	ts_allocate_id(&sapi_globals_id, sizeof(sapi_globals_struct), (ts_allocate_ctor) sapi_globals_ctor, (ts_allocate_dtor) sapi_globals_dtor);
# ifdef PHP_WIN32
	_configthreadlocale(_ENABLE_PER_THREAD_LOCALE);
# endif
#else
	sapi_globals_ctor(&sapi_globals);
#endif

	virtual_cwd_startup(); /* Could use shutdown to free the main cwd but it would just slow it down for CGI */

#ifdef PHP_WIN32
	tsrm_win32_startup();
#endif

	reentrancy_startup();
}

SAPI_API void sapi_shutdown(void)
{
#ifdef ZTS
	ts_free_id(sapi_globals_id);
#else
	sapi_globals_dtor(&sapi_globals);
#endif

	reentrancy_shutdown();

	virtual_cwd_shutdown();

#ifdef PHP_WIN32
	tsrm_win32_shutdown();
#endif
}


SAPI_API void sapi_free_header(sapi_header_struct *sapi_header)
{
	efree(sapi_header->header);
}

/* {{{ proto bool header_register_callback(mixed callback)
   call a header function */
PHP_FUNCTION(header_register_callback)
{
	zval *callback_func;
	char *callback_name;
	if (zend_parse_parameters(ZEND_NUM_ARGS() TSRMLS_CC, "z", &callback_func) == FAILURE) {
		return;
	}
	
	if (!zend_is_callable(callback_func, 0, &callback_name TSRMLS_CC)) {
		efree(callback_name);
		RETURN_FALSE;
	}
	efree(callback_name);

	if (SG(callback_func)) {
		zval_ptr_dtor(&SG(callback_func));
		SG(fci_cache) = empty_fcall_info_cache;
	}

	Z_ADDREF_P(callback_func);

	SG(callback_func) = callback_func;
	
	RETURN_TRUE;
}
/* }}} */

static void sapi_run_header_callback(TSRMLS_D)
{
	int   error;
	zend_fcall_info fci;
	zval *retval_ptr = NULL;

	fci.size = sizeof(fci);
	fci.function_table = EG(function_table);
	fci.object_ptr = NULL;
	fci.function_name = SG(callback_func);
	fci.retval_ptr_ptr = &retval_ptr;
	fci.param_count = 0;
	fci.params = NULL;
	fci.no_separation = 0;
	fci.symbol_table = NULL;

	error = zend_call_function(&fci, &SG(fci_cache) TSRMLS_CC);
	if (error == FAILURE) {
		php_error_docref(NULL TSRMLS_CC, E_WARNING, "Could not call the sapi_header_callback");
	} else if (retval_ptr) {
		zval_ptr_dtor(&retval_ptr);
	}
}

SAPI_API void sapi_handle_post(void *arg TSRMLS_DC)
{
	if (SG(request_info).post_entry && SG(request_info).content_type_dup) {
		SG(request_info).post_entry->post_handler(SG(request_info).content_type_dup, arg TSRMLS_CC);
<<<<<<< HEAD
		/*if (SG(request_info).request_body) {
			php_stream_close(SG(request_info).request_body);
			SG(request_info).request_body = NULL;
		}*/
=======
>>>>>>> 71bee63f
		efree(SG(request_info).content_type_dup);
		SG(request_info).content_type_dup = NULL;
	}
}

static void sapi_read_post_data(TSRMLS_D)
{
	sapi_post_entry *post_entry;
	uint content_type_length = strlen(SG(request_info).content_type);
	char *content_type = estrndup(SG(request_info).content_type, content_type_length);
	char *p;
	char oldchar=0;
	void (*post_reader_func)(TSRMLS_D) = NULL;


	/* dedicated implementation for increased performance:
	 * - Make the content type lowercase
	 * - Trim descriptive data, stay with the content-type only
	 */
	for (p=content_type; p<content_type+content_type_length; p++) {
		switch (*p) {
			case ';':
			case ',':
			case ' ':
				content_type_length = p-content_type;
				oldchar = *p;
				*p = 0;
				break;
			default:
				*p = tolower(*p);
				break;
		}
	}

	/* now try to find an appropriate POST content handler */
	if (zend_hash_find(&SG(known_post_content_types), content_type,
			content_type_length+1, (void **) &post_entry) == SUCCESS) {
		/* found one, register it for use */
		SG(request_info).post_entry = post_entry;
		post_reader_func = post_entry->post_reader;
	} else {
		/* fallback */
		SG(request_info).post_entry = NULL;
		if (!sapi_module.default_post_reader) {
			/* no default reader ? */
			SG(request_info).content_type_dup = NULL;
			sapi_module.sapi_error(E_WARNING, "Unsupported content type:  '%s'", content_type);
			return;
		}
	}
	if (oldchar) {
		*(p-1) = oldchar;
	}

	SG(request_info).content_type_dup = content_type;

	if(post_reader_func) {
		post_reader_func(TSRMLS_C);
	}

	if(sapi_module.default_post_reader) {
		sapi_module.default_post_reader(TSRMLS_C);
	}
}

SAPI_API int sapi_read_post_block(char *buffer, size_t buflen TSRMLS_DC)
{
	int read_bytes;

	if (!sapi_module.read_post) {
		return -1;
	}

	read_bytes = sapi_module.read_post(buffer, buflen TSRMLS_CC);

	if (read_bytes > 0) {
		/* gogo */
		SG(read_post_bytes) += read_bytes;
	}
	if (read_bytes < buflen) {
		/* done */
		SG(post_read) = 1;
	}

	return read_bytes;
}

SAPI_API SAPI_POST_READER_FUNC(sapi_read_standard_form_data)
{
	if ((SG(post_max_size) > 0) && (SG(request_info).content_length > SG(post_max_size))) {
		php_error_docref(NULL TSRMLS_CC, E_WARNING, "POST Content-Length of %ld bytes exceeds the limit of %ld bytes",
					SG(request_info).content_length, SG(post_max_size));
		return;
	}
<<<<<<< HEAD
	SG(request_info).request_body = php_stream_temp_create(TEMP_STREAM_DEFAULT, SAPI_POST_BLOCK_SIZE);

	if (sapi_module.read_post) {
		for (;;) {
			char buffer[SAPI_POST_BLOCK_SIZE];

			read_bytes = sapi_module.read_post(buffer, SAPI_POST_BLOCK_SIZE TSRMLS_CC);
			if (read_bytes<=0) {
				/* failure */
				break;
			}
			SG(read_post_bytes) += read_bytes;
=======

	SG(request_info).request_body = php_stream_temp_create(TEMP_STREAM_DEFAULT, SAPI_POST_BLOCK_SIZE);

	if (sapi_module.read_post) {
		int read_bytes;

		for (;;) {
			char buffer[SAPI_POST_BLOCK_SIZE];

			read_bytes = sapi_read_post_block(buffer, SAPI_POST_BLOCK_SIZE TSRMLS_CC);

			if (read_bytes > 0) {
				php_stream_write(SG(request_info).request_body, buffer, read_bytes);
			}
>>>>>>> 71bee63f

			if ((SG(post_max_size) > 0) && (SG(read_post_bytes) > SG(post_max_size))) {
				php_error_docref(NULL TSRMLS_CC, E_WARNING, "Actual POST length does not match Content-Length, and exceeds %ld bytes", SG(post_max_size));
				break;
			}

<<<<<<< HEAD
			php_stream_write(SG(request_info).request_body, buffer, read_bytes);

=======
>>>>>>> 71bee63f
			if (read_bytes < SAPI_POST_BLOCK_SIZE) {
				/* done */
				break;
			}
		}
<<<<<<< HEAD

	php_stream_rewind(SG(request_info).request_body);
=======
		php_stream_rewind(SG(request_info).request_body);
>>>>>>> 71bee63f
	}
}


static inline char *get_default_content_type(uint prefix_len, uint *len TSRMLS_DC)
{
	char *mimetype, *charset, *content_type;
	uint mimetype_len, charset_len;

	if (SG(default_mimetype)) {
		mimetype = SG(default_mimetype);
		mimetype_len = strlen(SG(default_mimetype));
	} else {
		mimetype = SAPI_DEFAULT_MIMETYPE;
		mimetype_len = sizeof(SAPI_DEFAULT_MIMETYPE) - 1;
	}
	if (SG(default_charset)) {
		charset = SG(default_charset);
		charset_len = strlen(SG(default_charset));
	} else {
		charset = SAPI_DEFAULT_CHARSET;
		charset_len = sizeof(SAPI_DEFAULT_CHARSET) - 1;
	}

	if (*charset && strncasecmp(mimetype, "text/", 5) == 0) {
		char *p;

		*len = prefix_len + mimetype_len + sizeof("; charset=") - 1 + charset_len;
		content_type = (char*)emalloc(*len + 1);
		p = content_type + prefix_len;
		memcpy(p, mimetype, mimetype_len);
		p += mimetype_len;
		memcpy(p, "; charset=", sizeof("; charset=") - 1);
		p += sizeof("; charset=") - 1;
		memcpy(p, charset, charset_len + 1);
	} else {
		*len = prefix_len + mimetype_len;
		content_type = (char*)emalloc(*len + 1);
		memcpy(content_type + prefix_len, mimetype, mimetype_len + 1);
	}
	return content_type;
}


SAPI_API char *sapi_get_default_content_type(TSRMLS_D)
{
	uint len;

	return get_default_content_type(0, &len TSRMLS_CC);
}


SAPI_API void sapi_get_default_content_type_header(sapi_header_struct *default_header TSRMLS_DC)
{
    uint len;

	default_header->header = get_default_content_type(sizeof("Content-type: ")-1, &len TSRMLS_CC);
	default_header->header_len = len;
	memcpy(default_header->header, "Content-type: ", sizeof("Content-type: ") - 1);
}

/*
 * Add charset on content-type header if the MIME type starts with
 * "text/", the default_charset directive is not empty and
 * there is not already a charset option in there.
 *
 * If "mimetype" is non-NULL, it should point to a pointer allocated
 * with emalloc().  If a charset is added, the string will be
 * re-allocated and the new length is returned.  If mimetype is
 * unchanged, 0 is returned.
 *
 */
SAPI_API size_t sapi_apply_default_charset(char **mimetype, size_t len TSRMLS_DC)
{
	char *charset, *newtype;
	size_t newlen;
	charset = SG(default_charset) ? SG(default_charset) : SAPI_DEFAULT_CHARSET;

	if (*mimetype != NULL) {
		if (*charset && strncmp(*mimetype, "text/", 5) == 0 && strstr(*mimetype, "charset=") == NULL) {
			newlen = len + (sizeof(";charset=")-1) + strlen(charset);
			newtype = emalloc(newlen + 1);
	 		PHP_STRLCPY(newtype, *mimetype, newlen + 1, len);
			strlcat(newtype, ";charset=", newlen + 1);
			strlcat(newtype, charset, newlen + 1);
			efree(*mimetype);
			*mimetype = newtype;
			return newlen;
		}
	}
	return 0;
}

SAPI_API void sapi_activate_headers_only(TSRMLS_D)
{
	if (SG(request_info).headers_read == 1)
		return;
	SG(request_info).headers_read = 1;
	zend_llist_init(&SG(sapi_headers).headers, sizeof(sapi_header_struct), 
			(void (*)(void *)) sapi_free_header, 0);
	SG(sapi_headers).send_default_content_type = 1;

	/* SG(sapi_headers).http_response_code = 200; */ 
	SG(sapi_headers).http_status_line = NULL;
	SG(sapi_headers).mimetype = NULL;
	SG(read_post_bytes) = 0;
	SG(request_info).request_body = NULL;
	SG(request_info).current_user = NULL;
	SG(request_info).current_user_length = 0;
	SG(request_info).no_headers = 0;
	SG(request_info).post_entry = NULL;
	SG(global_request_time) = 0;

	/*
	 * It's possible to override this general case in the activate() callback, 
	 * if necessary.
	 */
	if (SG(request_info).request_method && !strcmp(SG(request_info).request_method, "HEAD")) {
		SG(request_info).headers_only = 1;
	} else {
		SG(request_info).headers_only = 0;
	}
	if (SG(server_context)) {
		SG(request_info).cookie_data = sapi_module.read_cookies(TSRMLS_C);
		if (sapi_module.activate) {
			sapi_module.activate(TSRMLS_C);
		}
	}
	if (sapi_module.input_filter_init ) {
		sapi_module.input_filter_init(TSRMLS_C);
	}
}

/*
 * Called from php_request_startup() for every request.
 */

SAPI_API void sapi_activate(TSRMLS_D)
{
	zend_llist_init(&SG(sapi_headers).headers, sizeof(sapi_header_struct), (void (*)(void *)) sapi_free_header, 0);
	SG(sapi_headers).send_default_content_type = 1;

	/*
	SG(sapi_headers).http_response_code = 200;
	*/
	SG(sapi_headers).http_status_line = NULL;
	SG(sapi_headers).mimetype = NULL;
	SG(headers_sent) = 0;
	SG(callback_run) = 0;
	SG(callback_func) = NULL;
	SG(read_post_bytes) = 0;
	SG(request_info).request_body = NULL;
	SG(request_info).current_user = NULL;
	SG(request_info).current_user_length = 0;
	SG(request_info).no_headers = 0;
	SG(request_info).post_entry = NULL;
	SG(request_info).proto_num = 1000; /* Default to HTTP 1.0 */
	SG(global_request_time) = 0;

	/* It's possible to override this general case in the activate() callback, if necessary. */
	if (SG(request_info).request_method && !strcmp(SG(request_info).request_method, "HEAD")) {
		SG(request_info).headers_only = 1;
	} else {
		SG(request_info).headers_only = 0;
	}
	SG(rfc1867_uploaded_files) = NULL;

	/* Handle request method */
	if (SG(server_context)) {
<<<<<<< HEAD
		if (SG(request_info).request_method) {
			if (PG(enable_post_data_reading)
			&& 	SG(request_info).content_type
			&& !strcmp(SG(request_info).request_method, "POST")) {
				/* HTTP POST may contain form data to be processed into variables
				 * depending on given content type */
				sapi_read_post_data(TSRMLS_C);
			} else {
				/* Any other method with content payload will fill php://input stream.
				 * It's up to the webserver to decide whether to allow a method or not. */
				SG(request_info).content_type_dup = NULL;
				if (sapi_module.default_post_reader) {
					sapi_module.default_post_reader(TSRMLS_C);
				}
			}
=======
		if (PG(enable_post_data_reading)
		&& 	SG(request_info).content_type
		&&  SG(request_info).request_method
		&& !strcmp(SG(request_info).request_method, "POST")) {
			/* HTTP POST may contain form data to be processed into variables
			 * depending on given content type */
			sapi_read_post_data(TSRMLS_C);
>>>>>>> 71bee63f
		} else {
			SG(request_info).content_type_dup = NULL;
		}

		/* Cookies */
		SG(request_info).cookie_data = sapi_module.read_cookies(TSRMLS_C);

		if (sapi_module.activate) {
			sapi_module.activate(TSRMLS_C);
		}
	}
	if (sapi_module.input_filter_init) {
		sapi_module.input_filter_init(TSRMLS_C);
	}
}


static void sapi_send_headers_free(TSRMLS_D)
{
	if (SG(sapi_headers).http_status_line) {
		efree(SG(sapi_headers).http_status_line);
		SG(sapi_headers).http_status_line = NULL;
	}
}
	
SAPI_API void sapi_deactivate(TSRMLS_D)
{
	zend_llist_destroy(&SG(sapi_headers).headers);
	if (SG(request_info).request_body) {
		SG(request_info).request_body = NULL;
<<<<<<< HEAD
	}  else if (SG(server_context)) {
		if(sapi_module.read_post) { 
=======
	} else if (SG(server_context)) {
		if (!SG(post_read)) {
>>>>>>> 71bee63f
			/* make sure we've consumed all request input data */
			char dummy[SAPI_POST_BLOCK_SIZE];
			int read_bytes;

			do {
				read_bytes = sapi_read_post_block(dummy, SAPI_POST_BLOCK_SIZE TSRMLS_CC);
			} while (SAPI_POST_BLOCK_SIZE == read_bytes);
		}
	}
	if (SG(request_info).auth_user) {
		efree(SG(request_info).auth_user);
	}
	if (SG(request_info).auth_password) {
		efree(SG(request_info).auth_password);
	}
	if (SG(request_info).auth_digest) {
		efree(SG(request_info).auth_digest);
	}
	if (SG(request_info).content_type_dup) {
		efree(SG(request_info).content_type_dup);
	}
	if (SG(request_info).current_user) {
		efree(SG(request_info).current_user);
	}
	if (sapi_module.deactivate) {
		sapi_module.deactivate(TSRMLS_C);
	}
	if (SG(rfc1867_uploaded_files)) {
		destroy_uploaded_files_hash(TSRMLS_C);
	}
	if (SG(sapi_headers).mimetype) {
		efree(SG(sapi_headers).mimetype);
		SG(sapi_headers).mimetype = NULL;
	}
	sapi_send_headers_free(TSRMLS_C);
	SG(sapi_started) = 0;
	SG(headers_sent) = 0;
	SG(callback_run) = 0;
	if (SG(callback_func)) {
		zval_ptr_dtor(&SG(callback_func));
	}
	SG(request_info).headers_read = 0;
	SG(global_request_time) = 0;
}


SAPI_API void sapi_initialize_empty_request(TSRMLS_D)
{
	SG(server_context) = NULL;
	SG(request_info).request_method = NULL;
	SG(request_info).auth_digest = SG(request_info).auth_user = SG(request_info).auth_password = NULL;
	SG(request_info).content_type_dup = NULL;
}


static int sapi_extract_response_code(const char *header_line)
{
	int code = 200;
	const char *ptr;

	for (ptr = header_line; *ptr; ptr++) {
		if (*ptr == ' ' && *(ptr + 1) != ' ') {
			code = atoi(ptr + 1);
			break;
		}
	}
	
	return code;
}


static void sapi_update_response_code(int ncode TSRMLS_DC)
{
	/* if the status code did not change, we do not want
	   to change the status line, and no need to change the code */
	if (SG(sapi_headers).http_response_code == ncode) {
		return;
	}

	if (SG(sapi_headers).http_status_line) {
		efree(SG(sapi_headers).http_status_line);
		SG(sapi_headers).http_status_line = NULL;
	}
	SG(sapi_headers).http_response_code = ncode;
}

/* 
 * since zend_llist_del_element only remove one matched item once,
 * we should remove them by ourself
 */
static void sapi_remove_header(zend_llist *l, char *name, uint len) {
	sapi_header_struct *header;
	zend_llist_element *next;
	zend_llist_element *current=l->head;

	while (current) {
		header = (sapi_header_struct *)(current->data);
		next = current->next;
		if (header->header_len > len && header->header[len] == ':'
				&& !strncasecmp(header->header, name, len)) {
			if (current->prev) {
				current->prev->next = next;
			} else {
				l->head = next;
			}
			if (next) {
				next->prev = current->prev;
			} else {
				l->tail = current->prev;
			}
			sapi_free_header(header);
			efree(current);
			--l->count;
		}
		current = next;
	}
}

SAPI_API int sapi_add_header_ex(char *header_line, uint header_line_len, zend_bool duplicate, zend_bool replace TSRMLS_DC)
{
	sapi_header_line ctr = {0};
	int r;
	
	ctr.line = header_line;
	ctr.line_len = header_line_len;

	r = sapi_header_op(replace ? SAPI_HEADER_REPLACE : SAPI_HEADER_ADD,
			&ctr TSRMLS_CC);

	if (!duplicate)
		efree(header_line);

	return r;
}

static void sapi_header_add_op(sapi_header_op_enum op, sapi_header_struct *sapi_header TSRMLS_DC)
{
	if (!sapi_module.header_handler ||
		(SAPI_HEADER_ADD & sapi_module.header_handler(sapi_header, op, &SG(sapi_headers) TSRMLS_CC))) {
		if (op == SAPI_HEADER_REPLACE) {
			char *colon_offset = strchr(sapi_header->header, ':');

			if (colon_offset) {
				char sav = *colon_offset;

				*colon_offset = 0;
		        sapi_remove_header(&SG(sapi_headers).headers, sapi_header->header, strlen(sapi_header->header));
				*colon_offset = sav;
			}
		}
		zend_llist_add_element(&SG(sapi_headers).headers, (void *) sapi_header);
	} else {
		sapi_free_header(sapi_header);
	}
}

SAPI_API int sapi_header_op(sapi_header_op_enum op, void *arg TSRMLS_DC)
{
	sapi_header_struct sapi_header;
	char *colon_offset;
	char *header_line;
	uint header_line_len;
	int http_response_code;

	if (SG(headers_sent) && !SG(request_info).no_headers) {
		const char *output_start_filename = php_output_get_start_filename(TSRMLS_C);
		int output_start_lineno = php_output_get_start_lineno(TSRMLS_C);

		if (output_start_filename) {
			sapi_module.sapi_error(E_WARNING, "Cannot modify header information - headers already sent by (output started at %s:%d)",
				output_start_filename, output_start_lineno);
		} else {
			sapi_module.sapi_error(E_WARNING, "Cannot modify header information - headers already sent");
		}
		return FAILURE;
	}

	switch (op) {
		case SAPI_HEADER_SET_STATUS:
			sapi_update_response_code((int)(zend_intptr_t) arg TSRMLS_CC);
			return SUCCESS;

		case SAPI_HEADER_ADD:
		case SAPI_HEADER_REPLACE:
		case SAPI_HEADER_DELETE: {
				sapi_header_line *p = arg;

				if (!p->line || !p->line_len) {
					return FAILURE;
				}
				header_line = p->line;
				header_line_len = p->line_len;
				http_response_code = p->response_code;
				break;
			}

		case SAPI_HEADER_DELETE_ALL:
			if (sapi_module.header_handler) {
				sapi_module.header_handler(&sapi_header, op, &SG(sapi_headers) TSRMLS_CC);
			}
			zend_llist_clean(&SG(sapi_headers).headers);
			return SUCCESS;

		default:
			return FAILURE;
	}

	header_line = estrndup(header_line, header_line_len);

	/* cut of trailing spaces, linefeeds and carriage-returns */
	if (header_line_len && isspace(header_line[header_line_len-1])) {
		do {
			header_line_len--;
		} while(header_line_len && isspace(header_line[header_line_len-1]));
		header_line[header_line_len]='\0';
	}
	
	if (op == SAPI_HEADER_DELETE) {
		if (strchr(header_line, ':')) {
			efree(header_line);
			sapi_module.sapi_error(E_WARNING, "Header to delete may not contain colon.");
			return FAILURE;
		}
		if (sapi_module.header_handler) {
			sapi_header.header = header_line;
			sapi_header.header_len = header_line_len;
			sapi_module.header_handler(&sapi_header, op, &SG(sapi_headers) TSRMLS_CC);
		}
		sapi_remove_header(&SG(sapi_headers).headers, header_line, header_line_len);
		efree(header_line);
		return SUCCESS;
	} else {
		/* new line/NUL character safety check */
		int i;
		for (i = 0; i < header_line_len; i++) {
			/* RFC 2616 allows new lines if followed by SP or HT */
			int illegal_break =
					(header_line[i+1] != ' ' && header_line[i+1] != '\t')
					&& (
						header_line[i] == '\n'
						|| (header_line[i] == '\r' && header_line[i+1] != '\n'));
			if (illegal_break) {
				efree(header_line);
				sapi_module.sapi_error(E_WARNING, "Header may not contain "
						"more than a single header, new line detected");
				return FAILURE;
			}
			if (header_line[i] == '\0') {
				efree(header_line);
				sapi_module.sapi_error(E_WARNING, "Header may not contain NUL bytes");
				return FAILURE;
			}
		}
	}

	sapi_header.header = header_line;
	sapi_header.header_len = header_line_len;

	/* Check the header for a few cases that we have special support for in SAPI */
	if (header_line_len>=5 
		&& !strncasecmp(header_line, "HTTP/", 5)) {
		/* filter out the response code */
		sapi_update_response_code(sapi_extract_response_code(header_line) TSRMLS_CC);
		/* sapi_update_response_code doesn't free the status line if the code didn't change */
		if (SG(sapi_headers).http_status_line) {
			efree(SG(sapi_headers).http_status_line);
		}
		SG(sapi_headers).http_status_line = header_line;
		return SUCCESS;
	} else {
		colon_offset = strchr(header_line, ':');
		if (colon_offset) {
			*colon_offset = 0;
			if (!STRCASECMP(header_line, "Content-Type")) {
				char *ptr = colon_offset+1, *mimetype = NULL, *newheader;
				size_t len = header_line_len - (ptr - header_line), newlen;
				while (*ptr == ' ') {
					ptr++;
					len--;
				}

				/* Disable possible output compression for images */
				if (!strncmp(ptr, "image/", sizeof("image/")-1)) {
					zend_alter_ini_entry("zlib.output_compression", sizeof("zlib.output_compression"), "0", sizeof("0") - 1, PHP_INI_USER, PHP_INI_STAGE_RUNTIME);
				}

				mimetype = estrdup(ptr);
				newlen = sapi_apply_default_charset(&mimetype, len TSRMLS_CC);
				if (!SG(sapi_headers).mimetype){
					SG(sapi_headers).mimetype = estrdup(mimetype);
				}

				if (newlen != 0) {
					newlen += sizeof("Content-type: ");
					newheader = emalloc(newlen);
					PHP_STRLCPY(newheader, "Content-type: ", newlen, sizeof("Content-type: ")-1);
					strlcat(newheader, mimetype, newlen);
					sapi_header.header = newheader;
					sapi_header.header_len = newlen - 1;
					efree(header_line);
				}
				efree(mimetype);
				SG(sapi_headers).send_default_content_type = 0;
			} else if (!STRCASECMP(header_line, "Content-Length")) {
				/* Script is setting Content-length. The script cannot reasonably
				 * know the size of the message body after compression, so it's best
				 * do disable compression altogether. This contributes to making scripts
				 * portable between setups that have and don't have zlib compression
				 * enabled globally. See req #44164 */
				zend_alter_ini_entry("zlib.output_compression", sizeof("zlib.output_compression"),
					"0", sizeof("0") - 1, PHP_INI_USER, PHP_INI_STAGE_RUNTIME);
			} else if (!STRCASECMP(header_line, "Location")) {
				if ((SG(sapi_headers).http_response_code < 300 ||
					SG(sapi_headers).http_response_code > 307) &&
					SG(sapi_headers).http_response_code != 201) {
					/* Return a Found Redirect if one is not already specified */
					if (http_response_code) { /* user specified redirect code */
						sapi_update_response_code(http_response_code TSRMLS_CC);
					} else if (SG(request_info).proto_num > 1000 && 
					   SG(request_info).request_method && 
					   strcmp(SG(request_info).request_method, "HEAD") &&
					   strcmp(SG(request_info).request_method, "GET")) {
						sapi_update_response_code(303 TSRMLS_CC);
					} else {
						sapi_update_response_code(302 TSRMLS_CC);
					}
				}
			} else if (!STRCASECMP(header_line, "WWW-Authenticate")) { /* HTTP Authentication */
				sapi_update_response_code(401 TSRMLS_CC); /* authentication-required */
			}
			if (sapi_header.header==header_line) {
				*colon_offset = ':';
			}
		}
	}
	if (http_response_code) {
		sapi_update_response_code(http_response_code TSRMLS_CC);
	}
	sapi_header_add_op(op, &sapi_header TSRMLS_CC);
	return SUCCESS;
}


SAPI_API int sapi_send_headers(TSRMLS_D)
{
	int retval;
	int ret = FAILURE;

	if (SG(headers_sent) || SG(request_info).no_headers || SG(callback_run)) {
		return SUCCESS;
	}

	/* Success-oriented.  We set headers_sent to 1 here to avoid an infinite loop
	 * in case of an error situation.
	 */
	if (SG(sapi_headers).send_default_content_type && sapi_module.send_headers) {
		sapi_header_struct default_header;
	    uint len;

		SG(sapi_headers).mimetype = get_default_content_type(0, &len TSRMLS_CC);
		default_header.header_len = sizeof("Content-type: ") - 1 + len;
		default_header.header = emalloc(default_header.header_len + 1);
		memcpy(default_header.header, "Content-type: ", sizeof("Content-type: ") - 1);
		memcpy(default_header.header + sizeof("Content-type: ") - 1, SG(sapi_headers).mimetype, len + 1);
		sapi_header_add_op(SAPI_HEADER_ADD, &default_header TSRMLS_CC);
		SG(sapi_headers).send_default_content_type = 0;
	}

	if (SG(callback_func) && !SG(callback_run)) {
		SG(callback_run) = 1;
		sapi_run_header_callback(TSRMLS_C);
	}

	SG(headers_sent) = 1;

	if (sapi_module.send_headers) {
		retval = sapi_module.send_headers(&SG(sapi_headers) TSRMLS_CC);
	} else {
		retval = SAPI_HEADER_DO_SEND;
	}

	switch (retval) {
		case SAPI_HEADER_SENT_SUCCESSFULLY:
			ret = SUCCESS;
			break;
		case SAPI_HEADER_DO_SEND: {
				sapi_header_struct http_status_line;
				char buf[255];

				if (SG(sapi_headers).http_status_line) {
					http_status_line.header = SG(sapi_headers).http_status_line;
					http_status_line.header_len = strlen(SG(sapi_headers).http_status_line);
				} else {
					http_status_line.header = buf;
					http_status_line.header_len = slprintf(buf, sizeof(buf), "HTTP/1.0 %d X", SG(sapi_headers).http_response_code);
				}
				sapi_module.send_header(&http_status_line, SG(server_context) TSRMLS_CC);
			}
			zend_llist_apply_with_argument(&SG(sapi_headers).headers, (llist_apply_with_arg_func_t) sapi_module.send_header, SG(server_context) TSRMLS_CC);
			if(SG(sapi_headers).send_default_content_type) {
				sapi_header_struct default_header;

				sapi_get_default_content_type_header(&default_header TSRMLS_CC);
				sapi_module.send_header(&default_header, SG(server_context) TSRMLS_CC);
				sapi_free_header(&default_header);
			}
			sapi_module.send_header(NULL, SG(server_context) TSRMLS_CC);
			ret = SUCCESS;
			break;
		case SAPI_HEADER_SEND_FAILED:
			SG(headers_sent) = 0;
			ret = FAILURE;
			break;
	}

	sapi_send_headers_free(TSRMLS_C);

	return ret;
}


SAPI_API int sapi_register_post_entries(sapi_post_entry *post_entries TSRMLS_DC)
{
	sapi_post_entry *p=post_entries;

	while (p->content_type) {
		if (sapi_register_post_entry(p TSRMLS_CC) == FAILURE) {
			return FAILURE;
		}
		p++;
	}
	return SUCCESS;
}


SAPI_API int sapi_register_post_entry(sapi_post_entry *post_entry TSRMLS_DC)
{
	if (SG(sapi_started) && EG(in_execution)) {
		return FAILURE;
	}
	return zend_hash_add(&SG(known_post_content_types),
			post_entry->content_type, post_entry->content_type_len+1,
			(void *) post_entry, sizeof(sapi_post_entry), NULL);
}

SAPI_API void sapi_unregister_post_entry(sapi_post_entry *post_entry TSRMLS_DC)
{
	if (SG(sapi_started) && EG(in_execution)) {
		return;
	}
	zend_hash_del(&SG(known_post_content_types), post_entry->content_type,
			post_entry->content_type_len+1);
}


SAPI_API int sapi_register_default_post_reader(void (*default_post_reader)(TSRMLS_D) TSRMLS_DC)
{
	if (SG(sapi_started) && EG(in_execution)) {
		return FAILURE;
	}
	sapi_module.default_post_reader = default_post_reader;
	return SUCCESS;
}


SAPI_API int sapi_register_treat_data(void (*treat_data)(int arg, char *str, zval *destArray TSRMLS_DC) TSRMLS_DC)
{
	if (SG(sapi_started) && EG(in_execution)) {
		return FAILURE;
	}
	sapi_module.treat_data = treat_data;
	return SUCCESS;
}

SAPI_API int sapi_register_input_filter(unsigned int (*input_filter)(int arg, char *var, char **val, unsigned int val_len, unsigned int *new_val_len TSRMLS_DC), unsigned int (*input_filter_init)(TSRMLS_D) TSRMLS_DC)
{
	if (SG(sapi_started) && EG(in_execution)) {
		return FAILURE;
	}
	sapi_module.input_filter = input_filter;
	sapi_module.input_filter_init = input_filter_init;
	return SUCCESS;
}

SAPI_API int sapi_flush(TSRMLS_D)
{
	if (sapi_module.flush) {
		sapi_module.flush(SG(server_context));
		return SUCCESS;
	} else {
		return FAILURE;
	}
}

SAPI_API struct stat *sapi_get_stat(TSRMLS_D)
{
	if (sapi_module.get_stat) {
		return sapi_module.get_stat(TSRMLS_C);
	} else {
		if (!SG(request_info).path_translated || (VCWD_STAT(SG(request_info).path_translated, &SG(global_stat)) == -1)) {
			return NULL;
		}
		return &SG(global_stat);
	}
}

SAPI_API char *sapi_getenv(char *name, size_t name_len TSRMLS_DC)
{
	if (sapi_module.getenv) { 
		char *value, *tmp = sapi_module.getenv(name, name_len TSRMLS_CC);
		if (tmp) {
			value = estrdup(tmp);
		} else {
			return NULL;
		}
		if (sapi_module.input_filter) {
			sapi_module.input_filter(PARSE_STRING, name, &value, strlen(value), NULL TSRMLS_CC);
		}
		return value;
	}
	return NULL;
}

SAPI_API int sapi_get_fd(int *fd TSRMLS_DC)
{
	if (sapi_module.get_fd) {
		return sapi_module.get_fd(fd TSRMLS_CC);
	} else {
		return FAILURE;
	}
}

SAPI_API int sapi_force_http_10(TSRMLS_D)
{
	if (sapi_module.force_http_10) {
		return sapi_module.force_http_10(TSRMLS_C);
	} else {
		return FAILURE;
	}
}


SAPI_API int sapi_get_target_uid(uid_t *obj TSRMLS_DC)
{
	if (sapi_module.get_target_uid) {
		return sapi_module.get_target_uid(obj TSRMLS_CC);
	} else {
		return FAILURE;
	}
}

SAPI_API int sapi_get_target_gid(gid_t *obj TSRMLS_DC)
{
	if (sapi_module.get_target_gid) {
		return sapi_module.get_target_gid(obj TSRMLS_CC);
	} else {
		return FAILURE;
	}
}

SAPI_API double sapi_get_request_time(TSRMLS_D)
{
	if(SG(global_request_time)) return SG(global_request_time);

	if (sapi_module.get_request_time && SG(server_context)) {
		SG(global_request_time) = sapi_module.get_request_time(TSRMLS_C);
	} else {
		struct timeval tp = {0};
		if (!gettimeofday(&tp, NULL)) {
			SG(global_request_time) = (double)(tp.tv_sec + tp.tv_usec / 1000000.00);
		} else {
			SG(global_request_time) = (double)time(0);
		}
	}
	return SG(global_request_time);
}

SAPI_API void sapi_terminate_process(TSRMLS_D) {
	if (sapi_module.terminate_process) {
		sapi_module.terminate_process(TSRMLS_C);
	}
}

/*
 * Local variables:
 * tab-width: 4
 * c-basic-offset: 4
 * End:
 * vim600: sw=4 ts=4 fdm=marker
 * vim<600: sw=4 ts=4
 */<|MERGE_RESOLUTION|>--- conflicted
+++ resolved
@@ -180,13 +180,6 @@
 {
 	if (SG(request_info).post_entry && SG(request_info).content_type_dup) {
 		SG(request_info).post_entry->post_handler(SG(request_info).content_type_dup, arg TSRMLS_CC);
-<<<<<<< HEAD
-		/*if (SG(request_info).request_body) {
-			php_stream_close(SG(request_info).request_body);
-			SG(request_info).request_body = NULL;
-		}*/
-=======
->>>>>>> 71bee63f
 		efree(SG(request_info).content_type_dup);
 		SG(request_info).content_type_dup = NULL;
 	}
@@ -281,57 +274,33 @@
 					SG(request_info).content_length, SG(post_max_size));
 		return;
 	}
-<<<<<<< HEAD
+
+
 	SG(request_info).request_body = php_stream_temp_create(TEMP_STREAM_DEFAULT, SAPI_POST_BLOCK_SIZE);
 
 	if (sapi_module.read_post) {
+		int read_bytes;
+
 		for (;;) {
 			char buffer[SAPI_POST_BLOCK_SIZE];
 
-			read_bytes = sapi_module.read_post(buffer, SAPI_POST_BLOCK_SIZE TSRMLS_CC);
-			if (read_bytes<=0) {
-				/* failure */
-				break;
-			}
-			SG(read_post_bytes) += read_bytes;
-=======
-
-	SG(request_info).request_body = php_stream_temp_create(TEMP_STREAM_DEFAULT, SAPI_POST_BLOCK_SIZE);
-
-	if (sapi_module.read_post) {
-		int read_bytes;
-
-		for (;;) {
-			char buffer[SAPI_POST_BLOCK_SIZE];
-
 			read_bytes = sapi_read_post_block(buffer, SAPI_POST_BLOCK_SIZE TSRMLS_CC);
 
 			if (read_bytes > 0) {
 				php_stream_write(SG(request_info).request_body, buffer, read_bytes);
 			}
->>>>>>> 71bee63f
 
 			if ((SG(post_max_size) > 0) && (SG(read_post_bytes) > SG(post_max_size))) {
 				php_error_docref(NULL TSRMLS_CC, E_WARNING, "Actual POST length does not match Content-Length, and exceeds %ld bytes", SG(post_max_size));
 				break;
 			}
 
-<<<<<<< HEAD
-			php_stream_write(SG(request_info).request_body, buffer, read_bytes);
-
-=======
->>>>>>> 71bee63f
 			if (read_bytes < SAPI_POST_BLOCK_SIZE) {
 				/* done */
 				break;
 			}
 		}
-<<<<<<< HEAD
-
-	php_stream_rewind(SG(request_info).request_body);
-=======
 		php_stream_rewind(SG(request_info).request_body);
->>>>>>> 71bee63f
 	}
 }
 
@@ -501,23 +470,6 @@
 
 	/* Handle request method */
 	if (SG(server_context)) {
-<<<<<<< HEAD
-		if (SG(request_info).request_method) {
-			if (PG(enable_post_data_reading)
-			&& 	SG(request_info).content_type
-			&& !strcmp(SG(request_info).request_method, "POST")) {
-				/* HTTP POST may contain form data to be processed into variables
-				 * depending on given content type */
-				sapi_read_post_data(TSRMLS_C);
-			} else {
-				/* Any other method with content payload will fill php://input stream.
-				 * It's up to the webserver to decide whether to allow a method or not. */
-				SG(request_info).content_type_dup = NULL;
-				if (sapi_module.default_post_reader) {
-					sapi_module.default_post_reader(TSRMLS_C);
-				}
-			}
-=======
 		if (PG(enable_post_data_reading)
 		&& 	SG(request_info).content_type
 		&&  SG(request_info).request_method
@@ -525,7 +477,6 @@
 			/* HTTP POST may contain form data to be processed into variables
 			 * depending on given content type */
 			sapi_read_post_data(TSRMLS_C);
->>>>>>> 71bee63f
 		} else {
 			SG(request_info).content_type_dup = NULL;
 		}
@@ -556,13 +507,8 @@
 	zend_llist_destroy(&SG(sapi_headers).headers);
 	if (SG(request_info).request_body) {
 		SG(request_info).request_body = NULL;
-<<<<<<< HEAD
-	}  else if (SG(server_context)) {
-		if(sapi_module.read_post) { 
-=======
 	} else if (SG(server_context)) {
 		if (!SG(post_read)) {
->>>>>>> 71bee63f
 			/* make sure we've consumed all request input data */
 			char dummy[SAPI_POST_BLOCK_SIZE];
 			int read_bytes;
