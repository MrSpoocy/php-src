/*
  +----------------------------------------------------------------------+
  | PHP Version 7                                                        |
  +----------------------------------------------------------------------+
  | Copyright (c) 1997-2014 The PHP Group                                |
  +----------------------------------------------------------------------+
  | This source file is subject to version 3.01 of the PHP license,      |
  | that is bundled with this package in the file LICENSE, and is        |
  | available through the world-wide-web at the following url:           |
  | http://www.php.net/license/3_01.txt                                  |
  | If you did not receive a copy of the PHP license and are unable to   |
  | obtain it through the world-wide-web, please send a note to          |
  | license@php.net so we can mail you a copy immediately.               |
  +----------------------------------------------------------------------+
  | Author:                                                              |
  +----------------------------------------------------------------------+
*/

/* $Id$ */

#define _GNU_SOURCE
#include "php.h"

#include <zend_strtod.h>

#include <stddef.h>
#include <stdio.h>
#include <ctype.h>
#include <sys/types.h>
#include <stdarg.h>
#include <string.h>
#include <stdlib.h>
#include <math.h>

#ifdef HAVE_INTTYPES_H
#include <inttypes.h>
#endif

#ifdef HAVE_LOCALE_H
#include <locale.h>
#define LCONV_DECIMAL_POINT (*lconv->decimal_point)
#else
#define LCONV_DECIMAL_POINT '.'
#endif

/*
 * Copyright (c) 2002, 2006 Todd C. Miller <Todd.Miller@courtesan.com>
 *
 * Permission to use, copy, modify, and distribute this software for any
 * purpose with or without fee is hereby granted, provided that the above
 * copyright notice and this permission notice appear in all copies.
 *
 * THE SOFTWARE IS PROVIDED "AS IS" AND THE AUTHOR DISCLAIMS ALL WARRANTIES
 * WITH REGARD TO THIS SOFTWARE INCLUDING ALL IMPLIED WARRANTIES OF
 * MERCHANTABILITY AND FITNESS. IN NO EVENT SHALL THE AUTHOR BE LIABLE FOR
 * ANY SPECIAL, DIRECT, INDIRECT, OR CONSEQUENTIAL DAMAGES OR ANY DAMAGES
 * WHATSOEVER RESULTING FROM LOSS OF USE, DATA OR PROFITS, WHETHER IN AN
 * ACTION OF CONTRACT, NEGLIGENCE OR OTHER TORTIOUS ACTION, ARISING OUT OF
 * OR IN CONNECTION WITH THE USE OR PERFORMANCE OF THIS SOFTWARE.
 *
 * Sponsored in part by the Defense Advanced Research Projects
 * Agency (DARPA) and Air Force Research Laboratory, Air Force
 * Materiel Command, USAF, under agreement number F39502-99-1-0512.
 */

static char * __cvt(double value, int ndigit, int *decpt, int *sign, int fmode, int pad) /* {{{ */
{
	register char *s = NULL;
	char *p, *rve, c;
	size_t siz;

	if (ndigit < 0) {
		siz = -ndigit + 1;
	} else {
		siz = ndigit + 1;
	}

	/* __dtoa() doesn't allocate space for 0 so we do it by hand */
	if (value == 0.0) {
		*decpt = 1 - fmode; /* 1 for 'e', 0 for 'f' */
		*sign = 0;
		if ((rve = s = (char *)malloc(ndigit?siz:2)) == NULL) {
			return(NULL);
		}
		*rve++ = '0';
		*rve = '\0';
		if (!ndigit) {
			return(s);
		}
	} else {
		p = zend_dtoa(value, fmode + 2, ndigit, decpt, sign, &rve);
		if (*decpt == 9999) {
			/* Infinity or Nan, convert to inf or nan like printf */
			*decpt = 0;
			c = *p;
			zend_freedtoa(p);
			return strdup((c == 'I' ? "INF" : "NAN"));
		}
		/* Make a local copy and adjust rve to be in terms of s */
		if (pad && fmode) {
			siz += *decpt;
		}
		if ((s = (char *)malloc(siz+1)) == NULL) {
			zend_freedtoa(p);
			return(NULL);
		}
		(void) strlcpy(s, p, siz);
		rve = s + (rve - p);
		zend_freedtoa(p);
	}

	/* Add trailing zeros */
	if (pad) {
		siz -= rve - s;
		while (--siz) {
			*rve++ = '0';
		}
		*rve = '\0';
	}

	return(s);
}
/* }}} */

static inline char *php_ecvt(double value, int ndigit, int *decpt, int *sign) /* {{{ */
{
	return(__cvt(value, ndigit, decpt, sign, 0, 1));
}
/* }}} */

static inline char *php_fcvt(double value, int ndigit, int *decpt, int *sign) /* {{{ */
{
    return(__cvt(value, ndigit, decpt, sign, 1, 1));
}
/* }}} */

PHPAPI char *php_gcvt(double value, int ndigit, char dec_point, char exponent, char *buf) /* {{{ */
{
	char *digits, *dst, *src;
	int i, decpt, sign;

	digits = zend_dtoa(value, 2, ndigit, &decpt, &sign, NULL);
	if (decpt == 9999) {
		/*
		 * Infinity or NaN, convert to inf or nan with sign.
		 * We assume the buffer is at least ndigit long.
		 */
		snprintf(buf, ndigit + 1, "%s%s", (sign && *digits == 'I') ? "-" : "", *digits == 'I' ? "INF" : "NAN");
		zend_freedtoa(digits);
		return (buf);
	}

	dst = buf;
	if (sign) {
		*dst++ = '-';
	}

	if ((decpt >= 0 && decpt > ndigit) || decpt < -3) { /* use E-style */
		/* exponential format (e.g. 1.2345e+13) */
		if (--decpt < 0) {
			sign = 1;
			decpt = -decpt;
		} else {
			sign = 0;
		}
		src = digits;
		*dst++ = *src++;
		*dst++ = dec_point;
		if (*src == '\0') {
			*dst++ = '0';
		} else {
			do {
				*dst++ = *src++;
			} while (*src != '\0');
		}
		*dst++ = exponent;
		if (sign) {
			*dst++ = '-';
		} else {
			*dst++ = '+';
		}
		if (decpt < 10) {
			*dst++ = '0' + decpt;
			*dst = '\0';
		} else {
			/* XXX - optimize */
			for (sign = decpt, i = 0; (sign /= 10) != 0; i++)
				continue;
			dst[i + 1] = '\0';
			while (decpt != 0) {
				dst[i--] = '0' + decpt % 10;
				decpt /= 10;
			}
		}
	} else if (decpt < 0) {
		/* standard format 0. */
		*dst++ = '0';   /* zero before decimal point */
		*dst++ = dec_point;
		do {
			*dst++ = '0';
		} while (++decpt < 0);
		src = digits;
		while (*src != '\0') {
			*dst++ = *src++;
		}
		*dst = '\0';
	} else {
		/* standard format */
		for (i = 0, src = digits; i < decpt; i++) {
			if (*src != '\0') {
				*dst++ = *src++;
			} else {
				*dst++ = '0';
			}
		}
		if (*src != '\0') {
			if (src == digits) {
				*dst++ = '0';   /* zero before decimal point */
			}
			*dst++ = dec_point;
			for (i = decpt; digits[i] != '\0'; i++) {
                *dst++ = digits[i];
            }
        }
        *dst = '\0';
    }
    zend_freedtoa(digits);
    return (buf);
}
/* }}} */

/* {{{ Apache license */
/* ====================================================================
 * Copyright (c) 1995-1998 The Apache Group.  All rights reserved.
 *
 * Redistribution and use in source and binary forms, with or without
 * modification, are permitted provided that the following conditions
 * are met:
 *
 * 1. Redistributions of source code must retain the above copyright
 *    notice, this list of conditions and the following disclaimer.
 *
 * 2. Redistributions in binary form must reproduce the above copyright
 *    notice, this list of conditions and the following disclaimer in
 *    the documentation and/or other materials provided with the
 *    distribution.
 *
 * 3. All advertising materials mentioning features or use of this
 *    software must display the following acknowledgment:
 *    "This product includes software developed by the Apache Group
 *    for use in the Apache HTTP server project (http://www.apache.org/)."
 *
 * 4. The names "Apache Server" and "Apache Group" must not be used to
 *    endorse or promote products derived from this software without
 *    prior written permission.
 *
 * 5. Redistributions of any form whatsoever must retain the following
 *    acknowledgment:
 *    "This product includes software developed by the Apache Group
 *    for use in the Apache HTTP server project (http://www.apache.org/)."
 *
 * THIS SOFTWARE IS PROVIDED BY THE APACHE GROUP ``AS IS'' AND ANY
 * EXPRESSED OR IMPLIED WARRANTIES, INCLUDING, BUT NOT LIMITED TO, THE
 * IMPLIED WARRANTIES OF MERCHANTABILITY AND FITNESS FOR A PARTICULAR
 * PURPOSE ARE DISCLAIMED.  IN NO EVENT SHALL THE APACHE GROUP OR
 * ITS CONTRIBUTORS BE LIABLE FOR ANY DIRECT, INDIRECT, INCIDENTAL,
 * SPECIAL, EXEMPLARY, OR CONSEQUENTIAL DAMAGES (INCLUDING, BUT
 * NOT LIMITED TO, PROCUREMENT OF SUBSTITUTE GOODS OR SERVICES;
 * LOSS OF USE, DATA, OR PROFITS; OR BUSINESS INTERRUPTION)
 * HOWEVER CAUSED AND ON ANY THEORY OF LIABILITY, WHETHER IN CONTRACT,
 * STRICT LIABILITY, OR TORT (INCLUDING NEGLIGENCE OR OTHERWISE)
 * ARISING IN ANY WAY OUT OF THE USE OF THIS SOFTWARE, EVEN IF ADVISED
 * OF THE POSSIBILITY OF SUCH DAMAGE.
 * ====================================================================
 *
 * This software consists of voluntary contributions made by many
 * individuals on behalf of the Apache Group and was originally based
 * on public domain software written at the National Center for
 * Supercomputing Applications, University of Illinois, Urbana-Champaign.
 * For more information on the Apache Group and the Apache HTTP server
 * project, please see <http://www.apache.org/>.
 *
 * This code is based on, and used with the permission of, the
 * SIO stdio-replacement strx_* functions by Panos Tsirigotis
 * <panos@alumni.cs.colorado.edu> for xinetd.
 */
/* }}} */

#define FALSE			0
#define TRUE			1
#define NUL			'\0'
#define INT_NULL		((int *)0)

#define S_NULL			"(null)"
#define S_NULL_LEN		6

#define FLOAT_DIGITS		6
#define EXPONENT_LENGTH		10


/*
 * Convert num to its decimal format.
 * Return value:
 *   - a pointer to a string containing the number (no sign)
 *   - len contains the length of the string
 *   - is_negative is set to TRUE or FALSE depending on the sign
 *     of the number (always set to FALSE if is_unsigned is TRUE)
 *
 * The caller provides a buffer for the string: that is the buf_end argument
 * which is a pointer to the END of the buffer + 1 (i.e. if the buffer
 * is declared as buf[ 100 ], buf_end should be &buf[ 100 ])
 */
/* char * ap_php_conv_10() {{{ */
<<<<<<< HEAD
char * ap_php_conv_10(register wide_int num, register bool_int is_unsigned,
	   register bool_int * is_negative, char *buf_end, register size_t *len)
=======
PHPAPI char * ap_php_conv_10(register wide_int num, register bool_int is_unsigned,
	   register bool_int * is_negative, char *buf_end, register int *len)
>>>>>>> 3af83e19
{
	register char *p = buf_end;
	register u_wide_int magnitude;

	if (is_unsigned) {
		magnitude = (u_wide_int) num;
		*is_negative = FALSE;
	} else {
		*is_negative = (num < 0);

		/*
		 * On a 2's complement machine, negating the most negative integer
		 * results in a number that cannot be represented as a signed integer.
		 * Here is what we do to obtain the number's magnitude:
		 *      a. add 1 to the number
		 *      b. negate it (becomes positive)
		 *      c. convert it to unsigned
		 *      d. add 1
		 */
		if (*is_negative) {
			wide_int t = num + 1;
			magnitude = ((u_wide_int) - t) + 1;
		} else {
			magnitude = (u_wide_int) num;
		}
	}

	/*
	 * We use a do-while loop so that we write at least 1 digit
	 */
	do {
		register u_wide_int new_magnitude = magnitude / 10;

		*--p = (char)(magnitude - new_magnitude * 10 + '0');
		magnitude = new_magnitude;
	}
	while (magnitude);

	*len = buf_end - p;
	return (p);
}
/* }}} */

/* If you change this value then also change bug24640.phpt.
 * Also NDIG must be reasonable smaller than NUM_BUF_SIZE.
 */
#define	NDIG	320


/*
 * Convert a floating point number to a string formats 'f', 'e' or 'E'.
 * The result is placed in buf, and len denotes the length of the string
 * The sign is returned in the is_negative argument (and is not placed
 * in buf).
 */
/* PHPAPI char * php_conv_fp() {{{ */
PHPAPI char * php_conv_fp(register char format, register double num,
		 boolean_e add_dp, int precision, char dec_point, bool_int * is_negative, char *buf, size_t *len)
{
	register char *s = buf;
	register char *p, *p_orig;
	int decimal_point;

	if (precision >= NDIG - 1) {
		precision = NDIG - 2;
	}

	if (format == 'F') {
		p_orig = p = php_fcvt(num, precision, &decimal_point, is_negative);
	} else {						/* either e or E format */
		p_orig = p = php_ecvt(num, precision + 1, &decimal_point, is_negative);
	}

	/*
	 * Check for Infinity and NaN
	 */
	if (isalpha((int)*p)) {
		*len = strlen(p);
		memcpy(buf, p, *len + 1);
		*is_negative = FALSE;
		free(p_orig);
		return (buf);
	}
	if (format == 'F') {
		if (decimal_point <= 0) {
			if (num != 0 || precision > 0) {
				*s++ = '0';
				if (precision > 0) {
					*s++ = dec_point;
					while (decimal_point++ < 0) {
						*s++ = '0';
					}
				} else if (add_dp) {
					*s++ = dec_point;
				}
			}
		} else {
			int addz = decimal_point >= NDIG ? decimal_point - NDIG + 1 : 0;
			decimal_point -= addz;
			while (decimal_point-- > 0) {
				*s++ = *p++;
			}
			while (addz-- > 0) {
				*s++ = '0';
			}
			if (precision > 0 || add_dp) {
				*s++ = dec_point;
			}
		}
	} else {
		*s++ = *p++;
		if (precision > 0 || add_dp) {
			*s++ = '.';
		}
	}

	/*
	 * copy the rest of p, the NUL is NOT copied
	 */
	while (*p) {
		*s++ = *p++;
	}

	if (format != 'F') {
		char temp[EXPONENT_LENGTH];		/* for exponent conversion */
		size_t t_len;
		bool_int exponent_is_negative;

		*s++ = format;			/* either e or E */
		decimal_point--;
		if (decimal_point != 0) {
			p = ap_php_conv_10((wide_int) decimal_point, FALSE, &exponent_is_negative, &temp[EXPONENT_LENGTH], &t_len);
			*s++ = exponent_is_negative ? '-' : '+';

			/*
			 * Make sure the exponent has at least 2 digits
			 */
			while (t_len--) {
				*s++ = *p++;
			}
		} else {
			*s++ = '+';
			*s++ = '0';
		}
	}
	*len = s - buf;
	free(p_orig);
	return (buf);
}
/* }}} */

/*
 * Convert num to a base X number where X is a power of 2. nbits determines X.
 * For example, if nbits is 3, we do base 8 conversion
 * Return value:
 *      a pointer to a string containing the number
 *
 * The caller provides a buffer for the string: that is the buf_end argument
 * which is a pointer to the END of the buffer + 1 (i.e. if the buffer
 * is declared as buf[ 100 ], buf_end should be &buf[ 100 ])
 */
<<<<<<< HEAD
char * ap_php_conv_p2(register u_wide_int num, register int nbits, char format, char *buf_end, register size_t *len) /* {{{ */
=======
PHPAPI char * ap_php_conv_p2(register u_wide_int num, register int nbits, char format, char *buf_end, register int *len) /* {{{ */
>>>>>>> 3af83e19
{
	register int mask = (1 << nbits) - 1;
	register char *p = buf_end;
	static char low_digits[] = "0123456789abcdef";
	static char upper_digits[] = "0123456789ABCDEF";
	register char *digits = (format == 'X') ? upper_digits : low_digits;

	do {
		*--p = digits[num & mask];
		num >>= nbits;
	}
	while (num);

	*len = buf_end - p;
	return (p);
}
/* }}} */

/*
 * NUM_BUF_SIZE is the size of the buffer used for arithmetic conversions
 *
 * XXX: this is a magic number; do not decrease it
 * Emax = 1023
 * NDIG = 320
 * NUM_BUF_SIZE >= strlen("-") + Emax + strlrn(".") + NDIG + strlen("E+1023") + 1;
 */
#define NUM_BUF_SIZE		2048


/*
 * Descriptor for buffer area
 */
struct buf_area {
	char *buf_end;
	char *nextb;				/* pointer to next byte to read/write   */
};

typedef struct buf_area buffy;

/*
 * The INS_CHAR macro inserts a character in the buffer and writes
 * the buffer back to disk if necessary
 * It uses the char pointers sp and bep:
 *      sp points to the next available character in the buffer
 *      bep points to the end-of-buffer+1
 * While using this macro, note that the nextb pointer is NOT updated.
 *
 * NOTE: Evaluation of the c argument should not have any side-effects
 */
#define INS_CHAR(c, sp, bep, cc) \
	{                            \
		if (sp < bep)            \
		{                        \
			*sp++ = c;           \
		}                        \
		cc++;                    \
	}

#define NUM( c )			( c - '0' )

#define STR_TO_DEC( str, num )		\
    num = NUM( *str++ ) ;		\
    while ( isdigit((int)*str ) )		\
    {					\
	num *= 10 ;			\
	num += NUM( *str++ ) ;		\
    }

/*
 * This macro does zero padding so that the precision
 * requirement is satisfied. The padding is done by
 * adding '0's to the left of the string that is going
 * to be printed.
 */
#define FIX_PRECISION( adjust, precision, s, s_len )	\
    if ( adjust )					\
	while ( s_len < precision )			\
	{						\
	    *--s = '0' ;				\
	    s_len++ ;					\
	}

/*
 * Macro that does padding. The padding is done by printing
 * the character ch.
 */
#define PAD( width, len, ch )	do		\
	{					\
	    INS_CHAR( ch, sp, bep, cc ) ;	\
	    width-- ;				\
	}					\
	while ( width > len )

/*
 * Prefix the character ch to the string str
 * Increase length
 * Set the has_prefix flag
 */
#define PREFIX( str, length, ch )	 *--str = ch ; length++ ; has_prefix = YES


/*
 * Do format conversion placing the output in buffer
 */
static int format_converter(register buffy * odp, const char *fmt, va_list ap) /* {{{ */
{
	char *sp;
	char *bep;
	int cc = 0;
	size_t i;

	char *s = NULL;
	size_t s_len;
	int free_zcopy;
	zval *zvp, zcopy;

	int min_width = 0;
	int precision = 0;
	enum {
		LEFT, RIGHT
	} adjust;
	char pad_char;
	char prefix_char;

	double fp_num;
	wide_int i_num = (wide_int) 0;
	u_wide_int ui_num;

	char num_buf[NUM_BUF_SIZE];
	char char_buf[2];			/* for printing %% and %<unknown> */

#ifdef HAVE_LOCALE_H
	struct lconv *lconv = NULL;
#endif

	/*
	 * Flag variables
	 */
	length_modifier_e modifier;
	boolean_e alternate_form;
	boolean_e print_sign;
	boolean_e print_blank;
	boolean_e adjust_precision;
	boolean_e adjust_width;
	bool_int is_negative;

	sp = odp->nextb;
	bep = odp->buf_end;

	while (*fmt) {
		if (*fmt != '%') {
			INS_CHAR(*fmt, sp, bep, cc);
		} else {
			/*
			 * Default variable settings
			 */
			adjust = RIGHT;
			alternate_form = print_sign = print_blank = NO;
			pad_char = ' ';
			prefix_char = NUL;
			free_zcopy = 0;

			fmt++;

			/*
			 * Try to avoid checking for flags, width or precision
			 */
			if (isascii((int)*fmt) && !islower((int)*fmt)) {
				/*
				 * Recognize flags: -, #, BLANK, +
				 */
				for (;; fmt++) {
					if (*fmt == '-')
						adjust = LEFT;
					else if (*fmt == '+')
						print_sign = YES;
					else if (*fmt == '#')
						alternate_form = YES;
					else if (*fmt == ' ')
						print_blank = YES;
					else if (*fmt == '0')
						pad_char = '0';
					else
						break;
				}

				/*
				 * Check if a width was specified
				 */
				if (isdigit((int)*fmt)) {
					STR_TO_DEC(fmt, min_width);
					adjust_width = YES;
				} else if (*fmt == '*') {
					min_width = va_arg(ap, int);
					fmt++;
					adjust_width = YES;
					if (min_width < 0) {
						adjust = LEFT;
						min_width = -min_width;
					}
				} else
					adjust_width = NO;

				/*
				 * Check if a precision was specified
				 */
				if (*fmt == '.') {
					adjust_precision = YES;
					fmt++;
					if (isdigit((int)*fmt)) {
						STR_TO_DEC(fmt, precision);
					} else if (*fmt == '*') {
						precision = va_arg(ap, int);
						fmt++;
						if (precision < 0)
							precision = 0;
					} else
						precision = 0;
					
					if (precision > FORMAT_CONV_MAX_PRECISION) {
						precision = FORMAT_CONV_MAX_PRECISION;
					}
				} else
					adjust_precision = NO;
			} else
				adjust_precision = adjust_width = NO;

			/*
			 * Modifier check
			 */
			switch (*fmt) {
				case 'L':
					fmt++;
					modifier = LM_LONG_DOUBLE;
					break;
				case 'I':
					fmt++;
#if SIZEOF_LONG_LONG
					if (*fmt == '6' && *(fmt+1) == '4') {
						fmt += 2;
						modifier = LM_LONG_LONG;
					} else
#endif
						if (*fmt == '3' && *(fmt+1) == '2') {
							fmt += 2;
							modifier = LM_LONG;
						} else {
#ifdef _WIN64
							modifier = LM_LONG_LONG;
#else
							modifier = LM_LONG;
#endif
						}
					break;
				case 'l':
					fmt++;
#if SIZEOF_LONG_LONG
					if (*fmt == 'l') {
						fmt++;
						modifier = LM_LONG_LONG;
					} else
#endif
						modifier = LM_LONG;
					break;
				case 'z':
					fmt++;
					modifier = LM_SIZE_T;
					break;
				case 'j':
					fmt++;
#if SIZEOF_INTMAX_T
					modifier = LM_INTMAX_T;
#else
					modifier = LM_SIZE_T;
#endif
					break;
				case 't':
					fmt++;
#if SIZEOF_PTRDIFF_T
					modifier = LM_PTRDIFF_T;
#else
					modifier = LM_SIZE_T;
#endif
					break;
				case 'p':
					fmt++;
					modifier = LM_PHP_INT_T;
					break;
				case 'h':
					fmt++;
					if (*fmt == 'h') {
						fmt++;
					}
					/* these are promoted to int, so no break */
				default:
					modifier = LM_STD;
					break;
			}

			/*
			 * Argument extraction and printing.
			 * First we determine the argument type.
			 * Then, we convert the argument to a string.
			 * On exit from the switch, s points to the string that
			 * must be printed, s_len has the length of the string
			 * The precision requirements, if any, are reflected in s_len.
			 *
			 * NOTE: pad_char may be set to '0' because of the 0 flag.
			 *   It is reset to ' ' by non-numeric formats
			 */
			switch (*fmt) {
				case 'Z': {
				    TSRMLS_FETCH();
				    zvp = (zval*) va_arg(ap, zval*);
					free_zcopy = zend_make_printable_zval(zvp, &zcopy TSRMLS_CC);
					if (free_zcopy) {
						zvp = &zcopy;
					}
					s_len = Z_STRLEN_P(zvp);
					s = Z_STRVAL_P(zvp);
					if (adjust_precision && precision < s_len) {
						s_len = precision;
					}	
					break;
				}
				case 'u':
					switch(modifier) {
						default:
							i_num = (wide_int) va_arg(ap, unsigned int);
							break;
						case LM_LONG_DOUBLE:
							goto fmt_error;
						case LM_LONG:
							i_num = (wide_int) va_arg(ap, unsigned long int);
							break;
						case LM_SIZE_T:
							i_num = (wide_int) va_arg(ap, size_t);
							break;
#if SIZEOF_LONG_LONG
						case LM_LONG_LONG:
							i_num = (wide_int) va_arg(ap, u_wide_int);
							break;
#endif
#if SIZEOF_INTMAX_T
						case LM_INTMAX_T:
							i_num = (wide_int) va_arg(ap, uintmax_t);
							break;
#endif
#if SIZEOF_PTRDIFF_T
						case LM_PTRDIFF_T:
							i_num = (wide_int) va_arg(ap, ptrdiff_t);
							break;
#endif
						case LM_PHP_INT_T:
							i_num = (wide_int) va_arg(ap, zend_ulong);
							break;
					}
					/*
					 * The rest also applies to other integer formats, so fall
					 * into that case.
					 */
				case 'd':
				case 'i':
					/*
					 * Get the arg if we haven't already.
					 */
					if ((*fmt) != 'u') {
						switch(modifier) {
							default:
								i_num = (wide_int) va_arg(ap, int);
								break;
							case LM_LONG_DOUBLE:
								goto fmt_error;
							case LM_LONG:
								i_num = (wide_int) va_arg(ap, long int);
								break;
							case LM_SIZE_T:
#if SIZEOF_SSIZE_T
								i_num = (wide_int) va_arg(ap, ssize_t);
#else
								i_num = (wide_int) va_arg(ap, size_t);
#endif
								break;
#if SIZEOF_LONG_LONG
							case LM_LONG_LONG:
								i_num = (wide_int) va_arg(ap, wide_int);
								break;
#endif
#if SIZEOF_INTMAX_T
							case LM_INTMAX_T:
								i_num = (wide_int) va_arg(ap, intmax_t);
								break;
#endif
#if SIZEOF_PTRDIFF_T
							case LM_PTRDIFF_T:
								i_num = (wide_int) va_arg(ap, ptrdiff_t);
								break;
#endif
							case LM_PHP_INT_T:
								i_num = (wide_int) va_arg(ap, zend_long);
								break;
						}
					}
					s = ap_php_conv_10(i_num, (*fmt) == 'u', &is_negative,
								&num_buf[NUM_BUF_SIZE], &s_len);
					FIX_PRECISION(adjust_precision, precision, s, s_len);

					if (*fmt != 'u') {
						if (is_negative) {
							prefix_char = '-';
						} else if (print_sign) {
							prefix_char = '+';
						} else if (print_blank) {
							prefix_char = ' ';
						}
					}
					break;


				case 'o':
					switch(modifier) {
						default:
							ui_num = (u_wide_int) va_arg(ap, unsigned int);
							break;
						case LM_LONG_DOUBLE:
							goto fmt_error;
						case LM_LONG:
							ui_num = (u_wide_int) va_arg(ap, unsigned long int);
							break;
						case LM_SIZE_T:
							ui_num = (u_wide_int) va_arg(ap, size_t);
							break;
#if SIZEOF_LONG_LONG
						case LM_LONG_LONG:
							ui_num = (u_wide_int) va_arg(ap, u_wide_int);
							break;
#endif
#if SIZEOF_INTMAX_T
						case LM_INTMAX_T:
							ui_num = (u_wide_int) va_arg(ap, uintmax_t);
							break;
#endif
#if SIZEOF_PTRDIFF_T
						case LM_PTRDIFF_T:
							ui_num = (u_wide_int) va_arg(ap, ptrdiff_t);
							break;
#endif
						case LM_PHP_INT_T:
							ui_num = (u_wide_int) va_arg(ap, zend_ulong);
							break;
					}
					s = ap_php_conv_p2(ui_num, 3, *fmt, &num_buf[NUM_BUF_SIZE], &s_len);
					FIX_PRECISION(adjust_precision, precision, s, s_len);
					if (alternate_form && *s != '0') {
						*--s = '0';
						s_len++;
					}
					break;


				case 'x':
				case 'X':
					switch(modifier) {
						default:
							ui_num = (u_wide_int) va_arg(ap, unsigned int);
							break;
						case LM_LONG_DOUBLE:
							goto fmt_error;
						case LM_LONG:
							ui_num = (u_wide_int) va_arg(ap, unsigned long int);
							break;
						case LM_SIZE_T:
							ui_num = (u_wide_int) va_arg(ap, size_t);
							break;
#if SIZEOF_LONG_LONG
						case LM_LONG_LONG:
							ui_num = (u_wide_int) va_arg(ap, u_wide_int);
							break;
#endif
#if SIZEOF_INTMAX_T
						case LM_INTMAX_T:
							ui_num = (u_wide_int) va_arg(ap, uintmax_t);
							break;
#endif
#if SIZEOF_PTRDIFF_T
						case LM_PTRDIFF_T:
							ui_num = (u_wide_int) va_arg(ap, ptrdiff_t);
							break;
#endif
						case LM_PHP_INT_T:
							ui_num = (u_wide_int) va_arg(ap, zend_ulong);
							break;
					}
					s = ap_php_conv_p2(ui_num, 4, *fmt, &num_buf[NUM_BUF_SIZE], &s_len);
					FIX_PRECISION(adjust_precision, precision, s, s_len);
					if (alternate_form && i_num != 0) {
						*--s = *fmt;	/* 'x' or 'X' */
						*--s = '0';
						s_len += 2;
					}
					break;


				case 's':
				case 'v':
					s = va_arg(ap, char *);
					if (s != NULL) {
						s_len = strlen(s);
						if (adjust_precision && precision < s_len) {
							s_len = precision;
						}
					} else {
						s = S_NULL;
						s_len = S_NULL_LEN;
					}
					pad_char = ' ';
					break;


				case 'f':
				case 'F':
				case 'e':
				case 'E':
					switch(modifier) {
						case LM_LONG_DOUBLE:
							fp_num = (double) va_arg(ap, long double);
							break;
						case LM_STD:
							fp_num = va_arg(ap, double);
							break;
						default:
							goto fmt_error;
					}

					if (zend_isnan(fp_num)) {
						s = "NAN";
						s_len = 3;
					} else if (zend_isinf(fp_num)) {
						s = "INF";
						s_len = 3;
					} else {
#ifdef HAVE_LOCALE_H
						if (!lconv) {
							lconv = localeconv();
						}
#endif
						s = php_conv_fp((*fmt == 'f')?'F':*fmt, fp_num, alternate_form,
						 (adjust_precision == NO) ? FLOAT_DIGITS : precision,
						 (*fmt == 'f')?LCONV_DECIMAL_POINT:'.',
									&is_negative, &num_buf[1], &s_len);
						if (is_negative)
							prefix_char = '-';
						else if (print_sign)
							prefix_char = '+';
						else if (print_blank)
							prefix_char = ' ';
					}
					break;


				case 'g':
				case 'k':
				case 'G':
				case 'H':
					switch(modifier) {
						case LM_LONG_DOUBLE:
							fp_num = (double) va_arg(ap, long double);
							break;
						case LM_STD:
							fp_num = va_arg(ap, double);
							break;
						default:
							goto fmt_error;
					}

					if (zend_isnan(fp_num)) {
						s = "NAN";
						s_len = 3;
						break;
					} else if (zend_isinf(fp_num)) {
						if (fp_num > 0) {
							s = "INF";
							s_len = 3;
						} else {
							s = "-INF";
							s_len = 4;
						}
						break;
					}

					if (adjust_precision == NO) {
						precision = FLOAT_DIGITS;
					} else if (precision == 0) {
						precision = 1;
					}
					/*
					 * * We use &num_buf[ 1 ], so that we have room for the sign
					 */
#ifdef HAVE_LOCALE_H
					if (!lconv) {
						lconv = localeconv();
					}
#endif
					s = php_gcvt(fp_num, precision, (*fmt=='H' || *fmt == 'k') ? '.' : LCONV_DECIMAL_POINT, (*fmt == 'G' || *fmt == 'H')?'E':'e', &num_buf[1]);
					if (*s == '-') {
						prefix_char = *s++;
					} else if (print_sign) {
						prefix_char = '+';
					} else if (print_blank) {
						prefix_char = ' ';
					}

					s_len = strlen(s);

					if (alternate_form && (strchr(s, '.')) == NULL) {
						s[s_len++] = '.';
					}
					break;


				case 'c':
					char_buf[0] = (char) (va_arg(ap, int));
					s = &char_buf[0];
					s_len = 1;
					pad_char = ' ';
					break;


				case '%':
					char_buf[0] = '%';
					s = &char_buf[0];
					s_len = 1;
					pad_char = ' ';
					break;


				case 'n':
					*(va_arg(ap, int *)) = cc;
					goto skip_output;

					/*
					 * Always extract the argument as a "char *" pointer. We
					 * should be using "void *" but there are still machines
					 * that don't understand it.
					 * If the pointer size is equal to the size of an unsigned
					 * integer we convert the pointer to a hex number, otherwise
					 * we print "%p" to indicate that we don't handle "%p".
					 */
				case 'p':
					if (sizeof(char *) <= sizeof(u_wide_int)) {
						ui_num = (u_wide_int)((size_t) va_arg(ap, char *));
						s = ap_php_conv_p2(ui_num, 4, 'x',
								&num_buf[NUM_BUF_SIZE], &s_len);
						if (ui_num != 0) {
							*--s = 'x';
							*--s = '0';
							s_len += 2;
						}
					} else {
						s = "%p";
						s_len = 2;
					}
					pad_char = ' ';
					break;


				case NUL:
					/*
					 * The last character of the format string was %.
					 * We ignore it.
					 */
					continue;


fmt_error:
				php_error(E_ERROR, "Illegal length modifier specified '%c' in s[np]printf call", *fmt);
					/*
					 * The default case is for unrecognized %'s.
					 * We print %<char> to help the user identify what
					 * option is not understood.
					 * This is also useful in case the user wants to pass
					 * the output of format_converter to another function
					 * that understands some other %<char> (like syslog).
					 * Note that we can't point s inside fmt because the
					 * unknown <char> could be preceded by width etc.
					 */
				default:
					char_buf[0] = '%';
					char_buf[1] = *fmt;
					s = char_buf;
					s_len = 2;
					pad_char = ' ';
					break;
			}

			if (prefix_char != NUL) {
				*--s = prefix_char;
				s_len++;
			}
			if (adjust_width && adjust == RIGHT && min_width > s_len) {
				if (pad_char == '0' && prefix_char != NUL) {
					INS_CHAR(*s, sp, bep, cc)
						s++;
					s_len--;
					min_width--;
				}
				PAD(min_width, s_len, pad_char);
			}
			/*
			 * Print the string s.
			 */
			for (i = s_len; i != 0; i--) {
				INS_CHAR(*s, sp, bep, cc);
				s++;
			}

			if (adjust_width && adjust == LEFT && min_width > s_len)
				PAD(min_width, s_len, pad_char);
			if (free_zcopy) {
				zval_dtor(&zcopy);
			}
		}
skip_output:
		fmt++;
	}
	odp->nextb = sp;
	return (cc);
}
/* }}} */

/*
 * This is the general purpose conversion function.
 */
static void strx_printv(int *ccp, char *buf, size_t len, const char *format, va_list ap) /* {{{ */
{
	buffy od;
	int cc;

	/*
	 * First initialize the descriptor
	 * Notice that if no length is given, we initialize buf_end to the
	 * highest possible address.
	 */
	if (len == 0) {
		od.buf_end = (char *) ~0;
		od.nextb   = (char *) ~0;
	} else {
		od.buf_end = &buf[len-1];
		od.nextb   = buf;
	}

	/*
	 * Do the conversion
	 */
	cc = format_converter(&od, format, ap);
	if (len != 0 && od.nextb <= od.buf_end) {
		*(od.nextb) = '\0';
	}
	if (ccp) {
		*ccp = cc;
	}
}
/* }}} */

PHPAPI int ap_php_slprintf(char *buf, size_t len, const char *format,...) /* {{{ */
{
	unsigned int cc;
	va_list ap;

	va_start(ap, format);
	strx_printv(&cc, buf, len, format, ap);
	va_end(ap);
	if (cc >= len) {
		cc = len -1;
		buf[cc] = '\0';
	}
	return cc;
}
/* }}} */

PHPAPI int ap_php_vslprintf(char *buf, size_t len, const char *format, va_list ap) /* {{{ */
{
	unsigned int cc;

	strx_printv(&cc, buf, len, format, ap);
	if (cc >= len) {
		cc = len -1;
		buf[cc] = '\0';
	}
	return cc;
}
/* }}} */

PHPAPI int ap_php_snprintf(char *buf, size_t len, const char *format,...) /* {{{ */
{
	int cc;
	va_list ap;

	va_start(ap, format);
	strx_printv(&cc, buf, len, format, ap);
	va_end(ap);
	return (cc);
}
/* }}} */

PHPAPI int ap_php_vsnprintf(char *buf, size_t len, const char *format, va_list ap) /* {{{ */
{
	int cc;

	strx_printv(&cc, buf, len, format, ap);
	return (cc);
}
/* }}} */

PHPAPI int ap_php_vasprintf(char **buf, const char *format, va_list ap) /* {{{ */
{
	va_list ap2;
	int cc;

	va_copy(ap2, ap);
	cc = ap_php_vsnprintf(NULL, 0, format, ap2);
	va_end(ap2);

	*buf = NULL;

	if (cc >= 0) {
		if ((*buf = malloc(++cc)) != NULL) {
			if ((cc = ap_php_vsnprintf(*buf, cc, format, ap)) < 0) {
				free(*buf);
				*buf = NULL;
			}
		}
	}

	return cc;
}
/* }}} */

PHPAPI int ap_php_asprintf(char **buf, const char *format, ...) /* {{{ */
{
	int cc;
	va_list ap;

	va_start(ap, format);
	cc = vasprintf(buf, format, ap);
	va_end(ap);
	return cc;
}
/* }}} */

/*
 * Local variables:
 * tab-width: 4
 * c-basic-offset: 4
 * End:
 * vim600: sw=4 ts=4 fdm=marker
 * vim<600: sw=4 ts=4
 */<|MERGE_RESOLUTION|>--- conflicted
+++ resolved
@@ -311,13 +311,8 @@
  * is declared as buf[ 100 ], buf_end should be &buf[ 100 ])
  */
 /* char * ap_php_conv_10() {{{ */
-<<<<<<< HEAD
-char * ap_php_conv_10(register wide_int num, register bool_int is_unsigned,
+PHPAPI char * ap_php_conv_10(register wide_int num, register bool_int is_unsigned,
 	   register bool_int * is_negative, char *buf_end, register size_t *len)
-=======
-PHPAPI char * ap_php_conv_10(register wide_int num, register bool_int is_unsigned,
-	   register bool_int * is_negative, char *buf_end, register int *len)
->>>>>>> 3af83e19
 {
 	register char *p = buf_end;
 	register u_wide_int magnitude;
@@ -479,11 +474,7 @@
  * which is a pointer to the END of the buffer + 1 (i.e. if the buffer
  * is declared as buf[ 100 ], buf_end should be &buf[ 100 ])
  */
-<<<<<<< HEAD
-char * ap_php_conv_p2(register u_wide_int num, register int nbits, char format, char *buf_end, register size_t *len) /* {{{ */
-=======
-PHPAPI char * ap_php_conv_p2(register u_wide_int num, register int nbits, char format, char *buf_end, register int *len) /* {{{ */
->>>>>>> 3af83e19
+PHPAPI char * ap_php_conv_p2(register u_wide_int num, register int nbits, char format, char *buf_end, register size_t *len) /* {{{ */
 {
 	register int mask = (1 << nbits) - 1;
 	register char *p = buf_end;
