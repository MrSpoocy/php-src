--- conflicted
+++ resolved
@@ -422,13 +422,7 @@
 static PHP_INI_MH(OnUpdateInternalEncoding)
 {
 	if (new_value) {
-<<<<<<< HEAD
 		OnUpdateString(entry, new_value, mh_arg1, mh_arg2, mh_arg3, stage);
-	} else {
-		PG(internal_encoding) = SG(default_charset);
-=======
-		OnUpdateString(entry, new_value, new_value_length, mh_arg1, mh_arg2, mh_arg3, stage TSRMLS_CC);
->>>>>>> 436ba1c4
 	}
 	return SUCCESS;
 }
@@ -439,13 +433,7 @@
 static PHP_INI_MH(OnUpdateInputEncoding)
 {
 	if (new_value) {
-<<<<<<< HEAD
 		OnUpdateString(entry, new_value, mh_arg1, mh_arg2, mh_arg3, stage);
-	} else {
-		PG(input_encoding) = SG(default_charset);
-=======
-		OnUpdateString(entry, new_value, new_value_length, mh_arg1, mh_arg2, mh_arg3, stage TSRMLS_CC);
->>>>>>> 436ba1c4
 	}
 	return SUCCESS;
 }
@@ -456,13 +444,7 @@
 static PHP_INI_MH(OnUpdateOutputEncoding)
 {
 	if (new_value) {
-<<<<<<< HEAD
 		OnUpdateString(entry, new_value, mh_arg1, mh_arg2, mh_arg3, stage);
-	} else {
-		PG(output_encoding) = SG(default_charset);
-=======
-		OnUpdateString(entry, new_value, new_value_length, mh_arg1, mh_arg2, mh_arg3, stage TSRMLS_CC);
->>>>>>> 436ba1c4
 	}
 	return SUCCESS;
 }
