--- conflicted
+++ resolved
@@ -36,10 +36,7 @@
 
 #if defined(PHP_WIN32) && !defined(HAVE_ATOLL)
 # define atoll(s) _atoi64(s)
-<<<<<<< HEAD
-=======
 # define HAVE_ATOLL 1
->>>>>>> 8d1ec381
 #endif
 
 #define DEBUG_FILE_UPLOAD ZEND_DEBUG
