/*
   +----------------------------------------------------------------------+
   | PHP Version 7                                                        |
   +----------------------------------------------------------------------+
   | Copyright (c) 1997-2016 The PHP Group                                |
   +----------------------------------------------------------------------+
   | This source file is subject to version 3.01 of the PHP license,      |
   | that is bundled with this package in the file LICENSE, and is        |
   | available through the world-wide-web at the following url:           |
   | http://www.php.net/license/3_01.txt                                  |
   | If you did not receive a copy of the PHP license and are unable to   |
   | obtain it through the world-wide-web, please send a note to          |
   | license@php.net so we can mail you a copy immediately.               |
   +----------------------------------------------------------------------+
   | Author: Marcus Boerger <helly@php.net>                               |
   +----------------------------------------------------------------------+
 */

/* $Id$ */

#define _GNU_SOURCE
#include "php.h"
#include "ext/standard/base64.h"

PHPAPI int php_url_decode(char *str, int len);

/* Memory streams use a dynamic memory buffer to emulate a stream.
 * You can use php_stream_memory_open to create a readonly stream
 * from an existing memory buffer.
 */

/* Temp streams are streams that uses memory streams as long their
 * size is less than a given memory amount. When a write operation
 * exceeds that limit the content is written to a temporary file.
 */

/* {{{ ------- MEMORY stream implementation -------*/

typedef struct {
	char        *data;
	size_t      fpos;
	size_t      fsize;
	size_t      smax;
	int			mode;
} php_stream_memory_data;


/* {{{ */
static size_t php_stream_memory_write(php_stream *stream, const char *buf, size_t count)
{
	php_stream_memory_data *ms = (php_stream_memory_data*)stream->abstract;
	assert(ms != NULL);

	if (ms->mode & TEMP_STREAM_READONLY) {
		return 0;
	}
	if (ms->fpos + count > ms->fsize) {
		char *tmp;

		if (!ms->data) {
			tmp = emalloc(ms->fpos + count);
		} else {
			tmp = erealloc(ms->data, ms->fpos + count);
		}
		if (!tmp) {
			count = ms->fsize - ms->fpos + 1;
		} else {
			ms->data = tmp;
			ms->fsize = ms->fpos + count;
		}
	}
	if (!ms->data)
		count = 0;
	if (count) {
		assert(buf!= NULL);
		memcpy(ms->data+ms->fpos, (char*)buf, count);
		ms->fpos += count;
	}
	return count;
}
/* }}} */


/* {{{ */
static size_t php_stream_memory_read(php_stream *stream, char *buf, size_t count)
{
	php_stream_memory_data *ms = (php_stream_memory_data*)stream->abstract;
	assert(ms != NULL);

	if (ms->fpos == ms->fsize) {
		stream->eof = 1;
		count = 0;
	} else {
		if (ms->fpos + count >= ms->fsize) {
			count = ms->fsize - ms->fpos;
		}
		if (count) {
			assert(ms->data!= NULL);
			assert(buf!= NULL);
			memcpy(buf, ms->data+ms->fpos, count);
			ms->fpos += count;
		}
	}
	return count;
}
/* }}} */


/* {{{ */
static int php_stream_memory_close(php_stream *stream, int close_handle)
{
	php_stream_memory_data *ms = (php_stream_memory_data*)stream->abstract;
	assert(ms != NULL);

	if (ms->data && close_handle && ms->mode != TEMP_STREAM_READONLY) {
		efree(ms->data);
	}
	efree(ms);
	return 0;
}
/* }}} */


/* {{{ */
static int php_stream_memory_flush(php_stream *stream)
{
	/* nothing to do here */
	return 0;
}
/* }}} */


/* {{{ */
static int php_stream_memory_seek(php_stream *stream, zend_off_t offset, int whence, zend_off_t *newoffs)
{
	php_stream_memory_data *ms = (php_stream_memory_data*)stream->abstract;
	assert(ms != NULL);

	switch(whence) {
		case SEEK_CUR:
			if (offset < 0) {
				if (ms->fpos < (size_t)(-offset)) {
					ms->fpos = 0;
					*newoffs = -1;
					return -1;
				} else {
					ms->fpos = ms->fpos + offset;
					*newoffs = ms->fpos;
					stream->eof = 0;
					return 0;
				}
			} else {
				if (ms->fpos + (size_t)(offset) > ms->fsize) {
					ms->fpos = ms->fsize;
					*newoffs = -1;
					return -1;
				} else {
					ms->fpos = ms->fpos + offset;
					*newoffs = ms->fpos;
					stream->eof = 0;
					return 0;
				}
			}
		case SEEK_SET:
			if (ms->fsize < (size_t)(offset)) {
				ms->fpos = ms->fsize;
				*newoffs = -1;
				return -1;
			} else {
				ms->fpos = offset;
				*newoffs = ms->fpos;
				stream->eof = 0;
				return 0;
			}
		case SEEK_END:
			if (offset > 0) {
				ms->fpos = ms->fsize;
				*newoffs = -1;
				return -1;
			} else if (ms->fsize < (size_t)(-offset)) {
				ms->fpos = 0;
				*newoffs = -1;
				return -1;
			} else {
				ms->fpos = ms->fsize + offset;
				*newoffs = ms->fpos;
				stream->eof = 0;
				return 0;
			}
		default:
			*newoffs = ms->fpos;
			return -1;
	}
}
/* }}} */

/* {{{ */
static int php_stream_memory_cast(php_stream *stream, int castas, void **ret)
{
	return FAILURE;
}
/* }}} */

static int php_stream_memory_stat(php_stream *stream, php_stream_statbuf *ssb) /* {{{ */
{
	time_t timestamp = 0;
	php_stream_memory_data *ms = (php_stream_memory_data*)stream->abstract;
	assert(ms != NULL);

	memset(ssb, 0, sizeof(php_stream_statbuf));
	/* read-only across the board */

	ssb->sb.st_mode = ms->mode & TEMP_STREAM_READONLY ? 0444 : 0666;

	ssb->sb.st_size = ms->fsize;
	ssb->sb.st_mode |= S_IFREG; /* regular file */

#ifdef NETWARE
	ssb->sb.st_mtime.tv_sec = timestamp;
	ssb->sb.st_atime.tv_sec = timestamp;
	ssb->sb.st_ctime.tv_sec = timestamp;
#else
	ssb->sb.st_mtime = timestamp;
	ssb->sb.st_atime = timestamp;
	ssb->sb.st_ctime = timestamp;
#endif

	ssb->sb.st_nlink = 1;
	ssb->sb.st_rdev = -1;
	/* this is only for APC, so use /dev/null device - no chance of conflict there! */
	ssb->sb.st_dev = 0xC;
	/* generate unique inode number for alias/filename, so no phars will conflict */
	ssb->sb.st_ino = 0;

#ifndef PHP_WIN32
	ssb->sb.st_blksize = -1;
#endif

#if !defined(PHP_WIN32) && !defined(__BEOS__)
	ssb->sb.st_blocks = -1;
#endif

	return 0;
}
/* }}} */

static int php_stream_memory_set_option(php_stream *stream, int option, int value, void *ptrparam) /* {{{ */
{
	php_stream_memory_data *ms = (php_stream_memory_data*)stream->abstract;
	size_t newsize;

	switch(option) {
		case PHP_STREAM_OPTION_TRUNCATE_API:
			switch (value) {
				case PHP_STREAM_TRUNCATE_SUPPORTED:
					return PHP_STREAM_OPTION_RETURN_OK;

				case PHP_STREAM_TRUNCATE_SET_SIZE:
					if (ms->mode & TEMP_STREAM_READONLY) {
						return PHP_STREAM_OPTION_RETURN_ERR;
					}
					newsize = *(size_t*)ptrparam;
					if (newsize <= ms->fsize) {
						if (newsize < ms->fpos) {
							ms->fpos = newsize;
						}
					} else {
						ms->data = erealloc(ms->data, newsize);
						memset(ms->data+ms->fsize, 0, newsize - ms->fsize);
						ms->fsize = newsize;
					}
					ms->fsize = newsize;
					return PHP_STREAM_OPTION_RETURN_OK;
			}
		default:
			return PHP_STREAM_OPTION_RETURN_NOTIMPL;
	}
}
/* }}} */

PHPAPI php_stream_ops	php_stream_memory_ops = {
	php_stream_memory_write, php_stream_memory_read,
	php_stream_memory_close, php_stream_memory_flush,
	"MEMORY",
	php_stream_memory_seek,
	php_stream_memory_cast,
	php_stream_memory_stat,
	php_stream_memory_set_option
};


/* {{{ */
PHPAPI php_stream *_php_stream_memory_create(int mode STREAMS_DC)
{
	php_stream_memory_data *self;
	php_stream *stream;

	self = emalloc(sizeof(*self));
	self->data = NULL;
	self->fpos = 0;
	self->fsize = 0;
	self->smax = ~0u;
	self->mode = mode;

	stream = php_stream_alloc_rel(&php_stream_memory_ops, self, 0, mode & TEMP_STREAM_READONLY ? "rb" : "w+b");
	stream->flags |= PHP_STREAM_FLAG_NO_BUFFER;
	return stream;
}
/* }}} */


/* {{{ */
PHPAPI php_stream *_php_stream_memory_open(int mode, char *buf, size_t length STREAMS_DC)
{
	php_stream *stream;
	php_stream_memory_data *ms;

	if ((stream = php_stream_memory_create_rel(mode)) != NULL) {
		ms = (php_stream_memory_data*)stream->abstract;

		if (mode == TEMP_STREAM_READONLY || mode == TEMP_STREAM_TAKE_BUFFER) {
			/* use the buffer directly */
			ms->data = buf;
			ms->fsize = length;
		} else {
			if (length) {
				assert(buf != NULL);
				php_stream_write(stream, buf, length);
			}
		}
	}
	return stream;
}
/* }}} */


/* {{{ */
PHPAPI char *_php_stream_memory_get_buffer(php_stream *stream, size_t *length STREAMS_DC)
{
	php_stream_memory_data *ms = (php_stream_memory_data*)stream->abstract;

	assert(ms != NULL);
	assert(length != 0);

	*length = ms->fsize;
	return ms->data;
}
/* }}} */

/* }}} */

/* {{{ ------- TEMP stream implementation -------*/

typedef struct {
	php_stream  *innerstream;
	size_t      smax;
	int			mode;
	zval        meta;
	char*		tmpdir;
} php_stream_temp_data;


/* {{{ */
static size_t php_stream_temp_write(php_stream *stream, const char *buf, size_t count)
{
	php_stream_temp_data *ts = (php_stream_temp_data*)stream->abstract;
	assert(ts != NULL);

	if (!ts->innerstream) {
		return -1;
	}
	if (php_stream_is(ts->innerstream, PHP_STREAM_IS_MEMORY)) {
		size_t memsize;
		char *membuf = php_stream_memory_get_buffer(ts->innerstream, &memsize);

		if (memsize + count >= ts->smax) {
			php_stream *file = php_stream_fopen_temporary_file(ts->tmpdir, "php", NULL);
			if (file == NULL) {
				php_error_docref(NULL, E_WARNING, "Unable to create temporary file, Check permissions in temporary files directory.");
				return 0;
			}
			php_stream_write(file, membuf, memsize);
			php_stream_free_enclosed(ts->innerstream, PHP_STREAM_FREE_CLOSE);
			ts->innerstream = file;
			php_stream_encloses(stream, ts->innerstream);
		}
	}
	return php_stream_write(ts->innerstream, buf, count);
}
/* }}} */


/* {{{ */
static size_t php_stream_temp_read(php_stream *stream, char *buf, size_t count)
{
	php_stream_temp_data *ts = (php_stream_temp_data*)stream->abstract;
	size_t got;

	assert(ts != NULL);

	if (!ts->innerstream) {
		return -1;
	}

	got = php_stream_read(ts->innerstream, buf, count);

	stream->eof = ts->innerstream->eof;

	return got;
}
/* }}} */


/* {{{ */
static int php_stream_temp_close(php_stream *stream, int close_handle)
{
	php_stream_temp_data *ts = (php_stream_temp_data*)stream->abstract;
	int ret;

	assert(ts != NULL);

	if (ts->innerstream) {
		ret = php_stream_free_enclosed(ts->innerstream, PHP_STREAM_FREE_CLOSE | (close_handle ? 0 : PHP_STREAM_FREE_PRESERVE_HANDLE));
	} else {
		ret = 0;
	}

	zval_ptr_dtor(&ts->meta);

	if (ts->tmpdir) {
		efree(ts->tmpdir);
	}

	efree(ts);

	return ret;
}
/* }}} */


/* {{{ */
static int php_stream_temp_flush(php_stream *stream)
{
	php_stream_temp_data *ts = (php_stream_temp_data*)stream->abstract;
	assert(ts != NULL);

	return ts->innerstream ? php_stream_flush(ts->innerstream) : -1;
}
/* }}} */


/* {{{ */
static int php_stream_temp_seek(php_stream *stream, zend_off_t offset, int whence, zend_off_t *newoffs)
{
	php_stream_temp_data *ts = (php_stream_temp_data*)stream->abstract;
	int ret;

	assert(ts != NULL);

	if (!ts->innerstream) {
		*newoffs = -1;
		return -1;
	}
	ret = php_stream_seek(ts->innerstream, offset, whence);
	*newoffs = php_stream_tell(ts->innerstream);
	stream->eof = ts->innerstream->eof;

	return ret;
}
/* }}} */

/* {{{ */
static int php_stream_temp_cast(php_stream *stream, int castas, void **ret)
{
	php_stream_temp_data *ts = (php_stream_temp_data*)stream->abstract;
	php_stream *file;
	size_t memsize;
	char *membuf;
	zend_off_t pos;

	assert(ts != NULL);

	if (!ts->innerstream) {
		return FAILURE;
	}
	if (php_stream_is(ts->innerstream, PHP_STREAM_IS_STDIO)) {
		return php_stream_cast(ts->innerstream, castas, ret, 0);
	}

	/* we are still using a memory based backing. If they are if we can be
	 * a FILE*, say yes because we can perform the conversion.
	 * If they actually want to perform the conversion, we need to switch
	 * the memory stream to a tmpfile stream */

	if (ret == NULL && castas == PHP_STREAM_AS_STDIO) {
		return SUCCESS;
	}

	/* say "no" to other stream forms */
	if (ret == NULL) {
		return FAILURE;
	}

	/* perform the conversion and then pass the request on to the innerstream */
	membuf = php_stream_memory_get_buffer(ts->innerstream, &memsize);
	file = php_stream_fopen_tmpfile();
	php_stream_write(file, membuf, memsize);
	pos = php_stream_tell(ts->innerstream);

	php_stream_free_enclosed(ts->innerstream, PHP_STREAM_FREE_CLOSE);
	ts->innerstream = file;
	php_stream_encloses(stream, ts->innerstream);
	php_stream_seek(ts->innerstream, pos, SEEK_SET);

	return php_stream_cast(ts->innerstream, castas, ret, 1);
}
/* }}} */

static int php_stream_temp_stat(php_stream *stream, php_stream_statbuf *ssb) /* {{{ */
{
	php_stream_temp_data *ts = (php_stream_temp_data*)stream->abstract;

	if (!ts || !ts->innerstream) {
		return -1;
	}
	return php_stream_stat(ts->innerstream, ssb);
}
/* }}} */

static int php_stream_temp_set_option(php_stream *stream, int option, int value, void *ptrparam) /* {{{ */
{
	php_stream_temp_data *ts = (php_stream_temp_data*)stream->abstract;

	switch(option) {
		case PHP_STREAM_OPTION_META_DATA_API:
			if (Z_TYPE(ts->meta) != IS_UNDEF) {
				zend_hash_copy(Z_ARRVAL_P((zval*)ptrparam), Z_ARRVAL(ts->meta), zval_add_ref);
			}
			return PHP_STREAM_OPTION_RETURN_OK;
		default:
			if (ts->innerstream) {
				return php_stream_set_option(ts->innerstream, option, value, ptrparam);
			}
			return PHP_STREAM_OPTION_RETURN_NOTIMPL;
	}
}
/* }}} */

PHPAPI php_stream_ops	php_stream_temp_ops = {
	php_stream_temp_write, php_stream_temp_read,
	php_stream_temp_close, php_stream_temp_flush,
	"TEMP",
	php_stream_temp_seek,
	php_stream_temp_cast,
	php_stream_temp_stat,
	php_stream_temp_set_option
};

/* }}} */

/* {{{ _php_stream_temp_create_ex */
PHPAPI php_stream *_php_stream_temp_create_ex(int mode, size_t max_memory_usage, const char *tmpdir STREAMS_DC)
{
	php_stream_temp_data *self;
	php_stream *stream;

	self = ecalloc(1, sizeof(*self));
	self->smax = max_memory_usage;
	self->mode = mode;
	ZVAL_UNDEF(&self->meta);
	if (tmpdir) {
		self->tmpdir = estrdup(tmpdir);
	}
	stream = php_stream_alloc_rel(&php_stream_temp_ops, self, 0, mode & TEMP_STREAM_READONLY ? "rb" : "w+b");
	stream->flags |= PHP_STREAM_FLAG_NO_BUFFER;
	self->innerstream = php_stream_memory_create_rel(mode);
	php_stream_encloses(stream, self->innerstream);

	return stream;
}
/* }}} */

/* {{{ _php_stream_temp_create */
PHPAPI php_stream *_php_stream_temp_create(int mode, size_t max_memory_usage STREAMS_DC)
{
	return php_stream_temp_create_ex(mode, max_memory_usage, NULL);
}
/* }}} */

/* {{{ _php_stream_temp_open */
PHPAPI php_stream *_php_stream_temp_open(int mode, size_t max_memory_usage, char *buf, size_t length STREAMS_DC)
{
	php_stream *stream;
	php_stream_temp_data *ts;
	zend_off_t newoffs;

	if ((stream = php_stream_temp_create_rel(mode, max_memory_usage)) != NULL) {
		if (length) {
			assert(buf != NULL);
			php_stream_temp_write(stream, buf, length);
			php_stream_temp_seek(stream, 0, SEEK_SET, &newoffs);
		}
		ts = (php_stream_temp_data*)stream->abstract;
		assert(ts != NULL);
		ts->mode = mode;
	}
	return stream;
}
/* }}} */

PHPAPI php_stream_ops php_stream_rfc2397_ops = {
	php_stream_temp_write, php_stream_temp_read,
	php_stream_temp_close, php_stream_temp_flush,
	"RFC2397",
	php_stream_temp_seek,
	php_stream_temp_cast,
	php_stream_temp_stat,
	php_stream_temp_set_option
};

static php_stream * php_stream_url_wrap_rfc2397(php_stream_wrapper *wrapper, const char *path,
												const char *mode, int options, zend_string **opened_path,
												php_stream_context *context STREAMS_DC) /* {{{ */
{
	php_stream *stream;
	php_stream_temp_data *ts;
	char *comma, *semi, *sep, *key;
	size_t mlen, dlen, plen, vlen;
	zend_off_t newoffs;
	zval meta;
	int base64 = 0, ilen;
	zend_string *base64_comma = NULL;

	ZVAL_NULL(&meta);
	if (memcmp(path, "data:", 5)) {
		return NULL;
	}

	path += 5;
	dlen = strlen(path);

	if (dlen >= 2 && path[0] == '/' && path[1] == '/') {
		dlen -= 2;
		path += 2;
	}

	if ((comma = memchr(path, ',', dlen)) == NULL) {
		php_stream_wrapper_log_error(wrapper, options, "rfc2397: no comma in URL");
		return NULL;
	}

	if (comma != path) {
		/* meta info */
		mlen = comma - path;
		dlen -= mlen;
		semi = memchr(path, ';', mlen);
		sep = memchr(path, '/', mlen);

		if (!semi && !sep) {
			php_stream_wrapper_log_error(wrapper, options, "rfc2397: illegal media type");
			return NULL;
		}

		array_init(&meta);
		if (!semi) { /* there is only a mime type */
			add_assoc_stringl(&meta, "mediatype", (char *) path, mlen);
			mlen = 0;
		} else if (sep && sep < semi) { /* there is a mime type */
			plen = semi - path;
			add_assoc_stringl(&meta, "mediatype", (char *) path, plen);
			mlen -= plen;
			path += plen;
		} else if (semi != path || mlen != sizeof(";base64")-1 || memcmp(path, ";base64", sizeof(";base64")-1)) { /* must be error since parameters are only allowed after mediatype */
			zval_ptr_dtor(&meta);
			php_stream_wrapper_log_error(wrapper, options, "rfc2397: illegal media type");
			return NULL;
		}
		/* get parameters and potentially ';base64' */
		while(semi && (semi == path)) {
			path++;
			mlen--;
			sep = memchr(path, '=', mlen);
			semi = memchr(path, ';', mlen);
			if (!sep || (semi && semi < sep)) { /* must be ';base64' or failure */
				if (mlen != sizeof("base64")-1 || memcmp(path, "base64", sizeof("base64")-1)) {
					/* must be error since parameters are only allowed after mediatype and we have no '=' sign */
					zval_ptr_dtor(&meta);
					php_stream_wrapper_log_error(wrapper, options, "rfc2397: illegal parameter");
					return NULL;
				}
				base64 = 1;
				mlen -= sizeof("base64") - 1;
				path += sizeof("base64") - 1;
				break;
			}
			/* found parameter ... the heart of cs ppl lies in +1/-1 or was it +2 this time? */
			plen = sep - path;
			vlen = (semi ? semi - sep : mlen - plen) - 1 /* '=' */;
			key = estrndup(path, plen);
<<<<<<< HEAD
			add_assoc_stringl_ex(&meta, key, plen, sep + 1, vlen);
=======
			if (plen != sizeof("mediatype")-1 || memcmp(key, "mediatype", sizeof("mediatype")-1)) {
				add_assoc_stringl_ex(&meta, key, plen, sep + 1, vlen);
			}
>>>>>>> 0fca0d9f
			efree(key);
			plen += vlen + 1;
			mlen -= plen;
			path += plen;
		}
		if (mlen) {
			zval_ptr_dtor(&meta);
			php_stream_wrapper_log_error(wrapper, options, "rfc2397: illegal URL");
			return NULL;
		}
	} else {
		array_init(&meta);
	}
	add_assoc_bool(&meta, "base64", base64);

	/* skip ',' */
	comma++;
	dlen--;

	if (base64) {
		base64_comma = php_base64_decode((const unsigned char *)comma, dlen);
		if (!base64_comma) {
			zval_ptr_dtor(&meta);
			php_stream_wrapper_log_error(wrapper, options, "rfc2397: unable to decode");
			return NULL;
		}
		comma = ZSTR_VAL(base64_comma);
		ilen = (int)ZSTR_LEN(base64_comma);
	} else {
		comma = estrndup(comma, dlen);
		dlen = php_url_decode(comma, (int)dlen);
		ilen = (int)dlen;
	}

	if ((stream = php_stream_temp_create_rel(0, ~0u)) != NULL) {
		/* store data */
		php_stream_temp_write(stream, comma, ilen);
		php_stream_temp_seek(stream, 0, SEEK_SET, &newoffs);
		/* set special stream stuff (enforce exact mode) */
		vlen = strlen(mode);
		if (vlen >= sizeof(stream->mode)) {
			vlen = sizeof(stream->mode) - 1;
		}
		memcpy(stream->mode, mode, vlen);
		stream->mode[vlen] = '\0';
		stream->ops = &php_stream_rfc2397_ops;
		ts = (php_stream_temp_data*)stream->abstract;
		assert(ts != NULL);
		ts->mode = mode && mode[0] == 'r' && mode[1] != '+' ? TEMP_STREAM_READONLY : 0;
		ZVAL_COPY_VALUE(&ts->meta, &meta);
	}
	if (base64_comma) {
		zend_string_free(base64_comma);
	} else {
		efree(comma);
	}

	return stream;
}

PHPAPI php_stream_wrapper_ops php_stream_rfc2397_wops = {
	php_stream_url_wrap_rfc2397,
	NULL, /* close */
	NULL, /* fstat */
	NULL, /* stat */
	NULL, /* opendir */
	"RFC2397",
	NULL, /* unlink */
	NULL, /* rename */
	NULL, /* mkdir */
	NULL  /* rmdir */
};

PHPAPI php_stream_wrapper php_stream_rfc2397_wrapper =	{
	&php_stream_rfc2397_wops,
	NULL,
	1, /* is_url */
};

/*
 * Local variables:
 * tab-width: 4
 * c-basic-offset: 4
 * End:
 * vim600: noet sw=4 ts=4 fdm=marker
 * vim<600: noet sw=4 ts=4
 */<|MERGE_RESOLUTION|>--- conflicted
+++ resolved
@@ -697,13 +697,9 @@
 			plen = sep - path;
 			vlen = (semi ? semi - sep : mlen - plen) - 1 /* '=' */;
 			key = estrndup(path, plen);
-<<<<<<< HEAD
-			add_assoc_stringl_ex(&meta, key, plen, sep + 1, vlen);
-=======
 			if (plen != sizeof("mediatype")-1 || memcmp(key, "mediatype", sizeof("mediatype")-1)) {
 				add_assoc_stringl_ex(&meta, key, plen, sep + 1, vlen);
 			}
->>>>>>> 0fca0d9f
 			efree(key);
 			plen += vlen + 1;
 			mlen -= plen;
