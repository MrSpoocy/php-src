/*
   +----------------------------------------------------------------------+
   | PHP Version 5                                                        |
   +----------------------------------------------------------------------+
   | Copyright (c) 1997-2014 The PHP Group                                |
   +----------------------------------------------------------------------+
   | This source file is subject to version 3.01 of the PHP license,      |
   | that is bundled with this package in the file LICENSE, and is        |
   | available through the world-wide-web at the following url:           |
   | http://www.php.net/license/3_01.txt                                  |
   | If you did not receive a copy of the PHP license and are unable to   |
   | obtain it through the world-wide-web, please send a note to          |
   | license@php.net so we can mail you a copy immediately.               |
   +----------------------------------------------------------------------+
   | Author: Marcus Boerger <helly@php.net>                               |
   +----------------------------------------------------------------------+
 */

/* $Id$ */

#define _GNU_SOURCE
#include "php.h"
#include "ext/standard/base64.h"

PHPAPI int php_url_decode(char *str, int len);

/* Memory streams use a dynamic memory buffer to emulate a stream.
 * You can use php_stream_memory_open to create a readonly stream
 * from an existing memory buffer.
 */

/* Temp streams are streams that uses memory streams as long their
 * size is less than a given memory amount. When a write operation
 * exceeds that limit the content is written to a temporary file.
 */

/* {{{ ------- MEMORY stream implementation -------*/

typedef struct {
	char        *data;
	size_t      fpos;
	size_t      fsize;
	size_t      smax;
	int			mode;
} php_stream_memory_data;


/* {{{ */
static size_t php_stream_memory_write(php_stream *stream, const char *buf, size_t count TSRMLS_DC)
{
	php_stream_memory_data *ms = (php_stream_memory_data*)stream->abstract;
	assert(ms != NULL);

	if (ms->mode & TEMP_STREAM_READONLY) {
		return 0;
	}
	if (ms->fpos + count > ms->fsize) {
		char *tmp;

		if (!ms->data) {
			tmp = emalloc(ms->fpos + count);
		} else {
			tmp = erealloc(ms->data, ms->fpos + count);
		}
		if (!tmp) {
			count = ms->fsize - ms->fpos + 1;
		} else {
			ms->data = tmp;
			ms->fsize = ms->fpos + count;
		}
	}
	if (!ms->data)
		count = 0;
	if (count) {
		assert(buf!= NULL);
		memcpy(ms->data+ms->fpos, (char*)buf, count);
		ms->fpos += count;
	}
	return count;
}
/* }}} */


/* {{{ */
static size_t php_stream_memory_read(php_stream *stream, char *buf, size_t count TSRMLS_DC)
{
	php_stream_memory_data *ms = (php_stream_memory_data*)stream->abstract;
	assert(ms != NULL);

	if (ms->fpos + count >= ms->fsize) {
		count = ms->fsize - ms->fpos;
		stream->eof = 1;
	}
	if (count) {
		assert(ms->data!= NULL);
		assert(buf!= NULL);
		memcpy(buf, ms->data+ms->fpos, count);
		ms->fpos += count;
	}
	return count;
}
/* }}} */


/* {{{ */
static int php_stream_memory_close(php_stream *stream, int close_handle TSRMLS_DC)
{
	php_stream_memory_data *ms = (php_stream_memory_data*)stream->abstract;
	assert(ms != NULL);

	if (ms->data && close_handle && ms->mode != TEMP_STREAM_READONLY) {
		efree(ms->data);
	}
	efree(ms);
	return 0;
}
/* }}} */


/* {{{ */
static int php_stream_memory_flush(php_stream *stream TSRMLS_DC)
{
	/* nothing to do here */
	return 0;
}
/* }}} */


/* {{{ */
static int php_stream_memory_seek(php_stream *stream, off_t offset, int whence, off_t *newoffs TSRMLS_DC)
{
	php_stream_memory_data *ms = (php_stream_memory_data*)stream->abstract;
	assert(ms != NULL);

	switch(whence) {
		case SEEK_CUR:
			if (offset < 0) {
				if (ms->fpos < (size_t)(-offset)) {
					ms->fpos = 0;
					*newoffs = -1;
					return -1;
				} else {
					ms->fpos = ms->fpos + offset;
					*newoffs = ms->fpos;
					stream->eof = 0;
					return 0;
				}
			} else {
				if (ms->fpos + (size_t)(offset) > ms->fsize) {
					ms->fpos = ms->fsize;
					*newoffs = -1;
					return -1;
				} else {
					ms->fpos = ms->fpos + offset;
					*newoffs = ms->fpos;
					stream->eof = 0;
					return 0;
				}
			}
		case SEEK_SET:
			if (ms->fsize < (size_t)(offset)) {
				ms->fpos = ms->fsize;
				*newoffs = -1;
				return -1;
			} else {
				ms->fpos = offset;
				*newoffs = ms->fpos;
				stream->eof = 0;
				return 0;
			}
		case SEEK_END:
			if (offset > 0) {
				ms->fpos = ms->fsize;
				*newoffs = -1;
				return -1;
			} else if (ms->fsize < (size_t)(-offset)) {
				ms->fpos = 0;
				*newoffs = -1;
				return -1;
			} else {
				ms->fpos = ms->fsize + offset;
				*newoffs = ms->fpos;
				stream->eof = 0;
				return 0;
			}
		default:
			*newoffs = ms->fpos;
			return -1;
	}
}
/* }}} */

/* {{{ */
static int php_stream_memory_cast(php_stream *stream, int castas, void **ret TSRMLS_DC)
{
	return FAILURE;
}
/* }}} */

static int php_stream_memory_stat(php_stream *stream, php_stream_statbuf *ssb TSRMLS_DC) /* {{{ */
{
	time_t timestamp = 0;
	php_stream_memory_data *ms = (php_stream_memory_data*)stream->abstract;
	assert(ms != NULL);

	memset(ssb, 0, sizeof(php_stream_statbuf));
	/* read-only across the board */
	
	ssb->sb.st_mode = ms->mode & TEMP_STREAM_READONLY ? 0444 : 0666;

	ssb->sb.st_size = ms->fsize;
	ssb->sb.st_mode |= S_IFREG; /* regular file */

#ifdef NETWARE
	ssb->sb.st_mtime.tv_sec = timestamp;
	ssb->sb.st_atime.tv_sec = timestamp;
	ssb->sb.st_ctime.tv_sec = timestamp;
#else
	ssb->sb.st_mtime = timestamp;
	ssb->sb.st_atime = timestamp;
	ssb->sb.st_ctime = timestamp;
#endif

	ssb->sb.st_nlink = 1;
	ssb->sb.st_rdev = -1;
	/* this is only for APC, so use /dev/null device - no chance of conflict there! */
	ssb->sb.st_dev = 0xC;
	/* generate unique inode number for alias/filename, so no phars will conflict */
	ssb->sb.st_ino = 0;

#ifndef PHP_WIN32
	ssb->sb.st_blksize = -1;
#endif

#if !defined(PHP_WIN32) && !defined(__BEOS__)
	ssb->sb.st_blocks = -1;
#endif

	return 0;
}
/* }}} */

static int php_stream_memory_set_option(php_stream *stream, int option, int value, void *ptrparam TSRMLS_DC) /* {{{ */
{
	php_stream_memory_data *ms = (php_stream_memory_data*)stream->abstract;
	size_t newsize;
	
	switch(option) {
		case PHP_STREAM_OPTION_TRUNCATE_API:
			switch (value) {
				case PHP_STREAM_TRUNCATE_SUPPORTED:
					return PHP_STREAM_OPTION_RETURN_OK;

				case PHP_STREAM_TRUNCATE_SET_SIZE:
					if (ms->mode & TEMP_STREAM_READONLY) {
						return PHP_STREAM_OPTION_RETURN_ERR;
					}
					newsize = *(size_t*)ptrparam;
					if (newsize <= ms->fsize) {
						if (newsize < ms->fpos) {
							ms->fpos = newsize;
						}
					} else {
						ms->data = erealloc(ms->data, newsize);
						memset(ms->data+ms->fsize, 0, newsize - ms->fsize);
						ms->fsize = newsize;
					}
					ms->fsize = newsize;
					return PHP_STREAM_OPTION_RETURN_OK;
			}
		default:
			return PHP_STREAM_OPTION_RETURN_NOTIMPL;
	}
}
/* }}} */
	
PHPAPI php_stream_ops	php_stream_memory_ops = {
	php_stream_memory_write, php_stream_memory_read,
	php_stream_memory_close, php_stream_memory_flush,
	"MEMORY",
	php_stream_memory_seek,
	php_stream_memory_cast,
	php_stream_memory_stat,
	php_stream_memory_set_option
};


/* {{{ */
PHPAPI php_stream *_php_stream_memory_create(int mode STREAMS_DC TSRMLS_DC)
{
	php_stream_memory_data *self;
	php_stream *stream;

	self = emalloc(sizeof(*self));
	self->data = NULL;
	self->fpos = 0;
	self->fsize = 0;
	self->smax = ~0u;
	self->mode = mode;
	
	stream = php_stream_alloc_rel(&php_stream_memory_ops, self, 0, mode & TEMP_STREAM_READONLY ? "rb" : "w+b");
	stream->flags |= PHP_STREAM_FLAG_NO_BUFFER;
	return stream;
}
/* }}} */


/* {{{ */
PHPAPI php_stream *_php_stream_memory_open(int mode, char *buf, size_t length STREAMS_DC TSRMLS_DC)
{
	php_stream *stream;
	php_stream_memory_data *ms;

	if ((stream = php_stream_memory_create_rel(mode)) != NULL) {
		ms = (php_stream_memory_data*)stream->abstract;
		
		if (mode == TEMP_STREAM_READONLY || mode == TEMP_STREAM_TAKE_BUFFER) {
			/* use the buffer directly */
			ms->data = buf;
			ms->fsize = length;
		} else {
			if (length) {
				assert(buf != NULL);
				php_stream_write(stream, buf, length);
			}
		}
	}
	return stream;
}
/* }}} */


/* {{{ */
PHPAPI char *_php_stream_memory_get_buffer(php_stream *stream, size_t *length STREAMS_DC TSRMLS_DC)
{
	php_stream_memory_data *ms = (php_stream_memory_data*)stream->abstract;

	assert(ms != NULL);
	assert(length != 0);

	*length = ms->fsize;
	return ms->data;
}
/* }}} */

/* }}} */

/* {{{ ------- TEMP stream implementation -------*/

typedef struct {
	php_stream  *innerstream;
	size_t      smax;
	int			mode;
<<<<<<< HEAD
	zval        meta;
=======
	zval*       meta;
	char*		tmpdir;
>>>>>>> f0499b86
} php_stream_temp_data;


/* {{{ */
static size_t php_stream_temp_write(php_stream *stream, const char *buf, size_t count TSRMLS_DC)
{
	php_stream_temp_data *ts = (php_stream_temp_data*)stream->abstract;
	assert(ts != NULL);

	if (!ts->innerstream) {
		return -1;
	}
	if (php_stream_is(ts->innerstream, PHP_STREAM_IS_MEMORY)) {
		size_t memsize;
		char *membuf = php_stream_memory_get_buffer(ts->innerstream, &memsize);

		if (memsize + count >= ts->smax) {
			php_stream *file = php_stream_fopen_temporary_file(ts->tmpdir, "php", NULL);
			php_stream_write(file, membuf, memsize);
			php_stream_free_enclosed(ts->innerstream, PHP_STREAM_FREE_CLOSE);
			ts->innerstream = file;
			php_stream_encloses(stream, ts->innerstream);
		}
	}
	return php_stream_write(ts->innerstream, buf, count);
}
/* }}} */


/* {{{ */
static size_t php_stream_temp_read(php_stream *stream, char *buf, size_t count TSRMLS_DC)
{
	php_stream_temp_data *ts = (php_stream_temp_data*)stream->abstract;
	size_t got;

	assert(ts != NULL);

	if (!ts->innerstream) {
		return -1;
	}
	
	got = php_stream_read(ts->innerstream, buf, count);
	
	stream->eof = ts->innerstream->eof;
	
	return got;
}
/* }}} */


/* {{{ */
static int php_stream_temp_close(php_stream *stream, int close_handle TSRMLS_DC)
{
	php_stream_temp_data *ts = (php_stream_temp_data*)stream->abstract;
	int ret;

	assert(ts != NULL);

	if (ts->innerstream) {
		ret = php_stream_free_enclosed(ts->innerstream, PHP_STREAM_FREE_CLOSE | (close_handle ? 0 : PHP_STREAM_FREE_PRESERVE_HANDLE));
	} else {
		ret = 0;
	}
	
	zval_ptr_dtor(&ts->meta);

	if (ts->tmpdir) {
		efree(ts->tmpdir);
	}

	efree(ts);

	return ret;
}
/* }}} */


/* {{{ */
static int php_stream_temp_flush(php_stream *stream TSRMLS_DC)
{
	php_stream_temp_data *ts = (php_stream_temp_data*)stream->abstract;
	assert(ts != NULL);

	return ts->innerstream ? php_stream_flush(ts->innerstream) : -1;
}
/* }}} */


/* {{{ */
static int php_stream_temp_seek(php_stream *stream, off_t offset, int whence, off_t *newoffs TSRMLS_DC)
{
	php_stream_temp_data *ts = (php_stream_temp_data*)stream->abstract;
	int ret;

	assert(ts != NULL);

	if (!ts->innerstream) {
		*newoffs = -1;
		return -1;
	}
	ret = php_stream_seek(ts->innerstream, offset, whence);
	*newoffs = php_stream_tell(ts->innerstream);
	stream->eof = ts->innerstream->eof;
	
	return ret;
}
/* }}} */

/* {{{ */
static int php_stream_temp_cast(php_stream *stream, int castas, void **ret TSRMLS_DC)
{
	php_stream_temp_data *ts = (php_stream_temp_data*)stream->abstract;
	php_stream *file;
	size_t memsize;
	char *membuf;
	off_t pos;

	assert(ts != NULL);

	if (!ts->innerstream) {
		return FAILURE;
	}
	if (php_stream_is(ts->innerstream, PHP_STREAM_IS_STDIO)) {
		return php_stream_cast(ts->innerstream, castas, ret, 0);
	}

	/* we are still using a memory based backing. If they are if we can be
	 * a FILE*, say yes because we can perform the conversion.
	 * If they actually want to perform the conversion, we need to switch
	 * the memory stream to a tmpfile stream */

	if (ret == NULL && castas == PHP_STREAM_AS_STDIO) {
		return SUCCESS;
	}

	/* say "no" to other stream forms */
	if (ret == NULL) {
		return FAILURE;
	}

	/* perform the conversion and then pass the request on to the innerstream */
	membuf = php_stream_memory_get_buffer(ts->innerstream, &memsize);
	file = php_stream_fopen_tmpfile();
	php_stream_write(file, membuf, memsize);
	pos = php_stream_tell(ts->innerstream);
	
	php_stream_free_enclosed(ts->innerstream, PHP_STREAM_FREE_CLOSE);
	ts->innerstream = file;
	php_stream_encloses(stream, ts->innerstream);
	php_stream_seek(ts->innerstream, pos, SEEK_SET);

	return php_stream_cast(ts->innerstream, castas, ret, 1);
}
/* }}} */

static int php_stream_temp_stat(php_stream *stream, php_stream_statbuf *ssb TSRMLS_DC) /* {{{ */
{
	php_stream_temp_data *ts = (php_stream_temp_data*)stream->abstract;

	if (!ts || !ts->innerstream) {
		return -1;
	}
	return php_stream_stat(ts->innerstream, ssb);
}
/* }}} */

static int php_stream_temp_set_option(php_stream *stream, int option, int value, void *ptrparam TSRMLS_DC) /* {{{ */
{
	php_stream_temp_data *ts = (php_stream_temp_data*)stream->abstract;
	
	switch(option) {
		case PHP_STREAM_OPTION_META_DATA_API:
			if (Z_TYPE(ts->meta) != IS_UNDEF) {
				zend_hash_copy(Z_ARRVAL_P((zval*)ptrparam), Z_ARRVAL(ts->meta), zval_add_ref);
			}
			return PHP_STREAM_OPTION_RETURN_OK;
		default:
			if (ts->innerstream) {
				return php_stream_set_option(ts->innerstream, option, value, ptrparam);
			}
			return PHP_STREAM_OPTION_RETURN_NOTIMPL;
	}
}
/* }}} */

PHPAPI php_stream_ops	php_stream_temp_ops = {
	php_stream_temp_write, php_stream_temp_read,
	php_stream_temp_close, php_stream_temp_flush,
	"TEMP",
	php_stream_temp_seek,
	php_stream_temp_cast,
	php_stream_temp_stat,
	php_stream_temp_set_option
};

/* }}} */

/* {{{ _php_stream_temp_create_ex */
PHPAPI php_stream *_php_stream_temp_create_ex(int mode, size_t max_memory_usage, const char *tmpdir STREAMS_DC TSRMLS_DC)
{
	php_stream_temp_data *self;
	php_stream *stream;

	self = ecalloc(1, sizeof(*self));
	self->smax = max_memory_usage;
	self->mode = mode;
<<<<<<< HEAD
	ZVAL_UNDEF(&self->meta);
=======
	if (tmpdir) {
		self->tmpdir = estrdup(tmpdir);
	}
>>>>>>> f0499b86
	stream = php_stream_alloc_rel(&php_stream_temp_ops, self, 0, mode & TEMP_STREAM_READONLY ? "rb" : "w+b");
	stream->flags |= PHP_STREAM_FLAG_NO_BUFFER;
	self->innerstream = php_stream_memory_create_rel(mode);
	php_stream_encloses(stream, self->innerstream);

	return stream;
}
/* }}} */

/* {{{ _php_stream_temp_create */
PHPAPI php_stream *_php_stream_temp_create(int mode, size_t max_memory_usage STREAMS_DC TSRMLS_DC)
{
	return php_stream_temp_create_ex(mode, max_memory_usage, NULL);
}
/* }}} */

/* {{{ _php_stream_temp_open */
PHPAPI php_stream *_php_stream_temp_open(int mode, size_t max_memory_usage, char *buf, size_t length STREAMS_DC TSRMLS_DC)
{
	php_stream *stream;
	php_stream_temp_data *ts;
	off_t newoffs;

	if ((stream = php_stream_temp_create_rel(mode, max_memory_usage)) != NULL) {
		if (length) {
			assert(buf != NULL);
			php_stream_temp_write(stream, buf, length TSRMLS_CC);
			php_stream_temp_seek(stream, 0, SEEK_SET, &newoffs TSRMLS_CC);
		}
		ts = (php_stream_temp_data*)stream->abstract;
		assert(ts != NULL);
		ts->mode = mode;
	}
	return stream;
}
/* }}} */

PHPAPI php_stream_ops php_stream_rfc2397_ops = {
	php_stream_temp_write, php_stream_temp_read,
	php_stream_temp_close, php_stream_temp_flush,
	"RFC2397",
	php_stream_temp_seek,
	php_stream_temp_cast,
	php_stream_temp_stat,
	php_stream_temp_set_option
};

static php_stream * php_stream_url_wrap_rfc2397(php_stream_wrapper *wrapper, const char *path,
												const char *mode, int options, char **opened_path,
												php_stream_context *context STREAMS_DC TSRMLS_DC) /* {{{ */
{
	php_stream *stream;
	php_stream_temp_data *ts;
	char *comma, *semi, *sep, *key;
	size_t mlen, dlen, plen, vlen;
	off_t newoffs;
	zval meta;
	int base64 = 0, ilen;
	zend_string *base64_comma = NULL;

	ZVAL_NULL(&meta);
	if (memcmp(path, "data:", 5)) {
		return NULL;
	}

	path += 5;
	dlen = strlen(path);

	if (dlen >= 2 && path[0] == '/' && path[1] == '/') {
		dlen -= 2;
		path += 2;
	}

	if ((comma = memchr(path, ',', dlen)) == NULL) {
		php_stream_wrapper_log_error(wrapper, options TSRMLS_CC, "rfc2397: no comma in URL");
		return NULL;
	}

	if (comma != path) {
		/* meta info */
		mlen = comma - path;
		dlen -= mlen;
		semi = memchr(path, ';', mlen);
		sep = memchr(path, '/', mlen);
		
		if (!semi && !sep) {
			php_stream_wrapper_log_error(wrapper, options TSRMLS_CC, "rfc2397: illegal media type");
			return NULL;
		}

		array_init(&meta);
		if (!semi) { /* there is only a mime type */
			add_assoc_stringl(&meta, "mediatype", (char *) path, mlen);
			mlen = 0;
		} else if (sep && sep < semi) { /* there is a mime type */
			plen = semi - path;
			add_assoc_stringl(&meta, "mediatype", (char *) path, plen);
			mlen -= plen;
			path += plen;
		} else if (semi != path || mlen != sizeof(";base64")-1 || memcmp(path, ";base64", sizeof(";base64")-1)) { /* must be error since parameters are only allowed after mediatype */
			zval_ptr_dtor(&meta);
			php_stream_wrapper_log_error(wrapper, options TSRMLS_CC, "rfc2397: illegal media type");
			return NULL;
		}
		/* get parameters and potentially ';base64' */
		while(semi && (semi == path)) {
			path++;
			mlen--;
			sep = memchr(path, '=', mlen);
			semi = memchr(path, ';', mlen);
			if (!sep || (semi && semi < sep)) { /* must be ';base64' or failure */
				if (mlen != sizeof("base64")-1 || memcmp(path, "base64", sizeof("base64")-1)) {
					/* must be error since parameters are only allowed after mediatype and we have no '=' sign */
					zval_ptr_dtor(&meta);
					php_stream_wrapper_log_error(wrapper, options TSRMLS_CC, "rfc2397: illegal parameter");
					return NULL;
				}
				base64 = 1;
				mlen -= sizeof("base64") - 1;
				path += sizeof("base64") - 1;
				break;
			}
			/* found parameter ... the heart of cs ppl lies in +1/-1 or was it +2 this time? */
			plen = sep - path;
			vlen = (semi ? semi - sep : mlen - plen) - 1 /* '=' */;
			key = estrndup(path, plen);
			add_assoc_stringl_ex(&meta, key, plen, sep + 1, vlen);
			efree(key);
			plen += vlen + 1;
			mlen -= plen;
			path += plen;
		}
		if (mlen) {
			zval_ptr_dtor(&meta);
			php_stream_wrapper_log_error(wrapper, options TSRMLS_CC, "rfc2397: illegal URL");
			return NULL;
		}
	} else {
		array_init(&meta);
	}
	add_assoc_bool(&meta, "base64", base64);

	/* skip ',' */
	comma++;
	dlen--;

	if (base64) {
		base64_comma = php_base64_decode((const unsigned char *)comma, dlen);
		if (!base64_comma) {
			zval_ptr_dtor(&meta);
			php_stream_wrapper_log_error(wrapper, options TSRMLS_CC, "rfc2397: unable to decode");
			return NULL;
		}
		comma = base64_comma->val;
		ilen = base64_comma->len;
	} else {
		comma = estrndup(comma, dlen);
		ilen = dlen = php_url_decode(comma, dlen);
	}

	if ((stream = php_stream_temp_create_rel(0, ~0u)) != NULL) {
		/* store data */
		php_stream_temp_write(stream, comma, ilen TSRMLS_CC);
		php_stream_temp_seek(stream, 0, SEEK_SET, &newoffs TSRMLS_CC);
		/* set special stream stuff (enforce exact mode) */
		vlen = strlen(mode);
		if (vlen >= sizeof(stream->mode)) {
			vlen = sizeof(stream->mode) - 1;
		}
		memcpy(stream->mode, mode, vlen);
		stream->mode[vlen] = '\0';
		stream->ops = &php_stream_rfc2397_ops;
		ts = (php_stream_temp_data*)stream->abstract;
		assert(ts != NULL);
		ts->mode = mode && mode[0] == 'r' && mode[1] != '+' ? TEMP_STREAM_READONLY : 0;
		ZVAL_COPY_VALUE(&ts->meta, &meta);
	}
	if (base64_comma) {
		STR_FREE(base64_comma);
	} else {
		efree(comma);
	}

	return stream;
}

PHPAPI php_stream_wrapper_ops php_stream_rfc2397_wops = {
	php_stream_url_wrap_rfc2397,
	NULL, /* close */
	NULL, /* fstat */
	NULL, /* stat */
	NULL, /* opendir */
	"RFC2397",
	NULL, /* unlink */
	NULL, /* rename */
	NULL, /* mkdir */
	NULL  /* rmdir */
};

PHPAPI php_stream_wrapper php_stream_rfc2397_wrapper =	{
	&php_stream_rfc2397_wops,
	NULL,
	1, /* is_url */
};

/*
 * Local variables:
 * tab-width: 4
 * c-basic-offset: 4
 * End:
 * vim600: noet sw=4 ts=4 fdm=marker
 * vim<600: noet sw=4 ts=4
 */<|MERGE_RESOLUTION|>--- conflicted
+++ resolved
@@ -351,12 +351,8 @@
 	php_stream  *innerstream;
 	size_t      smax;
 	int			mode;
-<<<<<<< HEAD
 	zval        meta;
-=======
-	zval*       meta;
 	char*		tmpdir;
->>>>>>> f0499b86
 } php_stream_temp_data;
 
 
@@ -563,13 +559,10 @@
 	self = ecalloc(1, sizeof(*self));
 	self->smax = max_memory_usage;
 	self->mode = mode;
-<<<<<<< HEAD
 	ZVAL_UNDEF(&self->meta);
-=======
 	if (tmpdir) {
 		self->tmpdir = estrdup(tmpdir);
 	}
->>>>>>> f0499b86
 	stream = php_stream_alloc_rel(&php_stream_temp_ops, self, 0, mode & TEMP_STREAM_READONLY ? "rb" : "w+b");
 	stream->flags |= PHP_STREAM_FLAG_NO_BUFFER;
 	self->innerstream = php_stream_memory_create_rel(mode);
