language: c
sudo: false
addons:
  apt:
    packages:
      - locales
      - language-pack-de
      - re2c
      - libgmp-dev
      - libicu-dev
      - libmcrypt-dev
      - libtidy-dev
notifications:
    email: 
       on_failure: change
    irc:
      template:
        - "%{repository}#%{build_number} (%{branch} - %{commit} : %{author}): %{message} -  Change view : %{compare_url} - Build details : %{build_url}"
      channels:
        - "irc.efnet.org#php.pecl"
      on_success: change
      on_failure: always

cache: 
    - apt

env:
    global:
      - MYSQL_TEST_HOST=127.0.0.1
      - MYSQL_TEST_USER=travis
      - PDO_MYSQL_TEST_DSN="mysql:host=127.0.0.1;dbname=test"
      - PDO_MYSQL_TEST_USER=travis
      - PDO_MYSQL_TEST_PASS=
      - PDO_MYSQL_TEST_HOST=127.0.0.1
      - REPORT_EXIT_STATUS=1
    matrix:
      - ENABLE_MAINTAINER_ZTS=0 ENABLE_DEBUG=0
      - ENABLE_MAINTAINER_ZTS=1 ENABLE_DEBUG=1

<<<<<<< HEAD
before_install:
    - sudo apt-get update -qq
    - sudo apt-get install -y libenchant-dev libaspell-dev libpspell-dev librecode-dev
    - sudo cp ./travis/de /var/lib/locales/supported.d/de
    - sudo dpkg-reconfigure locales
    - ./travis/install.sh

=======
>>>>>>> f3838a9c
before_script:
    # Compile PHP
    - ./travis/compile.sh
    # Setup Extensions 
    - . ./travis/ext/mysql/setup.sh
    - . ./travis/ext/mysqli/setup.sh
    - . ./travis/ext/pdo_mysql/setup.sh
    - . ./travis/ext/pgsql/setup.sh
    - . ./travis/ext/pdo_pgsql/setup.sh

# Run PHPs run-tests.php 
script:
    - ./sapi/cli/php run-tests.php -p `pwd`/sapi/cli/php -g "FAIL,XFAIL,BORK,WARN,LEAK,SKIP" --offline --show-diff --set-timeout 120
    - ./sapi/cli/php sapi/phpdbg/tests/run-tests.php -diff2stdout --phpdbg sapi/phpdbg/phpdbg<|MERGE_RESOLUTION|>--- conflicted
+++ resolved
@@ -10,6 +10,11 @@
       - libicu-dev
       - libmcrypt-dev
       - libtidy-dev
+      - libenchant-dev
+      - libaspell-dev
+      - libpspell-dev
+      - librecode-dev
+
 notifications:
     email: 
        on_failure: change
@@ -37,16 +42,6 @@
       - ENABLE_MAINTAINER_ZTS=0 ENABLE_DEBUG=0
       - ENABLE_MAINTAINER_ZTS=1 ENABLE_DEBUG=1
 
-<<<<<<< HEAD
-before_install:
-    - sudo apt-get update -qq
-    - sudo apt-get install -y libenchant-dev libaspell-dev libpspell-dev librecode-dev
-    - sudo cp ./travis/de /var/lib/locales/supported.d/de
-    - sudo dpkg-reconfigure locales
-    - ./travis/install.sh
-
-=======
->>>>>>> f3838a9c
 before_script:
     # Compile PHP
     - ./travis/compile.sh
