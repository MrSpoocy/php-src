language: c
sudo: false
addons:
  apt:
    packages:
      - locales
      - language-pack-de
      - re2c
      - libgmp-dev
      - libicu-dev
      - libtidy-dev
      - libenchant-dev
      - libaspell-dev
      - libpspell-dev
      - librecode-dev
      - libsasl2-dev
      - libxpm-dev
      - libt1-dev

notifications:
    email: 
       on_failure: change
    irc:
      template:
        - "%{repository}#%{build_number} (%{branch} - %{commit} : %{author}): %{message} -  Change view : %{compare_url} - Build details : %{build_url}"
      channels:
        - "irc.efnet.org#php.pecl"
      on_success: change
      on_failure: always

cache:
    apt: true
    ccache: true

env:
    global:
      - MYSQL_TEST_HOST=127.0.0.1
      - MYSQL_TEST_USER=travis
      - PDO_MYSQL_TEST_DSN="mysql:host=127.0.0.1;dbname=test"
      - PDO_MYSQL_TEST_USER=travis
      - PDO_MYSQL_TEST_PASS=
      - PDO_MYSQL_TEST_HOST=127.0.0.1
      - REPORT_EXIT_STATUS=1
    matrix:
      - ENABLE_MAINTAINER_ZTS=0 ENABLE_DEBUG=0
      - ENABLE_MAINTAINER_ZTS=1 ENABLE_DEBUG=1

before_script:
    - ccache --version
    - ccache --zero-stats
    - export USE_CCACHE=1
    # Compile PHP
    - ./travis/compile.sh
    # Setup Extensions
    - . ./travis/ext/mysql/setup.sh
    - . ./travis/ext/mysqli/setup.sh
    - . ./travis/ext/pdo_mysql/setup.sh
    - . ./travis/ext/pgsql/setup.sh
    - . ./travis/ext/pdo_pgsql/setup.sh

# Run PHPs run-tests.php 
script:
<<<<<<< HEAD
    - ./sapi/cli/php run-tests.php -p `pwd`/sapi/cli/php $(if [ $ENABLE_DEBUG == 1 ]; then echo "-d opcache.enable_cli=1 -d zend_extension=`pwd`/modules/opcache.so"; fi) -g "FAIL,XFAIL,BORK,WARN,LEAK,SKIP" --offline --show-diff --show-slow 1000 --set-timeout 120

after_success:
    - ccache --show-stats
=======
    - ./sapi/cli/php run-tests.php -p `pwd`/sapi/cli/php $(if [ $ENABLE_DEBUG == 0 ]; then echo "-d opcache.enable_cli=1 -d zend_extension=`pwd`/modules/opcache.so"; fi) -g "FAIL,XFAIL,BORK,WARN,LEAK,SKIP" --offline --show-diff --set-timeout 120
>>>>>>> 6b511d12
<|MERGE_RESOLUTION|>--- conflicted
+++ resolved
@@ -60,11 +60,7 @@
 
 # Run PHPs run-tests.php 
 script:
-<<<<<<< HEAD
-    - ./sapi/cli/php run-tests.php -p `pwd`/sapi/cli/php $(if [ $ENABLE_DEBUG == 1 ]; then echo "-d opcache.enable_cli=1 -d zend_extension=`pwd`/modules/opcache.so"; fi) -g "FAIL,XFAIL,BORK,WARN,LEAK,SKIP" --offline --show-diff --show-slow 1000 --set-timeout 120
+    - ./sapi/cli/php run-tests.php -p `pwd`/sapi/cli/php $(if [ $ENABLE_DEBUG == 0 ]; then echo "-d opcache.enable_cli=1 -d zend_extension=`pwd`/modules/opcache.so"; fi) -g "FAIL,XFAIL,BORK,WARN,LEAK,SKIP" --offline --show-diff --show-slow 1000 --set-timeout 120
 
 after_success:
-    - ccache --show-stats
-=======
-    - ./sapi/cli/php run-tests.php -p `pwd`/sapi/cli/php $(if [ $ENABLE_DEBUG == 0 ]; then echo "-d opcache.enable_cli=1 -d zend_extension=`pwd`/modules/opcache.so"; fi) -g "FAIL,XFAIL,BORK,WARN,LEAK,SKIP" --offline --show-diff --set-timeout 120
->>>>>>> 6b511d12
+    - ccache --show-stats