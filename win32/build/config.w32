// vim:ft=javascript
// $Id$
// "Master" config file; think of it as a configure.in
// equivalent.

ARG_WITH('cygwin', 'Path to cygwin utilities on your system', '\\cygwin');
PHP_CL = PATH_PROG('cl', null, 'PHP_CL');
if (!PHP_CL) {
	ERROR("MS C++ compiler is required");
}

/* For the record here: */
// 1200 is VC6
// 1300 is vs.net 2002
// 1310 is vs.net 2003
// 1400 is vs.net 2005
// 1500 is vs.net 2008
// 1600 is vs.net 2010
// Which version of the compiler do we have?
VCVERS = probe_binary(PHP_CL).substr(0, 5).replace('.', '');
STDOUT.WriteLine("  Detected compiler " + VC_VERSIONS[VCVERS]);

if (VCVERS < 1500) {
	ERROR("Unsupported MS C++ Compiler, VC9 (2008) minimum is required");
}

AC_DEFINE('COMPILER', VC_VERSIONS[VCVERS], "Detected compiler version");
DEFINE("PHP_COMPILER_SHORT", VC_VERSIONS_SHORT[VCVERS]);
AC_DEFINE('PHP_COMPILER_ID', VC_VERSIONS_SHORT[VCVERS], "Compiler compatibility ID");

// do we use x64 or 80x86 version of compiler?
X64 = probe_binary(PHP_CL, 64, null, 'PHP_CL');
if (X64) {
	STDOUT.WriteLine("  Detected 64-bit compiler");
} else {
	STDOUT.WriteLine("  Detected 32-bit compiler");
}
AC_DEFINE('ARCHITECTURE', X64 ? 'x64' : 'x86', "Detected compiler architecture");
DEFINE("PHP_ARCHITECTURE", X64 ? 'x64' : 'x86');

// cygwin now ships with link.exe.  Avoid searching the cygwin path
// for this, as we want the MS linker, not the fileutil
PATH_PROG('link', WshShell.Environment("Process").Item("PATH"));
PATH_PROG('nmake');

// we don't want to define LIB, as that will override the default library path
// that is set in that env var
PATH_PROG('lib', null, 'MAKE_LIB');
if (!PATH_PROG('bison')) {
	ERROR('bison is required')
}

// There's a minimum requirement for re2c..
MINRE2C = "0.13.4";

RE2C = PATH_PROG('re2c');
if (RE2C) {
	var intvers, intmin;
	var pattern = /\./g;

	RE2CVERS = probe_binary(RE2C, "version");
	STDOUT.WriteLine('  Detected re2c version ' + RE2CVERS);

	intvers = RE2CVERS.replace(pattern, '') - 0;
	intmin = MINRE2C.replace(pattern, '') - 0;

	if (intvers < intmin) {
		STDOUT.WriteLine('WARNING: The minimum RE2C version requirement is ' + MINRE2C);
		STDOUT.WriteLine('Parsers will not be generated. Upgrade your copy at http://sf.net/projects/re2c');
		DEFINE('RE2C', '');
	} else {
		DEFINE('RE2C_FLAGS', '');
	}
} else {
	STDOUT.WriteLine('Parsers will not be regenerated');
}
PATH_PROG('zip');
PATH_PROG('lemon');

// avoid picking up midnight commander from cygwin
PATH_PROG('mc', WshShell.Environment("Process").Item("PATH"));

// Try locating manifest tool
if (VCVERS > 1200) {
	PATH_PROG('mt', WshShell.Environment("Process").Item("PATH"));
}

// stick objects somewhere outside of the source tree
ARG_ENABLE('object-out-dir', 'Alternate location for binary objects during build', '');
if (PHP_OBJECT_OUT_DIR.length) {
	PHP_OBJECT_OUT_DIR = FSO.GetAbsolutePathName(PHP_OBJECT_OUT_DIR);
	if (!FSO.FolderExists(PHP_OBJECT_OUT_DIR)) {
		ERROR('you chosen output directory ' + PHP_OBJECT_OUT_DIR + ' does not exist');
	}
	PHP_OBJECT_OUT_DIR += '\\';
} else if (X64) {
	if (!FSO.FolderExists("x64")) {
		FSO.CreateFolder("x64");
	}
	PHP_OBJECT_OUT_DIR = 'x64\\';
}

ARG_ENABLE('debug', 'Compile with debugging symbols', "no");
ARG_ENABLE('debug-pack', 'Release binaries with external debug symbols (--enable-debug must not be specified)', 'no');
if (PHP_DEBUG == "yes" && PHP_DEBUG_PACK == "yes") {
	ERROR("Use of both --enable-debug and --enable-debug-pack not allowed.");
}

ARG_ENABLE('pgi', 'Generate PGO instrumented binaries', 'no');
ARG_WITH('pgo', 'Compile optimized binaries using training data from folder', 'no');
if (PHP_PGI == "yes" || PHP_PGO != "no") {
	PGOMGR = PATH_PROG('pgomgr', WshShell.Environment("Process").Item("PATH"));
	if (!PGOMGR) {
		ERROR("--enable-pgi and --with-pgo options can only be used if PGO capable compiler is present.");
	}
	if (PHP_PGI == "yes" && PHP_PGO != "no") {
		ERROR("Use of both --enable-pgi and --with-pgo not allowed.");
	}
}

ARG_ENABLE('zts', 'Thread safety', 'yes');
// Configures the hard-coded installation dir
ARG_WITH('prefix', 'where PHP will be installed', '');
if (PHP_PREFIX == '') {
	PHP_PREFIX = "C:\\php";
	if (PHP_DEBUG == "yes")
		PHP_PREFIX += "\\debug";
}
DEFINE('PHP_PREFIX', PHP_PREFIX);

DEFINE("BASE_INCLUDES", "/I . /I main /I Zend /I TSRM /I ext ");

// CFLAGS for building the PHP dll
DEFINE("CFLAGS_PHP", "/D _USRDLL /D PHP5DLLTS_EXPORTS /D PHP_EXPORTS \
/D LIBZEND_EXPORTS /D TSRM_EXPORTS /D SAPI_EXPORTS /D WINVER=0x500");

DEFINE('CFLAGS_PHP_OBJ', '$(CFLAGS_PHP) $(STATIC_EXT_CFLAGS)');

// General CFLAGS for building objects
DEFINE("CFLAGS", "/nologo /FD $(BASE_INCLUDES) /D _WINDOWS \
/D ZEND_WIN32=1 /D PHP_WIN32=1 /D WIN32 /D _MBCS /W3 ");

if (VCVERS < 1400) {
	// Enable automatic precompiled headers
	ADD_FLAG('CFLAGS', ' /YX ');

	if (PHP_DEBUG == "yes") {
		// Set some debug/release specific options
		ADD_FLAG('CFLAGS', ' /GZ ');
	}
}

if (VCVERS >= 1400) {
	// fun stuff: MS deprecated ANSI stdio and similar functions
	// disable annoying warnings.  In addition, time_t defaults
	// to 64-bit.  Ask for 32-bit.
	if (X64) {
		ADD_FLAG('CFLAGS', ' /wd4996 ');
	} else {
		ADD_FLAG('CFLAGS', ' /wd4996 /D_USE_32BIT_TIME_T=1 ');
	}

	if (PHP_DEBUG == "yes") {
		// Set some debug/release specific options
		ADD_FLAG('CFLAGS', ' /RTC1 ');
	}
}

ARG_WITH('mp', 'Tell VC9+ use up to [n,auto,disable] processes for compilation', 'auto');
if (VCVERS >= 1500 && PHP_MP != 'disable') {
		// no from disable-all 
		if(PHP_MP == 'auto' || PHP_MP == 'no') {
			 ADD_FLAG('CFLAGS', ' /MP ');
		} else {
			if(parseInt(PHP_MP) != 0) {
				ADD_FLAG('CFLAGS', ' /MP'+ PHP_MP +' ');
			} else {
				STDOUT.WriteLine('WARNING: Invalid argument for MP: ' + PHP_MP);
			}
		}
}

// General link flags

if (VCVERS >= 1700) {
	DEFINE("LDFLAGS", "/nologo ");
} else {
	DEFINE("LDFLAGS", "/nologo /version:" +
			PHP_VERSION + "." + PHP_MINOR_VERSION + "." + PHP_RELEASE_VERSION);
}

// General DLL link flags
DEFINE("DLL_LDFLAGS", "/dll ");

// PHP DLL link flags
DEFINE("PHP_LDFLAGS", "$(DLL_LDFLAGS)");

// General libs
// urlmon.lib ole32.lib oleaut32.lib uuid.lib gdi32.lib winspool.lib comdlg32.lib
DEFINE("LIBS", "kernel32.lib ole32.lib user32.lib advapi32.lib shell32.lib ws2_32.lib Dnsapi.lib");

// Set some debug/release specific options
if (PHP_DEBUG == "yes") {
	ADD_FLAG("CFLAGS", "/LDd /MDd /W3 /Gm /Od /D _DEBUG /D ZEND_DEBUG=1 " +
		(X64?"/Zi":"/ZI"));
	ADD_FLAG("LDFLAGS", "/debug");
	// Avoid problems when linking to release libraries that use the release
	// version of the libc
	ADD_FLAG("PHP_LDFLAGS", "/nodefaultlib:msvcrt");
} else {
	// Generate external debug files when --enable-debug-pack is specified
	if (PHP_DEBUG_PACK == "yes") {
		ADD_FLAG("CFLAGS", "/Zi");
		ADD_FLAG("LDFLAGS", "/incremental:no /debug /opt:ref,icf");
	}
	// Equivalent to Release_TSInline build -> best optimization
	ADD_FLAG("CFLAGS", "/LD /MD /W3 /Ox /D NDebug /D NDEBUG /D ZEND_WIN32_FORCE_INLINE /GF /D ZEND_DEBUG=0");

	// if you have VS.Net /GS hardens the binary against buffer overruns
	// ADD_FLAG("CFLAGS", "/GS");
}

if (PHP_ZTS == "yes") {
	ADD_FLAG("CFLAGS", "/D ZTS=1");
	ADD_FLAG("ZTS", "1");
} else {
	ADD_FLAG("ZTS", "0");
}

DEFINE("PHP_ZTS_ARCHIVE_POSTFIX", PHP_ZTS == "yes" ? '' : "-nts");


// we want msvcrt in the PHP DLL
ADD_FLAG("PHP_LDFLAGS", "/nodefaultlib:libcmt");

// set up the build dir and DLL name
if (PHP_DEBUG == "yes" && PHP_ZTS == "yes") {
	DEFINE("BUILD_DIR", PHP_OBJECT_OUT_DIR + "Debug_TS");
	DEFINE("PHPDLL", "php" + PHP_VERSION + "ts_debug.dll");
	DEFINE("PHPLIB", "php" + PHP_VERSION + "ts_debug.lib");
} else if (PHP_DEBUG == "yes" && PHP_ZTS == "no") {
	DEFINE("BUILD_DIR", PHP_OBJECT_OUT_DIR + "Debug");
	DEFINE("PHPDLL", "php" + PHP_VERSION + "_debug.dll");
	DEFINE("PHPLIB", "php" + PHP_VERSION + "_debug.lib");
} else if (PHP_DEBUG == "no" && PHP_ZTS == "yes") {
	DEFINE("BUILD_DIR", PHP_OBJECT_OUT_DIR + "Release_TS");
	DEFINE("PHPDLL", "php" + PHP_VERSION + "ts.dll");
	DEFINE("PHPLIB", "php" + PHP_VERSION + "ts.lib");
} else if (PHP_DEBUG == "no" && PHP_ZTS == "no") {
	DEFINE("BUILD_DIR", PHP_OBJECT_OUT_DIR + "Release");
	DEFINE("PHPDLL", "php" + PHP_VERSION + ".dll");
	DEFINE("PHPLIB", "php" + PHP_VERSION + ".lib");
}

// CFLAGS, LDFLAGS and BUILD_DIR are defined
// Add compiler and link flags if PGO options are selected
if (PHP_DEBUG != "yes" && PHP_PGI == "yes") {
	ADD_FLAG('CFLAGS', "/GL /O2");
	ADD_FLAG('LDFLAGS', "/LTCG:PGINSTRUMENT");
	DEFINE("PGOPGD_DIR", "$(BUILD_DIR)");
}
else if (PHP_DEBUG != "yes" && PHP_PGO != "no") {
	ADD_FLAG('CFLAGS', "/GL /O2");
	ADD_FLAG('LDFLAGS', "/LTCG:PGUPDATE");
	DEFINE("PGOPGD_DIR", ((PHP_PGO.length == 0 || PHP_PGO == "yes") ? "$(BUILD_DIR)" : PHP_PGO));
}

// Find the php_build dir - it contains headers and libraries
// that we need
ARG_WITH('php-build', 'Path to where you extracted the development libraries (http://wiki.php.net/internals/windows/libs). Assumes that it is a sibling of this source dir (..\\deps) if not specified', 'no');

if (PHP_PHP_BUILD == 'no') {
	if (FSO.FolderExists("..\\deps")) {
		PHP_PHP_BUILD = "..\\deps";
	} else {
		if (FSO.FolderExists("..\\php_build")) {
			PHP_PHP_BUILD = "..\\php_build";
		} else {
			if (X64) {
				if (FSO.FolderExists("..\\win64build")) {
					PHP_PHP_BUILD = "..\\win64build";
				} else if (FSO.FolderExists("..\\php-win64-dev\\php_build")) {
					PHP_PHP_BUILD = "..\\php-win64-dev\\php_build";
				}
			} else {
				if (FSO.FolderExists("..\\win32build")) {
					PHP_PHP_BUILD = "..\\win32build";
				} else if (FSO.FolderExists("..\\php-win32-dev\\php_build")) {
					PHP_PHP_BUILD = "..\\php-win32-dev\\php_build";
				}
			}
		}
	}
	PHP_PHP_BUILD = FSO.GetAbsolutePathName(PHP_PHP_BUILD);
}
DEFINE("PHP_BUILD", PHP_PHP_BUILD);

ARG_WITH('extra-includes', 'Extra include path to use when building everything', '');
ARG_WITH('extra-libs', 'Extra library path to use when linking everything', '');

var php_usual_include_suspects = PHP_PHP_BUILD+"\\include";
var php_usual_lib_suspects = PHP_PHP_BUILD+"\\lib";

ADD_FLAG("CFLAGS", '/I "' + php_usual_include_suspects + '" ');
ADD_FLAG("LDFLAGS", '/libpath:"' + php_usual_lib_suspects + '" ');

// Poke around for some headers
function probe_basic_headers()
{
	var p;

	if (PHP_PHP_BUILD != "no") {
		php_usual_include_suspects += ";" + PHP_PHP_BUILD + "\\include";
		php_usual_lib_suspects += ";" + PHP_PHP_BUILD + "\\lib";
	}
}

function add_extra_dirs()
{
	var path, i, f;

	if (PHP_EXTRA_INCLUDES.length) {
		path = PHP_EXTRA_INCLUDES.split(';');
		for (i = 0; i < path.length; i++) {
			f = FSO.GetAbsolutePathName(path[i]);
			if (FSO.FolderExists(f)) {
				ADD_FLAG("CFLAGS", '/I "' + f + '" ');
			}
		}
	}
	if (PHP_EXTRA_LIBS.length) {
		path = PHP_EXTRA_LIBS.split(';');
		for (i = 0; i < path.length; i++) {
			f = FSO.GetAbsolutePathName(path[i]);
			if (FSO.FolderExists(f)) {
				if (VCVERS <= 1200 && f.indexOf(" ") >= 0) {
					ADD_FLAG("LDFLAGS", '/libpath:"\\"' + f + '\\"" ');
				} else {
					ADD_FLAG("LDFLAGS", '/libpath:"' + f + '" ');
				}
			}
		}
	}

}

probe_basic_headers();
add_extra_dirs();

//DEFINE("PHP_BUILD", PHP_PHP_BUILD);

STDOUT.WriteBlankLines(1);
STDOUT.WriteLine("Build dir: " + get_define('BUILD_DIR'));
STDOUT.WriteLine("PHP Core:  " + get_define('PHPDLL') + " and " + get_define('PHPLIB'));

ADD_SOURCES("Zend", "zend_language_parser.c zend_language_scanner.c \
	zend_ini_parser.c zend_ini_scanner.c zend_alloc.c zend_compile.c \
	zend_constants.c zend_dynamic_array.c zend_exceptions.c \
	zend_execute_API.c zend_highlight.c \
	zend_llist.c zend_vm_opcodes.c zend_opcode.c zend_operators.c zend_ptr_stack.c \
	zend_stack.c zend_variables.c zend.c zend_API.c zend_extensions.c \
	zend_hash.c zend_list.c zend_indent.c zend_builtin_functions.c \
	zend_sprintf.c zend_ini.c zend_qsort.c zend_multibyte.c zend_ts_hash.c \
	zend_stream.c zend_iterators.c zend_interfaces.c zend_objects.c \
	zend_object_handlers.c zend_objects_API.c \
	zend_default_classes.c zend_execute.c zend_strtod.c zend_gc.c zend_closures.c \
	zend_float.c zend_string.c zend_generators.c zend_virtual_cwd.c zend_ast.c");

if (VCVERS == 1200) {
	AC_DEFINE('ZEND_DVAL_TO_IVAL_CAST_OK', 1);
}

ADD_SOURCES("main", "main.c snprintf.c spprintf.c getopt.c fopen_wrappers.c \
	php_scandir.c php_ini.c SAPI.c rfc1867.c php_content_types.c strlcpy.c \
	strlcat.c mergesort.c reentrancy.c php_variables.c php_ticks.c network.c \
	php_open_temporary_file.c output.c internal_functions.c php_sprintf.c");
ADD_SOURCES("win32", "inet.c fnmatch.c sockets.c");

// Newer versions have it
if (VCVERS <= 1300) {
	ADD_SOURCES("win32", "strtoi64.c");
}
if (VCVERS >= 1400) {
	AC_DEFINE('HAVE_STRNLEN', 1);
}

ADD_SOURCES("main/streams", "streams.c cast.c memory.c filter.c plain_wrapper.c \
	userspace.c transports.c xp_socket.c mmap.c glob_wrapper.c");

ADD_SOURCES("win32", "glob.c readdir.c \
	registry.c select.c sendmail.c time.c winutil.c wsyslog.c globals.c");

PHP_INSTALL_HEADERS("", "Zend/ TSRM/ main/ main/streams/ win32/");

STDOUT.WriteBlankLines(1);


/* Can we build with IPv6 support? */
ARG_ENABLE("ipv6", "Disable IPv6 support (default is turn it on if available)", "yes");

var main_network_has_ipv6 = 0;
if (PHP_IPV6 == "yes") {
	main_network_has_ipv6 = CHECK_HEADER_ADD_INCLUDE("wspiapi.h", "CFLAGS") ? 1 : 0;
}
if (main_network_has_ipv6) {
	STDOUT.WriteLine("Enabling IPv6 support");
}
AC_DEFINE('HAVE_GETADDRINFO', main_network_has_ipv6);
AC_DEFINE('HAVE_GAI_STRERROR', main_network_has_ipv6);
AC_DEFINE('HAVE_IPV6', main_network_has_ipv6);

/* this allows up to 256 sockets to be select()ed in a single
 * call to select(), instead of the usual 64 */
ARG_ENABLE('fd-setsize', "Set maximum number of sockets for select(2)", "256");
ADD_FLAG("CFLAGS", "/D FD_SETSIZE=" + parseInt(PHP_FD_SETSIZE));

AC_DEFINE('HAVE_USLEEP', 1);
AC_DEFINE('HAVE_STRCOLL', 1);

/* For snapshot builders, where can we find the additional
 * files that make up the snapshot template? */
ARG_WITH("snapshot-template", "Path to snapshot builder template dir", "no");

if (PHP_SNAPSHOT_TEMPLATE == "no") {
	/* default is as a sibling of the php_build dir */
	if (FSO.FolderExists(PHP_PHP_BUILD + "\\template")) {
		PHP_SNAPSHOT_TEMPLATE = FSO.GetAbsolutePathName(PHP_PHP_BUILD + "\\template");
	} else if (FSO.FolderExists(PHP_PHP_BUILD + "\\..\\template")) {
		PHP_SNAPSHOT_TEMPLATE = FSO.GetAbsolutePathName(PHP_PHP_BUILD + "\\..\\template");
	}
}

DEFINE('SNAPSHOT_TEMPLATE', PHP_SNAPSHOT_TEMPLATE);

if (PHP_DSP != "no") {
	if (FSO.FolderExists("tmp")) {
		FSO.DeleteFolder("tmp");
	}
	FSO.CreateFolder("tmp");
}

ARG_ENABLE("security-flags", "Disable the compiler security flags", "yes");
if (PHP_SECURITY_FLAGS == "yes") {
	ADD_FLAG("LDFLAGS", "/NXCOMPAT /DYNAMICBASE ");
}

/* XXX add and implement clang keyword for clang analyzer */
ARG_WITH("analyzer", "Enable static analyzer. Pass vs for Visual Studio, pvs for PVS-Studio", "no");
if (PHP_ANALYZER == "vs") {
	ADD_FLAG("CFLAGS", " /analyze ");
	ADD_FLAG("CFLAGS", " /wd6308 ");
<<<<<<< HEAD
=======
} else if (PHP_ANALYZER == "pvs") {
	var pvs_studio = false;

	if (FSO.FileExists(PROGRAM_FILES + "\\PVS-Studio\\x64\\PVS-Studio.exe")) {
		pvs_studio = PROGRAM_FILES + "\\PVS-Studio\\x86\\PVS-Studio.exe";
	} else if (FSO.FileExists(PROGRAM_FILESx86 + "\\PVS-Studio\\x64\\PVS-Studio.exe")) {
		pvs_studio = PROGRAM_FILESx86 + "\\PVS-Studio\\x64\\PVS-Studio.exe";
	}

	if (!pvs_studio) {
		WARNING("Couldn't find PVS-Studio binaries, static analyze was disabled");
		PHP_ANALYZER = "no";
	} else {
		var pvscfg = FSO.CreateTextFile("PVS-Studio.conf", true);
		DEFINE("PVS_STUDIO", pvs_studio);

		pvscfg.WriteLine("exclude-path = " + VCINSTALLDIR);
		if (FSO.FolderExists(PROGRAM_FILESx86 + "\\windows kits\\")) {
			pvscfg.WriteLine("exclude-path = " + PROGRAM_FILESx86 + "\\windows kits\\");
		} else if (FSO.FolderExists(PROGRAM_FILES + "\\windows kits\\")) {
			pvscfg.WriteLine("exclude-path = " + PROGRAM_FILES + "\\windows kits\\");
		}
		pvscfg.WriteLine("vcinstalldir = " + VCINSTALLDIR);
		pvscfg.WriteLine("platform = " + (X64 ? 'x64' : 'Win32'));
		pvscfg.WriteLine("preprocessor = visualcpp");
		pvscfg.WriteLine("language = C");
	}
>>>>>>> 816e2198
}
<|MERGE_RESOLUTION|>--- conflicted
+++ resolved
@@ -449,8 +449,6 @@
 if (PHP_ANALYZER == "vs") {
 	ADD_FLAG("CFLAGS", " /analyze ");
 	ADD_FLAG("CFLAGS", " /wd6308 ");
-<<<<<<< HEAD
-=======
 } else if (PHP_ANALYZER == "pvs") {
 	var pvs_studio = false;
 
@@ -478,5 +476,4 @@
 		pvscfg.WriteLine("preprocessor = visualcpp");
 		pvscfg.WriteLine("language = C");
 	}
->>>>>>> 816e2198
-}
+}
