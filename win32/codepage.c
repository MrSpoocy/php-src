/*
   +----------------------------------------------------------------------+
   | PHP Version 7                                                        |
   +----------------------------------------------------------------------+
   | Copyright (c) 1997-2018 The PHP Group                                |
   +----------------------------------------------------------------------+
   | This source file is subject to version 3.01 of the PHP license,      |
   | that is bundled with this package in the file LICENSE, and is        |
   | available through the world-wide-web at the following url:           |
   | http://www.php.net/license/3_01.txt                                  |
   | If you did not receive a copy of the PHP license and are unable to   |
   | obtain it through the world-wide-web, please send a note to          |
   | license@php.net so we can mail you a copy immediately.               |
   +----------------------------------------------------------------------+
   | Author: Anatol Belski <ab@php.net>                                   |
   +----------------------------------------------------------------------+
*/

#include <assert.h>

#include "php.h"
#include "SAPI.h"
#include <emmintrin.h>

ZEND_TLS const struct php_win32_cp *cur_cp = NULL;
ZEND_TLS const struct php_win32_cp *orig_cp = NULL;
ZEND_TLS const struct php_win32_cp *cur_out_cp = NULL;
ZEND_TLS const struct php_win32_cp *orig_out_cp = NULL;
ZEND_TLS const struct php_win32_cp *cur_in_cp = NULL;
ZEND_TLS const struct php_win32_cp *orig_in_cp = NULL;

#include "cp_enc_map.c"

__forceinline static wchar_t *php_win32_cp_to_w_int(const char* in, size_t in_len, size_t *out_len, UINT cp, DWORD flags)
{/*{{{*/
	wchar_t *ret;
	int ret_len, tmp_len;

	if (!in || in_len > (size_t)INT_MAX) {
		SET_ERRNO_FROM_WIN32_CODE(ERROR_INVALID_PARAMETER);
		return NULL;
	}
	assert(in_len ? (in[in_len] == L'\0') : 1);

	tmp_len = !in_len ? -1 : (int)in_len + 1;

	ret_len = MultiByteToWideChar(cp, flags, in, tmp_len, NULL, 0);
	if (ret_len == 0) {
		SET_ERRNO_FROM_WIN32_CODE(GetLastError());
		return NULL;
	}

	ret = malloc(ret_len * sizeof(wchar_t));
	if (!ret) {
		SET_ERRNO_FROM_WIN32_CODE(ERROR_OUTOFMEMORY);
		return NULL;
	}

	tmp_len = MultiByteToWideChar(cp, flags, in, tmp_len, ret, ret_len);
	if (tmp_len == 0) {
		free(ret);
		SET_ERRNO_FROM_WIN32_CODE(GetLastError());
		return NULL;
	}

	assert(ret ? tmp_len == ret_len : 1);
	assert(ret && !in_len ? wcslen(ret) == ret_len - 1 : 1);

	ret[ret_len-1] = L'\0';

	if (PHP_WIN32_CP_IGNORE_LEN_P != out_len) {
		*out_len = ret_len - 1;
	}

	return ret;
}/*}}}*/

PW32CP wchar_t *php_win32_cp_conv_utf8_to_w(const char* in, size_t in_len, size_t *out_len)
{/*{{{*/
	return php_win32_cp_to_w_int(in, in_len, out_len, CP_UTF8, MB_ERR_INVALID_CHARS);
}/*}}}*/

PW32CP wchar_t *php_win32_cp_conv_cur_to_w(const char* in, size_t in_len, size_t *out_len)
{/*{{{*/
	wchar_t *ret;

	ret = php_win32_cp_to_w_int(in, in_len, out_len, cur_cp->id, cur_cp->from_w_fl);

	return ret;
}/*}}}*/

PW32CP wchar_t *php_win32_cp_conv_to_w(DWORD cp, DWORD flags, const char* in, size_t in_len, size_t *out_len)
{/*{{{*/
	return php_win32_cp_to_w_int(in, in_len, out_len, cp, flags);
}/*}}}*/

#define ASCII_FAIL_RETURN() \
	if (PHP_WIN32_CP_IGNORE_LEN_P != out_len) { \
		*out_len = 0; \
	} \
	return NULL;
PW32CP wchar_t *php_win32_cp_conv_ascii_to_w(const char* in, size_t in_len, size_t *out_len)
{/*{{{*/
	wchar_t *ret, *ret_idx;
	const char *idx = in, *end;
#if PHP_DEBUG
	size_t save_in_len = in_len;
#endif
 
	assert(in && in_len ? in[in_len] == '\0' : 1);

	if (!in) {
		SET_ERRNO_FROM_WIN32_CODE(ERROR_INVALID_PARAMETER);
		return NULL;
	} else if (0 == in_len) {
		/* Not binary safe. */
		in_len = strlen(in);
	}

	end = in + in_len;

	if (in_len > 15) {
		const char *aidx = (const char *)ZEND_SLIDE_TO_ALIGNED16(in);

		/* Process unaligned chunk. */
		while (idx < aidx) {
			if (!__isascii(*idx) && '\0' != *idx) {
				ASCII_FAIL_RETURN()
			}
			idx++;
		}

		/* Process aligned chunk. */
		while (end - idx > 15) {
			const __m128i block = _mm_load_si128((__m128i *)idx);
			if (_mm_movemask_epi8(block)) {
				ASCII_FAIL_RETURN()
			}
			idx += 16;
		}
	}

	/* Process the trailing part, or otherwise process string < 16 bytes. */
	while (idx < end) {
		if (!__isascii(*idx) && '\0' != *idx) {
			ASCII_FAIL_RETURN()
		}
		idx++;
	}

	ret = malloc((in_len+1)*sizeof(wchar_t));
	if (!ret) {
		SET_ERRNO_FROM_WIN32_CODE(ERROR_OUTOFMEMORY);
		return NULL;
	}

	ret_idx = ret;
	idx = in;

	/* Check and conversion could be merged. This however would
		be more expencive, if a non ASCII string was passed.
		TODO check whether the impact is acceptable. */
	if (in_len > 15) {
		const char *aidx = (const char *)ZEND_SLIDE_TO_ALIGNED16(in);

		/* Process unaligned chunk. */
		while (idx < aidx) {
			*ret_idx++ = (wchar_t)*idx++;
		}

		/* Process aligned chunk. */
		if (end - idx > 15) {
			const __m128i mask = _mm_set1_epi32(0);
			while (end - idx > 15) {
				const __m128i block = _mm_load_si128((__m128i *)idx);

				{
					const __m128i lo = _mm_unpacklo_epi8(block, mask);
					_mm_storeu_si128((__m128i *)ret_idx, lo);
				}

				ret_idx += 8;
				{
					const __m128i hi = _mm_unpackhi_epi8(block, mask);
					_mm_storeu_si128((__m128i *)ret_idx, hi);
				}

				idx += 16;
				ret_idx += 8;
			}
		}
	}

	/* Process the trailing part, or otherwise process string < 16 bytes. */
	while (idx < end) {
		*ret_idx++ = (wchar_t)*idx++;
	}

	ret[in_len] = L'\0';

<<<<<<< HEAD
	assert(ret ? wcslen(ret) == in_len : 1);
=======
		assert(ret && !save_in_len ? wcslen(ret) == in_len : 1);
>>>>>>> 27f168cf

	if (PHP_WIN32_CP_IGNORE_LEN_P != out_len) {
		*out_len = in_len;
	}

	return ret;
}/*}}}*/
#undef ASCII_FAIL_RETURN

__forceinline static char *php_win32_cp_from_w_int(const wchar_t* in, size_t in_len, size_t *out_len, UINT cp, DWORD flags)
{/*{{{*/
	int r;
	int target_len, tmp_len;
	char* target;

	if (!in || in_len > INT_MAX) {
		SET_ERRNO_FROM_WIN32_CODE(ERROR_INVALID_PARAMETER);
		return NULL;
	}
	assert(in_len ? in[in_len] == '\0' : 1);

	tmp_len = !in_len ? -1 : (int)in_len + 1;

	target_len = WideCharToMultiByte(cp, flags, in, tmp_len, NULL, 0, NULL, NULL);
	if (target_len == 0) {
		SET_ERRNO_FROM_WIN32_CODE(GetLastError());
		return NULL;
	}

	target = malloc(target_len);
	if (target == NULL) {
		SET_ERRNO_FROM_WIN32_CODE(ERROR_OUTOFMEMORY);
		return NULL;
	}

	r = WideCharToMultiByte(cp, flags, in, tmp_len, target, target_len, NULL, NULL);
	if (r == 0) {
		free(target);
		SET_ERRNO_FROM_WIN32_CODE(GetLastError());
		return NULL;
	}

	assert(target ? r == target_len : 1);
	assert(target && !in_len ? strlen(target) == target_len - 1 : 1);

	target[target_len-1] = '\0';

	if (PHP_WIN32_CP_IGNORE_LEN_P != out_len) {
		*out_len = target_len - 1;
	}

	return target;
}/*}}}*/

PW32CP char *php_win32_cp_conv_w_to_utf8(const wchar_t* in, size_t in_len, size_t *out_len)
{/*{{{*/
	return php_win32_cp_from_w_int(in, in_len, out_len, CP_UTF8, WC_ERR_INVALID_CHARS);
}/*}}}*/

PW32CP char *php_win32_cp_conv_w_to_cur(const wchar_t* in, size_t in_len, size_t *out_len)
{/*{{{*/
	char *ret;

	ret = php_win32_cp_from_w_int(in, in_len, out_len, cur_cp->id, cur_cp->from_w_fl);

	return ret;
}/*}}}*/

PW32CP char *php_win32_cp_conv_from_w(DWORD cp, DWORD flags, const wchar_t* in, size_t in_len, size_t *out_len)
{/*{{{*/
	return php_win32_cp_from_w_int(in, in_len, out_len, cp, flags);
}/*}}}*/

/* This is only usable after the startup phase*/
__forceinline static char *php_win32_cp_get_enc(void)
{/*{{{*/
	char *enc = NULL;
	const zend_encoding *zenc;

	if (PG(internal_encoding) && PG(internal_encoding)[0]) {
		enc = PG(internal_encoding);
	} else if (SG(default_charset) && SG(default_charset)[0] ) {
		enc = SG(default_charset);
	} else {
		zenc = zend_multibyte_get_internal_encoding();
		if (zenc) {
			enc = (char *)zend_multibyte_get_encoding_name(zenc);
		}
	}

	return enc;
}/*}}}*/

__forceinline static BOOL php_win32_cp_is_cli_sapi()
{/*{{{*/
	return strlen(sapi_module.name) >= sizeof("cli") - 1 && !strncmp(sapi_module.name, "cli", sizeof("cli") - 1);
}/*}}}*/

PW32CP const struct php_win32_cp *php_win32_cp_get_current(void)
{/*{{{*/
	return cur_cp;
}/*}}}*/

PW32CP const struct php_win32_cp *php_win32_cp_get_orig(void)
{/*{{{*/
	return orig_cp;
}/*}}}*/

PW32CP const struct php_win32_cp *php_win32_cp_get_by_id(DWORD id)
{/*{{{*/
	size_t i;

	if (id < php_win32_cp_map[0].id) {
		switch (id) {
			case CP_ACP:
				id = GetACP();
				break;
			case CP_OEMCP:
				id = GetOEMCP();
				break;
		}
	}

	for (i = 0; i < sizeof(php_win32_cp_map)/sizeof(struct php_win32_cp); i++) {
		if (php_win32_cp_map[i].id == id) {
			return &php_win32_cp_map[i];
		}
	}

	SET_ERRNO_FROM_WIN32_CODE(ERROR_NOT_FOUND);

	return NULL;
}/*}}}*/

PW32CP const struct php_win32_cp *php_win32_cp_get_by_enc(const char *enc)
{/*{{{*/
	size_t enc_len = 0, i;

	if (!enc || !enc[0]) {
		return php_win32_cp_get_by_id(65001U);
	}

	enc_len = strlen(enc);

	for (i = 0; i < sizeof(php_win32_cp_map)/sizeof(struct php_win32_cp); i++) {
		const struct php_win32_cp *cp = &php_win32_cp_map[i];

		if (!cp->name || !cp->name[0]) {
			continue;
		}

		if (0 == zend_binary_strcasecmp(enc, enc_len, cp->name, strlen(cp->name))) {
			return cp;
		}

		if (cp->enc) {
			char *start = cp->enc, *idx;

			idx = strpbrk(start, "|");

			while (NULL != idx) {
				if (0 == zend_binary_strcasecmp(enc, enc_len, start, idx - start)) {
					return cp;
				}
				start = idx + 1;
				idx = strpbrk(start, "|");
			}
			/* Last in the list, or single charset specified. */
			if (0 == zend_binary_strcasecmp(enc, enc_len, start, strlen(start))) {
				return cp;
			}
		}
	}

	return php_win32_cp_get_by_id(GetACP());
}/*}}}*/

PW32CP const struct php_win32_cp *php_win32_cp_set_by_id(DWORD id)
{/*{{{*/
	const struct php_win32_cp *tmp;
	if (!IsValidCodePage(id)) {
		SET_ERRNO_FROM_WIN32_CODE(ERROR_INVALID_PARAMETER);
		return NULL;
	}

	tmp = php_win32_cp_get_by_id(id);
	if (tmp) {
		cur_cp = tmp;
	}

	return cur_cp;
}/*}}}*/

PW32CP BOOL php_win32_cp_use_unicode(void)
{/*{{{*/
	return 65001 == cur_cp->id;
}/*}}}*/

PW32CP wchar_t *php_win32_cp_env_any_to_w(const char* env)
{/*{{{*/
	wchar_t *envw = NULL, ew[32760];
	char *cur = (char *)env, *prev;
	size_t bin_len = 0;

	if (!env) {
		SET_ERRNO_FROM_WIN32_CODE(ERROR_INVALID_PARAMETER);
		return NULL;
	}

	do {
		wchar_t *tmp;

		tmp = php_win32_cp_any_to_w(cur);
		if (tmp) {
			size_t tmp_len = wcslen(tmp) + 1;
			memmove(ew + bin_len, tmp, tmp_len * sizeof(wchar_t));
			free(tmp);

			bin_len += tmp_len;
		}

		prev = cur;

	} while (NULL != (cur = strchr(prev, '\0')) && cur++ && *cur && bin_len + (cur - prev) < 32760);

	envw = (wchar_t *) malloc((bin_len + 3) * sizeof(wchar_t));
	if (!envw) {
		SET_ERRNO_FROM_WIN32_CODE(ERROR_OUTOFMEMORY);
		return NULL;
	}
	memmove(envw, ew, bin_len * sizeof(wchar_t));
	envw[bin_len] = L'\0';
	envw[bin_len + 1] = L'\0';
	envw[bin_len + 2] = L'\0';

	return envw;
}/*}}}*/

static BOOL php_win32_cp_cli_io_setup(void)
{/*{{{*/
	BOOL ret = TRUE;

	if (PG(input_encoding) && PG(input_encoding)[0]) {
		cur_in_cp = php_win32_cp_get_by_enc(PG(input_encoding));
		if (!cur_in_cp) {
			cur_in_cp = cur_cp;
		}
	} else {
		cur_in_cp = cur_cp;
	}

	if (PG(output_encoding) && PG(output_encoding)[0]) {
		cur_out_cp = php_win32_cp_get_by_enc(PG(output_encoding));
		if (!cur_out_cp) {
			cur_out_cp = cur_cp;
		}
	} else {
		cur_out_cp = cur_cp;
	}

	if(php_get_module_initialized()) {
		ret = SetConsoleCP(cur_in_cp->id) && SetConsoleOutputCP(cur_out_cp->id);
	}

	return ret;
}/*}}}*/

PW32CP const struct php_win32_cp *php_win32_cp_do_setup(const char *enc)
{/*{{{*/
	if (!enc) {
		enc = php_win32_cp_get_enc();
	}

	cur_cp = php_win32_cp_get_by_enc(enc);
	if (!orig_cp) {
		orig_cp = php_win32_cp_get_by_id(GetACP());
	}
	if (php_win32_cp_is_cli_sapi()) {
		if (!orig_in_cp) {
			orig_in_cp = php_win32_cp_get_by_id(GetConsoleCP());
			if (!orig_in_cp) {
				orig_in_cp = orig_cp;
			}
		}
		if (!orig_out_cp) {
			orig_out_cp = php_win32_cp_get_by_id(GetConsoleOutputCP());
			if (!orig_out_cp) {
				orig_out_cp = orig_cp;
			}
		}
		php_win32_cp_cli_io_setup();
	}

	return cur_cp;
}/*}}}*/

PW32CP const struct php_win32_cp *php_win32_cp_do_update(const char *enc)
{/*{{{*/
	if (!enc) {
		enc = php_win32_cp_get_enc();
	}
	cur_cp = php_win32_cp_get_by_enc(enc);

	if (php_win32_cp_is_cli_sapi()) {
		php_win32_cp_cli_do_setup(cur_cp->id);
	}

	return cur_cp;
}/*}}}*/

PW32CP const struct php_win32_cp *php_win32_cp_shutdown(void)
{/*{{{*/
	return orig_cp;
}/*}}}*/

/* php_win32_cp_setup() needs to have run before! */
PW32CP const struct php_win32_cp *php_win32_cp_cli_do_setup(DWORD id)
{/*{{{*/
	const struct php_win32_cp *cp;

	if (!orig_cp) {
		php_win32_cp_setup();
	}

	if (id) {
		cp = php_win32_cp_set_by_id(id);
	} else {
		cp = cur_cp;
	}

	if (!cp) {
		return NULL;
	}

	if (php_win32_cp_cli_io_setup()) {
		return cp;
	}

	return cp;
}/*}}}*/

PW32CP const struct php_win32_cp *php_win32_cp_cli_do_restore(DWORD id)
{/*{{{*/
	BOOL cli_io_restored = TRUE;

	if (orig_in_cp) {
		cli_io_restored = cli_io_restored && SetConsoleCP(orig_in_cp->id);
	}

	if (orig_out_cp) {
		cli_io_restored = cli_io_restored && SetConsoleOutputCP(orig_out_cp->id);
	}

	if (cli_io_restored && id) {
		return php_win32_cp_set_by_id(id);
	}

	return NULL;
}/*}}}*/

/* Userspace functions, see basic_functions.* for arginfo and decls. */

/* {{{ proto bool sapi_windows_cp_set(int cp)
 * Set process codepage. */
PHP_FUNCTION(sapi_windows_cp_set)
{
	zend_long id;
	const struct php_win32_cp *cp;

	if (zend_parse_parameters(ZEND_NUM_ARGS(), "l", &id) == FAILURE) {
		return;
	}

	if (ZEND_LONG_UINT_OVFL(id)) {
		php_error_docref(NULL, E_WARNING, "Argument %d is out of range", id);
		RETURN_FALSE;
	}

	if (php_win32_cp_is_cli_sapi()) {
		cp = php_win32_cp_cli_do_setup((DWORD)id);
	} else {
		cp = php_win32_cp_set_by_id((DWORD)id);
	}
	if (!cp) {
		php_error_docref(NULL, E_WARNING, "Failed to switch to codepage %d", id);
		RETURN_FALSE;
	}

	RETURN_BOOL(cp->id == id);
}
/* }}} */

/* {{{ proto int sapi_windows_cp_get([string kind])
 * Get process codepage. */
PHP_FUNCTION(sapi_windows_cp_get)
{
	char *kind;
	size_t kind_len = 0;

	if (zend_parse_parameters(ZEND_NUM_ARGS(), "|s", &kind, &kind_len) == FAILURE) {
		return;
	}

	if (kind_len == sizeof("ansi")-1 && !strncasecmp(kind, "ansi", kind_len)) {
		RETURN_LONG(GetACP());
	} else if (kind_len == sizeof("oem")-1 && !strncasecmp(kind, "oem", kind_len)) {
		RETURN_LONG(GetOEMCP());
	} else {
		const struct php_win32_cp *cp = php_win32_cp_get_current();
		RETURN_LONG(cp->id);
	}
}
/* }}} */


/* {{{ proto bool sapi_windows_cp_is_utf8(void)
 * Indicates whether the codepage is UTF-8 compatible. */
PHP_FUNCTION(sapi_windows_cp_is_utf8)
{
	if (zend_parse_parameters_none() == FAILURE) {
		return;
	}

	RETURN_BOOL(php_win32_cp_use_unicode());
}
/* }}} */

/* {{{ proto string sapi_windows_cp_conv(int|string in_codepage, int|string out_codepage, string subject)
 * Convert string from one codepage to another. */
PHP_FUNCTION(sapi_windows_cp_conv)
{
	char *subj, *ret;
	size_t subj_len, ret_len, tmpw_len;
	wchar_t *tmpw;
	const struct php_win32_cp *in_cp, *out_cp;
	zval *z_in_cp, *z_out_cp;

	if (zend_parse_parameters(ZEND_NUM_ARGS(), "zzs", &z_in_cp, &z_out_cp, &subj, &subj_len) == FAILURE) {
		return;
	}

	if (ZEND_SIZE_T_INT_OVFL(subj_len)) {
		php_error_docref(NULL, E_WARNING, "String is too long");
		RETURN_NULL();
	}

	if (IS_LONG == Z_TYPE_P(z_in_cp)) {
		if (ZEND_LONG_UINT_OVFL(Z_LVAL_P(z_in_cp))) {
			php_error_docref(NULL, E_WARNING, "Argument %d is out of range", Z_LVAL_P(z_in_cp));
			RETURN_NULL();
		}

		in_cp = php_win32_cp_get_by_id((DWORD)Z_LVAL_P(z_in_cp));
		if (!in_cp) {
			php_error_docref(NULL, E_WARNING, "Invalid codepage %d", Z_LVAL_P(z_in_cp));
			RETURN_NULL();
		}
	} else {
		convert_to_string(z_in_cp);

		in_cp = php_win32_cp_get_by_enc(Z_STRVAL_P(z_in_cp));
		if (!in_cp) {
			php_error_docref(NULL, E_WARNING, "Invalid charset %s", Z_STRVAL_P(z_in_cp));
			RETURN_NULL();
		}
	}

	if (IS_LONG == Z_TYPE_P(z_out_cp)) {
		if (ZEND_LONG_UINT_OVFL(Z_LVAL_P(z_out_cp))) {
			php_error_docref(NULL, E_WARNING, "Argument %d is out of range", Z_LVAL_P(z_out_cp));
			RETURN_NULL();
		}

		out_cp = php_win32_cp_get_by_id((DWORD)Z_LVAL_P(z_out_cp));
		if (!out_cp) {
			php_error_docref(NULL, E_WARNING, "Invalid codepage %d", Z_LVAL_P(z_out_cp));
			RETURN_NULL();
		}
	} else {
		convert_to_string(z_out_cp);

		out_cp = php_win32_cp_get_by_enc(Z_STRVAL_P(z_out_cp));
		if (!out_cp) {
			php_error_docref(NULL, E_WARNING, "Invalid charset %s", Z_STRVAL_P(z_out_cp));
			RETURN_NULL();
		}
	}

	tmpw = php_win32_cp_conv_to_w(in_cp->id, in_cp->to_w_fl, subj, subj_len, &tmpw_len);
	if (!tmpw) {
		php_error_docref(NULL, E_WARNING, "Wide char conversion failed");
		RETURN_NULL();
	}

	ret = php_win32_cp_conv_from_w(out_cp->id, out_cp->from_w_fl, tmpw, tmpw_len, &ret_len);
	if (!ret) {
		free(tmpw);
		php_error_docref(NULL, E_WARNING, "Wide char conversion failed");
		RETURN_NULL();
	}

	RETVAL_STRINGL(ret, ret_len);

	free(tmpw);
	free(ret);
}
/* }}} */

/* }}} */
/*
 * Local variables:
 * tab-width: 4
 * c-basic-offset: 4
 * End:
 * vim600: sw=4 ts=4 fdm=marker
 * vim<600: sw=4 ts=4
 */<|MERGE_RESOLUTION|>--- conflicted
+++ resolved
@@ -198,11 +198,7 @@
 
 	ret[in_len] = L'\0';
 
-<<<<<<< HEAD
-	assert(ret ? wcslen(ret) == in_len : 1);
-=======
-		assert(ret && !save_in_len ? wcslen(ret) == in_len : 1);
->>>>>>> 27f168cf
+	assert(ret && !save_in_len ? wcslen(ret) == in_len : 1);
 
 	if (PHP_WIN32_CP_IGNORE_LEN_P != out_len) {
 		*out_len = in_len;
