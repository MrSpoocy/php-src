--- conflicted
+++ resolved
@@ -1173,7 +1173,9 @@
 	if (request_started) {
 		php_request_shutdown((void *) 0);
 	}
-<<<<<<< HEAD
+	if (translated_path) {
+		free(translated_path);
+	}
 	return exit_status;
 err:
 	sapi_deactivate(TSRMLS_C);
@@ -1334,13 +1336,6 @@
 			memcpy(ini_entries, HARDCODED_INI, sizeof(HARDCODED_INI));
 		}
 		ini_entries_len += sizeof(HARDCODED_INI) - 2;
-=======
-	if (translated_path) {
-		free(translated_path);
-	}
-	if (exit_status == 0) {
-		exit_status = EG(exit_status);
->>>>>>> bc0972e7
 	}
 
 	sapi_module->ini_entries = ini_entries;
