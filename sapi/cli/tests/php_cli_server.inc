--- conflicted
+++ resolved
@@ -3,11 +3,7 @@
 define ("PHP_CLI_SERVER_PORT", 8964);
 define ("PHP_CLI_SERVER_ADDRESS", PHP_CLI_SERVER_HOSTNAME.":".PHP_CLI_SERVER_PORT);
 
-<<<<<<< HEAD
-function php_cli_server_start($code = 'echo "Hello world";', $no_router = FALSE, $cmd_args = null) {
-=======
-function php_cli_server_start($code = 'echo "Hello world";', $router = 'index.php') {
->>>>>>> 448ef30f
+function php_cli_server_start($code = 'echo "Hello world";', $router = 'index.php', $cmd_args = null) {
 	$php_executable = getenv('TEST_PHP_EXECUTABLE');
 	$doc_root = __DIR__;
 
@@ -22,25 +18,15 @@
 	);
 
 	if (substr(PHP_OS, 0, 3) == 'WIN') {
-<<<<<<< HEAD
 		$cmd = "{$php_executable} -t {$doc_root} -n {$cmd_args} -S " . PHP_CLI_SERVER_ADDRESS;
-		if (!$no_router) {
-=======
-		$cmd = "{$php_executable} -t {$doc_root} -n -S " . PHP_CLI_SERVER_ADDRESS;
 		if (!is_null($router)) {
->>>>>>> 448ef30f
 			$cmd .= " {$router}";
 		}
 
 		$handle = proc_open(addslashes($cmd), $descriptorspec, $pipes, $doc_root, NULL, array("bypass_shell" => true,  "suppress_errors" => true));
 	} else {
-<<<<<<< HEAD
 		$cmd = "exec {$php_executable} -t {$doc_root} -n {$cmd_args} -S " . PHP_CLI_SERVER_ADDRESS;
-		if (!$no_router) {
-=======
-		$cmd = "exec {$php_executable} -t {$doc_root} -n -S " . PHP_CLI_SERVER_ADDRESS;
 		if (!is_null($router)) {
->>>>>>> 448ef30f
 			$cmd .= " {$router}";
 		}
 		$cmd .= " 2>/dev/null";
