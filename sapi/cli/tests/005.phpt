--- conflicted
+++ resolved
@@ -40,11 +40,7 @@
 }
 
 "
-<<<<<<< HEAD
 string(1544) "Class [ <internal:Core> class Exception implements Throwable ] {
-=======
-string(1424) "Class [ <internal:Core> class Exception ] {
->>>>>>> ed709d5a
 
   - Constants [0] {
   }
@@ -78,14 +74,10 @@
       }
     }
 
-<<<<<<< HEAD
-    Method [ <internal:Core, prototype Throwable> final public method getMessage ] {
-=======
-    Method [ <internal:Core> final public method __wakeup ] {
+    Method [ <internal:Core, prototype Throwable> final public method __wakeup ] {
     }
 
-    Method [ <internal:Core> final public method getMessage ] {
->>>>>>> ed709d5a
+    Method [ <internal:Core, prototype Throwable> final public method getMessage ] {
     }
 
     Method [ <internal:Core, prototype Throwable> final public method getCode ] {
