--TEST--
Bug #61977 Test exit code for various errors
--SKIPIF--
<?php
include "skipif.inc";
?>
--FILE--
<?php
include "php_cli_server.inc";
php_cli_server_start(<<<'SCRIPT'
    ini_set('display_errors', 0);
    switch($_SERVER["REQUEST_URI"]) {
            case "/parse":
                    try {
                        eval("this is a parse error");
                    } catch (ParseError $e) {
                    }
                    echo "OK\n";
                    break;
            case "/fatal":
                    eval("foo();");
                    echo "OK\n";
                    break;
            case "/compile":
                    eval("class foo { final private final function bar() {} }");
                    echo "OK\n";
                    break;
            case "/fatal2":
                    foo();
                    echo "OK\n";
                    break;
            default:
                    return false;
    }
SCRIPT
);

$host = PHP_CLI_SERVER_HOSTNAME;

foreach(array("parse", "fatal", "fatal2", "compile") as $url) {
<<<<<<< HEAD
    $fp = fsockopen($host, $port, $errno, $errstr, 0.5);
    if (!$fp) {
        die("connect failed");
    }

    if(fwrite($fp, <<<HEADER
=======
    $fp = php_cli_server_connect();
	if(fwrite($fp, <<<HEADER
>>>>>>> 13274912
GET /$url HTTP/1.1
Host: {$host}


HEADER
)) {
        while (!feof($fp)) {
                echo fgets($fp);
        }
    }
}

?>
--EXPECTF--
HTTP/1.1 200 OK
Host: localhost
Date: %s
Connection: close
X-Powered-By: %s
Content-type: text/html; charset=UTF-8

OK
HTTP/1.0 500 Internal Server Error
Host: localhost
Date: %s
Connection: close
X-Powered-By: %s
Content-type: text/html; charset=UTF-8

HTTP/1.0 500 Internal Server Error
Host: localhost
Date: %s
Connection: close
X-Powered-By: %s
Content-type: text/html; charset=UTF-8

HTTP/1.0 500 Internal Server Error
Host: localhost
Date: %s
Connection: close
X-Powered-By: %s
Content-type: text/html; charset=UTF-8<|MERGE_RESOLUTION|>--- conflicted
+++ resolved
@@ -38,17 +38,8 @@
 $host = PHP_CLI_SERVER_HOSTNAME;
 
 foreach(array("parse", "fatal", "fatal2", "compile") as $url) {
-<<<<<<< HEAD
-    $fp = fsockopen($host, $port, $errno, $errstr, 0.5);
-    if (!$fp) {
-        die("connect failed");
-    }
-
+    $fp = php_cli_server_connect();
     if(fwrite($fp, <<<HEADER
-=======
-    $fp = php_cli_server_connect();
-	if(fwrite($fp, <<<HEADER
->>>>>>> 13274912
 GET /$url HTTP/1.1
 Host: {$host}
 
