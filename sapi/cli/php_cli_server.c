/*
   +----------------------------------------------------------------------+
   | PHP Version 7                                                        |
   +----------------------------------------------------------------------+
   | Copyright (c) 1997-2015 The PHP Group                                |
   +----------------------------------------------------------------------+
   | This source file is subject to version 3.01 of the PHP license,      |
   | that is bundled with this package in the file LICENSE, and is        |
   | available through the world-wide-web at the following url:           |
   | http://www.php.net/license/3_01.txt                                  |
   | If you did not receive a copy of the PHP license and are unable to   |
   | obtain it through the world-wide-web, please send a note to          |
   | license@php.net so we can mail you a copy immediately.               |
   +----------------------------------------------------------------------+
   | Author: Moriyoshi Koizumi <moriyoshi@php.net>                        |
   |         Xinchen Hui       <laruence@php.net>                         |
   +----------------------------------------------------------------------+
*/

/* $Id: php_cli.c 306938 2011-01-01 02:17:06Z felipe $ */

#include <stdio.h>
#include <stdlib.h>
#include <fcntl.h>
#include <assert.h>

#ifdef PHP_WIN32
# include <process.h>
# include <io.h>
# include "win32/time.h"
# include "win32/signal.h"
# include "win32/php_registry.h"
# include <sys/timeb.h>
#else
# include "php_config.h"
#endif

#ifdef __riscos__
#include <unixlib/local.h>
#endif


#if HAVE_TIME_H
#include <time.h>
#endif
#if HAVE_SYS_TIME_H
#include <sys/time.h>
#endif
#if HAVE_UNISTD_H
#include <unistd.h>
#endif
#if HAVE_SIGNAL_H
#include <signal.h>
#endif
#if HAVE_SETLOCALE
#include <locale.h>
#endif
#if HAVE_DLFCN_H
#include <dlfcn.h>
#endif

#include "SAPI.h"
#include "php.h"
#include "php_ini.h"
#include "php_main.h"
#include "php_globals.h"
#include "php_variables.h"
#include "zend_hash.h"
#include "zend_modules.h"
#include "fopen_wrappers.h"
#include "http_status_codes.h"

#include "zend_compile.h"
#include "zend_execute.h"
#include "zend_highlight.h"
#include "zend_exceptions.h"

#include "php_getopt.h"

#ifndef PHP_WIN32
# define php_select(m, r, w, e, t)	select(m, r, w, e, t)
# define SOCK_EINVAL EINVAL
# define SOCK_EAGAIN EAGAIN
# define SOCK_EINTR EINTR
# define SOCK_EADDRINUSE EADDRINUSE
#else
# include "win32/select.h"
# define SOCK_EINVAL WSAEINVAL
# define SOCK_EAGAIN WSAEWOULDBLOCK
# define SOCK_EINTR WSAEINTR
# define SOCK_EADDRINUSE WSAEADDRINUSE
#endif

#include "ext/standard/file.h" /* for php_set_sock_blocking() :-( */
#include "zend_smart_str.h"
#include "ext/standard/html.h"
#include "ext/standard/url.h" /* for php_raw_url_decode() */
#include "ext/standard/php_string.h" /* for php_dirname() */
#include "php_network.h"

#include "php_http_parser.h"
#include "php_cli_server.h"
#include "mime_type_map.h"

#include "php_cli_process_title.h"

#define OUTPUT_NOT_CHECKED -1
#define OUTPUT_IS_TTY 1
#define OUTPUT_NOT_TTY 0

typedef struct php_cli_server_poller {
	fd_set rfds, wfds;
	struct {
		fd_set rfds, wfds;
	} active;
	php_socket_t max_fd;
} php_cli_server_poller;

typedef struct php_cli_server_request {
	enum php_http_method request_method;
	int protocol_version;
	char *request_uri;
	size_t request_uri_len;
	char *vpath;
	size_t vpath_len;
	char *path_translated;
	size_t path_translated_len;
	char *path_info;
	size_t path_info_len;
	char *query_string;
	size_t query_string_len;
	HashTable headers;
	HashTable headers_original_case;
	char *content;
	size_t content_len;
	const char *ext;
	size_t ext_len;
	zend_stat_t sb;
} php_cli_server_request;

typedef struct php_cli_server_chunk {
	struct php_cli_server_chunk *next;
	enum php_cli_server_chunk_type {
		PHP_CLI_SERVER_CHUNK_HEAP,
		PHP_CLI_SERVER_CHUNK_IMMORTAL
	} type;
	union {
		struct { void *block; char *p; size_t len; } heap;
		struct { const char *p; size_t len; } immortal;
	} data;
} php_cli_server_chunk;

typedef struct php_cli_server_buffer {
	php_cli_server_chunk *first;
	php_cli_server_chunk *last;
} php_cli_server_buffer;

typedef struct php_cli_server_content_sender {
	php_cli_server_buffer buffer;
} php_cli_server_content_sender;

typedef struct php_cli_server_client {
	struct php_cli_server *server;
	php_socket_t sock;
	struct sockaddr *addr;
	socklen_t addr_len;
	char *addr_str;
	size_t addr_str_len;
	php_http_parser parser;
	unsigned int request_read:1;
	char *current_header_name;
	size_t current_header_name_len;
	unsigned int current_header_name_allocated:1;
	size_t post_read_offset;
	php_cli_server_request request;
	unsigned int content_sender_initialized:1;
	php_cli_server_content_sender content_sender;
	int file_fd;
} php_cli_server_client;

typedef struct php_cli_server {
	php_socket_t server_sock;
	php_cli_server_poller poller;
	int is_running;
	char *host;
	int port;
	int address_family;
	char *document_root;
	size_t document_root_len;
	char *router;
	size_t router_len;
	socklen_t socklen;
	HashTable clients;
	HashTable extension_mime_types;
} php_cli_server;

typedef struct php_cli_server_http_response_status_code_pair {
	int code;
	const char *str;
} php_cli_server_http_response_status_code_pair;

static php_cli_server_http_response_status_code_pair template_map[] = {
	{ 400, "<h1>%s</h1><p>Your browser sent a request that this server could not understand.</p>" },
	{ 404, "<h1>%s</h1><p>The requested resource <code class=\"url\">%s</code> was not found on this server.</p>" },
	{ 500, "<h1>%s</h1><p>The server is temporarily unavailable.</p>" },
	{ 501, "<h1>%s</h1><p>Request method not supported.</p>" }
};

#if HAVE_UNISTD_H
static int php_cli_output_is_tty = OUTPUT_NOT_CHECKED;
#endif

static size_t php_cli_server_client_send_through(php_cli_server_client *client, const char *str, size_t str_len);
static php_cli_server_chunk *php_cli_server_chunk_heap_new_self_contained(size_t len);
static void php_cli_server_buffer_append(php_cli_server_buffer *buffer, php_cli_server_chunk *chunk);
static void php_cli_server_logf(const char *format, ...);
static void php_cli_server_log_response(php_cli_server_client *client, int status, const char *message);

ZEND_DECLARE_MODULE_GLOBALS(cli_server);

/* {{{ static char php_cli_server_css[]
 * copied from ext/standard/info.c
 */
static const char php_cli_server_css[] = "<style>\n" \
										"body { background-color: #fcfcfc; color: #333333; margin: 0; padding:0; }\n" \
										"h1 { font-size: 1.5em; font-weight: normal; background-color: #9999cc; min-height:2em; line-height:2em; border-bottom: 1px inset black; margin: 0; }\n" \
										"h1, p { padding-left: 10px; }\n" \
										"code.url { background-color: #eeeeee; font-family:monospace; padding:0 2px;}\n" \
										"</style>\n";
/* }}} */

#ifdef PHP_WIN32
int php_cli_server_get_system_time(char *buf) {
	struct _timeb system_time;
	errno_t err;

	if (buf == NULL) {
		return -1;
	}

	_ftime(&system_time);
	err = ctime_s(buf, 52, &(system_time.time) );
	if (err) {
		return -1;
	}
	return 0;
}
#else
int php_cli_server_get_system_time(char *buf) {
	struct timeval tv;
	struct tm tm;

	gettimeofday(&tv, NULL);

	/* TODO: should be checked for NULL tm/return vaue */
	php_localtime_r(&tv.tv_sec, &tm);
	php_asctime_r(&tm, buf);
	return 0;
}
#endif

static void char_ptr_dtor_p(zval *zv) /* {{{ */
{
	pefree(Z_PTR_P(zv), 1);
} /* }}} */

static char *get_last_error() /* {{{ */
{
	return pestrdup(strerror(errno), 1);
} /* }}} */

static int status_comp(const void *a, const void *b) /* {{{ */
{
	const http_response_status_code_pair *pa = (const http_response_status_code_pair *) a;
	const http_response_status_code_pair *pb = (const http_response_status_code_pair *) b;

	if (pa->code < pb->code) {
		return -1;
	} else if (pa->code > pb->code) {
		return 1;
	}

	return 0;
} /* }}} */

static const char *get_status_string(int code) /* {{{ */
{
	http_response_status_code_pair needle = {code, NULL},
		*result = NULL;

	result = bsearch(&needle, http_status_map, http_status_map_len, sizeof(needle), status_comp);

	if (result) {
		return result->str;
	}

	/* Returning NULL would require complicating append_http_status_line() to
	 * not segfault in that case, so let's just return a placeholder, since RFC
	 * 2616 requires a reason phrase. This is basically what a lot of other Web
	 * servers do in this case anyway. */
	return "Unknown Status Code";
} /* }}} */

static const char *get_template_string(int code) /* {{{ */
{
	size_t e = (sizeof(template_map) / sizeof(php_cli_server_http_response_status_code_pair));
	size_t s = 0;

	while (e != s) {
		size_t c = MIN((e + s + 1) / 2, e - 1);
		int d = template_map[c].code;
		if (d > code) {
			e = c;
		} else if (d < code) {
			s = c;
		} else {
			return template_map[c].str;
		}
	}
	return NULL;
} /* }}} */

static void append_http_status_line(smart_str *buffer, int protocol_version, int response_code, int persistent) /* {{{ */
{
	if (!response_code) {
		response_code = 200;
	}
	smart_str_appendl_ex(buffer, "HTTP", 4, persistent);
	smart_str_appendc_ex(buffer, '/', persistent);
	smart_str_append_long_ex(buffer, protocol_version / 100, persistent);
	smart_str_appendc_ex(buffer, '.', persistent);
	smart_str_append_long_ex(buffer, protocol_version % 100, persistent);
	smart_str_appendc_ex(buffer, ' ', persistent);
	smart_str_append_long_ex(buffer, response_code, persistent);
	smart_str_appendc_ex(buffer, ' ', persistent);
	smart_str_appends_ex(buffer, get_status_string(response_code), persistent);
	smart_str_appendl_ex(buffer, "\r\n", 2, persistent);
} /* }}} */

static void append_essential_headers(smart_str* buffer, php_cli_server_client *client, int persistent) /* {{{ */
{
	{
		char *val;
		if (NULL != (val = zend_hash_str_find_ptr(&client->request.headers, "host", sizeof("host")-1))) {
			smart_str_appendl_ex(buffer, "Host", sizeof("Host") - 1, persistent);
			smart_str_appendl_ex(buffer, ": ", sizeof(": ") - 1, persistent);
			smart_str_appends_ex(buffer, val, persistent);
			smart_str_appendl_ex(buffer, "\r\n", 2, persistent);
		}
	}
	smart_str_appendl_ex(buffer, "Connection: close\r\n", sizeof("Connection: close\r\n") - 1, persistent);
} /* }}} */

static const char *get_mime_type(const php_cli_server *server, const char *ext, size_t ext_len) /* {{{ */
{
	return (const char*)zend_hash_str_find_ptr(&server->extension_mime_types, ext, ext_len);
} /* }}} */

PHP_FUNCTION(apache_request_headers) /* {{{ */
{
	php_cli_server_client *client;
	HashTable *headers;
	zend_string *key;
	char *value;
	zval tmp;

	if (zend_parse_parameters_none() == FAILURE) {
		return;
	}

	client = SG(server_context);
	headers = &client->request.headers_original_case;

	array_init_size(return_value, zend_hash_num_elements(headers));

	ZEND_HASH_FOREACH_STR_KEY_PTR(headers, key, value) {
		ZVAL_STRING(&tmp, value);
		zend_symtable_update(Z_ARRVAL_P(return_value), key, &tmp);
	} ZEND_HASH_FOREACH_END();
}
/* }}} */

static void add_response_header(sapi_header_struct *h, zval *return_value) /* {{{ */
{
	char *s, *p;
	ptrdiff_t  len;
	ALLOCA_FLAG(use_heap)

	if (h->header_len > 0) {
		p = strchr(h->header, ':');
		len = p - h->header;
		if (p && (len > 0)) {
			while (len > 0 && (h->header[len-1] == ' ' || h->header[len-1] == '\t')) {
				len--;
			}
			if (len) {
				s = do_alloca(len + 1, use_heap);
				memcpy(s, h->header, len);
				s[len] = 0;
				do {
					p++;
				} while (*p == ' ' || *p == '\t');
				add_assoc_stringl_ex(return_value, s, (uint)len, p, h->header_len - (p - h->header));
				free_alloca(s, use_heap);
			}
		}
	}
}
/* }}} */

PHP_FUNCTION(apache_response_headers) /* {{{ */
{
	if (zend_parse_parameters_none() == FAILURE) {
		return;
	}

	array_init(return_value);
	zend_llist_apply_with_argument(&SG(sapi_headers).headers, (llist_apply_with_arg_func_t)add_response_header, return_value);
}
/* }}} */

/* {{{ cli_server module
 */

static void cli_server_init_globals(zend_cli_server_globals *cg)
{
	cg->color = 0;
}

PHP_INI_BEGIN()
	STD_PHP_INI_BOOLEAN("cli_server.color", "0", PHP_INI_ALL, OnUpdateBool, color, zend_cli_server_globals, cli_server_globals)
PHP_INI_END()

static PHP_MINIT_FUNCTION(cli_server)
{
	ZEND_INIT_MODULE_GLOBALS(cli_server, cli_server_init_globals, NULL);
	REGISTER_INI_ENTRIES();
	return SUCCESS;
}

static PHP_MSHUTDOWN_FUNCTION(cli_server)
{
	UNREGISTER_INI_ENTRIES();
	return SUCCESS;
}

static PHP_MINFO_FUNCTION(cli_server)
{
	DISPLAY_INI_ENTRIES();
}

zend_module_entry cli_server_module_entry = {
	STANDARD_MODULE_HEADER,
	"cli_server",
	NULL,
	PHP_MINIT(cli_server),
	PHP_MSHUTDOWN(cli_server),
	NULL,
	NULL,
	PHP_MINFO(cli_server),
	PHP_VERSION,
	STANDARD_MODULE_PROPERTIES
};
/* }}} */

ZEND_BEGIN_ARG_INFO(arginfo_no_args, 0)
ZEND_END_ARG_INFO()

const zend_function_entry server_additional_functions[] = {
	PHP_FE(cli_set_process_title,        arginfo_cli_set_process_title)
	PHP_FE(cli_get_process_title,        arginfo_cli_get_process_title)
	PHP_FE(apache_request_headers, arginfo_no_args)
	PHP_FE(apache_response_headers, arginfo_no_args)
	PHP_FALIAS(getallheaders, apache_request_headers, arginfo_no_args)
	{NULL, NULL, NULL}
};

static int sapi_cli_server_startup(sapi_module_struct *sapi_module) /* {{{ */
{
	if (php_module_startup(sapi_module, &cli_server_module_entry, 1) == FAILURE) {
		return FAILURE;
	}
	return SUCCESS;
} /* }}} */

static size_t sapi_cli_server_ub_write(const char *str, size_t str_length) /* {{{ */
{
	php_cli_server_client *client = SG(server_context);
	if (!client) {
		return 0;
	}
	return php_cli_server_client_send_through(client, str, str_length);
} /* }}} */

static void sapi_cli_server_flush(void *server_context) /* {{{ */
{
	php_cli_server_client *client = server_context;

	if (!client) {
		return;
	}

	if (!ZEND_VALID_SOCKET(client->sock)) {
		php_handle_aborted_connection();
		return;
	}

	if (!SG(headers_sent)) {
		sapi_send_headers();
		SG(headers_sent) = 1;
	}
} /* }}} */

static int sapi_cli_server_discard_headers(sapi_headers_struct *sapi_headers) /* {{{ */{
	return SAPI_HEADER_SENT_SUCCESSFULLY;
}
/* }}} */

static int sapi_cli_server_send_headers(sapi_headers_struct *sapi_headers) /* {{{ */
{
	php_cli_server_client *client = SG(server_context);
	smart_str buffer = { 0 };
	sapi_header_struct *h;
	zend_llist_position pos;

	if (client == NULL || SG(request_info).no_headers) {
		return SAPI_HEADER_SENT_SUCCESSFULLY;
	}

	if (SG(sapi_headers).http_status_line) {
		smart_str_appends(&buffer, SG(sapi_headers).http_status_line);
		smart_str_appendl(&buffer, "\r\n", 2);
	} else {
		append_http_status_line(&buffer, client->request.protocol_version, SG(sapi_headers).http_response_code, 0);
	}

	append_essential_headers(&buffer, client, 0);

	h = (sapi_header_struct*)zend_llist_get_first_ex(&sapi_headers->headers, &pos);
	while (h) {
		if (h->header_len) {
			smart_str_appendl(&buffer, h->header, h->header_len);
			smart_str_appendl(&buffer, "\r\n", 2);
		}
		h = (sapi_header_struct*)zend_llist_get_next_ex(&sapi_headers->headers, &pos);
	}
	smart_str_appendl(&buffer, "\r\n", 2);

	php_cli_server_client_send_through(client, ZSTR_VAL(buffer.s), ZSTR_LEN(buffer.s));

	smart_str_free(&buffer);
	return SAPI_HEADER_SENT_SUCCESSFULLY;
}
/* }}} */

static char *sapi_cli_server_read_cookies(void) /* {{{ */
{
	php_cli_server_client *client = SG(server_context);
	char *val;
	if (NULL == (val = zend_hash_str_find_ptr(&client->request.headers, "cookie", sizeof("cookie")-1))) {
		return NULL;
	}
	return val;
} /* }}} */

static size_t sapi_cli_server_read_post(char *buf, size_t count_bytes) /* {{{ */
{
	php_cli_server_client *client = SG(server_context);
	if (client->request.content) {
		size_t content_len = client->request.content_len;
		size_t nbytes_copied = MIN(client->post_read_offset + count_bytes, content_len) - client->post_read_offset;
		memmove(buf, client->request.content + client->post_read_offset, nbytes_copied);
		client->post_read_offset += nbytes_copied;
		return nbytes_copied;
	}
	return 0;
} /* }}} */

static void sapi_cli_server_register_variable(zval *track_vars_array, const char *key, const char *val) /* {{{ */
{
	char *new_val = (char *)val;
	size_t new_val_len;

	if (NULL == val) {
		return;
	}

	if (sapi_module.input_filter(PARSE_SERVER, (char*)key, &new_val, strlen(val), &new_val_len)) {
		php_register_variable_safe((char *)key, new_val, new_val_len, track_vars_array);
	}
} /* }}} */

static int sapi_cli_server_register_entry_cb(char **entry, int num_args, va_list args, zend_hash_key *hash_key) /* {{{ */ {
	zval *track_vars_array = va_arg(args, zval *);
	if (hash_key->key) {
		char *real_key, *key;
		uint i;
		key = estrndup(ZSTR_VAL(hash_key->key), ZSTR_LEN(hash_key->key));
		for(i=0; i<ZSTR_LEN(hash_key->key); i++) {
			if (key[i] == '-') {
				key[i] = '_';
			} else {
				key[i] = toupper(key[i]);
			}
		}
		spprintf(&real_key, 0, "%s_%s", "HTTP", key);
		if (strcmp(key, "CONTENT_TYPE") == 0 || strcmp(key, "CONTENT_LENGTH") == 0) {
			sapi_cli_server_register_variable(track_vars_array, key, *entry);
		}
		sapi_cli_server_register_variable(track_vars_array, real_key, *entry);
		efree(key);
		efree(real_key);
	}

	return ZEND_HASH_APPLY_KEEP;
}
/* }}} */

static void sapi_cli_server_register_variables(zval *track_vars_array) /* {{{ */
{
	php_cli_server_client *client = SG(server_context);
	sapi_cli_server_register_variable(track_vars_array, "DOCUMENT_ROOT", client->server->document_root);
	{
		char *tmp;
		if ((tmp = strrchr(client->addr_str, ':'))) {
			char addr[64], port[8];
			strncpy(port, tmp + 1, 8);
			port[7] = '\0';
			strncpy(addr, client->addr_str, tmp - client->addr_str);
			addr[tmp - client->addr_str] = '\0';
			sapi_cli_server_register_variable(track_vars_array, "REMOTE_ADDR", addr);
			sapi_cli_server_register_variable(track_vars_array, "REMOTE_PORT", port);
		} else {
			sapi_cli_server_register_variable(track_vars_array, "REMOTE_ADDR", client->addr_str);
		}
	}
	{
		char *tmp;
		spprintf(&tmp, 0, "PHP %s Development Server", PHP_VERSION);
		sapi_cli_server_register_variable(track_vars_array, "SERVER_SOFTWARE", tmp);
		efree(tmp);
	}
	{
		char *tmp;
		spprintf(&tmp, 0, "HTTP/%d.%d", client->request.protocol_version / 100, client->request.protocol_version % 100);
		sapi_cli_server_register_variable(track_vars_array, "SERVER_PROTOCOL", tmp);
		efree(tmp);
	}
	sapi_cli_server_register_variable(track_vars_array, "SERVER_NAME", client->server->host);
	{
		char *tmp;
		spprintf(&tmp, 0, "%i",  client->server->port);
		sapi_cli_server_register_variable(track_vars_array, "SERVER_PORT", tmp);
		efree(tmp);
	}

	sapi_cli_server_register_variable(track_vars_array, "REQUEST_URI", client->request.request_uri);
	sapi_cli_server_register_variable(track_vars_array, "REQUEST_METHOD", SG(request_info).request_method);
	sapi_cli_server_register_variable(track_vars_array, "SCRIPT_NAME", client->request.vpath);
	if (SG(request_info).path_translated) {
		sapi_cli_server_register_variable(track_vars_array, "SCRIPT_FILENAME", SG(request_info).path_translated);
	} else if (client->server->router) {
		char *temp;
		spprintf(&temp, 0, "%s/%s", client->server->document_root, client->server->router);
		sapi_cli_server_register_variable(track_vars_array, "SCRIPT_FILENAME", temp);
		efree(temp);
	}
	if (client->request.path_info) {
		sapi_cli_server_register_variable(track_vars_array, "PATH_INFO", client->request.path_info);
	}
	if (client->request.path_info_len) {
		char *tmp;
		spprintf(&tmp, 0, "%s%s", client->request.vpath, client->request.path_info);
		sapi_cli_server_register_variable(track_vars_array, "PHP_SELF", tmp);
		efree(tmp);
	} else {
		sapi_cli_server_register_variable(track_vars_array, "PHP_SELF", client->request.vpath);
	}
	if (client->request.query_string) {
		sapi_cli_server_register_variable(track_vars_array, "QUERY_STRING", client->request.query_string);
	}
	zend_hash_apply_with_arguments(&client->request.headers, (apply_func_args_t)sapi_cli_server_register_entry_cb, 1, track_vars_array);
} /* }}} */

static void sapi_cli_server_log_message(char *msg) /* {{{ */
{
	char buf[52];

	if (php_cli_server_get_system_time(buf) != 0) {
		memmove(buf, "unknown time, can't be fetched", sizeof("unknown time, can't be fetched"));
	} else {
		size_t l = strlen(buf);
		if (l > 0) {
			buf[l - 1] = '\0';
		} else {
			memmove(buf, "unknown", sizeof("unknown"));
		}
	}
	fprintf(stderr, "[%s] %s\n", buf, msg);
} /* }}} */

/* {{{ sapi_module_struct cli_server_sapi_module
 */
sapi_module_struct cli_server_sapi_module = {
	"cli-server",							/* name */
	"Built-in HTTP server",		/* pretty name */

	sapi_cli_server_startup,				/* startup */
	php_module_shutdown_wrapper,	/* shutdown */

	NULL,							/* activate */
	NULL,							/* deactivate */

	sapi_cli_server_ub_write,		/* unbuffered write */
	sapi_cli_server_flush,			/* flush */
	NULL,							/* get uid */
	NULL,							/* getenv */

	php_error,						/* error handler */

	NULL,							/* header handler */
	sapi_cli_server_send_headers,	/* send headers handler */
	NULL,							/* send header handler */

	sapi_cli_server_read_post,		/* read POST data */
	sapi_cli_server_read_cookies,	/* read Cookies */

	sapi_cli_server_register_variables,	/* register server variables */
	sapi_cli_server_log_message,	/* Log message */
	NULL,							/* Get request time */
	NULL,							/* Child terminate */

	STANDARD_SAPI_MODULE_PROPERTIES
}; /* }}} */

static int php_cli_server_poller_ctor(php_cli_server_poller *poller) /* {{{ */
{
	FD_ZERO(&poller->rfds);
	FD_ZERO(&poller->wfds);
	poller->max_fd = -1;
	return SUCCESS;
} /* }}} */

static void php_cli_server_poller_add(php_cli_server_poller *poller, int mode, php_socket_t fd) /* {{{ */
{
	if (mode & POLLIN) {
		PHP_SAFE_FD_SET(fd, &poller->rfds);
	}
	if (mode & POLLOUT) {
		PHP_SAFE_FD_SET(fd, &poller->wfds);
	}
	if (fd > poller->max_fd) {
		poller->max_fd = fd;
	}
} /* }}} */

static void php_cli_server_poller_remove(php_cli_server_poller *poller, int mode, php_socket_t fd) /* {{{ */
{
	if (mode & POLLIN) {
		PHP_SAFE_FD_CLR(fd, &poller->rfds);
	}
	if (mode & POLLOUT) {
		PHP_SAFE_FD_CLR(fd, &poller->wfds);
	}
#ifndef PHP_WIN32
	if (fd == poller->max_fd) {
		while (fd > 0) {
			fd--;
			if (PHP_SAFE_FD_ISSET(fd, &poller->rfds) || PHP_SAFE_FD_ISSET(fd, &poller->wfds)) {
				break;
			}
		}
		poller->max_fd = fd;
	}
#endif
} /* }}} */

static int php_cli_server_poller_poll(php_cli_server_poller *poller, struct timeval *tv) /* {{{ */
{
	memmove(&poller->active.rfds, &poller->rfds, sizeof(poller->rfds));
	memmove(&poller->active.wfds, &poller->wfds, sizeof(poller->wfds));
	return php_select(poller->max_fd + 1, &poller->active.rfds, &poller->active.wfds, NULL, tv);
} /* }}} */

static int php_cli_server_poller_iter_on_active(php_cli_server_poller *poller, void *opaque, int(*callback)(void *, php_socket_t fd, int events)) /* {{{ */
{
	int retval = SUCCESS;
#ifdef PHP_WIN32
	struct socket_entry {
		SOCKET fd;
		int events;
	} entries[FD_SETSIZE * 2];
	size_t i;
	struct socket_entry *n = entries, *m;

	for (i = 0; i < poller->active.rfds.fd_count; i++) {
		n->events = POLLIN;
		n->fd = poller->active.rfds.fd_array[i];
		n++;
	}

	m = n;
	for (i = 0; i < poller->active.wfds.fd_count; i++) {
		struct socket_entry *e;
		SOCKET fd = poller->active.wfds.fd_array[i];
		for (e = entries; e < m; e++) {
			if (e->fd == fd) {
				e->events |= POLLOUT;
			}
		}
		if (e == m) {
			assert(n < entries + FD_SETSIZE * 2);
			n->events = POLLOUT;
			n->fd = fd;
			n++;
		}
	}

	{
		struct socket_entry *e = entries;
		for (; e < n; e++) {
			if (SUCCESS != callback(opaque, e->fd, e->events)) {
				retval = FAILURE;
			}
		}
	}

#else
	php_socket_t fd;
	const php_socket_t max_fd = poller->max_fd;

	for (fd=0 ; fd<=max_fd ; fd++)  {
		if (PHP_SAFE_FD_ISSET(fd, &poller->active.rfds)) {
                if (SUCCESS != callback(opaque, fd, POLLIN)) {
                    retval = FAILURE;
                }
		}
		if (PHP_SAFE_FD_ISSET(fd, &poller->active.wfds)) {
                if (SUCCESS != callback(opaque, fd, POLLOUT)) {
                    retval = FAILURE;
                }
		}
	}
#endif
	return retval;
} /* }}} */

static size_t php_cli_server_chunk_size(const php_cli_server_chunk *chunk) /* {{{ */
{
	switch (chunk->type) {
	case PHP_CLI_SERVER_CHUNK_HEAP:
		return chunk->data.heap.len;
	case PHP_CLI_SERVER_CHUNK_IMMORTAL:
		return chunk->data.immortal.len;
	}
	return 0;
} /* }}} */

static void php_cli_server_chunk_dtor(php_cli_server_chunk *chunk) /* {{{ */
{
	switch (chunk->type) {
	case PHP_CLI_SERVER_CHUNK_HEAP:
		if (chunk->data.heap.block != chunk) {
			pefree(chunk->data.heap.block, 1);
		}
		break;
	case PHP_CLI_SERVER_CHUNK_IMMORTAL:
		break;
	}
} /* }}} */

static void php_cli_server_buffer_dtor(php_cli_server_buffer *buffer) /* {{{ */
{
	php_cli_server_chunk *chunk, *next;
	for (chunk = buffer->first; chunk; chunk = next) {
		next = chunk->next;
		php_cli_server_chunk_dtor(chunk);
		pefree(chunk, 1);
	}
} /* }}} */

static void php_cli_server_buffer_ctor(php_cli_server_buffer *buffer) /* {{{ */
{
	buffer->first = NULL;
	buffer->last = NULL;
} /* }}} */

static void php_cli_server_buffer_append(php_cli_server_buffer *buffer, php_cli_server_chunk *chunk) /* {{{ */
{
	php_cli_server_chunk *last;
	for (last = chunk; last->next; last = last->next);
	if (!buffer->last) {
		buffer->first = chunk;
	} else {
		buffer->last->next = chunk;
	}
	buffer->last = last;
} /* }}} */

static void php_cli_server_buffer_prepend(php_cli_server_buffer *buffer, php_cli_server_chunk *chunk) /* {{{ */
{
	php_cli_server_chunk *last;
	for (last = chunk; last->next; last = last->next);
	last->next = buffer->first;
	if (!buffer->last) {
		buffer->last = last;
	}
	buffer->first = chunk;
} /* }}} */

static size_t php_cli_server_buffer_size(const php_cli_server_buffer *buffer) /* {{{ */
{
	php_cli_server_chunk *chunk;
	size_t retval = 0;
	for (chunk = buffer->first; chunk; chunk = chunk->next) {
		retval += php_cli_server_chunk_size(chunk);
	}
	return retval;
} /* }}} */

static php_cli_server_chunk *php_cli_server_chunk_immortal_new(const char *buf, size_t len) /* {{{ */
{
	php_cli_server_chunk *chunk = pemalloc(sizeof(php_cli_server_chunk), 1);
	if (!chunk) {
		return NULL;
	}

	chunk->type = PHP_CLI_SERVER_CHUNK_IMMORTAL;
	chunk->next = NULL;
	chunk->data.immortal.p = buf;
	chunk->data.immortal.len = len;
	return chunk;
} /* }}} */

static php_cli_server_chunk *php_cli_server_chunk_heap_new(void *block, char *buf, size_t len) /* {{{ */
{
	php_cli_server_chunk *chunk = pemalloc(sizeof(php_cli_server_chunk), 1);
	if (!chunk) {
		return NULL;
	}

	chunk->type = PHP_CLI_SERVER_CHUNK_HEAP;
	chunk->next = NULL;
	chunk->data.heap.block = block;
	chunk->data.heap.p = buf;
	chunk->data.heap.len = len;
	return chunk;
} /* }}} */

static php_cli_server_chunk *php_cli_server_chunk_heap_new_self_contained(size_t len) /* {{{ */
{
	php_cli_server_chunk *chunk = pemalloc(sizeof(php_cli_server_chunk) + len, 1);
	if (!chunk) {
		return NULL;
	}

	chunk->type = PHP_CLI_SERVER_CHUNK_HEAP;
	chunk->next = NULL;
	chunk->data.heap.block = chunk;
	chunk->data.heap.p = (char *)(chunk + 1);
	chunk->data.heap.len = len;
	return chunk;
} /* }}} */

static void php_cli_server_content_sender_dtor(php_cli_server_content_sender *sender) /* {{{ */
{
	php_cli_server_buffer_dtor(&sender->buffer);
} /* }}} */

static void php_cli_server_content_sender_ctor(php_cli_server_content_sender *sender) /* {{{ */
{
	php_cli_server_buffer_ctor(&sender->buffer);
} /* }}} */

static int php_cli_server_content_sender_send(php_cli_server_content_sender *sender, php_socket_t fd, size_t *nbytes_sent_total) /* {{{ */
{
	php_cli_server_chunk *chunk, *next;
	size_t _nbytes_sent_total = 0;

	for (chunk = sender->buffer.first; chunk; chunk = next) {
#ifdef PHP_WIN32
		int nbytes_sent;
#else
		ssize_t nbytes_sent;
#endif
		next = chunk->next;

		switch (chunk->type) {
		case PHP_CLI_SERVER_CHUNK_HEAP:
#ifdef PHP_WIN32
			nbytes_sent = send(fd, chunk->data.heap.p, (int)chunk->data.heap.len, 0);
#else
			nbytes_sent = send(fd, chunk->data.heap.p, chunk->data.heap.len, 0);
#endif
			if (nbytes_sent < 0) {
				*nbytes_sent_total = _nbytes_sent_total;
				return php_socket_errno();
			} else if (nbytes_sent == chunk->data.heap.len) {
				php_cli_server_chunk_dtor(chunk);
				pefree(chunk, 1);
				sender->buffer.first = next;
				if (!next) {
					sender->buffer.last = NULL;
				}
			} else {
				chunk->data.heap.p += nbytes_sent;
				chunk->data.heap.len -= nbytes_sent;
			}
			_nbytes_sent_total += nbytes_sent;
			break;

		case PHP_CLI_SERVER_CHUNK_IMMORTAL:
#ifdef PHP_WIN32
			nbytes_sent = send(fd, chunk->data.immortal.p, (int)chunk->data.immortal.len, 0);
#else
			nbytes_sent = send(fd, chunk->data.immortal.p, chunk->data.immortal.len, 0);
#endif
			if (nbytes_sent < 0) {
				*nbytes_sent_total = _nbytes_sent_total;
				return php_socket_errno();
			} else if (nbytes_sent == chunk->data.immortal.len) {
				php_cli_server_chunk_dtor(chunk);
				pefree(chunk, 1);
				sender->buffer.first = next;
				if (!next) {
					sender->buffer.last = NULL;
				}
			} else {
				chunk->data.immortal.p += nbytes_sent;
				chunk->data.immortal.len -= nbytes_sent;
			}
			_nbytes_sent_total += nbytes_sent;
			break;
		}
	}
	*nbytes_sent_total = _nbytes_sent_total;
	return 0;
} /* }}} */

static int php_cli_server_content_sender_pull(php_cli_server_content_sender *sender, int fd, size_t *nbytes_read) /* {{{ */
{
#ifdef PHP_WIN32
	int _nbytes_read;
#else
	ssize_t _nbytes_read;
#endif
	php_cli_server_chunk *chunk = php_cli_server_chunk_heap_new_self_contained(131072);

#ifdef PHP_WIN32
	_nbytes_read = read(fd, chunk->data.heap.p, (unsigned int)chunk->data.heap.len);
#else
	_nbytes_read = read(fd, chunk->data.heap.p, chunk->data.heap.len);
#endif
	if (_nbytes_read < 0) {
		char *errstr = get_last_error();
		php_cli_server_logf("%s", errstr);
		pefree(errstr, 1);
		php_cli_server_chunk_dtor(chunk);
		pefree(chunk, 1);
		return 1;
	}
	chunk->data.heap.len = _nbytes_read;
	php_cli_server_buffer_append(&sender->buffer, chunk);
	*nbytes_read = _nbytes_read;
	return 0;
} /* }}} */

#if HAVE_UNISTD_H
static int php_cli_is_output_tty() /* {{{ */
{
	if (php_cli_output_is_tty == OUTPUT_NOT_CHECKED) {
		php_cli_output_is_tty = isatty(STDOUT_FILENO);
	}
	return php_cli_output_is_tty;
} /* }}} */
#endif

static void php_cli_server_log_response(php_cli_server_client *client, int status, const char *message) /* {{{ */
{
	int color = 0, effective_status = status;
	char *basic_buf, *message_buf = "", *error_buf = "";
	zend_bool append_error_message = 0;

	if (PG(last_error_message)) {
		switch (PG(last_error_type)) {
			case E_ERROR:
			case E_CORE_ERROR:
			case E_COMPILE_ERROR:
			case E_USER_ERROR:
			case E_PARSE:
				if (status == 200) {
					/* the status code isn't changed by a fatal error, so fake it */
					effective_status = 500;
				}

				append_error_message = 1;
				break;
		}
	}

#if HAVE_UNISTD_H
	if (CLI_SERVER_G(color) && php_cli_is_output_tty() == OUTPUT_IS_TTY) {
		if (effective_status >= 500) {
			/* server error: red */
			color = 1;
		} else if (effective_status >= 400) {
			/* client error: yellow */
			color = 3;
		} else if (effective_status >= 200) {
			/* success: green */
			color = 2;
		}
	}
#endif

	/* basic */
	spprintf(&basic_buf, 0, "%s [%d]: %s", client->addr_str, status, client->request.request_uri);
	if (!basic_buf) {
		return;
	}

	/* message */
	if (message) {
		spprintf(&message_buf, 0, " - %s", message);
		if (!message_buf) {
			efree(basic_buf);
			return;
		}
	}

	/* error */
	if (append_error_message) {
		spprintf(&error_buf, 0, " - %s in %s on line %d", PG(last_error_message), PG(last_error_file), PG(last_error_lineno));
		if (!error_buf) {
			efree(basic_buf);
			if (message) {
				efree(message_buf);
			}
			return;
		}
	}

	if (color) {
		php_cli_server_logf("\x1b[3%dm%s%s%s\x1b[0m", color, basic_buf, message_buf, error_buf);
	} else {
		php_cli_server_logf("%s%s%s", basic_buf, message_buf, error_buf);
	}

	efree(basic_buf);
	if (message) {
		efree(message_buf);
	}
	if (append_error_message) {
		efree(error_buf);
	}
} /* }}} */

static void php_cli_server_logf(const char *format, ...) /* {{{ */
{
	char *buf = NULL;
	va_list ap;

	va_start(ap, format);
	vspprintf(&buf, 0, format, ap);
	va_end(ap);

	if (!buf) {
		return;
	}

	if (sapi_module.log_message) {
		sapi_module.log_message(buf);
	}

	efree(buf);
} /* }}} */

static php_socket_t php_network_listen_socket(const char *host, int *port, int socktype, int *af, socklen_t *socklen, zend_string **errstr) /* {{{ */
{
	php_socket_t retval = SOCK_ERR;
	int err = 0;
	struct sockaddr *sa = NULL, **p, **sal;

	int num_addrs = php_network_getaddresses(host, socktype, &sal, errstr);
	if (num_addrs == 0) {
		return -1;
	}
	for (p = sal; *p; p++) {
		if (sa) {
			pefree(sa, 1);
			sa = NULL;
		}

		retval = socket((*p)->sa_family, socktype, 0);
		if (retval == SOCK_ERR) {
			continue;
		}

		switch ((*p)->sa_family) {
#if HAVE_GETADDRINFO && HAVE_IPV6
		case AF_INET6:
			sa = pemalloc(sizeof(struct sockaddr_in6), 1);
			if (!sa) {
				closesocket(retval);
				retval = SOCK_ERR;
				*errstr = NULL;
				goto out;
			}
			*(struct sockaddr_in6 *)sa = *(struct sockaddr_in6 *)*p;
			((struct sockaddr_in6 *)sa)->sin6_port = htons(*port);
			*socklen = sizeof(struct sockaddr_in6);
			break;
#endif
		case AF_INET:
			sa = pemalloc(sizeof(struct sockaddr_in), 1);
			if (!sa) {
				closesocket(retval);
				retval = SOCK_ERR;
				*errstr = NULL;
				goto out;
			}
			*(struct sockaddr_in *)sa = *(struct sockaddr_in *)*p;
			((struct sockaddr_in *)sa)->sin_port = htons(*port);
			*socklen = sizeof(struct sockaddr_in);
			break;
		default:
			/* Unknown family */
			*socklen = 0;
			closesocket(retval);
			continue;
		}

#ifdef SO_REUSEADDR
		{
			int val = 1;
			setsockopt(retval, SOL_SOCKET, SO_REUSEADDR, (char*)&val, sizeof(val));
		}
#endif

		if (bind(retval, sa, *socklen) == SOCK_CONN_ERR) {
			err = php_socket_errno();
			if (err == SOCK_EINVAL || err == SOCK_EADDRINUSE) {
				goto out;
			}
			closesocket(retval);
			retval = SOCK_ERR;
			continue;
		}
		err = 0;

		*af = sa->sa_family;
		if (*port == 0) {
			if (getsockname(retval, sa, socklen)) {
				err = php_socket_errno();
				goto out;
			}
			switch (sa->sa_family) {
#if HAVE_GETADDRINFO && HAVE_IPV6
			case AF_INET6:
				*port = ntohs(((struct sockaddr_in6 *)sa)->sin6_port);
				break;
#endif
			case AF_INET:
				*port = ntohs(((struct sockaddr_in *)sa)->sin_port);
				break;
			}
		}

		break;
	}

	if (retval == SOCK_ERR) {
		goto out;
	}

	if (listen(retval, SOMAXCONN)) {
		err = php_socket_errno();
		goto out;
	}

out:
	if (sa) {
		pefree(sa, 1);
	}
	if (sal) {
		php_network_freeaddresses(sal);
	}
	if (err) {
		if (ZEND_VALID_SOCKET(retval)) {
			closesocket(retval);
		}
		if (errstr) {
			*errstr = php_socket_error_str(err);
		}
		return SOCK_ERR;
	}
	return retval;
} /* }}} */

static int php_cli_server_request_ctor(php_cli_server_request *req) /* {{{ */
{
#ifdef ZTS
ZEND_TSRMLS_CACHE_UPDATE();
#endif
	req->protocol_version = 0;
	req->request_uri = NULL;
	req->request_uri_len = 0;
	req->vpath = NULL;
	req->vpath_len = 0;
	req->path_translated = NULL;
	req->path_translated_len = 0;
	req->path_info = NULL;
	req->path_info_len = 0;
	req->query_string = NULL;
	req->query_string_len = 0;
	zend_hash_init(&req->headers, 0, NULL, char_ptr_dtor_p, 1);
	zend_hash_init(&req->headers_original_case, 0, NULL, NULL, 1);
	req->content = NULL;
	req->content_len = 0;
	req->ext = NULL;
	req->ext_len = 0;
	return SUCCESS;
} /* }}} */

static void php_cli_server_request_dtor(php_cli_server_request *req) /* {{{ */
{
	if (req->request_uri) {
		pefree(req->request_uri, 1);
	}
	if (req->vpath) {
		pefree(req->vpath, 1);
	}
	if (req->path_translated) {
		pefree(req->path_translated, 1);
	}
	if (req->path_info) {
		pefree(req->path_info, 1);
	}
	if (req->query_string) {
		pefree(req->query_string, 1);
	}
	zend_hash_destroy(&req->headers);
	zend_hash_destroy(&req->headers_original_case);
	if (req->content) {
		pefree(req->content, 1);
	}
} /* }}} */

static void php_cli_server_request_translate_vpath(php_cli_server_request *request, const char *document_root, size_t document_root_len) /* {{{ */
{
	zend_stat_t sb;
	static const char *index_files[] = { "index.php", "index.html", NULL };
	char *buf = safe_pemalloc(1, request->vpath_len, 1 + document_root_len + 1 + sizeof("index.html"), 1);
	char *p = buf, *prev_path = NULL, *q, *vpath;
	size_t prev_path_len = 0;
	int  is_static_file = 0;

	if (!buf) {
		return;
	}

	memmove(p, document_root, document_root_len);
	p += document_root_len;
	vpath = p;
	if (request->vpath_len > 0 && request->vpath[0] != '/') {
		*p++ = DEFAULT_SLASH;
	}
	q = request->vpath + request->vpath_len;
	while (q > request->vpath) {
		if (*q-- == '.') {
			is_static_file = 1;
			break;
		}
	}
	memmove(p, request->vpath, request->vpath_len);
#ifdef PHP_WIN32
	q = p + request->vpath_len;
	do {
		if (*q == '/') {
			*q = '\\';
		}
	} while (q-- > p);
#endif
	p += request->vpath_len;
	*p = '\0';
	q = p;
	while (q > buf) {
		if (!zend_stat(buf, &sb)) {
			if (sb.st_mode & S_IFDIR) {
				const char **file = index_files;
				if (q[-1] != DEFAULT_SLASH) {
					*q++ = DEFAULT_SLASH;
				}
				while (*file) {
					size_t l = strlen(*file);
					memmove(q, *file, l + 1);
					if (!zend_stat(buf, &sb) && (sb.st_mode & S_IFREG)) {
						q += l;
						break;
					}
					file++;
				}
				if (!*file || is_static_file) {
					if (prev_path) {
						pefree(prev_path, 1);
					}
					pefree(buf, 1);
					return;
				}
			}
			break; /* regular file */
		}
		if (prev_path) {
			pefree(prev_path, 1);
			*q = DEFAULT_SLASH;
		}
		while (q > buf && *(--q) != DEFAULT_SLASH);
		prev_path_len = p - q;
		prev_path = pestrndup(q, prev_path_len, 1);
		*q = '\0';
	}
	if (prev_path) {
		request->path_info_len = prev_path_len;
#ifdef PHP_WIN32
		while (prev_path_len--) {
			if (prev_path[prev_path_len] == '\\') {
				prev_path[prev_path_len] = '/';
			}
		}
#endif
		request->path_info = prev_path;
		pefree(request->vpath, 1);
		request->vpath = pestrndup(vpath, q - vpath, 1);
		request->vpath_len = q - vpath;
		request->path_translated = buf;
		request->path_translated_len = q - buf;
	} else {
		pefree(request->vpath, 1);
		request->vpath = pestrndup(vpath, q - vpath, 1);
		request->vpath_len = q - vpath;
		request->path_translated = buf;
		request->path_translated_len = q - buf;
	}
#ifdef PHP_WIN32
	{
		uint i = 0;
		for (;i<request->vpath_len;i++) {
			if (request->vpath[i] == '\\') {
				request->vpath[i] = '/';
			}
		}
	}
#endif
	request->sb = sb;
} /* }}} */

static void normalize_vpath(char **retval, size_t *retval_len, const char *vpath, size_t vpath_len, int persistent) /* {{{ */
{
	char *decoded_vpath = NULL;
	char *decoded_vpath_end;
	char *p;

	*retval = NULL;

	decoded_vpath = pestrndup(vpath, vpath_len, persistent);
	if (!decoded_vpath) {
		return;
	}

<<<<<<< HEAD
	decoded_vpath_end = decoded_vpath + php_url_decode(decoded_vpath, (int)vpath_len);
=======
	decoded_vpath_end = decoded_vpath + php_raw_url_decode(decoded_vpath, vpath_len);
>>>>>>> aed225b7

#ifdef PHP_WIN32
	{
		char *p = decoded_vpath;
		
		do {
			if (*p == '\\') {
				*p = '/';
			}
		} while (*p++);
	}
#endif

	p = decoded_vpath;

	if (p < decoded_vpath_end && *p == '/') {
		char *n = p;
		while (n < decoded_vpath_end && *n == '/') n++;
		memmove(++p, n, decoded_vpath_end - n);
		decoded_vpath_end -= n - p;
	}

	while (p < decoded_vpath_end) {
		char *n = p;
		while (n < decoded_vpath_end && *n != '/') n++;
		if (n - p == 2 && p[0] == '.' && p[1] == '.') {
			if (p > decoded_vpath) {
				--p;
				for (;;) {
					if (p == decoded_vpath) {
						if (*p == '/') {
							p++;
						}
						break;
					}
					if (*(--p) == '/') {
						p++;
						break;
					}
				}
			}
			while (n < decoded_vpath_end && *n == '/') n++;
			memmove(p, n, decoded_vpath_end - n);
			decoded_vpath_end -= n - p;
		} else if (n - p == 1 && p[0] == '.') {
			while (n < decoded_vpath_end && *n == '/') n++;
			memmove(p, n, decoded_vpath_end - n);
			decoded_vpath_end -= n - p;
		} else {
			if (n < decoded_vpath_end) {
				char *nn = n;
				while (nn < decoded_vpath_end && *nn == '/') nn++;
				p = n + 1;
				memmove(p, nn, decoded_vpath_end - nn);
				decoded_vpath_end -= nn - p;
			} else {
				p = n;
			}
		}
	}

	*decoded_vpath_end = '\0';
	*retval = decoded_vpath;
	*retval_len = decoded_vpath_end - decoded_vpath;
} /* }}} */

/* {{{ php_cli_server_client_read_request */
static int php_cli_server_client_read_request_on_message_begin(php_http_parser *parser)
{
	return 0;
}

static int php_cli_server_client_read_request_on_path(php_http_parser *parser, const char *at, size_t length)
{
	php_cli_server_client *client = parser->data;
	{
		char *vpath;
		size_t vpath_len;
		normalize_vpath(&vpath, &vpath_len, at, length, 1);
		client->request.vpath = vpath;
		client->request.vpath_len = vpath_len;
	}
	return 0;
}

static int php_cli_server_client_read_request_on_query_string(php_http_parser *parser, const char *at, size_t length)
{
	php_cli_server_client *client = parser->data;
	client->request.query_string = pestrndup(at, length, 1);
	client->request.query_string_len = length;
	return 0;
}

static int php_cli_server_client_read_request_on_url(php_http_parser *parser, const char *at, size_t length)
{
	php_cli_server_client *client = parser->data;
	client->request.request_method = parser->method;
	client->request.request_uri = pestrndup(at, length, 1);
	client->request.request_uri_len = length;
	return 0;
}

static int php_cli_server_client_read_request_on_fragment(php_http_parser *parser, const char *at, size_t length)
{
	return 0;
}

static int php_cli_server_client_read_request_on_header_field(php_http_parser *parser, const char *at, size_t length)
{
	php_cli_server_client *client = parser->data;
	if (client->current_header_name_allocated) {
		pefree(client->current_header_name, 1);
		client->current_header_name_allocated = 0;
	}
	client->current_header_name = (char *)at;
	client->current_header_name_len = length;
	return 0;
}

static int php_cli_server_client_read_request_on_header_value(php_http_parser *parser, const char *at, size_t length)
{
	php_cli_server_client *client = parser->data;
	char *value = pestrndup(at, length, 1);
	if (!value) {
		return 1;
	}
	{
		/* strip off the colon */
		zend_string *orig_header_name = zend_string_init(client->current_header_name, client->current_header_name_len, 1);
		char *lc_header_name = zend_str_tolower_dup(client->current_header_name, client->current_header_name_len);
		zend_hash_str_add_ptr(&client->request.headers, lc_header_name, client->current_header_name_len, value);
		zend_hash_add_ptr(&client->request.headers_original_case, orig_header_name, value);
		efree(lc_header_name);
		zend_string_release(orig_header_name);
	}

	if (client->current_header_name_allocated) {
		pefree(client->current_header_name, 1);
		client->current_header_name_allocated = 0;
	}
	return 0;
}

static int php_cli_server_client_read_request_on_headers_complete(php_http_parser *parser)
{
	php_cli_server_client *client = parser->data;
	if (client->current_header_name_allocated) {
		pefree(client->current_header_name, 1);
		client->current_header_name_allocated = 0;
	}
	client->current_header_name = NULL;
	return 0;
}

static int php_cli_server_client_read_request_on_body(php_http_parser *parser, const char *at, size_t length)
{
	php_cli_server_client *client = parser->data;
	if (!client->request.content) {
		client->request.content = pemalloc(parser->content_length, 1);
		if (!client->request.content) {
			return -1;
		}
		client->request.content_len = 0;
	}
	client->request.content = perealloc(client->request.content, client->request.content_len + length, 1);
	memmove(client->request.content + client->request.content_len, at, length);
	client->request.content_len += length;
	return 0;
}

static int php_cli_server_client_read_request_on_message_complete(php_http_parser *parser)
{
	php_cli_server_client *client = parser->data;
	client->request.protocol_version = parser->http_major * 100 + parser->http_minor;
	php_cli_server_request_translate_vpath(&client->request, client->server->document_root, client->server->document_root_len);
	{
		const char *vpath = client->request.vpath, *end = vpath + client->request.vpath_len, *p = end;
		client->request.ext = end;
		client->request.ext_len = 0;
		while (p > vpath) {
			--p;
			if (*p == '.') {
				++p;
				client->request.ext = p;
				client->request.ext_len = end - p;
				break;
			}
		}
	}
	client->request_read = 1;
	return 0;
}

static int php_cli_server_client_read_request(php_cli_server_client *client, char **errstr)
{
	char buf[16384];
	static const php_http_parser_settings settings = {
		php_cli_server_client_read_request_on_message_begin,
		php_cli_server_client_read_request_on_path,
		php_cli_server_client_read_request_on_query_string,
		php_cli_server_client_read_request_on_url,
		php_cli_server_client_read_request_on_fragment,
		php_cli_server_client_read_request_on_header_field,
		php_cli_server_client_read_request_on_header_value,
		php_cli_server_client_read_request_on_headers_complete,
		php_cli_server_client_read_request_on_body,
		php_cli_server_client_read_request_on_message_complete
	};
	size_t nbytes_consumed;
	int nbytes_read;
	if (client->request_read) {
		return 1;
	}
	nbytes_read = recv(client->sock, buf, sizeof(buf) - 1, 0);
	if (nbytes_read < 0) {
		int err = php_socket_errno();
		if (err == SOCK_EAGAIN) {
			return 0;
		}
		*errstr = php_socket_strerror(err, NULL, 0);
		return -1;
	} else if (nbytes_read == 0) {
		*errstr = estrdup("Unexpected EOF");
		return -1;
	}
	client->parser.data = client;
	nbytes_consumed = php_http_parser_execute(&client->parser, &settings, buf, nbytes_read);
	if (nbytes_consumed != nbytes_read) {
		if (buf[0] & 0x80 /* SSLv2 */ || buf[0] == 0x16 /* SSLv3/TLSv1 */) {
			*errstr = estrdup("Unsupported SSL request");
		} else {
			*errstr = estrdup("Malformed HTTP request");
		}
		return -1;
	}
	if (client->current_header_name) {
		char *header_name = safe_pemalloc(client->current_header_name_len, 1, 1, 1);
		if (!header_name) {
			return -1;
		}
		memmove(header_name, client->current_header_name, client->current_header_name_len);
		client->current_header_name = header_name;
		client->current_header_name_allocated = 1;
	}
	return client->request_read ? 1: 0;
}
/* }}} */

static size_t php_cli_server_client_send_through(php_cli_server_client *client, const char *str, size_t str_len) /* {{{ */
{
	struct timeval tv = { 10, 0 };
#ifdef PHP_WIN32
	int nbytes_left = (int)str_len;
#else
	ssize_t nbytes_left = (ssize_t)str_len;
#endif
	do {
#ifdef PHP_WIN32
		int nbytes_sent;
#else
		ssize_t nbytes_sent;
#endif

		nbytes_sent = send(client->sock, str + str_len - nbytes_left, nbytes_left, 0);
		if (nbytes_sent < 0) {
			int err = php_socket_errno();
			if (err == SOCK_EAGAIN) {
				int nfds = php_pollfd_for(client->sock, POLLOUT, &tv);
				if (nfds > 0) {
					continue;
				} else if (nfds < 0) {
					/* error */
					php_handle_aborted_connection();
					return nbytes_left;
				} else {
					/* timeout */
					php_handle_aborted_connection();
					return nbytes_left;
				}
			} else {
				php_handle_aborted_connection();
				return nbytes_left;
			}
		}
		nbytes_left -= nbytes_sent;
	} while (nbytes_left > 0);

	return str_len;
} /* }}} */

static void php_cli_server_client_populate_request_info(const php_cli_server_client *client, sapi_request_info *request_info) /* {{{ */
{
	char *val;

	request_info->request_method = php_http_method_str(client->request.request_method);
	request_info->proto_num = client->request.protocol_version;
	request_info->request_uri = client->request.request_uri;
	request_info->path_translated = client->request.path_translated;
	request_info->query_string = client->request.query_string;
	request_info->content_length = client->request.content_len;
	request_info->auth_user = request_info->auth_password = request_info->auth_digest = NULL;
	if (NULL != (val = zend_hash_str_find_ptr(&client->request.headers, "content-type", sizeof("content-type")-1))) {
		request_info->content_type = val;
	}
} /* }}} */

static void destroy_request_info(sapi_request_info *request_info) /* {{{ */
{
} /* }}} */

static int php_cli_server_client_ctor(php_cli_server_client *client, php_cli_server *server, php_socket_t client_sock, struct sockaddr *addr, socklen_t addr_len) /* {{{ */
{
	client->server = server;
	client->sock = client_sock;
	client->addr = addr;
	client->addr_len = addr_len;
	{
		zend_string *addr_str = 0;

		php_network_populate_name_from_sockaddr(addr, addr_len, &addr_str, NULL, 0);
		client->addr_str = pestrndup(ZSTR_VAL(addr_str), ZSTR_LEN(addr_str), 1);
		client->addr_str_len = ZSTR_LEN(addr_str);
		zend_string_release(addr_str);
	}
	php_http_parser_init(&client->parser, PHP_HTTP_REQUEST);
	client->request_read = 0;
	client->current_header_name = NULL;
	client->current_header_name_len = 0;
	client->current_header_name_allocated = 0;
	client->post_read_offset = 0;
	if (FAILURE == php_cli_server_request_ctor(&client->request)) {
		return FAILURE;
	}
	client->content_sender_initialized = 0;
	client->file_fd = -1;
	return SUCCESS;
} /* }}} */

static void php_cli_server_client_dtor(php_cli_server_client *client) /* {{{ */
{
	php_cli_server_request_dtor(&client->request);
	if (client->file_fd >= 0) {
		close(client->file_fd);
		client->file_fd = -1;
	}
	pefree(client->addr, 1);
	pefree(client->addr_str, 1);
	if (client->content_sender_initialized) {
		php_cli_server_content_sender_dtor(&client->content_sender);
	}
} /* }}} */

static void php_cli_server_close_connection(php_cli_server *server, php_cli_server_client *client) /* {{{ */
{
#ifdef DEBUG
	php_cli_server_logf("%s Closing", client->addr_str);
#endif
	zend_hash_index_del(&server->clients, client->sock);
} /* }}} */

static int php_cli_server_send_error_page(php_cli_server *server, php_cli_server_client *client, int status) /* {{{ */
{
	zend_string *escaped_request_uri = NULL;
	const char *status_string = get_status_string(status);
	const char *content_template = get_template_string(status);
	char *errstr = get_last_error();
	assert(status_string && content_template);

	php_cli_server_content_sender_ctor(&client->content_sender);
	client->content_sender_initialized = 1;

	escaped_request_uri = php_escape_html_entities_ex((unsigned char *)client->request.request_uri, client->request.request_uri_len, 0, ENT_QUOTES, NULL, 0);

	{
		static const char prologue_template[] = "<!doctype html><html><head><title>%d %s</title>";
		php_cli_server_chunk *chunk = php_cli_server_chunk_heap_new_self_contained(strlen(prologue_template) + 3 + strlen(status_string) + 1);
		if (!chunk) {
			goto fail;
		}
		snprintf(chunk->data.heap.p, chunk->data.heap.len, prologue_template, status, status_string, ZSTR_VAL(escaped_request_uri));
		chunk->data.heap.len = strlen(chunk->data.heap.p);
		php_cli_server_buffer_append(&client->content_sender.buffer, chunk);
	}
	{
		php_cli_server_chunk *chunk = php_cli_server_chunk_immortal_new(php_cli_server_css, sizeof(php_cli_server_css) - 1);
		if (!chunk) {
			goto fail;
		}
		php_cli_server_buffer_append(&client->content_sender.buffer, chunk);
	}
	{
		static const char template[] = "</head><body>";
		php_cli_server_chunk *chunk = php_cli_server_chunk_immortal_new(template, sizeof(template) - 1);
		if (!chunk) {
			goto fail;
		}
		php_cli_server_buffer_append(&client->content_sender.buffer, chunk);
	}
	{
		php_cli_server_chunk *chunk = php_cli_server_chunk_heap_new_self_contained(strlen(content_template) + ZSTR_LEN(escaped_request_uri) + 3 + strlen(status_string) + 1);
		if (!chunk) {
			goto fail;
		}
		snprintf(chunk->data.heap.p, chunk->data.heap.len, content_template, status_string, ZSTR_VAL(escaped_request_uri));
		chunk->data.heap.len = strlen(chunk->data.heap.p);
		php_cli_server_buffer_append(&client->content_sender.buffer, chunk);
	}
	{
		static const char epilogue_template[] = "</body></html>";
		php_cli_server_chunk *chunk = php_cli_server_chunk_immortal_new(epilogue_template, sizeof(epilogue_template) - 1);
		if (!chunk) {
			goto fail;
		}
		php_cli_server_buffer_append(&client->content_sender.buffer, chunk);
	}

	{
		php_cli_server_chunk *chunk;
		smart_str buffer = { 0 };
		append_http_status_line(&buffer, client->request.protocol_version, status, 1);
		if (!buffer.s) {
			/* out of memory */
			goto fail;
		}
		append_essential_headers(&buffer, client, 1);
		smart_str_appends_ex(&buffer, "Content-Type: text/html; charset=UTF-8\r\n", 1);
		smart_str_appends_ex(&buffer, "Content-Length: ", 1);
		smart_str_append_unsigned_ex(&buffer, php_cli_server_buffer_size(&client->content_sender.buffer), 1);
		smart_str_appendl_ex(&buffer, "\r\n", 2, 1);
		smart_str_appendl_ex(&buffer, "\r\n", 2, 1);

		chunk = php_cli_server_chunk_heap_new(buffer.s, ZSTR_VAL(buffer.s), ZSTR_LEN(buffer.s));
		if (!chunk) {
			smart_str_free(&buffer);
			goto fail;
		}
		php_cli_server_buffer_prepend(&client->content_sender.buffer, chunk);
	}

	php_cli_server_log_response(client, status, errstr ? errstr : "?");
	php_cli_server_poller_add(&server->poller, POLLOUT, client->sock);
	if (errstr) {
		pefree(errstr, 1);
	}
	zend_string_free(escaped_request_uri);
	return SUCCESS;

fail:
	if (errstr) {
		pefree(errstr, 1);
	}
	zend_string_free(escaped_request_uri);
	return FAILURE;
} /* }}} */

static int php_cli_server_dispatch_script(php_cli_server *server, php_cli_server_client *client) /* {{{ */
{
	if (strlen(client->request.path_translated) != client->request.path_translated_len) {
		/* can't handle paths that contain nul bytes */
		return php_cli_server_send_error_page(server, client, 400);
	}
	{
		zend_file_handle zfd;
		zfd.type = ZEND_HANDLE_FILENAME;
		zfd.filename = SG(request_info).path_translated;
		zfd.handle.fp = NULL;
		zfd.free_filename = 0;
		zfd.opened_path = NULL;
		zend_try {
			php_execute_script(&zfd);
		} zend_end_try();
	}

	php_cli_server_log_response(client, SG(sapi_headers).http_response_code, NULL);
	return SUCCESS;
} /* }}} */

static int php_cli_server_begin_send_static(php_cli_server *server, php_cli_server_client *client) /* {{{ */
{
	int fd;
	int status = 200;

	if (client->request.path_translated && strlen(client->request.path_translated) != client->request.path_translated_len) {
		/* can't handle paths that contain nul bytes */
		return php_cli_server_send_error_page(server, client, 400);
	}

	fd = client->request.path_translated ? open(client->request.path_translated, O_RDONLY): -1;
	if (fd < 0) {
		return php_cli_server_send_error_page(server, client, 404);
	}

	php_cli_server_content_sender_ctor(&client->content_sender);
	client->content_sender_initialized = 1;
	client->file_fd = fd;

	{
		php_cli_server_chunk *chunk;
		smart_str buffer = { 0 };
		const char *mime_type = get_mime_type(server, client->request.ext, client->request.ext_len);
		if (!mime_type) {
			mime_type = "application/octet-stream";
		}

		append_http_status_line(&buffer, client->request.protocol_version, status, 1);
		if (!buffer.s) {
			/* out of memory */
			php_cli_server_log_response(client, 500, NULL);
			return FAILURE;
		}
		append_essential_headers(&buffer, client, 1);
		smart_str_appendl_ex(&buffer, "Content-Type: ", sizeof("Content-Type: ") - 1, 1);
		smart_str_appends_ex(&buffer, mime_type, 1);
		if (strncmp(mime_type, "text/", 5) == 0) {
			smart_str_appends_ex(&buffer, "; charset=UTF-8", 1);
		}
		smart_str_appendl_ex(&buffer, "\r\n", 2, 1);
		smart_str_appends_ex(&buffer, "Content-Length: ", 1);
		smart_str_append_unsigned_ex(&buffer, client->request.sb.st_size, 1);
		smart_str_appendl_ex(&buffer, "\r\n", 2, 1);
		smart_str_appendl_ex(&buffer, "\r\n", 2, 1);
		chunk = php_cli_server_chunk_heap_new(buffer.s, ZSTR_VAL(buffer.s), ZSTR_LEN(buffer.s));
		if (!chunk) {
			smart_str_free(&buffer);
			php_cli_server_log_response(client, 500, NULL);
			return FAILURE;
		}
		php_cli_server_buffer_append(&client->content_sender.buffer, chunk);
	}
	php_cli_server_log_response(client, 200, NULL);
	php_cli_server_poller_add(&server->poller, POLLOUT, client->sock);
	return SUCCESS;
}
/* }}} */

static int php_cli_server_request_startup(php_cli_server *server, php_cli_server_client *client) { /* {{{ */
	char *auth;
	php_cli_server_client_populate_request_info(client, &SG(request_info));
	if (NULL != (auth = zend_hash_str_find_ptr(&client->request.headers, "authorization", sizeof("authorization")-1))) {
		php_handle_auth_data(auth);
	}
	SG(sapi_headers).http_response_code = 200;
	if (FAILURE == php_request_startup()) {
		/* should never be happen */
		destroy_request_info(&SG(request_info));
		return FAILURE;
	}
	PG(during_request_startup) = 0;

	return SUCCESS;
}
/* }}} */

static int php_cli_server_request_shutdown(php_cli_server *server, php_cli_server_client *client) { /* {{{ */
	php_request_shutdown(0);
	php_cli_server_close_connection(server, client);
	destroy_request_info(&SG(request_info));
	SG(server_context) = NULL;
	SG(rfc1867_uploaded_files) = NULL;
	return SUCCESS;
}
/* }}} */

static int php_cli_server_dispatch_router(php_cli_server *server, php_cli_server_client *client) /* {{{ */
{
	int decline = 0;
	zend_file_handle zfd;
	char *old_cwd;

	ALLOCA_FLAG(use_heap)
	old_cwd = do_alloca(MAXPATHLEN, use_heap);
	old_cwd[0] = '\0';
	php_ignore_value(VCWD_GETCWD(old_cwd, MAXPATHLEN - 1));

	zfd.type = ZEND_HANDLE_FILENAME;
	zfd.filename = server->router;
	zfd.handle.fp = NULL;
	zfd.free_filename = 0;
	zfd.opened_path = NULL;

	zend_try {
		zval retval;
		if (SUCCESS == zend_execute_scripts(ZEND_REQUIRE, &retval, 1, &zfd)) {
			if (Z_TYPE(retval) != IS_UNDEF) {
				decline = Z_TYPE(retval) == IS_FALSE;
				zval_ptr_dtor(&retval);
			}
		} else {
			decline = 1;
		}
	} zend_end_try();

	if (old_cwd[0] != '\0') {
		php_ignore_value(VCWD_CHDIR(old_cwd));
	}

	free_alloca(old_cwd, use_heap);

	return decline;
}
/* }}} */

static int php_cli_server_dispatch(php_cli_server *server, php_cli_server_client *client) /* {{{ */
{
	int is_static_file  = 0;

	SG(server_context) = client;
	if (client->request.ext_len != 3 || memcmp(client->request.ext, "php", 3) || !client->request.path_translated) {
		is_static_file = 1;
	}

	if (server->router || !is_static_file) {
		if (FAILURE == php_cli_server_request_startup(server, client)) {
			SG(server_context) = NULL;
			php_cli_server_close_connection(server, client);
			destroy_request_info(&SG(request_info));
			return SUCCESS;
		}
	}

	if (server->router) {
		if (!php_cli_server_dispatch_router(server, client)) {
			php_cli_server_request_shutdown(server, client);
			return SUCCESS;
		}
	}

	if (!is_static_file) {
		if (SUCCESS == php_cli_server_dispatch_script(server, client)
				|| SUCCESS != php_cli_server_send_error_page(server, client, 500)) {
			if (SG(sapi_headers).http_response_code == 304) {
				SG(sapi_headers).send_default_content_type = 0;
			}
			php_cli_server_request_shutdown(server, client);
			return SUCCESS;
		}
	} else {
		if (server->router) {
			static int (*send_header_func)(sapi_headers_struct *);
			send_header_func = sapi_module.send_headers;
			/* do not generate default content type header */
		    SG(sapi_headers).send_default_content_type = 0;
			/* we don't want headers to be sent */
			sapi_module.send_headers = sapi_cli_server_discard_headers;
			php_request_shutdown(0);
			sapi_module.send_headers = send_header_func;
		    SG(sapi_headers).send_default_content_type = 1;
			SG(rfc1867_uploaded_files) = NULL;
		}
		if (SUCCESS != php_cli_server_begin_send_static(server, client)) {
			php_cli_server_close_connection(server, client);
		}
		SG(server_context) = NULL;
		return SUCCESS;
	}

	SG(server_context) = NULL;
	destroy_request_info(&SG(request_info));
	return SUCCESS;
}
/* }}} */

static int php_cli_server_mime_type_ctor(php_cli_server *server, const php_cli_server_ext_mime_type_pair *mime_type_map) /* {{{ */
{
	const php_cli_server_ext_mime_type_pair *pair;

	zend_hash_init(&server->extension_mime_types, 0, NULL, NULL, 1);

	for (pair = mime_type_map; pair->ext; pair++) {
		size_t ext_len = 0, mime_type_len = 0;

		ext_len = strlen(pair->ext);
		mime_type_len = strlen(pair->mime_type);

		zend_hash_str_add_mem(&server->extension_mime_types, pair->ext, ext_len, (void*)pair->mime_type, mime_type_len + 1);
	}

	return SUCCESS;
} /* }}} */

static void php_cli_server_dtor(php_cli_server *server) /* {{{ */
{
	zend_hash_destroy(&server->clients);
	zend_hash_destroy(&server->extension_mime_types);
	if (ZEND_VALID_SOCKET(server->server_sock)) {
		closesocket(server->server_sock);
	}
	if (server->host) {
		pefree(server->host, 1);
	}
	if (server->document_root) {
		pefree(server->document_root, 1);
	}
	if (server->router) {
		pefree(server->router, 1);
	}
} /* }}} */

static void php_cli_server_client_dtor_wrapper(zval *zv) /* {{{ */
{
	php_cli_server_client *p = Z_PTR_P(zv);

	closesocket(p->sock);
	php_cli_server_poller_remove(&p->server->poller, POLLIN | POLLOUT, p->sock);
	php_cli_server_client_dtor(p);
	pefree(p, 1);
} /* }}} */

static int php_cli_server_ctor(php_cli_server *server, const char *addr, const char *document_root, const char *router) /* {{{ */
{
	int retval = SUCCESS;
	char *host = NULL;
	zend_string *errstr = NULL;
	char *_document_root = NULL;
	char *_router = NULL;
	int err = 0;
	int port = 3000;
	php_socket_t server_sock = SOCK_ERR;
	char *p = NULL;

	if (addr[0] == '[') {
		host = pestrdup(addr + 1, 1);
		if (!host) {
			return FAILURE;
		}
		p = strchr(host, ']');
		if (p) {
			*p++ = '\0';
			if (*p == ':') {
				port = strtol(p + 1, &p, 10);
				if (port <= 0 || port > 65535) {
					p = NULL;
				}
			} else if (*p != '\0') {
				p = NULL;
			}
		}
	} else {
		host = pestrdup(addr, 1);
		if (!host) {
			return FAILURE;
		}
		p = strchr(host, ':');
		if (p) {
			*p++ = '\0';
			port = strtol(p, &p, 10);
			if (port <= 0 || port > 65535) {
				p = NULL;
			}
		}
	}
	if (!p) {
		fprintf(stderr, "Invalid address: %s\n", addr);
		retval = FAILURE;
		goto out;
	}

	server_sock = php_network_listen_socket(host, &port, SOCK_STREAM, &server->address_family, &server->socklen, &errstr);
	if (server_sock == SOCK_ERR) {
		php_cli_server_logf("Failed to listen on %s:%d (reason: %s)", host, port, errstr ? ZSTR_VAL(errstr) : "?");
		if (errstr) {
			zend_string_release(errstr);
		}
		retval = FAILURE;
		goto out;
	}
	server->server_sock = server_sock;

	err = php_cli_server_poller_ctor(&server->poller);
	if (SUCCESS != err) {
		goto out;
	}

	php_cli_server_poller_add(&server->poller, POLLIN, server_sock);

	server->host = host;
	server->port = port;

	zend_hash_init(&server->clients, 0, NULL, php_cli_server_client_dtor_wrapper, 1);

	{
		size_t document_root_len = strlen(document_root);
		_document_root = pestrndup(document_root, document_root_len, 1);
		if (!_document_root) {
			retval = FAILURE;
			goto out;
		}
		server->document_root = _document_root;
		server->document_root_len = document_root_len;
	}

	if (router) {
		size_t router_len = strlen(router);
		_router = pestrndup(router, router_len, 1);
		if (!_router) {
			retval = FAILURE;
			goto out;
		}
		server->router = _router;
		server->router_len = router_len;
	} else {
		server->router = NULL;
		server->router_len = 0;
	}

	if (php_cli_server_mime_type_ctor(server, mime_type_map) == FAILURE) {
		retval = FAILURE;
		goto out;
	}

	server->is_running = 1;
out:
	if (retval != SUCCESS) {
		if (host) {
			pefree(host, 1);
		}
		if (_document_root) {
			pefree(_document_root, 1);
		}
		if (_router) {
			pefree(_router, 1);
		}
		if (server_sock > -1) {
			closesocket(server_sock);
		}
	}
	return retval;
} /* }}} */

static int php_cli_server_recv_event_read_request(php_cli_server *server, php_cli_server_client *client) /* {{{ */
{
	char *errstr = NULL;
	int status = php_cli_server_client_read_request(client, &errstr);
	if (status < 0) {
		php_cli_server_logf("%s Invalid request (%s)", client->addr_str, errstr);
		efree(errstr);
		php_cli_server_close_connection(server, client);
		return FAILURE;
	} else if (status == 1 && client->request.request_method == PHP_HTTP_NOT_IMPLEMENTED) {
		return php_cli_server_send_error_page(server, client, 501);
	} else if (status == 1) {
		php_cli_server_poller_remove(&server->poller, POLLIN, client->sock);
		php_cli_server_dispatch(server, client);
	} else {
		php_cli_server_poller_add(&server->poller, POLLIN, client->sock);
	}

	return SUCCESS;
} /* }}} */

static int php_cli_server_send_event(php_cli_server *server, php_cli_server_client *client) /* {{{ */
{
	if (client->content_sender_initialized) {
		if (client->file_fd >= 0 && !client->content_sender.buffer.first) {
			size_t nbytes_read;
			if (php_cli_server_content_sender_pull(&client->content_sender, client->file_fd, &nbytes_read)) {
				php_cli_server_close_connection(server, client);
				return FAILURE;
			}
			if (nbytes_read == 0) {
				close(client->file_fd);
				client->file_fd = -1;
			}
		}
		{
			size_t nbytes_sent;
			int err = php_cli_server_content_sender_send(&client->content_sender, client->sock, &nbytes_sent);
			if (err && err != SOCK_EAGAIN) {
				php_cli_server_close_connection(server, client);
				return FAILURE;
			}
		}
		if (!client->content_sender.buffer.first && client->file_fd < 0) {
			php_cli_server_close_connection(server, client);
		}
	}
	return SUCCESS;
}
/* }}} */

typedef struct php_cli_server_do_event_for_each_fd_callback_params {
	php_cli_server *server;
	int(*rhandler)(php_cli_server*, php_cli_server_client*);
	int(*whandler)(php_cli_server*, php_cli_server_client*);
} php_cli_server_do_event_for_each_fd_callback_params;

static int php_cli_server_do_event_for_each_fd_callback(void *_params, php_socket_t fd, int event) /* {{{ */
{
	php_cli_server_do_event_for_each_fd_callback_params *params = _params;
	php_cli_server *server = params->server;
	if (server->server_sock == fd) {
		php_cli_server_client *client = NULL;
		php_socket_t client_sock;
		socklen_t socklen = server->socklen;
		struct sockaddr *sa = pemalloc(server->socklen, 1);
		if (!sa) {
			return FAILURE;
		}
		client_sock = accept(server->server_sock, sa, &socklen);
		if (!ZEND_VALID_SOCKET(client_sock)) {
			char *errstr;
			errstr = php_socket_strerror(php_socket_errno(), NULL, 0);
			php_cli_server_logf("Failed to accept a client (reason: %s)", errstr);
			efree(errstr);
			pefree(sa, 1);
			return SUCCESS;
		}
		if (SUCCESS != php_set_sock_blocking(client_sock, 0)) {
			pefree(sa, 1);
			closesocket(client_sock);
			return SUCCESS;
		}
		if (!(client = pemalloc(sizeof(php_cli_server_client), 1)) || FAILURE == php_cli_server_client_ctor(client, server, client_sock, sa, socklen)) {
			php_cli_server_logf("Failed to create a new request object");
			pefree(sa, 1);
			closesocket(client_sock);
			return SUCCESS;
		}
#ifdef DEBUG
		php_cli_server_logf("%s Accepted", client->addr_str);
#endif
		zend_hash_index_update_ptr(&server->clients, client_sock, client);
		php_cli_server_recv_event_read_request(server, client);
	} else {
		php_cli_server_client *client;
		if (NULL != (client = zend_hash_index_find_ptr(&server->clients, fd))) {
			if (event & POLLIN) {
				params->rhandler(server, client);
			}
			if (event & POLLOUT) {
				params->whandler(server, client);
			}
		}
	}
	return SUCCESS;
} /* }}} */

static void php_cli_server_do_event_for_each_fd(php_cli_server *server, int(*rhandler)(php_cli_server*, php_cli_server_client*), int(*whandler)(php_cli_server*, php_cli_server_client*)) /* {{{ */
{
	php_cli_server_do_event_for_each_fd_callback_params params = {
		server,
		rhandler,
		whandler
	};

	php_cli_server_poller_iter_on_active(&server->poller, &params, php_cli_server_do_event_for_each_fd_callback);
} /* }}} */

static int php_cli_server_do_event_loop(php_cli_server *server) /* {{{ */
{
	int retval = SUCCESS;
	while (server->is_running) {
		struct timeval tv = { 1, 0 };
		int n = php_cli_server_poller_poll(&server->poller, &tv);
		if (n > 0) {
			php_cli_server_do_event_for_each_fd(server,
					php_cli_server_recv_event_read_request,
					php_cli_server_send_event);
		} else if (n == 0) {
			/* do nothing */
		} else {
			int err = php_socket_errno();
			if (err != SOCK_EINTR) {
				char *errstr = php_socket_strerror(err, NULL, 0);
				php_cli_server_logf("%s", errstr);
				efree(errstr);
				retval = FAILURE;
				goto out;
			}
		}
	}
out:
	return retval;
} /* }}} */

static php_cli_server server;

static void php_cli_server_sigint_handler(int sig) /* {{{ */
{
	server.is_running = 0;
}
/* }}} */

int do_cli_server(int argc, char **argv) /* {{{ */
{
	char *php_optarg = NULL;
	int php_optind = 1;
	int c;
	const char *server_bind_address = NULL;
	extern const opt_struct OPTIONS[];
	const char *document_root = NULL;
	const char *router = NULL;
	char document_root_buf[MAXPATHLEN];

	while ((c = php_getopt(argc, argv, OPTIONS, &php_optarg, &php_optind, 0, 2))!=-1) {
		switch (c) {
			case 'S':
				server_bind_address = php_optarg;
				break;
			case 't':
				document_root = php_optarg;
				break;
		}
	}

	if (document_root) {
		zend_stat_t sb;

		if (zend_stat(document_root, &sb)) {
			fprintf(stderr, "Directory %s does not exist.\n", document_root);
			return 1;
		}
		if (!S_ISDIR(sb.st_mode)) {
			fprintf(stderr, "%s is not a directory.\n", document_root);
			return 1;
		}
		if (VCWD_REALPATH(document_root, document_root_buf)) {
			document_root = document_root_buf;
		}
	} else {
		char *ret = NULL;

#if HAVE_GETCWD
		ret = VCWD_GETCWD(document_root_buf, MAXPATHLEN);
#elif HAVE_GETWD
		ret = VCWD_GETWD(document_root_buf);
#endif
		document_root = ret ? document_root_buf: ".";
	}

	if (argc > php_optind) {
		router = argv[php_optind];
	}

	if (FAILURE == php_cli_server_ctor(&server, server_bind_address, document_root, router)) {
		return 1;
	}
	sapi_module.phpinfo_as_text = 0;

	{
		char buf[52];

		if (php_cli_server_get_system_time(buf) != 0) {
			memmove(buf, "unknown time, can't be fetched", sizeof("unknown time, can't be fetched"));
		}

		printf("PHP %s Development Server started at %s"
				"Listening on http://%s\n"
				"Document root is %s\n"
				"Press Ctrl-C to quit.\n",
				PHP_VERSION, buf, server_bind_address, document_root);
	}

#if defined(HAVE_SIGNAL_H) && defined(SIGINT)
	signal(SIGINT, php_cli_server_sigint_handler);
#endif
	php_cli_server_do_event_loop(&server);
	php_cli_server_dtor(&server);
	return 0;
} /* }}} */

/*
 * Local variables:
 * tab-width: 4
 * c-basic-offset: 4
 * End:
 * vim600: noet sw=4 ts=4 fdm=marker
 * vim<600: noet sw=4 ts=4
 */<|MERGE_RESOLUTION|>--- conflicted
+++ resolved
@@ -1467,11 +1467,7 @@
 		return;
 	}
 
-<<<<<<< HEAD
-	decoded_vpath_end = decoded_vpath + php_url_decode(decoded_vpath, (int)vpath_len);
-=======
-	decoded_vpath_end = decoded_vpath + php_raw_url_decode(decoded_vpath, vpath_len);
->>>>>>> aed225b7
+	decoded_vpath_end = decoded_vpath + php_raw_url_decode(decoded_vpath, (int)vpath_len);
 
 #ifdef PHP_WIN32
 	{
