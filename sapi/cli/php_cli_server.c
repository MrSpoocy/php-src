/*
   +----------------------------------------------------------------------+
   | PHP Version 7                                                        |
   +----------------------------------------------------------------------+
   | Copyright (c) 1997-2015 The PHP Group                                |
   +----------------------------------------------------------------------+
   | This source file is subject to version 3.01 of the PHP license,      |
   | that is bundled with this package in the file LICENSE, and is        |
   | available through the world-wide-web at the following url:           |
   | http://www.php.net/license/3_01.txt                                  |
   | If you did not receive a copy of the PHP license and are unable to   |
   | obtain it through the world-wide-web, please send a note to          |
   | license@php.net so we can mail you a copy immediately.               |
   +----------------------------------------------------------------------+
   | Author: Moriyoshi Koizumi <moriyoshi@php.net>                        |
   |         Xinchen Hui       <laruence@php.net>                         |
   +----------------------------------------------------------------------+
*/

/* $Id: php_cli.c 306938 2011-01-01 02:17:06Z felipe $ */

#include <stdio.h>
#include <stdlib.h>
#include <fcntl.h>
#include <assert.h>

#ifdef PHP_WIN32
# include <process.h>
# include <io.h>
# include "win32/time.h"
# include "win32/signal.h"
# include "win32/php_registry.h"
# include <sys/timeb.h>
#else
# include "php_config.h"
#endif

#ifdef __riscos__
#include <unixlib/local.h>
#endif


#if HAVE_TIME_H
#include <time.h>
#endif
#if HAVE_SYS_TIME_H
#include <sys/time.h>
#endif
#if HAVE_UNISTD_H
#include <unistd.h>
#endif
#if HAVE_SIGNAL_H
#include <signal.h>
#endif
#if HAVE_SETLOCALE
#include <locale.h>
#endif
#if HAVE_DLFCN_H
#include <dlfcn.h>
#endif

#include "SAPI.h"
#include "php.h"
#include "php_ini.h"
#include "php_main.h"
#include "php_globals.h"
#include "php_variables.h"
#include "zend_hash.h"
#include "zend_modules.h"
#include "fopen_wrappers.h"
#include "http_status_codes.h"

#include "zend_compile.h"
#include "zend_execute.h"
#include "zend_highlight.h"
#include "zend_exceptions.h"

#include "php_getopt.h"

#ifndef PHP_WIN32
# define php_select(m, r, w, e, t)	select(m, r, w, e, t)
# define SOCK_EINVAL EINVAL
# define SOCK_EAGAIN EAGAIN
# define SOCK_EINTR EINTR
# define SOCK_EADDRINUSE EADDRINUSE
#else
# include "win32/select.h"
# define SOCK_EINVAL WSAEINVAL
# define SOCK_EAGAIN WSAEWOULDBLOCK
# define SOCK_EINTR WSAEINTR
# define SOCK_EADDRINUSE WSAEADDRINUSE
#endif

#include "ext/standard/file.h" /* for php_set_sock_blocking() :-( */
#include "zend_smart_str.h"
#include "ext/standard/html.h"
#include "ext/standard/url.h" /* for php_url_decode() */
#include "ext/standard/php_string.h" /* for php_dirname() */
#include "php_network.h"

#include "php_http_parser.h"
#include "php_cli_server.h"
#include "mime_type_map.h"

#include "php_cli_process_title.h"

#define OUTPUT_NOT_CHECKED -1
#define OUTPUT_IS_TTY 1
#define OUTPUT_NOT_TTY 0

typedef struct php_cli_server_poller {
	fd_set rfds, wfds;
	struct {
		fd_set rfds, wfds;
	} active;
	php_socket_t max_fd;
} php_cli_server_poller;

typedef struct php_cli_server_request {
	enum php_http_method request_method;
	int protocol_version;
	char *request_uri;
	size_t request_uri_len;
	char *vpath;
	size_t vpath_len;
	char *path_translated;
	size_t path_translated_len;
	char *path_info;
	size_t path_info_len;
	char *query_string;
	size_t query_string_len;
	HashTable headers;
	HashTable headers_original_case;
	char *content;
	size_t content_len;
	const char *ext;
	size_t ext_len;
	zend_stat_t sb;
} php_cli_server_request;

typedef struct php_cli_server_chunk {
	struct php_cli_server_chunk *next;
	enum php_cli_server_chunk_type {
		PHP_CLI_SERVER_CHUNK_HEAP,
		PHP_CLI_SERVER_CHUNK_IMMORTAL
	} type;
	union {
		struct { void *block; char *p; size_t len; } heap;
		struct { const char *p; size_t len; } immortal;
	} data;
} php_cli_server_chunk;

typedef struct php_cli_server_buffer {
	php_cli_server_chunk *first;
	php_cli_server_chunk *last;
} php_cli_server_buffer;

typedef struct php_cli_server_content_sender {
	php_cli_server_buffer buffer;
} php_cli_server_content_sender;

typedef struct php_cli_server_client {
	struct php_cli_server *server;
	php_socket_t sock;
	struct sockaddr *addr;
	socklen_t addr_len;
	char *addr_str;
	size_t addr_str_len;
	php_http_parser parser;
	unsigned int request_read:1;
	char *current_header_name;
	size_t current_header_name_len;
	unsigned int current_header_name_allocated:1;
	size_t post_read_offset;
	php_cli_server_request request;
	unsigned int content_sender_initialized:1;
	php_cli_server_content_sender content_sender;
	int file_fd;
} php_cli_server_client;

typedef struct php_cli_server {
	php_socket_t server_sock;
	php_cli_server_poller poller;
	int is_running;
	char *host;
	int port;
	int address_family;
	char *document_root;
	size_t document_root_len;
	char *router;
	size_t router_len;
	socklen_t socklen;
	HashTable clients;
	HashTable extension_mime_types;
} php_cli_server;

typedef struct php_cli_server_http_response_status_code_pair {
	int code;
	const char *str;
} php_cli_server_http_response_status_code_pair;

static php_cli_server_http_response_status_code_pair template_map[] = {
	{ 400, "<h1>%s</h1><p>Your browser sent a request that this server could not understand.</p>" },
	{ 404, "<h1>%s</h1><p>The requested resource <code class=\"url\">%s</code> was not found on this server.</p>" },
	{ 500, "<h1>%s</h1><p>The server is temporarily unavailable.</p>" },
	{ 501, "<h1>%s</h1><p>Request method not supported.</p>" }
};

#if HAVE_UNISTD_H
static int php_cli_output_is_tty = OUTPUT_NOT_CHECKED;
#endif

static size_t php_cli_server_client_send_through(php_cli_server_client *client, const char *str, size_t str_len);
static php_cli_server_chunk *php_cli_server_chunk_heap_new_self_contained(size_t len);
static void php_cli_server_buffer_append(php_cli_server_buffer *buffer, php_cli_server_chunk *chunk);
static void php_cli_server_logf(const char *format, ...);
static void php_cli_server_log_response(php_cli_server_client *client, int status, const char *message);

ZEND_DECLARE_MODULE_GLOBALS(cli_server);

/* {{{ static char php_cli_server_css[]
 * copied from ext/standard/info.c
 */
static const char php_cli_server_css[] = "<style>\n" \
										"body { background-color: #fcfcfc; color: #333333; margin: 0; padding:0; }\n" \
										"h1 { font-size: 1.5em; font-weight: normal; background-color: #9999cc; min-height:2em; line-height:2em; border-bottom: 1px inset black; margin: 0; }\n" \
										"h1, p { padding-left: 10px; }\n" \
										"code.url { background-color: #eeeeee; font-family:monospace; padding:0 2px;}\n" \
										"</style>\n";
/* }}} */

#ifdef PHP_WIN32
int php_cli_server_get_system_time(char *buf) {
	struct _timeb system_time;
	errno_t err;

	if (buf == NULL) {
		return -1;
	}

	_ftime(&system_time);
	err = ctime_s(buf, 52, &(system_time.time) );
	if (err) {
		return -1;
	}
	return 0;
}
#else
int php_cli_server_get_system_time(char *buf) {
	struct timeval tv;
	struct tm tm;

	gettimeofday(&tv, NULL);

	/* TODO: should be checked for NULL tm/return vaue */
	php_localtime_r(&tv.tv_sec, &tm);
	php_asctime_r(&tm, buf);
	return 0;
}
#endif

static void char_ptr_dtor_p(zval *zv) /* {{{ */
{
	pefree(Z_PTR_P(zv), 1);
} /* }}} */

static char *get_last_error() /* {{{ */
{
	return pestrdup(strerror(errno), 1);
} /* }}} */

static int status_comp(const void *a, const void *b) /* {{{ */
{
	const http_response_status_code_pair *pa = (const http_response_status_code_pair *) a;
	const http_response_status_code_pair *pb = (const http_response_status_code_pair *) b;

	if (pa->code < pb->code) {
		return -1;
	} else if (pa->code > pb->code) {
		return 1;
	}

	return 0;
} /* }}} */

static const char *get_status_string(int code) /* {{{ */
{
	http_response_status_code_pair needle = {code, NULL},
		*result = NULL;

	result = bsearch(&needle, http_status_map, http_status_map_len, sizeof(needle), status_comp);

	if (result) {
		return result->str;
	}

	/* Returning NULL would require complicating append_http_status_line() to
	 * not segfault in that case, so let's just return a placeholder, since RFC
	 * 2616 requires a reason phrase. This is basically what a lot of other Web
	 * servers do in this case anyway. */
	return "Unknown Status Code";
} /* }}} */

static const char *get_template_string(int code) /* {{{ */
{
	size_t e = (sizeof(template_map) / sizeof(php_cli_server_http_response_status_code_pair));
	size_t s = 0;

	while (e != s) {
		size_t c = MIN((e + s + 1) / 2, e - 1);
		int d = template_map[c].code;
		if (d > code) {
			e = c;
		} else if (d < code) {
			s = c;
		} else {
			return template_map[c].str;
		}
	}
	return NULL;
} /* }}} */

static void append_http_status_line(smart_str *buffer, int protocol_version, int response_code, int persistent) /* {{{ */
{
	if (!response_code) {
		response_code = 200;
	}
	smart_str_appendl_ex(buffer, "HTTP", 4, persistent);
	smart_str_appendc_ex(buffer, '/', persistent);
	smart_str_append_long_ex(buffer, protocol_version / 100, persistent);
	smart_str_appendc_ex(buffer, '.', persistent);
	smart_str_append_long_ex(buffer, protocol_version % 100, persistent);
	smart_str_appendc_ex(buffer, ' ', persistent);
	smart_str_append_long_ex(buffer, response_code, persistent);
	smart_str_appendc_ex(buffer, ' ', persistent);
	smart_str_appends_ex(buffer, get_status_string(response_code), persistent);
	smart_str_appendl_ex(buffer, "\r\n", 2, persistent);
} /* }}} */

static void append_essential_headers(smart_str* buffer, php_cli_server_client *client, int persistent) /* {{{ */
{
	{
		char *val;
		if (NULL != (val = zend_hash_str_find_ptr(&client->request.headers, "host", sizeof("host")-1))) {
			smart_str_appendl_ex(buffer, "Host", sizeof("Host") - 1, persistent);
			smart_str_appendl_ex(buffer, ": ", sizeof(": ") - 1, persistent);
			smart_str_appends_ex(buffer, val, persistent);
			smart_str_appendl_ex(buffer, "\r\n", 2, persistent);
		}
	}
	smart_str_appendl_ex(buffer, "Connection: close\r\n", sizeof("Connection: close\r\n") - 1, persistent);
} /* }}} */

static const char *get_mime_type(const php_cli_server *server, const char *ext, size_t ext_len) /* {{{ */
{
	return (const char*)zend_hash_str_find_ptr(&server->extension_mime_types, ext, ext_len);
} /* }}} */

PHP_FUNCTION(apache_request_headers) /* {{{ */
{
	php_cli_server_client *client;
	HashTable *headers;
	zend_string *key;
	char *value;
	zval tmp;

	if (zend_parse_parameters_none() == FAILURE) {
		return;
	}

	client = SG(server_context);
	headers = &client->request.headers_original_case;

	array_init_size(return_value, zend_hash_num_elements(headers));

	ZEND_HASH_FOREACH_STR_KEY_PTR(headers, key, value) {
		ZVAL_STRING(&tmp, value);
		zend_symtable_update(Z_ARRVAL_P(return_value), key, &tmp);
	} ZEND_HASH_FOREACH_END();
}
/* }}} */

static void add_response_header(sapi_header_struct *h, zval *return_value) /* {{{ */
{
	char *s, *p;
	ptrdiff_t  len;
	ALLOCA_FLAG(use_heap)

	if (h->header_len > 0) {
		p = strchr(h->header, ':');
		len = p - h->header;
		if (p && (len > 0)) {
			while (len > 0 && (h->header[len-1] == ' ' || h->header[len-1] == '\t')) {
				len--;
			}
			if (len) {
				s = do_alloca(len + 1, use_heap);
				memcpy(s, h->header, len);
				s[len] = 0;
				do {
					p++;
				} while (*p == ' ' || *p == '\t');
				add_assoc_stringl_ex(return_value, s, (uint)len, p, h->header_len - (p - h->header));
				free_alloca(s, use_heap);
			}
		}
	}
}
/* }}} */

PHP_FUNCTION(apache_response_headers) /* {{{ */
{
	if (zend_parse_parameters_none() == FAILURE) {
		return;
	}

	array_init(return_value);
	zend_llist_apply_with_argument(&SG(sapi_headers).headers, (llist_apply_with_arg_func_t)add_response_header, return_value);
}
/* }}} */

/* {{{ cli_server module
 */

static void cli_server_init_globals(zend_cli_server_globals *cg)
{
	cg->color = 0;
}

PHP_INI_BEGIN()
	STD_PHP_INI_BOOLEAN("cli_server.color", "0", PHP_INI_ALL, OnUpdateBool, color, zend_cli_server_globals, cli_server_globals)
PHP_INI_END()

static PHP_MINIT_FUNCTION(cli_server)
{
	ZEND_INIT_MODULE_GLOBALS(cli_server, cli_server_init_globals, NULL);
	REGISTER_INI_ENTRIES();
	return SUCCESS;
}

static PHP_MSHUTDOWN_FUNCTION(cli_server)
{
	UNREGISTER_INI_ENTRIES();
	return SUCCESS;
}

static PHP_MINFO_FUNCTION(cli_server)
{
	DISPLAY_INI_ENTRIES();
}

zend_module_entry cli_server_module_entry = {
	STANDARD_MODULE_HEADER,
	"cli_server",
	NULL,
	PHP_MINIT(cli_server),
	PHP_MSHUTDOWN(cli_server),
	NULL,
	NULL,
	PHP_MINFO(cli_server),
	PHP_VERSION,
	STANDARD_MODULE_PROPERTIES
};
/* }}} */

ZEND_BEGIN_ARG_INFO(arginfo_no_args, 0)
ZEND_END_ARG_INFO()

const zend_function_entry server_additional_functions[] = {
	PHP_FE(cli_set_process_title,        arginfo_cli_set_process_title)
	PHP_FE(cli_get_process_title,        arginfo_cli_get_process_title)
	PHP_FE(apache_request_headers, arginfo_no_args)
	PHP_FE(apache_response_headers, arginfo_no_args)
	PHP_FALIAS(getallheaders, apache_request_headers, arginfo_no_args)
	{NULL, NULL, NULL}
};

static int sapi_cli_server_startup(sapi_module_struct *sapi_module) /* {{{ */
{
	if (php_module_startup(sapi_module, &cli_server_module_entry, 1) == FAILURE) {
		return FAILURE;
	}
	return SUCCESS;
} /* }}} */

static size_t sapi_cli_server_ub_write(const char *str, size_t str_length) /* {{{ */
{
	php_cli_server_client *client = SG(server_context);
	if (!client) {
		return 0;
	}
	return php_cli_server_client_send_through(client, str, str_length);
} /* }}} */

static void sapi_cli_server_flush(void *server_context) /* {{{ */
{
	php_cli_server_client *client = server_context;

	if (!client) {
		return;
	}

	if (!ZEND_VALID_SOCKET(client->sock)) {
		php_handle_aborted_connection();
		return;
	}

	if (!SG(headers_sent)) {
		sapi_send_headers();
		SG(headers_sent) = 1;
	}
} /* }}} */

static int sapi_cli_server_discard_headers(sapi_headers_struct *sapi_headers) /* {{{ */{
	return SAPI_HEADER_SENT_SUCCESSFULLY;
}
/* }}} */

static int sapi_cli_server_send_headers(sapi_headers_struct *sapi_headers) /* {{{ */
{
	php_cli_server_client *client = SG(server_context);
	smart_str buffer = { 0 };
	sapi_header_struct *h;
	zend_llist_position pos;

	if (client == NULL || SG(request_info).no_headers) {
		return SAPI_HEADER_SENT_SUCCESSFULLY;
	}

	if (SG(sapi_headers).http_status_line) {
		smart_str_appends(&buffer, SG(sapi_headers).http_status_line);
		smart_str_appendl(&buffer, "\r\n", 2);
	} else {
		append_http_status_line(&buffer, client->request.protocol_version, SG(sapi_headers).http_response_code, 0);
	}

	append_essential_headers(&buffer, client, 0);

	h = (sapi_header_struct*)zend_llist_get_first_ex(&sapi_headers->headers, &pos);
	while (h) {
		if (h->header_len) {
			smart_str_appendl(&buffer, h->header, h->header_len);
			smart_str_appendl(&buffer, "\r\n", 2);
		}
		h = (sapi_header_struct*)zend_llist_get_next_ex(&sapi_headers->headers, &pos);
	}
	smart_str_appendl(&buffer, "\r\n", 2);

	php_cli_server_client_send_through(client, buffer.s->val, buffer.s->len);

	smart_str_free(&buffer);
	return SAPI_HEADER_SENT_SUCCESSFULLY;
}
/* }}} */

static char *sapi_cli_server_read_cookies(void) /* {{{ */
{
	php_cli_server_client *client = SG(server_context);
	char *val;
	if (NULL == (val = zend_hash_str_find_ptr(&client->request.headers, "cookie", sizeof("cookie")-1))) {
		return NULL;
	}
	return val;
} /* }}} */

static size_t sapi_cli_server_read_post(char *buf, size_t count_bytes) /* {{{ */
{
	php_cli_server_client *client = SG(server_context);
	if (client->request.content) {
		size_t content_len = client->request.content_len;
		size_t nbytes_copied = MIN(client->post_read_offset + count_bytes, content_len) - client->post_read_offset;
		memmove(buf, client->request.content + client->post_read_offset, nbytes_copied);
		client->post_read_offset += nbytes_copied;
		return nbytes_copied;
	}
	return 0;
} /* }}} */

static void sapi_cli_server_register_variable(zval *track_vars_array, const char *key, const char *val) /* {{{ */
{
	char *new_val = (char *)val;
	size_t new_val_len;

	if (NULL == val) {
		return;
	}

	if (sapi_module.input_filter(PARSE_SERVER, (char*)key, &new_val, strlen(val), &new_val_len)) {
		php_register_variable_safe((char *)key, new_val, new_val_len, track_vars_array);
	}
} /* }}} */

static int sapi_cli_server_register_entry_cb(char **entry, int num_args, va_list args, zend_hash_key *hash_key) /* {{{ */ {
	zval *track_vars_array = va_arg(args, zval *);
	if (hash_key->key) {
		char *real_key, *key;
		uint i;
		key = estrndup(hash_key->key->val, hash_key->key->len);
		for(i=0; i<hash_key->key->len; i++) {
			if (key[i] == '-') {
				key[i] = '_';
			} else {
				key[i] = toupper(key[i]);
			}
		}
		spprintf(&real_key, 0, "%s_%s", "HTTP", key);
		sapi_cli_server_register_variable(track_vars_array, real_key, *entry);
		efree(key);
		efree(real_key);
	}

	return ZEND_HASH_APPLY_KEEP;
}
/* }}} */

static void sapi_cli_server_register_variables(zval *track_vars_array) /* {{{ */
{
	php_cli_server_client *client = SG(server_context);
	sapi_cli_server_register_variable(track_vars_array, "DOCUMENT_ROOT", client->server->document_root);
	{
		char *tmp;
		if ((tmp = strrchr(client->addr_str, ':'))) {
			char addr[64], port[8];
			strncpy(port, tmp + 1, 8);
			port[7] = '\0';
			strncpy(addr, client->addr_str, tmp - client->addr_str);
			addr[tmp - client->addr_str] = '\0';
			sapi_cli_server_register_variable(track_vars_array, "REMOTE_ADDR", addr);
			sapi_cli_server_register_variable(track_vars_array, "REMOTE_PORT", port);
		} else {
			sapi_cli_server_register_variable(track_vars_array, "REMOTE_ADDR", client->addr_str);
		}
	}
	{
		char *tmp;
		spprintf(&tmp, 0, "PHP %s Development Server", PHP_VERSION);
		sapi_cli_server_register_variable(track_vars_array, "SERVER_SOFTWARE", tmp);
		efree(tmp);
	}
	{
		char *tmp;
		spprintf(&tmp, 0, "HTTP/%d.%d", client->request.protocol_version / 100, client->request.protocol_version % 100);
		sapi_cli_server_register_variable(track_vars_array, "SERVER_PROTOCOL", tmp);
		efree(tmp);
	}
	sapi_cli_server_register_variable(track_vars_array, "SERVER_NAME", client->server->host);
	{
		char *tmp;
		spprintf(&tmp, 0, "%i",  client->server->port);
		sapi_cli_server_register_variable(track_vars_array, "SERVER_PORT", tmp);
		efree(tmp);
	}

	sapi_cli_server_register_variable(track_vars_array, "REQUEST_URI", client->request.request_uri);
	sapi_cli_server_register_variable(track_vars_array, "REQUEST_METHOD", SG(request_info).request_method);
	sapi_cli_server_register_variable(track_vars_array, "SCRIPT_NAME", client->request.vpath);
	if (SG(request_info).path_translated) {
		sapi_cli_server_register_variable(track_vars_array, "SCRIPT_FILENAME", SG(request_info).path_translated);
	} else if (client->server->router) {
		char *temp;
		spprintf(&temp, 0, "%s/%s", client->server->document_root, client->server->router);
		sapi_cli_server_register_variable(track_vars_array, "SCRIPT_FILENAME", temp);
		efree(temp);
	}
	if (client->request.path_info) {
		sapi_cli_server_register_variable(track_vars_array, "PATH_INFO", client->request.path_info);
	}
	if (client->request.path_info_len) {
		char *tmp;
		spprintf(&tmp, 0, "%s%s", client->request.vpath, client->request.path_info);
		sapi_cli_server_register_variable(track_vars_array, "PHP_SELF", tmp);
		efree(tmp);
	} else {
		sapi_cli_server_register_variable(track_vars_array, "PHP_SELF", client->request.vpath);
	}
	if (client->request.query_string) {
		sapi_cli_server_register_variable(track_vars_array, "QUERY_STRING", client->request.query_string);
	}
	zend_hash_apply_with_arguments(&client->request.headers, (apply_func_args_t)sapi_cli_server_register_entry_cb, 1, track_vars_array);
} /* }}} */

static void sapi_cli_server_log_message(char *msg) /* {{{ */
{
	char buf[52];

	if (php_cli_server_get_system_time(buf) != 0) {
		memmove(buf, "unknown time, can't be fetched", sizeof("unknown time, can't be fetched"));
	} else {
		size_t l = strlen(buf);
		if (l > 0) {
			buf[l - 1] = '\0';
		} else {
			memmove(buf, "unknown", sizeof("unknown"));
		}
	}
	fprintf(stderr, "[%s] %s\n", buf, msg);
} /* }}} */

/* {{{ sapi_module_struct cli_server_sapi_module
 */
sapi_module_struct cli_server_sapi_module = {
	"cli-server",							/* name */
	"Built-in HTTP server",		/* pretty name */

	sapi_cli_server_startup,				/* startup */
	php_module_shutdown_wrapper,	/* shutdown */

	NULL,							/* activate */
	NULL,							/* deactivate */

	sapi_cli_server_ub_write,		/* unbuffered write */
	sapi_cli_server_flush,			/* flush */
	NULL,							/* get uid */
	NULL,							/* getenv */

	php_error,						/* error handler */

	NULL,							/* header handler */
	sapi_cli_server_send_headers,	/* send headers handler */
	NULL,							/* send header handler */

	sapi_cli_server_read_post,		/* read POST data */
	sapi_cli_server_read_cookies,	/* read Cookies */

	sapi_cli_server_register_variables,	/* register server variables */
	sapi_cli_server_log_message,	/* Log message */
	NULL,							/* Get request time */
	NULL,							/* Child terminate */

	STANDARD_SAPI_MODULE_PROPERTIES
}; /* }}} */

static int php_cli_server_poller_ctor(php_cli_server_poller *poller) /* {{{ */
{
	FD_ZERO(&poller->rfds);
	FD_ZERO(&poller->wfds);
	poller->max_fd = -1;
	return SUCCESS;
} /* }}} */

static void php_cli_server_poller_add(php_cli_server_poller *poller, int mode, php_socket_t fd) /* {{{ */
{
	if (mode & POLLIN) {
		PHP_SAFE_FD_SET(fd, &poller->rfds);
	}
	if (mode & POLLOUT) {
		PHP_SAFE_FD_SET(fd, &poller->wfds);
	}
	if (fd > poller->max_fd) {
		poller->max_fd = fd;
	}
} /* }}} */

static void php_cli_server_poller_remove(php_cli_server_poller *poller, int mode, php_socket_t fd) /* {{{ */
{
	if (mode & POLLIN) {
		PHP_SAFE_FD_CLR(fd, &poller->rfds);
	}
	if (mode & POLLOUT) {
		PHP_SAFE_FD_CLR(fd, &poller->wfds);
	}
#ifndef PHP_WIN32
	if (fd == poller->max_fd) {
		while (fd > 0) {
			fd--;
			if (PHP_SAFE_FD_ISSET(fd, &poller->rfds) || PHP_SAFE_FD_ISSET(fd, &poller->wfds)) {
				break;
			}
		}
		poller->max_fd = fd;
	}
#endif
} /* }}} */

static int php_cli_server_poller_poll(php_cli_server_poller *poller, struct timeval *tv) /* {{{ */
{
	memmove(&poller->active.rfds, &poller->rfds, sizeof(poller->rfds));
	memmove(&poller->active.wfds, &poller->wfds, sizeof(poller->wfds));
	return php_select(poller->max_fd + 1, &poller->active.rfds, &poller->active.wfds, NULL, tv);
} /* }}} */

static int php_cli_server_poller_iter_on_active(php_cli_server_poller *poller, void *opaque, int(*callback)(void *, php_socket_t fd, int events)) /* {{{ */
{
	int retval = SUCCESS;
#ifdef PHP_WIN32
	struct socket_entry {
		SOCKET fd;
		int events;
	} entries[FD_SETSIZE * 2];
	size_t i;
	struct socket_entry *n = entries, *m;

	for (i = 0; i < poller->active.rfds.fd_count; i++) {
		n->events = POLLIN;
		n->fd = poller->active.rfds.fd_array[i];
		n++;
	}

	m = n;
	for (i = 0; i < poller->active.wfds.fd_count; i++) {
		struct socket_entry *e;
		SOCKET fd = poller->active.wfds.fd_array[i];
		for (e = entries; e < m; e++) {
			if (e->fd == fd) {
				e->events |= POLLOUT;
			}
		}
		if (e == m) {
			assert(n < entries + FD_SETSIZE * 2);
			n->events = POLLOUT;
			n->fd = fd;
			n++;
		}
	}

	{
		struct socket_entry *e = entries;
		for (; e < n; e++) {
			if (SUCCESS != callback(opaque, e->fd, e->events)) {
				retval = FAILURE;
			}
		}
	}

#else
	php_socket_t fd;
	const php_socket_t max_fd = poller->max_fd;

	for (fd=0 ; fd<=max_fd ; fd++)  {
		if (PHP_SAFE_FD_ISSET(fd, &poller->active.rfds)) {
                if (SUCCESS != callback(opaque, fd, POLLIN)) {
                    retval = FAILURE;
                }
		}
		if (PHP_SAFE_FD_ISSET(fd, &poller->active.wfds)) {
                if (SUCCESS != callback(opaque, fd, POLLOUT)) {
                    retval = FAILURE;
                }
		}
	}
#endif
	return retval;
} /* }}} */

static size_t php_cli_server_chunk_size(const php_cli_server_chunk *chunk) /* {{{ */
{
	switch (chunk->type) {
	case PHP_CLI_SERVER_CHUNK_HEAP:
		return chunk->data.heap.len;
	case PHP_CLI_SERVER_CHUNK_IMMORTAL:
		return chunk->data.immortal.len;
	}
	return 0;
} /* }}} */

static void php_cli_server_chunk_dtor(php_cli_server_chunk *chunk) /* {{{ */
{
	switch (chunk->type) {
	case PHP_CLI_SERVER_CHUNK_HEAP:
		if (chunk->data.heap.block != chunk) {
			pefree(chunk->data.heap.block, 1);
		}
		break;
	case PHP_CLI_SERVER_CHUNK_IMMORTAL:
		break;
	}
} /* }}} */

static void php_cli_server_buffer_dtor(php_cli_server_buffer *buffer) /* {{{ */
{
	php_cli_server_chunk *chunk, *next;
	for (chunk = buffer->first; chunk; chunk = next) {
		next = chunk->next;
		php_cli_server_chunk_dtor(chunk);
		pefree(chunk, 1);
	}
} /* }}} */

static void php_cli_server_buffer_ctor(php_cli_server_buffer *buffer) /* {{{ */
{
	buffer->first = NULL;
	buffer->last = NULL;
} /* }}} */

static void php_cli_server_buffer_append(php_cli_server_buffer *buffer, php_cli_server_chunk *chunk) /* {{{ */
{
	php_cli_server_chunk *last;
	for (last = chunk; last->next; last = last->next);
	if (!buffer->last) {
		buffer->first = chunk;
	} else {
		buffer->last->next = chunk;
	}
	buffer->last = last;
} /* }}} */

static void php_cli_server_buffer_prepend(php_cli_server_buffer *buffer, php_cli_server_chunk *chunk) /* {{{ */
{
	php_cli_server_chunk *last;
	for (last = chunk; last->next; last = last->next);
	last->next = buffer->first;
	if (!buffer->last) {
		buffer->last = last;
	}
	buffer->first = chunk;
} /* }}} */

static size_t php_cli_server_buffer_size(const php_cli_server_buffer *buffer) /* {{{ */
{
	php_cli_server_chunk *chunk;
	size_t retval = 0;
	for (chunk = buffer->first; chunk; chunk = chunk->next) {
		retval += php_cli_server_chunk_size(chunk);
	}
	return retval;
} /* }}} */

static php_cli_server_chunk *php_cli_server_chunk_immortal_new(const char *buf, size_t len) /* {{{ */
{
	php_cli_server_chunk *chunk = pemalloc(sizeof(php_cli_server_chunk), 1);
	if (!chunk) {
		return NULL;
	}

	chunk->type = PHP_CLI_SERVER_CHUNK_IMMORTAL;
	chunk->next = NULL;
	chunk->data.immortal.p = buf;
	chunk->data.immortal.len = len;
	return chunk;
} /* }}} */

static php_cli_server_chunk *php_cli_server_chunk_heap_new(void *block, char *buf, size_t len) /* {{{ */
{
	php_cli_server_chunk *chunk = pemalloc(sizeof(php_cli_server_chunk), 1);
	if (!chunk) {
		return NULL;
	}

	chunk->type = PHP_CLI_SERVER_CHUNK_HEAP;
	chunk->next = NULL;
	chunk->data.heap.block = block;
	chunk->data.heap.p = buf;
	chunk->data.heap.len = len;
	return chunk;
} /* }}} */

static php_cli_server_chunk *php_cli_server_chunk_heap_new_self_contained(size_t len) /* {{{ */
{
	php_cli_server_chunk *chunk = pemalloc(sizeof(php_cli_server_chunk) + len, 1);
	if (!chunk) {
		return NULL;
	}

	chunk->type = PHP_CLI_SERVER_CHUNK_HEAP;
	chunk->next = NULL;
	chunk->data.heap.block = chunk;
	chunk->data.heap.p = (char *)(chunk + 1);
	chunk->data.heap.len = len;
	return chunk;
} /* }}} */

static void php_cli_server_content_sender_dtor(php_cli_server_content_sender *sender) /* {{{ */
{
	php_cli_server_buffer_dtor(&sender->buffer);
} /* }}} */

static void php_cli_server_content_sender_ctor(php_cli_server_content_sender *sender) /* {{{ */
{
	php_cli_server_buffer_ctor(&sender->buffer);
} /* }}} */

static int php_cli_server_content_sender_send(php_cli_server_content_sender *sender, php_socket_t fd, size_t *nbytes_sent_total) /* {{{ */
{
	php_cli_server_chunk *chunk, *next;
	size_t _nbytes_sent_total = 0;

	for (chunk = sender->buffer.first; chunk; chunk = next) {
#ifdef PHP_WIN32
		int nbytes_sent;
#else
		ssize_t nbytes_sent;
#endif
		next = chunk->next;

		switch (chunk->type) {
		case PHP_CLI_SERVER_CHUNK_HEAP:
#ifdef PHP_WIN32
			nbytes_sent = send(fd, chunk->data.heap.p, (int)chunk->data.heap.len, 0);
#else
			nbytes_sent = send(fd, chunk->data.heap.p, chunk->data.heap.len, 0);
#endif
			if (nbytes_sent < 0) {
				*nbytes_sent_total = _nbytes_sent_total;
				return php_socket_errno();
			} else if (nbytes_sent == chunk->data.heap.len) {
				php_cli_server_chunk_dtor(chunk);
				pefree(chunk, 1);
				sender->buffer.first = next;
				if (!next) {
					sender->buffer.last = NULL;
				}
			} else {
				chunk->data.heap.p += nbytes_sent;
				chunk->data.heap.len -= nbytes_sent;
			}
			_nbytes_sent_total += nbytes_sent;
			break;

		case PHP_CLI_SERVER_CHUNK_IMMORTAL:
#ifdef PHP_WIN32
			nbytes_sent = send(fd, chunk->data.immortal.p, (int)chunk->data.immortal.len, 0);
#else
			nbytes_sent = send(fd, chunk->data.immortal.p, chunk->data.immortal.len, 0);
#endif
			if (nbytes_sent < 0) {
				*nbytes_sent_total = _nbytes_sent_total;
				return php_socket_errno();
			} else if (nbytes_sent == chunk->data.immortal.len) {
				php_cli_server_chunk_dtor(chunk);
				pefree(chunk, 1);
				sender->buffer.first = next;
				if (!next) {
					sender->buffer.last = NULL;
				}
			} else {
				chunk->data.immortal.p += nbytes_sent;
				chunk->data.immortal.len -= nbytes_sent;
			}
			_nbytes_sent_total += nbytes_sent;
			break;
		}
	}
	*nbytes_sent_total = _nbytes_sent_total;
	return 0;
} /* }}} */

static int php_cli_server_content_sender_pull(php_cli_server_content_sender *sender, int fd, size_t *nbytes_read) /* {{{ */
{
#ifdef PHP_WIN32
	int _nbytes_read;
#else
	ssize_t _nbytes_read;
#endif
	php_cli_server_chunk *chunk = php_cli_server_chunk_heap_new_self_contained(131072);

#ifdef PHP_WIN32
	_nbytes_read = read(fd, chunk->data.heap.p, (unsigned int)chunk->data.heap.len);
#else
	_nbytes_read = read(fd, chunk->data.heap.p, chunk->data.heap.len);
#endif
	if (_nbytes_read < 0) {
		char *errstr = get_last_error();
		php_cli_server_logf("%s", errstr);
		pefree(errstr, 1);
		php_cli_server_chunk_dtor(chunk);
		pefree(chunk, 1);
		return 1;
	}
	chunk->data.heap.len = _nbytes_read;
	php_cli_server_buffer_append(&sender->buffer, chunk);
	*nbytes_read = _nbytes_read;
	return 0;
} /* }}} */

#if HAVE_UNISTD_H
static int php_cli_is_output_tty() /* {{{ */
{
	if (php_cli_output_is_tty == OUTPUT_NOT_CHECKED) {
		php_cli_output_is_tty = isatty(STDOUT_FILENO);
	}
	return php_cli_output_is_tty;
} /* }}} */
#endif

static void php_cli_server_log_response(php_cli_server_client *client, int status, const char *message) /* {{{ */
{
	int color = 0, effective_status = status;
	char *basic_buf, *message_buf = "", *error_buf = "";
	zend_bool append_error_message = 0;

	if (PG(last_error_message)) {
		switch (PG(last_error_type)) {
			case E_ERROR:
			case E_CORE_ERROR:
			case E_COMPILE_ERROR:
			case E_USER_ERROR:
			case E_PARSE:
				if (status == 200) {
					/* the status code isn't changed by a fatal error, so fake it */
					effective_status = 500;
				}

				append_error_message = 1;
				break;
		}
	}

#if HAVE_UNISTD_H
	if (CLI_SERVER_G(color) && php_cli_is_output_tty() == OUTPUT_IS_TTY) {
		if (effective_status >= 500) {
			/* server error: red */
			color = 1;
		} else if (effective_status >= 400) {
			/* client error: yellow */
			color = 3;
		} else if (effective_status >= 200) {
			/* success: green */
			color = 2;
		}
	}
#endif

	/* basic */
	spprintf(&basic_buf, 0, "%s [%d]: %s", client->addr_str, status, client->request.request_uri);
	if (!basic_buf) {
		return;
	}

	/* message */
	if (message) {
		spprintf(&message_buf, 0, " - %s", message);
		if (!message_buf) {
			efree(basic_buf);
			return;
		}
	}

	/* error */
	if (append_error_message) {
		spprintf(&error_buf, 0, " - %s in %s on line %d", PG(last_error_message), PG(last_error_file), PG(last_error_lineno));
		if (!error_buf) {
			efree(basic_buf);
			if (message) {
				efree(message_buf);
			}
			return;
		}
	}

	if (color) {
		php_cli_server_logf("\x1b[3%dm%s%s%s\x1b[0m", color, basic_buf, message_buf, error_buf);
	} else {
		php_cli_server_logf("%s%s%s", basic_buf, message_buf, error_buf);
	}

	efree(basic_buf);
	if (message) {
		efree(message_buf);
	}
	if (append_error_message) {
		efree(error_buf);
	}
} /* }}} */

static void php_cli_server_logf(const char *format, ...) /* {{{ */
{
	char *buf = NULL;
	va_list ap;

	va_start(ap, format);
	vspprintf(&buf, 0, format, ap);
	va_end(ap);

	if (!buf) {
		return;
	}

	if (sapi_module.log_message) {
		sapi_module.log_message(buf);
	}

	efree(buf);
} /* }}} */

static php_socket_t php_network_listen_socket(const char *host, int *port, int socktype, int *af, socklen_t *socklen, zend_string **errstr) /* {{{ */
{
	php_socket_t retval = SOCK_ERR;
	int err = 0;
	struct sockaddr *sa = NULL, **p, **sal;

	int num_addrs = php_network_getaddresses(host, socktype, &sal, errstr);
	if (num_addrs == 0) {
		return -1;
	}
	for (p = sal; *p; p++) {
		if (sa) {
			pefree(sa, 1);
			sa = NULL;
		}

		retval = socket((*p)->sa_family, socktype, 0);
		if (retval == SOCK_ERR) {
			continue;
		}

		switch ((*p)->sa_family) {
#if HAVE_GETADDRINFO && HAVE_IPV6
		case AF_INET6:
			sa = pemalloc(sizeof(struct sockaddr_in6), 1);
			if (!sa) {
				closesocket(retval);
				retval = SOCK_ERR;
				*errstr = NULL;
				goto out;
			}
			*(struct sockaddr_in6 *)sa = *(struct sockaddr_in6 *)*p;
			((struct sockaddr_in6 *)sa)->sin6_port = htons(*port);
			*socklen = sizeof(struct sockaddr_in6);
			break;
#endif
		case AF_INET:
			sa = pemalloc(sizeof(struct sockaddr_in), 1);
			if (!sa) {
				closesocket(retval);
				retval = SOCK_ERR;
				*errstr = NULL;
				goto out;
			}
			*(struct sockaddr_in *)sa = *(struct sockaddr_in *)*p;
			((struct sockaddr_in *)sa)->sin_port = htons(*port);
			*socklen = sizeof(struct sockaddr_in);
			break;
		default:
			/* Unknown family */
			*socklen = 0;
			closesocket(retval);
			continue;
		}

#ifdef SO_REUSEADDR
		{
			int val = 1;
			setsockopt(retval, SOL_SOCKET, SO_REUSEADDR, (char*)&val, sizeof(val));
		}
#endif

		if (bind(retval, sa, *socklen) == SOCK_CONN_ERR) {
			err = php_socket_errno();
			if (err == SOCK_EINVAL || err == SOCK_EADDRINUSE) {
				goto out;
			}
			closesocket(retval);
			retval = SOCK_ERR;
			continue;
		}
		err = 0;

		*af = sa->sa_family;
		if (*port == 0) {
			if (getsockname(retval, sa, socklen)) {
				err = php_socket_errno();
				goto out;
			}
			switch (sa->sa_family) {
#if HAVE_GETADDRINFO && HAVE_IPV6
			case AF_INET6:
				*port = ntohs(((struct sockaddr_in6 *)sa)->sin6_port);
				break;
#endif
			case AF_INET:
				*port = ntohs(((struct sockaddr_in *)sa)->sin_port);
				break;
			}
		}

		break;
	}

	if (retval == SOCK_ERR) {
		goto out;
	}

	if (listen(retval, SOMAXCONN)) {
		err = php_socket_errno();
		goto out;
	}

out:
	if (sa) {
		pefree(sa, 1);
	}
	if (sal) {
		php_network_freeaddresses(sal);
	}
	if (err) {
		if (ZEND_VALID_SOCKET(retval)) {
			closesocket(retval);
		}
		if (errstr) {
			*errstr = php_socket_error_str(err);
		}
		return SOCK_ERR;
	}
	return retval;
} /* }}} */

static int php_cli_server_request_ctor(php_cli_server_request *req) /* {{{ */
{
#ifdef ZTS
ZEND_TSRMLS_CACHE_UPDATE();
#endif
	req->protocol_version = 0;
	req->request_uri = NULL;
	req->request_uri_len = 0;
	req->vpath = NULL;
	req->vpath_len = 0;
	req->path_translated = NULL;
	req->path_translated_len = 0;
	req->path_info = NULL;
	req->path_info_len = 0;
	req->query_string = NULL;
	req->query_string_len = 0;
	zend_hash_init(&req->headers, 0, NULL, char_ptr_dtor_p, 1);
	zend_hash_init(&req->headers_original_case, 0, NULL, NULL, 1);
	req->content = NULL;
	req->content_len = 0;
	req->ext = NULL;
	req->ext_len = 0;
	return SUCCESS;
} /* }}} */

static void php_cli_server_request_dtor(php_cli_server_request *req) /* {{{ */
{
	if (req->request_uri) {
		pefree(req->request_uri, 1);
	}
	if (req->vpath) {
		pefree(req->vpath, 1);
	}
	if (req->path_translated) {
		pefree(req->path_translated, 1);
	}
	if (req->path_info) {
		pefree(req->path_info, 1);
	}
	if (req->query_string) {
		pefree(req->query_string, 1);
	}
	zend_hash_destroy(&req->headers);
	zend_hash_destroy(&req->headers_original_case);
	if (req->content) {
		pefree(req->content, 1);
	}
} /* }}} */

static void php_cli_server_request_translate_vpath(php_cli_server_request *request, const char *document_root, size_t document_root_len) /* {{{ */
{
	zend_stat_t sb;
	static const char *index_files[] = { "index.php", "index.html", NULL };
	char *buf = safe_pemalloc(1, request->vpath_len, 1 + document_root_len + 1 + sizeof("index.html"), 1);
	char *p = buf, *prev_path = NULL, *q, *vpath;
	size_t prev_path_len = 0;
	int  is_static_file = 0;

	if (!buf) {
		return;
	}

	memmove(p, document_root, document_root_len);
	p += document_root_len;
	vpath = p;
	if (request->vpath_len > 0 && request->vpath[0] != '/') {
		*p++ = DEFAULT_SLASH;
	}
	q = request->vpath + request->vpath_len;
	while (q > request->vpath) {
		if (*q-- == '.') {
			is_static_file = 1;
			break;
		}
	}
	memmove(p, request->vpath, request->vpath_len);
#ifdef PHP_WIN32
	q = p + request->vpath_len;
	do {
		if (*q == '/') {
			*q = '\\';
		}
	} while (q-- > p);
#endif
	p += request->vpath_len;
	*p = '\0';
	q = p;
	while (q > buf) {
		if (!zend_stat(buf, &sb)) {
			if (sb.st_mode & S_IFDIR) {
				const char **file = index_files;
				if (q[-1] != DEFAULT_SLASH) {
					*q++ = DEFAULT_SLASH;
				}
				while (*file) {
					size_t l = strlen(*file);
					memmove(q, *file, l + 1);
					if (!zend_stat(buf, &sb) && (sb.st_mode & S_IFREG)) {
						q += l;
						break;
					}
					file++;
				}
				if (!*file || is_static_file) {
					if (prev_path) {
						pefree(prev_path, 1);
					}
					pefree(buf, 1);
					return;
				}
			}
			break; /* regular file */
		}
		if (prev_path) {
			pefree(prev_path, 1);
			*q = DEFAULT_SLASH;
		}
		while (q > buf && *(--q) != DEFAULT_SLASH);
		prev_path_len = p - q;
		prev_path = pestrndup(q, prev_path_len, 1);
		*q = '\0';
	}
	if (prev_path) {
		request->path_info_len = prev_path_len;
#ifdef PHP_WIN32
		while (prev_path_len--) {
			if (prev_path[prev_path_len] == '\\') {
				prev_path[prev_path_len] = '/';
			}
		}
#endif
		request->path_info = prev_path;
		pefree(request->vpath, 1);
		request->vpath = pestrndup(vpath, q - vpath, 1);
		request->vpath_len = q - vpath;
		request->path_translated = buf;
		request->path_translated_len = q - buf;
	} else {
		pefree(request->vpath, 1);
		request->vpath = pestrndup(vpath, q - vpath, 1);
		request->vpath_len = q - vpath;
		request->path_translated = buf;
		request->path_translated_len = q - buf;
	}
#ifdef PHP_WIN32
	{
		uint i = 0;
		for (;i<request->vpath_len;i++) {
			if (request->vpath[i] == '\\') {
				request->vpath[i] = '/';
			}
		}
	}
#endif
	request->sb = sb;
} /* }}} */

static void normalize_vpath(char **retval, size_t *retval_len, const char *vpath, size_t vpath_len, int persistent) /* {{{ */
{
	char *decoded_vpath = NULL;
	char *decoded_vpath_end;
	char *p;

	*retval = NULL;

	decoded_vpath = pestrndup(vpath, vpath_len, persistent);
	if (!decoded_vpath) {
		return;
	}

	decoded_vpath_end = decoded_vpath + php_url_decode(decoded_vpath, (int)vpath_len);

	p = decoded_vpath;

	if (p < decoded_vpath_end && *p == '/') {
		char *n = p;
		while (n < decoded_vpath_end && *n == '/') n++;
		memmove(++p, n, decoded_vpath_end - n);
		decoded_vpath_end -= n - p;
	}

	while (p < decoded_vpath_end) {
		char *n = p;
		while (n < decoded_vpath_end && *n != '/') n++;
		if (n - p == 2 && p[0] == '.' && p[1] == '.') {
			if (p > decoded_vpath) {
				--p;
				for (;;) {
					if (p == decoded_vpath) {
						if (*p == '/') {
							p++;
						}
						break;
					}
					if (*(--p) == '/') {
						p++;
						break;
					}
				}
			}
			while (n < decoded_vpath_end && *n == '/') n++;
			memmove(p, n, decoded_vpath_end - n);
			decoded_vpath_end -= n - p;
		} else if (n - p == 1 && p[0] == '.') {
			while (n < decoded_vpath_end && *n == '/') n++;
			memmove(p, n, decoded_vpath_end - n);
			decoded_vpath_end -= n - p;
		} else {
			if (n < decoded_vpath_end) {
				char *nn = n;
				while (nn < decoded_vpath_end && *nn == '/') nn++;
				p = n + 1;
				memmove(p, nn, decoded_vpath_end - nn);
				decoded_vpath_end -= nn - p;
			} else {
				p = n;
			}
		}
	}

	*decoded_vpath_end = '\0';
	*retval = decoded_vpath;
	*retval_len = decoded_vpath_end - decoded_vpath;
} /* }}} */

/* {{{ php_cli_server_client_read_request */
static int php_cli_server_client_read_request_on_message_begin(php_http_parser *parser)
{
	return 0;
}

static int php_cli_server_client_read_request_on_path(php_http_parser *parser, const char *at, size_t length)
{
	php_cli_server_client *client = parser->data;
	{
		char *vpath;
		size_t vpath_len;
		normalize_vpath(&vpath, &vpath_len, at, length, 1);
		client->request.vpath = vpath;
		client->request.vpath_len = vpath_len;
	}
	return 0;
}

static int php_cli_server_client_read_request_on_query_string(php_http_parser *parser, const char *at, size_t length)
{
	php_cli_server_client *client = parser->data;
	client->request.query_string = pestrndup(at, length, 1);
	client->request.query_string_len = length;
	return 0;
}

static int php_cli_server_client_read_request_on_url(php_http_parser *parser, const char *at, size_t length)
{
	php_cli_server_client *client = parser->data;
	client->request.request_method = parser->method;
	client->request.request_uri = pestrndup(at, length, 1);
	client->request.request_uri_len = length;
	return 0;
}

static int php_cli_server_client_read_request_on_fragment(php_http_parser *parser, const char *at, size_t length)
{
	return 0;
}

static int php_cli_server_client_read_request_on_header_field(php_http_parser *parser, const char *at, size_t length)
{
	php_cli_server_client *client = parser->data;
	if (client->current_header_name_allocated) {
		pefree(client->current_header_name, 1);
		client->current_header_name_allocated = 0;
	}
	client->current_header_name = (char *)at;
	client->current_header_name_len = length;
	return 0;
}

static int php_cli_server_client_read_request_on_header_value(php_http_parser *parser, const char *at, size_t length)
{
	php_cli_server_client *client = parser->data;
	char *value = pestrndup(at, length, 1);
	if (!value) {
		return 1;
	}
	{
		/* strip off the colon */
		zend_string *orig_header_name = zend_string_init(client->current_header_name, client->current_header_name_len, 1);
		char *lc_header_name = zend_str_tolower_dup(client->current_header_name, client->current_header_name_len);
		zend_hash_str_add_ptr(&client->request.headers, lc_header_name, client->current_header_name_len, value);
		zend_hash_add_ptr(&client->request.headers_original_case, orig_header_name, value);
		efree(lc_header_name);
		zend_string_release(orig_header_name);
	}

	if (client->current_header_name_allocated) {
		pefree(client->current_header_name, 1);
		client->current_header_name_allocated = 0;
	}
	return 0;
}

static int php_cli_server_client_read_request_on_headers_complete(php_http_parser *parser)
{
	php_cli_server_client *client = parser->data;
	if (client->current_header_name_allocated) {
		pefree(client->current_header_name, 1);
		client->current_header_name_allocated = 0;
	}
	client->current_header_name = NULL;
	return 0;
}

static int php_cli_server_client_read_request_on_body(php_http_parser *parser, const char *at, size_t length)
{
	php_cli_server_client *client = parser->data;
	if (!client->request.content) {
		client->request.content = pemalloc(parser->content_length, 1);
		if (!client->request.content) {
			return -1;
		}
		client->request.content_len = 0;
	}
	client->request.content = perealloc(client->request.content, client->request.content_len + length, 1);
	memmove(client->request.content + client->request.content_len, at, length);
	client->request.content_len += length;
	return 0;
}

static int php_cli_server_client_read_request_on_message_complete(php_http_parser *parser)
{
	php_cli_server_client *client = parser->data;
	client->request.protocol_version = parser->http_major * 100 + parser->http_minor;
	php_cli_server_request_translate_vpath(&client->request, client->server->document_root, client->server->document_root_len);
	{
		const char *vpath = client->request.vpath, *end = vpath + client->request.vpath_len, *p = end;
		client->request.ext = end;
		client->request.ext_len = 0;
		while (p > vpath) {
			--p;
			if (*p == '.') {
				++p;
				client->request.ext = p;
				client->request.ext_len = end - p;
				break;
			}
		}
	}
	client->request_read = 1;
	return 0;
}

static int php_cli_server_client_read_request(php_cli_server_client *client, char **errstr)
{
	char buf[16384];
	static const php_http_parser_settings settings = {
		php_cli_server_client_read_request_on_message_begin,
		php_cli_server_client_read_request_on_path,
		php_cli_server_client_read_request_on_query_string,
		php_cli_server_client_read_request_on_url,
		php_cli_server_client_read_request_on_fragment,
		php_cli_server_client_read_request_on_header_field,
		php_cli_server_client_read_request_on_header_value,
		php_cli_server_client_read_request_on_headers_complete,
		php_cli_server_client_read_request_on_body,
		php_cli_server_client_read_request_on_message_complete
	};
	size_t nbytes_consumed;
	int nbytes_read;
	if (client->request_read) {
		return 1;
	}
	nbytes_read = recv(client->sock, buf, sizeof(buf) - 1, 0);
	if (nbytes_read < 0) {
		int err = php_socket_errno();
		if (err == SOCK_EAGAIN) {
			return 0;
		}
		*errstr = php_socket_strerror(err, NULL, 0);
		return -1;
	} else if (nbytes_read == 0) {
		*errstr = estrdup("Unexpected EOF");
		return -1;
	}
	client->parser.data = client;
	nbytes_consumed = php_http_parser_execute(&client->parser, &settings, buf, nbytes_read);
	if (nbytes_consumed != nbytes_read) {
		if (buf[0] & 0x80 /* SSLv2 */ || buf[0] == 0x16 /* SSLv3/TLSv1 */) {
			*errstr = estrdup("Unsupported SSL request");
		} else {
			*errstr = estrdup("Malformed HTTP request");
		}
		return -1;
	}
	if (client->current_header_name) {
		char *header_name = safe_pemalloc(client->current_header_name_len, 1, 1, 1);
		if (!header_name) {
			return -1;
		}
		memmove(header_name, client->current_header_name, client->current_header_name_len);
		client->current_header_name = header_name;
		client->current_header_name_allocated = 1;
	}
	return client->request_read ? 1: 0;
}
/* }}} */

static size_t php_cli_server_client_send_through(php_cli_server_client *client, const char *str, size_t str_len) /* {{{ */
{
	struct timeval tv = { 10, 0 };
#ifdef PHP_WIN32
	int nbytes_left = (int)str_len;
#else
	ssize_t nbytes_left = (ssize_t)str_len;
#endif
	do {
#ifdef PHP_WIN32
		int nbytes_sent;
#else
		ssize_t nbytes_sent;
#endif

		nbytes_sent = send(client->sock, str + str_len - nbytes_left, nbytes_left, 0);
		if (nbytes_sent < 0) {
			int err = php_socket_errno();
			if (err == SOCK_EAGAIN) {
				int nfds = php_pollfd_for(client->sock, POLLOUT, &tv);
				if (nfds > 0) {
					continue;
				} else if (nfds < 0) {
					/* error */
					php_handle_aborted_connection();
					return nbytes_left;
				} else {
					/* timeout */
					php_handle_aborted_connection();
					return nbytes_left;
				}
			} else {
				php_handle_aborted_connection();
				return nbytes_left;
			}
		}
		nbytes_left -= nbytes_sent;
	} while (nbytes_left > 0);

	return str_len;
} /* }}} */

static void php_cli_server_client_populate_request_info(const php_cli_server_client *client, sapi_request_info *request_info) /* {{{ */
{
	char *val;

	request_info->request_method = php_http_method_str(client->request.request_method);
	request_info->proto_num = client->request.protocol_version;
	request_info->request_uri = client->request.request_uri;
	request_info->path_translated = client->request.path_translated;
	request_info->query_string = client->request.query_string;
	request_info->content_length = client->request.content_len;
	request_info->auth_user = request_info->auth_password = request_info->auth_digest = NULL;
	if (NULL != (val = zend_hash_str_find_ptr(&client->request.headers, "content-type", sizeof("content-type")-1))) {
		request_info->content_type = val;
	}
} /* }}} */

static void destroy_request_info(sapi_request_info *request_info) /* {{{ */
{
} /* }}} */

static int php_cli_server_client_ctor(php_cli_server_client *client, php_cli_server *server, php_socket_t client_sock, struct sockaddr *addr, socklen_t addr_len) /* {{{ */
{
	client->server = server;
	client->sock = client_sock;
	client->addr = addr;
	client->addr_len = addr_len;
	{
		zend_string *addr_str = 0;

		php_network_populate_name_from_sockaddr(addr, addr_len, &addr_str, NULL, 0);
		client->addr_str = pestrndup(addr_str->val, addr_str->len, 1);
		client->addr_str_len = addr_str->len;
		zend_string_release(addr_str);
	}
	php_http_parser_init(&client->parser, PHP_HTTP_REQUEST);
	client->request_read = 0;
	client->current_header_name = NULL;
	client->current_header_name_len = 0;
	client->current_header_name_allocated = 0;
	client->post_read_offset = 0;
	if (FAILURE == php_cli_server_request_ctor(&client->request)) {
		return FAILURE;
	}
	client->content_sender_initialized = 0;
	client->file_fd = -1;
	return SUCCESS;
} /* }}} */

static void php_cli_server_client_dtor(php_cli_server_client *client) /* {{{ */
{
	php_cli_server_request_dtor(&client->request);
	if (client->file_fd >= 0) {
		close(client->file_fd);
		client->file_fd = -1;
	}
	pefree(client->addr, 1);
	pefree(client->addr_str, 1);
	if (client->content_sender_initialized) {
		php_cli_server_content_sender_dtor(&client->content_sender);
	}
} /* }}} */

static void php_cli_server_close_connection(php_cli_server *server, php_cli_server_client *client) /* {{{ */
{
#ifdef DEBUG
	php_cli_server_logf("%s Closing", client->addr_str);
#endif
	zend_hash_index_del(&server->clients, client->sock);
} /* }}} */

static int php_cli_server_send_error_page(php_cli_server *server, php_cli_server_client *client, int status) /* {{{ */
{
	zend_string *escaped_request_uri = NULL;
	const char *status_string = get_status_string(status);
	const char *content_template = get_template_string(status);
	char *errstr = get_last_error();
	assert(status_string && content_template);

	php_cli_server_content_sender_ctor(&client->content_sender);
	client->content_sender_initialized = 1;

	escaped_request_uri = php_escape_html_entities_ex((unsigned char *)client->request.request_uri, client->request.request_uri_len, 0, ENT_QUOTES, NULL, 0);

	{
		static const char prologue_template[] = "<!doctype html><html><head><title>%d %s</title>";
		php_cli_server_chunk *chunk = php_cli_server_chunk_heap_new_self_contained(strlen(prologue_template) + 3 + strlen(status_string) + 1);
		if (!chunk) {
			goto fail;
		}
		snprintf(chunk->data.heap.p, chunk->data.heap.len, prologue_template, status, status_string, escaped_request_uri->val);
		chunk->data.heap.len = strlen(chunk->data.heap.p);
		php_cli_server_buffer_append(&client->content_sender.buffer, chunk);
	}
	{
		php_cli_server_chunk *chunk = php_cli_server_chunk_immortal_new(php_cli_server_css, sizeof(php_cli_server_css) - 1);
		if (!chunk) {
			goto fail;
		}
		php_cli_server_buffer_append(&client->content_sender.buffer, chunk);
	}
	{
		static const char template[] = "</head><body>";
		php_cli_server_chunk *chunk = php_cli_server_chunk_immortal_new(template, sizeof(template) - 1);
		if (!chunk) {
			goto fail;
		}
		php_cli_server_buffer_append(&client->content_sender.buffer, chunk);
	}
	{
		php_cli_server_chunk *chunk = php_cli_server_chunk_heap_new_self_contained(strlen(content_template) + escaped_request_uri->len + 3 + strlen(status_string) + 1);
		if (!chunk) {
			goto fail;
		}
		snprintf(chunk->data.heap.p, chunk->data.heap.len, content_template, status_string, escaped_request_uri->val);
		chunk->data.heap.len = strlen(chunk->data.heap.p);
		php_cli_server_buffer_append(&client->content_sender.buffer, chunk);
	}
	{
		static const char epilogue_template[] = "</body></html>";
		php_cli_server_chunk *chunk = php_cli_server_chunk_immortal_new(epilogue_template, sizeof(epilogue_template) - 1);
		if (!chunk) {
			goto fail;
		}
		php_cli_server_buffer_append(&client->content_sender.buffer, chunk);
	}

	{
		php_cli_server_chunk *chunk;
		smart_str buffer = { 0 };
		append_http_status_line(&buffer, client->request.protocol_version, status, 1);
		if (!buffer.s) {
			/* out of memory */
			goto fail;
		}
		append_essential_headers(&buffer, client, 1);
		smart_str_appends_ex(&buffer, "Content-Type: text/html; charset=UTF-8\r\n", 1);
		smart_str_appends_ex(&buffer, "Content-Length: ", 1);
		smart_str_append_unsigned_ex(&buffer, php_cli_server_buffer_size(&client->content_sender.buffer), 1);
		smart_str_appendl_ex(&buffer, "\r\n", 2, 1);
		smart_str_appendl_ex(&buffer, "\r\n", 2, 1);

		chunk = php_cli_server_chunk_heap_new(buffer.s, buffer.s->val, buffer.s->len);
		if (!chunk) {
			smart_str_free(&buffer);
			goto fail;
		}
		php_cli_server_buffer_prepend(&client->content_sender.buffer, chunk);
	}

	php_cli_server_log_response(client, status, errstr ? errstr : "?");
	php_cli_server_poller_add(&server->poller, POLLOUT, client->sock);
	if (errstr) {
		pefree(errstr, 1);
	}
	zend_string_free(escaped_request_uri);
	return SUCCESS;

fail:
	if (errstr) {
		pefree(errstr, 1);
	}
	zend_string_free(escaped_request_uri);
	return FAILURE;
} /* }}} */

static int php_cli_server_dispatch_script(php_cli_server *server, php_cli_server_client *client) /* {{{ */
{
	if (strlen(client->request.path_translated) != client->request.path_translated_len) {
		/* can't handle paths that contain nul bytes */
		return php_cli_server_send_error_page(server, client, 400);
	}
	{
		zend_file_handle zfd;
		zfd.type = ZEND_HANDLE_FILENAME;
		zfd.filename = SG(request_info).path_translated;
		zfd.handle.fp = NULL;
		zfd.free_filename = 0;
		zfd.opened_path = NULL;
		zend_try {
			php_execute_script(&zfd);
		} zend_end_try();
	}

	php_cli_server_log_response(client, SG(sapi_headers).http_response_code, NULL);
	return SUCCESS;
} /* }}} */

static int php_cli_server_begin_send_static(php_cli_server *server, php_cli_server_client *client) /* {{{ */
{
	int fd;
	int status = 200;

	if (client->request.path_translated && strlen(client->request.path_translated) != client->request.path_translated_len) {
		/* can't handle paths that contain nul bytes */
		return php_cli_server_send_error_page(server, client, 400);
	}

	fd = client->request.path_translated ? open(client->request.path_translated, O_RDONLY): -1;
	if (fd < 0) {
		return php_cli_server_send_error_page(server, client, 404);
	}

	php_cli_server_content_sender_ctor(&client->content_sender);
	client->content_sender_initialized = 1;
	client->file_fd = fd;

	{
		php_cli_server_chunk *chunk;
		smart_str buffer = { 0 };
		const char *mime_type = get_mime_type(server, client->request.ext, client->request.ext_len);
		if (!mime_type) {
			mime_type = "application/octet-stream";
		}

		append_http_status_line(&buffer, client->request.protocol_version, status, 1);
		if (!buffer.s) {
			/* out of memory */
			php_cli_server_log_response(client, 500, NULL);
			return FAILURE;
		}
		append_essential_headers(&buffer, client, 1);
		smart_str_appendl_ex(&buffer, "Content-Type: ", sizeof("Content-Type: ") - 1, 1);
		smart_str_appends_ex(&buffer, mime_type, 1);
		if (strncmp(mime_type, "text/", 5) == 0) {
			smart_str_appends_ex(&buffer, "; charset=UTF-8", 1);
		}
		smart_str_appendl_ex(&buffer, "\r\n", 2, 1);
		smart_str_appends_ex(&buffer, "Content-Length: ", 1);
		smart_str_append_unsigned_ex(&buffer, client->request.sb.st_size, 1);
		smart_str_appendl_ex(&buffer, "\r\n", 2, 1);
		smart_str_appendl_ex(&buffer, "\r\n", 2, 1);
		chunk = php_cli_server_chunk_heap_new(buffer.s, buffer.s->val, buffer.s->len);
		if (!chunk) {
			smart_str_free(&buffer);
			php_cli_server_log_response(client, 500, NULL);
			return FAILURE;
		}
		php_cli_server_buffer_append(&client->content_sender.buffer, chunk);
	}
	php_cli_server_log_response(client, 200, NULL);
	php_cli_server_poller_add(&server->poller, POLLOUT, client->sock);
	return SUCCESS;
}
/* }}} */

static int php_cli_server_request_startup(php_cli_server *server, php_cli_server_client *client) { /* {{{ */
	char *auth;
	php_cli_server_client_populate_request_info(client, &SG(request_info));
	if (NULL != (auth = zend_hash_str_find_ptr(&client->request.headers, "authorization", sizeof("authorization")-1))) {
		php_handle_auth_data(auth);
	}
	SG(sapi_headers).http_response_code = 200;
	if (FAILURE == php_request_startup()) {
		/* should never be happen */
		destroy_request_info(&SG(request_info));
		return FAILURE;
	}
	PG(during_request_startup) = 0;

	return SUCCESS;
}
/* }}} */

static int php_cli_server_request_shutdown(php_cli_server *server, php_cli_server_client *client) { /* {{{ */
	php_request_shutdown(0);
	php_cli_server_close_connection(server, client);
	destroy_request_info(&SG(request_info));
	SG(server_context) = NULL;
	SG(rfc1867_uploaded_files) = NULL;
	return SUCCESS;
}
/* }}} */

static int php_cli_server_dispatch_router(php_cli_server *server, php_cli_server_client *client) /* {{{ */
{
	int decline = 0;
	zend_file_handle zfd;
	char *old_cwd;

	ALLOCA_FLAG(use_heap)
	old_cwd = do_alloca(MAXPATHLEN, use_heap);
	old_cwd[0] = '\0';
	php_ignore_value(VCWD_GETCWD(old_cwd, MAXPATHLEN - 1));

	zfd.type = ZEND_HANDLE_FILENAME;
	zfd.filename = server->router;
	zfd.handle.fp = NULL;
	zfd.free_filename = 0;
	zfd.opened_path = NULL;

	zend_try {
		zval retval;
		if (SUCCESS == zend_execute_scripts(ZEND_REQUIRE, &retval, 1, &zfd)) {
			if (Z_TYPE(retval) != IS_UNDEF) {
				decline = Z_TYPE(retval) == IS_FALSE;
				zval_ptr_dtor(&retval);
			}
		} else {
			decline = 1;
		}
	} zend_end_try();

	if (old_cwd[0] != '\0') {
		php_ignore_value(VCWD_CHDIR(old_cwd));
	}

	free_alloca(old_cwd, use_heap);

	return decline;
}
/* }}} */

static int php_cli_server_dispatch(php_cli_server *server, php_cli_server_client *client) /* {{{ */
{
	int is_static_file  = 0;

	SG(server_context) = client;
	if (client->request.ext_len != 3 || memcmp(client->request.ext, "php", 3) || !client->request.path_translated) {
		is_static_file = 1;
	}

	if (server->router || !is_static_file) {
		if (FAILURE == php_cli_server_request_startup(server, client)) {
			SG(server_context) = NULL;
			php_cli_server_close_connection(server, client);
			destroy_request_info(&SG(request_info));
			return SUCCESS;
		}
	}

	if (server->router) {
		if (!php_cli_server_dispatch_router(server, client)) {
			php_cli_server_request_shutdown(server, client);
			return SUCCESS;
		}
	}

	if (!is_static_file) {
<<<<<<< HEAD
		if (SUCCESS == php_cli_server_dispatch_script(server, client)
				|| SUCCESS != php_cli_server_send_error_page(server, client, 500)) {
			php_cli_server_request_shutdown(server, client);
=======
		if (SUCCESS == php_cli_server_dispatch_script(server, client TSRMLS_CC)
				|| SUCCESS != php_cli_server_send_error_page(server, client, 500 TSRMLS_CC)) {
			if (SG(sapi_headers).http_response_code == 304) {
				SG(sapi_headers).send_default_content_type = 0;
			}
			php_cli_server_request_shutdown(server, client TSRMLS_CC);
>>>>>>> 0730fc88
			return SUCCESS;
		}
	} else {
		if (server->router) {
			static int (*send_header_func)(sapi_headers_struct *);
			send_header_func = sapi_module.send_headers;
			/* do not generate default content type header */
		    SG(sapi_headers).send_default_content_type = 0;
			/* we don't want headers to be sent */
			sapi_module.send_headers = sapi_cli_server_discard_headers;
			php_request_shutdown(0);
			sapi_module.send_headers = send_header_func;
		    SG(sapi_headers).send_default_content_type = 1;
			SG(rfc1867_uploaded_files) = NULL;
		}
		if (SUCCESS != php_cli_server_begin_send_static(server, client)) {
			php_cli_server_close_connection(server, client);
		}
		SG(server_context) = NULL;
		return SUCCESS;
	}

	SG(server_context) = NULL;
	destroy_request_info(&SG(request_info));
	return SUCCESS;
}
/* }}} */

static int php_cli_server_mime_type_ctor(php_cli_server *server, const php_cli_server_ext_mime_type_pair *mime_type_map) /* {{{ */
{
	const php_cli_server_ext_mime_type_pair *pair;

	zend_hash_init(&server->extension_mime_types, 0, NULL, NULL, 1);

	for (pair = mime_type_map; pair->ext; pair++) {
		size_t ext_len = 0, mime_type_len = 0;

		ext_len = strlen(pair->ext);
		mime_type_len = strlen(pair->mime_type);

		zend_hash_str_add_mem(&server->extension_mime_types, pair->ext, ext_len, (void*)pair->mime_type, mime_type_len + 1);
	}

	return SUCCESS;
} /* }}} */

static void php_cli_server_dtor(php_cli_server *server) /* {{{ */
{
	zend_hash_destroy(&server->clients);
	zend_hash_destroy(&server->extension_mime_types);
	if (ZEND_VALID_SOCKET(server->server_sock)) {
		closesocket(server->server_sock);
	}
	if (server->host) {
		pefree(server->host, 1);
	}
	if (server->document_root) {
		pefree(server->document_root, 1);
	}
	if (server->router) {
		pefree(server->router, 1);
	}
} /* }}} */

static void php_cli_server_client_dtor_wrapper(zval *zv) /* {{{ */
{
	php_cli_server_client *p = Z_PTR_P(zv);

	closesocket(p->sock);
	php_cli_server_poller_remove(&p->server->poller, POLLIN | POLLOUT, p->sock);
	php_cli_server_client_dtor(p);
	pefree(p, 1);
} /* }}} */

static int php_cli_server_ctor(php_cli_server *server, const char *addr, const char *document_root, const char *router) /* {{{ */
{
	int retval = SUCCESS;
	char *host = NULL;
	zend_string *errstr = NULL;
	char *_document_root = NULL;
	char *_router = NULL;
	int err = 0;
	int port = 3000;
	php_socket_t server_sock = SOCK_ERR;
	char *p = NULL;

	if (addr[0] == '[') {
		host = pestrdup(addr + 1, 1);
		if (!host) {
			return FAILURE;
		}
		p = strchr(host, ']');
		if (p) {
			*p++ = '\0';
			if (*p == ':') {
				port = strtol(p + 1, &p, 10);
				if (port <= 0 || port > 65535) {
					p = NULL;
				}
			} else if (*p != '\0') {
				p = NULL;
			}
		}
	} else {
		host = pestrdup(addr, 1);
		if (!host) {
			return FAILURE;
		}
		p = strchr(host, ':');
		if (p) {
			*p++ = '\0';
			port = strtol(p, &p, 10);
			if (port <= 0 || port > 65535) {
				p = NULL;
			}
		}
	}
	if (!p) {
		fprintf(stderr, "Invalid address: %s\n", addr);
		retval = FAILURE;
		goto out;
	}

	server_sock = php_network_listen_socket(host, &port, SOCK_STREAM, &server->address_family, &server->socklen, &errstr);
	if (server_sock == SOCK_ERR) {
		php_cli_server_logf("Failed to listen on %s:%d (reason: %s)", host, port, errstr ? errstr->val : "?");
		if (errstr) {
			zend_string_release(errstr);
		}
		retval = FAILURE;
		goto out;
	}
	server->server_sock = server_sock;

	err = php_cli_server_poller_ctor(&server->poller);
	if (SUCCESS != err) {
		goto out;
	}

	php_cli_server_poller_add(&server->poller, POLLIN, server_sock);

	server->host = host;
	server->port = port;

	zend_hash_init(&server->clients, 0, NULL, php_cli_server_client_dtor_wrapper, 1);

	{
		size_t document_root_len = strlen(document_root);
		_document_root = pestrndup(document_root, document_root_len, 1);
		if (!_document_root) {
			retval = FAILURE;
			goto out;
		}
		server->document_root = _document_root;
		server->document_root_len = document_root_len;
	}

	if (router) {
		size_t router_len = strlen(router);
		_router = pestrndup(router, router_len, 1);
		if (!_router) {
			retval = FAILURE;
			goto out;
		}
		server->router = _router;
		server->router_len = router_len;
	} else {
		server->router = NULL;
		server->router_len = 0;
	}

	if (php_cli_server_mime_type_ctor(server, mime_type_map) == FAILURE) {
		retval = FAILURE;
		goto out;
	}

	server->is_running = 1;
out:
	if (retval != SUCCESS) {
		if (host) {
			pefree(host, 1);
		}
		if (_document_root) {
			pefree(_document_root, 1);
		}
		if (_router) {
			pefree(_router, 1);
		}
		if (server_sock > -1) {
			closesocket(server_sock);
		}
	}
	return retval;
} /* }}} */

static int php_cli_server_recv_event_read_request(php_cli_server *server, php_cli_server_client *client) /* {{{ */
{
	char *errstr = NULL;
	int status = php_cli_server_client_read_request(client, &errstr);
	if (status < 0) {
		php_cli_server_logf("%s Invalid request (%s)", client->addr_str, errstr);
		efree(errstr);
		php_cli_server_close_connection(server, client);
		return FAILURE;
	} else if (status == 1 && client->request.request_method == PHP_HTTP_NOT_IMPLEMENTED) {
		return php_cli_server_send_error_page(server, client, 501);
	} else if (status == 1) {
		php_cli_server_poller_remove(&server->poller, POLLIN, client->sock);
		php_cli_server_dispatch(server, client);
	} else {
		php_cli_server_poller_add(&server->poller, POLLIN, client->sock);
	}

	return SUCCESS;
} /* }}} */

static int php_cli_server_send_event(php_cli_server *server, php_cli_server_client *client) /* {{{ */
{
	if (client->content_sender_initialized) {
		if (client->file_fd >= 0 && !client->content_sender.buffer.first) {
			size_t nbytes_read;
			if (php_cli_server_content_sender_pull(&client->content_sender, client->file_fd, &nbytes_read)) {
				php_cli_server_close_connection(server, client);
				return FAILURE;
			}
			if (nbytes_read == 0) {
				close(client->file_fd);
				client->file_fd = -1;
			}
		}
		{
			size_t nbytes_sent;
			int err = php_cli_server_content_sender_send(&client->content_sender, client->sock, &nbytes_sent);
			if (err && err != SOCK_EAGAIN) {
				php_cli_server_close_connection(server, client);
				return FAILURE;
			}
		}
		if (!client->content_sender.buffer.first && client->file_fd < 0) {
			php_cli_server_close_connection(server, client);
		}
	}
	return SUCCESS;
}
/* }}} */

typedef struct php_cli_server_do_event_for_each_fd_callback_params {
	php_cli_server *server;
	int(*rhandler)(php_cli_server*, php_cli_server_client*);
	int(*whandler)(php_cli_server*, php_cli_server_client*);
} php_cli_server_do_event_for_each_fd_callback_params;

static int php_cli_server_do_event_for_each_fd_callback(void *_params, php_socket_t fd, int event) /* {{{ */
{
	php_cli_server_do_event_for_each_fd_callback_params *params = _params;
	php_cli_server *server = params->server;
	if (server->server_sock == fd) {
		php_cli_server_client *client = NULL;
		php_socket_t client_sock;
		socklen_t socklen = server->socklen;
		struct sockaddr *sa = pemalloc(server->socklen, 1);
		if (!sa) {
			return FAILURE;
		}
		client_sock = accept(server->server_sock, sa, &socklen);
		if (!ZEND_VALID_SOCKET(client_sock)) {
			char *errstr;
			errstr = php_socket_strerror(php_socket_errno(), NULL, 0);
			php_cli_server_logf("Failed to accept a client (reason: %s)", errstr);
			efree(errstr);
			pefree(sa, 1);
			return SUCCESS;
		}
		if (SUCCESS != php_set_sock_blocking(client_sock, 0)) {
			pefree(sa, 1);
			closesocket(client_sock);
			return SUCCESS;
		}
		if (!(client = pemalloc(sizeof(php_cli_server_client), 1)) || FAILURE == php_cli_server_client_ctor(client, server, client_sock, sa, socklen)) {
			php_cli_server_logf("Failed to create a new request object");
			pefree(sa, 1);
			closesocket(client_sock);
			return SUCCESS;
		}
#ifdef DEBUG
		php_cli_server_logf("%s Accepted", client->addr_str);
#endif
		zend_hash_index_update_ptr(&server->clients, client_sock, client);
		php_cli_server_recv_event_read_request(server, client);
	} else {
		php_cli_server_client *client;
		if (NULL != (client = zend_hash_index_find_ptr(&server->clients, fd))) {
			if (event & POLLIN) {
				params->rhandler(server, client);
			}
			if (event & POLLOUT) {
				params->whandler(server, client);
			}
		}
	}
	return SUCCESS;
} /* }}} */

static void php_cli_server_do_event_for_each_fd(php_cli_server *server, int(*rhandler)(php_cli_server*, php_cli_server_client*), int(*whandler)(php_cli_server*, php_cli_server_client*)) /* {{{ */
{
	php_cli_server_do_event_for_each_fd_callback_params params = {
		server,
		rhandler,
		whandler
	};

	php_cli_server_poller_iter_on_active(&server->poller, &params, php_cli_server_do_event_for_each_fd_callback);
} /* }}} */

static int php_cli_server_do_event_loop(php_cli_server *server) /* {{{ */
{
	int retval = SUCCESS;
	while (server->is_running) {
		struct timeval tv = { 1, 0 };
		int n = php_cli_server_poller_poll(&server->poller, &tv);
		if (n > 0) {
			php_cli_server_do_event_for_each_fd(server,
					php_cli_server_recv_event_read_request,
					php_cli_server_send_event);
		} else if (n == 0) {
			/* do nothing */
		} else {
			int err = php_socket_errno();
			if (err != SOCK_EINTR) {
				char *errstr = php_socket_strerror(err, NULL, 0);
				php_cli_server_logf("%s", errstr);
				efree(errstr);
				retval = FAILURE;
				goto out;
			}
		}
	}
out:
	return retval;
} /* }}} */

static php_cli_server server;

static void php_cli_server_sigint_handler(int sig) /* {{{ */
{
	server.is_running = 0;
}
/* }}} */

int do_cli_server(int argc, char **argv) /* {{{ */
{
	char *php_optarg = NULL;
	int php_optind = 1;
	int c;
	const char *server_bind_address = NULL;
	extern const opt_struct OPTIONS[];
	const char *document_root = NULL;
	const char *router = NULL;
	char document_root_buf[MAXPATHLEN];

	while ((c = php_getopt(argc, argv, OPTIONS, &php_optarg, &php_optind, 0, 2))!=-1) {
		switch (c) {
			case 'S':
				server_bind_address = php_optarg;
				break;
			case 't':
				document_root = php_optarg;
				break;
		}
	}

	if (document_root) {
		zend_stat_t sb;

		if (zend_stat(document_root, &sb)) {
			fprintf(stderr, "Directory %s does not exist.\n", document_root);
			return 1;
		}
		if (!S_ISDIR(sb.st_mode)) {
			fprintf(stderr, "%s is not a directory.\n", document_root);
			return 1;
		}
		if (VCWD_REALPATH(document_root, document_root_buf)) {
			document_root = document_root_buf;
		}
	} else {
		char *ret = NULL;

#if HAVE_GETCWD
		ret = VCWD_GETCWD(document_root_buf, MAXPATHLEN);
#elif HAVE_GETWD
		ret = VCWD_GETWD(document_root_buf);
#endif
		document_root = ret ? document_root_buf: ".";
	}

	if (argc > php_optind) {
		router = argv[php_optind];
	}

	if (FAILURE == php_cli_server_ctor(&server, server_bind_address, document_root, router)) {
		return 1;
	}
	sapi_module.phpinfo_as_text = 0;

	{
		char buf[52];

		if (php_cli_server_get_system_time(buf) != 0) {
			memmove(buf, "unknown time, can't be fetched", sizeof("unknown time, can't be fetched"));
		}

		printf("PHP %s Development Server started at %s"
				"Listening on http://%s\n"
				"Document root is %s\n"
				"Press Ctrl-C to quit.\n",
				PHP_VERSION, buf, server_bind_address, document_root);
	}

#if defined(HAVE_SIGNAL_H) && defined(SIGINT)
	signal(SIGINT, php_cli_server_sigint_handler);
#endif
	php_cli_server_do_event_loop(&server);
	php_cli_server_dtor(&server);
	return 0;
} /* }}} */

/*
 * Local variables:
 * tab-width: 4
 * c-basic-offset: 4
 * End:
 * vim600: noet sw=4 ts=4 fdm=marker
 * vim<600: noet sw=4 ts=4
 */<|MERGE_RESOLUTION|>--- conflicted
+++ resolved
@@ -2081,18 +2081,12 @@
 	}
 
 	if (!is_static_file) {
-<<<<<<< HEAD
 		if (SUCCESS == php_cli_server_dispatch_script(server, client)
 				|| SUCCESS != php_cli_server_send_error_page(server, client, 500)) {
-			php_cli_server_request_shutdown(server, client);
-=======
-		if (SUCCESS == php_cli_server_dispatch_script(server, client TSRMLS_CC)
-				|| SUCCESS != php_cli_server_send_error_page(server, client, 500 TSRMLS_CC)) {
 			if (SG(sapi_headers).http_response_code == 304) {
 				SG(sapi_headers).send_default_content_type = 0;
 			}
-			php_cli_server_request_shutdown(server, client TSRMLS_CC);
->>>>>>> 0730fc88
+			php_cli_server_request_shutdown(server, client);
 			return SUCCESS;
 		}
 	} else {
