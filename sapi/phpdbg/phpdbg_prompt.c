--- conflicted
+++ resolved
@@ -540,12 +540,8 @@
 	PHPDBG_G(exec_len) = sizeof("Standard input code") - 1;
 	{ /* remove leading ?> from source */
 		int i;
-<<<<<<< HEAD
+		/* remove trailing data after zero byte, used for avoiding conflicts in eval()'ed code snippets */
 		zend_string *source_path = strpprintf(0, "Standard input code%c%p", 0, PHPDBG_G(ops)->opcodes);
-=======
-		/* remove trailing data after zero byte, used for avoiding conflicts in eval()'ed code snippets */
-		zend_string *source_path = strpprintf(0, "-%c%p", 0, PHPDBG_G(ops)->opcodes);
->>>>>>> 728502fc
 		phpdbg_file_source *data = zend_hash_find_ptr(&PHPDBG_G(file_sources), source_path);
 		dtor_func_t dtor = PHPDBG_G(file_sources).pDestructor;
 		PHPDBG_G(file_sources).pDestructor = NULL;
@@ -554,12 +550,6 @@
 		zend_hash_str_update_ptr(&PHPDBG_G(file_sources), "Standard input code", sizeof("Standard input code")-1, data);
 		zend_string_release(source_path);
 
-<<<<<<< HEAD
-		efree(data->filename);
-		data->filename = estrdup("Standard input code");
-
-=======
->>>>>>> 728502fc
 		for (i = 1; i <= data->lines; i++) {
 			data->line[i] -= 2;
 		}
