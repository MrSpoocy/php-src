/*
   +----------------------------------------------------------------------+
   | PHP Version 7                                                        |
   +----------------------------------------------------------------------+
   | Copyright (c) 1997-2014 The PHP Group                                |
   +----------------------------------------------------------------------+
   | This source file is subject to version 3.01 of the PHP license,      |
   | that is bundled with this package in the file LICENSE, and is        |
   | available through the world-wide-web at the following url:           |
   | http://www.php.net/license/3_01.txt                                  |
   | If you did not receive a copy of the PHP license and are unable to   |
   | obtain it through the world-wide-web, please send a note to          |
   | license@php.net so we can mail you a copy immediately.               |
   +----------------------------------------------------------------------+
   | Authors: Felipe Pena <felipe@php.net>                                |
   | Authors: Joe Watkins <joe.watkins@live.co.uk>                        |
   | Authors: Bob Weinand <bwoebi@php.net>                                |
   +----------------------------------------------------------------------+
*/

#include <stdio.h>
#include <string.h>
#include "zend.h"
#include "zend_compile.h"
#include "phpdbg.h"

#include "phpdbg_help.h"
#include "phpdbg_print.h"
#include "phpdbg_info.h"
#include "phpdbg_break.h"
#include "phpdbg_bp.h"
#include "phpdbg_opcode.h"
#include "phpdbg_list.h"
#include "phpdbg_utils.h"
#include "phpdbg_prompt.h"
#include "phpdbg_cmd.h"
#include "phpdbg_set.h"
#include "phpdbg_frame.h"
#include "phpdbg_lexer.h"
#include "phpdbg_parser.h"
#include "phpdbg_wait.h"
#include "phpdbg_eol.h"

ZEND_EXTERN_MODULE_GLOBALS(phpdbg);

#ifdef HAVE_LIBDL
#ifdef PHP_WIN32
#include "win32/param.h"
#include "win32/winutil.h"
#define GET_DL_ERROR()  php_win_err()
#elif defined(NETWARE)
#include <sys/param.h>
#define GET_DL_ERROR()  dlerror()
#else
#include <sys/param.h>
#define GET_DL_ERROR()  DL_ERROR()
#endif
#endif

/* {{{ command declarations */
const phpdbg_command_t phpdbg_prompt_commands[] = {
	PHPDBG_COMMAND_D(exec,    "set execution context",                    'e', NULL, "s", 0),
	PHPDBG_COMMAND_D(step,    "step through execution",                   's', NULL, 0, PHPDBG_ASYNC_SAFE),
	PHPDBG_COMMAND_D(continue,"continue execution",                       'c', NULL, 0, PHPDBG_ASYNC_SAFE),
	PHPDBG_COMMAND_D(run,     "attempt execution",                        'r', NULL, "|s", 0),
	PHPDBG_COMMAND_D(ev,      "evaluate some code",                        0 , NULL, "i", PHPDBG_ASYNC_SAFE), /* restricted ASYNC_SAFE */
	PHPDBG_COMMAND_D(until,   "continue past the current line",           'u', NULL, 0, 0),
	PHPDBG_COMMAND_D(finish,  "continue past the end of the stack",       'F', NULL, 0, 0),
	PHPDBG_COMMAND_D(leave,   "continue until the end of the stack",      'L', NULL, 0, 0),
	PHPDBG_COMMAND_D(print,   "print something",                          'p', phpdbg_print_commands, 0, 0),
	PHPDBG_COMMAND_D(break,   "set breakpoint",                           'b', phpdbg_break_commands, "|*c", 0),
	PHPDBG_COMMAND_D(back,    "show trace",                               't', NULL, "|n", PHPDBG_ASYNC_SAFE),
	PHPDBG_COMMAND_D(frame,   "switch to a frame",                        'f', NULL, "|n", PHPDBG_ASYNC_SAFE),
	PHPDBG_COMMAND_D(list,    "lists some code",                          'l', phpdbg_list_commands, "*", PHPDBG_ASYNC_SAFE),
	PHPDBG_COMMAND_D(info,    "displays some informations",               'i', phpdbg_info_commands, "s", PHPDBG_ASYNC_SAFE),
	PHPDBG_COMMAND_D(clean,   "clean the execution environment",          'X', NULL, 0, 0),
	PHPDBG_COMMAND_D(clear,   "clear breakpoints",                        'C', NULL, 0, 0),
	PHPDBG_COMMAND_D(help,    "show help menu",                           'h', phpdbg_help_commands, "|s", PHPDBG_ASYNC_SAFE),
	PHPDBG_COMMAND_D(set,     "set phpdbg configuration",                 'S', phpdbg_set_commands,   "s", PHPDBG_ASYNC_SAFE),
	PHPDBG_COMMAND_D(register,"register a function",                      'R', NULL, "s", 0),
	PHPDBG_COMMAND_D(source,  "execute a phpdbginit",                     '<', NULL, "s", 0),
	PHPDBG_COMMAND_D(export,  "export breaks to a .phpdbginit script",    '>', NULL, "s", PHPDBG_ASYNC_SAFE),
	PHPDBG_COMMAND_D(sh,   	  "shell a command",                           0 , NULL, "i", 0),
	PHPDBG_COMMAND_D(quit,    "exit phpdbg",                              'q', NULL, 0, PHPDBG_ASYNC_SAFE),
	PHPDBG_COMMAND_D(wait,    "wait for other process",                   'W', NULL, 0, 0),
	PHPDBG_COMMAND_D(watch,   "set watchpoint",                           'w', phpdbg_watch_commands, "|ss", 0),
	PHPDBG_COMMAND_D(eol,     "set EOL",                                  'E', NULL, "|s", 0),
	PHPDBG_END_COMMAND
}; /* }}} */

static inline int phpdbg_call_register(phpdbg_param_t *stack TSRMLS_DC) /* {{{ */
{
	phpdbg_param_t *name = NULL;

	if (stack->type == STACK_PARAM) {
		char *lc_name;

		name = stack->next;

		if (!name || name->type != STR_PARAM) {
			return FAILURE;
		}

		lc_name = zend_str_tolower_dup(name->str, name->len);

		if (zend_hash_exists(&PHPDBG_G(registered), lc_name, name->len+1)) {
			zval fname, *fretval;
			zend_fcall_info fci;

			ZVAL_STRINGL(&fname, lc_name, name->len, 1);

			memset(&fci, 0, sizeof(zend_fcall_info));

			fci.size = sizeof(zend_fcall_info);
			fci.function_table = &PHPDBG_G(registered);
			fci.function_name = &fname;
			fci.symbol_table = EG(active_symbol_table);
			fci.object_ptr = NULL;
			fci.retval_ptr_ptr = &fretval;
			fci.no_separation = 1;

			if (name->next) {
				zval params;
				phpdbg_param_t *next = name->next;

				array_init(&params);

				while (next) {
					char *buffered = NULL;

					switch (next->type) {
						case OP_PARAM:
						case COND_PARAM:
						case STR_PARAM:
							add_next_index_stringl(&params, next->str, next->len, 1);
						break;

						case NUMERIC_PARAM:
							add_next_index_long(&params, next->num);
						break;

						case METHOD_PARAM:
							spprintf(&buffered, 0, "%s::%s",
								next->method.class, next->method.name);
							add_next_index_string(&params, buffered, 0);
						break;

						case NUMERIC_METHOD_PARAM:
							spprintf(&buffered, 0, "%s::%s#%ld",
								next->method.class, next->method.name, next->num);
							add_next_index_string(&params, buffered, 0);
						break;

						case NUMERIC_FUNCTION_PARAM:
							spprintf(&buffered, 0, "%s#%ld",
								next->str, next->num);
							add_next_index_string(&params, buffered, 0);
						break;

						case FILE_PARAM:
							spprintf(&buffered, 0, "%s:%ld",
								next->file.name, next->file.line);
							add_next_index_string(&params, buffered, 0);
						break;

						case NUMERIC_FILE_PARAM:
							spprintf(&buffered, 0, "%s:#%ld",
								next->file.name, next->file.line);
							add_next_index_string(&params, buffered, 0);
						break;

						default: {
							/* not yet */
						}
					}

					next = next->next;
				}

				zend_fcall_info_args(&fci, &params TSRMLS_CC);
			} else {
				fci.params = NULL;
				fci.param_count = 0;
			}

			phpdbg_activate_err_buf(0 TSRMLS_CC);
			phpdbg_free_err_buf(TSRMLS_C);

			phpdbg_debug("created %d params from arguments", fci.param_count);

			zend_call_function(&fci, NULL TSRMLS_CC);

			if (fretval) {
				zend_print_zval_r(fretval, 0 TSRMLS_CC);
				phpdbg_out("\n");
			}

			zval_dtor(&fname);
			efree(lc_name);

			return SUCCESS;
		}

		efree(lc_name);
	}

	return FAILURE;
} /* }}} */

void phpdbg_try_file_init(char *init_file, size_t init_file_len, zend_bool free_init TSRMLS_DC) /* {{{ */
{
	struct stat sb;

	if (init_file && VCWD_STAT(init_file, &sb) != -1) {
		FILE *fp = fopen(init_file, "r");
		if (fp) {
			int line = 1;

			char cmd[PHPDBG_MAX_CMD];
			size_t cmd_len = 0L;
			char *code = NULL;
			size_t code_len = 0L;
			zend_bool in_code = 0;

			while (fgets(cmd, PHPDBG_MAX_CMD, fp) != NULL) {
				cmd_len = strlen(cmd)-1;

				while (cmd_len > 0L && isspace(cmd[cmd_len-1]))
					cmd_len--;

				cmd[cmd_len] = '\0';

				if (*cmd && cmd_len > 0L && cmd[0] != '#') {
					if (cmd_len == 2) {
						if (memcmp(cmd, "<:", sizeof("<:")-1) == SUCCESS) {
							in_code = 1;
							goto next_line;
						} else {
							if (memcmp(cmd, ":>", sizeof(":>")-1) == SUCCESS) {
								in_code = 0;
								code[code_len] = '\0';
								{
									zend_eval_stringl(code, code_len, NULL, "phpdbginit code" TSRMLS_CC);
								}
								free(code);
								code = NULL;
								goto next_line;
							}
						}
					}

					if (in_code) {
						if (code == NULL) {
							code = malloc(cmd_len + 1);
						} else code = realloc(code, code_len + cmd_len + 1);

						if (code) {
							memcpy(
								&code[code_len], cmd, cmd_len);
							code_len += cmd_len;
						}
						goto next_line;
					}

					{
						char *input = phpdbg_read_input(cmd TSRMLS_CC);
						phpdbg_param_t stack;

						phpdbg_init_param(&stack, STACK_PARAM);

						phpdbg_activate_err_buf(1 TSRMLS_CC);

						if (phpdbg_do_parse(&stack, input TSRMLS_CC) <= 0) {
							switch (phpdbg_stack_execute(&stack, 1 /* allow_async_unsafe == 1 */ TSRMLS_CC)) {
								case FAILURE:
									phpdbg_activate_err_buf(0 TSRMLS_CC);
									if (phpdbg_call_register(&stack TSRMLS_CC) == FAILURE) {
										phpdbg_output_err_buf("initfailure", "%b file=\"%s\" line=\"%d\" input=\"%s\"", "Unrecognized command in %s:%d: %s, %b!" TSRMLS_CC, init_file, line, input);
									}
								break;
							}
						}

						phpdbg_activate_err_buf(0 TSRMLS_CC);
						phpdbg_free_err_buf(TSRMLS_C);

						phpdbg_stack_free(&stack);
						phpdbg_destroy_input(&input TSRMLS_CC);
					}
				}
next_line:
				line++;
			}

			if (code) {
				free(code);
			}

			fclose(fp);
		} else {
			phpdbg_error("initfailure", "type=\"openfile\" file=\"%s\"", "Failed to open %s for initialization", init_file);
		}

		if (free_init) {
			free(init_file);
		}
	}
} /* }}} */

void phpdbg_init(char *init_file, size_t init_file_len, zend_bool use_default TSRMLS_DC) /* {{{ */
{
	if (!init_file && use_default) {
		char *scan_dir = getenv("PHP_INI_SCAN_DIR");
		int i;

		phpdbg_try_file_init(PHPDBG_STRL(PHP_CONFIG_FILE_PATH "/" PHPDBG_INIT_FILENAME), 0 TSRMLS_CC);

		if (!scan_dir) {
			scan_dir = PHP_CONFIG_FILE_SCAN_DIR;
		}
		while (*scan_dir != 0) {
			i = 0;
			while (scan_dir[i] != ':') {
				if (scan_dir[i++] == 0) {
					i = -1;
					break;
				}
			}
			if (i != -1) {
				scan_dir[i] = 0;
			}

			asprintf(&init_file, "%s/%s", scan_dir, PHPDBG_INIT_FILENAME);
			phpdbg_try_file_init(init_file, strlen(init_file), 1 TSRMLS_CC);
			if (i == -1) {
				break;
			}
			scan_dir += i + 1;
		}

		phpdbg_try_file_init(PHPDBG_STRL(PHPDBG_INIT_FILENAME), 0 TSRMLS_CC);
	} else {
		phpdbg_try_file_init(init_file, init_file_len, 1 TSRMLS_CC);
	}
}

PHPDBG_COMMAND(exec) /* {{{ */
{
	struct stat sb;

	if (VCWD_STAT(param->str, &sb) != FAILURE) {
		if (sb.st_mode & (S_IFREG|S_IFLNK)) {
			char *res = phpdbg_resolve_path(param->str TSRMLS_CC);
			size_t res_len = strlen(res);

			if ((res_len != PHPDBG_G(exec_len)) || (memcmp(res, PHPDBG_G(exec), res_len) != SUCCESS)) {

				if (PHPDBG_G(exec)) {
					phpdbg_notice("exec", "type=\"unset\" context=\"%s\"", "Unsetting old execution context: %s", PHPDBG_G(exec));
					efree(PHPDBG_G(exec));
					PHPDBG_G(exec) = NULL;
					PHPDBG_G(exec_len) = 0L;
				}

				if (PHPDBG_G(ops)) {
					phpdbg_notice("exec", "type=\"unsetops\"", "Destroying compiled opcodes");
					phpdbg_clean(0 TSRMLS_CC);
				}

				PHPDBG_G(exec) = res;
				PHPDBG_G(exec_len) = res_len;

				VCWD_CHDIR_FILE(res);

				*SG(request_info).argv = PHPDBG_G(exec);
				php_hash_environment(TSRMLS_C);

				phpdbg_notice("exec", "type=\"set\" context=\"%s\"", "Set execution context: %s", PHPDBG_G(exec));

				if (phpdbg_compile(TSRMLS_C) == FAILURE) {
					phpdbg_error("compile", "type=\"compilefailure\" context=\"%s\"", "Failed to compile %s", PHPDBG_G(exec));
				}
			} else {
				phpdbg_notice("exec", "type=\"unchanged\"", "Execution context not changed");
			}
		} else {
			phpdbg_error("exec", "type=\"invalid\" context=\"%s\"", "Cannot use %s as execution context, not a valid file or symlink", param->str);
		}
	} else {
		phpdbg_error("exec", "type=\"notfound\" context=\"%s\"", "Cannot stat %s, ensure the file exists", param->str);
	}
	return SUCCESS;
} /* }}} */

int phpdbg_compile(TSRMLS_D) /* {{{ */
{
	zend_file_handle fh;

	if (!PHPDBG_G(exec)) {
		phpdbg_error("inactive", "type=\"nocontext\"", "No execution context");
		return SUCCESS;
	}

	if (EG(in_execution)) {
		phpdbg_error("inactive", "type=\"isrunning\"", "Cannot compile while in execution");
		return FAILURE;
	}

	if (php_stream_open_for_zend_ex(PHPDBG_G(exec), &fh, USE_PATH|STREAM_OPEN_FOR_INCLUDE TSRMLS_CC) == SUCCESS) {

		PHPDBG_G(ops) = zend_compile_file(&fh, ZEND_INCLUDE TSRMLS_CC);
		zend_destroy_file_handle(&fh TSRMLS_CC);

		phpdbg_notice("compile", "context=\"%s\"", "Successful compilation of %s", PHPDBG_G(exec));
		return SUCCESS;
	} else {
		phpdbg_error("compile", "type=\"openfailure\" context=\"%s\"", "Could not open file %s", PHPDBG_G(exec));
	}

	return FAILURE;
} /* }}} */

PHPDBG_COMMAND(step) /* {{{ */
{
	if (EG(in_execution)) {
		PHPDBG_G(flags) |= PHPDBG_IS_STEPPING;
	}

	return PHPDBG_NEXT;
} /* }}} */

PHPDBG_COMMAND(continue) /* {{{ */
{
	return PHPDBG_NEXT;
} /* }}} */

PHPDBG_COMMAND(until) /* {{{ */
{
	if (!EG(in_execution)) {
		phpdbg_error("inactive", "type=\"noexec\"", "Not executing");
		return SUCCESS;
	}

	PHPDBG_G(flags) |= PHPDBG_IN_UNTIL;
	{
<<<<<<< HEAD
		uint32_t next = 0,
				  self = (EG(current_execute_data)->opline - EG(active_op_array)->opcodes);
=======
		zend_uint next = 0, self = (EG(current_execute_data)->opline - EG(active_op_array)->opcodes);
>>>>>>> c03ac47b
		zend_op  *opline = &EG(active_op_array)->opcodes[self];

		for (next = self; next < EG(active_op_array)->last; next++) {
			if (EG(active_op_array)->opcodes[next].lineno != opline->lineno) {
				zend_hash_index_update(&PHPDBG_G(seek), (zend_ulong) &EG(active_op_array)->opcodes[next], &EG(active_op_array)->opcodes[next], sizeof(zend_op), NULL);
				break;
			}
		}
	}

	return PHPDBG_UNTIL;
} /* }}} */

PHPDBG_COMMAND(finish) /* {{{ */
{
	if (!EG(in_execution)) {
		phpdbg_error("inactive", "type=\"noexec\"", "Not executing");
		return SUCCESS;
	}

	PHPDBG_G(flags) |= PHPDBG_IN_FINISH;
	{
<<<<<<< HEAD
		uint32_t next = 0,
				  self = (EG(current_execute_data)->opline - EG(active_op_array)->opcodes);
=======
		zend_uint next = 0, self = (EG(current_execute_data)->opline - EG(active_op_array)->opcodes);
>>>>>>> c03ac47b

		for (next = self; next < EG(active_op_array)->last; next++) {
			switch (EG(active_op_array)->opcodes[next].opcode) {
				case ZEND_RETURN:
				case ZEND_THROW:
				case ZEND_EXIT:
#ifdef ZEND_YIELD
				case ZEND_YIELD:
#endif
					zend_hash_index_update(&PHPDBG_G(seek), (zend_ulong) &EG(active_op_array)->opcodes[next], &EG(active_op_array)->opcodes[next], sizeof(zend_op), NULL);
				break;
			}
		}
	}

	return PHPDBG_FINISH;
} /* }}} */

PHPDBG_COMMAND(leave) /* {{{ */
{
	if (!EG(in_execution)) {
		phpdbg_error("inactive", "type=\"noexec\"", "Not executing");
		return SUCCESS;
	}

	PHPDBG_G(flags) |= PHPDBG_IN_LEAVE;
	{
<<<<<<< HEAD
		uint32_t next = 0,
				  self = (EG(current_execute_data)->opline - EG(active_op_array)->opcodes);
=======
		zend_uint next = 0, self = (EG(current_execute_data)->opline - EG(active_op_array)->opcodes);
>>>>>>> c03ac47b

		for (next = self; next < EG(active_op_array)->last; next++) {
			switch (EG(active_op_array)->opcodes[next].opcode) {
				case ZEND_RETURN:
				case ZEND_THROW:
				case ZEND_EXIT:
#ifdef ZEND_YIELD
				case ZEND_YIELD:
#endif
					zend_hash_index_update(&PHPDBG_G(seek), (zend_ulong) &EG(active_op_array)->opcodes[next], &EG(active_op_array)->opcodes[next], sizeof(zend_op), NULL);
				break;
			}
		}
	}

	return PHPDBG_LEAVE;
} /* }}} */

PHPDBG_COMMAND(frame) /* {{{ */
{
	if (!param) {
		phpdbg_notice("frame", "id=\"%d\"", "Currently in frame #%d", PHPDBG_G(frame).num);
	} else {
		phpdbg_switch_frame(param->num TSRMLS_CC);
	}

	return SUCCESS;
} /* }}} */

static inline void phpdbg_handle_exception(TSRMLS_D) /* }}} */
{
	zend_fcall_info fci;

	zval fname, *trace, exception;

	/* get filename and linenumber before unsetting exception */
	const char *filename = zend_get_executed_filename(TSRMLS_C);
	uint32_t lineno = zend_get_executed_lineno(TSRMLS_C);

	/* copy exception */
	exception = *EG(exception);
	zval_copy_ctor(&exception);
	EG(exception) = NULL;

	/* call __toString */
	ZVAL_STRINGL(&fname, "__tostring", sizeof("__tostring")-1, 1);
	fci.size = sizeof(fci);
	fci.function_table = &Z_OBJCE(exception)->function_table;
	fci.function_name = &fname;
	fci.symbol_table = NULL;
	fci.object_ptr = &exception;
	fci.retval_ptr_ptr = &trace;
	fci.param_count = 0;
	fci.params = NULL;
	fci.no_separation = 1;
	zend_call_function(&fci, NULL TSRMLS_CC);

	if (trace) {
		phpdbg_writeln("exception", "name=\"%s\" trace=\"%.*s\"", "Uncaught %s!\n%.*s", Z_OBJCE(exception)->name, Z_STRLEN_P(trace), Z_STRVAL_P(trace));

		zval_ptr_dtor(&trace);
	} else {
		phpdbg_error("exception", "name=\"%s\"", "Uncaught %s!", Z_OBJCE(exception)->name);
	}

	/* output useful information about address */
	phpdbg_writeln("exception", "opline=\"%p\" file=\"%s\" line=\"%u\"", "Stack entered at %p in %s on line %u", EG(active_op_array)->opcodes, filename, lineno);

	zval_dtor(&fname);
	zval_dtor(&exception);
} /* }}} */

PHPDBG_COMMAND(run) /* {{{ */
{
	if (EG(in_execution)) {
		phpdbg_error("inactive", "type=\"isrunning\"", "Cannot start another execution while one is in progress");
		return SUCCESS;
	}

	if (PHPDBG_G(ops) || PHPDBG_G(exec)) {
		zend_op **orig_opline = EG(opline_ptr);
		zend_op_array *orig_op_array = EG(active_op_array);
		zval **orig_retval_ptr = EG(return_value_ptr_ptr);
		zend_bool restore = 1;
		zend_execute_data *ex = EG(current_execute_data);

		if (!PHPDBG_G(ops)) {
			if (phpdbg_compile(TSRMLS_C) == FAILURE) {
				phpdbg_error("compile", "type=\"compilefailure\" context=\"%s\"", "Failed to compile %s, cannot run", PHPDBG_G(exec));
				goto out;
			}
		}

		EG(active_op_array) = PHPDBG_G(ops);
		EG(return_value_ptr_ptr) = &PHPDBG_G(retval);
		if (!EG(active_symbol_table)) {
			zend_rebuild_symbol_table(TSRMLS_C);
		}

		/* clean up from last execution */
		if (ex && ex->symbol_table) {
			zend_hash_clean(ex->symbol_table);
		}

		/* clean seek state */
		PHPDBG_G(flags) &= ~PHPDBG_SEEK_MASK;
		zend_hash_clean(
			&PHPDBG_G(seek));

		/* reset hit counters */
		phpdbg_reset_breakpoints(TSRMLS_C);

		if (param && param->type != EMPTY_PARAM && param->len != 0) {
			char **argv = emalloc(5 * sizeof(char *));
			int argc = 0;
			int i;
			char *argv_str = strtok(param->str, " ");

			while (argv_str) {
				if (argc >= 4 && argc == (argc & -argc)) {
					argv = erealloc(argv, (argc * 2 + 1) * sizeof(char *));
				}
				argv[++argc] = argv_str;
				argv_str = strtok(0, " ");
				argv[argc] = estrdup(argv[argc]);
			}
			argv[0] = SG(request_info).argv[0];
			for (i = SG(request_info).argc; --i;) {
				efree(SG(request_info).argv[i]);
			}
			efree(SG(request_info).argv);
			SG(request_info).argv = erealloc(argv, ++argc * sizeof(char *));
			SG(request_info).argc = argc;

			php_hash_environment(TSRMLS_C);
		}

		zend_try {
			PHPDBG_G(flags) ^= PHPDBG_IS_INTERACTIVE;
			zend_execute(EG(active_op_array) TSRMLS_CC);
			PHPDBG_G(flags) ^= PHPDBG_IS_INTERACTIVE;
			phpdbg_notice("stop", "type=\"normal\"", "Script ended normally");
		} zend_catch {
			EG(active_op_array) = orig_op_array;
			EG(opline_ptr) = orig_opline;
			EG(return_value_ptr_ptr) = orig_retval_ptr;

			if (!(PHPDBG_G(flags) & PHPDBG_IS_QUITTING)) {
				phpdbg_error("stop", "type=\"bailout\"", "Caught exit/error from VM");
				restore = 0;
			}
		} zend_end_try();

		if (PHPDBG_G(socket_fd) != -1) {
			close(PHPDBG_G(socket_fd));
			PHPDBG_G(socket_fd) = -1;
		}

		if (restore) {
			if (EG(exception)) {
				phpdbg_handle_exception(TSRMLS_C);
			}

			EG(active_op_array) = orig_op_array;
			EG(opline_ptr) = orig_opline;
			EG(return_value_ptr_ptr) = orig_retval_ptr;
		}
	} else {
		phpdbg_error("inactive", "type=\"nocontext\"", "Nothing to execute!");
	}

out:
	PHPDBG_FRAME(num) = 0;
	return SUCCESS;
} /* }}} */

int phpdbg_output_ev_variable(char *name, size_t len, char *keyname, size_t keylen, HashTable *parent, zval **zv TSRMLS_DC) {
	phpdbg_notice("eval", "variable=\"%.*s\"", "Printing variable %.*s", (int) len, name);
	phpdbg_xml("<eval %r>");
	zend_print_zval_r(*zv, 0 TSRMLS_CC);
	phpdbg_xml("</eval>");
	phpdbg_out("\n");

	efree(name);
	efree(keyname);

	return SUCCESS;
}

PHPDBG_COMMAND(ev) /* {{{ */
{
	zend_bool stepping = ((PHPDBG_G(flags) & PHPDBG_IS_STEPPING) == PHPDBG_IS_STEPPING);
	zval retval;

	if (PHPDBG_G(flags) & PHPDBG_IN_SIGNAL_HANDLER) {
		phpdbg_try_access {
			phpdbg_parse_variable(param->str, param->len, &EG(symbol_table), 0, phpdbg_output_ev_variable, 0 TSRMLS_CC);
		} phpdbg_catch_access {
			phpdbg_error("signalsegv", "", "Could not fetch data, invalid data source");
		} phpdbg_end_try_access();
		return SUCCESS;
	}

	if (!(PHPDBG_G(flags) & PHPDBG_IS_STEPONEVAL)) {
		PHPDBG_G(flags) &= ~PHPDBG_IS_STEPPING;
	}

	/* disable stepping while eval() in progress */
	PHPDBG_G(flags) |= PHPDBG_IN_EVAL;
	zend_try {
		if (zend_eval_stringl(param->str, param->len,&retval, "eval()'d code" TSRMLS_CC) == SUCCESS) {
			phpdbg_xml("<eval %r>");
			if (PHPDBG_G(flags) & PHPDBG_WRITE_XML) {
				zval *zvp = &retval;
				phpdbg_xml_var_dump(&zvp TSRMLS_CC);
			}
			zend_print_zval_r(&retval, 0 TSRMLS_CC);
			phpdbg_xml("</eval>");
			phpdbg_out("\n");
			zval_dtor(&retval);
		}
	} zend_end_try();
	PHPDBG_G(flags) &= ~PHPDBG_IN_EVAL;

	/* switch stepping back on */
	if (stepping && !(PHPDBG_G(flags) & PHPDBG_IS_STEPONEVAL)) {
		PHPDBG_G(flags) |= PHPDBG_IS_STEPPING;
	}

	CG(unclean_shutdown) = 0;

	return SUCCESS;
} /* }}} */

PHPDBG_COMMAND(back) /* {{{ */
{
	if (!EG(in_execution)) {
		phpdbg_error("inactive", "type=\"noexec\"", "Not executing!");
		return SUCCESS;
	}

	if (!param) {
		phpdbg_dump_backtrace(0 TSRMLS_CC);
	} else {
		phpdbg_dump_backtrace(param->num TSRMLS_CC);
	}

	return SUCCESS;
} /* }}} */

PHPDBG_COMMAND(print) /* {{{ */
{
	phpdbg_out("Execution Context Information\n\n");
	phpdbg_xml("<printinfo %r>");
#ifdef HAVE_LIBREADLINE
	phpdbg_writeln("print", "readline=\"yes\"", "Readline   yes");
#else
	phpdbg_writeln("print", "readline=\"no\"", "Readline   no");
#endif
#ifdef HAVE_LIBEDIT
	phpdbg_writeln("print", "libedit=\"yes\"", "Libedit    yes");
#else
	phpdbg_writeln("print", "libedit=\"no\"", "Libedit    no");
#endif

	phpdbg_writeln("print", "context=\"%s\"", "Exec       %s", PHPDBG_G(exec) ? PHPDBG_G(exec) : "none");
	phpdbg_writeln("print", "compiled=\"%s\"", "Compiled   %s", PHPDBG_G(ops) ? "yes" : "no");
	phpdbg_writeln("print", "stepping=\"%s\"", "Stepping   %s", (PHPDBG_G(flags) & PHPDBG_IS_STEPPING) ? "on" : "off");
	phpdbg_writeln("print", "quiet=\"%s\"", "Quietness  %s", (PHPDBG_G(flags) & PHPDBG_IS_QUIET) ? "on" : "off");
	phpdbg_writeln("print", "oplog=\"%s\"", "Oplog      %s", PHPDBG_G(oplog) ? "on" : "off");

	if (PHPDBG_G(ops)) {
		phpdbg_writeln("print", "ops=\"%d\"", "Opcodes    %d", PHPDBG_G(ops)->last);
		phpdbg_writeln("print", "vars=\"%d\"", "Variables  %d", PHPDBG_G(ops)->last_var ? PHPDBG_G(ops)->last_var - 1 : 0);
	}

	phpdbg_writeln("print", "executing=\"%d\"", "Executing  %s", EG(in_execution) ? "yes" : "no");
	if (EG(in_execution)) {
		phpdbg_writeln("print", "vmret=\"%d\"", "VM Return  %d", PHPDBG_G(vmret));
	}

	phpdbg_writeln("print", "classes=\"%d\"", "Classes    %d", zend_hash_num_elements(EG(class_table)));
	phpdbg_writeln("print", "functions=\"%d\"", "Functions  %d", zend_hash_num_elements(EG(function_table)));
	phpdbg_writeln("print", "constants=\"%d\"", "Constants  %d", zend_hash_num_elements(EG(zend_constants)));
	phpdbg_writeln("print", "includes=\"%d\"", "Included   %d", zend_hash_num_elements(&EG(included_files)));
	phpdbg_xml("</printinfo>");

	return SUCCESS;
} /* }}} */

PHPDBG_COMMAND(info) /* {{{ */
{
	phpdbg_error("info", "type=\"toofewargs\" expected=\"1\"", "No information command selected!");

	return SUCCESS;
} /* }}} */

PHPDBG_COMMAND(set) /* {{{ */
{
	phpdbg_error("set", "type=\"toofewargs\" expected=\"1\"", "No set command selected!");

	return SUCCESS;
} /* }}} */

PHPDBG_COMMAND(break) /* {{{ */
{
	if (!param) {
		phpdbg_set_breakpoint_file(
			zend_get_executed_filename(TSRMLS_C),
			zend_get_executed_lineno(TSRMLS_C) TSRMLS_CC);
	} else switch (param->type) {
		case ADDR_PARAM:
			phpdbg_set_breakpoint_opline(param->addr TSRMLS_CC);
			break;
		case NUMERIC_PARAM:
			if (PHPDBG_G(exec)) {
				phpdbg_set_breakpoint_file(phpdbg_current_file(TSRMLS_C), param->num TSRMLS_CC);
			} else {
				phpdbg_error("inactive", "type=\"noexec\"", "Execution context not set!");
			}
			break;
		case METHOD_PARAM:
			phpdbg_set_breakpoint_method(param->method.class, param->method.name TSRMLS_CC);
			break;
		case NUMERIC_METHOD_PARAM:
			phpdbg_set_breakpoint_method_opline(param->method.class, param->method.name, param->num TSRMLS_CC);
			break;
		case NUMERIC_FUNCTION_PARAM:
			phpdbg_set_breakpoint_function_opline(param->str, param->num TSRMLS_CC);
			break;
		case FILE_PARAM:
			phpdbg_set_breakpoint_file(param->file.name, param->file.line TSRMLS_CC);
			break;
		case NUMERIC_FILE_PARAM:
			phpdbg_set_breakpoint_file_opline(param->file.name, param->file.line TSRMLS_CC);
			break;
		case COND_PARAM:
			phpdbg_set_breakpoint_expression(param->str, param->len TSRMLS_CC);
			break;
		case STR_PARAM:
			phpdbg_set_breakpoint_symbol(param->str, param->len TSRMLS_CC);
			break;
		case OP_PARAM:
			phpdbg_set_breakpoint_opcode(param->str, param->len TSRMLS_CC);
			break;

		phpdbg_default_switch_case();
	}

	return SUCCESS;
} /* }}} */

PHPDBG_COMMAND(sh) /* {{{ */
{
	FILE *fd = NULL;
	if ((fd=VCWD_POPEN((char*)param->str, "w"))) {
		/* TODO: do something perhaps ?? do we want input ?? */
		fclose(fd);
	} else {
		phpdbg_error("sh", "type=\"failure\" smd=\"%s\"", "Failed to execute %s", param->str);
	}

	return SUCCESS;
} /* }}} */

static int add_module_info(zend_module_entry *module TSRMLS_DC) {
	phpdbg_write("module", "name=\"%s\"", "%s\n", module->name);
	return 0;
}

static int add_zendext_info(zend_extension *ext TSRMLS_DC) {
	phpdbg_write("extension", "name=\"%s\"", "%s\n", ext->name);
	return 0;
}

PHPDBG_API const char *phpdbg_load_module_or_extension(char **path, char **name TSRMLS_DC) {
	DL_HANDLE handle;
	char *extension_dir;

	extension_dir = INI_STR("extension_dir");

	if (strchr(*path, '/') != NULL || strchr(*path, DEFAULT_SLASH) != NULL) {
		/* path is fine */
	} else if (extension_dir && extension_dir[0]) {
		char *libpath;
		int extension_dir_len = strlen(extension_dir);
		if (IS_SLASH(extension_dir[extension_dir_len-1])) {
			spprintf(&libpath, 0, "%s%s", extension_dir, *path); /* SAFE */
		} else {
			spprintf(&libpath, 0, "%s%c%s", extension_dir, DEFAULT_SLASH, *path); /* SAFE */
		}
		efree(*path);
		*path = libpath;
	} else {
		phpdbg_error("dl", "type=\"relpath\"", "Not a full path given or extension_dir ini setting is not set");

		return NULL;
	}

	handle = DL_LOAD(*path);

	if (!handle) {
#if PHP_WIN32
		char *err = GET_DL_ERROR();
		if (err && *err != "") {
			phpdbg_error("dl", "type=\"unknown\"", "%s", err);
			LocalFree(err);
		} else {
			phpdbg_error("dl", "type=\"unknown\"", "Unknown reason");
		}
#else
		phpdbg_error("dl", "type=\"unknown\"", "%s", GET_DL_ERROR());
#endif
		return NULL;
	}

#if ZEND_EXTENSIONS_SUPPORT
	do {
		zend_extension *new_extension;
		zend_extension_version_info *extension_version_info;

		extension_version_info = (zend_extension_version_info *) DL_FETCH_SYMBOL(handle, "extension_version_info");
		if (!extension_version_info) {
			extension_version_info = (zend_extension_version_info *) DL_FETCH_SYMBOL(handle, "_extension_version_info");
		}
		new_extension = (zend_extension *) DL_FETCH_SYMBOL(handle, "zend_extension_entry");
		if (!new_extension) {
			new_extension = (zend_extension *) DL_FETCH_SYMBOL(handle, "_zend_extension_entry");
		}
		if (!extension_version_info || !new_extension) {
			break;
		}
		if (extension_version_info->zend_extension_api_no != ZEND_EXTENSION_API_NO &&(!new_extension->api_no_check || new_extension->api_no_check(ZEND_EXTENSION_API_NO) != SUCCESS)) {
			phpdbg_error("dl", "type=\"wrongapi\" extension=\"%s\" apineeded=\"%d\" apiinstalled=\"%d\"", "%s requires Zend Engine API version %d, which does not match the installed Zend Engine API version %d", new_extension->name, extension_version_info->zend_extension_api_no, ZEND_EXTENSION_API_NO);

			goto quit;
		} else if (strcmp(ZEND_EXTENSION_BUILD_ID, extension_version_info->build_id) && (!new_extension->build_id_check || new_extension->build_id_check(ZEND_EXTENSION_BUILD_ID) != SUCCESS)) {
			phpdbg_error("dl", "type=\"wrongbuild\" extension=\"%s\" buildneeded=\"%s\" buildinstalled=\"%s\"", "%s was built with configuration %s, whereas running engine is %s", new_extension->name, extension_version_info->build_id, ZEND_EXTENSION_BUILD_ID);

			goto quit;
		}

		*name = new_extension->name;

		zend_register_extension(new_extension, handle);

		if (new_extension->startup) {
			if (new_extension->startup(new_extension) != SUCCESS) {
				phpdbg_error("dl", "type=\"startupfailure\" extension=\"%s\"", "Unable to startup Zend extension %s", new_extension->name);

				goto quit;
			}
			zend_append_version_info(new_extension);
		}

		return "Zend extension";
	} while (0);
#endif

	do {
		zend_module_entry *module_entry;
		zend_module_entry *(*get_module)(void);

		get_module = (zend_module_entry *(*)(void)) DL_FETCH_SYMBOL(handle, "get_module");
		if (!get_module) {
			get_module = (zend_module_entry *(*)(void)) DL_FETCH_SYMBOL(handle, "_get_module");
		}

		if (!get_module) {
			break;
		}

		module_entry = get_module();
		*name = (char *) module_entry->name;

		if (strcmp(ZEND_EXTENSION_BUILD_ID, module_entry->build_id)) {
			phpdbg_error("dl", "type=\"wrongbuild\" module=\"%s\" buildneeded=\"%s\" buildinstalled=\"%s\"",  "%s was built with configuration %s, whereas running engine is %s", module_entry->name, module_entry->build_id, ZEND_EXTENSION_BUILD_ID);

			goto quit;
		}

		module_entry->type = MODULE_PERSISTENT;
		module_entry->module_number = zend_next_free_module();
		module_entry->handle = handle;

		if ((module_entry = zend_register_module_ex(module_entry TSRMLS_CC)) == NULL) {
			phpdbg_error("dl", "type=\"registerfailure\" module=\"%s\"", "Unable to register module %s", module_entry->name);

			goto quit;
		}

		if (zend_startup_module_ex(module_entry TSRMLS_CC) == FAILURE) {
			phpdbg_error("dl", "type=\"startupfailure\" module=\"%s\"", "Unable to startup module %s", module_entry->name);

			goto quit;
		}

		if (module_entry->request_startup_func) {
			if (module_entry->request_startup_func(MODULE_PERSISTENT, module_entry->module_number TSRMLS_CC) == FAILURE) {
				phpdbg_error("dl", "type=\"initfailure\" module=\"%s\"", "Unable to initialize module %s", module_entry->name);

				goto quit;
			}
		}

		return "module";
	} while (0);

	phpdbg_error("dl", "type=\"nophpso\"", "This shared object is nor a Zend extension nor a module");

quit:
	DL_UNLOAD(handle);
	return NULL;
}

PHPDBG_COMMAND(dl) /* {{{ */
{
	const char *type;
	char *name, *path;

	if (!param || param->type == EMPTY_PARAM) {
		phpdbg_notice("dl", "extensiontype=\"Zend extension\"", "Zend extensions");
		zend_llist_apply(&zend_extensions, (llist_apply_func_t) add_zendext_info TSRMLS_CC);
		phpdbg_out("\n");
		phpdbg_notice("dl", "extensiontype=\"module\"", "Modules");
		zend_hash_apply(&module_registry, (apply_func_t) add_module_info TSRMLS_CC);
	} else switch (param->type) {
		case STR_PARAM:
#ifdef HAVE_LIBDL
			path = estrndup(param->str, param->len);

			phpdbg_activate_err_buf(1 TSRMLS_CC);
			if ((type = phpdbg_load_module_or_extension(&path, &name TSRMLS_CC)) == NULL) {
				phpdbg_error("dl", "path=\"%s\" %b", "Could not load %s, not found or invalid zend extension / module: %b", path);
				efree(name);
			} else {
				phpdbg_notice("dl", "extensiontype=\"%s\" name=\"%s\" path=\"%s\"", "Successfully loaded the %s %s at path %s", type, name, path);
			}
			phpdbg_activate_err_buf(0 TSRMLS_CC);
			phpdbg_free_err_buf(TSRMLS_C);
			efree(path);
#else
			phpdbg_error("dl", "type=\"unsupported\" path=\"%.*s\"", "Cannot dynamically load %.*s - dynamic modules are not supported", (int) param->len, param->str);
#endif
			break;

		phpdbg_default_switch_case();
	}

	return SUCCESS;
} /* }}} */

PHPDBG_COMMAND(source) /* {{{ */
{
	struct stat sb;

	if (VCWD_STAT(param->str, &sb) != -1) {
		phpdbg_try_file_init(param->str, param->len, 0 TSRMLS_CC);
	} else {
		phpdbg_error("source", "type=\"notfound\" file=\"%s\"", "Failed to stat %s, file does not exist", param->str);
	}

	return SUCCESS;
} /* }}} */

PHPDBG_COMMAND(export) /* {{{ */
{
	FILE *handle = VCWD_FOPEN(param->str, "w+");

	if (handle) {
		phpdbg_export_breakpoints(handle TSRMLS_CC);
		fclose(handle);
	} else {
		phpdbg_error("export", "type=\"openfailure\" file=\"%s\"", "Failed to open or create %s, check path and permissions", param->str);
	}

	return SUCCESS;
} /* }}} */

PHPDBG_COMMAND(register) /* {{{ */
{
	zend_function *function;
	char *lcname = zend_str_tolower_dup(param->str, param->len);
	size_t lcname_len = strlen(lcname);

	if (!zend_hash_exists(&PHPDBG_G(registered), lcname, lcname_len+1)) {
		if (zend_hash_find(EG(function_table), lcname, lcname_len+1, (void**) &function) == SUCCESS) {
			zend_hash_update(&PHPDBG_G(registered), lcname, lcname_len+1, (void*)&function, sizeof(zend_function), NULL);
			function_add_ref(function);

			phpdbg_notice("register", "function=\"%s\"", "Registered %s", lcname);
		} else {
			phpdbg_error("register", "type=\"notfoundc\" function=\"%s\"", "The requested function (%s) could not be found", param->str);
		}
	} else {
		phpdbg_error("register", "type=\"inuse\" function=\"%s\"", "The requested name (%s) is already in use", lcname);
	}

	efree(lcname);
	return SUCCESS;
} /* }}} */

PHPDBG_COMMAND(quit) /* {{{ */
{
	/* don't allow this to loop, ever ... */
	if (!(PHPDBG_G(flags) & PHPDBG_IS_QUITTING)) {
		PHPDBG_G(flags) |= PHPDBG_IS_QUITTING;
		zend_bailout();
	}

	return PHPDBG_NEXT;
} /* }}} */

PHPDBG_COMMAND(clean) /* {{{ */
{
	if (EG(in_execution)) {
		phpdbg_error("inactive", "type=\"isrunning\"", "Cannot clean environment while executing");
		return SUCCESS;
	}

	phpdbg_out("Cleaning Execution Environment\n");
	phpdbg_xml("<cleaninfo %r>");

	phpdbg_writeln("clean", "classes=\"%d\"", "Classes    %d", zend_hash_num_elements(EG(class_table)));
	phpdbg_writeln("clean", "functions=\"%d\"", "Functions  %d", zend_hash_num_elements(EG(function_table)));
	phpdbg_writeln("clean", "constants=\"%d\"", "Constants  %d", zend_hash_num_elements(EG(zend_constants)));
	phpdbg_writeln("clean", "includes=\"%d\"", "Includes   %d", zend_hash_num_elements(&EG(included_files)));

	phpdbg_clean(1 TSRMLS_CC);

	phpdbg_xml("</cleaninfo>");

	return SUCCESS;
} /* }}} */

PHPDBG_COMMAND(clear) /* {{{ */
{
	phpdbg_out("Clearing Breakpoints\n");
	phpdbg_xml("<clearinfo %r>");

	phpdbg_writeln("clear", "files=\"%d\"", "File              %d", zend_hash_num_elements(&PHPDBG_G(bp)[PHPDBG_BREAK_FILE]));
	phpdbg_writeln("clear", "functions=\"%d\"", "Functions         %d", zend_hash_num_elements(&PHPDBG_G(bp)[PHPDBG_BREAK_SYM]));
	phpdbg_writeln("clear", "methods=\"%d\"", "Methods           %d", zend_hash_num_elements(&PHPDBG_G(bp)[PHPDBG_BREAK_METHOD]));
	phpdbg_writeln("clear", "oplines=\"%d\"", "Oplines           %d", zend_hash_num_elements(&PHPDBG_G(bp)[PHPDBG_BREAK_OPLINE]));
	phpdbg_writeln("clear", "fileoplines=\"%d\"", "File oplines      %d", zend_hash_num_elements(&PHPDBG_G(bp)[PHPDBG_BREAK_FILE_OPLINE]));
	phpdbg_writeln("clear", "functionoplines=\"%d\"", "Function oplines  %d", zend_hash_num_elements(&PHPDBG_G(bp)[PHPDBG_BREAK_FUNCTION_OPLINE]));
	phpdbg_writeln("clear", "methodoplines=\"%d\"", "Method oplines    %d", zend_hash_num_elements(&PHPDBG_G(bp)[PHPDBG_BREAK_METHOD_OPLINE]));
	phpdbg_writeln("clear", "eval=\"%d\"", "Conditionals      %d", zend_hash_num_elements(&PHPDBG_G(bp)[PHPDBG_BREAK_COND]));

	phpdbg_clear_breakpoints(TSRMLS_C);

	phpdbg_xml("</clearinfo>");

	return SUCCESS;
} /* }}} */

PHPDBG_COMMAND(list) /* {{{ */
{
	if (!param) {
		return PHPDBG_LIST_HANDLER(lines)(PHPDBG_COMMAND_ARGS);
	} else switch (param->type) {
		case NUMERIC_PARAM:
			return PHPDBG_LIST_HANDLER(lines)(PHPDBG_COMMAND_ARGS);

		case FILE_PARAM:
			return PHPDBG_LIST_HANDLER(lines)(PHPDBG_COMMAND_ARGS);

		case STR_PARAM:
			phpdbg_list_function_byname(param->str, param->len TSRMLS_CC);
			break;

		case METHOD_PARAM:
			return PHPDBG_LIST_HANDLER(method)(PHPDBG_COMMAND_ARGS);

		phpdbg_default_switch_case();
	}

	return SUCCESS;
} /* }}} */

PHPDBG_COMMAND(watch) /* {{{ */
{
	if (!param || param->type == EMPTY_PARAM) {
		phpdbg_list_watchpoints(TSRMLS_C);
	} else switch (param->type) {
		case STR_PARAM:
			if (phpdbg_create_var_watchpoint(param->str, param->len TSRMLS_CC) != FAILURE) {
				phpdbg_notice("watch", "variable=\"%.*s\"", "Set watchpoint on %.*s", (int) param->len, param->str);
			}
			break;

		phpdbg_default_switch_case();
	}

	return SUCCESS;
} /* }}} */

int phpdbg_interactive(zend_bool allow_async_unsafe TSRMLS_DC) /* {{{ */
{
	int ret = SUCCESS;
	char *input = NULL;
	phpdbg_param_t stack;

	PHPDBG_G(flags) |= PHPDBG_IS_INTERACTIVE;

	input = phpdbg_read_input(NULL TSRMLS_CC);

	if (input) {
		do {
			phpdbg_init_param(&stack, STACK_PARAM);

			if (phpdbg_do_parse(&stack, input TSRMLS_CC) <= 0) {
				phpdbg_activate_err_buf(1 TSRMLS_CC);

#ifdef PHP_WIN32
#define PARA ((phpdbg_param_t *)stack.next)->type
				if (PHPDBG_G(flags) & PHPDBG_IS_REMOTE && (RUN_PARAM == PARA || EVAL_PARAM == PARA)) {
					sigio_watcher_start();
				}
#endif
				switch (ret = phpdbg_stack_execute(&stack, allow_async_unsafe TSRMLS_CC)) {
					case FAILURE:
						if (!(PHPDBG_G(flags) & PHPDBG_IS_QUITTING)) {
							if (!allow_async_unsafe || phpdbg_call_register(&stack TSRMLS_CC) == FAILURE) {
								phpdbg_output_err_buf(NULL, "%b", "%b" TSRMLS_CC);
							}
						}
					break;

					case PHPDBG_LEAVE:
					case PHPDBG_FINISH:
					case PHPDBG_UNTIL:
					case PHPDBG_NEXT: {
						phpdbg_activate_err_buf(0 TSRMLS_CC);
						phpdbg_free_err_buf(TSRMLS_C);
						if (!EG(in_execution) && !(PHPDBG_G(flags) & PHPDBG_IS_QUITTING)) {
							phpdbg_error("command", "type=\"noexec\"", "Not running");
						}
						goto out;
					}
				}

				phpdbg_activate_err_buf(0 TSRMLS_CC);
				phpdbg_free_err_buf(TSRMLS_C);
#ifdef PHP_WIN32
				if (PHPDBG_G(flags) & PHPDBG_IS_REMOTE && (RUN_PARAM == PARA || EVAL_PARAM == PARA)) {
					sigio_watcher_stop();
				}
#undef PARA
#endif
			}

			phpdbg_stack_free(&stack);
			phpdbg_destroy_input(&input TSRMLS_CC);
			PHPDBG_G(req_id) = 0;
		} while ((input = phpdbg_read_input(NULL TSRMLS_CC)));
	}

out:
	if (input) {
		phpdbg_stack_free(&stack);
		phpdbg_destroy_input(&input TSRMLS_CC);
		PHPDBG_G(req_id) = 0;
	}

	if (EG(in_execution)) {
		phpdbg_restore_frame(TSRMLS_C);
	}

	PHPDBG_G(flags) &= ~PHPDBG_IS_INTERACTIVE;

	phpdbg_print_changed_zvals(TSRMLS_C);

	return ret;
} /* }}} */

void phpdbg_clean(zend_bool full TSRMLS_DC) /* {{{ */
{
	/* this is implicitly required */
	if (PHPDBG_G(ops)) {
		destroy_op_array(PHPDBG_G(ops) TSRMLS_CC);
		efree(PHPDBG_G(ops));
		PHPDBG_G(ops) = NULL;
	}

	if (full) {
		PHPDBG_G(flags) |= PHPDBG_IS_CLEANING;

		zend_bailout();
	}
} /* }}} */

static inline zend_execute_data *phpdbg_create_execute_data(zend_op_array *op_array, zend_bool nested TSRMLS_DC) /* {{{ */
{
#if PHP_VERSION_ID >= 50500
	return zend_create_execute_data_from_op_array(op_array, nested TSRMLS_CC);
#else

#undef EX
#define EX(element) execute_data->element
#undef EX_CV
#define EX_CV(var) EX(CVs)[var]
#undef EX_CVs
#define EX_CVs() EX(CVs)
#undef EX_T
#define EX_T(offset) (*(temp_variable *)((char *) EX(Ts) + offset))
#undef EX_Ts
#define EX_Ts() EX(Ts)

	zend_execute_data *execute_data = (zend_execute_data *)zend_vm_stack_alloc(
		ZEND_MM_ALIGNED_SIZE(sizeof(zend_execute_data)) +
		ZEND_MM_ALIGNED_SIZE(sizeof(zval**) * op_array->last_var * (EG(active_symbol_table) ? 1 : 2)) +
		ZEND_MM_ALIGNED_SIZE(sizeof(temp_variable)) * op_array->T TSRMLS_CC);

	EX(CVs) = (zval ***)((char *)execute_data + ZEND_MM_ALIGNED_SIZE(sizeof(zend_execute_data)));
	memset(EX(CVs), 0, sizeof(zval **) * op_array->last_var);
	EX(Ts) = (temp_variable *)(((char *) EX(CVs)) + ZEND_MM_ALIGNED_SIZE(sizeof(zval **) * op_array->last_var * (EG(active_symbol_table) ? 1 : 2)));
	EX(fbc) = NULL;
	EX(called_scope) = NULL;
	EX(object) = NULL;
	EX(old_error_reporting) = NULL;
	EX(op_array) = op_array;
	EX(symbol_table) = EG(active_symbol_table);
	EX(prev_execute_data) = EG(current_execute_data);
	EG(current_execute_data) = execute_data;
	EX(nested) = nested;

	if (!op_array->run_time_cache && op_array->last_cache_slot) {
		op_array->run_time_cache = ecalloc(op_array->last_cache_slot, sizeof(void*));
	}

	if (op_array->this_var != -1 && EG(This)) {
 		Z_ADDREF_P(EG(This)); /* For $this pointer */
		if (!EG(active_symbol_table)) {
			EX_CV(op_array->this_var) = (zval**) EX_CVs() + (op_array->last_var + op_array->this_var);
			*EX_CV(op_array->this_var) = EG(This);
		} else {
			if (zend_hash_add(EG(active_symbol_table), "this", sizeof("this"), &EG(This), sizeof(zval *), (void **) &EX_CV(op_array->this_var))==FAILURE) {
				Z_DELREF_P(EG(This));
			}
		}
	}

	EX(opline) = op_array->opcodes;
	EG(opline_ptr) = &EX(opline);

	EX(function_state).function = (zend_function *) op_array;
	EX(function_state).arguments = NULL;

	return execute_data;
#endif
} /* }}} */

#define DO_INTERACTIVE(allow_async_unsafe) do { \
	if (!(PHPDBG_G(flags) & PHPDBG_IN_EVAL)) { \
		phpdbg_list_file( \
			zend_get_executed_filename(TSRMLS_C), \
			3, \
			zend_get_executed_lineno(TSRMLS_C)-1, \
			zend_get_executed_lineno(TSRMLS_C) \
			TSRMLS_CC \
		); \
	} \
	\
	switch (phpdbg_interactive(allow_async_unsafe TSRMLS_CC)) { \
		case PHPDBG_LEAVE: \
		case PHPDBG_FINISH: \
		case PHPDBG_UNTIL: \
		case PHPDBG_NEXT:{ \
			goto next; \
		} \
	} \
} while (0)

#if PHP_VERSION_ID >= 50500
void phpdbg_execute_ex(zend_execute_data *execute_data TSRMLS_DC) /* {{{ */
{
#else
void phpdbg_execute_ex(zend_op_array *op_array TSRMLS_DC) /* {{{ */
{
	long long flags = 0;
	zend_ulong address = 0L;
	zend_execute_data *execute_data;
	zend_bool nested = 0;
#endif
	zend_bool original_in_execution = EG(in_execution);
	HashTable vars;

#if PHP_VERSION_ID < 50500
	if (EG(exception)) {
		return;
	}
#endif

	EG(in_execution) = 1;

#if PHP_VERSION_ID >= 50500
	if (0) {
zend_vm_enter:
		execute_data = phpdbg_create_execute_data(EG(active_op_array), 1 TSRMLS_CC);
	}
	zend_hash_init(&vars, EG(active_op_array)->last, NULL, NULL, 0);
#else
zend_vm_enter:
	execute_data = phpdbg_create_execute_data(op_array, nested TSRMLS_CC);
	nested = 1;
	zend_hash_init(&vars, EG(active_op_array)->last, NULL, NULL, 0);
#endif

	while (1) {
		if ((PHPDBG_G(flags) & PHPDBG_BP_RESOLVE_MASK)) {
			/* resolve nth opline breakpoints */
			phpdbg_resolve_op_array_breaks(EG(active_op_array) TSRMLS_CC);
		}

#ifdef ZEND_WIN32
		if (EG(timed_out)) {
			zend_timeout(0);
		}
#endif

		/* allow conditional breakpoints and
			initialization to access the vm uninterrupted */
		if ((PHPDBG_G(flags) & PHPDBG_IN_COND_BP) ||
			(PHPDBG_G(flags) & PHPDBG_IS_INITIALIZING)) {
			/* skip possible breakpoints */
			goto next;
		}

		/* perform seek operation */
		if (PHPDBG_G(flags) & PHPDBG_SEEK_MASK) {
			/* current address */
			zend_ulong address = (zend_ulong) execute_data->opline;

			/* run to next line */
			if (PHPDBG_G(flags) & PHPDBG_IN_UNTIL) {
				if (zend_hash_index_exists(&PHPDBG_G(seek), address)) {
					PHPDBG_G(flags) &= ~PHPDBG_IN_UNTIL;
					zend_hash_clean(&PHPDBG_G(seek));
				} else {
					/* skip possible breakpoints */
					goto next;
				}
			}

			/* run to finish */
			if (PHPDBG_G(flags) & PHPDBG_IN_FINISH) {
				if (zend_hash_index_exists(&PHPDBG_G(seek), address)) {
					PHPDBG_G(flags) &= ~PHPDBG_IN_FINISH;
					zend_hash_clean(&PHPDBG_G(seek));
				}
				/* skip possible breakpoints */
				goto next;
			}

			/* break for leave */
			if (PHPDBG_G(flags) & PHPDBG_IN_LEAVE) {
				if (zend_hash_index_exists(&PHPDBG_G(seek), address)) {
					PHPDBG_G(flags) &= ~PHPDBG_IN_LEAVE;
					zend_hash_clean(&PHPDBG_G(seek));
					phpdbg_notice("breakpoint", "id=\"leave\" file=\"%s\" line=\"%u\"", "Breaking for leave at %s:%u",
						zend_get_executed_filename(TSRMLS_C),
						zend_get_executed_lineno(TSRMLS_C)
					);
					DO_INTERACTIVE(1);
				} else {
					/* skip possible breakpoints */
					goto next;
				}
			}
		}

		/* not while in conditionals */
		phpdbg_print_opline_ex(execute_data, &vars, 0 TSRMLS_CC);

		if (PHPDBG_G(flags) & PHPDBG_IS_STEPPING && (PHPDBG_G(flags) & PHPDBG_STEP_OPCODE || execute_data->opline->lineno != PHPDBG_G(last_line))) {
			PHPDBG_G(flags) &= ~PHPDBG_IS_STEPPING;
			DO_INTERACTIVE(1);
		}

		/* check if some watchpoint was hit */
		{
			if (phpdbg_print_changed_zvals(TSRMLS_C) == SUCCESS) {
				DO_INTERACTIVE(1);
			}
		}

		/* search for breakpoints */
		{
			phpdbg_breakbase_t *brake;

			if ((PHPDBG_G(flags) & PHPDBG_BP_MASK)
			    && (brake = phpdbg_find_breakpoint(execute_data TSRMLS_CC))
			    && (brake->type != PHPDBG_BREAK_FILE || execute_data->opline->lineno != PHPDBG_G(last_line))) {
				phpdbg_hit_breakpoint(brake, 1 TSRMLS_CC);
				DO_INTERACTIVE(1);
			}
		}

		if (PHPDBG_G(flags) & PHPDBG_IS_SIGNALED) {
			PHPDBG_G(flags) &= ~PHPDBG_IS_SIGNALED;

			phpdbg_out("\n");
			phpdbg_notice("signal", "type=\"SIGINT\"", "Program received signal SIGINT");
			DO_INTERACTIVE(1);
		}

next:

		PHPDBG_G(last_line) = execute_data->opline->lineno;

		/* stupid hack to make zend_do_fcall_common_helper return ZEND_VM_ENTER() instead of recursively calling zend_execute() and eventually segfaulting */
		if ((execute_data->opline->opcode == ZEND_DO_FCALL_BY_NAME || execute_data->opline->opcode == ZEND_DO_FCALL) && execute_data->function_state.function->type == ZEND_USER_FUNCTION) {
#if PHP_VERSION_ID < 50500
			zend_execute = execute;
#else
			zend_execute_ex = execute_ex;
#endif
		}
		PHPDBG_G(vmret) = execute_data->opline->handler(execute_data TSRMLS_CC);
#if PHP_VERSION_ID < 50500
		zend_execute = phpdbg_execute_ex;
#else
		zend_execute_ex = phpdbg_execute_ex;
#endif

		if (PHPDBG_G(vmret) > 0) {
			switch (PHPDBG_G(vmret)) {
				case 1:
					EG(in_execution) = original_in_execution;
					zend_hash_destroy(&vars);
					return;
				case 2:
#if PHP_VERSION_ID < 50500
					op_array = EG(active_op_array);
#endif
					zend_hash_destroy(&vars);
					goto zend_vm_enter;
					break;
				case 3:
					execute_data = EG(current_execute_data);
					break;
				default:
					break;
			}
		}
	}
	zend_error_noreturn(E_ERROR, "Arrived at end of main loop which shouldn't happen");
} /* }}} */

/* only if *not* interactive and while executing */
void phpdbg_force_interruption(TSRMLS_D) {
	zend_execute_data *data = EG(current_execute_data); /* should be always readable if not NULL */

	PHPDBG_G(flags) |= PHPDBG_IN_SIGNAL_HANDLER;

	if (data) {
		if (data->op_array) {
			phpdbg_notice("hardinterrupt", "opline=\"%p\" num=\"%lu\" file=\"%s\" line=\"%u\"", "Current opline: %p (op #%lu) in %s:%u", data->opline, (data->opline - data->op_array->opcodes) / sizeof(data->opline), data->op_array->filename, data->opline->lineno);
		} else {
			phpdbg_notice("hardinterrupt", "opline=\"%p\"", "Current opline: %p (op_array information unavailable)", data->opline);
		}
	} else {
		phpdbg_notice("hardinterrupt", "", "No information available about executing context");
	}

	DO_INTERACTIVE(0);

next:
	PHPDBG_G(flags) &= ~PHPDBG_IN_SIGNAL_HANDLER;

	if (PHPDBG_G(flags) & PHPDBG_IS_QUITTING) {
		zend_bailout();
	}
}

PHPDBG_COMMAND(eol) /* {{{ */
{
	if (!param || param->type == EMPTY_PARAM) {
		phpdbg_notice("eol", "argument required", "argument required");
	} else switch (param->type) {
		case STR_PARAM:
			if (FAILURE == phpdbg_eol_global_update(param->str TSRMLS_CC)) {
				phpdbg_notice("eol", "unknown EOL name '%s', give crlf, lf, cr", "unknown EOL name '%s', give  crlf, lf, cr", param->str);
			}
			break;

		phpdbg_default_switch_case();
	}

	return SUCCESS;
} /* }}} */
<|MERGE_RESOLUTION|>--- conflicted
+++ resolved
@@ -1,6 +1,6 @@
 /*
    +----------------------------------------------------------------------+
-   | PHP Version 7                                                        |
+   | PHP Version 5                                                        |
    +----------------------------------------------------------------------+
    | Copyright (c) 1997-2014 The PHP Group                                |
    +----------------------------------------------------------------------+
@@ -22,6 +22,7 @@
 #include <string.h>
 #include "zend.h"
 #include "zend_compile.h"
+#include "zend_exceptions.h"
 #include "phpdbg.h"
 
 #include "phpdbg_help.h"
@@ -103,20 +104,18 @@
 
 		lc_name = zend_str_tolower_dup(name->str, name->len);
 
-		if (zend_hash_exists(&PHPDBG_G(registered), lc_name, name->len+1)) {
-			zval fname, *fretval;
+		if (zend_hash_str_exists(&PHPDBG_G(registered), lc_name, name->len)) {
+			zval fretval;
 			zend_fcall_info fci;
 
-			ZVAL_STRINGL(&fname, lc_name, name->len, 1);
-
 			memset(&fci, 0, sizeof(zend_fcall_info));
 
+			ZVAL_STRINGL(&fci.function_name, lc_name, name->len);
 			fci.size = sizeof(zend_fcall_info);
 			fci.function_table = &PHPDBG_G(registered);
-			fci.function_name = &fname;
-			fci.symbol_table = EG(active_symbol_table);
-			fci.object_ptr = NULL;
-			fci.retval_ptr_ptr = &fretval;
+			fci.symbol_table = zend_rebuild_symbol_table(TSRMLS_C);
+			fci.object = NULL;
+			fci.retval = &fretval;
 			fci.no_separation = 1;
 
 			if (name->next) {
@@ -132,7 +131,7 @@
 						case OP_PARAM:
 						case COND_PARAM:
 						case STR_PARAM:
-							add_next_index_stringl(&params, next->str, next->len, 1);
+							add_next_index_stringl(&params, next->str, next->len);
 						break;
 
 						case NUMERIC_PARAM:
@@ -140,33 +139,28 @@
 						break;
 
 						case METHOD_PARAM:
-							spprintf(&buffered, 0, "%s::%s",
-								next->method.class, next->method.name);
-							add_next_index_string(&params, buffered, 0);
+							spprintf(&buffered, 0, "%s::%s", next->method.class, next->method.name);
+							add_next_index_string(&params, buffered);
 						break;
 
 						case NUMERIC_METHOD_PARAM:
-							spprintf(&buffered, 0, "%s::%s#%ld",
-								next->method.class, next->method.name, next->num);
-							add_next_index_string(&params, buffered, 0);
+							spprintf(&buffered, 0, "%s::%s#%ld", next->method.class, next->method.name, next->num);
+							add_next_index_string(&params, buffered);
 						break;
 
 						case NUMERIC_FUNCTION_PARAM:
-							spprintf(&buffered, 0, "%s#%ld",
-								next->str, next->num);
-							add_next_index_string(&params, buffered, 0);
+							spprintf(&buffered, 0, "%s#%ld", next->str, next->num);
+							add_next_index_string(&params, buffered);
 						break;
 
 						case FILE_PARAM:
-							spprintf(&buffered, 0, "%s:%ld",
-								next->file.name, next->file.line);
-							add_next_index_string(&params, buffered, 0);
+							spprintf(&buffered, 0, "%s:%ld", next->file.name, next->file.line);
+							add_next_index_string(&params, buffered);
 						break;
 
 						case NUMERIC_FILE_PARAM:
-							spprintf(&buffered, 0, "%s:#%ld",
-								next->file.name, next->file.line);
-							add_next_index_string(&params, buffered, 0);
+							spprintf(&buffered, 0, "%s:#%ld", next->file.name, next->file.line);
+							add_next_index_string(&params, buffered);
 						break;
 
 						default: {
@@ -188,14 +182,13 @@
 
 			phpdbg_debug("created %d params from arguments", fci.param_count);
 
-			zend_call_function(&fci, NULL TSRMLS_CC);
-
-			if (fretval) {
-				zend_print_zval_r(fretval, 0 TSRMLS_CC);
+			if (zend_call_function(&fci, NULL TSRMLS_CC) == SUCCESS) {
+				zend_print_zval_r(&fretval, 0 TSRMLS_CC);
 				phpdbg_out("\n");
-			}
-
-			zval_dtor(&fname);
+				zval_ptr_dtor(&fretval);
+			}
+
+			zval_dtor(&fci.function_name);
 			efree(lc_name);
 
 			return SUCCESS;
@@ -401,13 +394,12 @@
 		return SUCCESS;
 	}
 
-	if (EG(in_execution)) {
+	if (PHPDBG_G(in_execution)) {
 		phpdbg_error("inactive", "type=\"isrunning\"", "Cannot compile while in execution");
 		return FAILURE;
 	}
 
 	if (php_stream_open_for_zend_ex(PHPDBG_G(exec), &fh, USE_PATH|STREAM_OPEN_FOR_INCLUDE TSRMLS_CC) == SUCCESS) {
-
 		PHPDBG_G(ops) = zend_compile_file(&fh, ZEND_INCLUDE TSRMLS_CC);
 		zend_destroy_file_handle(&fh TSRMLS_CC);
 
@@ -422,7 +414,7 @@
 
 PHPDBG_COMMAND(step) /* {{{ */
 {
-	if (EG(in_execution)) {
+	if (PHPDBG_G(in_execution)) {
 		PHPDBG_G(flags) |= PHPDBG_IS_STEPPING;
 	}
 
@@ -436,24 +428,19 @@
 
 PHPDBG_COMMAND(until) /* {{{ */
 {
-	if (!EG(in_execution)) {
+	if (!PHPDBG_G(in_execution)) {
 		phpdbg_error("inactive", "type=\"noexec\"", "Not executing");
 		return SUCCESS;
 	}
 
 	PHPDBG_G(flags) |= PHPDBG_IN_UNTIL;
 	{
-<<<<<<< HEAD
-		uint32_t next = 0,
-				  self = (EG(current_execute_data)->opline - EG(active_op_array)->opcodes);
-=======
-		zend_uint next = 0, self = (EG(current_execute_data)->opline - EG(active_op_array)->opcodes);
->>>>>>> c03ac47b
-		zend_op  *opline = &EG(active_op_array)->opcodes[self];
-
-		for (next = self; next < EG(active_op_array)->last; next++) {
-			if (EG(active_op_array)->opcodes[next].lineno != opline->lineno) {
-				zend_hash_index_update(&PHPDBG_G(seek), (zend_ulong) &EG(active_op_array)->opcodes[next], &EG(active_op_array)->opcodes[next], sizeof(zend_op), NULL);
+		const zend_op *opline = EG(current_execute_data)->opline;
+		const zend_op_array *op_array = &EG(current_execute_data)->func->op_array;
+
+		while (++opline < op_array->opcodes + op_array->last) {
+			if (opline->lineno != EG(current_execute_data)->opline->lineno) {
+				zend_hash_index_update_ptr(&PHPDBG_G(seek), (zend_ulong) opline, (void *) opline);
 				break;
 			}
 		}
@@ -462,68 +449,46 @@
 	return PHPDBG_UNTIL;
 } /* }}} */
 
+static void phpdbg_seek_to_end(TSRMLS_D) {
+	const zend_op *opline = EG(current_execute_data)->opline;
+	const zend_op_array *op_array = &EG(current_execute_data)->func->op_array - 1;
+
+	while (++opline < op_array->opcodes + op_array->last) {
+		switch (opline->opcode) {
+			case ZEND_RETURN:
+			case ZEND_THROW:
+			case ZEND_EXIT:
+#ifdef ZEND_YIELD
+			case ZEND_YIELD:
+#endif
+				zend_hash_index_update_ptr(&PHPDBG_G(seek), (zend_ulong) opline, (void *) opline);
+			return;
+		}
+	}
+}
+
 PHPDBG_COMMAND(finish) /* {{{ */
 {
-	if (!EG(in_execution)) {
+	if (!PHPDBG_G(in_execution)) {
 		phpdbg_error("inactive", "type=\"noexec\"", "Not executing");
 		return SUCCESS;
 	}
 
 	PHPDBG_G(flags) |= PHPDBG_IN_FINISH;
-	{
-<<<<<<< HEAD
-		uint32_t next = 0,
-				  self = (EG(current_execute_data)->opline - EG(active_op_array)->opcodes);
-=======
-		zend_uint next = 0, self = (EG(current_execute_data)->opline - EG(active_op_array)->opcodes);
->>>>>>> c03ac47b
-
-		for (next = self; next < EG(active_op_array)->last; next++) {
-			switch (EG(active_op_array)->opcodes[next].opcode) {
-				case ZEND_RETURN:
-				case ZEND_THROW:
-				case ZEND_EXIT:
-#ifdef ZEND_YIELD
-				case ZEND_YIELD:
-#endif
-					zend_hash_index_update(&PHPDBG_G(seek), (zend_ulong) &EG(active_op_array)->opcodes[next], &EG(active_op_array)->opcodes[next], sizeof(zend_op), NULL);
-				break;
-			}
-		}
-	}
+	phpdbg_seek_to_end(TSRMLS_C);
 
 	return PHPDBG_FINISH;
 } /* }}} */
 
 PHPDBG_COMMAND(leave) /* {{{ */
 {
-	if (!EG(in_execution)) {
+	if (!PHPDBG_G(in_execution)) {
 		phpdbg_error("inactive", "type=\"noexec\"", "Not executing");
 		return SUCCESS;
 	}
 
 	PHPDBG_G(flags) |= PHPDBG_IN_LEAVE;
-	{
-<<<<<<< HEAD
-		uint32_t next = 0,
-				  self = (EG(current_execute_data)->opline - EG(active_op_array)->opcodes);
-=======
-		zend_uint next = 0, self = (EG(current_execute_data)->opline - EG(active_op_array)->opcodes);
->>>>>>> c03ac47b
-
-		for (next = self; next < EG(active_op_array)->last; next++) {
-			switch (EG(active_op_array)->opcodes[next].opcode) {
-				case ZEND_RETURN:
-				case ZEND_THROW:
-				case ZEND_EXIT:
-#ifdef ZEND_YIELD
-				case ZEND_YIELD:
-#endif
-					zend_hash_index_update(&PHPDBG_G(seek), (zend_ulong) &EG(active_op_array)->opcodes[next], &EG(active_op_array)->opcodes[next], sizeof(zend_op), NULL);
-				break;
-			}
-		}
-	}
+	phpdbg_seek_to_end(TSRMLS_C);
 
 	return PHPDBG_LEAVE;
 } /* }}} */
@@ -542,59 +507,47 @@
 static inline void phpdbg_handle_exception(TSRMLS_D) /* }}} */
 {
 	zend_fcall_info fci;
-
-	zval fname, *trace, exception;
+	zval trace;
 
 	/* get filename and linenumber before unsetting exception */
 	const char *filename = zend_get_executed_filename(TSRMLS_C);
 	uint32_t lineno = zend_get_executed_lineno(TSRMLS_C);
 
-	/* copy exception */
-	exception = *EG(exception);
-	zval_copy_ctor(&exception);
-	EG(exception) = NULL;
-
 	/* call __toString */
-	ZVAL_STRINGL(&fname, "__tostring", sizeof("__tostring")-1, 1);
+	ZVAL_STRINGL(&fci.function_name, "__tostring", sizeof("__tostring") - 1);
 	fci.size = sizeof(fci);
-	fci.function_table = &Z_OBJCE(exception)->function_table;
-	fci.function_name = &fname;
+	fci.function_table = &EG(exception)->ce->function_table;
 	fci.symbol_table = NULL;
-	fci.object_ptr = &exception;
-	fci.retval_ptr_ptr = &trace;
+	fci.object = EG(exception);
+	fci.retval = &trace;
 	fci.param_count = 0;
 	fci.params = NULL;
 	fci.no_separation = 1;
-	zend_call_function(&fci, NULL TSRMLS_CC);
-
-	if (trace) {
-		phpdbg_writeln("exception", "name=\"%s\" trace=\"%.*s\"", "Uncaught %s!\n%.*s", Z_OBJCE(exception)->name, Z_STRLEN_P(trace), Z_STRVAL_P(trace));
+	if (zend_call_function(&fci, NULL TSRMLS_CC) == SUCCESS) {
+		phpdbg_writeln("exception", "name=\"%s\" trace=\"%.*s\"", "Uncaught %s!\n%.*s", EG(exception)->ce->name->val, Z_STRLEN(trace), Z_STRVAL(trace));
 
 		zval_ptr_dtor(&trace);
 	} else {
-		phpdbg_error("exception", "name=\"%s\"", "Uncaught %s!", Z_OBJCE(exception)->name);
+		phpdbg_error("exception", "name=\"%s\"" "Uncaught %s!", EG(exception)->ce->name->val);
 	}
 
 	/* output useful information about address */
-	phpdbg_writeln("exception", "opline=\"%p\" file=\"%s\" line=\"%u\"", "Stack entered at %p in %s on line %u", EG(active_op_array)->opcodes, filename, lineno);
-
-	zval_dtor(&fname);
-	zval_dtor(&exception);
+	phpdbg_writeln("exception", "opline=\"%p\" file=\"%s\" line=\"%u\"", "Stack entered at %p in %s on line %u", EG(current_execute_data)->func->op_array.opcodes, filename, lineno);
+
+	zval_dtor(&fci.function_name);
+	zend_clear_exception(TSRMLS_C);
 } /* }}} */
 
 PHPDBG_COMMAND(run) /* {{{ */
 {
-	if (EG(in_execution)) {
+	if (PHPDBG_G(in_execution)) {
 		phpdbg_error("inactive", "type=\"isrunning\"", "Cannot start another execution while one is in progress");
 		return SUCCESS;
 	}
 
 	if (PHPDBG_G(ops) || PHPDBG_G(exec)) {
-		zend_op **orig_opline = EG(opline_ptr);
-		zend_op_array *orig_op_array = EG(active_op_array);
-		zval **orig_retval_ptr = EG(return_value_ptr_ptr);
+		zend_execute_data *ex = EG(current_execute_data);
 		zend_bool restore = 1;
-		zend_execute_data *ex = EG(current_execute_data);
 
 		if (!PHPDBG_G(ops)) {
 			if (phpdbg_compile(TSRMLS_C) == FAILURE) {
@@ -603,21 +556,16 @@
 			}
 		}
 
-		EG(active_op_array) = PHPDBG_G(ops);
-		EG(return_value_ptr_ptr) = &PHPDBG_G(retval);
-		if (!EG(active_symbol_table)) {
-			zend_rebuild_symbol_table(TSRMLS_C);
-		}
-
 		/* clean up from last execution */
 		if (ex && ex->symbol_table) {
-			zend_hash_clean(ex->symbol_table);
+			zend_hash_clean(&ex->symbol_table->ht);
+		} else {
+			zend_rebuild_symbol_table(TSRMLS_C);
 		}
 
 		/* clean seek state */
 		PHPDBG_G(flags) &= ~PHPDBG_SEEK_MASK;
-		zend_hash_clean(
-			&PHPDBG_G(seek));
+		zend_hash_clean(&PHPDBG_G(seek));
 
 		/* reset hit counters */
 		phpdbg_reset_breakpoints(TSRMLS_C);
@@ -649,14 +597,11 @@
 
 		zend_try {
 			PHPDBG_G(flags) ^= PHPDBG_IS_INTERACTIVE;
-			zend_execute(EG(active_op_array) TSRMLS_CC);
+			zend_execute(PHPDBG_G(ops), &PHPDBG_G(retval) TSRMLS_CC);
 			PHPDBG_G(flags) ^= PHPDBG_IS_INTERACTIVE;
 			phpdbg_notice("stop", "type=\"normal\"", "Script ended normally");
 		} zend_catch {
-			EG(active_op_array) = orig_op_array;
-			EG(opline_ptr) = orig_opline;
-			EG(return_value_ptr_ptr) = orig_retval_ptr;
-
+			PHPDBG_G(in_execution) = 0;
 			if (!(PHPDBG_G(flags) & PHPDBG_IS_QUITTING)) {
 				phpdbg_error("stop", "type=\"bailout\"", "Caught exit/error from VM");
 				restore = 0;
@@ -672,10 +617,6 @@
 			if (EG(exception)) {
 				phpdbg_handle_exception(TSRMLS_C);
 			}
-
-			EG(active_op_array) = orig_op_array;
-			EG(opline_ptr) = orig_opline;
-			EG(return_value_ptr_ptr) = orig_retval_ptr;
 		}
 	} else {
 		phpdbg_error("inactive", "type=\"nocontext\"", "Nothing to execute!");
@@ -686,10 +627,10 @@
 	return SUCCESS;
 } /* }}} */
 
-int phpdbg_output_ev_variable(char *name, size_t len, char *keyname, size_t keylen, HashTable *parent, zval **zv TSRMLS_DC) {
+int phpdbg_output_ev_variable(char *name, size_t len, char *keyname, size_t keylen, HashTable *parent, zval *zv TSRMLS_DC) {
 	phpdbg_notice("eval", "variable=\"%.*s\"", "Printing variable %.*s", (int) len, name);
 	phpdbg_xml("<eval %r>");
-	zend_print_zval_r(*zv, 0 TSRMLS_CC);
+	zend_print_zval_r(zv, 0 TSRMLS_CC);
 	phpdbg_xml("</eval>");
 	phpdbg_out("\n");
 
@@ -706,7 +647,7 @@
 
 	if (PHPDBG_G(flags) & PHPDBG_IN_SIGNAL_HANDLER) {
 		phpdbg_try_access {
-			phpdbg_parse_variable(param->str, param->len, &EG(symbol_table), 0, phpdbg_output_ev_variable, 0 TSRMLS_CC);
+			phpdbg_parse_variable(param->str, param->len, &EG(symbol_table).ht, 0, phpdbg_output_ev_variable, 0 TSRMLS_CC);
 		} phpdbg_catch_access {
 			phpdbg_error("signalsegv", "", "Could not fetch data, invalid data source");
 		} phpdbg_end_try_access();
@@ -720,16 +661,16 @@
 	/* disable stepping while eval() in progress */
 	PHPDBG_G(flags) |= PHPDBG_IN_EVAL;
 	zend_try {
-		if (zend_eval_stringl(param->str, param->len,&retval, "eval()'d code" TSRMLS_CC) == SUCCESS) {
+		if (zend_eval_stringl(param->str, param->len, &retval, "eval()'d code" TSRMLS_CC) == SUCCESS) {
 			phpdbg_xml("<eval %r>");
 			if (PHPDBG_G(flags) & PHPDBG_WRITE_XML) {
 				zval *zvp = &retval;
-				phpdbg_xml_var_dump(&zvp TSRMLS_CC);
+				phpdbg_xml_var_dump(zvp TSRMLS_CC);
 			}
 			zend_print_zval_r(&retval, 0 TSRMLS_CC);
 			phpdbg_xml("</eval>");
 			phpdbg_out("\n");
-			zval_dtor(&retval);
+			zval_ptr_dtor(&retval);
 		}
 	} zend_end_try();
 	PHPDBG_G(flags) &= ~PHPDBG_IN_EVAL;
@@ -746,7 +687,7 @@
 
 PHPDBG_COMMAND(back) /* {{{ */
 {
-	if (!EG(in_execution)) {
+	if (!PHPDBG_G(in_execution)) {
 		phpdbg_error("inactive", "type=\"noexec\"", "Not executing!");
 		return SUCCESS;
 	}
@@ -786,8 +727,8 @@
 		phpdbg_writeln("print", "vars=\"%d\"", "Variables  %d", PHPDBG_G(ops)->last_var ? PHPDBG_G(ops)->last_var - 1 : 0);
 	}
 
-	phpdbg_writeln("print", "executing=\"%d\"", "Executing  %s", EG(in_execution) ? "yes" : "no");
-	if (EG(in_execution)) {
+	phpdbg_writeln("print", "executing=\"%d\"", "Executing  %s", PHPDBG_G(in_execution) ? "yes" : "no");
+	if (PHPDBG_G(in_execution)) {
 		phpdbg_writeln("print", "vmret=\"%d\"", "VM Return  %d", PHPDBG_G(vmret));
 	}
 
@@ -954,7 +895,7 @@
 
 		*name = new_extension->name;
 
-		zend_register_extension(new_extension, handle);
+		zend_register_extension(new_extension, handle TSRMLS_CC);
 
 		if (new_extension->startup) {
 			if (new_extension->startup(new_extension) != SUCCESS) {
@@ -1095,9 +1036,9 @@
 	char *lcname = zend_str_tolower_dup(param->str, param->len);
 	size_t lcname_len = strlen(lcname);
 
-	if (!zend_hash_exists(&PHPDBG_G(registered), lcname, lcname_len+1)) {
-		if (zend_hash_find(EG(function_table), lcname, lcname_len+1, (void**) &function) == SUCCESS) {
-			zend_hash_update(&PHPDBG_G(registered), lcname, lcname_len+1, (void*)&function, sizeof(zend_function), NULL);
+	if (!zend_hash_str_exists(&PHPDBG_G(registered), lcname, lcname_len)) {
+		if ((function = zend_hash_str_find_ptr(EG(function_table), lcname, lcname_len))) {
+			zend_hash_str_update_ptr(&PHPDBG_G(registered), lcname, lcname_len, function);
 			function_add_ref(function);
 
 			phpdbg_notice("register", "function=\"%s\"", "Registered %s", lcname);
@@ -1125,7 +1066,7 @@
 
 PHPDBG_COMMAND(clean) /* {{{ */
 {
-	if (EG(in_execution)) {
+	if (PHPDBG_G(in_execution)) {
 		phpdbg_error("inactive", "type=\"isrunning\"", "Cannot clean environment while executing");
 		return SUCCESS;
 	}
@@ -1245,7 +1186,7 @@
 					case PHPDBG_NEXT: {
 						phpdbg_activate_err_buf(0 TSRMLS_CC);
 						phpdbg_free_err_buf(TSRMLS_C);
-						if (!EG(in_execution) && !(PHPDBG_G(flags) & PHPDBG_IS_QUITTING)) {
+						if (!PHPDBG_G(in_execution) && !(PHPDBG_G(flags) & PHPDBG_IS_QUITTING)) {
 							phpdbg_error("command", "type=\"noexec\"", "Not running");
 						}
 						goto out;
@@ -1275,7 +1216,7 @@
 		PHPDBG_G(req_id) = 0;
 	}
 
-	if (EG(in_execution)) {
+	if (PHPDBG_G(in_execution)) {
 		phpdbg_restore_frame(TSRMLS_C);
 	}
 
@@ -1302,76 +1243,12 @@
 	}
 } /* }}} */
 
-static inline zend_execute_data *phpdbg_create_execute_data(zend_op_array *op_array, zend_bool nested TSRMLS_DC) /* {{{ */
-{
-#if PHP_VERSION_ID >= 50500
-	return zend_create_execute_data_from_op_array(op_array, nested TSRMLS_CC);
-#else
-
-#undef EX
-#define EX(element) execute_data->element
-#undef EX_CV
-#define EX_CV(var) EX(CVs)[var]
-#undef EX_CVs
-#define EX_CVs() EX(CVs)
-#undef EX_T
-#define EX_T(offset) (*(temp_variable *)((char *) EX(Ts) + offset))
-#undef EX_Ts
-#define EX_Ts() EX(Ts)
-
-	zend_execute_data *execute_data = (zend_execute_data *)zend_vm_stack_alloc(
-		ZEND_MM_ALIGNED_SIZE(sizeof(zend_execute_data)) +
-		ZEND_MM_ALIGNED_SIZE(sizeof(zval**) * op_array->last_var * (EG(active_symbol_table) ? 1 : 2)) +
-		ZEND_MM_ALIGNED_SIZE(sizeof(temp_variable)) * op_array->T TSRMLS_CC);
-
-	EX(CVs) = (zval ***)((char *)execute_data + ZEND_MM_ALIGNED_SIZE(sizeof(zend_execute_data)));
-	memset(EX(CVs), 0, sizeof(zval **) * op_array->last_var);
-	EX(Ts) = (temp_variable *)(((char *) EX(CVs)) + ZEND_MM_ALIGNED_SIZE(sizeof(zval **) * op_array->last_var * (EG(active_symbol_table) ? 1 : 2)));
-	EX(fbc) = NULL;
-	EX(called_scope) = NULL;
-	EX(object) = NULL;
-	EX(old_error_reporting) = NULL;
-	EX(op_array) = op_array;
-	EX(symbol_table) = EG(active_symbol_table);
-	EX(prev_execute_data) = EG(current_execute_data);
-	EG(current_execute_data) = execute_data;
-	EX(nested) = nested;
-
-	if (!op_array->run_time_cache && op_array->last_cache_slot) {
-		op_array->run_time_cache = ecalloc(op_array->last_cache_slot, sizeof(void*));
-	}
-
-	if (op_array->this_var != -1 && EG(This)) {
- 		Z_ADDREF_P(EG(This)); /* For $this pointer */
-		if (!EG(active_symbol_table)) {
-			EX_CV(op_array->this_var) = (zval**) EX_CVs() + (op_array->last_var + op_array->this_var);
-			*EX_CV(op_array->this_var) = EG(This);
-		} else {
-			if (zend_hash_add(EG(active_symbol_table), "this", sizeof("this"), &EG(This), sizeof(zval *), (void **) &EX_CV(op_array->this_var))==FAILURE) {
-				Z_DELREF_P(EG(This));
-			}
-		}
-	}
-
-	EX(opline) = op_array->opcodes;
-	EG(opline_ptr) = &EX(opline);
-
-	EX(function_state).function = (zend_function *) op_array;
-	EX(function_state).arguments = NULL;
-
-	return execute_data;
-#endif
-} /* }}} */
-
 #define DO_INTERACTIVE(allow_async_unsafe) do { \
 	if (!(PHPDBG_G(flags) & PHPDBG_IN_EVAL)) { \
-		phpdbg_list_file( \
-			zend_get_executed_filename(TSRMLS_C), \
-			3, \
-			zend_get_executed_lineno(TSRMLS_C)-1, \
-			zend_get_executed_lineno(TSRMLS_C) \
-			TSRMLS_CC \
-		); \
+		const char *file_char = zend_get_executed_filename(TSRMLS_C); \
+		zend_string *file = zend_string_init(file_char, strlen(file_char), 0); \
+		phpdbg_list_file(file, 3, zend_get_executed_lineno(TSRMLS_C)-1, zend_get_executed_lineno(TSRMLS_C) TSRMLS_CC); \
+		efree(file); \
 	} \
 	\
 	switch (phpdbg_interactive(allow_async_unsafe TSRMLS_CC)) { \
@@ -1384,45 +1261,19 @@
 	} \
 } while (0)
 
-#if PHP_VERSION_ID >= 50500
 void phpdbg_execute_ex(zend_execute_data *execute_data TSRMLS_DC) /* {{{ */
 {
-#else
-void phpdbg_execute_ex(zend_op_array *op_array TSRMLS_DC) /* {{{ */
-{
-	long long flags = 0;
-	zend_ulong address = 0L;
-	zend_execute_data *execute_data;
-	zend_bool nested = 0;
-#endif
-	zend_bool original_in_execution = EG(in_execution);
+	zend_bool original_in_execution = PHPDBG_G(in_execution);
 	HashTable vars;
 
-#if PHP_VERSION_ID < 50500
-	if (EG(exception)) {
-		return;
-	}
-#endif
-
-	EG(in_execution) = 1;
-
-#if PHP_VERSION_ID >= 50500
-	if (0) {
-zend_vm_enter:
-		execute_data = phpdbg_create_execute_data(EG(active_op_array), 1 TSRMLS_CC);
-	}
-	zend_hash_init(&vars, EG(active_op_array)->last, NULL, NULL, 0);
-#else
-zend_vm_enter:
-	execute_data = phpdbg_create_execute_data(op_array, nested TSRMLS_CC);
-	nested = 1;
-	zend_hash_init(&vars, EG(active_op_array)->last, NULL, NULL, 0);
-#endif
+	zend_hash_init(&vars, execute_data->func->op_array.last, NULL, NULL, 0);
+
+	PHPDBG_G(in_execution) = 1;
 
 	while (1) {
 		if ((PHPDBG_G(flags) & PHPDBG_BP_RESOLVE_MASK)) {
 			/* resolve nth opline breakpoints */
-			phpdbg_resolve_op_array_breaks(EG(active_op_array) TSRMLS_CC);
+			phpdbg_resolve_op_array_breaks(&execute_data->func->op_array TSRMLS_CC);
 		}
 
 #ifdef ZEND_WIN32
@@ -1522,38 +1373,19 @@
 		PHPDBG_G(last_line) = execute_data->opline->lineno;
 
 		/* stupid hack to make zend_do_fcall_common_helper return ZEND_VM_ENTER() instead of recursively calling zend_execute() and eventually segfaulting */
-		if ((execute_data->opline->opcode == ZEND_DO_FCALL_BY_NAME || execute_data->opline->opcode == ZEND_DO_FCALL) && execute_data->function_state.function->type == ZEND_USER_FUNCTION) {
-#if PHP_VERSION_ID < 50500
-			zend_execute = execute;
-#else
+		if (execute_data->opline->opcode == ZEND_DO_FCALL && execute_data->func->type == ZEND_USER_FUNCTION) {
 			zend_execute_ex = execute_ex;
-#endif
 		}
 		PHPDBG_G(vmret) = execute_data->opline->handler(execute_data TSRMLS_CC);
-#if PHP_VERSION_ID < 50500
-		zend_execute = phpdbg_execute_ex;
-#else
 		zend_execute_ex = phpdbg_execute_ex;
-#endif
-
-		if (PHPDBG_G(vmret) > 0) {
-			switch (PHPDBG_G(vmret)) {
-				case 1:
-					EG(in_execution) = original_in_execution;
-					zend_hash_destroy(&vars);
-					return;
-				case 2:
-#if PHP_VERSION_ID < 50500
-					op_array = EG(active_op_array);
-#endif
-					zend_hash_destroy(&vars);
-					goto zend_vm_enter;
-					break;
-				case 3:
-					execute_data = EG(current_execute_data);
-					break;
-				default:
-					break;
+
+		if (PHPDBG_G(vmret) != 0) {
+			if (PHPDBG_G(vmret) < 0) {
+				zend_hash_destroy(&vars);
+				PHPDBG_G(in_execution) = original_in_execution;
+				return;
+			} else {
+				execute_data = EG(current_execute_data);
 			}
 		}
 	}
@@ -1567,8 +1399,8 @@
 	PHPDBG_G(flags) |= PHPDBG_IN_SIGNAL_HANDLER;
 
 	if (data) {
-		if (data->op_array) {
-			phpdbg_notice("hardinterrupt", "opline=\"%p\" num=\"%lu\" file=\"%s\" line=\"%u\"", "Current opline: %p (op #%lu) in %s:%u", data->opline, (data->opline - data->op_array->opcodes) / sizeof(data->opline), data->op_array->filename, data->opline->lineno);
+		if (data->func) {
+			phpdbg_notice("hardinterrupt", "opline=\"%p\" num=\"%lu\" file=\"%s\" line=\"%u\"", "Current opline: %p (op #%lu) in %s:%u", data->opline, (data->opline - data->func->op_array.opcodes) / sizeof(data->opline), data->func->op_array.filename, data->opline->lineno);
 		} else {
 			phpdbg_notice("hardinterrupt", "opline=\"%p\"", "Current opline: %p (op_array information unavailable)", data->opline);
 		}
