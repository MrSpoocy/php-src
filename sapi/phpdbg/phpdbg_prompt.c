--- conflicted
+++ resolved
@@ -612,11 +612,7 @@
 			memmove(data->line + 1, data->line, sizeof(uint32_t) * data->lines);
 			data->line[0] = 0;
 			data->buf = erealloc(data->buf, data->len + start_line_len);
-<<<<<<< HEAD
-			memmove(data->buf + start_line_len, data->buf, data->len * sizeof(uint32_t));
-=======
 			memmove(data->buf + start_line_len, data->buf, data->len);
->>>>>>> d0272ef1
 			memcpy(data->buf, start_line, start_line_len);
 			efree(start_line);
 			data->len += start_line_len;
