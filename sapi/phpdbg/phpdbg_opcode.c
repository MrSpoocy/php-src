--- conflicted
+++ resolved
@@ -74,8 +74,7 @@
 	} else if (ZEND_VM_OP_NUM == (flags & ZEND_VM_OP_MASK)) {
 		spprintf(&result, 0, "%" PRIu32, op.num);
 	} else if (ZEND_VM_OP_TRY_CATCH == (flags & ZEND_VM_OP_MASK)) {
-<<<<<<< HEAD
-		if (opline->opcode != ZEND_FAST_RET || opline->extended_value) {
+		if (op.num != (uint32_t)-1) {
 			spprintf(&result, 0, "try-catch(%" PRIu32 ")", op.num);
 		}
 	} else if (ZEND_VM_OP_LIVE_RANGE == (flags & ZEND_VM_OP_MASK)) {
@@ -100,47 +99,6 @@
 	uint32_t flags = zend_get_opcode_flags(opline->opcode);
 	char *result, *decode[4] = {NULL, NULL, NULL, NULL};
 
-	/* EX */
-	switch (opline->opcode) {
-	case ZEND_FAST_CALL:
-		if (opline->extended_value == ZEND_FAST_CALL_FROM_FINALLY) {
-			decode[0] = estrdup("FAST_CALL<FROM_FINALLY>");
-		}
-		break;
-	case ZEND_FAST_RET:
-		if (opline->extended_value != 0) {
-			spprintf(&decode[0], 0, "FAST_RET<%s>",
-				opline->extended_value == ZEND_FAST_RET_TO_CATCH ? "TO_CATCH" : "TO_FINALLY");
-=======
-		if (op.num != (uint32_t)-1) {
-			spprintf(&result, 0, "try-catch(%" PRIu32 ")", op.num);
-		}
-	} else if (ZEND_VM_OP_LIVE_RANGE == (flags & ZEND_VM_OP_MASK)) {
-		if (opline->extended_value & ZEND_FREE_ON_RETURN) {
-			spprintf(&result, 0, "live-range(%" PRIu32 ")", op.num);
->>>>>>> 53071e64
-		}
-	} else if (ZEND_VM_OP_THIS == (flags & ZEND_VM_OP_MASK)) {
-		result = estrdup("THIS");
-	} else if (ZEND_VM_OP_NEXT == (flags & ZEND_VM_OP_MASK)) {
-		result = estrdup("NEXT");
-	} else if (ZEND_VM_OP_CLASS_FETCH == (flags & ZEND_VM_OP_MASK)) {
-		//zend_dump_class_fetch_type(op.num);
-	} else if (ZEND_VM_OP_CONSTRUCTOR == (flags & ZEND_VM_OP_MASK)) {
-		result = estrdup("CONSTRUCTOR");
-	}
-	return result;
-}
-
-<<<<<<< HEAD
-=======
-char *phpdbg_decode_opline(zend_op_array *ops, zend_op *opline) /*{{{ */
-{
-	const char *opcode_name = phpdbg_decode_opcode(opline->opcode);
-	uint32_t flags = zend_get_opcode_flags(opline->opcode);
-	char *result, *decode[4] = {NULL, NULL, NULL, NULL};
-
->>>>>>> 53071e64
 	/* OP1 */
 	decode[1] = phpdbg_decode_input_op(
 		ops, opline, opline->op1, opline->op1_type, ZEND_VM_OP1_FLAGS(flags));
