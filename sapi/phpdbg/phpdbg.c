/*
   +----------------------------------------------------------------------+
   | PHP Version 7                                                        |
   +----------------------------------------------------------------------+
   | Copyright (c) 1997-2016 The PHP Group                                |
   +----------------------------------------------------------------------+
   | This source file is subject to version 3.01 of the PHP license,      |
   | that is bundled with this package in the file LICENSE, and is        |
   | available through the world-wide-web at the following url:           |
   | http://www.php.net/license/3_01.txt                                  |
   | If you did not receive a copy of the PHP license and are unable to   |
   | obtain it through the world-wide-web, please send a note to          |
   | license@php.net so we can mail you a copy immediately.               |
   +----------------------------------------------------------------------+
   | Authors: Felipe Pena <felipe@php.net>                                |
   | Authors: Joe Watkins <joe.watkins@live.co.uk>                        |
   | Authors: Bob Weinand <bwoebi@php.net>                                |
   +----------------------------------------------------------------------+
*/

#include "phpdbg.h"
#include "phpdbg_prompt.h"
#include "phpdbg_bp.h"
#include "phpdbg_break.h"
#include "phpdbg_list.h"
#include "phpdbg_utils.h"
#include "phpdbg_set.h"
#include "phpdbg_io.h"
#include "zend_alloc.h"
#include "phpdbg_eol.h"
#include "phpdbg_print.h"

#include "ext/standard/basic_functions.h"

/* {{{ remote console headers */
#ifndef _WIN32
#	include <sys/socket.h>
#	include <sys/select.h>
#	include <sys/time.h>
#	include <sys/types.h>
#	include <sys/poll.h>
#	include <netinet/in.h>
#	include <unistd.h>
#	include <arpa/inet.h>
#endif /* }}} */

#if defined(PHP_WIN32) && defined(HAVE_OPENSSL)
# include "openssl/applink.c"
#endif

#if defined(PHP_WIN32) && defined(ZTS)
ZEND_TSRMLS_CACHE_DEFINE()
#endif

ZEND_DECLARE_MODULE_GLOBALS(phpdbg);
int phpdbg_startup_run = 0;

static PHP_INI_MH(OnUpdateEol)
{
	if (!new_value) {
		return FAILURE;
	}

	return phpdbg_eol_global_update(ZSTR_VAL(new_value));
}

PHP_INI_BEGIN()
	STD_PHP_INI_ENTRY("phpdbg.path", "", PHP_INI_SYSTEM | PHP_INI_PERDIR, OnUpdateString, socket_path, zend_phpdbg_globals, phpdbg_globals)
	STD_PHP_INI_ENTRY("phpdbg.eol", "2", PHP_INI_ALL, OnUpdateEol, socket_path, zend_phpdbg_globals, phpdbg_globals)
PHP_INI_END()

static zend_bool phpdbg_booted = 0;
static zend_bool phpdbg_fully_started = 0;
<<<<<<< HEAD
zend_bool use_mm_wrappers = 0;
=======

static inline void php_phpdbg_globals_ctor(zend_phpdbg_globals *pg) /* {{{ */
{
	pg->prompt[0] = NULL;
	pg->prompt[1] = NULL;

	pg->colors[0] = NULL;
	pg->colors[1] = NULL;
	pg->colors[2] = NULL;

	pg->lines = phpdbg_get_terminal_height();
	pg->exec = NULL;
	pg->exec_len = 0;
	pg->buffer = NULL;
	pg->last_was_newline = 1;
	pg->ops = NULL;
	pg->vmret = 0;
	pg->in_execution = 0;
	pg->bp_count = 0;
	pg->flags = PHPDBG_DEFAULT_FLAGS;
	pg->oplog = NULL;
	memset(pg->io, 0, sizeof(pg->io));
	pg->frame.num = 0;
	pg->sapi_name_ptr = NULL;
	pg->socket_fd = -1;
	pg->socket_server_fd = -1;
	pg->unclean_eval = 0;

	pg->req_id = 0;
	pg->err_buf.active = 0;
	pg->err_buf.type = 0;

	pg->input_buflen = 0;
	pg->sigsafe_mem.mem = NULL;
	pg->sigsegv_bailout = NULL;

	pg->oplog_list = NULL;

#ifdef PHP_WIN32
	pg->sigio_watcher_thread = INVALID_HANDLE_VALUE;
	memset(&pg->swd, 0, sizeof(struct win32_sigio_watcher_data));
#endif

	pg->eol = PHPDBG_EOL_LF;

	pg->stdin_file = NULL;

	pg->cur_command = NULL;
} /* }}} */

static PHP_MINIT_FUNCTION(phpdbg) /* {{{ */
{
	ZEND_INIT_MODULE_GLOBALS(phpdbg, php_phpdbg_globals_ctor, NULL);
	REGISTER_INI_ENTRIES();

	zend_execute_ex = phpdbg_execute_ex;

	REGISTER_STRINGL_CONSTANT("PHPDBG_VERSION", PHPDBG_VERSION, sizeof(PHPDBG_VERSION)-1, CONST_CS|CONST_PERSISTENT);

	REGISTER_LONG_CONSTANT("PHPDBG_FILE",   FILE_PARAM, CONST_CS|CONST_PERSISTENT);
	REGISTER_LONG_CONSTANT("PHPDBG_METHOD", METHOD_PARAM, CONST_CS|CONST_PERSISTENT);
	REGISTER_LONG_CONSTANT("PHPDBG_LINENO", NUMERIC_PARAM, CONST_CS|CONST_PERSISTENT);
	REGISTER_LONG_CONSTANT("PHPDBG_FUNC",   STR_PARAM, CONST_CS|CONST_PERSISTENT);

	REGISTER_LONG_CONSTANT("PHPDBG_COLOR_PROMPT", PHPDBG_COLOR_PROMPT, CONST_CS|CONST_PERSISTENT);
	REGISTER_LONG_CONSTANT("PHPDBG_COLOR_NOTICE", PHPDBG_COLOR_NOTICE, CONST_CS|CONST_PERSISTENT);
	REGISTER_LONG_CONSTANT("PHPDBG_COLOR_ERROR",  PHPDBG_COLOR_ERROR, CONST_CS|CONST_PERSISTENT);

	return SUCCESS;
} /* }}} */
>>>>>>> e586c7c6

static void php_phpdbg_destroy_bp_file(zval *brake) /* {{{ */
{
	zend_hash_destroy(Z_ARRVAL_P(brake));
	efree(Z_ARRVAL_P(brake));
} /* }}} */

static void php_phpdbg_destroy_bp_symbol(zval *brake) /* {{{ */
{
	efree((char *) ((phpdbg_breaksymbol_t *) Z_PTR_P(brake))->symbol);
	efree(Z_PTR_P(brake));
} /* }}} */

static void php_phpdbg_destroy_bp_opcode(zval *brake) /* {{{ */
{
	efree((char *) ((phpdbg_breakop_t *) Z_PTR_P(brake))->name);
	efree(Z_PTR_P(brake));
} /* }}} */

static void php_phpdbg_destroy_bp_opline(zval *brake) /* {{{ */
{
	efree(Z_PTR_P(brake));
} /* }}} */

static void php_phpdbg_destroy_bp_methods(zval *brake) /* {{{ */
{
	zend_hash_destroy(Z_ARRVAL_P(brake));
	efree(Z_ARRVAL_P(brake));
} /* }}} */

static void php_phpdbg_destroy_bp_condition(zval *data) /* {{{ */
{
	phpdbg_breakcond_t *brake = (phpdbg_breakcond_t *) Z_PTR_P(data);

	if (brake->ops) {
		destroy_op_array(brake->ops);
		efree(brake->ops);
	}
	efree((char*) brake->code);
	efree(brake);
} /* }}} */

static void php_phpdbg_destroy_registered(zval *data) /* {{{ */
{
	zend_function *function = (zend_function *) Z_PTR_P(data);
	destroy_zend_function(function);
} /* }}} */

static void php_phpdbg_destroy_file_source(zval *data) /* {{{ */
{
	phpdbg_file_source *source = (phpdbg_file_source *) Z_PTR_P(data);
	destroy_op_array(&source->op_array);
	if (source->buf) {
		efree(source->buf);
	}
	efree(source->filename);
	efree(source);
} /* }}} */

static inline void php_phpdbg_globals_ctor(zend_phpdbg_globals *pg) /* {{{ */
{
	pg->prompt[0] = NULL;
	pg->prompt[1] = NULL;

	pg->colors[0] = NULL;
	pg->colors[1] = NULL;
	pg->colors[2] = NULL;

	pg->lines = phpdbg_get_terminal_height();
	pg->exec = NULL;
	pg->exec_len = 0;
	pg->buffer = NULL;
	pg->last_was_newline = 1;
	pg->ops = NULL;
	pg->vmret = 0;
	pg->in_execution = 0;
	pg->bp_count = 0;
	pg->flags = PHPDBG_DEFAULT_FLAGS;
	pg->oplog = NULL;
	memset(pg->io, 0, sizeof(pg->io));
	pg->frame.num = 0;
	pg->sapi_name_ptr = NULL;
	pg->socket_fd = -1;
	pg->socket_server_fd = -1;
	pg->unclean_eval = 0;

	pg->req_id = 0;
	pg->err_buf.active = 0;
	pg->err_buf.type = 0;

	pg->input_buflen = 0;
	pg->sigsafe_mem.mem = NULL;
	pg->sigsegv_bailout = NULL;

	pg->oplog_list = NULL;

#ifdef PHP_WIN32
	pg->sigio_watcher_thread = INVALID_HANDLE_VALUE;
	memset(&pg->swd, 0, sizeof(struct win32_sigio_watcher_data));
#endif

	pg->eol = PHPDBG_EOL_LF;

	pg->stdin_file = NULL;
} /* }}} */

static PHP_MINIT_FUNCTION(phpdbg) /* {{{ */
{
	zend_hash_init(&PHPDBG_G(bp)[PHPDBG_BREAK_FILE], 8, NULL, php_phpdbg_destroy_bp_file, 0);
	zend_hash_init(&PHPDBG_G(bp)[PHPDBG_BREAK_FILE_PENDING], 8, NULL, php_phpdbg_destroy_bp_file, 0);
	zend_hash_init(&PHPDBG_G(bp)[PHPDBG_BREAK_SYM], 8, NULL, php_phpdbg_destroy_bp_symbol, 0);
	zend_hash_init(&PHPDBG_G(bp)[PHPDBG_BREAK_FUNCTION_OPLINE], 8, NULL, php_phpdbg_destroy_bp_methods, 0);
	zend_hash_init(&PHPDBG_G(bp)[PHPDBG_BREAK_METHOD_OPLINE], 8, NULL, php_phpdbg_destroy_bp_methods, 0);
	zend_hash_init(&PHPDBG_G(bp)[PHPDBG_BREAK_FILE_OPLINE], 8, NULL, php_phpdbg_destroy_bp_methods, 0);
	zend_hash_init(&PHPDBG_G(bp)[PHPDBG_BREAK_OPLINE], 8, NULL, php_phpdbg_destroy_bp_opline, 0);
	zend_hash_init(&PHPDBG_G(bp)[PHPDBG_BREAK_OPCODE], 8, NULL, php_phpdbg_destroy_bp_opcode, 0);
	zend_hash_init(&PHPDBG_G(bp)[PHPDBG_BREAK_METHOD], 8, NULL, php_phpdbg_destroy_bp_methods, 0);
	zend_hash_init(&PHPDBG_G(bp)[PHPDBG_BREAK_COND], 8, NULL, php_phpdbg_destroy_bp_condition, 0);
	zend_hash_init(&PHPDBG_G(bp)[PHPDBG_BREAK_MAP], 8, NULL, NULL, 0);

	zend_hash_init(&PHPDBG_G(seek), 8, NULL, NULL, 0);
	zend_hash_init(&PHPDBG_G(registered), 8, NULL, php_phpdbg_destroy_registered, 0);

	zend_hash_init(&PHPDBG_G(file_sources), 0, NULL, php_phpdbg_destroy_file_source, 0);
	phpdbg_setup_watchpoints();

	REGISTER_INI_ENTRIES();

	zend_execute_ex = phpdbg_execute_ex;

	REGISTER_STRINGL_CONSTANT("PHPDBG_VERSION", PHPDBG_VERSION, sizeof(PHPDBG_VERSION)-1, CONST_CS|CONST_PERSISTENT);

	REGISTER_LONG_CONSTANT("PHPDBG_FILE",   FILE_PARAM, CONST_CS|CONST_PERSISTENT);
	REGISTER_LONG_CONSTANT("PHPDBG_METHOD", METHOD_PARAM, CONST_CS|CONST_PERSISTENT);
	REGISTER_LONG_CONSTANT("PHPDBG_LINENO", NUMERIC_PARAM, CONST_CS|CONST_PERSISTENT);
	REGISTER_LONG_CONSTANT("PHPDBG_FUNC",   STR_PARAM, CONST_CS|CONST_PERSISTENT);

	REGISTER_LONG_CONSTANT("PHPDBG_COLOR_PROMPT", PHPDBG_COLOR_PROMPT, CONST_CS|CONST_PERSISTENT);
	REGISTER_LONG_CONSTANT("PHPDBG_COLOR_NOTICE", PHPDBG_COLOR_NOTICE, CONST_CS|CONST_PERSISTENT);
	REGISTER_LONG_CONSTANT("PHPDBG_COLOR_ERROR",  PHPDBG_COLOR_ERROR, CONST_CS|CONST_PERSISTENT);

	return SUCCESS;
} /* }}} */

static PHP_MSHUTDOWN_FUNCTION(phpdbg) /* {{{ */
{
	zend_hash_destroy(&PHPDBG_G(bp)[PHPDBG_BREAK_FILE]);
	zend_hash_destroy(&PHPDBG_G(bp)[PHPDBG_BREAK_FILE_PENDING]);
	zend_hash_destroy(&PHPDBG_G(bp)[PHPDBG_BREAK_SYM]);
	zend_hash_destroy(&PHPDBG_G(bp)[PHPDBG_BREAK_FUNCTION_OPLINE]);
	zend_hash_destroy(&PHPDBG_G(bp)[PHPDBG_BREAK_METHOD_OPLINE]);
	zend_hash_destroy(&PHPDBG_G(bp)[PHPDBG_BREAK_FILE_OPLINE]);
	zend_hash_destroy(&PHPDBG_G(bp)[PHPDBG_BREAK_OPLINE]);
	zend_hash_destroy(&PHPDBG_G(bp)[PHPDBG_BREAK_OPCODE]);
	zend_hash_destroy(&PHPDBG_G(bp)[PHPDBG_BREAK_METHOD]);
	zend_hash_destroy(&PHPDBG_G(bp)[PHPDBG_BREAK_COND]);
	zend_hash_destroy(&PHPDBG_G(bp)[PHPDBG_BREAK_MAP]);
	zend_hash_destroy(&PHPDBG_G(file_sources));
	zend_hash_destroy(&PHPDBG_G(seek));
	zend_hash_destroy(&PHPDBG_G(registered));
	phpdbg_destroy_watchpoints();

	if (!(PHPDBG_G(flags) & PHPDBG_IS_QUITTING)) {
		phpdbg_notice("stop", "type=\"normal\"", "Script ended normally");
	}

	/* hack to restore mm_heap->use_custom_heap in order to receive memory leak info */
	if (use_mm_wrappers) {
		/* ASSUMING that mm_heap->use_custom_heap is the first element of the struct ... */
		*(int *) zend_mm_get_heap() = 0;
	}

	if (PHPDBG_G(buffer)) {
		free(PHPDBG_G(buffer));
		PHPDBG_G(buffer) = NULL;
	}

	if (PHPDBG_G(exec)) {
		efree(PHPDBG_G(exec));
		PHPDBG_G(exec) = NULL;
	}

	if (PHPDBG_G(oplog)) {
		fclose(PHPDBG_G(oplog));
		PHPDBG_G(oplog) = NULL;
	}

	if (PHPDBG_G(ops)) {
		destroy_op_array(PHPDBG_G(ops));
		efree(PHPDBG_G(ops));
		PHPDBG_G(ops) = NULL;
	}

	if (PHPDBG_G(oplog_list)) {
		phpdbg_oplog_list *cur = PHPDBG_G(oplog_list);
		do {
			phpdbg_oplog_list *prev = cur->prev;
			efree(cur);
			cur = prev;
		} while (cur != NULL);

		zend_arena_destroy(PHPDBG_G(oplog_arena));
		PHPDBG_G(oplog_list) = NULL;
	}

	fflush(stdout);
	if (SG(request_info).argv0) {
		free(SG(request_info).argv0);
		SG(request_info).argv0 = NULL;
	}

	return SUCCESS;
}
/* }}} */

static PHP_RINIT_FUNCTION(phpdbg) /* {{{ */
{
	/* deactivate symbol table caching to have these properly destroyed upon stack leaving (especially important for watchpoints) */
	EG(symtable_cache_limit) = EG(symtable_cache) - 1;

	return SUCCESS;
} /* }}} */

static PHP_RSHUTDOWN_FUNCTION(phpdbg) /* {{{ */
{
	if (PHPDBG_G(stdin_file)) {
		fclose(PHPDBG_G(stdin_file));
		PHPDBG_G(stdin_file) = NULL;
	}

	return SUCCESS;
} /* }}} */

/* {{{ proto mixed phpdbg_exec(string context)
	Attempt to set the execution context for phpdbg
	If the execution context was set previously it is returned
	If the execution context was not set previously boolean true is returned
	If the request to set the context fails, boolean false is returned, and an E_WARNING raised */
static PHP_FUNCTION(phpdbg_exec)
{
	zend_string *exec;

	if (zend_parse_parameters(ZEND_NUM_ARGS(), "S", &exec) == FAILURE) {
		return;
	}

	{
		zend_stat_t sb;
		zend_bool result = 1;

		if (VCWD_STAT(ZSTR_VAL(exec), &sb) != FAILURE) {
			if (sb.st_mode & (S_IFREG|S_IFLNK)) {
				if (PHPDBG_G(exec)) {
					ZVAL_STRINGL(return_value, PHPDBG_G(exec), PHPDBG_G(exec_len));
					efree(PHPDBG_G(exec));
					result = 0;
				}

				PHPDBG_G(exec) = estrndup(ZSTR_VAL(exec), ZSTR_LEN(exec));
				PHPDBG_G(exec_len) = ZSTR_LEN(exec);

				if (result) {
					ZVAL_TRUE(return_value);
				}
			} else {
				zend_error(E_WARNING, "Failed to set execution context (%s), not a regular file or symlink", ZSTR_VAL(exec));
				ZVAL_FALSE(return_value);
			}
		} else {
			zend_error(E_WARNING, "Failed to set execution context (%s) the file does not exist", ZSTR_VAL(exec));

			ZVAL_FALSE(return_value);
		}
	}
} /* }}} */

/* {{{ proto void phpdbg_break()
    instructs phpdbg to insert a breakpoint at the next opcode */
static PHP_FUNCTION(phpdbg_break_next)
{
	zend_execute_data *ex = EG(current_execute_data);

	while (ex && ex->func && !ZEND_USER_CODE(ex->func->type)) {
		ex = ex->prev_execute_data;
	}

	if (zend_parse_parameters_none() == FAILURE || !ex) {
		return;
	}

	phpdbg_set_breakpoint_opline_ex((phpdbg_opline_ptr_t) ex->opline + 1);
} /* }}} */

/* {{{ proto void phpdbg_break_file(string file, integer line) */
static PHP_FUNCTION(phpdbg_break_file)
{
	char *file;
	size_t flen;
	zend_long line;

	if (zend_parse_parameters(ZEND_NUM_ARGS(), "sl", &file, &flen, &line) == FAILURE) {
		return;
	}

	phpdbg_set_breakpoint_file(file, line);
} /* }}} */

/* {{{ proto void phpdbg_break_method(string class, string method) */
static PHP_FUNCTION(phpdbg_break_method)
{
	char *class = NULL, *method = NULL;
	size_t clen = 0, mlen = 0;

	if (zend_parse_parameters(ZEND_NUM_ARGS(), "ss", &class, &clen, &method, &mlen) == FAILURE) {
		return;
	}

	phpdbg_set_breakpoint_method(class, method);
} /* }}} */

/* {{{ proto void phpdbg_break_function(string function) */
static PHP_FUNCTION(phpdbg_break_function)
{
	char    *function = NULL;
	size_t   function_len;

	if (zend_parse_parameters(ZEND_NUM_ARGS(), "s", &function, &function_len) == FAILURE) {
		return;
	}

	phpdbg_set_breakpoint_symbol(function, function_len);
} /* }}} */

/* {{{ proto void phpdbg_clear(void)
   instructs phpdbg to clear breakpoints */
static PHP_FUNCTION(phpdbg_clear)
{
	zend_hash_clean(&PHPDBG_G(bp)[PHPDBG_BREAK_FILE]);
	zend_hash_clean(&PHPDBG_G(bp)[PHPDBG_BREAK_FILE_PENDING]);
	zend_hash_clean(&PHPDBG_G(bp)[PHPDBG_BREAK_SYM]);
	zend_hash_clean(&PHPDBG_G(bp)[PHPDBG_BREAK_FUNCTION_OPLINE]);
	zend_hash_clean(&PHPDBG_G(bp)[PHPDBG_BREAK_METHOD_OPLINE]);
	zend_hash_clean(&PHPDBG_G(bp)[PHPDBG_BREAK_FILE_OPLINE]);
	zend_hash_clean(&PHPDBG_G(bp)[PHPDBG_BREAK_OPLINE]);
	zend_hash_clean(&PHPDBG_G(bp)[PHPDBG_BREAK_METHOD]);
	zend_hash_clean(&PHPDBG_G(bp)[PHPDBG_BREAK_COND]);
} /* }}} */

/* {{{ proto void phpdbg_color(integer element, string color) */
static PHP_FUNCTION(phpdbg_color)
{
	zend_long element;
	char *color;
	size_t color_len;

	if (zend_parse_parameters(ZEND_NUM_ARGS(), "ls", &element, &color, &color_len) == FAILURE) {
		return;
	}

	switch (element) {
		case PHPDBG_COLOR_NOTICE:
		case PHPDBG_COLOR_ERROR:
		case PHPDBG_COLOR_PROMPT:
			phpdbg_set_color_ex(element, color, color_len);
		break;

		default: zend_error(E_ERROR, "phpdbg detected an incorrect color constant");
	}
} /* }}} */

/* {{{ proto void phpdbg_prompt(string prompt) */
static PHP_FUNCTION(phpdbg_prompt)
{
	char *prompt = NULL;
	size_t prompt_len = 0;

	if (zend_parse_parameters(ZEND_NUM_ARGS(), "s", &prompt, &prompt_len) == FAILURE) {
		return;
	}

	phpdbg_set_prompt(prompt);
} /* }}} */

/* {{{ proto void phpdbg_start_oplog() */
static PHP_FUNCTION(phpdbg_start_oplog)
{
	phpdbg_oplog_list *prev;

	if (zend_parse_parameters_none() == FAILURE) {
		return;
	}

	prev = PHPDBG_G(oplog_list);

	if (!prev) {
		PHPDBG_G(oplog_arena) = zend_arena_create(64 * 1024);

		PHPDBG_G(oplog_cur) = ((phpdbg_oplog_entry *) zend_arena_alloc(&PHPDBG_G(oplog_arena), sizeof(phpdbg_oplog_entry))) + 1;
		PHPDBG_G(oplog_cur)->next = NULL;
	}

	PHPDBG_G(oplog_list) = emalloc(sizeof(phpdbg_oplog_list));
	PHPDBG_G(oplog_list)->prev = prev;
	PHPDBG_G(oplog_list)->start = PHPDBG_G(oplog_cur);
}

static zend_always_inline zend_bool phpdbg_is_ignored_opcode(zend_uchar opcode) {
	return
	    opcode == ZEND_NOP || opcode == ZEND_OP_DATA || opcode == ZEND_FE_FREE || opcode == ZEND_FREE || opcode == ZEND_ASSERT_CHECK || opcode == ZEND_VERIFY_RETURN_TYPE
	 || opcode == ZEND_DECLARE_CONST || opcode == ZEND_DECLARE_CLASS || opcode == ZEND_DECLARE_INHERITED_CLASS || opcode == ZEND_DECLARE_FUNCTION
	 || opcode == ZEND_DECLARE_INHERITED_CLASS_DELAYED || opcode == ZEND_VERIFY_ABSTRACT_CLASS || opcode == ZEND_ADD_TRAIT || opcode == ZEND_BIND_TRAITS
	 || opcode == ZEND_DECLARE_ANON_CLASS || opcode == ZEND_DECLARE_ANON_INHERITED_CLASS || opcode == ZEND_FAST_RET || opcode == ZEND_TICKS
	 || opcode == ZEND_EXT_STMT || opcode == ZEND_EXT_FCALL_BEGIN || opcode == ZEND_EXT_FCALL_END || opcode == ZEND_EXT_NOP || opcode == ZEND_BIND_GLOBAL
	;
}

static void phpdbg_oplog_fill_executable(zend_op_array *op_array, HashTable *insert_ht, zend_bool by_opcode) {
	/* ignore RECV_* opcodes */
	zend_op *cur = op_array->opcodes + op_array->num_args + !!(op_array->fn_flags & ZEND_ACC_VARIADIC);
	zend_op *end = op_array->opcodes + op_array->last;

	zend_long insert_idx;
	zval zero;
	ZVAL_LONG(&zero, 0);

	/* ignore autogenerated return (well, not too precise with finally branches, but that's okay) */
	if (op_array->last >= 1 && (((end - 1)->opcode == ZEND_RETURN || (end - 1)->opcode == ZEND_RETURN_BY_REF || (end - 1)->opcode == ZEND_GENERATOR_RETURN)
	 && ((op_array->last > 1 && ((end - 2)->opcode == ZEND_RETURN || (end - 2)->opcode == ZEND_RETURN_BY_REF || (end - 2)->opcode == ZEND_GENERATOR_RETURN || (end - 2)->opcode == ZEND_THROW))
	  || op_array->function_name == NULL || (end - 1)->extended_value == -1))) {
		end--;
	}

	for (; cur < end; cur++) {
		zend_uchar opcode = cur->opcode;
		if (phpdbg_is_ignored_opcode(opcode)) {
			continue;
		}

		if (by_opcode) {
			insert_idx = cur - op_array->opcodes;
		} else {
			insert_idx = cur->lineno;
		}

		if (opcode == ZEND_NEW && cur[1].opcode == ZEND_DO_FCALL) {
			cur++;
		}

		zend_hash_index_update(insert_ht, insert_idx, &zero);
	}
}

static inline HashTable* phpdbg_add_empty_array(HashTable *ht, zend_string *name) {
	zval *ht_zv = zend_hash_find(ht, name);
	if (!ht_zv) {
		zval zv;
		array_init(&zv);
		ht_zv = zend_hash_add_new(ht, name, &zv);
	}
	return Z_ARR_P(ht_zv);
}

/* {{{ proto void phpdbg_get_executable() */
static PHP_FUNCTION(phpdbg_get_executable)
{
	HashTable *options = NULL;
	zval *option_buffer;
	zend_bool by_function = 0;
	zend_bool by_opcode = 0;
	HashTable *insert_ht;

	zend_function *func;
	zend_class_entry *ce;
	zend_string *name;
	HashTable *files = &PHPDBG_G(file_sources);
	HashTable files_tmp;

	if (zend_parse_parameters(ZEND_NUM_ARGS(), "|H", &options) == FAILURE) {
		return;
	}

	if (options && (option_buffer = zend_hash_str_find(options, ZEND_STRL("functions")))) {
		by_function = zend_is_true(option_buffer);
	}

	if (options && (option_buffer = zend_hash_str_find(options, ZEND_STRL("opcodes")))) {
		if (by_function) {
			by_opcode = zend_is_true(option_buffer);
		}
	}

	if (options && (option_buffer = zend_hash_str_find(options, ZEND_STRL("files")))) {
		ZVAL_DEREF(option_buffer);
		if (Z_TYPE_P(option_buffer) == IS_ARRAY && zend_hash_num_elements(Z_ARR_P(option_buffer)) > 0) {
			zval *filename;

			files = &files_tmp;
			zend_hash_init(files, 0, NULL, NULL, 0);

			ZEND_HASH_FOREACH_VAL(Z_ARR_P(option_buffer), filename) {
				zend_hash_add_empty_element(files, zval_get_string(filename));
			} ZEND_HASH_FOREACH_END();
		} else {
			GC_REFCOUNT(files)++;
		}
	} else {
		GC_REFCOUNT(files)++;
	}

	array_init(return_value);

	ZEND_HASH_FOREACH_STR_KEY_PTR(EG(function_table), name, func) {
		if (func->type == ZEND_USER_FUNCTION) {
			if (zend_hash_exists(files, func->op_array.filename)) {
				insert_ht = phpdbg_add_empty_array(Z_ARR_P(return_value), func->op_array.filename);

				if (by_function) {
					insert_ht = phpdbg_add_empty_array(insert_ht, name);
				}

				phpdbg_oplog_fill_executable(&func->op_array, insert_ht, by_opcode);
			}
		}
	} ZEND_HASH_FOREACH_END();

	ZEND_HASH_FOREACH_STR_KEY_PTR(EG(class_table), name, ce) {
		if (ce->type == ZEND_USER_CLASS) {
			if (zend_hash_exists(files, ce->info.user.filename)) {
				ZEND_HASH_FOREACH_PTR(&ce->function_table, func) {
					if (func->type == ZEND_USER_FUNCTION && zend_hash_exists(files, func->op_array.filename)) {
						insert_ht = phpdbg_add_empty_array(Z_ARR_P(return_value), func->op_array.filename);

						if (by_function) {
							zend_string *fn_name = strpprintf(ZSTR_LEN(name) + ZSTR_LEN(func->op_array.function_name) + 2, "%.*s::%.*s", (int) ZSTR_LEN(name), ZSTR_VAL(name), (int) ZSTR_LEN(func->op_array.function_name), ZSTR_VAL(func->op_array.function_name));
							insert_ht = phpdbg_add_empty_array(insert_ht, fn_name);
							zend_string_release(fn_name);
						}

						phpdbg_oplog_fill_executable(&func->op_array, insert_ht, by_opcode);
					}
				} ZEND_HASH_FOREACH_END();
			}
		}
	} ZEND_HASH_FOREACH_END();

	ZEND_HASH_FOREACH_STR_KEY(files, name) {
		phpdbg_file_source *source = zend_hash_find_ptr(&PHPDBG_G(file_sources), name);
		if (source) {
			phpdbg_oplog_fill_executable(
				&source->op_array,
				phpdbg_add_empty_array(Z_ARR_P(return_value), source->op_array.filename),
				by_opcode);
		}
	} ZEND_HASH_FOREACH_END();

	if (!--GC_REFCOUNT(files)) {
		zend_hash_destroy(files);
	}
}

/* {{{ proto void phpdbg_end_oplog() */
static PHP_FUNCTION(phpdbg_end_oplog)
{
	phpdbg_oplog_entry *cur;
	phpdbg_oplog_list *prev;

	HashTable *options = NULL;
	zval *option_buffer;
	zend_bool by_function = 0;
	zend_bool by_opcode = 0;

	if (zend_parse_parameters(ZEND_NUM_ARGS(), "|H", &options) == FAILURE) {
		return;
	}

	if (!PHPDBG_G(oplog_list)) {
		zend_error(E_WARNING, "Can not end an oplog without starting it");
		return;
	}

	cur = PHPDBG_G(oplog_list)->start;
	prev = PHPDBG_G(oplog_list)->prev;

	efree(PHPDBG_G(oplog_list));
	PHPDBG_G(oplog_list) = prev;

	if (options && (option_buffer = zend_hash_str_find(options, ZEND_STRL("functions")))) {
		by_function = zend_is_true(option_buffer);
	}

	if (options && (option_buffer = zend_hash_str_find(options, ZEND_STRL("opcodes")))) {
		if (by_function) {
			by_opcode = zend_is_true(option_buffer);
		}
	}

	array_init(return_value);

	{
		zend_string *last_file = NULL;
		HashTable *file_ht;
		zend_string *last_function = (void *)~(uintptr_t)0;
		zend_class_entry *last_scope = NULL;

		HashTable *insert_ht;
		zend_long insert_idx;

		do {
			zval zero;
			ZVAL_LONG(&zero, 0);

			if (cur->filename != last_file) {
				last_file = cur->filename;
				file_ht = insert_ht = phpdbg_add_empty_array(Z_ARR_P(return_value), last_file);
			}

			if (by_function) {
				if (cur->function_name == NULL) {
					if (last_function != NULL) {
						insert_ht = file_ht;
					}
					last_function = NULL;
				} else if (cur->function_name != last_function || cur->scope != last_scope) {
					zend_string *fn_name;
					last_function = cur->function_name;
					last_scope = cur->scope;
					if (last_scope == NULL) {
						fn_name = zend_string_copy(last_function);
					} else {
						fn_name = strpprintf(ZSTR_LEN(last_function) + ZSTR_LEN(last_scope->name) + 2, "%.*s::%.*s", (int) ZSTR_LEN(last_scope->name), ZSTR_VAL(last_scope->name), (int) ZSTR_LEN(last_function), ZSTR_VAL(last_function));
					}
					insert_ht = phpdbg_add_empty_array(Z_ARR_P(return_value), fn_name);
					zend_string_release(fn_name);
				}
			}

			if (by_opcode) {
				insert_idx = cur->op - cur->opcodes;
			} else {
				if (phpdbg_is_ignored_opcode(cur->op->opcode)) {
					continue;
				}

				insert_idx = cur->op->lineno;
			}

			{
				zval *num = zend_hash_index_find(insert_ht, insert_idx);
				if (!num) {
					num = zend_hash_index_add_new(insert_ht, insert_idx, &zero);
				}
				Z_LVAL_P(num)++;
			}

		} while ((cur = cur->next));
	}

	if (!prev) {
		zend_arena_destroy(PHPDBG_G(oplog_arena));
	}
}

ZEND_BEGIN_ARG_INFO_EX(phpdbg_break_next_arginfo, 0, 0, 0)
ZEND_END_ARG_INFO()

ZEND_BEGIN_ARG_INFO_EX(phpdbg_break_file_arginfo, 0, 0, 2)
	ZEND_ARG_INFO(0, file)
	ZEND_ARG_INFO(0, line)
ZEND_END_ARG_INFO()

ZEND_BEGIN_ARG_INFO_EX(phpdbg_break_method_arginfo, 0, 0, 2)
	ZEND_ARG_INFO(0, class)
	ZEND_ARG_INFO(0, method)
ZEND_END_ARG_INFO()

ZEND_BEGIN_ARG_INFO_EX(phpdbg_break_function_arginfo, 0, 0, 1)
	ZEND_ARG_INFO(0, function)
ZEND_END_ARG_INFO()

ZEND_BEGIN_ARG_INFO_EX(phpdbg_color_arginfo, 0, 0, 0)
	ZEND_ARG_INFO(0, element)
	ZEND_ARG_INFO(0, color)
ZEND_END_ARG_INFO()

ZEND_BEGIN_ARG_INFO_EX(phpdbg_prompt_arginfo, 0, 0, 0)
	ZEND_ARG_INFO(0, string)
ZEND_END_ARG_INFO()

ZEND_BEGIN_ARG_INFO_EX(phpdbg_exec_arginfo, 0, 0, 0)
	ZEND_ARG_INFO(0, context)
ZEND_END_ARG_INFO()

ZEND_BEGIN_ARG_INFO_EX(phpdbg_clear_arginfo, 0, 0, 0)
ZEND_END_ARG_INFO()

ZEND_BEGIN_ARG_INFO_EX(phpdbg_start_oplog_arginfo, 0, 0, 0)
ZEND_END_ARG_INFO()

ZEND_BEGIN_ARG_INFO_EX(phpdbg_end_oplog_arginfo, 0, 0, 0)
	ZEND_ARG_INFO(0, options)
ZEND_END_ARG_INFO()

ZEND_BEGIN_ARG_INFO_EX(phpdbg_get_executable_arginfo, 0, 0, 0)
	ZEND_ARG_INFO(0, options)
ZEND_END_ARG_INFO()

zend_function_entry phpdbg_user_functions[] = {
	PHP_FE(phpdbg_clear, phpdbg_clear_arginfo)
	PHP_FE(phpdbg_break_next, phpdbg_break_next_arginfo)
	PHP_FE(phpdbg_break_file, phpdbg_break_file_arginfo)
	PHP_FE(phpdbg_break_method, phpdbg_break_method_arginfo)
	PHP_FE(phpdbg_break_function, phpdbg_break_function_arginfo)
	PHP_FE(phpdbg_exec,  phpdbg_exec_arginfo)
	PHP_FE(phpdbg_color, phpdbg_color_arginfo)
	PHP_FE(phpdbg_prompt, phpdbg_prompt_arginfo)
	PHP_FE(phpdbg_start_oplog, phpdbg_start_oplog_arginfo)
	PHP_FE(phpdbg_end_oplog, phpdbg_end_oplog_arginfo)
	PHP_FE(phpdbg_get_executable, phpdbg_get_executable_arginfo)
#ifdef  PHP_FE_END
	PHP_FE_END
#else
	{NULL,NULL,NULL}
#endif
};

static zend_module_entry sapi_phpdbg_module_entry = {
	STANDARD_MODULE_HEADER,
	PHPDBG_NAME,
	phpdbg_user_functions,
	PHP_MINIT(phpdbg),
	PHP_MSHUTDOWN(phpdbg),
	PHP_RINIT(phpdbg),
	PHP_RSHUTDOWN(phpdbg),
	NULL,
	PHPDBG_VERSION,
	STANDARD_MODULE_PROPERTIES
};

static void phpdbg_interned_strings_nothing(void) { }

static inline int php_sapi_phpdbg_module_startup(sapi_module_struct *module) /* {{{ */
{
	if (php_module_startup(module, &sapi_phpdbg_module_entry, 1) == FAILURE) {
		return FAILURE;
	}
	/* prevent zend_interned_strings_restore from invalidating our string pointers too early (in phpdbg allocated memory only gets freed after module shutdown) */
	zend_interned_strings_restore = phpdbg_interned_strings_nothing;

	phpdbg_booted = 1;

	return SUCCESS;
} /* }}} */

static char* php_sapi_phpdbg_read_cookies(void) /* {{{ */
{
	return NULL;
} /* }}} */

static int php_sapi_phpdbg_header_handler(sapi_header_struct *h, sapi_header_op_enum op, sapi_headers_struct *s) /* {{{ */
{
	return 0;
}
/* }}} */

static int php_sapi_phpdbg_send_headers(sapi_headers_struct *sapi_headers) /* {{{ */
{
	/* We do nothing here, this function is needed to prevent that the fallback
	 * header handling is called. */
	return SAPI_HEADER_SENT_SUCCESSFULLY;
}
/* }}} */

static void php_sapi_phpdbg_send_header(sapi_header_struct *sapi_header, void *server_context) /* {{{ */
{
}
/* }}} */

static void php_sapi_phpdbg_log_message(char *message, int syslog_type_int) /* {{{ */
{
	/*
	* We must not request TSRM before being booted
	*/
	if (phpdbg_booted) {
		if (PHPDBG_G(flags) & PHPDBG_IN_EVAL) {
			phpdbg_error("eval", "msg=\"%s\"", "%s", message);
			return;
		}

		phpdbg_error("php", "msg=\"%s\"", "%s", message);

		if (PHPDBG_G(flags) & PHPDBG_PREVENT_INTERACTIVE) {
			return;
		}

		switch (PG(last_error_type)) {
			case E_ERROR:
			case E_CORE_ERROR:
			case E_COMPILE_ERROR:
			case E_USER_ERROR:
			case E_PARSE:
			case E_RECOVERABLE_ERROR: {
				const char *file_char = zend_get_executed_filename();
				zend_string *file = zend_string_init(file_char, strlen(file_char), 0);
				phpdbg_list_file(file, 3, zend_get_executed_lineno() - 1, zend_get_executed_lineno());
				zend_string_release(file);

				if (!phpdbg_fully_started) {
					return;
				}

				do {
					switch (phpdbg_interactive(1, NULL)) {
						case PHPDBG_LEAVE:
						case PHPDBG_FINISH:
						case PHPDBG_UNTIL:
						case PHPDBG_NEXT:
							return;
					}
				} while (!(PHPDBG_G(flags) & PHPDBG_IS_STOPPING));
			}
		}
	} else {
		fprintf(stdout, "%s\n", message);
	}
}
/* }}} */

static int php_sapi_phpdbg_activate(void) /* {{{ */
{
	return SUCCESS;
}

static int php_sapi_phpdbg_deactivate(void) /* {{{ */
{
	return SUCCESS;
}

static void php_sapi_phpdbg_register_vars(zval *track_vars_array) /* {{{ */
{
	size_t len;
	char  *docroot = "";

	/* In phpdbg mode, we consider the environment to be a part of the server variables
	*/
	php_import_environment_variables(track_vars_array);

	if (PHPDBG_G(exec)) {
		len = PHPDBG_G(exec_len);
		if (sapi_module.input_filter(PARSE_SERVER, "PHP_SELF", &PHPDBG_G(exec), PHPDBG_G(exec_len), &len)) {
			php_register_variable("PHP_SELF", PHPDBG_G(exec), track_vars_array);
		}
		if (sapi_module.input_filter(PARSE_SERVER, "SCRIPT_NAME", &PHPDBG_G(exec), PHPDBG_G(exec_len), &len)) {
			php_register_variable("SCRIPT_NAME", PHPDBG_G(exec), track_vars_array);
		}

		if (sapi_module.input_filter(PARSE_SERVER, "SCRIPT_FILENAME", &PHPDBG_G(exec), PHPDBG_G(exec_len), &len)) {
			php_register_variable("SCRIPT_FILENAME", PHPDBG_G(exec), track_vars_array);
		}
		if (sapi_module.input_filter(PARSE_SERVER, "PATH_TRANSLATED", &PHPDBG_G(exec), PHPDBG_G(exec_len), &len)) {
			php_register_variable("PATH_TRANSLATED", PHPDBG_G(exec), track_vars_array);
		}
	}

	/* any old docroot will do */
	len = 0;
	if (sapi_module.input_filter(PARSE_SERVER, "DOCUMENT_ROOT", &docroot, len, &len)) {
		php_register_variable("DOCUMENT_ROOT", docroot, track_vars_array);
	}
}
/* }}} */

static inline size_t php_sapi_phpdbg_ub_write(const char *message, size_t length) /* {{{ */
{
	if (PHPDBG_G(socket_fd) != -1 && !(PHPDBG_G(flags) & PHPDBG_IS_INTERACTIVE)) {
		send(PHPDBG_G(socket_fd), message, length, 0);
	}
	return phpdbg_script(P_STDOUT, "%.*s", (int) length, message);
} /* }}} */

/* beginning of struct, see main/streams/plain_wrapper.c line 111 */
typedef struct {
	FILE *file;
	int fd;
} php_stdio_stream_data;

static size_t phpdbg_stdiop_write(php_stream *stream, const char *buf, size_t count) {
	php_stdio_stream_data *data = (php_stdio_stream_data*)stream->abstract;

	while (data->fd >= 0) {
		struct stat stat[3];
		memset(stat, 0, sizeof(stat));
		if (((fstat(fileno(stderr), &stat[2]) < 0) & (fstat(fileno(stdout), &stat[0]) < 0)) | (fstat(data->fd, &stat[1]) < 0)) {
			break;
		}

		if (stat[0].st_dev == stat[1].st_dev && stat[0].st_ino == stat[1].st_ino) {
			phpdbg_script(P_STDOUT, "%.*s", (int) count, buf);
			return count;
		}
		if (stat[2].st_dev == stat[1].st_dev && stat[2].st_ino == stat[1].st_ino) {
			phpdbg_script_ex(PHPDBG_G(io)[PHPDBG_STDERR].fd, P_STDERR, "%.*s", (int) count, buf);
			return count;
		}
		break;
	}

	return PHPDBG_G(php_stdiop_write)(stream, buf, count);
}

static inline void php_sapi_phpdbg_flush(void *context)  /* {{{ */
{
	if (!phpdbg_active_sigsafe_mem()) {
		fflush(PHPDBG_G(io)[PHPDBG_STDOUT].ptr);
	}
} /* }}} */

/* copied from sapi/cli/php_cli.c cli_register_file_handles */
void phpdbg_register_file_handles(void) /* {{{ */
{
	zval zin, zout, zerr;
	php_stream *s_in, *s_out, *s_err;
	php_stream_context *sc_in=NULL, *sc_out=NULL, *sc_err=NULL;
	zend_constant ic, oc, ec;

	s_in  = php_stream_open_wrapper_ex("php://stdin",  "rb", 0, NULL, sc_in);
	s_out = php_stream_open_wrapper_ex("php://stdout", "wb", 0, NULL, sc_out);
	s_err = php_stream_open_wrapper_ex("php://stderr", "wb", 0, NULL, sc_err);

	if (s_in==NULL || s_out==NULL || s_err==NULL) {
		if (s_in) php_stream_close(s_in);
		if (s_out) php_stream_close(s_out);
		if (s_err) php_stream_close(s_err);
		return;
	}

#if PHP_DEBUG
	/* do not close stdout and stderr */
	s_out->flags |= PHP_STREAM_FLAG_NO_CLOSE;
	s_err->flags |= PHP_STREAM_FLAG_NO_CLOSE;
#endif

	php_stream_to_zval(s_in,  &zin);
	php_stream_to_zval(s_out, &zout);
	php_stream_to_zval(s_err, &zerr);

	ic.value = zin;
	ic.flags = CONST_CS;
	ic.name = zend_string_init(ZEND_STRL("STDIN"), 0);
	ic.module_number = 0;
	zend_hash_del(EG(zend_constants), ic.name);
	zend_register_constant(&ic);

	oc.value = zout;
	oc.flags = CONST_CS;
	oc.name = zend_string_init(ZEND_STRL("STDOUT"), 0);
	oc.module_number = 0;
	zend_hash_del(EG(zend_constants), oc.name);
	zend_register_constant(&oc);

	ec.value = zerr;
	ec.flags = CONST_CS;
	ec.name = zend_string_init(ZEND_STRL("STDERR"), 0);
	ec.module_number = 0;
	zend_hash_del(EG(zend_constants), ec.name);
	zend_register_constant(&ec);
}
/* }}} */

/* {{{ sapi_module_struct phpdbg_sapi_module
*/
static sapi_module_struct phpdbg_sapi_module = {
	"phpdbg",                       /* name */
	"phpdbg",                       /* pretty name */

	php_sapi_phpdbg_module_startup, /* startup */
	php_module_shutdown_wrapper,    /* shutdown */

	php_sapi_phpdbg_activate,       /* activate */
	php_sapi_phpdbg_deactivate,     /* deactivate */

	php_sapi_phpdbg_ub_write,       /* unbuffered write */
	php_sapi_phpdbg_flush,          /* flush */
	NULL,                           /* get uid */
	NULL,                           /* getenv */

	php_error,                      /* error handler */

	php_sapi_phpdbg_header_handler, /* header handler */
	php_sapi_phpdbg_send_headers,   /* send headers handler */
	php_sapi_phpdbg_send_header,    /* send header handler */

	NULL,                           /* read POST data */
	php_sapi_phpdbg_read_cookies,   /* read Cookies */

	php_sapi_phpdbg_register_vars,  /* register server variables */
	php_sapi_phpdbg_log_message,    /* Log message */
	NULL,                           /* Get request time */
	NULL,                           /* Child terminate */
	STANDARD_SAPI_MODULE_PROPERTIES
};
/* }}} */

const opt_struct OPTIONS[] = { /* {{{ */
	{'c', 1, "ini path override"},
	{'d', 1, "define ini entry on command line"},
	{'n', 0, "no php.ini"},
	{'z', 1, "load zend_extension"},
	/* phpdbg options */
	{'q', 0, "no banner"},
	{'v', 0, "disable quietness"},
	{'b', 0, "boring colours"},
	{'i', 1, "specify init"},
	{'I', 0, "ignore init"},
	{'O', 1, "opline log"},
	{'r', 0, "run"},
	{'e', 0, "generate ext_stmt opcodes"},
	{'E', 0, "step-through-eval"},
	{'s', 1, "script from stdin"},
	{'S', 1, "sapi-name"},
#ifndef _WIN32
	{'l', 1, "listen"},
	{'a', 1, "address-or-any"},
#endif
	{'x', 0, "xml output"},
	{'p', 2, "show opcodes"},
	{'h', 0, "help"},
	{'V', 0, "version"},
	{'-', 0, NULL}
}; /* }}} */

const char phpdbg_ini_hardcoded[] =
"html_errors=Off\n"
"register_argc_argv=On\n"
"implicit_flush=On\n"
"display_errors=Off\n"
"log_errors=On\n"
"max_execution_time=0\n"
"max_input_time=-1\n"
"error_log=\n"
"output_buffering=off\n\0";

/* overwriteable ini defaults must be set in phpdbg_ini_defaults() */
#define INI_DEFAULT(name, value) \
	ZVAL_STRINGL(&tmp, value, sizeof(value) - 1); \
	zend_hash_str_update(configuration_hash, name, sizeof(name) - 1, &tmp);

void phpdbg_ini_defaults(HashTable *configuration_hash) /* {{{ */
{
	zval tmp;
	INI_DEFAULT("report_zend_debug", "0");
} /* }}} */

static void phpdbg_welcome(zend_bool cleaning) /* {{{ */
{
	/* print blurb */
	if (!cleaning) {
		phpdbg_xml("<intros>");
		phpdbg_notice("intro", "version=\"%s\"", "Welcome to phpdbg, the interactive PHP debugger, v%s", PHPDBG_VERSION);
		phpdbg_writeln("intro", "help=\"help\"", "To get help using phpdbg type \"help\" and press enter");
		phpdbg_notice("intro", "report=\"%s\"", "Please report bugs to <%s>", PHPDBG_ISSUES);
		phpdbg_xml("</intros>");
	} else if (phpdbg_startup_run == 0) {
		if (!(PHPDBG_G(flags) & PHPDBG_WRITE_XML)) {
			phpdbg_notice(NULL, NULL, "Clean Execution Environment");
		}

		phpdbg_write("cleaninfo", "classes=\"%d\" functions=\"%d\" constants=\"%d\" includes=\"%d\"",
			"Classes              %d\n"
			"Functions            %d\n"
			"Constants            %d\n"
			"Includes             %d\n",
			zend_hash_num_elements(EG(class_table)),
			zend_hash_num_elements(EG(function_table)),
			zend_hash_num_elements(EG(zend_constants)),
			zend_hash_num_elements(&EG(included_files)));
	}
} /* }}} */

static inline void phpdbg_sigint_handler(int signo) /* {{{ */
{

	if (PHPDBG_G(flags) & PHPDBG_IS_INTERACTIVE) {
		/* we quit remote consoles on recv SIGINT */
		if (PHPDBG_G(flags) & PHPDBG_IS_REMOTE) {
			PHPDBG_G(flags) |= PHPDBG_IS_STOPPING;
			zend_bailout();
		}
	} else {
		/* set signalled only when not interactive */
		if (PHPDBG_G(flags) & PHPDBG_IS_SIGNALED) {
			char mem[PHPDBG_SIGSAFE_MEM_SIZE + 1];

			phpdbg_set_sigsafe_mem(mem);
			zend_try {
				phpdbg_force_interruption();
			} zend_end_try()
			phpdbg_clear_sigsafe_mem();

			PHPDBG_G(flags) &= ~PHPDBG_IS_SIGNALED;

			if (PHPDBG_G(flags) & PHPDBG_IS_STOPPING) {
				zend_bailout();
			}
		} else {
			PHPDBG_G(flags) |= PHPDBG_IS_SIGNALED;
			if (PHPDBG_G(flags) & PHPDBG_PREVENT_INTERACTIVE) {
				PHPDBG_G(flags) |= PHPDBG_HAS_PAGINATION;
				PHPDBG_G(flags) &= ~PHPDBG_PREVENT_INTERACTIVE;
			}
		}
	}
} /* }}} */

static void phpdbg_remote_close(int socket, FILE *stream) {
	if (socket >= 0) {
		phpdbg_close_socket(socket);
	}

	if (stream) {
		fclose(stream);
	}
}

/* don't inline this, want to debug it easily, will inline when done */
static int phpdbg_remote_init(const char* address, unsigned short port, int server, int *socket, FILE **stream) {
	phpdbg_remote_close(*socket, *stream);

	if (server < 0) {
		phpdbg_rlog(fileno(stderr), "Initializing connection on %s:%u failed", address, port);

		return FAILURE;
	}

	phpdbg_rlog(fileno(stderr), "accepting connections on %s:%u", address, port);
	{
		struct sockaddr_storage address;
		socklen_t size = sizeof(address);
		char buffer[20] = {0};
		/* XXX error checks */
		memset(&address, 0, size);
		*socket = accept(server, (struct sockaddr *) &address, &size);
		inet_ntop(AF_INET, &(((struct sockaddr_in *)&address)->sin_addr), buffer, sizeof(buffer));

		phpdbg_rlog(fileno(stderr), "connection established from %s", buffer);
	}

#ifndef _WIN32
	dup2(*socket, fileno(stdout));
	dup2(*socket, fileno(stdin));

	setbuf(stdout, NULL);

	*stream = fdopen(*socket, "r+");

	phpdbg_set_async_io(*socket);
#endif
	return SUCCESS;
}

#ifndef _WIN32
/* This function *strictly* assumes that SIGIO is *only* used on the remote connection stream */
void phpdbg_sigio_handler(int sig, siginfo_t *info, void *context) /* {{{ */
{
	int flags;
	size_t newlen;
	size_t i/*, last_nl*/;

//	if (!(info->si_band & POLLIN)) {
//		return; /* Not interested in writeablility etc., just interested in incoming data */
//	}

	/* only non-blocking reading, avoid non-blocking writing */
	flags = fcntl(PHPDBG_G(io)[PHPDBG_STDIN].fd, F_GETFL, 0);
	fcntl(PHPDBG_G(io)[PHPDBG_STDIN].fd, F_SETFL, flags | O_NONBLOCK);

	do {
		char mem[PHPDBG_SIGSAFE_MEM_SIZE + 1];
		size_t off = 0;

		if ((newlen = recv(PHPDBG_G(io)[PHPDBG_STDIN].fd, mem, PHPDBG_SIGSAFE_MEM_SIZE, MSG_PEEK)) == (size_t) -1) {
			break;
		}
		for (i = 0; i < newlen; i++) {
			switch (mem[off + i]) {
				case '\x03': /* ^C char */
					if (PHPDBG_G(flags) & PHPDBG_IS_INTERACTIVE) {
						break; /* or quit ??? */
					}
					if (PHPDBG_G(flags) & PHPDBG_IS_SIGNALED) {
						phpdbg_set_sigsafe_mem(mem);
						zend_try {
							phpdbg_force_interruption();
						} zend_end_try();
						phpdbg_clear_sigsafe_mem();

						PHPDBG_G(flags) &= ~PHPDBG_IS_SIGNALED;

						if (PHPDBG_G(flags) & PHPDBG_IS_STOPPING) {
							zend_bailout();
						}
					} else if (!(PHPDBG_G(flags) & PHPDBG_IS_INTERACTIVE)) {
						PHPDBG_G(flags) |= PHPDBG_IS_SIGNALED;
					}
					break;
/*				case '\n':
					zend_llist_add_element(PHPDBG_G(stdin), strndup()
					last_nl = PHPDBG_G(stdin_buf).len + i;
					break;
*/			}
		}
		off += i;
	} while (0);


	fcntl(PHPDBG_G(io)[PHPDBG_STDIN].fd, F_SETFL, flags);
} /* }}} */

void phpdbg_signal_handler(int sig, siginfo_t *info, void *context) /* {{{ */
{
	int is_handled = FAILURE;

	switch (sig) {
		case SIGBUS:
		case SIGSEGV:
			is_handled = phpdbg_watchpoint_segfault_handler(info, context);
			if (is_handled == FAILURE) {
				if (PHPDBG_G(sigsegv_bailout)) {
					LONGJMP(*PHPDBG_G(sigsegv_bailout), FAILURE);
				}
				zend_sigaction(sig, &PHPDBG_G(old_sigsegv_signal), NULL);
			}
			break;
	}

} /* }}} */
#endif

void phpdbg_sighup_handler(int sig) /* {{{ */
{
	exit(0);
} /* }}} */

void *phpdbg_malloc_wrapper(size_t size ZEND_FILE_LINE_DC ZEND_FILE_LINE_ORIG_DC) /* {{{ */
{
	return _zend_mm_alloc(zend_mm_get_heap(), size ZEND_FILE_LINE_RELAY_CC ZEND_FILE_LINE_ORIG_RELAY_CC);
} /* }}} */

void phpdbg_free_wrapper(void *p ZEND_FILE_LINE_DC ZEND_FILE_LINE_ORIG_DC) /* {{{ */
{
	zend_mm_heap *heap = zend_mm_get_heap();
	if (UNEXPECTED(heap == p)) {
		/* TODO: heap maybe allocated by mmap(zend_mm_init) or malloc(USE_ZEND_ALLOC=0) 
		 * let's prevent it from segfault for now
		 */
	} else {
		phpdbg_watch_efree(p);
		return _zend_mm_free(heap, p ZEND_FILE_LINE_RELAY_CC ZEND_FILE_LINE_ORIG_RELAY_CC);
	}
} /* }}} */

void *phpdbg_realloc_wrapper(void *ptr, size_t size ZEND_FILE_LINE_DC ZEND_FILE_LINE_ORIG_DC) /* {{{ */
{
	return _zend_mm_realloc(zend_mm_get_heap(), ptr, size ZEND_FILE_LINE_RELAY_CC ZEND_FILE_LINE_ORIG_RELAY_CC);
} /* }}} */

php_stream *phpdbg_stream_url_wrap_php(php_stream_wrapper *wrapper, const char *path, const char *mode, int options, zend_string **opened_path, php_stream_context *context STREAMS_DC) /* {{{ */
{
	if (!strncasecmp(path, "php://", 6)) {
		path += 6;
	}

	if (!strncasecmp(path, "stdin", 6) && PHPDBG_G(stdin_file)) {
		php_stream *stream = php_stream_fopen_from_fd(dup(fileno(PHPDBG_G(stdin_file))), "r", NULL);
#ifdef PHP_WIN32
		zval *blocking_pipes = php_stream_context_get_option(context, "pipe", "blocking");
		if (blocking_pipes) {
			convert_to_long(blocking_pipes);
			php_stream_set_option(stream, PHP_STREAM_OPTION_PIPE_BLOCKING, Z_LVAL_P(blocking_pipes), NULL);
		}
#endif
		return stream;
	}

	return PHPDBG_G(orig_url_wrap_php)(wrapper, path, mode, options, opened_path, context STREAMS_CC);
} /* }}} */

int main(int argc, char **argv) /* {{{ */
{
	sapi_module_struct *phpdbg = &phpdbg_sapi_module;
	char *sapi_name;
	char *ini_entries;
	int   ini_entries_len;
	char **zend_extensions = NULL;
	zend_ulong zend_extensions_len = 0L;
	zend_bool ini_ignore;
	char *ini_override;
	char *exec = NULL;
	char *first_command = NULL;
	char *init_file;
	size_t init_file_len;
	zend_bool init_file_default;
	char *oplog_file;
	size_t oplog_file_len;
	uint64_t flags;
	char *php_optarg;
	int php_optind, opt, show_banner = 1;
	long cleaning = -1;
	volatile zend_bool quit_immediately = 0; /* somehow some gcc release builds will play a bit around with order in combination with setjmp..., hence volatile */
	zend_bool remote = 0;
	zend_phpdbg_globals *settings = NULL;
	char *bp_tmp = NULL;
	char *address;
	int listen = -1;
	int server = -1;
	int socket = -1;
	FILE* stream = NULL;
	char *print_opline_func;
	zend_bool ext_stmt = 0;
	zend_bool is_exit;
	int exit_status;
	char *read_from_stdin = NULL;
	zend_string *backup_phpdbg_compile = NULL;
	zend_bool show_help = 0, show_version = 0;

#ifndef _WIN32
	struct sigaction sigio_struct;
	struct sigaction signal_struct;
	signal_struct.sa_sigaction = phpdbg_signal_handler;
	signal_struct.sa_flags = SA_SIGINFO | SA_NODEFER;
	sigemptyset(&signal_struct.sa_mask);
	sigio_struct.sa_sigaction = phpdbg_sigio_handler;
	sigio_struct.sa_flags = SA_SIGINFO;
	sigemptyset(&sigio_struct.sa_mask);

	address = strdup("127.0.0.1");
#endif

#ifdef PHP_WIN32
	_fmode = _O_BINARY;                 /* sets default for file streams to binary */
	setmode(_fileno(stdin), O_BINARY);  /* make the stdio mode be binary */
	setmode(_fileno(stdout), O_BINARY); /* make the stdio mode be binary */
	setmode(_fileno(stderr), O_BINARY); /* make the stdio mode be binary */
#endif

phpdbg_main:
#ifdef ZTS
	tsrm_startup(1, 1, 0, NULL);
	(void)ts_resource(0);
	ZEND_TSRMLS_CACHE_UPDATE();
#endif

	zend_signal_startup();

	ini_entries = NULL;
	ini_entries_len = 0;
	ini_ignore = 0;
	ini_override = NULL;
	zend_extensions = NULL;
	zend_extensions_len = 0L;
	init_file = NULL;
	init_file_len = 0;
	init_file_default = 1;
	oplog_file = NULL;
	oplog_file_len = 0;
	flags = PHPDBG_DEFAULT_FLAGS;
	is_exit = 0;
	php_optarg = NULL;
	php_optind = 1;
	opt = 0;
	sapi_name = NULL;
	exit_status = 0;
	if (settings) {
		exec = settings->exec;
	}

	while ((opt = php_getopt(argc, argv, OPTIONS, &php_optarg, &php_optind, 0, 2)) != -1) {
		switch (opt) {
			case 'r':
				if (settings == NULL) {
					phpdbg_startup_run++;
				}
				break;
			case 'n':
				ini_ignore = 1;
				break;
			case 'c':
				if (ini_override) {
					free(ini_override);
				}
				ini_override = strdup(php_optarg);
				break;
			case 'd': {
				int len = strlen(php_optarg);
				char *val;

				if ((val = strchr(php_optarg, '='))) {
				  val++;
				  if (!isalnum(*val) && *val != '"' && *val != '\'' && *val != '\0') {
					  ini_entries = realloc(ini_entries, ini_entries_len + len + sizeof("\"\"\n\0"));
					  memcpy(ini_entries + ini_entries_len, php_optarg, (val - php_optarg));
					  ini_entries_len += (val - php_optarg);
					  memcpy(ini_entries + ini_entries_len, "\"", 1);
					  ini_entries_len++;
					  memcpy(ini_entries + ini_entries_len, val, len - (val - php_optarg));
					  ini_entries_len += len - (val - php_optarg);
					  memcpy(ini_entries + ini_entries_len, "\"\n\0", sizeof("\"\n\0"));
					  ini_entries_len += sizeof("\n\0\"") - 2;
				  } else {
					  ini_entries = realloc(ini_entries, ini_entries_len + len + sizeof("\n\0"));
					  memcpy(ini_entries + ini_entries_len, php_optarg, len);
					  memcpy(ini_entries + ini_entries_len + len, "\n\0", sizeof("\n\0"));
					  ini_entries_len += len + sizeof("\n\0") - 2;
				  }
				} else {
				  ini_entries = realloc(ini_entries, ini_entries_len + len + sizeof("=1\n\0"));
				  memcpy(ini_entries + ini_entries_len, php_optarg, len);
				  memcpy(ini_entries + ini_entries_len + len, "=1\n\0", sizeof("=1\n\0"));
				  ini_entries_len += len + sizeof("=1\n\0") - 2;
				}
			} break;

			case 'z':
				zend_extensions_len++;
				if (zend_extensions) {
					zend_extensions = realloc(zend_extensions, sizeof(char*) * zend_extensions_len);
				} else zend_extensions = malloc(sizeof(char*) * zend_extensions_len);
				zend_extensions[zend_extensions_len-1] = strdup(php_optarg);
			break;

			/* begin phpdbg options */

			case 's': { /* read script from stdin */
				if (settings == NULL) {
					read_from_stdin = strdup(php_optarg);
				}
			} break;

			case 'S': { /* set SAPI name */
				sapi_name = strdup(php_optarg);
			} break;

			case 'I': { /* ignore .phpdbginit */
				init_file_default = 0;
			} break;

			case 'i': { /* set init file */
				if (init_file) {
					free(init_file);
					init_file = NULL;
				}

				init_file_len = strlen(php_optarg);
				if (init_file_len) {
					init_file = strdup(php_optarg);
				}
			} break;

			case 'O': { /* set oplog output */
				oplog_file_len = strlen(php_optarg);
				if (oplog_file_len) {
					oplog_file = strdup(php_optarg);
				}
			} break;

			case 'v': /* set quietness off */
				flags &= ~PHPDBG_IS_QUIET;
			break;

			case 'e':
				ext_stmt = 1;
			break;

			case 'E': /* stepping through eval on */
				flags |= PHPDBG_IS_STEPONEVAL;
			break;

			case 'b': /* set colours off */
				flags &= ~PHPDBG_IS_COLOURED;
			break;

			case 'q': /* hide banner */
				show_banner = 0;
			break;

#ifndef _WIN32
			/* if you pass a listen port, we will read and write on listen port */
			case 'l': /* set listen ports */
				if (sscanf(php_optarg, "%d", &listen) != 1) {
					listen = 8000;
				}
			break;

			case 'a': { /* set bind address */
				free(address);
				if (!php_optarg) {
					address = strdup("*");
				} else address = strdup(php_optarg);
			} break;
#endif

			case 'x':
				flags |= PHPDBG_WRITE_XML;
			break;


			case 'p': {
				print_opline_func = php_optarg;
				show_banner = 0;
				settings = (void *) 0x1;
			} break;

			case 'h': {
				show_help = 1;
			} break;

			case 'V': {
				show_version = 1;
			} break;
		}

		php_optarg = NULL;
	}

	quit_immediately = phpdbg_startup_run > 1;

	/* set exec if present on command line */
	if (!read_from_stdin && argc > php_optind && (strcmp(argv[php_optind-1], "--") != SUCCESS)) {
		if (!exec && strlen(argv[php_optind])) {
			exec = strdup(argv[php_optind]);
		}
		php_optind++;
	}

	if (sapi_name) {
		phpdbg->name = sapi_name;
	}

	phpdbg->ini_defaults = phpdbg_ini_defaults;
	phpdbg->phpinfo_as_text = 1;
	phpdbg->php_ini_ignore_cwd = 1;

	sapi_startup(phpdbg);

	phpdbg->executable_location = argv[0];
	phpdbg->phpinfo_as_text = 1;
	phpdbg->php_ini_ignore = ini_ignore;
	phpdbg->php_ini_path_override = ini_override;

	if (ini_entries) {
		ini_entries = realloc(ini_entries, ini_entries_len + sizeof(phpdbg_ini_hardcoded));
		memmove(ini_entries + sizeof(phpdbg_ini_hardcoded) - 2, ini_entries, ini_entries_len + 1);
		memcpy(ini_entries, phpdbg_ini_hardcoded, sizeof(phpdbg_ini_hardcoded) - 2);
	} else {
		ini_entries = malloc(sizeof(phpdbg_ini_hardcoded));
		memcpy(ini_entries, phpdbg_ini_hardcoded, sizeof(phpdbg_ini_hardcoded));
	}
	ini_entries_len += sizeof(phpdbg_ini_hardcoded) - 2;

	if (zend_extensions_len) {
		zend_ulong zend_extension = 0L;

		while (zend_extension < zend_extensions_len) {
			const char *ze = zend_extensions[zend_extension];
			size_t ze_len = strlen(ze);

			ini_entries = realloc(
				ini_entries, ini_entries_len + (ze_len + (sizeof("zend_extension=\n"))));
			memcpy(&ini_entries[ini_entries_len], "zend_extension=", (sizeof("zend_extension=\n")-1));
			ini_entries_len += (sizeof("zend_extension=")-1);
			memcpy(&ini_entries[ini_entries_len], ze, ze_len);
			ini_entries_len += ze_len;
			memcpy(&ini_entries[ini_entries_len], "\n", (sizeof("\n") - 1));

			free(zend_extensions[zend_extension]);
			zend_extension++;
		}

		free(zend_extensions);
	}

	phpdbg->ini_entries = ini_entries;

	ZEND_INIT_MODULE_GLOBALS(phpdbg, php_phpdbg_globals_ctor, NULL);

	/* set default colors */
	phpdbg_set_color_ex(PHPDBG_COLOR_PROMPT,  PHPDBG_STRL("white-bold"));
	phpdbg_set_color_ex(PHPDBG_COLOR_ERROR,   PHPDBG_STRL("red-bold"));
	phpdbg_set_color_ex(PHPDBG_COLOR_NOTICE,  PHPDBG_STRL("green"));

	/* set default prompt */
	phpdbg_set_prompt(PHPDBG_DEFAULT_PROMPT);

	if (settings > (zend_phpdbg_globals *) 0x2) {
#ifdef ZTS
		*((zend_phpdbg_globals *) (*((void ***) TSRMLS_CACHE))[TSRM_UNSHUFFLE_RSRC_ID(phpdbg_globals_id)]) = *settings;
#else
		phpdbg_globals = *settings;
#endif
		free(settings);
	}

	/* set flags from command line */
	PHPDBG_G(flags) = flags;

	if (phpdbg->startup(phpdbg) == SUCCESS) {
		zend_mm_heap *mm_heap;
#ifdef _WIN32
    EXCEPTION_POINTERS *xp;
    __try {
#endif
		void* (*_malloc)(size_t);
		void (*_free)(void*);
		void* (*_realloc)(void*, size_t);

		if (show_version || show_help) {
			/* It ain't gonna proceed to real execution anyway,
				but the correct descriptor is needed already. */
			PHPDBG_G(io)[PHPDBG_STDOUT].ptr = stdout;
			PHPDBG_G(io)[PHPDBG_STDOUT].fd = fileno(stdout);
			if (show_help) {
				phpdbg_do_help(NULL);
			} else if (show_version) {
				phpdbg_out(
					"phpdbg %s (built: %s %s)\nPHP %s, Copyright (c) 1997-2016 The PHP Group\n%s",
					PHPDBG_VERSION,
					__DATE__,
					__TIME__,
					PHP_VERSION,
					get_zend_version()
				);
			}
			sapi_deactivate();
			sapi_shutdown();
			if (ini_entries) {
				free(ini_entries);
			}
			if (ini_override) {
				free(ini_override);
			}
			if (exec) {
				free(exec);
			}
			if (oplog_file) {
				free(oplog_file);
			}
			if (init_file) {
				free(init_file);
			}
			goto free_and_return;
		}

		zend_try {
			zend_signal_activate();
		} zend_end_try();

		/* setup remote server if necessary */
		if (cleaning <= 0 && listen > 0) {
			server = phpdbg_open_socket(address, listen);
			if (-1 > server || phpdbg_remote_init(address, listen, server, &socket, &stream) == FAILURE) {
				exit(0);
			}

#ifndef _WIN32
			zend_sigaction(SIGIO, &sigio_struct, NULL);
#endif

			/* set remote flag to stop service shutting down upon quit */
			remote = 1;
#ifndef _WIN32
		} else {

			zend_signal(SIGHUP, phpdbg_sighup_handler);
#endif
		}

		mm_heap = zend_mm_get_heap();
		zend_mm_get_custom_handlers(mm_heap, &_malloc, &_free, &_realloc);

		use_mm_wrappers = !_malloc && !_realloc && !_free;

		PHPDBG_G(original_free_function) = _free;
		_free = phpdbg_watch_efree;

		if (use_mm_wrappers) {
#if ZEND_DEBUG
			zend_mm_set_custom_debug_handlers(mm_heap, phpdbg_malloc_wrapper, phpdbg_free_wrapper, phpdbg_realloc_wrapper);
#else
			zend_mm_set_custom_handlers(mm_heap, phpdbg_malloc_wrapper, phpdbg_free_wrapper, phpdbg_realloc_wrapper);
#endif
		} else {
			zend_mm_set_custom_handlers(mm_heap, _malloc, _free, _realloc);
		}


		phpdbg_init_list();

		PHPDBG_G(sapi_name_ptr) = sapi_name;

		if (exec) { /* set execution context */
			PHPDBG_G(exec) = phpdbg_resolve_path(exec);
			PHPDBG_G(exec_len) = PHPDBG_G(exec) ? strlen(PHPDBG_G(exec)) : 0;

			free(exec);
			exec = NULL;
		}

		php_output_activate();
		php_output_deactivate();

		if (SG(sapi_headers).mimetype) {
			efree(SG(sapi_headers).mimetype);
			SG(sapi_headers).mimetype = NULL;
		}

		php_output_activate();

		{
			int i;

			SG(request_info).argc = argc - php_optind + 1;
			SG(request_info).argv = emalloc(SG(request_info).argc * sizeof(char *));
			for (i = SG(request_info).argc; --i;) {
				SG(request_info).argv[i] = estrdup(argv[php_optind - 1 + i]);
			}
			SG(request_info).argv[0] = PHPDBG_G(exec) ? estrdup(PHPDBG_G(exec)) : estrdup("");
		}

		if (php_request_startup() == FAILURE) {
			PUTS("Could not startup");
			return 1;
		}

#ifndef _WIN32
		zend_try { zend_sigaction(SIGSEGV, &signal_struct, &PHPDBG_G(old_sigsegv_signal)); } zend_end_try();
		zend_try { zend_sigaction(SIGBUS, &signal_struct, &PHPDBG_G(old_sigsegv_signal)); } zend_end_try();
#endif

		/* do not install sigint handlers for remote consoles */
		/* sending SIGINT then provides a decent way of shutting down the server */
#ifndef _WIN32
		if (listen < 0) {
#endif
			zend_try { zend_signal(SIGINT, phpdbg_sigint_handler); } zend_end_try();
#ifndef _WIN32
		}

		/* setup io here */
		if (remote) {
			PHPDBG_G(flags) |= PHPDBG_IS_REMOTE;
			zend_signal(SIGPIPE, SIG_IGN);
		}
		PHPDBG_G(io)[PHPDBG_STDIN].ptr = stdin;
		PHPDBG_G(io)[PHPDBG_STDIN].fd = fileno(stdin);
		PHPDBG_G(io)[PHPDBG_STDOUT].ptr = stdout;
		PHPDBG_G(io)[PHPDBG_STDOUT].fd = fileno(stdout);
#else
		/* XXX this is a complete mess here with FILE/fd/SOCKET,
			we should let only one to survive probably. Need
			a clean separation whether it's a remote or local
			prompt. And what is supposed to go as user interaction,
			error log, etc. */
		if (remote) {
			PHPDBG_G(io)[PHPDBG_STDIN].ptr = stdin;
			PHPDBG_G(io)[PHPDBG_STDIN].fd = socket;
			PHPDBG_G(io)[PHPDBG_STDOUT].ptr = stdout;
			PHPDBG_G(io)[PHPDBG_STDOUT].fd = socket;
		} else {
			PHPDBG_G(io)[PHPDBG_STDIN].ptr = stdin;
			PHPDBG_G(io)[PHPDBG_STDIN].fd = fileno(stdin);
			PHPDBG_G(io)[PHPDBG_STDOUT].ptr = stdout;
			PHPDBG_G(io)[PHPDBG_STDOUT].fd = fileno(stdout);
		}
#endif
		PHPDBG_G(io)[PHPDBG_STDERR].ptr = stderr;
		PHPDBG_G(io)[PHPDBG_STDERR].fd = fileno(stderr);

#ifndef _WIN32
		PHPDBG_G(php_stdiop_write) = php_stream_stdio_ops.write;
		php_stream_stdio_ops.write = phpdbg_stdiop_write;
#endif

		if (oplog_file) { /* open oplog */
			PHPDBG_G(oplog) = fopen(oplog_file, "w+");
			if (!PHPDBG_G(oplog)) {
				phpdbg_error("oplog", "path=\"%s\"", "Failed to open oplog %s", oplog_file);
			}
			free(oplog_file);
			oplog_file = NULL;
		}

		{
			php_stream_wrapper *wrapper = zend_hash_str_find_ptr(php_stream_get_url_stream_wrappers_hash(), ZEND_STRL("php"));
			PHPDBG_G(orig_url_wrap_php) = wrapper->wops->stream_opener;
			wrapper->wops->stream_opener = phpdbg_stream_url_wrap_php;
		}

		/* Make stdin, stdout and stderr accessible from PHP scripts */
		phpdbg_register_file_handles();

		phpdbg_list_update();

		if (show_banner && cleaning < 2) {
			/* print blurb */
			phpdbg_welcome(cleaning == 1);
		}

		cleaning = -1;

		if (ext_stmt) {
			CG(compiler_options) |= ZEND_COMPILE_EXTENDED_INFO;
		}

		/* initialize from file */
		PHPDBG_G(flags) |= PHPDBG_IS_INITIALIZING;
		zend_try {
			if (init_file) {
				phpdbg_init(init_file, init_file_len, init_file_default);
			}
		} zend_end_try();
		PHPDBG_G(flags) &= ~PHPDBG_IS_INITIALIZING;

		/* quit if init says so */
		if (PHPDBG_G(flags) & PHPDBG_IS_QUITTING) {
			goto phpdbg_out;
		}

		/* auto compile */
		if (read_from_stdin) {
			if (!read_from_stdin[0]) {
				if (!quit_immediately) {
					phpdbg_error("error", "", "Impossible to not specify a stdin delimiter without -rr");
					PHPDBG_G(flags) |= PHPDBG_IS_QUITTING;
					goto phpdbg_out;
				}
			}
			if (show_banner || read_from_stdin[0]) {
				phpdbg_notice("stdin", "delimiter=\"%s\"", "Reading input from stdin; put '%s' followed by a newline on an own line after code to end input", read_from_stdin);
			}

			if (phpdbg_startup_run > 0) {
				PHPDBG_G(flags) |= PHPDBG_DISCARD_OUTPUT;
			}

			zend_try {
				phpdbg_param_t cmd;
				cmd.str = read_from_stdin;
				cmd.len = strlen(read_from_stdin);
				PHPDBG_COMMAND_HANDLER(stdin)(&cmd);
			} zend_end_try();

			PHPDBG_G(flags) &= ~PHPDBG_DISCARD_OUTPUT;
		} else if (PHPDBG_G(exec)) {
			if (settings || phpdbg_startup_run > 0) {
				PHPDBG_G(flags) |= PHPDBG_DISCARD_OUTPUT;
			}

			zend_try {
				if (backup_phpdbg_compile) {
					phpdbg_compile_stdin(backup_phpdbg_compile);
				} else {
					phpdbg_compile();
				}
			} zend_end_try();
			backup_phpdbg_compile = NULL;

			PHPDBG_G(flags) &= ~PHPDBG_DISCARD_OUTPUT;
		}

		if (bp_tmp) {
			PHPDBG_G(flags) |= PHPDBG_DISCARD_OUTPUT | PHPDBG_IS_INITIALIZING;
			phpdbg_string_init(bp_tmp);
			free(bp_tmp);
			bp_tmp = NULL;
			PHPDBG_G(flags) &= ~PHPDBG_DISCARD_OUTPUT & ~PHPDBG_IS_INITIALIZING;
		}

		if (settings == (void *) 0x1) {
			if (PHPDBG_G(ops)) {
				phpdbg_print_opcodes(print_opline_func);
			} else {
				quiet_write(PHPDBG_G(io)[PHPDBG_STDERR].fd, ZEND_STRL("No opcodes could be compiled | No file specified or compilation failed?\n"));
			}
			goto phpdbg_out;
		}

		PG(during_request_startup) = 0;

		phpdbg_fully_started = 1;

/* #ifndef for making compiler shutting up */
#ifndef _WIN32
phpdbg_interact:
#endif
		/* phpdbg main() */
		do {
			zend_try {
				if (phpdbg_startup_run) {
					phpdbg_startup_run = 0;
					if (quit_immediately) {
						PHPDBG_G(flags) = (PHPDBG_G(flags) & ~PHPDBG_HAS_PAGINATION) | PHPDBG_IS_INTERACTIVE | PHPDBG_PREVENT_INTERACTIVE;
					} else {
						PHPDBG_G(flags) |= PHPDBG_IS_INTERACTIVE;
					}
					zend_try {
						if (first_command) {
							phpdbg_interactive(1, estrdup(first_command));
						} else {
							PHPDBG_COMMAND_HANDLER(run)(NULL);
						}
					} zend_end_try();
					if (quit_immediately) {
						/* if -r is on the command line more than once just quit */
						EG(bailout) = __orig_bailout; /* reset zend_try */
						exit_status = EG(exit_status);
						break;
					}
				}

				CG(unclean_shutdown) = 0;
				phpdbg_interactive(1, NULL);
			} zend_catch {
				if ((PHPDBG_G(flags) & PHPDBG_IS_CLEANING)) {
					char *bp_tmp_str;
					PHPDBG_G(flags) |= PHPDBG_DISCARD_OUTPUT;
					phpdbg_export_breakpoints_to_string(&bp_tmp_str);
					PHPDBG_G(flags) &= ~PHPDBG_DISCARD_OUTPUT;
					if (bp_tmp_str) {
						bp_tmp = strdup(bp_tmp_str);
						efree(bp_tmp_str);
					}
					cleaning = 1;
				} else {
					cleaning = 0;
				}

#ifndef _WIN32
				if (!cleaning) {
					/* remote client disconnected */
					if ((PHPDBG_G(flags) & PHPDBG_IS_DISCONNECTED)) {

						if (PHPDBG_G(flags) & PHPDBG_IS_REMOTE) {
							/* renegociate connections */
							phpdbg_remote_init(address, listen, server, &socket, &stream);

							/* set streams */
							if (stream) {
								PHPDBG_G(flags) &= ~PHPDBG_IS_QUITTING;
							}

							/* this must be forced */
							CG(unclean_shutdown) = 0;
						} else {
							/* local consoles cannot disconnect, ignore EOF */
							PHPDBG_G(flags) &= ~PHPDBG_IS_DISCONNECTED;
						}
					}
				}
#endif
			} zend_end_try();
		} while (!(PHPDBG_G(flags) & PHPDBG_IS_STOPPING));


#ifndef _WIN32
phpdbg_out:
		if ((PHPDBG_G(flags) & PHPDBG_IS_DISCONNECTED)) {
			PHPDBG_G(flags) &= ~PHPDBG_IS_DISCONNECTED;
			goto phpdbg_interact;
		}
#endif

#ifdef _WIN32
	} __except(phpdbg_exception_handler_win32(xp = GetExceptionInformation())) {
		phpdbg_error("segfault", "", "Access violation (Segmentation fault) encountered\ntrying to abort cleanly...");
	}
phpdbg_out:
#endif

		if (first_command) {
			free(first_command);
			first_command = NULL;
		}

		if (cleaning <= 0) {
			PHPDBG_G(flags) &= ~PHPDBG_IS_CLEANING;
			cleaning = -1;
		}

		{
			int i;
			/* free argv */
			for (i = SG(request_info).argc; i--;) {
				efree(SG(request_info).argv[i]);
			}
			efree(SG(request_info).argv);
		}

		if (ini_entries) {
			free(ini_entries);
		}

		if (ini_override) {
			free(ini_override);
		}

		/* In case we aborted during script execution, we may not reset CG(unclean_shutdown) */
		if (!(PHPDBG_G(flags) & PHPDBG_IS_RUNNING)) {
			is_exit = !PHPDBG_G(in_execution);
			CG(unclean_shutdown) = is_exit || PHPDBG_G(unclean_eval);
		}

		if ((PHPDBG_G(flags) & (PHPDBG_IS_CLEANING | PHPDBG_IS_RUNNING)) == PHPDBG_IS_CLEANING) {
			php_free_shutdown_functions();
			zend_objects_store_mark_destructed(&EG(objects_store));
		}

		zend_try {
			php_request_shutdown(NULL);
		} zend_end_try();

		if (PHPDBG_G(exec) && !memcmp("-", PHPDBG_G(exec), 2)) { /* i.e. execution context has been read from stdin - back it up */
			phpdbg_file_source *data = zend_hash_str_find_ptr(&PHPDBG_G(file_sources), PHPDBG_G(exec), PHPDBG_G(exec_len));
			backup_phpdbg_compile = zend_string_alloc(data->len + 2, 1);
			sprintf(ZSTR_VAL(backup_phpdbg_compile), "?>%.*s", (int) data->len, data->buf);
		}

		/* backup globals when cleaning */
		if ((cleaning > 0 || remote) && !quit_immediately) {
			settings = calloc(1, sizeof(zend_phpdbg_globals));

			php_phpdbg_globals_ctor(settings);

			if (PHPDBG_G(exec)) {
				settings->exec = zend_strndup(PHPDBG_G(exec), PHPDBG_G(exec_len));
				settings->exec_len = PHPDBG_G(exec_len);
			}
			settings->oplog = PHPDBG_G(oplog);
			settings->prompt[0] = PHPDBG_G(prompt)[0];
			settings->prompt[1] = PHPDBG_G(prompt)[1];
			memcpy(settings->colors, PHPDBG_G(colors), sizeof(settings->colors));
			settings->eol = PHPDBG_G(eol);
			settings->input_buflen = PHPDBG_G(input_buflen);
			memcpy(settings->input_buffer, PHPDBG_G(input_buffer), settings->input_buflen);
			settings->flags = PHPDBG_G(flags) & PHPDBG_PRESERVE_FLAGS_MASK;
			first_command = PHPDBG_G(cur_command);
		} else {
			if (PHPDBG_G(prompt)[0]) {
				free(PHPDBG_G(prompt)[0]);
			}
			if (PHPDBG_G(prompt)[1]) {
				free(PHPDBG_G(prompt)[1]);
			}
			if (PHPDBG_G(cur_command)) {
				free(PHPDBG_G(cur_command));
			}
		}

		if (exit_status == 0) {
			exit_status = EG(exit_status);
		}

		php_output_deactivate();

		if (!(PHPDBG_G(flags) & PHPDBG_IS_QUITTING)) {
			PHPDBG_G(flags) |= PHPDBG_IS_QUITTING;
			if (PHPDBG_G(in_execution) || is_exit) {
				if (!quit_immediately && !phpdbg_startup_run) {
					PHPDBG_G(flags) -= PHPDBG_IS_QUITTING;
					cleaning++;
				}
			}
		}

		{
			php_stream_wrapper *wrapper = zend_hash_str_find_ptr(php_stream_get_url_stream_wrappers_hash(), ZEND_STRL("php"));
			wrapper->wops->stream_opener = PHPDBG_G(orig_url_wrap_php);
		}

		zend_try {
			php_module_shutdown();
		} zend_end_try();

#ifndef _WIN32
		/* force override (no zend_signals) to prevent crashes due to signal recursion in SIGSEGV/SIGBUS handlers */
		signal(SIGSEGV, SIG_DFL);
		signal(SIGBUS, SIG_DFL);

		/* reset it... else we risk a stack overflow upon next run (when clean'ing) */
		php_stream_stdio_ops.write = PHPDBG_G(php_stdiop_write);
#endif
	}

	sapi_shutdown();

#ifdef ZTS
	ts_free_id(phpdbg_globals_id);
#endif

	if (sapi_name) {
		free(sapi_name);
	}

free_and_return:
	if (read_from_stdin) {
		free(read_from_stdin);
		read_from_stdin = NULL;
	}

#ifdef ZTS
	tsrm_shutdown();
#endif

	if ((cleaning > 0 || remote) && !quit_immediately) {
		/* reset internal php_getopt state */
		php_getopt(-1, argv, OPTIONS, NULL, &php_optind, 0, 0);

		goto phpdbg_main;
	}

	if (backup_phpdbg_compile) {
		zend_string_free(backup_phpdbg_compile);
	}

#ifndef _WIN32
	if (address) {
		free(address);
	}
#endif

	/* usually 0; just for -rr */
	return exit_status;
} /* }}} */<|MERGE_RESOLUTION|>--- conflicted
+++ resolved
@@ -71,9 +71,65 @@
 
 static zend_bool phpdbg_booted = 0;
 static zend_bool phpdbg_fully_started = 0;
-<<<<<<< HEAD
 zend_bool use_mm_wrappers = 0;
-=======
+
+static void php_phpdbg_destroy_bp_file(zval *brake) /* {{{ */
+{
+	zend_hash_destroy(Z_ARRVAL_P(brake));
+	efree(Z_ARRVAL_P(brake));
+} /* }}} */
+
+static void php_phpdbg_destroy_bp_symbol(zval *brake) /* {{{ */
+{
+	efree((char *) ((phpdbg_breaksymbol_t *) Z_PTR_P(brake))->symbol);
+	efree(Z_PTR_P(brake));
+} /* }}} */
+
+static void php_phpdbg_destroy_bp_opcode(zval *brake) /* {{{ */
+{
+	efree((char *) ((phpdbg_breakop_t *) Z_PTR_P(brake))->name);
+	efree(Z_PTR_P(brake));
+} /* }}} */
+
+static void php_phpdbg_destroy_bp_opline(zval *brake) /* {{{ */
+{
+	efree(Z_PTR_P(brake));
+} /* }}} */
+
+static void php_phpdbg_destroy_bp_methods(zval *brake) /* {{{ */
+{
+	zend_hash_destroy(Z_ARRVAL_P(brake));
+	efree(Z_ARRVAL_P(brake));
+} /* }}} */
+
+static void php_phpdbg_destroy_bp_condition(zval *data) /* {{{ */
+{
+	phpdbg_breakcond_t *brake = (phpdbg_breakcond_t *) Z_PTR_P(data);
+
+	if (brake->ops) {
+		destroy_op_array(brake->ops);
+		efree(brake->ops);
+	}
+	efree((char*) brake->code);
+	efree(brake);
+} /* }}} */
+
+static void php_phpdbg_destroy_registered(zval *data) /* {{{ */
+{
+	zend_function *function = (zend_function *) Z_PTR_P(data);
+	destroy_zend_function(function);
+} /* }}} */
+
+static void php_phpdbg_destroy_file_source(zval *data) /* {{{ */
+{
+	phpdbg_file_source *source = (phpdbg_file_source *) Z_PTR_P(data);
+	destroy_op_array(&source->op_array);
+	if (source->buf) {
+		efree(source->buf);
+	}
+	efree(source->filename);
+	efree(source);
+} /* }}} */
 
 static inline void php_phpdbg_globals_ctor(zend_phpdbg_globals *pg) /* {{{ */
 {
@@ -122,133 +178,6 @@
 	pg->stdin_file = NULL;
 
 	pg->cur_command = NULL;
-} /* }}} */
-
-static PHP_MINIT_FUNCTION(phpdbg) /* {{{ */
-{
-	ZEND_INIT_MODULE_GLOBALS(phpdbg, php_phpdbg_globals_ctor, NULL);
-	REGISTER_INI_ENTRIES();
-
-	zend_execute_ex = phpdbg_execute_ex;
-
-	REGISTER_STRINGL_CONSTANT("PHPDBG_VERSION", PHPDBG_VERSION, sizeof(PHPDBG_VERSION)-1, CONST_CS|CONST_PERSISTENT);
-
-	REGISTER_LONG_CONSTANT("PHPDBG_FILE",   FILE_PARAM, CONST_CS|CONST_PERSISTENT);
-	REGISTER_LONG_CONSTANT("PHPDBG_METHOD", METHOD_PARAM, CONST_CS|CONST_PERSISTENT);
-	REGISTER_LONG_CONSTANT("PHPDBG_LINENO", NUMERIC_PARAM, CONST_CS|CONST_PERSISTENT);
-	REGISTER_LONG_CONSTANT("PHPDBG_FUNC",   STR_PARAM, CONST_CS|CONST_PERSISTENT);
-
-	REGISTER_LONG_CONSTANT("PHPDBG_COLOR_PROMPT", PHPDBG_COLOR_PROMPT, CONST_CS|CONST_PERSISTENT);
-	REGISTER_LONG_CONSTANT("PHPDBG_COLOR_NOTICE", PHPDBG_COLOR_NOTICE, CONST_CS|CONST_PERSISTENT);
-	REGISTER_LONG_CONSTANT("PHPDBG_COLOR_ERROR",  PHPDBG_COLOR_ERROR, CONST_CS|CONST_PERSISTENT);
-
-	return SUCCESS;
-} /* }}} */
->>>>>>> e586c7c6
-
-static void php_phpdbg_destroy_bp_file(zval *brake) /* {{{ */
-{
-	zend_hash_destroy(Z_ARRVAL_P(brake));
-	efree(Z_ARRVAL_P(brake));
-} /* }}} */
-
-static void php_phpdbg_destroy_bp_symbol(zval *brake) /* {{{ */
-{
-	efree((char *) ((phpdbg_breaksymbol_t *) Z_PTR_P(brake))->symbol);
-	efree(Z_PTR_P(brake));
-} /* }}} */
-
-static void php_phpdbg_destroy_bp_opcode(zval *brake) /* {{{ */
-{
-	efree((char *) ((phpdbg_breakop_t *) Z_PTR_P(brake))->name);
-	efree(Z_PTR_P(brake));
-} /* }}} */
-
-static void php_phpdbg_destroy_bp_opline(zval *brake) /* {{{ */
-{
-	efree(Z_PTR_P(brake));
-} /* }}} */
-
-static void php_phpdbg_destroy_bp_methods(zval *brake) /* {{{ */
-{
-	zend_hash_destroy(Z_ARRVAL_P(brake));
-	efree(Z_ARRVAL_P(brake));
-} /* }}} */
-
-static void php_phpdbg_destroy_bp_condition(zval *data) /* {{{ */
-{
-	phpdbg_breakcond_t *brake = (phpdbg_breakcond_t *) Z_PTR_P(data);
-
-	if (brake->ops) {
-		destroy_op_array(brake->ops);
-		efree(brake->ops);
-	}
-	efree((char*) brake->code);
-	efree(brake);
-} /* }}} */
-
-static void php_phpdbg_destroy_registered(zval *data) /* {{{ */
-{
-	zend_function *function = (zend_function *) Z_PTR_P(data);
-	destroy_zend_function(function);
-} /* }}} */
-
-static void php_phpdbg_destroy_file_source(zval *data) /* {{{ */
-{
-	phpdbg_file_source *source = (phpdbg_file_source *) Z_PTR_P(data);
-	destroy_op_array(&source->op_array);
-	if (source->buf) {
-		efree(source->buf);
-	}
-	efree(source->filename);
-	efree(source);
-} /* }}} */
-
-static inline void php_phpdbg_globals_ctor(zend_phpdbg_globals *pg) /* {{{ */
-{
-	pg->prompt[0] = NULL;
-	pg->prompt[1] = NULL;
-
-	pg->colors[0] = NULL;
-	pg->colors[1] = NULL;
-	pg->colors[2] = NULL;
-
-	pg->lines = phpdbg_get_terminal_height();
-	pg->exec = NULL;
-	pg->exec_len = 0;
-	pg->buffer = NULL;
-	pg->last_was_newline = 1;
-	pg->ops = NULL;
-	pg->vmret = 0;
-	pg->in_execution = 0;
-	pg->bp_count = 0;
-	pg->flags = PHPDBG_DEFAULT_FLAGS;
-	pg->oplog = NULL;
-	memset(pg->io, 0, sizeof(pg->io));
-	pg->frame.num = 0;
-	pg->sapi_name_ptr = NULL;
-	pg->socket_fd = -1;
-	pg->socket_server_fd = -1;
-	pg->unclean_eval = 0;
-
-	pg->req_id = 0;
-	pg->err_buf.active = 0;
-	pg->err_buf.type = 0;
-
-	pg->input_buflen = 0;
-	pg->sigsafe_mem.mem = NULL;
-	pg->sigsegv_bailout = NULL;
-
-	pg->oplog_list = NULL;
-
-#ifdef PHP_WIN32
-	pg->sigio_watcher_thread = INVALID_HANDLE_VALUE;
-	memset(&pg->swd, 0, sizeof(struct win32_sigio_watcher_data));
-#endif
-
-	pg->eol = PHPDBG_EOL_LF;
-
-	pg->stdin_file = NULL;
 } /* }}} */
 
 static PHP_MINIT_FUNCTION(phpdbg) /* {{{ */
