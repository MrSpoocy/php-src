--- conflicted
+++ resolved
@@ -99,29 +99,30 @@
 	return SUCCESS;
 } /* }}} */
 
-static void php_phpdbg_destroy_bp_file(zval *brake) /* {{{ */
-{
-	zend_hash_destroy((HashTable*)Z_PTR_P(brake));
-} /* }}} */
-
-static void php_phpdbg_destroy_bp_symbol(zval *brake) /* {{{ */
-{
-	efree((char*)((phpdbg_breaksymbol_t*)Z_PTR_P(brake))->symbol);
-} /* }}} */
-
-static void php_phpdbg_destroy_bp_opcode(zval *brake) /* {{{ */
-{
-	efree((char*)((phpdbg_breakop_t*)Z_PTR_P(brake))->name);
-} /* }}} */
-
-static void php_phpdbg_destroy_bp_methods(zval *brake) /* {{{ */
-{
-	zend_hash_destroy((HashTable*)Z_PTR_P(brake));
-} /* }}} */
-
-static void php_phpdbg_destroy_bp_condition(zval *data) /* {{{ */
-{
-	phpdbg_breakcond_t *brake = (phpdbg_breakcond_t*)Z_PTR_P(data);
+static void php_phpdbg_destroy_bp_file(void *brake) /* {{{ */
+{
+	zend_hash_destroy((HashTable*)brake);
+} /* }}} */
+
+static void php_phpdbg_destroy_bp_symbol(void *brake) /* {{{ */
+{
+	efree((char*)((phpdbg_breaksymbol_t*)brake)->symbol);
+} /* }}} */
+
+static void php_phpdbg_destroy_bp_opcode(void *brake) /* {{{ */
+{
+	efree((char*)((phpdbg_breakop_t*)brake)->name);
+} /* }}} */
+
+
+static void php_phpdbg_destroy_bp_methods(void *brake) /* {{{ */
+{
+	zend_hash_destroy((HashTable*)brake);
+} /* }}} */
+
+static void php_phpdbg_destroy_bp_condition(void *data) /* {{{ */
+{
+	phpdbg_breakcond_t *brake = (phpdbg_breakcond_t*) data;
 
 	if (brake) {
 		if (brake->ops) {
@@ -135,9 +136,9 @@
 	}
 } /* }}} */
 
-static void php_phpdbg_destroy_registered(zval *data) /* {{{ */
-{
-	zend_function *function = (zend_function*)Z_PTR_P(data);
+static void php_phpdbg_destroy_registered(void *data) /* {{{ */
+{
+	zend_function *function = (zend_function*) data;
 	TSRMLS_FETCH();
 
 	destroy_zend_function(
@@ -147,7 +148,7 @@
 
 static PHP_RINIT_FUNCTION(phpdbg) /* {{{ */
 {
-	zend_hash_init(&PHPDBG_G(bp)[PHPDBG_BREAK_FILE], 8, NULL, php_phpdbg_destroy_bp_file, 0);
+	zend_hash_init(&PHPDBG_G(bp)[PHPDBG_BREAK_FILE],   8, NULL, php_phpdbg_destroy_bp_file, 0);
 	zend_hash_init(&PHPDBG_G(bp)[PHPDBG_BREAK_SYM], 8, NULL, php_phpdbg_destroy_bp_symbol, 0);
 	zend_hash_init(&PHPDBG_G(bp)[PHPDBG_BREAK_FUNCTION_OPLINE], 8, NULL, php_phpdbg_destroy_bp_methods, 0);
 	zend_hash_init(&PHPDBG_G(bp)[PHPDBG_BREAK_METHOD_OPLINE], 8, NULL, php_phpdbg_destroy_bp_methods, 0);
@@ -239,7 +240,7 @@
 		if (VCWD_STAT(exec, &sb) != FAILURE) {
 			if (sb.st_mode & (S_IFREG|S_IFLNK)) {
 				if (PHPDBG_G(exec)) {
-					ZVAL_STRINGL(return_value, PHPDBG_G(exec), PHPDBG_G(exec_len));
+					ZVAL_STRINGL(return_value, PHPDBG_G(exec), PHPDBG_G(exec_len), 1);
 					efree(PHPDBG_G(exec));
 					result = 0;
 				}
@@ -602,15 +603,10 @@
 
 /* overwriteable ini defaults must be set in phpdbg_ini_defaults() */
 #define INI_DEFAULT(name, value) \
-<<<<<<< HEAD
-        ZVAL_STRINGL(&tmp, value, sizeof(value) - 1); \
-        zend_hash_str_update(configuration_hash, name, sizeof(name) - 1, &tmp);
-=======
 	Z_SET_REFCOUNT(tmp, 0); \
 	Z_UNSET_ISREF(tmp); \
 	ZVAL_STRINGL(&tmp, zend_strndup(value, sizeof(value)-1), sizeof(value)-1, 0); \
 	zend_hash_update(configuration_hash, name, sizeof(name), &tmp, sizeof(zval), NULL);
->>>>>>> b82d077f
 
 void phpdbg_ini_defaults(HashTable *configuration_hash) /* {{{ */
 {
