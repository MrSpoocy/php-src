/*
   +----------------------------------------------------------------------+
   | PHP Version 7                                                        |
   +----------------------------------------------------------------------+
   | Copyright (c) 1997-2016 The PHP Group                                |
   +----------------------------------------------------------------------+
   | This source file is subject to version 3.01 of the PHP license,      |
   | that is bundled with this package in the file LICENSE, and is        |
   | available through the world-wide-web at the following url:           |
   | http://www.php.net/license/3_01.txt                                  |
   | If you did not receive a copy of the PHP license and are unable to   |
   | obtain it through the world-wide-web, please send a note to          |
   | license@php.net so we can mail you a copy immediately.               |
   +----------------------------------------------------------------------+
   | Authors: Felipe Pena <felipe@php.net>                                |
   | Authors: Joe Watkins <joe.watkins@live.co.uk>                        |
   | Authors: Bob Weinand <bwoebi@php.net>                                |
   +----------------------------------------------------------------------+
*/

#include "phpdbg.h"
#include "phpdbg_prompt.h"
#include "phpdbg_bp.h"
#include "phpdbg_break.h"
#include "phpdbg_list.h"
#include "phpdbg_utils.h"
#include "phpdbg_set.h"
#include "phpdbg_io.h"
#include "zend_alloc.h"
#include "phpdbg_eol.h"
#include "phpdbg_print.h"

#include "ext/standard/basic_functions.h"

/* {{{ remote console headers */
#ifndef _WIN32
#	include <sys/socket.h>
#	include <sys/select.h>
#	include <sys/time.h>
#	include <sys/types.h>
#	include <sys/poll.h>
#	include <netinet/in.h>
#	include <unistd.h>
#	include <arpa/inet.h>
#endif /* }}} */

#if defined(PHP_WIN32) && defined(HAVE_OPENSSL)
# include "openssl/applink.c"
#endif

#if defined(PHP_WIN32) && defined(ZTS)
ZEND_TSRMLS_CACHE_DEFINE()
#endif

ZEND_DECLARE_MODULE_GLOBALS(phpdbg);
int phpdbg_startup_run = 0;

static PHP_INI_MH(OnUpdateEol)
{
	if (!new_value) {
		return FAILURE;
	}

	return phpdbg_eol_global_update(ZSTR_VAL(new_value));
}

PHP_INI_BEGIN()
	STD_PHP_INI_ENTRY("phpdbg.path", "", PHP_INI_SYSTEM | PHP_INI_PERDIR, OnUpdateString, socket_path, zend_phpdbg_globals, phpdbg_globals)
	STD_PHP_INI_ENTRY("phpdbg.eol", "2", PHP_INI_ALL, OnUpdateEol, socket_path, zend_phpdbg_globals, phpdbg_globals)
PHP_INI_END()

static zend_bool phpdbg_booted = 0;
static zend_bool phpdbg_fully_started = 0;
zend_bool use_mm_wrappers = 0;

static void php_phpdbg_destroy_bp_file(zval *brake) /* {{{ */
{
	zend_hash_destroy(Z_ARRVAL_P(brake));
	efree(Z_ARRVAL_P(brake));
} /* }}} */

static void php_phpdbg_destroy_bp_symbol(zval *brake) /* {{{ */
{
	efree((char *) ((phpdbg_breaksymbol_t *) Z_PTR_P(brake))->symbol);
	efree(Z_PTR_P(brake));
} /* }}} */

static void php_phpdbg_destroy_bp_opcode(zval *brake) /* {{{ */
{
	efree((char *) ((phpdbg_breakop_t *) Z_PTR_P(brake))->name);
	efree(Z_PTR_P(brake));
} /* }}} */

static void php_phpdbg_destroy_bp_opline(zval *brake) /* {{{ */
{
	efree(Z_PTR_P(brake));
} /* }}} */

static void php_phpdbg_destroy_bp_methods(zval *brake) /* {{{ */
{
	zend_hash_destroy(Z_ARRVAL_P(brake));
	efree(Z_ARRVAL_P(brake));
} /* }}} */

static void php_phpdbg_destroy_bp_condition(zval *data) /* {{{ */
{
	phpdbg_breakcond_t *brake = (phpdbg_breakcond_t *) Z_PTR_P(data);

	if (brake->ops) {
		destroy_op_array(brake->ops);
		efree(brake->ops);
	}
	efree((char*) brake->code);
	efree(brake);
} /* }}} */

static void php_phpdbg_destroy_registered(zval *data) /* {{{ */
{
	zend_function *function = (zend_function *) Z_PTR_P(data);
	destroy_zend_function(function);
} /* }}} */

static void php_phpdbg_destroy_file_source(zval *data) /* {{{ */
{
	phpdbg_file_source *source = (phpdbg_file_source *) Z_PTR_P(data);
	destroy_op_array(&source->op_array);
	if (source->buf) {
		efree(source->buf);
	}
	efree(source->filename);
	efree(source);
} /* }}} */

static inline void php_phpdbg_globals_ctor(zend_phpdbg_globals *pg) /* {{{ */
{
	pg->prompt[0] = NULL;
	pg->prompt[1] = NULL;

	pg->colors[0] = NULL;
	pg->colors[1] = NULL;
	pg->colors[2] = NULL;

	pg->lines = phpdbg_get_terminal_height();
	pg->exec = NULL;
	pg->exec_len = 0;
	pg->buffer = NULL;
	pg->last_was_newline = 1;
	pg->ops = NULL;
	pg->vmret = 0;
	pg->in_execution = 0;
	pg->bp_count = 0;
	pg->flags = PHPDBG_DEFAULT_FLAGS;
	pg->oplog = NULL;
	memset(pg->io, 0, sizeof(pg->io));
	pg->frame.num = 0;
	pg->sapi_name_ptr = NULL;
	pg->socket_fd = -1;
	pg->socket_server_fd = -1;
	pg->unclean_eval = 0;

	pg->req_id = 0;
	pg->err_buf.active = 0;
	pg->err_buf.type = 0;

	pg->input_buflen = 0;
	pg->sigsafe_mem.mem = NULL;
	pg->sigsegv_bailout = NULL;

	pg->oplog_list = NULL;

#ifdef PHP_WIN32
	pg->sigio_watcher_thread = INVALID_HANDLE_VALUE;
	memset(&pg->swd, 0, sizeof(struct win32_sigio_watcher_data));
#endif

	pg->eol = PHPDBG_EOL_LF;
} /* }}} */

static PHP_MINIT_FUNCTION(phpdbg) /* {{{ */
{
	zend_hash_init(&PHPDBG_G(bp)[PHPDBG_BREAK_FILE], 8, NULL, php_phpdbg_destroy_bp_file, 0);
	zend_hash_init(&PHPDBG_G(bp)[PHPDBG_BREAK_FILE_PENDING], 8, NULL, php_phpdbg_destroy_bp_file, 0);
	zend_hash_init(&PHPDBG_G(bp)[PHPDBG_BREAK_SYM], 8, NULL, php_phpdbg_destroy_bp_symbol, 0);
	zend_hash_init(&PHPDBG_G(bp)[PHPDBG_BREAK_FUNCTION_OPLINE], 8, NULL, php_phpdbg_destroy_bp_methods, 0);
	zend_hash_init(&PHPDBG_G(bp)[PHPDBG_BREAK_METHOD_OPLINE], 8, NULL, php_phpdbg_destroy_bp_methods, 0);
	zend_hash_init(&PHPDBG_G(bp)[PHPDBG_BREAK_FILE_OPLINE], 8, NULL, php_phpdbg_destroy_bp_methods, 0);
	zend_hash_init(&PHPDBG_G(bp)[PHPDBG_BREAK_OPLINE], 8, NULL, php_phpdbg_destroy_bp_opline, 0);
	zend_hash_init(&PHPDBG_G(bp)[PHPDBG_BREAK_OPCODE], 8, NULL, php_phpdbg_destroy_bp_opcode, 0);
	zend_hash_init(&PHPDBG_G(bp)[PHPDBG_BREAK_METHOD], 8, NULL, php_phpdbg_destroy_bp_methods, 0);
	zend_hash_init(&PHPDBG_G(bp)[PHPDBG_BREAK_COND], 8, NULL, php_phpdbg_destroy_bp_condition, 0);
	zend_hash_init(&PHPDBG_G(bp)[PHPDBG_BREAK_MAP], 8, NULL, NULL, 0);

	zend_hash_init(&PHPDBG_G(seek), 8, NULL, NULL, 0);
	zend_hash_init(&PHPDBG_G(registered), 8, NULL, php_phpdbg_destroy_registered, 0);

	zend_hash_init(&PHPDBG_G(file_sources), 0, NULL, php_phpdbg_destroy_file_source, 0);
	phpdbg_setup_watchpoints();

	REGISTER_INI_ENTRIES();

	zend_execute_ex = phpdbg_execute_ex;

	REGISTER_STRINGL_CONSTANT("PHPDBG_VERSION", PHPDBG_VERSION, sizeof(PHPDBG_VERSION)-1, CONST_CS|CONST_PERSISTENT);

	REGISTER_LONG_CONSTANT("PHPDBG_FILE",   FILE_PARAM, CONST_CS|CONST_PERSISTENT);
	REGISTER_LONG_CONSTANT("PHPDBG_METHOD", METHOD_PARAM, CONST_CS|CONST_PERSISTENT);
	REGISTER_LONG_CONSTANT("PHPDBG_LINENO", NUMERIC_PARAM, CONST_CS|CONST_PERSISTENT);
	REGISTER_LONG_CONSTANT("PHPDBG_FUNC",   STR_PARAM, CONST_CS|CONST_PERSISTENT);

	REGISTER_LONG_CONSTANT("PHPDBG_COLOR_PROMPT", PHPDBG_COLOR_PROMPT, CONST_CS|CONST_PERSISTENT);
	REGISTER_LONG_CONSTANT("PHPDBG_COLOR_NOTICE", PHPDBG_COLOR_NOTICE, CONST_CS|CONST_PERSISTENT);
	REGISTER_LONG_CONSTANT("PHPDBG_COLOR_ERROR",  PHPDBG_COLOR_ERROR, CONST_CS|CONST_PERSISTENT);

	return SUCCESS;
} /* }}} */

static PHP_MSHUTDOWN_FUNCTION(phpdbg) /* {{{ */
{
	zend_hash_destroy(&PHPDBG_G(bp)[PHPDBG_BREAK_FILE]);
	zend_hash_destroy(&PHPDBG_G(bp)[PHPDBG_BREAK_FILE_PENDING]);
	zend_hash_destroy(&PHPDBG_G(bp)[PHPDBG_BREAK_SYM]);
	zend_hash_destroy(&PHPDBG_G(bp)[PHPDBG_BREAK_FUNCTION_OPLINE]);
	zend_hash_destroy(&PHPDBG_G(bp)[PHPDBG_BREAK_METHOD_OPLINE]);
	zend_hash_destroy(&PHPDBG_G(bp)[PHPDBG_BREAK_FILE_OPLINE]);
	zend_hash_destroy(&PHPDBG_G(bp)[PHPDBG_BREAK_OPLINE]);
	zend_hash_destroy(&PHPDBG_G(bp)[PHPDBG_BREAK_OPCODE]);
	zend_hash_destroy(&PHPDBG_G(bp)[PHPDBG_BREAK_METHOD]);
	zend_hash_destroy(&PHPDBG_G(bp)[PHPDBG_BREAK_COND]);
	zend_hash_destroy(&PHPDBG_G(bp)[PHPDBG_BREAK_MAP]);
	zend_hash_destroy(&PHPDBG_G(file_sources));
	zend_hash_destroy(&PHPDBG_G(seek));
	zend_hash_destroy(&PHPDBG_G(registered));
	phpdbg_destroy_watchpoints();

	if (!(PHPDBG_G(flags) & PHPDBG_IS_QUITTING)) {
		phpdbg_notice("stop", "type=\"normal\"", "Script ended normally");
	}

	/* hack to restore mm_heap->use_custom_heap in order to receive memory leak info */
	if (use_mm_wrappers) {
		/* ASSUMING that mm_heap->use_custom_heap is the first element of the struct ... */
		*(int *) zend_mm_get_heap() = 0;
	}

	if (PHPDBG_G(buffer)) {
		free(PHPDBG_G(buffer));
		PHPDBG_G(buffer) = NULL;
	}

	if (PHPDBG_G(exec)) {
		efree(PHPDBG_G(exec));
		PHPDBG_G(exec) = NULL;
	}

	if (PHPDBG_G(oplog)) {
		fclose(PHPDBG_G(oplog));
		PHPDBG_G(oplog) = NULL;
	}

	if (PHPDBG_G(ops)) {
		destroy_op_array(PHPDBG_G(ops));
		efree(PHPDBG_G(ops));
		PHPDBG_G(ops) = NULL;
	}

	if (PHPDBG_G(oplog_list)) {
		phpdbg_oplog_list *cur = PHPDBG_G(oplog_list);
		do {
			phpdbg_oplog_list *prev = cur->prev;
			efree(cur);
			cur = prev;
		} while (cur != NULL);

		zend_arena_destroy(PHPDBG_G(oplog_arena));
		PHPDBG_G(oplog_list) = NULL;
	}

	fflush(stdout);
	if (SG(request_info).argv0) {
		free(SG(request_info).argv0);
		SG(request_info).argv0 = NULL;
	}

	return SUCCESS;
}
/* }}} */

static PHP_RINIT_FUNCTION(phpdbg) /* {{{ */
{
	/* deactivate symbol table caching to have these properly destroyed upon stack leaving (especially important for watchpoints) */
	EG(symtable_cache_limit) = EG(symtable_cache) - 1;

	return SUCCESS;
} /* }}} */

static PHP_RSHUTDOWN_FUNCTION(phpdbg) /* {{{ */
{
	if (PHPDBG_G(stdin_file)) {
		fclose(PHPDBG_G(stdin_file));
		PHPDBG_G(stdin_file) = NULL;
	}

	return SUCCESS;
} /* }}} */

/* {{{ proto mixed phpdbg_exec(string context)
	Attempt to set the execution context for phpdbg
	If the execution context was set previously it is returned
	If the execution context was not set previously boolean true is returned
	If the request to set the context fails, boolean false is returned, and an E_WARNING raised */
static PHP_FUNCTION(phpdbg_exec)
{
	zend_string *exec;

	if (zend_parse_parameters(ZEND_NUM_ARGS(), "S", &exec) == FAILURE) {
		return;
	}

	{
		zend_stat_t sb;
		zend_bool result = 1;

		if (VCWD_STAT(ZSTR_VAL(exec), &sb) != FAILURE) {
			if (sb.st_mode & (S_IFREG|S_IFLNK)) {
				if (PHPDBG_G(exec)) {
					ZVAL_STRINGL(return_value, PHPDBG_G(exec), PHPDBG_G(exec_len));
					efree(PHPDBG_G(exec));
					result = 0;
				}

				PHPDBG_G(exec) = estrndup(ZSTR_VAL(exec), ZSTR_LEN(exec));
				PHPDBG_G(exec_len) = ZSTR_LEN(exec);

				if (result) {
					ZVAL_TRUE(return_value);
				}
			} else {
				zend_error(E_WARNING, "Failed to set execution context (%s), not a regular file or symlink", ZSTR_VAL(exec));
				ZVAL_FALSE(return_value);
			}
		} else {
			zend_error(E_WARNING, "Failed to set execution context (%s) the file does not exist", ZSTR_VAL(exec));

			ZVAL_FALSE(return_value);
		}
	}
} /* }}} */

/* {{{ proto void phpdbg_break()
    instructs phpdbg to insert a breakpoint at the next opcode */
static PHP_FUNCTION(phpdbg_break_next)
{
	zend_execute_data *ex = EG(current_execute_data);

	while (ex && ex->func && !ZEND_USER_CODE(ex->func->type)) {
		ex = ex->prev_execute_data;
	}

	if (zend_parse_parameters_none() == FAILURE || !ex) {
		return;
	}

	phpdbg_set_breakpoint_opline_ex((phpdbg_opline_ptr_t) ex->opline + 1);
} /* }}} */

/* {{{ proto void phpdbg_break_file(string file, integer line) */
static PHP_FUNCTION(phpdbg_break_file)
{
	char *file;
	size_t flen;
	zend_long line;

	if (zend_parse_parameters(ZEND_NUM_ARGS(), "sl", &file, &flen, &line) == FAILURE) {
		return;
	}

	phpdbg_set_breakpoint_file(file, 0, line);
} /* }}} */

/* {{{ proto void phpdbg_break_method(string class, string method) */
static PHP_FUNCTION(phpdbg_break_method)
{
	char *class = NULL, *method = NULL;
	size_t clen = 0, mlen = 0;

	if (zend_parse_parameters(ZEND_NUM_ARGS(), "ss", &class, &clen, &method, &mlen) == FAILURE) {
		return;
	}

	phpdbg_set_breakpoint_method(class, method);
} /* }}} */

/* {{{ proto void phpdbg_break_function(string function) */
static PHP_FUNCTION(phpdbg_break_function)
{
	char    *function = NULL;
	size_t   function_len;

	if (zend_parse_parameters(ZEND_NUM_ARGS(), "s", &function, &function_len) == FAILURE) {
		return;
	}

	phpdbg_set_breakpoint_symbol(function, function_len);
} /* }}} */

/* {{{ proto void phpdbg_clear(void)
   instructs phpdbg to clear breakpoints */
static PHP_FUNCTION(phpdbg_clear)
{
	zend_hash_clean(&PHPDBG_G(bp)[PHPDBG_BREAK_FILE]);
	zend_hash_clean(&PHPDBG_G(bp)[PHPDBG_BREAK_FILE_PENDING]);
	zend_hash_clean(&PHPDBG_G(bp)[PHPDBG_BREAK_SYM]);
	zend_hash_clean(&PHPDBG_G(bp)[PHPDBG_BREAK_FUNCTION_OPLINE]);
	zend_hash_clean(&PHPDBG_G(bp)[PHPDBG_BREAK_METHOD_OPLINE]);
	zend_hash_clean(&PHPDBG_G(bp)[PHPDBG_BREAK_FILE_OPLINE]);
	zend_hash_clean(&PHPDBG_G(bp)[PHPDBG_BREAK_OPLINE]);
	zend_hash_clean(&PHPDBG_G(bp)[PHPDBG_BREAK_METHOD]);
	zend_hash_clean(&PHPDBG_G(bp)[PHPDBG_BREAK_COND]);
} /* }}} */

/* {{{ proto void phpdbg_color(integer element, string color) */
static PHP_FUNCTION(phpdbg_color)
{
	zend_long element;
	char *color;
	size_t color_len;

	if (zend_parse_parameters(ZEND_NUM_ARGS(), "ls", &element, &color, &color_len) == FAILURE) {
		return;
	}

	switch (element) {
		case PHPDBG_COLOR_NOTICE:
		case PHPDBG_COLOR_ERROR:
		case PHPDBG_COLOR_PROMPT:
			phpdbg_set_color_ex(element, color, color_len);
		break;

		default: zend_error(E_ERROR, "phpdbg detected an incorrect color constant");
	}
} /* }}} */

/* {{{ proto void phpdbg_prompt(string prompt) */
static PHP_FUNCTION(phpdbg_prompt)
{
	char *prompt = NULL;
	size_t prompt_len = 0;

	if (zend_parse_parameters(ZEND_NUM_ARGS(), "s", &prompt, &prompt_len) == FAILURE) {
		return;
	}

	phpdbg_set_prompt(prompt);
} /* }}} */

/* {{{ proto void phpdbg_start_oplog() */
static PHP_FUNCTION(phpdbg_start_oplog)
{
	phpdbg_oplog_list *prev;

	if (zend_parse_parameters_none() == FAILURE) {
		return;
	}

	prev = PHPDBG_G(oplog_list);

	if (!prev) {
		PHPDBG_G(oplog_arena) = zend_arena_create(64 * 1024);

		PHPDBG_G(oplog_cur) = ((phpdbg_oplog_entry *) zend_arena_alloc(&PHPDBG_G(oplog_arena), sizeof(phpdbg_oplog_entry))) + 1;
		PHPDBG_G(oplog_cur)->next = NULL;
	}

	PHPDBG_G(oplog_list) = emalloc(sizeof(phpdbg_oplog_list));
	PHPDBG_G(oplog_list)->prev = prev;
	PHPDBG_G(oplog_list)->start = PHPDBG_G(oplog_cur);
}

static void phpdbg_oplog_fill_executable(zend_op_array *op_array, HashTable *insert_ht, zend_bool by_opcode) {
	/* ignore RECV_* opcodes */
	zend_op *cur = op_array->opcodes + op_array->num_args + !!(op_array->fn_flags & ZEND_ACC_VARIADIC);
	zend_op *end = op_array->opcodes + op_array->last;

	zend_long insert_idx;
	zval zero;
	ZVAL_LONG(&zero, 0);

	/* ignore autogenerated return (well, not too precise with finally branches, but that's okay) */
	if (op_array->last >= 1 && (((end - 1)->opcode == ZEND_RETURN || (end - 1)->opcode == ZEND_RETURN_BY_REF || (end - 1)->opcode == ZEND_GENERATOR_RETURN)
	 && ((op_array->last > 1 && ((end - 2)->opcode == ZEND_RETURN || (end - 2)->opcode == ZEND_RETURN_BY_REF || (end - 2)->opcode == ZEND_GENERATOR_RETURN || (end - 2)->opcode == ZEND_THROW))
	  || op_array->function_name == NULL || (end - 1)->extended_value == -1))) {
		end--;
	}

	for (; cur < end; cur++) {
		if (cur->opcode == ZEND_NOP || cur->opcode == ZEND_OP_DATA || cur->opcode == ZEND_FE_FREE || cur->opcode == ZEND_FREE || cur->opcode == ZEND_ASSERT_CHECK || cur->opcode == ZEND_VERIFY_RETURN_TYPE
		 || cur->opcode == ZEND_DECLARE_CONST || cur->opcode == ZEND_DECLARE_CLASS || cur->opcode == ZEND_DECLARE_INHERITED_CLASS || cur->opcode == ZEND_DECLARE_FUNCTION
		 || cur->opcode == ZEND_DECLARE_INHERITED_CLASS_DELAYED || cur->opcode == ZEND_VERIFY_ABSTRACT_CLASS || cur->opcode == ZEND_ADD_TRAIT || cur->opcode == ZEND_BIND_TRAITS
		 || cur->opcode == ZEND_DECLARE_ANON_CLASS || cur->opcode == ZEND_DECLARE_ANON_INHERITED_CLASS || cur->opcode == ZEND_FAST_RET || cur->opcode == ZEND_TICKS
		 || cur->opcode == ZEND_EXT_STMT || cur->opcode == ZEND_EXT_FCALL_BEGIN || cur->opcode == ZEND_EXT_FCALL_END || cur->opcode == ZEND_EXT_NOP || cur->opcode == ZEND_BIND_GLOBAL) {
			continue;
		}

		if (by_opcode) {
			insert_idx = cur - op_array->opcodes;
		} else {
			insert_idx = cur->lineno;
		}

		if (cur->opcode == ZEND_NEW && (cur + 1)->opcode == ZEND_DO_FCALL) {
			cur++;
		}

		zend_hash_index_update(insert_ht, insert_idx, &zero);
	}
}

static inline HashTable* phpdbg_add_empty_array(HashTable *ht, zend_string *name) {
	zval *ht_zv = zend_hash_find(ht, name);
	if (!ht_zv) {
		zval zv;
		array_init(&zv);
		ht_zv = zend_hash_add_new(ht, name, &zv);
	}
	return Z_ARR_P(ht_zv);
}

/* {{{ proto void phpdbg_end_oplog() */
static PHP_FUNCTION(phpdbg_get_executable)
{
	HashTable *options = NULL;
	zval *option_buffer;
	zend_bool by_function = 0;
	zend_bool by_opcode = 0;
	HashTable *insert_ht;

	zend_function *func;
	zend_class_entry *ce;
	zend_string *name;
	HashTable *files = &PHPDBG_G(file_sources);
	HashTable files_tmp;

	if (zend_parse_parameters(ZEND_NUM_ARGS(), "|H", &options) == FAILURE) {
		return;
	}

	if (options && (option_buffer = zend_hash_str_find(options, ZEND_STRL("functions")))) {
		by_function = zend_is_true(option_buffer);
	}

	if (options && (option_buffer = zend_hash_str_find(options, ZEND_STRL("opcodes")))) {
		if (by_function) {
			by_opcode = zend_is_true(option_buffer);
		}
	}

	if (options && (option_buffer = zend_hash_str_find(options, ZEND_STRL("files")))) {
		ZVAL_DEREF(option_buffer);
		if (Z_TYPE_P(option_buffer) == IS_ARRAY && zend_hash_num_elements(Z_ARR_P(option_buffer)) > 0) {
			zval *filename;

			files = &files_tmp;
			zend_hash_init(files, 0, NULL, NULL, 0);

			ZEND_HASH_FOREACH_VAL(Z_ARR_P(option_buffer), filename) {
				zend_hash_add_empty_element(files, zval_get_string(filename));
			} ZEND_HASH_FOREACH_END();
		} else {
			GC_REFCOUNT(files)++;
		}
	} else {
		GC_REFCOUNT(files)++;
	}

	array_init(return_value);

	ZEND_HASH_FOREACH_STR_KEY_PTR(EG(function_table), name, func) {
		if (func->type == ZEND_USER_FUNCTION) {
			if (zend_hash_exists(files, func->op_array.filename)) {
				insert_ht = phpdbg_add_empty_array(Z_ARR_P(return_value), func->op_array.filename);

				if (by_function) {
					insert_ht = phpdbg_add_empty_array(insert_ht, name);
				}

				phpdbg_oplog_fill_executable(&func->op_array, insert_ht, by_opcode);
			}
		}
	} ZEND_HASH_FOREACH_END();

	ZEND_HASH_FOREACH_STR_KEY_PTR(EG(class_table), name, ce) {
		if (ce->type == ZEND_USER_CLASS) {
			if (zend_hash_exists(files, ce->info.user.filename)) {
				ZEND_HASH_FOREACH_PTR(&ce->function_table, func) {
					if (func->type == ZEND_USER_FUNCTION && zend_hash_exists(files, func->op_array.filename)) {
						insert_ht = phpdbg_add_empty_array(Z_ARR_P(return_value), func->op_array.filename);

						if (by_function) {
							zend_string *fn_name = strpprintf(ZSTR_LEN(name) + ZSTR_LEN(func->op_array.function_name) + 2, "%.*s::%.*s", (int) ZSTR_LEN(name), ZSTR_VAL(name), (int) ZSTR_LEN(func->op_array.function_name), ZSTR_VAL(func->op_array.function_name));
							insert_ht = phpdbg_add_empty_array(insert_ht, fn_name);
							zend_string_release(fn_name);
						}

						phpdbg_oplog_fill_executable(&func->op_array, insert_ht, by_opcode);
					}
				} ZEND_HASH_FOREACH_END();
			}
		}
	} ZEND_HASH_FOREACH_END();

	ZEND_HASH_FOREACH_STR_KEY(files, name) {
		phpdbg_file_source *source = zend_hash_find_ptr(&PHPDBG_G(file_sources), name);
		if (source) {
			phpdbg_oplog_fill_executable(
				&source->op_array,
				phpdbg_add_empty_array(Z_ARR_P(return_value), source->op_array.filename),
				by_opcode);
		}
	} ZEND_HASH_FOREACH_END();

	if (!--GC_REFCOUNT(files)) {
		zend_hash_destroy(files);
	}
}

/* {{{ proto void phpdbg_end_oplog() */
static PHP_FUNCTION(phpdbg_end_oplog)
{
	phpdbg_oplog_entry *cur;
	phpdbg_oplog_list *prev;

	HashTable *options = NULL;
	zval *option_buffer;
	zend_bool by_function = 0;
	zend_bool by_opcode = 0;

	if (zend_parse_parameters(ZEND_NUM_ARGS(), "|H", &options) == FAILURE) {
		return;
	}

	if (!PHPDBG_G(oplog_list)) {
		zend_error(E_WARNING, "Can not end an oplog without starting it");
		return;
	}

	cur = PHPDBG_G(oplog_list)->start;
	prev = PHPDBG_G(oplog_list)->prev;

	efree(PHPDBG_G(oplog_list));
	PHPDBG_G(oplog_list) = prev;

	if (options && (option_buffer = zend_hash_str_find(options, ZEND_STRL("functions")))) {
		by_function = zend_is_true(option_buffer);
	}

	if (options && (option_buffer = zend_hash_str_find(options, ZEND_STRL("opcodes")))) {
		if (by_function) {
			by_opcode = zend_is_true(option_buffer);
		}
	}

	array_init(return_value);

	{
		zend_string *last_file = NULL;
		HashTable *file_ht;
		zend_string *last_function = (void *)~(uintptr_t)0;
		zend_class_entry *last_scope = NULL;

		HashTable *insert_ht;
		zend_long insert_idx;

		do {
			zval zero;
			ZVAL_LONG(&zero, 0);

			if (cur->filename != last_file) {
				last_file = cur->filename;
				file_ht = insert_ht = phpdbg_add_empty_array(Z_ARR_P(return_value), last_file);
			}

			if (by_function) {
				if (cur->function_name == NULL) {
					if (last_function != NULL) {
						insert_ht = file_ht;
					}
					last_function = NULL;
				} else if (cur->function_name != last_function || cur->scope != last_scope) {
					zend_string *fn_name;
					last_function = cur->function_name;
					last_scope = cur->scope;
					if (last_scope == NULL) {
						fn_name = zend_string_copy(last_function);
					} else {
						fn_name = strpprintf(ZSTR_LEN(last_function) + ZSTR_LEN(last_scope->name) + 2, "%.*s::%.*s", (int) ZSTR_LEN(last_scope->name), ZSTR_VAL(last_scope->name), (int) ZSTR_LEN(last_function), ZSTR_VAL(last_function));
					}
					insert_ht = phpdbg_add_empty_array(Z_ARR_P(return_value), fn_name);
					zend_string_release(fn_name);
				}
			}

			if (by_opcode) {
				insert_idx = cur->op - cur->opcodes;
			} else {
				insert_idx = cur->op->lineno;
			}

			{
				zval *num = zend_hash_index_find(insert_ht, insert_idx);
				if (!num) {
					num = zend_hash_index_add_new(insert_ht, insert_idx, &zero);
				}
				Z_LVAL_P(num)++;
			}

			cur = cur->next;
		} while (cur != NULL);
	}

	if (!prev) {
		zend_arena_destroy(PHPDBG_G(oplog_arena));
	}
}

ZEND_BEGIN_ARG_INFO_EX(phpdbg_break_next_arginfo, 0, 0, 0)
ZEND_END_ARG_INFO()

ZEND_BEGIN_ARG_INFO_EX(phpdbg_break_file_arginfo, 0, 0, 2)
	ZEND_ARG_INFO(0, file)
	ZEND_ARG_INFO(0, line)
ZEND_END_ARG_INFO()

ZEND_BEGIN_ARG_INFO_EX(phpdbg_break_method_arginfo, 0, 0, 2)
	ZEND_ARG_INFO(0, class)
	ZEND_ARG_INFO(0, method)
ZEND_END_ARG_INFO()

ZEND_BEGIN_ARG_INFO_EX(phpdbg_break_function_arginfo, 0, 0, 1)
	ZEND_ARG_INFO(0, function)
ZEND_END_ARG_INFO()

ZEND_BEGIN_ARG_INFO_EX(phpdbg_color_arginfo, 0, 0, 0)
	ZEND_ARG_INFO(0, element)
	ZEND_ARG_INFO(0, color)
ZEND_END_ARG_INFO()

ZEND_BEGIN_ARG_INFO_EX(phpdbg_prompt_arginfo, 0, 0, 0)
	ZEND_ARG_INFO(0, string)
ZEND_END_ARG_INFO()

ZEND_BEGIN_ARG_INFO_EX(phpdbg_exec_arginfo, 0, 0, 0)
	ZEND_ARG_INFO(0, context)
ZEND_END_ARG_INFO()

ZEND_BEGIN_ARG_INFO_EX(phpdbg_clear_arginfo, 0, 0, 0)
ZEND_END_ARG_INFO()

ZEND_BEGIN_ARG_INFO_EX(phpdbg_start_oplog_arginfo, 0, 0, 0)
ZEND_END_ARG_INFO()

ZEND_BEGIN_ARG_INFO_EX(phpdbg_end_oplog_arginfo, 0, 0, 0)
	ZEND_ARG_INFO(0, options)
ZEND_END_ARG_INFO()

ZEND_BEGIN_ARG_INFO_EX(phpdbg_get_executable_arginfo, 0, 0, 0)
	ZEND_ARG_INFO(0, options)
ZEND_END_ARG_INFO()

zend_function_entry phpdbg_user_functions[] = {
	PHP_FE(phpdbg_clear, phpdbg_clear_arginfo)
	PHP_FE(phpdbg_break_next, phpdbg_break_next_arginfo)
	PHP_FE(phpdbg_break_file, phpdbg_break_file_arginfo)
	PHP_FE(phpdbg_break_method, phpdbg_break_method_arginfo)
	PHP_FE(phpdbg_break_function, phpdbg_break_function_arginfo)
	PHP_FE(phpdbg_exec,  phpdbg_exec_arginfo)
	PHP_FE(phpdbg_color, phpdbg_color_arginfo)
	PHP_FE(phpdbg_prompt, phpdbg_prompt_arginfo)
	PHP_FE(phpdbg_start_oplog, phpdbg_start_oplog_arginfo)
	PHP_FE(phpdbg_end_oplog, phpdbg_end_oplog_arginfo)
	PHP_FE(phpdbg_get_executable, phpdbg_get_executable_arginfo)
#ifdef  PHP_FE_END
	PHP_FE_END
#else
	{NULL,NULL,NULL}
#endif
};

static zend_module_entry sapi_phpdbg_module_entry = {
	STANDARD_MODULE_HEADER,
	PHPDBG_NAME,
	phpdbg_user_functions,
	PHP_MINIT(phpdbg),
	PHP_MSHUTDOWN(phpdbg),
	PHP_RINIT(phpdbg),
	PHP_RSHUTDOWN(phpdbg),
	NULL,
	PHPDBG_VERSION,
	STANDARD_MODULE_PROPERTIES
};

static void phpdbg_interned_strings_nothing(void) { }

static inline int php_sapi_phpdbg_module_startup(sapi_module_struct *module) /* {{{ */
{
	if (php_module_startup(module, &sapi_phpdbg_module_entry, 1) == FAILURE) {
		return FAILURE;
	}
	/* prevent zend_interned_strings_restore from invalidating our string pointers too early (in phpdbg allocated memory only gets freed after module shutdown) */
	zend_interned_strings_restore = phpdbg_interned_strings_nothing;

	phpdbg_booted = 1;

	return SUCCESS;
} /* }}} */

static char* php_sapi_phpdbg_read_cookies(void) /* {{{ */
{
	return NULL;
} /* }}} */

static int php_sapi_phpdbg_header_handler(sapi_header_struct *h, sapi_header_op_enum op, sapi_headers_struct *s) /* {{{ */
{
	return 0;
}
/* }}} */

static int php_sapi_phpdbg_send_headers(sapi_headers_struct *sapi_headers) /* {{{ */
{
	/* We do nothing here, this function is needed to prevent that the fallback
	 * header handling is called. */
	return SAPI_HEADER_SENT_SUCCESSFULLY;
}
/* }}} */

static void php_sapi_phpdbg_send_header(sapi_header_struct *sapi_header, void *server_context) /* {{{ */
{
}
/* }}} */

static void php_sapi_phpdbg_log_message(char *message, int syslog_type_int) /* {{{ */
{
	/*
	* We must not request TSRM before being booted
	*/
	if (phpdbg_booted) {
		if (PHPDBG_G(flags) & PHPDBG_IN_EVAL) {
			phpdbg_error("eval", "msg=\"%s\"", "%s", message);
			return;
		}

		phpdbg_error("php", "msg=\"%s\"", "%s", message);

		if (PHPDBG_G(flags) & PHPDBG_PREVENT_INTERACTIVE) {
			return;
		}

		switch (PG(last_error_type)) {
			case E_ERROR:
			case E_CORE_ERROR:
			case E_COMPILE_ERROR:
			case E_USER_ERROR:
			case E_PARSE:
			case E_RECOVERABLE_ERROR: {
				const char *file_char = zend_get_executed_filename();
				zend_string *file = zend_string_init(file_char, strlen(file_char), 0);
				phpdbg_list_file(file, 3, zend_get_executed_lineno() - 1, zend_get_executed_lineno());
				zend_string_release(file);

				if (!phpdbg_fully_started) {
					return;
				}

				do {
					switch (phpdbg_interactive(1, NULL)) {
						case PHPDBG_LEAVE:
						case PHPDBG_FINISH:
						case PHPDBG_UNTIL:
						case PHPDBG_NEXT:
							return;
					}
				} while (!(PHPDBG_G(flags) & PHPDBG_IS_STOPPING));
			}
		}
	} else {
		fprintf(stdout, "%s\n", message);
	}
}
/* }}} */

static int php_sapi_phpdbg_activate(void) /* {{{ */
{
	return SUCCESS;
}

static int php_sapi_phpdbg_deactivate(void) /* {{{ */
{
	return SUCCESS;
}

static void php_sapi_phpdbg_register_vars(zval *track_vars_array) /* {{{ */
{
	size_t len;
	char  *docroot = "";

	/* In phpdbg mode, we consider the environment to be a part of the server variables
	*/
	php_import_environment_variables(track_vars_array);

	if (PHPDBG_G(exec)) {
		len = PHPDBG_G(exec_len);
		if (sapi_module.input_filter(PARSE_SERVER, "PHP_SELF", &PHPDBG_G(exec), PHPDBG_G(exec_len), &len)) {
			php_register_variable("PHP_SELF", PHPDBG_G(exec), track_vars_array);
		}
		if (sapi_module.input_filter(PARSE_SERVER, "SCRIPT_NAME", &PHPDBG_G(exec), PHPDBG_G(exec_len), &len)) {
			php_register_variable("SCRIPT_NAME", PHPDBG_G(exec), track_vars_array);
		}

		if (sapi_module.input_filter(PARSE_SERVER, "SCRIPT_FILENAME", &PHPDBG_G(exec), PHPDBG_G(exec_len), &len)) {
			php_register_variable("SCRIPT_FILENAME", PHPDBG_G(exec), track_vars_array);
		}
		if (sapi_module.input_filter(PARSE_SERVER, "PATH_TRANSLATED", &PHPDBG_G(exec), PHPDBG_G(exec_len), &len)) {
			php_register_variable("PATH_TRANSLATED", PHPDBG_G(exec), track_vars_array);
		}
	}

	/* any old docroot will do */
	len = 0;
	if (sapi_module.input_filter(PARSE_SERVER, "DOCUMENT_ROOT", &docroot, len, &len)) {
		php_register_variable("DOCUMENT_ROOT", docroot, track_vars_array);
	}
}
/* }}} */

static inline size_t php_sapi_phpdbg_ub_write(const char *message, size_t length) /* {{{ */
{
	if (PHPDBG_G(socket_fd) != -1 && !(PHPDBG_G(flags) & PHPDBG_IS_INTERACTIVE)) {
		send(PHPDBG_G(socket_fd), message, length, 0);
	}
	return phpdbg_script(P_STDOUT, "%.*s", (int) length, message);
} /* }}} */

/* beginning of struct, see main/streams/plain_wrapper.c line 111 */
typedef struct {
	FILE *file;
	int fd;
} php_stdio_stream_data;

static size_t phpdbg_stdiop_write(php_stream *stream, const char *buf, size_t count) {
	php_stdio_stream_data *data = (php_stdio_stream_data*)stream->abstract;

	while (data->fd >= 0) {
		struct stat stat[3];
		memset(stat, 0, sizeof(stat));
		if (((fstat(fileno(stderr), &stat[2]) < 0) & (fstat(fileno(stdout), &stat[0]) < 0)) | (fstat(data->fd, &stat[1]) < 0)) {
			break;
		}

		if (stat[0].st_dev == stat[1].st_dev && stat[0].st_ino == stat[1].st_ino) {
			phpdbg_script(P_STDOUT, "%.*s", (int) count, buf);
			return count;
		}
		if (stat[2].st_dev == stat[1].st_dev && stat[2].st_ino == stat[1].st_ino) {
			phpdbg_script_ex(PHPDBG_G(io)[PHPDBG_STDERR].fd, P_STDERR, "%.*s", (int) count, buf);
			return count;
		}
		break;
	}

	return PHPDBG_G(php_stdiop_write)(stream, buf, count);
}

static inline void php_sapi_phpdbg_flush(void *context)  /* {{{ */
{
	if (!phpdbg_active_sigsafe_mem()) {
		fflush(PHPDBG_G(io)[PHPDBG_STDOUT].ptr);
	}
} /* }}} */

/* copied from sapi/cli/php_cli.c cli_register_file_handles */
void phpdbg_register_file_handles(void) /* {{{ */
{
	zval zin, zout, zerr;
	php_stream *s_in, *s_out, *s_err;
	php_stream_context *sc_in=NULL, *sc_out=NULL, *sc_err=NULL;
	zend_constant ic, oc, ec;

	s_in  = php_stream_open_wrapper_ex("php://stdin",  "rb", 0, NULL, sc_in);
	s_out = php_stream_open_wrapper_ex("php://stdout", "wb", 0, NULL, sc_out);
	s_err = php_stream_open_wrapper_ex("php://stderr", "wb", 0, NULL, sc_err);

	if (s_in==NULL || s_out==NULL || s_err==NULL) {
		if (s_in) php_stream_close(s_in);
		if (s_out) php_stream_close(s_out);
		if (s_err) php_stream_close(s_err);
		return;
	}

#if PHP_DEBUG
	/* do not close stdout and stderr */
	s_out->flags |= PHP_STREAM_FLAG_NO_CLOSE;
	s_err->flags |= PHP_STREAM_FLAG_NO_CLOSE;
#endif

	php_stream_to_zval(s_in,  &zin);
	php_stream_to_zval(s_out, &zout);
	php_stream_to_zval(s_err, &zerr);

	ic.value = zin;
	ic.flags = CONST_CS;
	ic.name = zend_string_init(ZEND_STRL("STDIN"), 0);
	ic.module_number = 0;
	zend_hash_del(EG(zend_constants), ic.name);
	zend_register_constant(&ic);

	oc.value = zout;
	oc.flags = CONST_CS;
	oc.name = zend_string_init(ZEND_STRL("STDOUT"), 0);
	oc.module_number = 0;
	zend_hash_del(EG(zend_constants), oc.name);
	zend_register_constant(&oc);

	ec.value = zerr;
	ec.flags = CONST_CS;
	ec.name = zend_string_init(ZEND_STRL("STDERR"), 0);
	ec.module_number = 0;
	zend_hash_del(EG(zend_constants), ec.name);
	zend_register_constant(&ec);
}
/* }}} */

/* {{{ sapi_module_struct phpdbg_sapi_module
*/
static sapi_module_struct phpdbg_sapi_module = {
	"phpdbg",                       /* name */
	"phpdbg",                       /* pretty name */

	php_sapi_phpdbg_module_startup, /* startup */
	php_module_shutdown_wrapper,    /* shutdown */

	php_sapi_phpdbg_activate,       /* activate */
	php_sapi_phpdbg_deactivate,     /* deactivate */

	php_sapi_phpdbg_ub_write,       /* unbuffered write */
	php_sapi_phpdbg_flush,          /* flush */
	NULL,                           /* get uid */
	NULL,                           /* getenv */

	php_error,                      /* error handler */

	php_sapi_phpdbg_header_handler, /* header handler */
	php_sapi_phpdbg_send_headers,   /* send headers handler */
	php_sapi_phpdbg_send_header,    /* send header handler */

	NULL,                           /* read POST data */
	php_sapi_phpdbg_read_cookies,   /* read Cookies */

	php_sapi_phpdbg_register_vars,  /* register server variables */
	php_sapi_phpdbg_log_message,    /* Log message */
	NULL,                           /* Get request time */
	NULL,                           /* Child terminate */
	STANDARD_SAPI_MODULE_PROPERTIES
};
/* }}} */

const opt_struct OPTIONS[] = { /* {{{ */
	{'c', 1, "ini path override"},
	{'d', 1, "define ini entry on command line"},
	{'n', 0, "no php.ini"},
	{'z', 1, "load zend_extension"},
	/* phpdbg options */
	{'q', 0, "no banner"},
	{'v', 0, "disable quietness"},
	{'b', 0, "boring colours"},
	{'i', 1, "specify init"},
	{'I', 0, "ignore init"},
	{'O', 1, "opline log"},
	{'r', 0, "run"},
	{'e', 0, "generate ext_stmt opcodes"},
	{'E', 0, "step-through-eval"},
	{'s', 1, "script from stdin"},
	{'S', 1, "sapi-name"},
#ifndef _WIN32
	{'l', 1, "listen"},
	{'a', 1, "address-or-any"},
#endif
	{'x', 0, "xml output"},
	{'p', 2, "show opcodes"},
	{'h', 0, "help"},
	{'V', 0, "version"},
	{'-', 0, NULL}
}; /* }}} */

const char phpdbg_ini_hardcoded[] =
"html_errors=Off\n"
"register_argc_argv=On\n"
"implicit_flush=On\n"
"display_errors=Off\n"
"log_errors=On\n"
"max_execution_time=0\n"
"max_input_time=-1\n"
"error_log=\n"
"output_buffering=off\n\0";

/* overwriteable ini defaults must be set in phpdbg_ini_defaults() */
#define INI_DEFAULT(name, value) \
	ZVAL_STRINGL(&tmp, value, sizeof(value) - 1); \
	zend_hash_str_update(configuration_hash, name, sizeof(name) - 1, &tmp);

void phpdbg_ini_defaults(HashTable *configuration_hash) /* {{{ */
{
	zval tmp;
	INI_DEFAULT("report_zend_debug", "0");
} /* }}} */

static void phpdbg_welcome(zend_bool cleaning) /* {{{ */
{
	/* print blurb */
	if (!cleaning) {
		phpdbg_xml("<intros>");
		phpdbg_notice("intro", "version=\"%s\"", "Welcome to phpdbg, the interactive PHP debugger, v%s", PHPDBG_VERSION);
		phpdbg_writeln("intro", "help=\"help\"", "To get help using phpdbg type \"help\" and press enter");
		phpdbg_notice("intro", "report=\"%s\"", "Please report bugs to <%s>", PHPDBG_ISSUES);
		phpdbg_xml("</intros>");
	} else if (phpdbg_startup_run == 0) {
		if (!(PHPDBG_G(flags) & PHPDBG_WRITE_XML)) {
			phpdbg_notice(NULL, NULL, "Clean Execution Environment");
		}

		phpdbg_write("cleaninfo", "classes=\"%d\" functions=\"%d\" constants=\"%d\" includes=\"%d\"",
			"Classes              %d\n"
			"Functions            %d\n"
			"Constants            %d\n"
			"Includes             %d\n",
			zend_hash_num_elements(EG(class_table)),
			zend_hash_num_elements(EG(function_table)),
			zend_hash_num_elements(EG(zend_constants)),
			zend_hash_num_elements(&EG(included_files)));
	}
} /* }}} */

static inline void phpdbg_sigint_handler(int signo) /* {{{ */
{

	if (PHPDBG_G(flags) & PHPDBG_IS_INTERACTIVE) {
		/* we quit remote consoles on recv SIGINT */
		if (PHPDBG_G(flags) & PHPDBG_IS_REMOTE) {
			PHPDBG_G(flags) |= PHPDBG_IS_STOPPING;
			zend_bailout();
		}
	} else {
		/* set signalled only when not interactive */
		if (PHPDBG_G(flags) & PHPDBG_IS_SIGNALED) {
			char mem[PHPDBG_SIGSAFE_MEM_SIZE + 1];

			phpdbg_set_sigsafe_mem(mem);
			zend_try {
				phpdbg_force_interruption();
			} zend_end_try()
			phpdbg_clear_sigsafe_mem();

			PHPDBG_G(flags) &= ~PHPDBG_IS_SIGNALED;

			if (PHPDBG_G(flags) & PHPDBG_IS_STOPPING) {
				zend_bailout();
			}
		} else {
			PHPDBG_G(flags) |= PHPDBG_IS_SIGNALED;
		}
	}
} /* }}} */

static void phpdbg_remote_close(int socket, FILE *stream) {
	if (socket >= 0) {
		phpdbg_close_socket(socket);
	}

	if (stream) {
		fclose(stream);
	}
}

/* don't inline this, want to debug it easily, will inline when done */
static int phpdbg_remote_init(const char* address, unsigned short port, int server, int *socket, FILE **stream) {
	phpdbg_remote_close(*socket, *stream);

	if (server < 0) {
		phpdbg_rlog(fileno(stderr), "Initializing connection on %s:%u failed", address, port);

		return FAILURE;
	}

	phpdbg_rlog(fileno(stderr), "accepting connections on %s:%u", address, port);
	{
		struct sockaddr_storage address;
		socklen_t size = sizeof(address);
		char buffer[20] = {0};
		/* XXX error checks */
		memset(&address, 0, size);
		*socket = accept(server, (struct sockaddr *) &address, &size);
		inet_ntop(AF_INET, &(((struct sockaddr_in *)&address)->sin_addr), buffer, sizeof(buffer));

		phpdbg_rlog(fileno(stderr), "connection established from %s", buffer);
	}

#ifndef _WIN32
	dup2(*socket, fileno(stdout));
	dup2(*socket, fileno(stdin));

	setbuf(stdout, NULL);

	*stream = fdopen(*socket, "r+");

	phpdbg_set_async_io(*socket);
#endif
	return SUCCESS;
}

#ifndef _WIN32
/* This function *strictly* assumes that SIGIO is *only* used on the remote connection stream */
void phpdbg_sigio_handler(int sig, siginfo_t *info, void *context) /* {{{ */
{
	int flags;
	size_t newlen;
	size_t i/*, last_nl*/;

//	if (!(info->si_band & POLLIN)) {
//		return; /* Not interested in writeablility etc., just interested in incoming data */
//	}

	/* only non-blocking reading, avoid non-blocking writing */
	flags = fcntl(PHPDBG_G(io)[PHPDBG_STDIN].fd, F_GETFL, 0);
	fcntl(PHPDBG_G(io)[PHPDBG_STDIN].fd, F_SETFL, flags | O_NONBLOCK);

	do {
		char mem[PHPDBG_SIGSAFE_MEM_SIZE + 1];
		size_t off = 0;

		if ((newlen = recv(PHPDBG_G(io)[PHPDBG_STDIN].fd, mem, PHPDBG_SIGSAFE_MEM_SIZE, MSG_PEEK)) == (size_t) -1) {
			break;
		}
		for (i = 0; i < newlen; i++) {
			switch (mem[off + i]) {
				case '\x03': /* ^C char */
					if (PHPDBG_G(flags) & PHPDBG_IS_INTERACTIVE) {
						break; /* or quit ??? */
					}
					if (PHPDBG_G(flags) & PHPDBG_IS_SIGNALED) {
						phpdbg_set_sigsafe_mem(mem);
						zend_try {
							phpdbg_force_interruption();
						} zend_end_try();
						phpdbg_clear_sigsafe_mem();

						PHPDBG_G(flags) &= ~PHPDBG_IS_SIGNALED;

						if (PHPDBG_G(flags) & PHPDBG_IS_STOPPING) {
							zend_bailout();
						}
					} else if (!(PHPDBG_G(flags) & PHPDBG_IS_INTERACTIVE)) {
						PHPDBG_G(flags) |= PHPDBG_IS_SIGNALED;
					}
					break;
/*				case '\n':
					zend_llist_add_element(PHPDBG_G(stdin), strndup()
					last_nl = PHPDBG_G(stdin_buf).len + i;
					break;
*/			}
		}
		off += i;
	} while (0);


	fcntl(PHPDBG_G(io)[PHPDBG_STDIN].fd, F_SETFL, flags);
} /* }}} */

void phpdbg_signal_handler(int sig, siginfo_t *info, void *context) /* {{{ */
{
	int is_handled = FAILURE;

	switch (sig) {
		case SIGBUS:
		case SIGSEGV:
			is_handled = phpdbg_watchpoint_segfault_handler(info, context);
			if (is_handled == FAILURE) {
				if (PHPDBG_G(sigsegv_bailout)) {
					LONGJMP(*PHPDBG_G(sigsegv_bailout), FAILURE);
				}
				zend_sigaction(sig, &PHPDBG_G(old_sigsegv_signal), NULL);
			}
			break;
	}

} /* }}} */
#endif

void phpdbg_sighup_handler(int sig) /* {{{ */
{
	exit(0);
} /* }}} */

void *phpdbg_malloc_wrapper(size_t size ZEND_FILE_LINE_DC ZEND_FILE_LINE_ORIG_DC) /* {{{ */
{
	return _zend_mm_alloc(zend_mm_get_heap(), size ZEND_FILE_LINE_RELAY_CC ZEND_FILE_LINE_ORIG_RELAY_CC);
} /* }}} */

void phpdbg_free_wrapper(void *p ZEND_FILE_LINE_DC ZEND_FILE_LINE_ORIG_DC) /* {{{ */
{
	zend_mm_heap *heap = zend_mm_get_heap();
	if (UNEXPECTED(heap == p)) {
		/* TODO: heap maybe allocated by mmap(zend_mm_init) or malloc(USE_ZEND_ALLOC=0) 
		 * let's prevent it from segfault for now
		 */
	} else {
		phpdbg_watch_efree(p);
		return _zend_mm_free(heap, p ZEND_FILE_LINE_RELAY_CC ZEND_FILE_LINE_ORIG_RELAY_CC);
	}
} /* }}} */

void *phpdbg_realloc_wrapper(void *ptr, size_t size ZEND_FILE_LINE_DC ZEND_FILE_LINE_ORIG_DC) /* {{{ */
{
	return _zend_mm_realloc(zend_mm_get_heap(), ptr, size ZEND_FILE_LINE_RELAY_CC ZEND_FILE_LINE_ORIG_RELAY_CC);
} /* }}} */

php_stream *phpdbg_stream_url_wrap_php(php_stream_wrapper *wrapper, const char *path, const char *mode, int options, zend_string **opened_path, php_stream_context *context STREAMS_DC) /* {{{ */
{
	if (!strncasecmp(path, "php://", 6)) {
		path += 6;
	}

	if (!strncasecmp(path, "stdin", 6) && PHPDBG_G(stdin_file)) {
		php_stream *stream = php_stream_fopen_from_fd(dup(fileno(PHPDBG_G(stdin_file))), "r", NULL);
#ifdef PHP_WIN32
		zval *blocking_pipes = php_stream_context_get_option(context, "pipe", "blocking");
		if (blocking_pipes) {
			convert_to_long(blocking_pipes);
			php_stream_set_option(stream, PHP_STREAM_OPTION_PIPE_BLOCKING, Z_LVAL_P(blocking_pipes), NULL);
		}
#endif
		return stream;
	}

	return PHPDBG_G(orig_url_wrap_php)(wrapper, path, mode, options, opened_path, context STREAMS_CC);
} /* }}} */

int main(int argc, char **argv) /* {{{ */
{
	sapi_module_struct *phpdbg = &phpdbg_sapi_module;
	char *sapi_name;
	char *ini_entries;
	int   ini_entries_len;
	char **zend_extensions = NULL;
	zend_ulong zend_extensions_len = 0L;
	zend_bool ini_ignore;
	char *ini_override;
	char *exec = NULL;
	char *first_command = NULL;
	char *init_file;
	size_t init_file_len;
	zend_bool init_file_default;
	char *oplog_file;
	size_t oplog_file_len;
	uint64_t flags;
	char *php_optarg;
	int php_optind, opt, show_banner = 1;
	long cleaning = -1;
	volatile zend_bool quit_immediately = 0; /* somehow some gcc release builds will play a bit around with order in combination with setjmp..., hence volatile */
	zend_bool remote = 0;
	zend_phpdbg_globals *settings = NULL;
	char *bp_tmp = NULL;
	char *address;
	int listen = -1;
	int server = -1;
	int socket = -1;
	FILE* stream = NULL;
	char *print_opline_func;
	zend_bool ext_stmt = 0;
	zend_bool is_exit;
	int exit_status;
	char *read_from_stdin = NULL;
	zend_string *backup_phpdbg_compile = NULL;

#ifndef _WIN32
	struct sigaction sigio_struct;
	struct sigaction signal_struct;
	signal_struct.sa_sigaction = phpdbg_signal_handler;
	signal_struct.sa_flags = SA_SIGINFO | SA_NODEFER;
	sigemptyset(&signal_struct.sa_mask);
	sigio_struct.sa_sigaction = phpdbg_sigio_handler;
	sigio_struct.sa_flags = SA_SIGINFO;
	sigemptyset(&sigio_struct.sa_mask);

	address = strdup("127.0.0.1");
#endif

#ifdef PHP_WIN32
	_fmode = _O_BINARY;                 /* sets default for file streams to binary */
	setmode(_fileno(stdin), O_BINARY);  /* make the stdio mode be binary */
	setmode(_fileno(stdout), O_BINARY); /* make the stdio mode be binary */
	setmode(_fileno(stderr), O_BINARY); /* make the stdio mode be binary */
#endif

phpdbg_main:
#ifdef ZTS
	tsrm_startup(1, 1, 0, NULL);
	(void)ts_resource(0);
	ZEND_TSRMLS_CACHE_UPDATE();
#endif

	zend_signal_startup();

	ini_entries = NULL;
	ini_entries_len = 0;
	ini_ignore = 0;
	ini_override = NULL;
	zend_extensions = NULL;
	zend_extensions_len = 0L;
	init_file = NULL;
	init_file_len = 0;
	init_file_default = 1;
	oplog_file = NULL;
	oplog_file_len = 0;
	flags = PHPDBG_DEFAULT_FLAGS;
	is_exit = 0;
	php_optarg = NULL;
	php_optind = 1;
	opt = 0;
	sapi_name = NULL;
	exit_status = 0;
	if (settings) {
		exec = settings->exec;
	}

	while ((opt = php_getopt(argc, argv, OPTIONS, &php_optarg, &php_optind, 0, 2)) != -1) {
		switch (opt) {
			case 'r':
				if (settings == NULL) {
					phpdbg_startup_run++;
				}
				break;
			case 'n':
				ini_ignore = 1;
				break;
			case 'c':
				if (ini_override) {
					free(ini_override);
				}
				ini_override = strdup(php_optarg);
				break;
			case 'd': {
				int len = strlen(php_optarg);
				char *val;

				if ((val = strchr(php_optarg, '='))) {
				  val++;
				  if (!isalnum(*val) && *val != '"' && *val != '\'' && *val != '\0') {
					  ini_entries = realloc(ini_entries, ini_entries_len + len + sizeof("\"\"\n\0"));
					  memcpy(ini_entries + ini_entries_len, php_optarg, (val - php_optarg));
					  ini_entries_len += (val - php_optarg);
					  memcpy(ini_entries + ini_entries_len, "\"", 1);
					  ini_entries_len++;
					  memcpy(ini_entries + ini_entries_len, val, len - (val - php_optarg));
					  ini_entries_len += len - (val - php_optarg);
					  memcpy(ini_entries + ini_entries_len, "\"\n\0", sizeof("\"\n\0"));
					  ini_entries_len += sizeof("\n\0\"") - 2;
				  } else {
					  ini_entries = realloc(ini_entries, ini_entries_len + len + sizeof("\n\0"));
					  memcpy(ini_entries + ini_entries_len, php_optarg, len);
					  memcpy(ini_entries + ini_entries_len + len, "\n\0", sizeof("\n\0"));
					  ini_entries_len += len + sizeof("\n\0") - 2;
				  }
				} else {
				  ini_entries = realloc(ini_entries, ini_entries_len + len + sizeof("=1\n\0"));
				  memcpy(ini_entries + ini_entries_len, php_optarg, len);
				  memcpy(ini_entries + ini_entries_len + len, "=1\n\0", sizeof("=1\n\0"));
				  ini_entries_len += len + sizeof("=1\n\0") - 2;
				}
			} break;

			case 'z':
				zend_extensions_len++;
				if (zend_extensions) {
					zend_extensions = realloc(zend_extensions, sizeof(char*) * zend_extensions_len);
				} else zend_extensions = malloc(sizeof(char*) * zend_extensions_len);
				zend_extensions[zend_extensions_len-1] = strdup(php_optarg);
			break;

			/* begin phpdbg options */

			case 's': { /* read script from stdin */
				if (settings == NULL) {
					read_from_stdin = strdup(php_optarg);
				}
			} break;

			case 'S': { /* set SAPI name */
				sapi_name = strdup(php_optarg);
			} break;

			case 'I': { /* ignore .phpdbginit */
				init_file_default = 0;
			} break;

			case 'i': { /* set init file */
				if (init_file) {
					free(init_file);
					init_file = NULL;
				}

				init_file_len = strlen(php_optarg);
				if (init_file_len) {
					init_file = strdup(php_optarg);
				}
			} break;

			case 'O': { /* set oplog output */
				oplog_file_len = strlen(php_optarg);
				if (oplog_file_len) {
					oplog_file = strdup(php_optarg);
				}
			} break;

			case 'v': /* set quietness off */
				flags &= ~PHPDBG_IS_QUIET;
			break;

			case 'e':
				ext_stmt = 1;
			break;

			case 'E': /* stepping through eval on */
				flags |= PHPDBG_IS_STEPONEVAL;
			break;

			case 'b': /* set colours off */
				flags &= ~PHPDBG_IS_COLOURED;
			break;

			case 'q': /* hide banner */
				show_banner = 0;
			break;

#ifndef _WIN32
			/* if you pass a listen port, we will read and write on listen port */
			case 'l': /* set listen ports */
				if (sscanf(php_optarg, "%d", &listen) != 1) {
					listen = 8000;
				}
			break;

			case 'a': { /* set bind address */
				free(address);
				if (!php_optarg) {
					address = strdup("*");
				} else address = strdup(php_optarg);
			} break;
#endif

			case 'x':
				flags |= PHPDBG_WRITE_XML;
			break;


			case 'p': {
				print_opline_func = php_optarg;
				show_banner = 0;
				settings = (void *) 0x1;
			} break;

			case 'h': {
				ZEND_INIT_MODULE_GLOBALS(phpdbg, php_phpdbg_globals_ctor, NULL);
				sapi_startup(phpdbg);
				phpdbg->startup(phpdbg);
				PHPDBG_G(flags) = 0;
				/* It ain't gonna proceed to real execution anyway,
					but the correct descriptor is needed already. */
				PHPDBG_G(io)[PHPDBG_STDOUT].ptr = stdout;
				PHPDBG_G(io)[PHPDBG_STDOUT].fd = fileno(stdout);
				phpdbg_set_prompt(PHPDBG_DEFAULT_PROMPT);
				phpdbg_do_help(NULL);
				sapi_deactivate();
				sapi_shutdown();
				return 0;
			} break;

			case 'V': {
				ZEND_INIT_MODULE_GLOBALS(phpdbg, php_phpdbg_globals_ctor, NULL);
				sapi_startup(phpdbg);
				phpdbg->startup(phpdbg);
				printf(
					"phpdbg %s (built: %s %s)\nPHP %s, Copyright (c) 1997-2016 The PHP Group\n%s",
					PHPDBG_VERSION,
					__DATE__,
					__TIME__,
					PHP_VERSION,
					get_zend_version()
				);
				sapi_deactivate();
				sapi_shutdown();
				return 0;
			} break;
		}

		php_optarg = NULL;
	}

	quit_immediately = phpdbg_startup_run > 1;

	/* set exec if present on command line */
	if (!read_from_stdin && argc > php_optind && (strcmp(argv[php_optind-1], "--") != SUCCESS)) {
		if (!exec && strlen(argv[php_optind])) {
			exec = strdup(argv[php_optind]);
		}
		php_optind++;
	}

	if (sapi_name) {
		phpdbg->name = sapi_name;
	}

	phpdbg->ini_defaults = phpdbg_ini_defaults;
	phpdbg->phpinfo_as_text = 1;
	phpdbg->php_ini_ignore_cwd = 1;

	sapi_startup(phpdbg);

	phpdbg->executable_location = argv[0];
	phpdbg->phpinfo_as_text = 1;
	phpdbg->php_ini_ignore = ini_ignore;
	phpdbg->php_ini_path_override = ini_override;

	if (ini_entries) {
		ini_entries = realloc(ini_entries, ini_entries_len + sizeof(phpdbg_ini_hardcoded));
		memmove(ini_entries + sizeof(phpdbg_ini_hardcoded) - 2, ini_entries, ini_entries_len + 1);
		memcpy(ini_entries, phpdbg_ini_hardcoded, sizeof(phpdbg_ini_hardcoded) - 2);
	} else {
		ini_entries = malloc(sizeof(phpdbg_ini_hardcoded));
		memcpy(ini_entries, phpdbg_ini_hardcoded, sizeof(phpdbg_ini_hardcoded));
	}
	ini_entries_len += sizeof(phpdbg_ini_hardcoded) - 2;

	if (zend_extensions_len) {
		zend_ulong zend_extension = 0L;

		while (zend_extension < zend_extensions_len) {
			const char *ze = zend_extensions[zend_extension];
			size_t ze_len = strlen(ze);

			ini_entries = realloc(
				ini_entries, ini_entries_len + (ze_len + (sizeof("zend_extension=\n"))));
			memcpy(&ini_entries[ini_entries_len], "zend_extension=", (sizeof("zend_extension=\n")-1));
			ini_entries_len += (sizeof("zend_extension=")-1);
			memcpy(&ini_entries[ini_entries_len], ze, ze_len);
			ini_entries_len += ze_len;
			memcpy(&ini_entries[ini_entries_len], "\n", (sizeof("\n") - 1));

			free(zend_extensions[zend_extension]);
			zend_extension++;
		}

		free(zend_extensions);
	}

	phpdbg->ini_entries = ini_entries;

	ZEND_INIT_MODULE_GLOBALS(phpdbg, php_phpdbg_globals_ctor, NULL);

	if (settings > (zend_phpdbg_globals *) 0x2) {
#ifdef ZTS
		*((zend_phpdbg_globals *) (*((void ***) TSRMLS_CACHE))[TSRM_UNSHUFFLE_RSRC_ID(phpdbg_globals_id)]) = *settings;
#else
		phpdbg_globals = *settings;
#endif
		free(settings);
	}

	/* set flags from command line */
	PHPDBG_G(flags) = flags;

	if (phpdbg->startup(phpdbg) == SUCCESS) {
		zend_mm_heap *mm_heap;
#ifdef _WIN32
    EXCEPTION_POINTERS *xp;
    __try {
#endif
		void* (*_malloc)(size_t);
		void (*_free)(void*);
		void* (*_realloc)(void*, size_t);

		zend_try {
			zend_signal_activate();
		} zend_end_try();

		/* setup remote server if necessary */
		if (cleaning <= 0 && listen > 0) {
			server = phpdbg_open_socket(address, listen);
			if (-1 > server || phpdbg_remote_init(address, listen, server, &socket, &stream) == FAILURE) {
				exit(0);
			}

#ifndef _WIN32
			zend_sigaction(SIGIO, &sigio_struct, NULL);
#endif

			/* set remote flag to stop service shutting down upon quit */
			remote = 1;
#ifndef _WIN32
		} else {

			zend_signal(SIGHUP, phpdbg_sighup_handler);
#endif
		}

		mm_heap = zend_mm_get_heap();
		zend_mm_get_custom_handlers(mm_heap, &_malloc, &_free, &_realloc);

		use_mm_wrappers = !_malloc && !_realloc && !_free;

		PHPDBG_G(original_free_function) = _free;
		_free = phpdbg_watch_efree;

		if (use_mm_wrappers) {
#if ZEND_DEBUG
			zend_mm_set_custom_debug_handlers(mm_heap, phpdbg_malloc_wrapper, phpdbg_free_wrapper, phpdbg_realloc_wrapper);
#else
			zend_mm_set_custom_handlers(mm_heap, phpdbg_malloc_wrapper, phpdbg_free_wrapper, phpdbg_realloc_wrapper);
#endif
		} else {
			zend_mm_set_custom_handlers(mm_heap, _malloc, _free, _realloc);
		}


		phpdbg_init_list();

		PHPDBG_G(sapi_name_ptr) = sapi_name;

		if (exec) { /* set execution context */
			PHPDBG_G(exec) = phpdbg_resolve_path(exec);
			PHPDBG_G(exec_len) = PHPDBG_G(exec) ? strlen(PHPDBG_G(exec)) : 0;

			free(exec);
			exec = NULL;
		}

		php_output_activate();
		php_output_deactivate();

		if (SG(sapi_headers).mimetype) {
			efree(SG(sapi_headers).mimetype);
			SG(sapi_headers).mimetype = NULL;
		}

		php_output_activate();

		{
			int i;

			SG(request_info).argc = argc - php_optind + 1;
			SG(request_info).argv = emalloc(SG(request_info).argc * sizeof(char *));
			for (i = SG(request_info).argc; --i;) {
				SG(request_info).argv[i] = estrdup(argv[php_optind - 1 + i]);
			}
			SG(request_info).argv[0] = PHPDBG_G(exec) ? estrdup(PHPDBG_G(exec)) : estrdup("");
		}

		if (php_request_startup() == FAILURE) {
			PUTS("Could not startup");
			return 1;
		}

#ifndef _WIN32
		zend_try { zend_sigaction(SIGSEGV, &signal_struct, &PHPDBG_G(old_sigsegv_signal)); } zend_end_try();
		zend_try { zend_sigaction(SIGBUS, &signal_struct, &PHPDBG_G(old_sigsegv_signal)); } zend_end_try();
#endif

		/* do not install sigint handlers for remote consoles */
		/* sending SIGINT then provides a decent way of shutting down the server */
#ifndef _WIN32
		if (listen < 0) {
#endif
			zend_try { zend_signal(SIGINT, phpdbg_sigint_handler); } zend_end_try();
#ifndef _WIN32
		}

		/* setup io here */
		if (remote) {
			PHPDBG_G(flags) |= PHPDBG_IS_REMOTE;
			zend_signal(SIGPIPE, SIG_IGN);
		}
		PHPDBG_G(io)[PHPDBG_STDIN].ptr = stdin;
		PHPDBG_G(io)[PHPDBG_STDIN].fd = fileno(stdin);
		PHPDBG_G(io)[PHPDBG_STDOUT].ptr = stdout;
		PHPDBG_G(io)[PHPDBG_STDOUT].fd = fileno(stdout);
#else
		/* XXX this is a complete mess here with FILE/fd/SOCKET,
			we should let only one to survive probably. Need
			a clean separation whether it's a remote or local
			prompt. And what is supposed to go as user interaction,
			error log, etc. */
		if (remote) {
			PHPDBG_G(io)[PHPDBG_STDIN].ptr = stdin;
			PHPDBG_G(io)[PHPDBG_STDIN].fd = socket;
			PHPDBG_G(io)[PHPDBG_STDOUT].ptr = stdout;
			PHPDBG_G(io)[PHPDBG_STDOUT].fd = socket;
		} else {
			PHPDBG_G(io)[PHPDBG_STDIN].ptr = stdin;
			PHPDBG_G(io)[PHPDBG_STDIN].fd = fileno(stdin);
			PHPDBG_G(io)[PHPDBG_STDOUT].ptr = stdout;
			PHPDBG_G(io)[PHPDBG_STDOUT].fd = fileno(stdout);
		}
#endif
		PHPDBG_G(io)[PHPDBG_STDERR].ptr = stderr;
		PHPDBG_G(io)[PHPDBG_STDERR].fd = fileno(stderr);

#ifndef _WIN32
		PHPDBG_G(php_stdiop_write) = php_stream_stdio_ops.write;
		php_stream_stdio_ops.write = phpdbg_stdiop_write;
#endif

		if (oplog_file) { /* open oplog */
			PHPDBG_G(oplog) = fopen(oplog_file, "w+");
			if (!PHPDBG_G(oplog)) {
				phpdbg_error("oplog", "path=\"%s\"", "Failed to open oplog %s", oplog_file);
			}
			free(oplog_file);
			oplog_file = NULL;
		}

		/* set default colors */
		phpdbg_set_color_ex(PHPDBG_COLOR_PROMPT,  PHPDBG_STRL("white-bold"));
		phpdbg_set_color_ex(PHPDBG_COLOR_ERROR,   PHPDBG_STRL("red-bold"));
		phpdbg_set_color_ex(PHPDBG_COLOR_NOTICE,  PHPDBG_STRL("green"));

		/* set default prompt */
		phpdbg_set_prompt(PHPDBG_DEFAULT_PROMPT);

		{
			php_stream_wrapper *wrapper = zend_hash_str_find_ptr(php_stream_get_url_stream_wrappers_hash(), ZEND_STRL("php"));
			PHPDBG_G(orig_url_wrap_php) = wrapper->wops->stream_opener;
			wrapper->wops->stream_opener = phpdbg_stream_url_wrap_php;
		}

		/* Make stdin, stdout and stderr accessible from PHP scripts */
		phpdbg_register_file_handles();

		phpdbg_list_update();

		if (show_banner && cleaning < 2) {
			/* print blurb */
			phpdbg_welcome(cleaning == 1);
		}

		cleaning = -1;

		if (ext_stmt) {
			CG(compiler_options) |= ZEND_COMPILE_EXTENDED_INFO;
		}

		/* initialize from file */
		PHPDBG_G(flags) |= PHPDBG_IS_INITIALIZING;
		zend_try {
			if (init_file) {
				phpdbg_init(init_file, init_file_len, init_file_default);
			}
		} zend_end_try();
		PHPDBG_G(flags) &= ~PHPDBG_IS_INITIALIZING;

		/* quit if init says so */
		if (PHPDBG_G(flags) & PHPDBG_IS_QUITTING) {
			goto phpdbg_out;
		}

		/* auto compile */
		if (read_from_stdin) {
			if (!read_from_stdin[0]) {
				if (!quit_immediately) {
					phpdbg_error("error", "", "Impossible to not specify a stdin delimiter without -rr");
					PHPDBG_G(flags) |= PHPDBG_IS_QUITTING;
					goto phpdbg_out;
				}
			}
			if (show_banner || read_from_stdin[0]) {
				phpdbg_notice("stdin", "delimiter=\"%s\"", "Reading input from stdin; put '%s' followed by a newline on an own line after code to end input", read_from_stdin);
			}

			if (phpdbg_startup_run > 0) {
				PHPDBG_G(flags) |= PHPDBG_DISCARD_OUTPUT;
			}

			zend_try {
				phpdbg_param_t cmd;
				cmd.str = read_from_stdin;
				cmd.len = strlen(read_from_stdin);
				PHPDBG_COMMAND_HANDLER(stdin)(&cmd);
			} zend_end_try();

			PHPDBG_G(flags) &= ~PHPDBG_DISCARD_OUTPUT;
		} else if (PHPDBG_G(exec)) {
			if (settings || phpdbg_startup_run > 0) {
				PHPDBG_G(flags) |= PHPDBG_DISCARD_OUTPUT;
			}

			zend_try {
				if (backup_phpdbg_compile) {
					phpdbg_compile_stdin(backup_phpdbg_compile);
				} else {
					phpdbg_compile();
				}
			} zend_end_try();
			backup_phpdbg_compile = NULL;

			PHPDBG_G(flags) &= ~PHPDBG_DISCARD_OUTPUT;
		}

		if (bp_tmp) {
			PHPDBG_G(flags) |= PHPDBG_DISCARD_OUTPUT | PHPDBG_IS_INITIALIZING;
			phpdbg_string_init(bp_tmp);
			free(bp_tmp);
			bp_tmp = NULL;
			PHPDBG_G(flags) &= ~PHPDBG_DISCARD_OUTPUT & ~PHPDBG_IS_INITIALIZING;
		}

		if (settings == (void *) 0x1) {
			if (PHPDBG_G(ops)) {
				phpdbg_print_opcodes(print_opline_func);
			} else {
				quiet_write(PHPDBG_G(io)[PHPDBG_STDERR].fd, ZEND_STRL("No opcodes could be compiled | No file specified or compilation failed?\n"));
			}
			goto phpdbg_out;
		}

		PG(during_request_startup) = 0;

		phpdbg_fully_started = 1;

/* #ifndef for making compiler shutting up */
#ifndef _WIN32
phpdbg_interact:
#endif
		/* phpdbg main() */
		do {
			zend_try {
				if (phpdbg_startup_run) {
					phpdbg_startup_run = 0;
					if (quit_immediately) {
						PHPDBG_G(flags) = (PHPDBG_G(flags) & ~PHPDBG_HAS_PAGINATION) | PHPDBG_IS_INTERACTIVE | PHPDBG_PREVENT_INTERACTIVE;
					} else {
						PHPDBG_G(flags) |= PHPDBG_IS_INTERACTIVE;
					}
					zend_try {
						if (first_command) {
							phpdbg_interactive(1, estrdup(first_command));
						} else {
							PHPDBG_COMMAND_HANDLER(run)(NULL);
						}
					} zend_end_try();
					if (quit_immediately) {
						/* if -r is on the command line more than once just quit */
						EG(bailout) = __orig_bailout; /* reset zend_try */
						exit_status = EG(exit_status);
						break;
					}
				}

				CG(unclean_shutdown) = 0;
				phpdbg_interactive(1, NULL);
			} zend_catch {
				if ((PHPDBG_G(flags) & PHPDBG_IS_CLEANING)) {
					char *bp_tmp_str;
					PHPDBG_G(flags) |= PHPDBG_DISCARD_OUTPUT;
					phpdbg_export_breakpoints_to_string(&bp_tmp_str);
					PHPDBG_G(flags) &= ~PHPDBG_DISCARD_OUTPUT;
					if (bp_tmp_str) {
						bp_tmp = strdup(bp_tmp_str);
						efree(bp_tmp_str);
					}
					cleaning = 1;
				} else {
					cleaning = 0;
				}

#ifndef _WIN32
				if (!cleaning) {
					/* remote client disconnected */
					if ((PHPDBG_G(flags) & PHPDBG_IS_DISCONNECTED)) {

						if (PHPDBG_G(flags) & PHPDBG_IS_REMOTE) {
							/* renegociate connections */
							phpdbg_remote_init(address, listen, server, &socket, &stream);

							/* set streams */
							if (stream) {
								PHPDBG_G(flags) &= ~PHPDBG_IS_QUITTING;
							}

							/* this must be forced */
							CG(unclean_shutdown) = 0;
						} else {
							/* local consoles cannot disconnect, ignore EOF */
							PHPDBG_G(flags) &= ~PHPDBG_IS_DISCONNECTED;
						}
					}
				}
#endif
			} zend_end_try();
		} while (!(PHPDBG_G(flags) & PHPDBG_IS_STOPPING));


#ifndef _WIN32
phpdbg_out:
		if ((PHPDBG_G(flags) & PHPDBG_IS_DISCONNECTED)) {
			PHPDBG_G(flags) &= ~PHPDBG_IS_DISCONNECTED;
			goto phpdbg_interact;
		}
#endif

#ifdef _WIN32
	} __except(phpdbg_exception_handler_win32(xp = GetExceptionInformation())) {
		phpdbg_error("segfault", "", "Access violation (Segmentation fault) encountered\ntrying to abort cleanly...");
	}
phpdbg_out:
#endif

		if (first_command) {
			free(first_command);
			first_command = NULL;
		}

		if (cleaning <= 0) {
			PHPDBG_G(flags) &= ~PHPDBG_IS_CLEANING;
			cleaning = -1;
		}

		{
			int i;
			/* free argv */
			for (i = SG(request_info).argc; i--;) {
				efree(SG(request_info).argv[i]);
			}
			efree(SG(request_info).argv);
		}

		if (ini_entries) {
			free(ini_entries);
		}

		if (ini_override) {
			free(ini_override);
		}

		/* In case we aborted during script execution, we may not reset CG(unclean_shutdown) */
		if (!(PHPDBG_G(flags) & PHPDBG_IS_RUNNING)) {
			is_exit = !PHPDBG_G(in_execution);
			CG(unclean_shutdown) = is_exit || PHPDBG_G(unclean_eval);
		}

		if ((PHPDBG_G(flags) & (PHPDBG_IS_CLEANING | PHPDBG_IS_RUNNING)) == PHPDBG_IS_CLEANING) {
			php_free_shutdown_functions();
			zend_objects_store_mark_destructed(&EG(objects_store));
		}

<<<<<<< HEAD
		zend_try {
			php_request_shutdown(NULL);
		} zend_end_try();
=======
		if (PHPDBG_G(exec) && !memcmp("-", PHPDBG_G(exec), 2)) { /* i.e. execution context has been read from stdin - back it up */
			phpdbg_file_source *data = zend_hash_str_find_ptr(&PHPDBG_G(file_sources), PHPDBG_G(exec), PHPDBG_G(exec_len));
			backup_phpdbg_compile = zend_string_alloc(data->len + 2, 1);
			sprintf(ZSTR_VAL(backup_phpdbg_compile), "?>%.*s", (int) data->len, data->buf);
		}
>>>>>>> fe49fd7d

		/* backup globals when cleaning */
		if ((cleaning > 0 || remote) && !quit_immediately) {
			settings = calloc(1, sizeof(zend_phpdbg_globals));

			php_phpdbg_globals_ctor(settings);

			if (PHPDBG_G(exec)) {
				settings->exec = zend_strndup(PHPDBG_G(exec), PHPDBG_G(exec_len));
				settings->exec_len = PHPDBG_G(exec_len);
			}
			settings->oplog = PHPDBG_G(oplog);
			settings->prompt[0] = PHPDBG_G(prompt)[0];
			settings->prompt[1] = PHPDBG_G(prompt)[1];
			memcpy(settings->colors, PHPDBG_G(colors), sizeof(settings->colors));
			settings->eol = PHPDBG_G(eol);
			settings->input_buflen = PHPDBG_G(input_buflen);
			memcpy(settings->input_buffer, PHPDBG_G(input_buffer), settings->input_buflen);
			settings->flags = PHPDBG_G(flags) & PHPDBG_PRESERVE_FLAGS_MASK;
			first_command = PHPDBG_G(cur_command);
		} else {
			if (PHPDBG_G(prompt)[0]) {
				free(PHPDBG_G(prompt)[0]);
			}
			if (PHPDBG_G(prompt)[1]) {
				free(PHPDBG_G(prompt)[1]);
			}
			if (PHPDBG_G(cur_command)) {
				free(PHPDBG_G(cur_command));
			}
		}

		if (exit_status == 0) {
			exit_status = EG(exit_status);
		}

		php_output_deactivate();

		if (!(PHPDBG_G(flags) & PHPDBG_IS_QUITTING)) {
			PHPDBG_G(flags) |= PHPDBG_IS_QUITTING;
			if (PHPDBG_G(in_execution) || is_exit) {
				if (!quit_immediately && !phpdbg_startup_run) {
					PHPDBG_G(flags) -= PHPDBG_IS_QUITTING;
					cleaning++;
				}
			}
		}

		{
			php_stream_wrapper *wrapper = zend_hash_str_find_ptr(php_stream_get_url_stream_wrappers_hash(), ZEND_STRL("php"));
			wrapper->wops->stream_opener = PHPDBG_G(orig_url_wrap_php);
		}

		zend_try {
			php_module_shutdown();
		} zend_end_try();

#ifndef _WIN32
		/* force override (no zend_signals) to prevent crashes due to signal recursion in SIGSEGV/SIGBUS handlers */
		signal(SIGSEGV, SIG_DFL);
		signal(SIGBUS, SIG_DFL);

		/* reset it... else we risk a stack overflow upon next run (when clean'ing) */
		php_stream_stdio_ops.write = PHPDBG_G(php_stdiop_write);
#endif
	}

	sapi_shutdown();

#ifdef ZTS
	ts_free_id(phpdbg_globals_id);
#endif

	if (sapi_name) {
		free(sapi_name);
	}

	if (read_from_stdin) {
		free(read_from_stdin);
		read_from_stdin = NULL;
	}

#ifdef ZTS
	tsrm_shutdown();
#endif

	if ((cleaning > 0 || remote) && !quit_immediately) {
		/* reset internal php_getopt state */
		php_getopt(-1, argv, OPTIONS, NULL, &php_optind, 0, 0);

		goto phpdbg_main;
	}

	if (backup_phpdbg_compile) {
		zend_string_free(backup_phpdbg_compile);
	}

#ifndef _WIN32
	if (address) {
		free(address);
	}
#endif

	/* usually 0; just for -rr */
	return exit_status;
} /* }}} */<|MERGE_RESOLUTION|>--- conflicted
+++ resolved
@@ -2058,17 +2058,15 @@
 			zend_objects_store_mark_destructed(&EG(objects_store));
 		}
 
-<<<<<<< HEAD
 		zend_try {
 			php_request_shutdown(NULL);
 		} zend_end_try();
-=======
+
 		if (PHPDBG_G(exec) && !memcmp("-", PHPDBG_G(exec), 2)) { /* i.e. execution context has been read from stdin - back it up */
 			phpdbg_file_source *data = zend_hash_str_find_ptr(&PHPDBG_G(file_sources), PHPDBG_G(exec), PHPDBG_G(exec_len));
 			backup_phpdbg_compile = zend_string_alloc(data->len + 2, 1);
 			sprintf(ZSTR_VAL(backup_phpdbg_compile), "?>%.*s", (int) data->len, data->buf);
 		}
->>>>>>> fe49fd7d
 
 		/* backup globals when cleaning */
 		if ((cleaning > 0 || remote) && !quit_immediately) {
