/*
   +----------------------------------------------------------------------+
   | PHP Version 5                                                        |
   +----------------------------------------------------------------------+
   | Copyright (c) 1997-2014 The PHP Group                                |
   +----------------------------------------------------------------------+
   | This source file is subject to version 3.01 of the PHP license,      |
   | that is bundled with this package in the file LICENSE, and is        |
   | available through the world-wide-web at the following url:           |
   | http://www.php.net/license/3_01.txt                                  |
   | If you did not receive a copy of the PHP license and are unable to   |
   | obtain it through the world-wide-web, please send a note to          |
   | license@php.net so we can mail you a copy immediately.               |
   +----------------------------------------------------------------------+
   | Authors: Felipe Pena <felipe@php.net>                                |
   | Authors: Joe Watkins <joe.watkins@live.co.uk>                        |
   | Authors: Bob Weinand <bwoebi@php.net>                                |
   +----------------------------------------------------------------------+
*/

#include <stdio.h>
#include <string.h>
#include <sys/stat.h>
#ifndef _WIN32
#	include <sys/mman.h>
#	include <unistd.h>
#endif
#include <fcntl.h>
#include "phpdbg.h"
#include "phpdbg_list.h"
#include "phpdbg_utils.h"
#include "phpdbg_prompt.h"
#include "php_streams.h"

ZEND_EXTERN_MODULE_GLOBALS(phpdbg);

#define PHPDBG_LIST_COMMAND_D(f, h, a, m, l, s) \
	PHPDBG_COMMAND_D_EXP(f, h, a, m, l, s, &phpdbg_prompt_commands[13])

const phpdbg_command_t phpdbg_list_commands[] = {
	PHPDBG_LIST_COMMAND_D(lines,     "lists the specified lines",    'l', list_lines,  NULL, "l"),
	PHPDBG_LIST_COMMAND_D(class,     "lists the specified class",    'c', list_class,  NULL, "s"),
	PHPDBG_LIST_COMMAND_D(method,    "lists the specified method",   'm', list_method, NULL, "m"),
	PHPDBG_LIST_COMMAND_D(func,      "lists the specified function", 'f', list_func,   NULL, "s"),
	PHPDBG_END_COMMAND
};

PHPDBG_LIST(lines) /* {{{ */
{
	if (!PHPDBG_G(exec) && !zend_is_executing(TSRMLS_C)) {
		phpdbg_error("Not executing, and execution context not set");
		return SUCCESS;
	}

	switch (param->type) {
		case NUMERIC_PARAM:
			phpdbg_list_file(phpdbg_current_file(TSRMLS_C),
				(param->num < 0 ? 1 - param->num : param->num),
				(param->num < 0 ? param->num : 0) + zend_get_executed_lineno(TSRMLS_C),
				0 TSRMLS_CC);
			break;
			
		case FILE_PARAM:
			phpdbg_list_file(param->file.name, param->file.line, 0, 0 TSRMLS_CC);
			break;

		phpdbg_default_switch_case();
	}

	return SUCCESS;
} /* }}} */

PHPDBG_LIST(func) /* {{{ */
{
	phpdbg_list_function_byname(param->str, param->len TSRMLS_CC);

	return SUCCESS;
} /* }}} */

PHPDBG_LIST(method) /* {{{ */
{
<<<<<<< HEAD
	switch (param->type) {
		case METHOD_PARAM: {
			zend_class_entry *ce;
			zval name;

			ZVAL_STRINGL(&name, param->method.class, strlen(param->method.class));
			if ((ce = zend_lookup_class(Z_STR(name) TSRMLS_CC)) != NULL) {
				zend_function *function;
				char *lcname = zend_str_tolower_dup(param->method.name, strlen(param->method.name));

				zval_ptr_dtor(&name);
				if ((function = zend_hash_str_find_ptr(&ce->function_table, lcname, strlen(lcname))) != NULL) {
					phpdbg_list_function(function TSRMLS_CC);
				} else {
					phpdbg_error("Could not find %s::%s", param->method.class, param->method.name);
				}

				efree(lcname);
			} else {
				zval_ptr_dtor(&name);
				phpdbg_error("Could not find the class %s", param->method.class);
			}
		} break;
=======
	zend_class_entry **ce;

	if (zend_lookup_class(param->method.class, strlen(param->method.class), &ce TSRMLS_CC) == SUCCESS) {
		zend_function *function;
		char *lcname = zend_str_tolower_dup(param->method.name, strlen(param->method.name));

		if (zend_hash_find(&(*ce)->function_table, lcname, strlen(lcname)+1, (void**) &function) == SUCCESS) {
			phpdbg_list_function(function TSRMLS_CC);
		} else {
			phpdbg_error("Could not find %s::%s", param->method.class, param->method.name);
		}
>>>>>>> b82d077f

		efree(lcname);
	} else {
		phpdbg_error("Could not find the class %s", param->method.class);
	}

	return SUCCESS;
} /* }}} */

PHPDBG_LIST(class) /* {{{ */
{
<<<<<<< HEAD
	switch (param->type) {
		case STR_PARAM: {
			zend_class_entry *ce;
			zval name;

			ZVAL_STRINGL(&name, param->str, param->len);
			if ((ce = zend_lookup_class(Z_STR(name) TSRMLS_CC)) != NULL) {
				zval_ptr_dtor(&name);
				if (ce->type == ZEND_USER_CLASS) {
					if (ce->info.user.filename) {
						phpdbg_list_file(
							ce->info.user.filename->val,
							ce->info.user.line_end - ce->info.user.line_start + 1,
							ce->info.user.line_start, 0 TSRMLS_CC
						);
					} else {
						phpdbg_error("The source of the requested class (%s) cannot be found", ce->name->val);
					}
				} else {
					phpdbg_error("The class requested (%s) is not user defined", ce->name->val);
				}
			} else {
				zval_ptr_dtor(&name);
				phpdbg_error("The requested class (%s) could not be found", param->str);
=======
	zend_class_entry **ce;

	if (zend_lookup_class(param->str, param->len, &ce TSRMLS_CC) == SUCCESS) {
		if ((*ce)->type == ZEND_USER_CLASS) {
			if ((*ce)->info.user.filename) {
				phpdbg_list_file(
					(*ce)->info.user.filename,
					(*ce)->info.user.line_end - (*ce)->info.user.line_start + 1,
					(*ce)->info.user.line_start, 0 TSRMLS_CC
				);
			} else {
				phpdbg_error("The source of the requested class (%s) cannot be found", (*ce)->name);
>>>>>>> b82d077f
			}
		} else {
			phpdbg_error("The class requested (%s) is not user defined", (*ce)->name);
		}
	} else {
		phpdbg_error("The requested class (%s) could not be found", param->str);
	}

	return SUCCESS;
} /* }}} */

void phpdbg_list_file(const char *filename, long count, long offset, int highlight TSRMLS_DC) /* {{{ */
{
	struct stat st;
	char *opened = NULL;
	char buffer[8096] = {0,};
	long line = 0;
	
	php_stream *stream = NULL;
	
	if (VCWD_STAT(filename, &st) == FAILURE) {
		phpdbg_error("Failed to stat file %s", filename);
		return;
	}
	
	stream = php_stream_open_wrapper(filename, "rb", USE_PATH, &opened);
	
	if (!stream) {
		phpdbg_error("Failed to open file %s to list", filename);
		return;
	}
	
	while (php_stream_gets(stream, buffer, sizeof(buffer)) != NULL) {
		++line;
		
		if (!offset || offset <= line) {
			/* Without offset, or offset reached */
			if (!highlight) {
				phpdbg_write("%05ld: %s", line, buffer);
			} else {
				if (highlight != line) {
					phpdbg_write(" %05ld: %s", line, buffer);
				} else {
					phpdbg_write(">%05ld: %s", line, buffer);
				}
			}
		}
		
		if ((count + (offset-1)) == line)
			break;
	}
	
	php_stream_close(stream);
} /* }}} */

void phpdbg_list_function(const zend_function *fbc TSRMLS_DC) /* {{{ */
{
	const zend_op_array *ops;

	if (fbc->type != ZEND_USER_FUNCTION) {
		phpdbg_error("The function requested (%s) is not user defined", fbc->common.function_name->val);
		return;
	}

	ops = (zend_op_array*)fbc;

	phpdbg_list_file(ops->filename->val,
		ops->line_end - ops->line_start + 1, ops->line_start, 0 TSRMLS_CC);
} /* }}} */

void phpdbg_list_function_byname(const char *str, size_t len TSRMLS_DC) /* {{{ */
{
	HashTable *func_table = EG(function_table);
	zend_function* fbc;
	char *func_name = (char*) str;
	size_t func_name_len = len;

	/* search active scope if begins with period */
	if (func_name[0] == '.') {
		if (EG(scope)) {
			func_name++;
			func_name_len--;

			func_table = &EG(scope)->function_table;
		} else {
			phpdbg_error("No active class");
			return;
		}
	} else if (!EG(function_table)) {
		phpdbg_error("No function table loaded");
		return;
	} else {
		func_table = EG(function_table);
	}

	/* use lowercase names, case insensitive */
	func_name = zend_str_tolower_dup(func_name, func_name_len);

	if ((fbc = zend_hash_str_find_ptr(func_table, func_name, func_name_len)) != NULL) {
		phpdbg_list_function(fbc TSRMLS_CC);
	} else {
		phpdbg_error("Function %s not found", func_name);
	}

	efree(func_name);
} /* }}} */
<|MERGE_RESOLUTION|>--- conflicted
+++ resolved
@@ -79,31 +79,6 @@
 
 PHPDBG_LIST(method) /* {{{ */
 {
-<<<<<<< HEAD
-	switch (param->type) {
-		case METHOD_PARAM: {
-			zend_class_entry *ce;
-			zval name;
-
-			ZVAL_STRINGL(&name, param->method.class, strlen(param->method.class));
-			if ((ce = zend_lookup_class(Z_STR(name) TSRMLS_CC)) != NULL) {
-				zend_function *function;
-				char *lcname = zend_str_tolower_dup(param->method.name, strlen(param->method.name));
-
-				zval_ptr_dtor(&name);
-				if ((function = zend_hash_str_find_ptr(&ce->function_table, lcname, strlen(lcname))) != NULL) {
-					phpdbg_list_function(function TSRMLS_CC);
-				} else {
-					phpdbg_error("Could not find %s::%s", param->method.class, param->method.name);
-				}
-
-				efree(lcname);
-			} else {
-				zval_ptr_dtor(&name);
-				phpdbg_error("Could not find the class %s", param->method.class);
-			}
-		} break;
-=======
 	zend_class_entry **ce;
 
 	if (zend_lookup_class(param->method.class, strlen(param->method.class), &ce TSRMLS_CC) == SUCCESS) {
@@ -115,7 +90,6 @@
 		} else {
 			phpdbg_error("Could not find %s::%s", param->method.class, param->method.name);
 		}
->>>>>>> b82d077f
 
 		efree(lcname);
 	} else {
@@ -127,32 +101,6 @@
 
 PHPDBG_LIST(class) /* {{{ */
 {
-<<<<<<< HEAD
-	switch (param->type) {
-		case STR_PARAM: {
-			zend_class_entry *ce;
-			zval name;
-
-			ZVAL_STRINGL(&name, param->str, param->len);
-			if ((ce = zend_lookup_class(Z_STR(name) TSRMLS_CC)) != NULL) {
-				zval_ptr_dtor(&name);
-				if (ce->type == ZEND_USER_CLASS) {
-					if (ce->info.user.filename) {
-						phpdbg_list_file(
-							ce->info.user.filename->val,
-							ce->info.user.line_end - ce->info.user.line_start + 1,
-							ce->info.user.line_start, 0 TSRMLS_CC
-						);
-					} else {
-						phpdbg_error("The source of the requested class (%s) cannot be found", ce->name->val);
-					}
-				} else {
-					phpdbg_error("The class requested (%s) is not user defined", ce->name->val);
-				}
-			} else {
-				zval_ptr_dtor(&name);
-				phpdbg_error("The requested class (%s) could not be found", param->str);
-=======
 	zend_class_entry **ce;
 
 	if (zend_lookup_class(param->str, param->len, &ce TSRMLS_CC) == SUCCESS) {
@@ -165,7 +113,6 @@
 				);
 			} else {
 				phpdbg_error("The source of the requested class (%s) cannot be found", (*ce)->name);
->>>>>>> b82d077f
 			}
 		} else {
 			phpdbg_error("The class requested (%s) is not user defined", (*ce)->name);
@@ -226,13 +173,13 @@
 	const zend_op_array *ops;
 
 	if (fbc->type != ZEND_USER_FUNCTION) {
-		phpdbg_error("The function requested (%s) is not user defined", fbc->common.function_name->val);
+		phpdbg_error("The function requested (%s) is not user defined", fbc->common.function_name);
 		return;
 	}
 
 	ops = (zend_op_array*)fbc;
 
-	phpdbg_list_file(ops->filename->val,
+	phpdbg_list_file(ops->filename,
 		ops->line_end - ops->line_start + 1, ops->line_start, 0 TSRMLS_CC);
 } /* }}} */
 
@@ -264,7 +211,7 @@
 	/* use lowercase names, case insensitive */
 	func_name = zend_str_tolower_dup(func_name, func_name_len);
 
-	if ((fbc = zend_hash_str_find_ptr(func_table, func_name, func_name_len)) != NULL) {
+	if (zend_hash_find(func_table, func_name, func_name_len+1, (void**)&fbc) == SUCCESS) {
 		phpdbg_list_function(fbc TSRMLS_CC);
 	} else {
 		phpdbg_error("Function %s not found", func_name);
