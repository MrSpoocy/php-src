--- conflicted
+++ resolved
@@ -382,22 +382,6 @@
 	return op_array;
 }
 
-<<<<<<< HEAD
-=======
-void phpdbg_free_file_source(zval *zv) {
-	phpdbg_file_source *data = Z_PTR_P(zv);
-
-	if (data->buf) {
-		efree(data->buf);
-	}
-	efree(data->filename);
-
-	destroy_op_array(&data->op_array);
-
-	efree(data);
-}
-
->>>>>>> 5aae0110
 void phpdbg_init_list(void) {
 	PHPDBG_G(compile_file) = zend_compile_file;
 	PHPDBG_G(compile_string) = zend_compile_string;
