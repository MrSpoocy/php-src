--- conflicted
+++ resolved
@@ -278,11 +278,8 @@
 	dataptr->line[line] = endptr - data.buf;
 	dataptr = erealloc(dataptr, sizeof(phpdbg_file_source) + sizeof(uint) * line);
 
-<<<<<<< HEAD
 	zend_hash_str_add_ptr(&PHPDBG_G(file_sources), filename, strlen(filename), dataptr);
-=======
 	phpdbg_resolve_pending_file_break(filename TSRMLS_CC);
->>>>>>> 50756b51
 
 	ret = PHPDBG_G(compile_file)(&fake, type TSRMLS_CC);
 
