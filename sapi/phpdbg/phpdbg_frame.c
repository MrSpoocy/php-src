/*
   +----------------------------------------------------------------------+
   | PHP Version 5                                                        |
   +----------------------------------------------------------------------+
   | Copyright (c) 1997-2014 The PHP Group                                |
   +----------------------------------------------------------------------+
   | This source file is subject to version 3.01 of the PHP license,      |
   | that is bundled with this package in the file LICENSE, and is        |
   | available through the world-wide-web at the following url:           |
   | http://www.php.net/license/3_01.txt                                  |
   | If you did not receive a copy of the PHP license and are unable to   |
   | obtain it through the world-wide-web, please send a note to          |
   | license@php.net so we can mail you a copy immediately.               |
   +----------------------------------------------------------------------+
   | Authors: Felipe Pena <felipe@php.net>                                |
   | Authors: Joe Watkins <joe.watkins@live.co.uk>                        |
   | Authors: Bob Weinand <bwoebi@php.net>                                |
   +----------------------------------------------------------------------+
*/

#include "zend.h"
#include "phpdbg.h"
#include "phpdbg_utils.h"
#include "phpdbg_frame.h"
#include "phpdbg_list.h"

ZEND_EXTERN_MODULE_GLOBALS(phpdbg);

void phpdbg_restore_frame(TSRMLS_D) /* {{{ */
{
	if (PHPDBG_FRAME(num) == 0) {
		return;
	}

	PHPDBG_FRAME(num) = 0;

	/* move things back */
	EG(current_execute_data) = PHPDBG_FRAME(execute_data);

	EG(opline_ptr) = &PHPDBG_EX(opline);
	EG(active_op_array) = PHPDBG_EX(op_array);
	EG(active_symbol_table) = PHPDBG_EX(symbol_table);
	Z_OBJ(EG(This)) = PHPDBG_EX(object);
	EG(scope) = PHPDBG_EX(scope);
	EG(called_scope) = PHPDBG_EX(called_scope);
} /* }}} */

void phpdbg_switch_frame(int frame TSRMLS_DC) /* {{{ */
{
	zend_execute_data *execute_data = PHPDBG_FRAME(num)?PHPDBG_FRAME(execute_data):EG(current_execute_data);
	int i = 0;

	if (PHPDBG_FRAME(num) == frame) {
		phpdbg_notice("Already in frame #%d", frame);
		return;
	}

	while (execute_data) {
		if (i++ == frame) {
			break;
		}

		do {
			execute_data = execute_data->prev_execute_data;
		} while (execute_data && execute_data->opline == NULL);
	}

	if (execute_data == NULL) {
		phpdbg_error("No frame #%d", frame);
		return;
	}

	phpdbg_restore_frame(TSRMLS_C);

	if (frame > 0) {
		PHPDBG_FRAME(num) = frame;

		/* backup things and jump back */
		PHPDBG_FRAME(execute_data) = EG(current_execute_data);
		EG(current_execute_data) = execute_data;

		EG(opline_ptr) = &PHPDBG_EX(opline);
		EG(active_op_array) = PHPDBG_EX(op_array);
		EG(active_symbol_table) = PHPDBG_EX(symbol_table);
		Z_OBJ(EG(This)) = PHPDBG_EX(object);
		EG(scope) = PHPDBG_EX(scope);
		EG(called_scope) = PHPDBG_EX(called_scope);
	}

	phpdbg_notice("Switched to frame #%d", frame);
	phpdbg_list_file(
		zend_get_executed_filename(TSRMLS_C),
		3,
		zend_get_executed_lineno(TSRMLS_C)-1,
		zend_get_executed_lineno(TSRMLS_C)
		TSRMLS_CC
	);
} /* }}} */

static void phpdbg_dump_prototype(zval *tmp TSRMLS_DC) /* {{{ */
{
	zval *funcname, *class, *type, *args, *argstmp;
	zend_string *class_name;

	funcname = zend_hash_str_find(Z_ARRVAL_P(tmp), "function", sizeof("function") - 1);

	if ((class = zend_hash_str_find(Z_ARRVAL_P(tmp), "object", sizeof("object") - 1)) == NULL) {
		class = zend_hash_str_find(Z_ARRVAL_P(tmp), "class", sizeof("class") - 1);
	} else {
		class_name = zend_get_object_classname(Z_OBJ_P(class) TSRMLS_CC);
	}

	if (class) {
		type = zend_hash_str_find(Z_ARRVAL_P(tmp), "type", sizeof("type") - 1);
	}

	phpdbg_write("%s%s%s(",
		class == NULL?"":Z_STRVAL_P(class),
		class == NULL?"":Z_STRVAL_P(type),
		Z_STRVAL_P(funcname));

	if ((args = zend_hash_str_find(Z_ARRVAL_P(tmp), "args", sizeof("args") - 1)) != NULL) {
		HashPosition iterator;
		const zend_function *func = phpdbg_get_function(
			Z_STRVAL_P(funcname), class == NULL ? NULL : Z_STRVAL_P(class) TSRMLS_CC);
		const zend_arg_info *arginfo = func ? func->common.arg_info : NULL;
		int j = 0, m = func ? func->common.num_args : 0;
		zend_bool is_variadic = 0;

		zend_hash_internal_pointer_reset_ex(Z_ARRVAL_P(args), &iterator);
		while ((argstmp = zend_hash_get_current_data_ex(Z_ARRVAL_P(args), &iterator)) != NULL) {
			if (j) {
				phpdbg_write(", ");
			}
			if (m && j < m) {
#if PHP_VERSION_ID >= 50600
				is_variadic = arginfo[j].is_variadic;
#endif
				phpdbg_write("%s=%s",
					arginfo[j].name, is_variadic ? "[": "");
			}
			++j;

			zend_print_flat_zval_r(argstmp TSRMLS_CC);
			zend_hash_move_forward_ex(Z_ARRVAL_P(args), &iterator);
		}
		if (is_variadic) {
			phpdbg_write("]");
		}
	}
	phpdbg_write(")");
}
/* }}} */

void phpdbg_dump_backtrace(size_t num TSRMLS_DC) /* {{{ */
{
	zval zbacktrace;
	zval *tmp;
	zval *file, *line;
	HashPosition position;
<<<<<<< HEAD
	int i = 1, limit = num;
=======
	int i = 0, limit = num;
	int user_defined;
>>>>>>> b82d077f

	if (limit < 0) {
		phpdbg_error("Invalid backtrace size %d", limit);
	}

	zend_fetch_debug_backtrace(
		&zbacktrace, 0, 0, limit TSRMLS_CC);

	zend_hash_internal_pointer_reset_ex(Z_ARRVAL(zbacktrace), &position);
	tmp = zend_hash_get_current_data_ex(Z_ARRVAL(zbacktrace), &position);
	while (1) {
		file = zend_hash_str_find(Z_ARRVAL_P(tmp), "file", sizeof("file") - 1);
		line = zend_hash_str_find(Z_ARRVAL_P(tmp), "line", sizeof("line") - 1);
		zend_hash_move_forward_ex(Z_ARRVAL(zbacktrace), &position);

<<<<<<< HEAD
		if ((tmp = zend_hash_get_current_data_ex(Z_ARRVAL(zbacktrace), &position)) == NULL) {
			phpdbg_write("frame #0: {main} at %s:%ld", Z_STRVAL_P(file), Z_LVAL_P(line));
=======
		if (zend_hash_get_current_data_ex(Z_ARRVAL(zbacktrace),
			(void**)&tmp, &position) == FAILURE) {
			phpdbg_write("frame #%d: {main} at %s:%ld", i, Z_STRVAL_PP(file), Z_LVAL_PP(line));
>>>>>>> b82d077f
			break;
		}

		if (file) {
			phpdbg_write("frame #%d: ", i++);
			phpdbg_dump_prototype(tmp TSRMLS_CC);
			phpdbg_writeln(" at %s:%ld", Z_STRVAL_P(file), Z_LVAL_P(line));
		} else {
			phpdbg_write(" => ");
			phpdbg_dump_prototype(tmp TSRMLS_CC);
			phpdbg_writeln(" (internal function)");
		}
	}

	phpdbg_writeln(EMPTY);
	zval_ptr_dtor(&zbacktrace);
} /* }}} */<|MERGE_RESOLUTION|>--- conflicted
+++ resolved
@@ -39,10 +39,11 @@
 
 	EG(opline_ptr) = &PHPDBG_EX(opline);
 	EG(active_op_array) = PHPDBG_EX(op_array);
+	EG(return_value_ptr_ptr) = PHPDBG_EX(original_return_value);
 	EG(active_symbol_table) = PHPDBG_EX(symbol_table);
-	Z_OBJ(EG(This)) = PHPDBG_EX(object);
-	EG(scope) = PHPDBG_EX(scope);
-	EG(called_scope) = PHPDBG_EX(called_scope);
+	EG(This) = PHPDBG_EX(current_this);
+	EG(scope) = PHPDBG_EX(current_scope);
+	EG(called_scope) = PHPDBG_EX(current_called_scope);
 } /* }}} */
 
 void phpdbg_switch_frame(int frame TSRMLS_DC) /* {{{ */
@@ -81,10 +82,12 @@
 
 		EG(opline_ptr) = &PHPDBG_EX(opline);
 		EG(active_op_array) = PHPDBG_EX(op_array);
+		PHPDBG_FRAME(execute_data)->original_return_value = EG(return_value_ptr_ptr);
+		EG(return_value_ptr_ptr) = PHPDBG_EX(original_return_value);
 		EG(active_symbol_table) = PHPDBG_EX(symbol_table);
-		Z_OBJ(EG(This)) = PHPDBG_EX(object);
-		EG(scope) = PHPDBG_EX(scope);
-		EG(called_scope) = PHPDBG_EX(called_scope);
+		EG(This) = PHPDBG_EX(current_this);
+		EG(scope) = PHPDBG_EX(current_scope);
+		EG(called_scope) = PHPDBG_EX(current_called_scope);
 	}
 
 	phpdbg_notice("Switched to frame #%d", frame);
@@ -97,38 +100,45 @@
 	);
 } /* }}} */
 
-static void phpdbg_dump_prototype(zval *tmp TSRMLS_DC) /* {{{ */
-{
-	zval *funcname, *class, *type, *args, *argstmp;
-	zend_string *class_name;
-
-	funcname = zend_hash_str_find(Z_ARRVAL_P(tmp), "function", sizeof("function") - 1);
-
-	if ((class = zend_hash_str_find(Z_ARRVAL_P(tmp), "object", sizeof("object") - 1)) == NULL) {
-		class = zend_hash_str_find(Z_ARRVAL_P(tmp), "class", sizeof("class") - 1);
+static void phpdbg_dump_prototype(zval **tmp TSRMLS_DC) /* {{{ */
+{
+	zval **funcname, **class, **type, **args, **argstmp;
+	char is_class;
+
+	zend_hash_find(Z_ARRVAL_PP(tmp), "function", sizeof("function"),
+		(void **)&funcname);
+
+	if ((is_class = zend_hash_find(Z_ARRVAL_PP(tmp),
+		"object", sizeof("object"), (void **)&class)) == FAILURE) {
+		is_class = zend_hash_find(Z_ARRVAL_PP(tmp), "class", sizeof("class"),
+			(void **)&class);
 	} else {
-		class_name = zend_get_object_classname(Z_OBJ_P(class) TSRMLS_CC);
-	}
-
-	if (class) {
-		type = zend_hash_str_find(Z_ARRVAL_P(tmp), "type", sizeof("type") - 1);
+		zend_get_object_classname(*class, (const char **)&Z_STRVAL_PP(class),
+			(zend_uint *)&Z_STRLEN_PP(class) TSRMLS_CC);
+	}
+
+	if (is_class == SUCCESS) {
+		zend_hash_find(Z_ARRVAL_PP(tmp), "type", sizeof("type"), (void **)&type);
 	}
 
 	phpdbg_write("%s%s%s(",
-		class == NULL?"":Z_STRVAL_P(class),
-		class == NULL?"":Z_STRVAL_P(type),
-		Z_STRVAL_P(funcname));
-
-	if ((args = zend_hash_str_find(Z_ARRVAL_P(tmp), "args", sizeof("args") - 1)) != NULL) {
+		is_class == FAILURE?"":Z_STRVAL_PP(class),
+		is_class == FAILURE?"":Z_STRVAL_PP(type),
+		Z_STRVAL_PP(funcname)
+	);
+
+	if (zend_hash_find(Z_ARRVAL_PP(tmp), "args", sizeof("args"),
+		(void **)&args) == SUCCESS) {
 		HashPosition iterator;
 		const zend_function *func = phpdbg_get_function(
-			Z_STRVAL_P(funcname), class == NULL ? NULL : Z_STRVAL_P(class) TSRMLS_CC);
+			Z_STRVAL_PP(funcname), is_class == FAILURE ? NULL : Z_STRVAL_PP(class) TSRMLS_CC);
 		const zend_arg_info *arginfo = func ? func->common.arg_info : NULL;
 		int j = 0, m = func ? func->common.num_args : 0;
 		zend_bool is_variadic = 0;
 
-		zend_hash_internal_pointer_reset_ex(Z_ARRVAL_P(args), &iterator);
-		while ((argstmp = zend_hash_get_current_data_ex(Z_ARRVAL_P(args), &iterator)) != NULL) {
+		zend_hash_internal_pointer_reset_ex(Z_ARRVAL_PP(args), &iterator);
+		while (zend_hash_get_current_data_ex(Z_ARRVAL_PP(args),
+			(void **) &argstmp, &iterator) == SUCCESS) {
 			if (j) {
 				phpdbg_write(", ");
 			}
@@ -141,8 +151,8 @@
 			}
 			++j;
 
-			zend_print_flat_zval_r(argstmp TSRMLS_CC);
-			zend_hash_move_forward_ex(Z_ARRVAL_P(args), &iterator);
+			zend_print_flat_zval_r(*argstmp TSRMLS_CC);
+			zend_hash_move_forward_ex(Z_ARRVAL_PP(args), &iterator);
 		}
 		if (is_variadic) {
 			phpdbg_write("]");
@@ -150,20 +160,15 @@
 	}
 	phpdbg_write(")");
 }
-/* }}} */
 
 void phpdbg_dump_backtrace(size_t num TSRMLS_DC) /* {{{ */
 {
 	zval zbacktrace;
-	zval *tmp;
-	zval *file, *line;
+	zval **tmp;
+	zval **file, **line;
 	HashPosition position;
-<<<<<<< HEAD
-	int i = 1, limit = num;
-=======
 	int i = 0, limit = num;
 	int user_defined;
->>>>>>> b82d077f
 
 	if (limit < 0) {
 		phpdbg_error("Invalid backtrace size %d", limit);
@@ -173,27 +178,22 @@
 		&zbacktrace, 0, 0, limit TSRMLS_CC);
 
 	zend_hash_internal_pointer_reset_ex(Z_ARRVAL(zbacktrace), &position);
-	tmp = zend_hash_get_current_data_ex(Z_ARRVAL(zbacktrace), &position);
+	zend_hash_get_current_data_ex(Z_ARRVAL(zbacktrace), (void**)&tmp, &position);
 	while (1) {
-		file = zend_hash_str_find(Z_ARRVAL_P(tmp), "file", sizeof("file") - 1);
-		line = zend_hash_str_find(Z_ARRVAL_P(tmp), "line", sizeof("line") - 1);
+		user_defined = zend_hash_find(Z_ARRVAL_PP(tmp), "file", sizeof("file"), (void **)&file);
+		zend_hash_find(Z_ARRVAL_PP(tmp), "line", sizeof("line"), (void **)&line);
 		zend_hash_move_forward_ex(Z_ARRVAL(zbacktrace), &position);
 
-<<<<<<< HEAD
-		if ((tmp = zend_hash_get_current_data_ex(Z_ARRVAL(zbacktrace), &position)) == NULL) {
-			phpdbg_write("frame #0: {main} at %s:%ld", Z_STRVAL_P(file), Z_LVAL_P(line));
-=======
 		if (zend_hash_get_current_data_ex(Z_ARRVAL(zbacktrace),
 			(void**)&tmp, &position) == FAILURE) {
 			phpdbg_write("frame #%d: {main} at %s:%ld", i, Z_STRVAL_PP(file), Z_LVAL_PP(line));
->>>>>>> b82d077f
 			break;
 		}
 
-		if (file) {
+		if (user_defined == SUCCESS) {
 			phpdbg_write("frame #%d: ", i++);
 			phpdbg_dump_prototype(tmp TSRMLS_CC);
-			phpdbg_writeln(" at %s:%ld", Z_STRVAL_P(file), Z_LVAL_P(line));
+			phpdbg_writeln(" at %s:%ld", Z_STRVAL_PP(file), Z_LVAL_PP(line));
 		} else {
 			phpdbg_write(" => ");
 			phpdbg_dump_prototype(tmp TSRMLS_CC);
@@ -202,5 +202,5 @@
 	}
 
 	phpdbg_writeln(EMPTY);
-	zval_ptr_dtor(&zbacktrace);
+	zval_dtor(&zbacktrace);
 } /* }}} */