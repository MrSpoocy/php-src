--- conflicted
+++ resolved
@@ -1,12 +1,8 @@
-<<<<<<< HEAD
-/* A Bison parser, made by GNU Bison 2.6.  */
-=======
-/* A Bison parser, made by GNU Bison 2.7.  */
->>>>>>> 50756b51
+/* A Bison parser, made by GNU Bison 2.7.12-4996.  */
 
 /* Bison interface for Yacc-like parsers in C
    
-      Copyright (C) 1984, 1989-1990, 2000-2012 Free Software Foundation, Inc.
+      Copyright (C) 1984, 1989-1990, 2000-2013 Free Software Foundation, Inc.
    
    This program is free software: you can redistribute it and/or modify
    it under the terms of the GNU General Public License as published by
@@ -34,13 +30,8 @@
    This special exception was added by the Free Software Foundation in
    version 2.2 of Bison.  */
 
-<<<<<<< HEAD
-#ifndef PHPDBG_SAPI_PHPDBG_PHPDBG_PARSER_H
-# define PHPDBG_SAPI_PHPDBG_PHPDBG_PARSER_H
-=======
 #ifndef YY_PHPDBG_SAPI_PHPDBG_PHPDBG_PARSER_H_INCLUDED
 # define YY_PHPDBG_SAPI_PHPDBG_PHPDBG_PARSER_H_INCLUDED
->>>>>>> 50756b51
 /* Enabling traces.  */
 #ifndef YYDEBUG
 # define YYDEBUG 0
@@ -49,14 +40,8 @@
 extern int phpdbg_debug;
 #endif
 /* "%code requires" blocks.  */
-<<<<<<< HEAD
-
-/* Line 2056 of yacc.c  */
+/* Line 2060 of yacc.c  */
 #line 31 "/Users/Bob/php-src-X/sapi/phpdbg/phpdbg_parser.y"
-=======
-/* Line 2058 of yacc.c  */
-#line 31 "/usr/src/php-src/sapi/phpdbg/phpdbg_parser.y"
->>>>>>> 50756b51
 
 #include "phpdbg.h"
 #ifndef YY_TYPEDEF_YY_SCANNER_T
@@ -65,14 +50,8 @@
 #endif
 
 
-<<<<<<< HEAD
-
-/* Line 2056 of yacc.c  */
-#line 57 "sapi/phpdbg/phpdbg_parser.h"
-=======
-/* Line 2058 of yacc.c  */
+/* Line 2060 of yacc.c  */
 #line 55 "sapi/phpdbg/phpdbg_parser.h"
->>>>>>> 50756b51
 
 /* Tokens.  */
 #ifndef YYTOKENTYPE
@@ -146,8 +125,4 @@
 #endif
 #endif /* ! YYPARSE_PARAM */
 
-<<<<<<< HEAD
-#endif /* !PHPDBG_SAPI_PHPDBG_PHPDBG_PARSER_H  */
-=======
-#endif /* !YY_PHPDBG_SAPI_PHPDBG_PHPDBG_PARSER_H_INCLUDED  */
->>>>>>> 50756b51
+#endif /* !YY_PHPDBG_SAPI_PHPDBG_PHPDBG_PARSER_H_INCLUDED  */