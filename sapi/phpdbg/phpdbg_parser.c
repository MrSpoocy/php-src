<<<<<<< HEAD
/* A Bison parser, made by GNU Bison 2.6.  */
=======
/* A Bison parser, made by GNU Bison 2.7.  */
>>>>>>> 50756b51

/* Bison implementation for Yacc-like parsers in C
   
      Copyright (C) 1984, 1989-1990, 2000-2012 Free Software Foundation, Inc.
   
   This program is free software: you can redistribute it and/or modify
   it under the terms of the GNU General Public License as published by
   the Free Software Foundation, either version 3 of the License, or
   (at your option) any later version.
   
   This program is distributed in the hope that it will be useful,
   but WITHOUT ANY WARRANTY; without even the implied warranty of
   MERCHANTABILITY or FITNESS FOR A PARTICULAR PURPOSE.  See the
   GNU General Public License for more details.
   
   You should have received a copy of the GNU General Public License
   along with this program.  If not, see <http://www.gnu.org/licenses/>.  */

/* As a special exception, you may create a larger work that contains
   part or all of the Bison parser skeleton and distribute that work
   under terms of your choice, so long as that work isn't itself a
   parser generator using the skeleton or a modified version thereof
   as a parser skeleton.  Alternatively, if you modify or redistribute
   the parser skeleton itself, you may (at your option) remove this
   special exception, which will cause the skeleton and the resulting
   Bison output files to be licensed under the GNU General Public
   License without this special exception.
   
   This special exception was added by the Free Software Foundation in
   version 2.2 of Bison.  */

/* C LALR(1) parser skeleton written by Richard Stallman, by
   simplifying the original so-called "semantic" parser.  */

/* All symbols defined below should begin with yy or YY, to avoid
   infringing on user name space.  This should be done even for local
   variables, as they might otherwise be expanded by user macros.
   There are some unavoidable exceptions within include files to
   define necessary library symbols; they are noted "INFRINGES ON
   USER NAME SPACE" below.  */

/* Identify Bison output.  */
#define YYBISON 1

/* Bison version.  */
<<<<<<< HEAD
#define YYBISON_VERSION "2.6"
=======
#define YYBISON_VERSION "2.7"
>>>>>>> 50756b51

/* Skeleton name.  */
#define YYSKELETON_NAME "yacc.c"

/* Pure parsers.  */
#define YYPURE 1

/* Push parsers.  */
#define YYPUSH 0

/* Pull parsers.  */
#define YYPULL 1


/* Substitute the variable and function names.  */
#define yyparse         phpdbg_parse
#define yylex           phpdbg_lex
#define yyerror         phpdbg_error
#define yylval          phpdbg_lval
#define yychar          phpdbg_char
#define yydebug         phpdbg_debug
#define yynerrs         phpdbg_nerrs

/* Copy the first part of user declarations.  */
<<<<<<< HEAD

/* Line 336 of yacc.c  */
#line 1 "/Users/Bob/php-src-X/sapi/phpdbg/phpdbg_parser.y"
=======
/* Line 371 of yacc.c  */
#line 1 "/usr/src/php-src/sapi/phpdbg/phpdbg_parser.y"
>>>>>>> 50756b51

 
/*
 * phpdbg_parser.y
 * (from php-src root)
 * flex sapi/phpdbg/dev/phpdbg_lexer.l
 * bison sapi/phpdbg/dev/phpdbg_parser.y
 */
 
#include "phpdbg.h"
#include "phpdbg_cmd.h"
#include "phpdbg_utils.h"
#include "phpdbg_cmd.h"
#include "phpdbg_prompt.h"

#define YYSTYPE phpdbg_param_t

#include "phpdbg_parser.h"
#include "phpdbg_lexer.h"

#undef yyerror
static int yyerror(void ***tsrm_ls, const char *msg);

ZEND_EXTERN_MODULE_GLOBALS(phpdbg);


/* Line 371 of yacc.c  */
#line 102 "sapi/phpdbg/phpdbg_parser.c"

<<<<<<< HEAD
/* Line 336 of yacc.c  */
#line 104 "sapi/phpdbg/phpdbg_parser.c"

=======
>>>>>>> 50756b51
# ifndef YY_NULL
#  if defined __cplusplus && 201103L <= __cplusplus
#   define YY_NULL nullptr
#  else
#   define YY_NULL 0
#  endif
# endif

/* Enabling verbose error messages.  */
#ifdef YYERROR_VERBOSE
# undef YYERROR_VERBOSE
# define YYERROR_VERBOSE 1
#else
# define YYERROR_VERBOSE 1
#endif

/* In a future release of Bison, this section will be replaced
   by #include "phpdbg_parser.h".  */
<<<<<<< HEAD
#ifndef PHPDBG_SAPI_PHPDBG_PHPDBG_PARSER_H
# define PHPDBG_SAPI_PHPDBG_PHPDBG_PARSER_H
=======
#ifndef YY_PHPDBG_SAPI_PHPDBG_PHPDBG_PARSER_H_INCLUDED
# define YY_PHPDBG_SAPI_PHPDBG_PHPDBG_PARSER_H_INCLUDED
>>>>>>> 50756b51
/* Enabling traces.  */
#ifndef YYDEBUG
# define YYDEBUG 0
#endif
#if YYDEBUG
extern int phpdbg_debug;
#endif
/* "%code requires" blocks.  */
<<<<<<< HEAD

/* Line 350 of yacc.c  */
#line 31 "/Users/Bob/php-src-X/sapi/phpdbg/phpdbg_parser.y"
=======
/* Line 387 of yacc.c  */
#line 31 "/usr/src/php-src/sapi/phpdbg/phpdbg_parser.y"
>>>>>>> 50756b51

#include "phpdbg.h"
#ifndef YY_TYPEDEF_YY_SCANNER_T
#define YY_TYPEDEF_YY_SCANNER_T
typedef void* yyscan_t;
#endif


<<<<<<< HEAD

/* Line 350 of yacc.c  */
#line 147 "sapi/phpdbg/phpdbg_parser.c"
=======
/* Line 387 of yacc.c  */
#line 143 "sapi/phpdbg/phpdbg_parser.c"
>>>>>>> 50756b51

/* Tokens.  */
#ifndef YYTOKENTYPE
# define YYTOKENTYPE
   /* Put the tokens into the symbol table, so that GDB and other debuggers
      know about them.  */
   enum yytokentype {
     T_EVAL = 258,
     T_RUN = 259,
     T_SHELL = 260,
     T_IF = 261,
     T_TRUTHY = 262,
     T_FALSY = 263,
     T_STRING = 264,
     T_COLON = 265,
     T_DCOLON = 266,
     T_POUND = 267,
     T_PROTO = 268,
     T_DIGITS = 269,
     T_LITERAL = 270,
     T_ADDR = 271,
     T_OPCODE = 272,
     T_ID = 273,
     T_INPUT = 274,
     T_UNEXPECTED = 275,
     T_REQ_ID = 276
   };
#endif
/* Tokens.  */
#define T_EVAL 258
#define T_RUN 259
#define T_SHELL 260
#define T_IF 261
#define T_TRUTHY 262
#define T_FALSY 263
#define T_STRING 264
#define T_COLON 265
#define T_DCOLON 266
#define T_POUND 267
#define T_PROTO 268
#define T_DIGITS 269
#define T_LITERAL 270
#define T_ADDR 271
#define T_OPCODE 272
#define T_ID 273
#define T_INPUT 274
#define T_UNEXPECTED 275
#define T_REQ_ID 276



#if ! defined YYSTYPE && ! defined YYSTYPE_IS_DECLARED
typedef int YYSTYPE;
# define YYSTYPE_IS_TRIVIAL 1
# define yystype YYSTYPE /* obsolescent; will be withdrawn */
# define YYSTYPE_IS_DECLARED 1
#endif


#ifdef YYPARSE_PARAM
#if defined __STDC__ || defined __cplusplus
int phpdbg_parse (void *YYPARSE_PARAM);
#else
int phpdbg_parse ();
#endif
#else /* ! YYPARSE_PARAM */
#if defined __STDC__ || defined __cplusplus
int phpdbg_parse (void *tsrm_ls);
#else
int phpdbg_parse ();
#endif
#endif /* ! YYPARSE_PARAM */

<<<<<<< HEAD
#endif /* !PHPDBG_SAPI_PHPDBG_PHPDBG_PARSER_H  */

/* Copy the second part of user declarations.  */
=======
#endif /* !YY_PHPDBG_SAPI_PHPDBG_PHPDBG_PARSER_H_INCLUDED  */
>>>>>>> 50756b51

/* Copy the second part of user declarations.  */

<<<<<<< HEAD
/* Line 353 of yacc.c  */
#line 227 "sapi/phpdbg/phpdbg_parser.c"
=======
/* Line 390 of yacc.c  */
#line 222 "sapi/phpdbg/phpdbg_parser.c"
>>>>>>> 50756b51

#ifdef short
# undef short
#endif

#ifdef YYTYPE_UINT8
typedef YYTYPE_UINT8 yytype_uint8;
#else
typedef unsigned char yytype_uint8;
#endif

#ifdef YYTYPE_INT8
typedef YYTYPE_INT8 yytype_int8;
#elif (defined __STDC__ || defined __C99__FUNC__ \
     || defined __cplusplus || defined _MSC_VER)
typedef signed char yytype_int8;
#else
typedef short int yytype_int8;
#endif

#ifdef YYTYPE_UINT16
typedef YYTYPE_UINT16 yytype_uint16;
#else
typedef unsigned short int yytype_uint16;
#endif

#ifdef YYTYPE_INT16
typedef YYTYPE_INT16 yytype_int16;
#else
typedef short int yytype_int16;
#endif

#ifndef YYSIZE_T
# ifdef __SIZE_TYPE__
#  define YYSIZE_T __SIZE_TYPE__
# elif defined size_t
#  define YYSIZE_T size_t
# elif ! defined YYSIZE_T && (defined __STDC__ || defined __C99__FUNC__ \
     || defined __cplusplus || defined _MSC_VER)
#  include <stddef.h> /* INFRINGES ON USER NAME SPACE */
#  define YYSIZE_T size_t
# else
#  define YYSIZE_T unsigned int
# endif
#endif

#define YYSIZE_MAXIMUM ((YYSIZE_T) -1)

#ifndef YY_
# if defined YYENABLE_NLS && YYENABLE_NLS
#  if ENABLE_NLS
#   include <libintl.h> /* INFRINGES ON USER NAME SPACE */
#   define YY_(Msgid) dgettext ("bison-runtime", Msgid)
#  endif
# endif
# ifndef YY_
#  define YY_(Msgid) Msgid
# endif
#endif

/* Suppress unused-variable warnings by "using" E.  */
#if ! defined lint || defined __GNUC__
# define YYUSE(E) ((void) (E))
#else
# define YYUSE(E) /* empty */
#endif

/* Identity function, used to suppress warnings about constant conditions.  */
#ifndef lint
# define YYID(N) (N)
#else
#if (defined __STDC__ || defined __C99__FUNC__ \
     || defined __cplusplus || defined _MSC_VER)
static int
YYID (int yyi)
#else
static int
YYID (yyi)
    int yyi;
#endif
{
  return yyi;
}
#endif

#if ! defined yyoverflow || YYERROR_VERBOSE

/* The parser invokes alloca or malloc; define the necessary symbols.  */

# ifdef YYSTACK_USE_ALLOCA
#  if YYSTACK_USE_ALLOCA
#   ifdef __GNUC__
#    define YYSTACK_ALLOC __builtin_alloca
#   elif defined __BUILTIN_VA_ARG_INCR
#    include <alloca.h> /* INFRINGES ON USER NAME SPACE */
#   elif defined _AIX
#    define YYSTACK_ALLOC __alloca
#   elif defined _MSC_VER
#    include <malloc.h> /* INFRINGES ON USER NAME SPACE */
#    define alloca _alloca
#   else
#    define YYSTACK_ALLOC alloca
#    if ! defined _ALLOCA_H && ! defined EXIT_SUCCESS && (defined __STDC__ || defined __C99__FUNC__ \
     || defined __cplusplus || defined _MSC_VER)
#     include <stdlib.h> /* INFRINGES ON USER NAME SPACE */
      /* Use EXIT_SUCCESS as a witness for stdlib.h.  */
#     ifndef EXIT_SUCCESS
#      define EXIT_SUCCESS 0
#     endif
#    endif
#   endif
#  endif
# endif

# ifdef YYSTACK_ALLOC
   /* Pacify GCC's `empty if-body' warning.  */
#  define YYSTACK_FREE(Ptr) do { /* empty */; } while (YYID (0))
#  ifndef YYSTACK_ALLOC_MAXIMUM
    /* The OS might guarantee only one guard page at the bottom of the stack,
       and a page size can be as small as 4096 bytes.  So we cannot safely
       invoke alloca (N) if N exceeds 4096.  Use a slightly smaller number
       to allow for a few compiler-allocated temporary stack slots.  */
#   define YYSTACK_ALLOC_MAXIMUM 4032 /* reasonable circa 2006 */
#  endif
# else
#  define YYSTACK_ALLOC YYMALLOC
#  define YYSTACK_FREE YYFREE
#  ifndef YYSTACK_ALLOC_MAXIMUM
#   define YYSTACK_ALLOC_MAXIMUM YYSIZE_MAXIMUM
#  endif
#  if (defined __cplusplus && ! defined EXIT_SUCCESS \
       && ! ((defined YYMALLOC || defined malloc) \
	     && (defined YYFREE || defined free)))
#   include <stdlib.h> /* INFRINGES ON USER NAME SPACE */
#   ifndef EXIT_SUCCESS
#    define EXIT_SUCCESS 0
#   endif
#  endif
#  ifndef YYMALLOC
#   define YYMALLOC malloc
#   if ! defined malloc && ! defined EXIT_SUCCESS && (defined __STDC__ || defined __C99__FUNC__ \
     || defined __cplusplus || defined _MSC_VER)
void *malloc (YYSIZE_T); /* INFRINGES ON USER NAME SPACE */
#   endif
#  endif
#  ifndef YYFREE
#   define YYFREE free
#   if ! defined free && ! defined EXIT_SUCCESS && (defined __STDC__ || defined __C99__FUNC__ \
     || defined __cplusplus || defined _MSC_VER)
void free (void *); /* INFRINGES ON USER NAME SPACE */
#   endif
#  endif
# endif
#endif /* ! defined yyoverflow || YYERROR_VERBOSE */


#if (! defined yyoverflow \
     && (! defined __cplusplus \
	 || (defined YYSTYPE_IS_TRIVIAL && YYSTYPE_IS_TRIVIAL)))

/* A type that is properly aligned for any stack member.  */
union yyalloc
{
  yytype_int16 yyss_alloc;
  YYSTYPE yyvs_alloc;
};

/* The size of the maximum gap between one aligned stack and the next.  */
# define YYSTACK_GAP_MAXIMUM (sizeof (union yyalloc) - 1)

/* The size of an array large to enough to hold all stacks, each with
   N elements.  */
# define YYSTACK_BYTES(N) \
     ((N) * (sizeof (yytype_int16) + sizeof (YYSTYPE)) \
      + YYSTACK_GAP_MAXIMUM)

# define YYCOPY_NEEDED 1

/* Relocate STACK from its old location to the new one.  The
   local variables YYSIZE and YYSTACKSIZE give the old and new number of
   elements in the stack, and YYPTR gives the new location of the
   stack.  Advance YYPTR to a properly aligned location for the next
   stack.  */
# define YYSTACK_RELOCATE(Stack_alloc, Stack)				\
    do									\
      {									\
	YYSIZE_T yynewbytes;						\
	YYCOPY (&yyptr->Stack_alloc, Stack, yysize);			\
	Stack = &yyptr->Stack_alloc;					\
	yynewbytes = yystacksize * sizeof (*Stack) + YYSTACK_GAP_MAXIMUM; \
	yyptr += yynewbytes / sizeof (*yyptr);				\
      }									\
    while (YYID (0))

#endif

#if defined YYCOPY_NEEDED && YYCOPY_NEEDED
/* Copy COUNT objects from SRC to DST.  The source and destination do
   not overlap.  */
# ifndef YYCOPY
#  if defined __GNUC__ && 1 < __GNUC__
#   define YYCOPY(Dst, Src, Count) \
      __builtin_memcpy (Dst, Src, (Count) * sizeof (*(Src)))
#  else
#   define YYCOPY(Dst, Src, Count)              \
      do                                        \
        {                                       \
          YYSIZE_T yyi;                         \
          for (yyi = 0; yyi < (Count); yyi++)   \
            (Dst)[yyi] = (Src)[yyi];            \
        }                                       \
      while (YYID (0))
#  endif
# endif
#endif /* !YYCOPY_NEEDED */

/* YYFINAL -- State number of the termination state.  */
#define YYFINAL  26
/* YYLAST -- Last index in YYTABLE.  */
#define YYLAST   48

/* YYNTOKENS -- Number of terminals.  */
#define YYNTOKENS  22
/* YYNNTS -- Number of nonterminals.  */
#define YYNNTS  6
/* YYNRULES -- Number of rules.  */
#define YYNRULES  28
/* YYNRULES -- Number of states.  */
#define YYNSTATES  43

/* YYTRANSLATE(YYLEX) -- Bison symbol number corresponding to YYLEX.  */
#define YYUNDEFTOK  2
#define YYMAXUTOK   276

#define YYTRANSLATE(YYX)						\
  ((unsigned int) (YYX) <= YYMAXUTOK ? yytranslate[YYX] : YYUNDEFTOK)

/* YYTRANSLATE[YYLEX] -- Bison symbol number corresponding to YYLEX.  */
static const yytype_uint8 yytranslate[] =
{
       0,     2,     2,     2,     2,     2,     2,     2,     2,     2,
       2,     2,     2,     2,     2,     2,     2,     2,     2,     2,
       2,     2,     2,     2,     2,     2,     2,     2,     2,     2,
       2,     2,     2,     2,     2,     2,     2,     2,     2,     2,
       2,     2,     2,     2,     2,     2,     2,     2,     2,     2,
       2,     2,     2,     2,     2,     2,     2,     2,     2,     2,
       2,     2,     2,     2,     2,     2,     2,     2,     2,     2,
       2,     2,     2,     2,     2,     2,     2,     2,     2,     2,
       2,     2,     2,     2,     2,     2,     2,     2,     2,     2,
       2,     2,     2,     2,     2,     2,     2,     2,     2,     2,
       2,     2,     2,     2,     2,     2,     2,     2,     2,     2,
       2,     2,     2,     2,     2,     2,     2,     2,     2,     2,
       2,     2,     2,     2,     2,     2,     2,     2,     2,     2,
       2,     2,     2,     2,     2,     2,     2,     2,     2,     2,
       2,     2,     2,     2,     2,     2,     2,     2,     2,     2,
       2,     2,     2,     2,     2,     2,     2,     2,     2,     2,
       2,     2,     2,     2,     2,     2,     2,     2,     2,     2,
       2,     2,     2,     2,     2,     2,     2,     2,     2,     2,
       2,     2,     2,     2,     2,     2,     2,     2,     2,     2,
       2,     2,     2,     2,     2,     2,     2,     2,     2,     2,
       2,     2,     2,     2,     2,     2,     2,     2,     2,     2,
       2,     2,     2,     2,     2,     2,     2,     2,     2,     2,
       2,     2,     2,     2,     2,     2,     2,     2,     2,     2,
       2,     2,     2,     2,     2,     2,     2,     2,     2,     2,
       2,     2,     2,     2,     2,     2,     2,     2,     2,     2,
       2,     2,     2,     2,     2,     2,     1,     2,     3,     4,
       5,     6,     7,     8,     9,    10,    11,    12,    13,    14,
      15,    16,    17,    18,    19,    20,    21
};

#if YYDEBUG
/* YYPRHS[YYN] -- Index of the first RHS symbol of rule number YYN in
   YYRHS.  */
static const yytype_uint8 yyprhs[] =
{
       0,     0,     3,     5,     7,     8,    10,    13,    16,    20,
      25,    30,    36,    40,    46,    50,    53,    55,    57,    59,
      61,    63,    65,    67,    69,    70,    74,    78,    81
};

/* YYRHS -- A `-1'-separated list of the rules' RHS.  */
static const yytype_int8 yyrhs[] =
{
      23,     0,    -1,    24,    -1,    27,    -1,    -1,    25,    -1,
      24,    25,    -1,    24,    26,    -1,    18,    10,    14,    -1,
      18,    10,    12,    14,    -1,    13,    18,    10,    14,    -1,
      13,    18,    10,    12,    14,    -1,    18,    11,    18,    -1,
      18,    11,    18,    12,    14,    -1,    18,    12,    14,    -1,
       6,    19,    -1,    17,    -1,    16,    -1,    15,    -1,     7,
      -1,     8,    -1,    14,    -1,    18,    -1,    21,    -1,    -1,
       3,    26,    19,    -1,     5,    26,    19,    -1,     4,    26,
      -1,     4,    26,    19,    -1
};

/* YYRLINE[YYN] -- source line where rule number YYN was defined.  */
static const yytype_uint8 yyrline[] =
{
       0,    67,    67,    68,    69,    73,    74,    75,    79,    84,
      89,    99,   109,   114,   120,   126,   131,   132,   133,   134,
     135,   136,   137,   141,   142,   146,   151,   156,   160
};
#endif

#if YYDEBUG || YYERROR_VERBOSE || 1
/* YYTNAME[SYMBOL-NUM] -- String name of the symbol SYMBOL-NUM.
   First, the terminals, then, starting at YYNTOKENS, nonterminals.  */
static const char *const yytname[] =
{
  "$end", "error", "$undefined", "\"eval\"", "\"run\"", "\"shell\"",
  "\"if (condition)\"", "\"truthy (true, on, yes or enabled)\"",
  "\"falsy (false, off, no or disabled)\"",
  "\"string (some input, perhaps)\"", "\": (colon)\"",
  "\":: (double colon)\"", "\"# (pound sign)\"", "\"protocol (file://)\"",
  "\"digits (numbers)\"", "\"literal (string)\"", "\"address\"",
  "\"opcode\"", "\"identifier (command or function name)\"",
  "\"input (input string or data)\"", "\"input\"",
  "\"request id (-r %d)\"", "$accept", "input", "parameters", "parameter",
  "req_id", "full_expression", YY_NULL
};
#endif

# ifdef YYPRINT
/* YYTOKNUM[YYLEX-NUM] -- Internal token number corresponding to
   token YYLEX-NUM.  */
static const yytype_uint16 yytoknum[] =
{
       0,   256,   257,   258,   259,   260,   261,   262,   263,   264,
     265,   266,   267,   268,   269,   270,   271,   272,   273,   274,
     275,   276
};
# endif

/* YYR1[YYN] -- Symbol number of symbol that rule YYN derives.  */
static const yytype_uint8 yyr1[] =
{
       0,    22,    23,    23,    23,    24,    24,    24,    25,    25,
      25,    25,    25,    25,    25,    25,    25,    25,    25,    25,
      25,    25,    25,    26,    26,    27,    27,    27,    27
};

/* YYR2[YYN] -- Number of symbols composing right hand side of rule YYN.  */
static const yytype_uint8 yyr2[] =
{
       0,     2,     1,     1,     0,     1,     2,     2,     3,     4,
       4,     5,     3,     5,     3,     2,     1,     1,     1,     1,
       1,     1,     1,     1,     0,     3,     3,     2,     3
};

/* YYDEFACT[STATE-NAME] -- Default reduction number in state STATE-NUM.
   Performed when YYTABLE doesn't specify something else to do.  Zero
   means the default is an error.  */
static const yytype_uint8 yydefact[] =
{
       4,    24,    24,    24,     0,    19,    20,     0,    21,    18,
      17,    16,    22,     0,     2,     5,     3,    23,     0,    27,
       0,    15,     0,     0,     0,     0,     1,     6,     7,    25,
      28,    26,     0,     0,     8,    12,    14,     0,    10,     9,
       0,    11,    13
};

/* YYDEFGOTO[NTERM-NUM].  */
static const yytype_int8 yydefgoto[] =
{
      -1,    13,    14,    15,    18,    16
};

/* YYPACT[STATE-NUM] -- Index in YYTABLE of the portion describing
   STATE-NUM.  */
#define YYPACT_NINF -16
static const yytype_int8 yypact[] =
{
      -3,   -15,   -15,   -15,   -10,   -16,   -16,     3,   -16,   -16,
     -16,   -16,    22,    29,    10,   -16,   -16,   -16,    11,    17,
      19,   -16,    30,     8,    21,    27,   -16,   -16,   -16,   -16,
     -16,   -16,    23,    28,   -16,    31,   -16,    32,   -16,   -16,
      33,   -16,   -16
};

/* YYPGOTO[NTERM-NUM].  */
static const yytype_int8 yypgoto[] =
{
     -16,   -16,   -16,    34,     5,   -16
};

/* YYTABLE[YYPACT[STATE-NUM]].  What to do in state STATE-NUM.  If
   positive, shift that token.  If negative, reduce the rule which
   number is the opposite.  If YYTABLE_NINF, syntax error.  */
#define YYTABLE_NINF -1
static const yytype_uint8 yytable[] =
{
       1,     2,     3,     4,     5,     6,    17,    19,    20,    21,
       7,     8,     9,    10,    11,    12,     4,     5,     6,    28,
      33,    22,    34,     7,     8,     9,    10,    11,    12,    26,
      29,    17,    23,    24,    25,    37,    30,    38,    31,    35,
      32,    36,    39,    40,     0,     0,    41,    42,    27
};

#define yypact_value_is_default(Yystate) \
  (!!((Yystate) == (-16)))

#define yytable_value_is_error(Yytable_value) \
  YYID (0)

static const yytype_int8 yycheck[] =
{
       3,     4,     5,     6,     7,     8,    21,     2,     3,    19,
      13,    14,    15,    16,    17,    18,     6,     7,     8,    14,
      12,    18,    14,    13,    14,    15,    16,    17,    18,     0,
      19,    21,    10,    11,    12,    12,    19,    14,    19,    18,
      10,    14,    14,    12,    -1,    -1,    14,    14,    14
};

/* YYSTOS[STATE-NUM] -- The (internal number of the) accessing
   symbol of state STATE-NUM.  */
static const yytype_uint8 yystos[] =
{
       0,     3,     4,     5,     6,     7,     8,    13,    14,    15,
      16,    17,    18,    23,    24,    25,    27,    21,    26,    26,
      26,    19,    18,    10,    11,    12,     0,    25,    26,    19,
      19,    19,    10,    12,    14,    18,    14,    12,    14,    14,
      12,    14,    14
};

#define yyerrok		(yyerrstatus = 0)
#define yyclearin	(yychar = YYEMPTY)
#define YYEMPTY		(-2)
#define YYEOF		0

#define YYACCEPT	goto yyacceptlab
#define YYABORT		goto yyabortlab
#define YYERROR		goto yyerrorlab


/* Like YYERROR except do call yyerror.  This remains here temporarily
   to ease the transition to the new meaning of YYERROR, for GCC.
   Once GCC version 2 has supplanted version 1, this can go.  However,
   YYFAIL appears to be in use.  Nevertheless, it is formally deprecated
   in Bison 2.4.2's NEWS entry, where a plan to phase it out is
   discussed.  */

#define YYFAIL		goto yyerrlab
#if defined YYFAIL
  /* This is here to suppress warnings from the GCC cpp's
     -Wunused-macros.  Normally we don't worry about that warning, but
     some users do, and we want to make it easy for users to remove
     YYFAIL uses, which will produce warnings from Bison 2.5.  */
#endif

#define YYRECOVERING()  (!!yyerrstatus)

#define YYBACKUP(Token, Value)                                  \
do                                                              \
  if (yychar == YYEMPTY)                                        \
    {                                                           \
      yychar = (Token);                                         \
      yylval = (Value);                                         \
      YYPOPSTACK (yylen);                                       \
      yystate = *yyssp;                                         \
      goto yybackup;                                            \
    }                                                           \
  else                                                          \
    {                                                           \
      yyerror (tsrm_ls, YY_("syntax error: cannot back up")); \
      YYERROR;							\
    }								\
while (YYID (0))

/* Error token number */
#define YYTERROR	1
#define YYERRCODE	256

<<<<<<< HEAD
/* YYLLOC_DEFAULT -- Set CURRENT to span from RHS[1] to RHS[N].
   If N is 0, then set CURRENT to the empty location which ends
   the previous symbol: RHS[0] (always defined).  */

#ifndef YYLLOC_DEFAULT
# define YYLLOC_DEFAULT(Current, Rhs, N)                                \
    do                                                                  \
      if (YYID (N))                                                     \
        {                                                               \
          (Current).first_line   = YYRHSLOC (Rhs, 1).first_line;        \
          (Current).first_column = YYRHSLOC (Rhs, 1).first_column;      \
          (Current).last_line    = YYRHSLOC (Rhs, N).last_line;         \
          (Current).last_column  = YYRHSLOC (Rhs, N).last_column;       \
        }                                                               \
      else                                                              \
        {                                                               \
          (Current).first_line   = (Current).last_line   =              \
            YYRHSLOC (Rhs, 0).last_line;                                \
          (Current).first_column = (Current).last_column =              \
            YYRHSLOC (Rhs, 0).last_column;                              \
        }                                                               \
    while (YYID (0))
#endif

#define YYRHSLOC(Rhs, K) ((Rhs)[K])


=======
>>>>>>> 50756b51

/* This macro is provided for backward compatibility. */
#ifndef YY_LOCATION_PRINT
# define YY_LOCATION_PRINT(File, Loc) ((void) 0)
#endif


/* YYLEX -- calling `yylex' with the right arguments.  */
#ifdef YYLEX_PARAM
# define YYLEX yylex (&yylval, YYLEX_PARAM)
#else
# define YYLEX yylex (&yylval)
#endif

/* Enable debugging if requested.  */
#if YYDEBUG

# ifndef YYFPRINTF
#  include <stdio.h> /* INFRINGES ON USER NAME SPACE */
#  define YYFPRINTF fprintf
# endif

# define YYDPRINTF(Args)			\
do {						\
  if (yydebug)					\
    YYFPRINTF Args;				\
} while (YYID (0))

# define YY_SYMBOL_PRINT(Title, Type, Value, Location)			  \
do {									  \
  if (yydebug)								  \
    {									  \
      YYFPRINTF (stderr, "%s ", Title);					  \
      yy_symbol_print (stderr,						  \
		  Type, Value, tsrm_ls); \
      YYFPRINTF (stderr, "\n");						  \
    }									  \
} while (YYID (0))


/*--------------------------------.
| Print this symbol on YYOUTPUT.  |
`--------------------------------*/

/*ARGSUSED*/
#if (defined __STDC__ || defined __C99__FUNC__ \
     || defined __cplusplus || defined _MSC_VER)
static void
yy_symbol_value_print (FILE *yyoutput, int yytype, YYSTYPE const * const yyvaluep, void *tsrm_ls)
#else
static void
yy_symbol_value_print (yyoutput, yytype, yyvaluep, tsrm_ls)
    FILE *yyoutput;
    int yytype;
    YYSTYPE const * const yyvaluep;
    void *tsrm_ls;
#endif
{
  FILE *yyo = yyoutput;
  YYUSE (yyo);
  if (!yyvaluep)
    return;
  YYUSE (tsrm_ls);
# ifdef YYPRINT
  if (yytype < YYNTOKENS)
    YYPRINT (yyoutput, yytoknum[yytype], *yyvaluep);
# else
  YYUSE (yyoutput);
# endif
  switch (yytype)
    {
      default:
        break;
    }
}


/*--------------------------------.
| Print this symbol on YYOUTPUT.  |
`--------------------------------*/

#if (defined __STDC__ || defined __C99__FUNC__ \
     || defined __cplusplus || defined _MSC_VER)
static void
yy_symbol_print (FILE *yyoutput, int yytype, YYSTYPE const * const yyvaluep, void *tsrm_ls)
#else
static void
yy_symbol_print (yyoutput, yytype, yyvaluep, tsrm_ls)
    FILE *yyoutput;
    int yytype;
    YYSTYPE const * const yyvaluep;
    void *tsrm_ls;
#endif
{
  if (yytype < YYNTOKENS)
    YYFPRINTF (yyoutput, "token %s (", yytname[yytype]);
  else
    YYFPRINTF (yyoutput, "nterm %s (", yytname[yytype]);

  yy_symbol_value_print (yyoutput, yytype, yyvaluep, tsrm_ls);
  YYFPRINTF (yyoutput, ")");
}

/*------------------------------------------------------------------.
| yy_stack_print -- Print the state stack from its BOTTOM up to its |
| TOP (included).                                                   |
`------------------------------------------------------------------*/

#if (defined __STDC__ || defined __C99__FUNC__ \
     || defined __cplusplus || defined _MSC_VER)
static void
yy_stack_print (yytype_int16 *yybottom, yytype_int16 *yytop)
#else
static void
yy_stack_print (yybottom, yytop)
    yytype_int16 *yybottom;
    yytype_int16 *yytop;
#endif
{
  YYFPRINTF (stderr, "Stack now");
  for (; yybottom <= yytop; yybottom++)
    {
      int yybot = *yybottom;
      YYFPRINTF (stderr, " %d", yybot);
    }
  YYFPRINTF (stderr, "\n");
}

# define YY_STACK_PRINT(Bottom, Top)				\
do {								\
  if (yydebug)							\
    yy_stack_print ((Bottom), (Top));				\
} while (YYID (0))


/*------------------------------------------------.
| Report that the YYRULE is going to be reduced.  |
`------------------------------------------------*/

#if (defined __STDC__ || defined __C99__FUNC__ \
     || defined __cplusplus || defined _MSC_VER)
static void
yy_reduce_print (YYSTYPE *yyvsp, int yyrule, void *tsrm_ls)
#else
static void
yy_reduce_print (yyvsp, yyrule, tsrm_ls)
    YYSTYPE *yyvsp;
    int yyrule;
    void *tsrm_ls;
#endif
{
  int yynrhs = yyr2[yyrule];
  int yyi;
  unsigned long int yylno = yyrline[yyrule];
  YYFPRINTF (stderr, "Reducing stack by rule %d (line %lu):\n",
	     yyrule - 1, yylno);
  /* The symbols being reduced.  */
  for (yyi = 0; yyi < yynrhs; yyi++)
    {
      YYFPRINTF (stderr, "   $%d = ", yyi + 1);
      yy_symbol_print (stderr, yyrhs[yyprhs[yyrule] + yyi],
		       &(yyvsp[(yyi + 1) - (yynrhs)])
		       		       , tsrm_ls);
      YYFPRINTF (stderr, "\n");
    }
}

# define YY_REDUCE_PRINT(Rule)		\
do {					\
  if (yydebug)				\
    yy_reduce_print (yyvsp, Rule, tsrm_ls); \
} while (YYID (0))

/* Nonzero means print parse trace.  It is left uninitialized so that
   multiple parsers can coexist.  */
int yydebug;
#else /* !YYDEBUG */
# define YYDPRINTF(Args)
# define YY_SYMBOL_PRINT(Title, Type, Value, Location)
# define YY_STACK_PRINT(Bottom, Top)
# define YY_REDUCE_PRINT(Rule)
#endif /* !YYDEBUG */


/* YYINITDEPTH -- initial size of the parser's stacks.  */
#ifndef	YYINITDEPTH
# define YYINITDEPTH 200
#endif

/* YYMAXDEPTH -- maximum size the stacks can grow to (effective only
   if the built-in stack extension method is used).

   Do not make this value too large; the results are undefined if
   YYSTACK_ALLOC_MAXIMUM < YYSTACK_BYTES (YYMAXDEPTH)
   evaluated with infinite-precision integer arithmetic.  */

#ifndef YYMAXDEPTH
# define YYMAXDEPTH 10000
#endif


#if YYERROR_VERBOSE

# ifndef yystrlen
#  if defined __GLIBC__ && defined _STRING_H
#   define yystrlen strlen
#  else
/* Return the length of YYSTR.  */
#if (defined __STDC__ || defined __C99__FUNC__ \
     || defined __cplusplus || defined _MSC_VER)
static YYSIZE_T
yystrlen (const char *yystr)
#else
static YYSIZE_T
yystrlen (yystr)
    const char *yystr;
#endif
{
  YYSIZE_T yylen;
  for (yylen = 0; yystr[yylen]; yylen++)
    continue;
  return yylen;
}
#  endif
# endif

# ifndef yystpcpy
#  if defined __GLIBC__ && defined _STRING_H && defined _GNU_SOURCE
#   define yystpcpy stpcpy
#  else
/* Copy YYSRC to YYDEST, returning the address of the terminating '\0' in
   YYDEST.  */
#if (defined __STDC__ || defined __C99__FUNC__ \
     || defined __cplusplus || defined _MSC_VER)
static char *
yystpcpy (char *yydest, const char *yysrc)
#else
static char *
yystpcpy (yydest, yysrc)
    char *yydest;
    const char *yysrc;
#endif
{
  char *yyd = yydest;
  const char *yys = yysrc;

  while ((*yyd++ = *yys++) != '\0')
    continue;

  return yyd - 1;
}
#  endif
# endif

# ifndef yytnamerr
/* Copy to YYRES the contents of YYSTR after stripping away unnecessary
   quotes and backslashes, so that it's suitable for yyerror.  The
   heuristic is that double-quoting is unnecessary unless the string
   contains an apostrophe, a comma, or backslash (other than
   backslash-backslash).  YYSTR is taken from yytname.  If YYRES is
   null, do not copy; instead, return the length of what the result
   would have been.  */
static YYSIZE_T
yytnamerr (char *yyres, const char *yystr)
{
  if (*yystr == '"')
    {
      YYSIZE_T yyn = 0;
      char const *yyp = yystr;

      for (;;)
	switch (*++yyp)
	  {
	  case '\'':
	  case ',':
	    goto do_not_strip_quotes;

	  case '\\':
	    if (*++yyp != '\\')
	      goto do_not_strip_quotes;
	    /* Fall through.  */
	  default:
	    if (yyres)
	      yyres[yyn] = *yyp;
	    yyn++;
	    break;

	  case '"':
	    if (yyres)
	      yyres[yyn] = '\0';
	    return yyn;
	  }
    do_not_strip_quotes: ;
    }

  if (! yyres)
    return yystrlen (yystr);

  return yystpcpy (yyres, yystr) - yyres;
}
# endif

/* Copy into *YYMSG, which is of size *YYMSG_ALLOC, an error message
   about the unexpected token YYTOKEN for the state stack whose top is
   YYSSP.

   Return 0 if *YYMSG was successfully written.  Return 1 if *YYMSG is
   not large enough to hold the message.  In that case, also set
   *YYMSG_ALLOC to the required number of bytes.  Return 2 if the
   required number of bytes is too large to store.  */
static int
yysyntax_error (YYSIZE_T *yymsg_alloc, char **yymsg,
                yytype_int16 *yyssp, int yytoken)
{
  YYSIZE_T yysize0 = yytnamerr (YY_NULL, yytname[yytoken]);
  YYSIZE_T yysize = yysize0;
  enum { YYERROR_VERBOSE_ARGS_MAXIMUM = 5 };
  /* Internationalized format string. */
  const char *yyformat = YY_NULL;
  /* Arguments of yyformat. */
  char const *yyarg[YYERROR_VERBOSE_ARGS_MAXIMUM];
  /* Number of reported tokens (one for the "unexpected", one per
     "expected"). */
  int yycount = 0;

  /* There are many possibilities here to consider:
     - Assume YYFAIL is not used.  It's too flawed to consider.  See
       <http://lists.gnu.org/archive/html/bison-patches/2009-12/msg00024.html>
       for details.  YYERROR is fine as it does not invoke this
       function.
     - If this state is a consistent state with a default action, then
       the only way this function was invoked is if the default action
       is an error action.  In that case, don't check for expected
       tokens because there are none.
     - The only way there can be no lookahead present (in yychar) is if
       this state is a consistent state with a default action.  Thus,
       detecting the absence of a lookahead is sufficient to determine
       that there is no unexpected or expected token to report.  In that
       case, just report a simple "syntax error".
     - Don't assume there isn't a lookahead just because this state is a
       consistent state with a default action.  There might have been a
       previous inconsistent state, consistent state with a non-default
       action, or user semantic action that manipulated yychar.
     - Of course, the expected token list depends on states to have
       correct lookahead information, and it depends on the parser not
       to perform extra reductions after fetching a lookahead from the
       scanner and before detecting a syntax error.  Thus, state merging
       (from LALR or IELR) and default reductions corrupt the expected
       token list.  However, the list is correct for canonical LR with
       one exception: it will still contain any token that will not be
       accepted due to an error action in a later state.
  */
  if (yytoken != YYEMPTY)
    {
      int yyn = yypact[*yyssp];
      yyarg[yycount++] = yytname[yytoken];
      if (!yypact_value_is_default (yyn))
        {
          /* Start YYX at -YYN if negative to avoid negative indexes in
             YYCHECK.  In other words, skip the first -YYN actions for
             this state because they are default actions.  */
          int yyxbegin = yyn < 0 ? -yyn : 0;
          /* Stay within bounds of both yycheck and yytname.  */
          int yychecklim = YYLAST - yyn + 1;
          int yyxend = yychecklim < YYNTOKENS ? yychecklim : YYNTOKENS;
          int yyx;

          for (yyx = yyxbegin; yyx < yyxend; ++yyx)
            if (yycheck[yyx + yyn] == yyx && yyx != YYTERROR
                && !yytable_value_is_error (yytable[yyx + yyn]))
              {
                if (yycount == YYERROR_VERBOSE_ARGS_MAXIMUM)
                  {
                    yycount = 1;
                    yysize = yysize0;
                    break;
                  }
                yyarg[yycount++] = yytname[yyx];
<<<<<<< HEAD
                yysize1 = yysize + yytnamerr (YY_NULL, yytname[yyx]);
                if (! (yysize <= yysize1
                       && yysize1 <= YYSTACK_ALLOC_MAXIMUM))
                  return 2;
                yysize = yysize1;
=======
                {
                  YYSIZE_T yysize1 = yysize + yytnamerr (YY_NULL, yytname[yyx]);
                  if (! (yysize <= yysize1
                         && yysize1 <= YYSTACK_ALLOC_MAXIMUM))
                    return 2;
                  yysize = yysize1;
                }
>>>>>>> 50756b51
              }
        }
    }

  switch (yycount)
    {
# define YYCASE_(N, S)                      \
      case N:                               \
        yyformat = S;                       \
      break
      YYCASE_(0, YY_("syntax error"));
      YYCASE_(1, YY_("syntax error, unexpected %s"));
      YYCASE_(2, YY_("syntax error, unexpected %s, expecting %s"));
      YYCASE_(3, YY_("syntax error, unexpected %s, expecting %s or %s"));
      YYCASE_(4, YY_("syntax error, unexpected %s, expecting %s or %s or %s"));
      YYCASE_(5, YY_("syntax error, unexpected %s, expecting %s or %s or %s or %s"));
# undef YYCASE_
    }

  {
    YYSIZE_T yysize1 = yysize + yystrlen (yyformat);
    if (! (yysize <= yysize1 && yysize1 <= YYSTACK_ALLOC_MAXIMUM))
      return 2;
    yysize = yysize1;
  }

  if (*yymsg_alloc < yysize)
    {
      *yymsg_alloc = 2 * yysize;
      if (! (yysize <= *yymsg_alloc
             && *yymsg_alloc <= YYSTACK_ALLOC_MAXIMUM))
        *yymsg_alloc = YYSTACK_ALLOC_MAXIMUM;
      return 1;
    }

  /* Avoid sprintf, as that infringes on the user's name space.
     Don't have undefined behavior even if the translation
     produced a string with the wrong number of "%s"s.  */
  {
    char *yyp = *yymsg;
    int yyi = 0;
    while ((*yyp = *yyformat) != '\0')
      if (*yyp == '%' && yyformat[1] == 's' && yyi < yycount)
        {
          yyp += yytnamerr (yyp, yyarg[yyi++]);
          yyformat += 2;
        }
      else
        {
          yyp++;
          yyformat++;
        }
  }
  return 0;
}
#endif /* YYERROR_VERBOSE */

/*-----------------------------------------------.
| Release the memory associated to this symbol.  |
`-----------------------------------------------*/

/*ARGSUSED*/
#if (defined __STDC__ || defined __C99__FUNC__ \
     || defined __cplusplus || defined _MSC_VER)
static void
yydestruct (const char *yymsg, int yytype, YYSTYPE *yyvaluep, void *tsrm_ls)
#else
static void
yydestruct (yymsg, yytype, yyvaluep, tsrm_ls)
    const char *yymsg;
    int yytype;
    YYSTYPE *yyvaluep;
    void *tsrm_ls;
#endif
{
  YYUSE (yyvaluep);
  YYUSE (tsrm_ls);

  if (!yymsg)
    yymsg = "Deleting";
  YY_SYMBOL_PRINT (yymsg, yytype, yyvaluep, yylocationp);

  switch (yytype)
    {

      default:
        break;
    }
}




/*----------.
| yyparse.  |
`----------*/

#ifdef YYPARSE_PARAM
#if (defined __STDC__ || defined __C99__FUNC__ \
     || defined __cplusplus || defined _MSC_VER)
int
yyparse (void *YYPARSE_PARAM)
#else
int
yyparse (YYPARSE_PARAM)
    void *YYPARSE_PARAM;
#endif
#else /* ! YYPARSE_PARAM */
#if (defined __STDC__ || defined __C99__FUNC__ \
     || defined __cplusplus || defined _MSC_VER)
int
yyparse (void *tsrm_ls)
#else
int
yyparse (tsrm_ls)
    void *tsrm_ls;
#endif
#endif
{
/* The lookahead symbol.  */
int yychar;


#if defined __GNUC__ && 407 <= __GNUC__ * 100 + __GNUC_MINOR__
/* Suppress an incorrect diagnostic about yylval being uninitialized.  */
# define YY_IGNORE_MAYBE_UNINITIALIZED_BEGIN \
    _Pragma ("GCC diagnostic push") \
    _Pragma ("GCC diagnostic ignored \"-Wuninitialized\"")\
    _Pragma ("GCC diagnostic ignored \"-Wmaybe-uninitialized\"")
# define YY_IGNORE_MAYBE_UNINITIALIZED_END \
    _Pragma ("GCC diagnostic pop")
#else
/* Default value used for initialization, for pacifying older GCCs
   or non-GCC compilers.  */
static YYSTYPE yyval_default;
# define YY_INITIAL_VALUE(Value) = Value
#endif
#ifndef YY_IGNORE_MAYBE_UNINITIALIZED_BEGIN
# define YY_IGNORE_MAYBE_UNINITIALIZED_BEGIN
# define YY_IGNORE_MAYBE_UNINITIALIZED_END
#endif
#ifndef YY_INITIAL_VALUE
# define YY_INITIAL_VALUE(Value) /* Nothing. */
#endif

/* The semantic value of the lookahead symbol.  */
YYSTYPE yylval YY_INITIAL_VALUE(yyval_default);

    /* Number of syntax errors so far.  */
    int yynerrs;

    int yystate;
    /* Number of tokens to shift before error messages enabled.  */
    int yyerrstatus;

    /* The stacks and their tools:
       `yyss': related to states.
       `yyvs': related to semantic values.

       Refer to the stacks through separate pointers, to allow yyoverflow
       to reallocate them elsewhere.  */

    /* The state stack.  */
    yytype_int16 yyssa[YYINITDEPTH];
    yytype_int16 *yyss;
    yytype_int16 *yyssp;

    /* The semantic value stack.  */
    YYSTYPE yyvsa[YYINITDEPTH];
    YYSTYPE *yyvs;
    YYSTYPE *yyvsp;

    YYSIZE_T yystacksize;

  int yyn;
  int yyresult;
  /* Lookahead token as an internal (translated) token number.  */
  int yytoken = 0;
  /* The variables used to return semantic value and location from the
     action routines.  */
  YYSTYPE yyval;

#if YYERROR_VERBOSE
  /* Buffer for error messages, and its allocated size.  */
  char yymsgbuf[128];
  char *yymsg = yymsgbuf;
  YYSIZE_T yymsg_alloc = sizeof yymsgbuf;
#endif

#define YYPOPSTACK(N)   (yyvsp -= (N), yyssp -= (N))

  /* The number of symbols on the RHS of the reduced rule.
     Keep to zero when no symbol should be popped.  */
  int yylen = 0;

  yyssp = yyss = yyssa;
  yyvsp = yyvs = yyvsa;
  yystacksize = YYINITDEPTH;

  YYDPRINTF ((stderr, "Starting parse\n"));

  yystate = 0;
  yyerrstatus = 0;
  yynerrs = 0;
  yychar = YYEMPTY; /* Cause a token to be read.  */
  goto yysetstate;

/*------------------------------------------------------------.
| yynewstate -- Push a new state, which is found in yystate.  |
`------------------------------------------------------------*/
 yynewstate:
  /* In all cases, when you get here, the value and location stacks
     have just been pushed.  So pushing a state here evens the stacks.  */
  yyssp++;

 yysetstate:
  *yyssp = yystate;

  if (yyss + yystacksize - 1 <= yyssp)
    {
      /* Get the current used size of the three stacks, in elements.  */
      YYSIZE_T yysize = yyssp - yyss + 1;

#ifdef yyoverflow
      {
	/* Give user a chance to reallocate the stack.  Use copies of
	   these so that the &'s don't force the real ones into
	   memory.  */
	YYSTYPE *yyvs1 = yyvs;
	yytype_int16 *yyss1 = yyss;

	/* Each stack pointer address is followed by the size of the
	   data in use in that stack, in bytes.  This used to be a
	   conditional around just the two extra args, but that might
	   be undefined if yyoverflow is a macro.  */
	yyoverflow (YY_("memory exhausted"),
		    &yyss1, yysize * sizeof (*yyssp),
		    &yyvs1, yysize * sizeof (*yyvsp),
		    &yystacksize);

	yyss = yyss1;
	yyvs = yyvs1;
      }
#else /* no yyoverflow */
# ifndef YYSTACK_RELOCATE
      goto yyexhaustedlab;
# else
      /* Extend the stack our own way.  */
      if (YYMAXDEPTH <= yystacksize)
	goto yyexhaustedlab;
      yystacksize *= 2;
      if (YYMAXDEPTH < yystacksize)
	yystacksize = YYMAXDEPTH;

      {
	yytype_int16 *yyss1 = yyss;
	union yyalloc *yyptr =
	  (union yyalloc *) YYSTACK_ALLOC (YYSTACK_BYTES (yystacksize));
	if (! yyptr)
	  goto yyexhaustedlab;
	YYSTACK_RELOCATE (yyss_alloc, yyss);
	YYSTACK_RELOCATE (yyvs_alloc, yyvs);
#  undef YYSTACK_RELOCATE
	if (yyss1 != yyssa)
	  YYSTACK_FREE (yyss1);
      }
# endif
#endif /* no yyoverflow */

      yyssp = yyss + yysize - 1;
      yyvsp = yyvs + yysize - 1;

      YYDPRINTF ((stderr, "Stack size increased to %lu\n",
		  (unsigned long int) yystacksize));

      if (yyss + yystacksize - 1 <= yyssp)
	YYABORT;
    }

  YYDPRINTF ((stderr, "Entering state %d\n", yystate));

  if (yystate == YYFINAL)
    YYACCEPT;

  goto yybackup;

/*-----------.
| yybackup.  |
`-----------*/
yybackup:

  /* Do appropriate processing given the current state.  Read a
     lookahead token if we need one and don't already have one.  */

  /* First try to decide what to do without reference to lookahead token.  */
  yyn = yypact[yystate];
  if (yypact_value_is_default (yyn))
    goto yydefault;

  /* Not known => get a lookahead token if don't already have one.  */

  /* YYCHAR is either YYEMPTY or YYEOF or a valid lookahead symbol.  */
  if (yychar == YYEMPTY)
    {
      YYDPRINTF ((stderr, "Reading a token: "));
      yychar = YYLEX;
    }

  if (yychar <= YYEOF)
    {
      yychar = yytoken = YYEOF;
      YYDPRINTF ((stderr, "Now at end of input.\n"));
    }
  else
    {
      yytoken = YYTRANSLATE (yychar);
      YY_SYMBOL_PRINT ("Next token is", yytoken, &yylval, &yylloc);
    }

  /* If the proper action on seeing token YYTOKEN is to reduce or to
     detect an error, take that action.  */
  yyn += yytoken;
  if (yyn < 0 || YYLAST < yyn || yycheck[yyn] != yytoken)
    goto yydefault;
  yyn = yytable[yyn];
  if (yyn <= 0)
    {
      if (yytable_value_is_error (yyn))
        goto yyerrlab;
      yyn = -yyn;
      goto yyreduce;
    }

  /* Count tokens shifted since error; after three, turn off error
     status.  */
  if (yyerrstatus)
    yyerrstatus--;

  /* Shift the lookahead token.  */
  YY_SYMBOL_PRINT ("Shifting", yytoken, &yylval, &yylloc);

  /* Discard the shifted token.  */
  yychar = YYEMPTY;

  yystate = yyn;
  YY_IGNORE_MAYBE_UNINITIALIZED_BEGIN
  *++yyvsp = yylval;
  YY_IGNORE_MAYBE_UNINITIALIZED_END

  goto yynewstate;


/*-----------------------------------------------------------.
| yydefault -- do the default action for the current state.  |
`-----------------------------------------------------------*/
yydefault:
  yyn = yydefact[yystate];
  if (yyn == 0)
    goto yyerrlab;
  goto yyreduce;


/*-----------------------------.
| yyreduce -- Do a reduction.  |
`-----------------------------*/
yyreduce:
  /* yyn is the number of a rule to reduce with.  */
  yylen = yyr2[yyn];

  /* If YYLEN is nonzero, implement the default value of the action:
     `$$ = $1'.

     Otherwise, the following line sets YYVAL to garbage.
     This behavior is undocumented and Bison
     users should not rely upon it.  Assigning to YYVAL
     unconditionally makes the parser a bit smaller, and it avoids a
     GCC warning that YYVAL may be used uninitialized.  */
  yyval = yyvsp[1-yylen];


  YY_REDUCE_PRINT (yyn);
  switch (yyn)
    {
        case 3:
<<<<<<< HEAD

/* Line 1803 of yacc.c  */
#line 68 "/Users/Bob/php-src-X/sapi/phpdbg/phpdbg_parser.y"
=======
/* Line 1792 of yacc.c  */
#line 68 "/usr/src/php-src/sapi/phpdbg/phpdbg_parser.y"
>>>>>>> 50756b51
    { phpdbg_stack_push(PHPDBG_G(parser_stack), &(yyvsp[(1) - (1)])); }
    break;

  case 5:
<<<<<<< HEAD

/* Line 1803 of yacc.c  */
#line 73 "/Users/Bob/php-src-X/sapi/phpdbg/phpdbg_parser.y"
=======
/* Line 1792 of yacc.c  */
#line 73 "/usr/src/php-src/sapi/phpdbg/phpdbg_parser.y"
>>>>>>> 50756b51
    { phpdbg_stack_push(PHPDBG_G(parser_stack), &(yyvsp[(1) - (1)])); }
    break;

  case 6:
<<<<<<< HEAD

/* Line 1803 of yacc.c  */
#line 74 "/Users/Bob/php-src-X/sapi/phpdbg/phpdbg_parser.y"
=======
/* Line 1792 of yacc.c  */
#line 74 "/usr/src/php-src/sapi/phpdbg/phpdbg_parser.y"
>>>>>>> 50756b51
    { phpdbg_stack_push(PHPDBG_G(parser_stack), &(yyvsp[(2) - (2)])); }
    break;

  case 7:
<<<<<<< HEAD

/* Line 1803 of yacc.c  */
#line 75 "/Users/Bob/php-src-X/sapi/phpdbg/phpdbg_parser.y"
=======
/* Line 1792 of yacc.c  */
#line 75 "/usr/src/php-src/sapi/phpdbg/phpdbg_parser.y"
>>>>>>> 50756b51
    { (yyval) = (yyvsp[(1) - (2)]); }
    break;

  case 8:
<<<<<<< HEAD

/* Line 1803 of yacc.c  */
#line 79 "/Users/Bob/php-src-X/sapi/phpdbg/phpdbg_parser.y"
=======
/* Line 1792 of yacc.c  */
#line 79 "/usr/src/php-src/sapi/phpdbg/phpdbg_parser.y"
>>>>>>> 50756b51
    { 	
		(yyval).type = FILE_PARAM;
		(yyval).file.name = (yyvsp[(2) - (3)]).str;
		(yyval).file.line = (yyvsp[(3) - (3)]).num;
	}
    break;

  case 9:
<<<<<<< HEAD

/* Line 1803 of yacc.c  */
#line 84 "/Users/Bob/php-src-X/sapi/phpdbg/phpdbg_parser.y"
=======
/* Line 1792 of yacc.c  */
#line 84 "/usr/src/php-src/sapi/phpdbg/phpdbg_parser.y"
>>>>>>> 50756b51
    {
		(yyval).type = NUMERIC_FILE_PARAM;
		(yyval).file.name = (yyvsp[(1) - (4)]).str;
		(yyval).file.line = (yyvsp[(4) - (4)]).num;
	}
    break;

  case 10:
<<<<<<< HEAD

/* Line 1803 of yacc.c  */
#line 89 "/Users/Bob/php-src-X/sapi/phpdbg/phpdbg_parser.y"
=======
/* Line 1792 of yacc.c  */
#line 89 "/usr/src/php-src/sapi/phpdbg/phpdbg_parser.y"
>>>>>>> 50756b51
    {
		(yyval).type = FILE_PARAM;
		(yyval).file.name = malloc((yyvsp[(1) - (4)]).len + (yyvsp[(2) - (4)]).len + 1);
		if ((yyval).file.name) {
			memcpy(&(yyval).file.name[0], (yyvsp[(1) - (4)]).str, (yyvsp[(1) - (4)]).len);
			memcpy(&(yyval).file.name[(yyvsp[(1) - (4)]).len], (yyvsp[(2) - (4)]).str, (yyvsp[(2) - (4)]).len);
			(yyval).file.name[(yyvsp[(1) - (4)]).len + (yyvsp[(2) - (4)]).len] = '\0';
		}
		(yyval).file.line = (yyvsp[(4) - (4)]).num;
	}
    break;

  case 11:
<<<<<<< HEAD

/* Line 1803 of yacc.c  */
#line 99 "/Users/Bob/php-src-X/sapi/phpdbg/phpdbg_parser.y"
=======
/* Line 1792 of yacc.c  */
#line 99 "/usr/src/php-src/sapi/phpdbg/phpdbg_parser.y"
>>>>>>> 50756b51
    {
		(yyval).type = NUMERIC_FILE_PARAM;
		(yyval).file.name = malloc((yyvsp[(1) - (5)]).len + (yyvsp[(2) - (5)]).len + 1);
		if ((yyval).file.name) {
			memcpy(&(yyval).file.name[0], (yyvsp[(1) - (5)]).str, (yyvsp[(1) - (5)]).len);
			memcpy(&(yyval).file.name[(yyvsp[(1) - (5)]).len], (yyvsp[(2) - (5)]).str, (yyvsp[(2) - (5)]).len);
			(yyval).file.name[(yyvsp[(1) - (5)]).len + (yyvsp[(2) - (5)]).len] = '\0';
		}
		(yyval).file.line = (yyvsp[(5) - (5)]).num;
	}
    break;

  case 12:
<<<<<<< HEAD

/* Line 1803 of yacc.c  */
#line 109 "/Users/Bob/php-src-X/sapi/phpdbg/phpdbg_parser.y"
=======
/* Line 1792 of yacc.c  */
#line 109 "/usr/src/php-src/sapi/phpdbg/phpdbg_parser.y"
>>>>>>> 50756b51
    { 
		(yyval).type = METHOD_PARAM;
		(yyval).method.class = (yyvsp[(1) - (3)]).str;
		(yyval).method.name = (yyvsp[(3) - (3)]).str;
	}
    break;

  case 13:
<<<<<<< HEAD

/* Line 1803 of yacc.c  */
#line 114 "/Users/Bob/php-src-X/sapi/phpdbg/phpdbg_parser.y"
=======
/* Line 1792 of yacc.c  */
#line 114 "/usr/src/php-src/sapi/phpdbg/phpdbg_parser.y"
>>>>>>> 50756b51
    { 
		(yyval).type = NUMERIC_METHOD_PARAM;
		(yyval).method.class = (yyvsp[(1) - (5)]).str;
		(yyval).method.name = (yyvsp[(3) - (5)]).str;
		(yyval).num = (yyvsp[(5) - (5)]).num; 
	}
    break;

  case 14:
<<<<<<< HEAD

/* Line 1803 of yacc.c  */
#line 120 "/Users/Bob/php-src-X/sapi/phpdbg/phpdbg_parser.y"
=======
/* Line 1792 of yacc.c  */
#line 120 "/usr/src/php-src/sapi/phpdbg/phpdbg_parser.y"
>>>>>>> 50756b51
    {
		(yyval).type = NUMERIC_FUNCTION_PARAM;
		(yyval).str = (yyvsp[(1) - (3)]).str;
		(yyval).len = (yyvsp[(1) - (3)]).len;
		(yyval).num = (yyvsp[(3) - (3)]).num; 
	}
    break;

  case 15:
<<<<<<< HEAD

/* Line 1803 of yacc.c  */
#line 126 "/Users/Bob/php-src-X/sapi/phpdbg/phpdbg_parser.y"
=======
/* Line 1792 of yacc.c  */
#line 126 "/usr/src/php-src/sapi/phpdbg/phpdbg_parser.y"
>>>>>>> 50756b51
    {
		(yyval).type = COND_PARAM; 
		(yyval).str = (yyvsp[(2) - (2)]).str;
		(yyval).len = (yyvsp[(2) - (2)]).len;
	}
    break;

  case 16:
<<<<<<< HEAD

/* Line 1803 of yacc.c  */
#line 131 "/Users/Bob/php-src-X/sapi/phpdbg/phpdbg_parser.y"
=======
/* Line 1792 of yacc.c  */
#line 131 "/usr/src/php-src/sapi/phpdbg/phpdbg_parser.y"
>>>>>>> 50756b51
    { (yyval) = (yyvsp[(1) - (1)]); }
    break;

  case 17:
<<<<<<< HEAD

/* Line 1803 of yacc.c  */
#line 132 "/Users/Bob/php-src-X/sapi/phpdbg/phpdbg_parser.y"
=======
/* Line 1792 of yacc.c  */
#line 132 "/usr/src/php-src/sapi/phpdbg/phpdbg_parser.y"
>>>>>>> 50756b51
    { (yyval) = (yyvsp[(1) - (1)]); }
    break;

  case 18:
<<<<<<< HEAD

/* Line 1803 of yacc.c  */
#line 133 "/Users/Bob/php-src-X/sapi/phpdbg/phpdbg_parser.y"
=======
/* Line 1792 of yacc.c  */
#line 133 "/usr/src/php-src/sapi/phpdbg/phpdbg_parser.y"
>>>>>>> 50756b51
    { (yyval) = (yyvsp[(1) - (1)]); }
    break;

  case 19:
<<<<<<< HEAD

/* Line 1803 of yacc.c  */
#line 134 "/Users/Bob/php-src-X/sapi/phpdbg/phpdbg_parser.y"
=======
/* Line 1792 of yacc.c  */
#line 134 "/usr/src/php-src/sapi/phpdbg/phpdbg_parser.y"
>>>>>>> 50756b51
    { (yyval) = (yyvsp[(1) - (1)]); }
    break;

  case 20:
<<<<<<< HEAD

/* Line 1803 of yacc.c  */
#line 135 "/Users/Bob/php-src-X/sapi/phpdbg/phpdbg_parser.y"
=======
/* Line 1792 of yacc.c  */
#line 135 "/usr/src/php-src/sapi/phpdbg/phpdbg_parser.y"
>>>>>>> 50756b51
    { (yyval) = (yyvsp[(1) - (1)]); }
    break;

  case 21:
<<<<<<< HEAD

/* Line 1803 of yacc.c  */
#line 136 "/Users/Bob/php-src-X/sapi/phpdbg/phpdbg_parser.y"
=======
/* Line 1792 of yacc.c  */
#line 136 "/usr/src/php-src/sapi/phpdbg/phpdbg_parser.y"
>>>>>>> 50756b51
    { (yyval) = (yyvsp[(1) - (1)]); }
    break;

  case 22:
<<<<<<< HEAD

/* Line 1803 of yacc.c  */
#line 137 "/Users/Bob/php-src-X/sapi/phpdbg/phpdbg_parser.y"
=======
/* Line 1792 of yacc.c  */
#line 137 "/usr/src/php-src/sapi/phpdbg/phpdbg_parser.y"
>>>>>>> 50756b51
    { (yyval) = (yyvsp[(1) - (1)]); }
    break;

  case 23:
<<<<<<< HEAD

/* Line 1803 of yacc.c  */
#line 141 "/Users/Bob/php-src-X/sapi/phpdbg/phpdbg_parser.y"
=======
/* Line 1792 of yacc.c  */
#line 141 "/usr/src/php-src/sapi/phpdbg/phpdbg_parser.y"
>>>>>>> 50756b51
    { PHPDBG_G(req_id) = (yyvsp[(1) - (1)]).num; }
    break;

  case 25:
<<<<<<< HEAD

/* Line 1803 of yacc.c  */
#line 146 "/Users/Bob/php-src-X/sapi/phpdbg/phpdbg_parser.y"
=======
/* Line 1792 of yacc.c  */
#line 146 "/usr/src/php-src/sapi/phpdbg/phpdbg_parser.y"
>>>>>>> 50756b51
    { 
		(yyval).type = EVAL_PARAM; 
		(yyval).str = (yyvsp[(3) - (3)]).str;
		(yyval).len = (yyvsp[(3) - (3)]).len;
	}
    break;

  case 26:
<<<<<<< HEAD

/* Line 1803 of yacc.c  */
#line 151 "/Users/Bob/php-src-X/sapi/phpdbg/phpdbg_parser.y"
=======
/* Line 1792 of yacc.c  */
#line 151 "/usr/src/php-src/sapi/phpdbg/phpdbg_parser.y"
>>>>>>> 50756b51
    { 	
		(yyval).type = SHELL_PARAM; 
		(yyval).str = (yyvsp[(3) - (3)]).str;
		(yyval).len = (yyvsp[(3) - (3)]).len;
	}
    break;

  case 27:
<<<<<<< HEAD

/* Line 1803 of yacc.c  */
#line 156 "/Users/Bob/php-src-X/sapi/phpdbg/phpdbg_parser.y"
=======
/* Line 1792 of yacc.c  */
#line 156 "/usr/src/php-src/sapi/phpdbg/phpdbg_parser.y"
>>>>>>> 50756b51
    {
		(yyval).type = RUN_PARAM;
		(yyval).len = 0;
	}
    break;

  case 28:
<<<<<<< HEAD

/* Line 1803 of yacc.c  */
#line 160 "/Users/Bob/php-src-X/sapi/phpdbg/phpdbg_parser.y"
=======
/* Line 1792 of yacc.c  */
#line 160 "/usr/src/php-src/sapi/phpdbg/phpdbg_parser.y"
>>>>>>> 50756b51
    { 	
		(yyval).type = RUN_PARAM; 
		(yyval).str = (yyvsp[(3) - (3)]).str;
		(yyval).len = (yyvsp[(3) - (3)]).len;
	}
    break;


<<<<<<< HEAD

/* Line 1803 of yacc.c  */
#line 1707 "sapi/phpdbg/phpdbg_parser.c"
=======
/* Line 1792 of yacc.c  */
#line 1667 "sapi/phpdbg/phpdbg_parser.c"
>>>>>>> 50756b51
      default: break;
    }
  /* User semantic actions sometimes alter yychar, and that requires
     that yytoken be updated with the new translation.  We take the
     approach of translating immediately before every use of yytoken.
     One alternative is translating here after every semantic action,
     but that translation would be missed if the semantic action invokes
     YYABORT, YYACCEPT, or YYERROR immediately after altering yychar or
     if it invokes YYBACKUP.  In the case of YYABORT or YYACCEPT, an
     incorrect destructor might then be invoked immediately.  In the
     case of YYERROR or YYBACKUP, subsequent parser actions might lead
     to an incorrect destructor call or verbose syntax error message
     before the lookahead is translated.  */
  YY_SYMBOL_PRINT ("-> $$ =", yyr1[yyn], &yyval, &yyloc);

  YYPOPSTACK (yylen);
  yylen = 0;
  YY_STACK_PRINT (yyss, yyssp);

  *++yyvsp = yyval;

  /* Now `shift' the result of the reduction.  Determine what state
     that goes to, based on the state we popped back to and the rule
     number reduced by.  */

  yyn = yyr1[yyn];

  yystate = yypgoto[yyn - YYNTOKENS] + *yyssp;
  if (0 <= yystate && yystate <= YYLAST && yycheck[yystate] == *yyssp)
    yystate = yytable[yystate];
  else
    yystate = yydefgoto[yyn - YYNTOKENS];

  goto yynewstate;


/*------------------------------------.
| yyerrlab -- here on detecting error |
`------------------------------------*/
yyerrlab:
  /* Make sure we have latest lookahead translation.  See comments at
     user semantic actions for why this is necessary.  */
  yytoken = yychar == YYEMPTY ? YYEMPTY : YYTRANSLATE (yychar);

  /* If not already recovering from an error, report this error.  */
  if (!yyerrstatus)
    {
      ++yynerrs;
#if ! YYERROR_VERBOSE
      yyerror (tsrm_ls, YY_("syntax error"));
#else
# define YYSYNTAX_ERROR yysyntax_error (&yymsg_alloc, &yymsg, \
                                        yyssp, yytoken)
      {
        char const *yymsgp = YY_("syntax error");
        int yysyntax_error_status;
        yysyntax_error_status = YYSYNTAX_ERROR;
        if (yysyntax_error_status == 0)
          yymsgp = yymsg;
        else if (yysyntax_error_status == 1)
          {
            if (yymsg != yymsgbuf)
              YYSTACK_FREE (yymsg);
            yymsg = (char *) YYSTACK_ALLOC (yymsg_alloc);
            if (!yymsg)
              {
                yymsg = yymsgbuf;
                yymsg_alloc = sizeof yymsgbuf;
                yysyntax_error_status = 2;
              }
            else
              {
                yysyntax_error_status = YYSYNTAX_ERROR;
                yymsgp = yymsg;
              }
          }
        yyerror (tsrm_ls, yymsgp);
        if (yysyntax_error_status == 2)
          goto yyexhaustedlab;
      }
# undef YYSYNTAX_ERROR
#endif
    }



  if (yyerrstatus == 3)
    {
      /* If just tried and failed to reuse lookahead token after an
	 error, discard it.  */

      if (yychar <= YYEOF)
	{
	  /* Return failure if at end of input.  */
	  if (yychar == YYEOF)
	    YYABORT;
	}
      else
	{
	  yydestruct ("Error: discarding",
		      yytoken, &yylval, tsrm_ls);
	  yychar = YYEMPTY;
	}
    }

  /* Else will try to reuse lookahead token after shifting the error
     token.  */
  goto yyerrlab1;


/*---------------------------------------------------.
| yyerrorlab -- error raised explicitly by YYERROR.  |
`---------------------------------------------------*/
yyerrorlab:

  /* Pacify compilers like GCC when the user code never invokes
     YYERROR and the label yyerrorlab therefore never appears in user
     code.  */
  if (/*CONSTCOND*/ 0)
     goto yyerrorlab;

  /* Do not reclaim the symbols of the rule which action triggered
     this YYERROR.  */
  YYPOPSTACK (yylen);
  yylen = 0;
  YY_STACK_PRINT (yyss, yyssp);
  yystate = *yyssp;
  goto yyerrlab1;


/*-------------------------------------------------------------.
| yyerrlab1 -- common code for both syntax error and YYERROR.  |
`-------------------------------------------------------------*/
yyerrlab1:
  yyerrstatus = 3;	/* Each real token shifted decrements this.  */

  for (;;)
    {
      yyn = yypact[yystate];
      if (!yypact_value_is_default (yyn))
	{
	  yyn += YYTERROR;
	  if (0 <= yyn && yyn <= YYLAST && yycheck[yyn] == YYTERROR)
	    {
	      yyn = yytable[yyn];
	      if (0 < yyn)
		break;
	    }
	}

      /* Pop the current state because it cannot handle the error token.  */
      if (yyssp == yyss)
	YYABORT;


      yydestruct ("Error: popping",
		  yystos[yystate], yyvsp, tsrm_ls);
      YYPOPSTACK (1);
      yystate = *yyssp;
      YY_STACK_PRINT (yyss, yyssp);
    }

  YY_IGNORE_MAYBE_UNINITIALIZED_BEGIN
  *++yyvsp = yylval;
  YY_IGNORE_MAYBE_UNINITIALIZED_END


  /* Shift the error token.  */
  YY_SYMBOL_PRINT ("Shifting", yystos[yyn], yyvsp, yylsp);

  yystate = yyn;
  goto yynewstate;


/*-------------------------------------.
| yyacceptlab -- YYACCEPT comes here.  |
`-------------------------------------*/
yyacceptlab:
  yyresult = 0;
  goto yyreturn;

/*-----------------------------------.
| yyabortlab -- YYABORT comes here.  |
`-----------------------------------*/
yyabortlab:
  yyresult = 1;
  goto yyreturn;

#if !defined yyoverflow || YYERROR_VERBOSE
/*-------------------------------------------------.
| yyexhaustedlab -- memory exhaustion comes here.  |
`-------------------------------------------------*/
yyexhaustedlab:
  yyerror (tsrm_ls, YY_("memory exhausted"));
  yyresult = 2;
  /* Fall through.  */
#endif

yyreturn:
  if (yychar != YYEMPTY)
    {
      /* Make sure we have latest lookahead translation.  See comments at
         user semantic actions for why this is necessary.  */
      yytoken = YYTRANSLATE (yychar);
      yydestruct ("Cleanup: discarding lookahead",
                  yytoken, &yylval, tsrm_ls);
    }
  /* Do not reclaim the symbols of the rule which action triggered
     this YYABORT or YYACCEPT.  */
  YYPOPSTACK (yylen);
  YY_STACK_PRINT (yyss, yyssp);
  while (yyssp != yyss)
    {
      yydestruct ("Cleanup: popping",
		  yystos[*yyssp], yyvsp, tsrm_ls);
      YYPOPSTACK (1);
    }
#ifndef yyoverflow
  if (yyss != yyssa)
    YYSTACK_FREE (yyss);
#endif
#if YYERROR_VERBOSE
  if (yymsg != yymsgbuf)
    YYSTACK_FREE (yymsg);
#endif
  /* Make sure YYID is used.  */
  return YYID (yyresult);
}


<<<<<<< HEAD

/* Line 2049 of yacc.c  */
#line 167 "/Users/Bob/php-src-X/sapi/phpdbg/phpdbg_parser.y"
=======
/* Line 2055 of yacc.c  */
#line 167 "/usr/src/php-src/sapi/phpdbg/phpdbg_parser.y"
>>>>>>> 50756b51


static int yyerror(void ***tsrm_ls, const char *msg) {
	phpdbg_error("command", "type=\"parseerror\" msg=\"%s\"", "Parse Error: %s", msg);

	{
		const phpdbg_param_t *top = PHPDBG_G(parser_stack);
    	
		while (top) {
			phpdbg_param_debug(top, "--> ");
			top = top->next;
		}
	}
	return 0;
}

int phpdbg_do_parse(phpdbg_param_t *stack, char *input TSRMLS_DC) {
	phpdbg_init_lexer(stack, input TSRMLS_CC);

#ifdef ZTS
	return yyparse(TSRMLS_C);
#else
	return yyparse(NULL);
#endif
}<|MERGE_RESOLUTION|>--- conflicted
+++ resolved
@@ -1,12 +1,8 @@
-<<<<<<< HEAD
-/* A Bison parser, made by GNU Bison 2.6.  */
-=======
-/* A Bison parser, made by GNU Bison 2.7.  */
->>>>>>> 50756b51
+/* A Bison parser, made by GNU Bison 2.7.12-4996.  */
 
 /* Bison implementation for Yacc-like parsers in C
    
-      Copyright (C) 1984, 1989-1990, 2000-2012 Free Software Foundation, Inc.
+      Copyright (C) 1984, 1989-1990, 2000-2013 Free Software Foundation, Inc.
    
    This program is free software: you can redistribute it and/or modify
    it under the terms of the GNU General Public License as published by
@@ -48,11 +44,7 @@
 #define YYBISON 1
 
 /* Bison version.  */
-<<<<<<< HEAD
-#define YYBISON_VERSION "2.6"
-=======
-#define YYBISON_VERSION "2.7"
->>>>>>> 50756b51
+#define YYBISON_VERSION "2.7.12-4996"
 
 /* Skeleton name.  */
 #define YYSKELETON_NAME "yacc.c"
@@ -77,14 +69,8 @@
 #define yynerrs         phpdbg_nerrs
 
 /* Copy the first part of user declarations.  */
-<<<<<<< HEAD
-
-/* Line 336 of yacc.c  */
+/* Line 371 of yacc.c  */
 #line 1 "/Users/Bob/php-src-X/sapi/phpdbg/phpdbg_parser.y"
-=======
-/* Line 371 of yacc.c  */
-#line 1 "/usr/src/php-src/sapi/phpdbg/phpdbg_parser.y"
->>>>>>> 50756b51
 
  
 /*
@@ -114,12 +100,6 @@
 /* Line 371 of yacc.c  */
 #line 102 "sapi/phpdbg/phpdbg_parser.c"
 
-<<<<<<< HEAD
-/* Line 336 of yacc.c  */
-#line 104 "sapi/phpdbg/phpdbg_parser.c"
-
-=======
->>>>>>> 50756b51
 # ifndef YY_NULL
 #  if defined __cplusplus && 201103L <= __cplusplus
 #   define YY_NULL nullptr
@@ -138,13 +118,8 @@
 
 /* In a future release of Bison, this section will be replaced
    by #include "phpdbg_parser.h".  */
-<<<<<<< HEAD
-#ifndef PHPDBG_SAPI_PHPDBG_PHPDBG_PARSER_H
-# define PHPDBG_SAPI_PHPDBG_PHPDBG_PARSER_H
-=======
 #ifndef YY_PHPDBG_SAPI_PHPDBG_PHPDBG_PARSER_H_INCLUDED
 # define YY_PHPDBG_SAPI_PHPDBG_PHPDBG_PARSER_H_INCLUDED
->>>>>>> 50756b51
 /* Enabling traces.  */
 #ifndef YYDEBUG
 # define YYDEBUG 0
@@ -153,14 +128,8 @@
 extern int phpdbg_debug;
 #endif
 /* "%code requires" blocks.  */
-<<<<<<< HEAD
-
-/* Line 350 of yacc.c  */
+/* Line 387 of yacc.c  */
 #line 31 "/Users/Bob/php-src-X/sapi/phpdbg/phpdbg_parser.y"
-=======
-/* Line 387 of yacc.c  */
-#line 31 "/usr/src/php-src/sapi/phpdbg/phpdbg_parser.y"
->>>>>>> 50756b51
 
 #include "phpdbg.h"
 #ifndef YY_TYPEDEF_YY_SCANNER_T
@@ -169,14 +138,8 @@
 #endif
 
 
-<<<<<<< HEAD
-
-/* Line 350 of yacc.c  */
-#line 147 "sapi/phpdbg/phpdbg_parser.c"
-=======
 /* Line 387 of yacc.c  */
 #line 143 "sapi/phpdbg/phpdbg_parser.c"
->>>>>>> 50756b51
 
 /* Tokens.  */
 #ifndef YYTOKENTYPE
@@ -250,23 +213,12 @@
 #endif
 #endif /* ! YYPARSE_PARAM */
 
-<<<<<<< HEAD
-#endif /* !PHPDBG_SAPI_PHPDBG_PHPDBG_PARSER_H  */
+#endif /* !YY_PHPDBG_SAPI_PHPDBG_PHPDBG_PARSER_H_INCLUDED  */
 
 /* Copy the second part of user declarations.  */
-=======
-#endif /* !YY_PHPDBG_SAPI_PHPDBG_PHPDBG_PARSER_H_INCLUDED  */
->>>>>>> 50756b51
-
-/* Copy the second part of user declarations.  */
-
-<<<<<<< HEAD
-/* Line 353 of yacc.c  */
-#line 227 "sapi/phpdbg/phpdbg_parser.c"
-=======
+
 /* Line 390 of yacc.c  */
 #line 222 "sapi/phpdbg/phpdbg_parser.c"
->>>>>>> 50756b51
 
 #ifdef short
 # undef short
@@ -327,12 +279,21 @@
 # endif
 #endif
 
+#ifndef __attribute__
+/* This feature is available in gcc versions 2.5 and later.  */
+# if (! defined __GNUC__ || __GNUC__ < 2 \
+      || (__GNUC__ == 2 && __GNUC_MINOR__ < 5))
+#  define __attribute__(Spec) /* empty */
+# endif
+#endif
+
 /* Suppress unused-variable warnings by "using" E.  */
 #if ! defined lint || defined __GNUC__
 # define YYUSE(E) ((void) (E))
 #else
 # define YYUSE(E) /* empty */
 #endif
+
 
 /* Identity function, used to suppress warnings about constant conditions.  */
 #ifndef lint
@@ -738,36 +699,6 @@
 #define YYTERROR	1
 #define YYERRCODE	256
 
-<<<<<<< HEAD
-/* YYLLOC_DEFAULT -- Set CURRENT to span from RHS[1] to RHS[N].
-   If N is 0, then set CURRENT to the empty location which ends
-   the previous symbol: RHS[0] (always defined).  */
-
-#ifndef YYLLOC_DEFAULT
-# define YYLLOC_DEFAULT(Current, Rhs, N)                                \
-    do                                                                  \
-      if (YYID (N))                                                     \
-        {                                                               \
-          (Current).first_line   = YYRHSLOC (Rhs, 1).first_line;        \
-          (Current).first_column = YYRHSLOC (Rhs, 1).first_column;      \
-          (Current).last_line    = YYRHSLOC (Rhs, N).last_line;         \
-          (Current).last_column  = YYRHSLOC (Rhs, N).last_column;       \
-        }                                                               \
-      else                                                              \
-        {                                                               \
-          (Current).first_line   = (Current).last_line   =              \
-            YYRHSLOC (Rhs, 0).last_line;                                \
-          (Current).first_column = (Current).last_column =              \
-            YYRHSLOC (Rhs, 0).last_column;                              \
-        }                                                               \
-    while (YYID (0))
-#endif
-
-#define YYRHSLOC(Rhs, K) ((Rhs)[K])
-
-
-=======
->>>>>>> 50756b51
 
 /* This macro is provided for backward compatibility. */
 #ifndef YY_LOCATION_PRINT
@@ -837,11 +768,7 @@
 # else
   YYUSE (yyoutput);
 # endif
-  switch (yytype)
-    {
-      default:
-        break;
-    }
+  YYUSE (yytype);
 }
 
 
@@ -1146,13 +1073,6 @@
                     break;
                   }
                 yyarg[yycount++] = yytname[yyx];
-<<<<<<< HEAD
-                yysize1 = yysize + yytnamerr (YY_NULL, yytname[yyx]);
-                if (! (yysize <= yysize1
-                       && yysize1 <= YYSTACK_ALLOC_MAXIMUM))
-                  return 2;
-                yysize = yysize1;
-=======
                 {
                   YYSIZE_T yysize1 = yysize + yytnamerr (YY_NULL, yytname[yyx]);
                   if (! (yysize <= yysize1
@@ -1160,7 +1080,6 @@
                     return 2;
                   yysize = yysize1;
                 }
->>>>>>> 50756b51
               }
         }
     }
@@ -1243,12 +1162,7 @@
     yymsg = "Deleting";
   YY_SYMBOL_PRINT (yymsg, yytype, yyvaluep, yylocationp);
 
-  switch (yytype)
-    {
-
-      default:
-        break;
-    }
+  YYUSE (yytype);
 }
 
 
@@ -1545,62 +1459,32 @@
   switch (yyn)
     {
         case 3:
-<<<<<<< HEAD
-
-/* Line 1803 of yacc.c  */
+/* Line 1802 of yacc.c  */
 #line 68 "/Users/Bob/php-src-X/sapi/phpdbg/phpdbg_parser.y"
-=======
-/* Line 1792 of yacc.c  */
-#line 68 "/usr/src/php-src/sapi/phpdbg/phpdbg_parser.y"
->>>>>>> 50756b51
     { phpdbg_stack_push(PHPDBG_G(parser_stack), &(yyvsp[(1) - (1)])); }
     break;
 
   case 5:
-<<<<<<< HEAD
-
-/* Line 1803 of yacc.c  */
+/* Line 1802 of yacc.c  */
 #line 73 "/Users/Bob/php-src-X/sapi/phpdbg/phpdbg_parser.y"
-=======
-/* Line 1792 of yacc.c  */
-#line 73 "/usr/src/php-src/sapi/phpdbg/phpdbg_parser.y"
->>>>>>> 50756b51
     { phpdbg_stack_push(PHPDBG_G(parser_stack), &(yyvsp[(1) - (1)])); }
     break;
 
   case 6:
-<<<<<<< HEAD
-
-/* Line 1803 of yacc.c  */
+/* Line 1802 of yacc.c  */
 #line 74 "/Users/Bob/php-src-X/sapi/phpdbg/phpdbg_parser.y"
-=======
-/* Line 1792 of yacc.c  */
-#line 74 "/usr/src/php-src/sapi/phpdbg/phpdbg_parser.y"
->>>>>>> 50756b51
     { phpdbg_stack_push(PHPDBG_G(parser_stack), &(yyvsp[(2) - (2)])); }
     break;
 
   case 7:
-<<<<<<< HEAD
-
-/* Line 1803 of yacc.c  */
+/* Line 1802 of yacc.c  */
 #line 75 "/Users/Bob/php-src-X/sapi/phpdbg/phpdbg_parser.y"
-=======
-/* Line 1792 of yacc.c  */
-#line 75 "/usr/src/php-src/sapi/phpdbg/phpdbg_parser.y"
->>>>>>> 50756b51
     { (yyval) = (yyvsp[(1) - (2)]); }
     break;
 
   case 8:
-<<<<<<< HEAD
-
-/* Line 1803 of yacc.c  */
+/* Line 1802 of yacc.c  */
 #line 79 "/Users/Bob/php-src-X/sapi/phpdbg/phpdbg_parser.y"
-=======
-/* Line 1792 of yacc.c  */
-#line 79 "/usr/src/php-src/sapi/phpdbg/phpdbg_parser.y"
->>>>>>> 50756b51
     { 	
 		(yyval).type = FILE_PARAM;
 		(yyval).file.name = (yyvsp[(2) - (3)]).str;
@@ -1609,14 +1493,8 @@
     break;
 
   case 9:
-<<<<<<< HEAD
-
-/* Line 1803 of yacc.c  */
+/* Line 1802 of yacc.c  */
 #line 84 "/Users/Bob/php-src-X/sapi/phpdbg/phpdbg_parser.y"
-=======
-/* Line 1792 of yacc.c  */
-#line 84 "/usr/src/php-src/sapi/phpdbg/phpdbg_parser.y"
->>>>>>> 50756b51
     {
 		(yyval).type = NUMERIC_FILE_PARAM;
 		(yyval).file.name = (yyvsp[(1) - (4)]).str;
@@ -1625,14 +1503,8 @@
     break;
 
   case 10:
-<<<<<<< HEAD
-
-/* Line 1803 of yacc.c  */
+/* Line 1802 of yacc.c  */
 #line 89 "/Users/Bob/php-src-X/sapi/phpdbg/phpdbg_parser.y"
-=======
-/* Line 1792 of yacc.c  */
-#line 89 "/usr/src/php-src/sapi/phpdbg/phpdbg_parser.y"
->>>>>>> 50756b51
     {
 		(yyval).type = FILE_PARAM;
 		(yyval).file.name = malloc((yyvsp[(1) - (4)]).len + (yyvsp[(2) - (4)]).len + 1);
@@ -1646,14 +1518,8 @@
     break;
 
   case 11:
-<<<<<<< HEAD
-
-/* Line 1803 of yacc.c  */
+/* Line 1802 of yacc.c  */
 #line 99 "/Users/Bob/php-src-X/sapi/phpdbg/phpdbg_parser.y"
-=======
-/* Line 1792 of yacc.c  */
-#line 99 "/usr/src/php-src/sapi/phpdbg/phpdbg_parser.y"
->>>>>>> 50756b51
     {
 		(yyval).type = NUMERIC_FILE_PARAM;
 		(yyval).file.name = malloc((yyvsp[(1) - (5)]).len + (yyvsp[(2) - (5)]).len + 1);
@@ -1667,14 +1533,8 @@
     break;
 
   case 12:
-<<<<<<< HEAD
-
-/* Line 1803 of yacc.c  */
+/* Line 1802 of yacc.c  */
 #line 109 "/Users/Bob/php-src-X/sapi/phpdbg/phpdbg_parser.y"
-=======
-/* Line 1792 of yacc.c  */
-#line 109 "/usr/src/php-src/sapi/phpdbg/phpdbg_parser.y"
->>>>>>> 50756b51
     { 
 		(yyval).type = METHOD_PARAM;
 		(yyval).method.class = (yyvsp[(1) - (3)]).str;
@@ -1683,14 +1543,8 @@
     break;
 
   case 13:
-<<<<<<< HEAD
-
-/* Line 1803 of yacc.c  */
+/* Line 1802 of yacc.c  */
 #line 114 "/Users/Bob/php-src-X/sapi/phpdbg/phpdbg_parser.y"
-=======
-/* Line 1792 of yacc.c  */
-#line 114 "/usr/src/php-src/sapi/phpdbg/phpdbg_parser.y"
->>>>>>> 50756b51
     { 
 		(yyval).type = NUMERIC_METHOD_PARAM;
 		(yyval).method.class = (yyvsp[(1) - (5)]).str;
@@ -1700,14 +1554,8 @@
     break;
 
   case 14:
-<<<<<<< HEAD
-
-/* Line 1803 of yacc.c  */
+/* Line 1802 of yacc.c  */
 #line 120 "/Users/Bob/php-src-X/sapi/phpdbg/phpdbg_parser.y"
-=======
-/* Line 1792 of yacc.c  */
-#line 120 "/usr/src/php-src/sapi/phpdbg/phpdbg_parser.y"
->>>>>>> 50756b51
     {
 		(yyval).type = NUMERIC_FUNCTION_PARAM;
 		(yyval).str = (yyvsp[(1) - (3)]).str;
@@ -1717,14 +1565,8 @@
     break;
 
   case 15:
-<<<<<<< HEAD
-
-/* Line 1803 of yacc.c  */
+/* Line 1802 of yacc.c  */
 #line 126 "/Users/Bob/php-src-X/sapi/phpdbg/phpdbg_parser.y"
-=======
-/* Line 1792 of yacc.c  */
-#line 126 "/usr/src/php-src/sapi/phpdbg/phpdbg_parser.y"
->>>>>>> 50756b51
     {
 		(yyval).type = COND_PARAM; 
 		(yyval).str = (yyvsp[(2) - (2)]).str;
@@ -1733,110 +1575,56 @@
     break;
 
   case 16:
-<<<<<<< HEAD
-
-/* Line 1803 of yacc.c  */
+/* Line 1802 of yacc.c  */
 #line 131 "/Users/Bob/php-src-X/sapi/phpdbg/phpdbg_parser.y"
-=======
-/* Line 1792 of yacc.c  */
-#line 131 "/usr/src/php-src/sapi/phpdbg/phpdbg_parser.y"
->>>>>>> 50756b51
     { (yyval) = (yyvsp[(1) - (1)]); }
     break;
 
   case 17:
-<<<<<<< HEAD
-
-/* Line 1803 of yacc.c  */
+/* Line 1802 of yacc.c  */
 #line 132 "/Users/Bob/php-src-X/sapi/phpdbg/phpdbg_parser.y"
-=======
-/* Line 1792 of yacc.c  */
-#line 132 "/usr/src/php-src/sapi/phpdbg/phpdbg_parser.y"
->>>>>>> 50756b51
     { (yyval) = (yyvsp[(1) - (1)]); }
     break;
 
   case 18:
-<<<<<<< HEAD
-
-/* Line 1803 of yacc.c  */
+/* Line 1802 of yacc.c  */
 #line 133 "/Users/Bob/php-src-X/sapi/phpdbg/phpdbg_parser.y"
-=======
-/* Line 1792 of yacc.c  */
-#line 133 "/usr/src/php-src/sapi/phpdbg/phpdbg_parser.y"
->>>>>>> 50756b51
     { (yyval) = (yyvsp[(1) - (1)]); }
     break;
 
   case 19:
-<<<<<<< HEAD
-
-/* Line 1803 of yacc.c  */
+/* Line 1802 of yacc.c  */
 #line 134 "/Users/Bob/php-src-X/sapi/phpdbg/phpdbg_parser.y"
-=======
-/* Line 1792 of yacc.c  */
-#line 134 "/usr/src/php-src/sapi/phpdbg/phpdbg_parser.y"
->>>>>>> 50756b51
     { (yyval) = (yyvsp[(1) - (1)]); }
     break;
 
   case 20:
-<<<<<<< HEAD
-
-/* Line 1803 of yacc.c  */
+/* Line 1802 of yacc.c  */
 #line 135 "/Users/Bob/php-src-X/sapi/phpdbg/phpdbg_parser.y"
-=======
-/* Line 1792 of yacc.c  */
-#line 135 "/usr/src/php-src/sapi/phpdbg/phpdbg_parser.y"
->>>>>>> 50756b51
     { (yyval) = (yyvsp[(1) - (1)]); }
     break;
 
   case 21:
-<<<<<<< HEAD
-
-/* Line 1803 of yacc.c  */
+/* Line 1802 of yacc.c  */
 #line 136 "/Users/Bob/php-src-X/sapi/phpdbg/phpdbg_parser.y"
-=======
-/* Line 1792 of yacc.c  */
-#line 136 "/usr/src/php-src/sapi/phpdbg/phpdbg_parser.y"
->>>>>>> 50756b51
     { (yyval) = (yyvsp[(1) - (1)]); }
     break;
 
   case 22:
-<<<<<<< HEAD
-
-/* Line 1803 of yacc.c  */
+/* Line 1802 of yacc.c  */
 #line 137 "/Users/Bob/php-src-X/sapi/phpdbg/phpdbg_parser.y"
-=======
-/* Line 1792 of yacc.c  */
-#line 137 "/usr/src/php-src/sapi/phpdbg/phpdbg_parser.y"
->>>>>>> 50756b51
     { (yyval) = (yyvsp[(1) - (1)]); }
     break;
 
   case 23:
-<<<<<<< HEAD
-
-/* Line 1803 of yacc.c  */
+/* Line 1802 of yacc.c  */
 #line 141 "/Users/Bob/php-src-X/sapi/phpdbg/phpdbg_parser.y"
-=======
-/* Line 1792 of yacc.c  */
-#line 141 "/usr/src/php-src/sapi/phpdbg/phpdbg_parser.y"
->>>>>>> 50756b51
     { PHPDBG_G(req_id) = (yyvsp[(1) - (1)]).num; }
     break;
 
   case 25:
-<<<<<<< HEAD
-
-/* Line 1803 of yacc.c  */
+/* Line 1802 of yacc.c  */
 #line 146 "/Users/Bob/php-src-X/sapi/phpdbg/phpdbg_parser.y"
-=======
-/* Line 1792 of yacc.c  */
-#line 146 "/usr/src/php-src/sapi/phpdbg/phpdbg_parser.y"
->>>>>>> 50756b51
     { 
 		(yyval).type = EVAL_PARAM; 
 		(yyval).str = (yyvsp[(3) - (3)]).str;
@@ -1845,14 +1633,8 @@
     break;
 
   case 26:
-<<<<<<< HEAD
-
-/* Line 1803 of yacc.c  */
+/* Line 1802 of yacc.c  */
 #line 151 "/Users/Bob/php-src-X/sapi/phpdbg/phpdbg_parser.y"
-=======
-/* Line 1792 of yacc.c  */
-#line 151 "/usr/src/php-src/sapi/phpdbg/phpdbg_parser.y"
->>>>>>> 50756b51
     { 	
 		(yyval).type = SHELL_PARAM; 
 		(yyval).str = (yyvsp[(3) - (3)]).str;
@@ -1861,14 +1643,8 @@
     break;
 
   case 27:
-<<<<<<< HEAD
-
-/* Line 1803 of yacc.c  */
+/* Line 1802 of yacc.c  */
 #line 156 "/Users/Bob/php-src-X/sapi/phpdbg/phpdbg_parser.y"
-=======
-/* Line 1792 of yacc.c  */
-#line 156 "/usr/src/php-src/sapi/phpdbg/phpdbg_parser.y"
->>>>>>> 50756b51
     {
 		(yyval).type = RUN_PARAM;
 		(yyval).len = 0;
@@ -1876,14 +1652,8 @@
     break;
 
   case 28:
-<<<<<<< HEAD
-
-/* Line 1803 of yacc.c  */
+/* Line 1802 of yacc.c  */
 #line 160 "/Users/Bob/php-src-X/sapi/phpdbg/phpdbg_parser.y"
-=======
-/* Line 1792 of yacc.c  */
-#line 160 "/usr/src/php-src/sapi/phpdbg/phpdbg_parser.y"
->>>>>>> 50756b51
     { 	
 		(yyval).type = RUN_PARAM; 
 		(yyval).str = (yyvsp[(3) - (3)]).str;
@@ -1892,14 +1662,8 @@
     break;
 
 
-<<<<<<< HEAD
-
-/* Line 1803 of yacc.c  */
-#line 1707 "sapi/phpdbg/phpdbg_parser.c"
-=======
-/* Line 1792 of yacc.c  */
+/* Line 1802 of yacc.c  */
 #line 1667 "sapi/phpdbg/phpdbg_parser.c"
->>>>>>> 50756b51
       default: break;
     }
   /* User semantic actions sometimes alter yychar, and that requires
@@ -2130,14 +1894,8 @@
 }
 
 
-<<<<<<< HEAD
-
-/* Line 2049 of yacc.c  */
+/* Line 2050 of yacc.c  */
 #line 167 "/Users/Bob/php-src-X/sapi/phpdbg/phpdbg_parser.y"
-=======
-/* Line 2055 of yacc.c  */
-#line 167 "/usr/src/php-src/sapi/phpdbg/phpdbg_parser.y"
->>>>>>> 50756b51
 
 
 static int yyerror(void ***tsrm_ls, const char *msg) {
