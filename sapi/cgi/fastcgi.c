/*
   +----------------------------------------------------------------------+
   | PHP Version 5                                                        |
   +----------------------------------------------------------------------+
   | Copyright (c) 1997-2014 The PHP Group                                |
   +----------------------------------------------------------------------+
   | This source file is subject to version 3.01 of the PHP license,      |
   | that is bundled with this package in the file LICENSE, and is        |
   | available through the world-wide-web at the following url:           |
   | http://www.php.net/license/3_01.txt                                  |
   | If you did not receive a copy of the PHP license and are unable to   |
   | obtain it through the world-wide-web, please send a note to          |
   | license@php.net so we can mail you a copy immediately.               |
   +----------------------------------------------------------------------+
   | Authors: Dmitry Stogov <dmitry@zend.com>                             |
   +----------------------------------------------------------------------+
*/

/* $Id$ */

#include "php.h"
#include "php_network.h"
#include "fastcgi.h"

#include <string.h>
#include <stdlib.h>
#include <stdio.h>
#include <stdarg.h>
#include <errno.h>

#ifdef _WIN32

#include <windows.h>

	typedef unsigned int in_addr_t;

	struct sockaddr_un {
		short   sun_family;
		char    sun_path[MAXPATHLEN];
	};

	static HANDLE fcgi_accept_mutex = INVALID_HANDLE_VALUE;
	static int is_impersonate = 0;

#define FCGI_LOCK(fd) \
	if (fcgi_accept_mutex != INVALID_HANDLE_VALUE) { \
		DWORD ret; \
		while ((ret = WaitForSingleObject(fcgi_accept_mutex, 1000)) == WAIT_TIMEOUT) { \
			if (in_shutdown) return -1; \
		} \
		if (ret == WAIT_FAILED) { \
			fprintf(stderr, "WaitForSingleObject() failed\n"); \
			return -1; \
		} \
	}

#define FCGI_UNLOCK(fd) \
	if (fcgi_accept_mutex != INVALID_HANDLE_VALUE) { \
		ReleaseMutex(fcgi_accept_mutex); \
	}

#else

# include <sys/types.h>
# include <sys/stat.h>
# include <unistd.h>
# include <fcntl.h>
# include <sys/socket.h>
# include <sys/un.h>
# include <netinet/in.h>
# include <netinet/tcp.h>
# include <arpa/inet.h>
# include <netdb.h>
# include <signal.h>

# if defined(HAVE_SYS_POLL_H) && defined(HAVE_POLL)
#  include <sys/poll.h>
# endif
# if defined(HAVE_SYS_SELECT_H)
#  include <sys/select.h>
# endif

#ifndef INADDR_NONE
#define INADDR_NONE ((unsigned long) -1)
#endif

# ifndef HAVE_SOCKLEN_T
	typedef unsigned int socklen_t;
# endif

# ifdef USE_LOCKING
#  define FCGI_LOCK(fd)								\
	do {											\
		struct flock lock;							\
		lock.l_type = F_WRLCK;						\
		lock.l_start = 0;							\
		lock.l_whence = SEEK_SET;					\
		lock.l_len = 0;								\
		if (fcntl(fd, F_SETLKW, &lock) != -1) {		\
			break;									\
		} else if (errno != EINTR || in_shutdown) {	\
			return -1;								\
		}											\
	} while (1)

#  define FCGI_UNLOCK(fd)							\
	do {											\
		int orig_errno = errno;						\
		while (1) {									\
			struct flock lock;						\
			lock.l_type = F_UNLCK;					\
			lock.l_start = 0;						\
			lock.l_whence = SEEK_SET;				\
			lock.l_len = 0;							\
			if (fcntl(fd, F_SETLK, &lock) != -1) {	\
				break;								\
			} else if (errno != EINTR) {			\
				return -1;							\
			}										\
		}											\
		errno = orig_errno;							\
	} while (0)
# else
#  define FCGI_LOCK(fd)
#  define FCGI_UNLOCK(fd)
# endif

#endif

typedef union _sa_t {
	struct sockaddr     sa;
	struct sockaddr_un  sa_unix;
	struct sockaddr_in  sa_inet;
} sa_t;

static HashTable fcgi_mgmt_vars;

static int is_initialized = 0;
static int is_fastcgi = 0;
static int in_shutdown = 0;
static in_addr_t *allowed_clients = NULL;

/* hash table */

#define FCGI_HASH_TABLE_SIZE 128
#define FCGI_HASH_TABLE_MASK (FCGI_HASH_TABLE_SIZE - 1)
#define FCGI_HASH_SEG_SIZE   4096

typedef struct _fcgi_hash_bucket {
	unsigned int              hash_value;
	unsigned int              var_len;
	char                     *var;
	unsigned int              val_len;
	char                     *val;
	struct _fcgi_hash_bucket *next;
	struct _fcgi_hash_bucket *list_next;
} fcgi_hash_bucket;

typedef struct _fcgi_hash_buckets {
	unsigned int	           idx;
	struct _fcgi_hash_buckets *next;
	struct _fcgi_hash_bucket   data[FCGI_HASH_TABLE_SIZE];
} fcgi_hash_buckets;

typedef struct _fcgi_data_seg {
	char                  *pos;
	char                  *end;
	struct _fcgi_data_seg *next;
	char                   data[1];
} fcgi_data_seg;

typedef struct _fcgi_hash {
	fcgi_hash_bucket  *hash_table[FCGI_HASH_TABLE_SIZE];
	fcgi_hash_bucket  *list;
	fcgi_hash_buckets *buckets;
	fcgi_data_seg     *data;
} fcgi_hash;

static void fcgi_hash_init(fcgi_hash *h)
{
	memset(h->hash_table, 0, sizeof(h->hash_table));
	h->list = NULL;
	h->buckets = (fcgi_hash_buckets*)malloc(sizeof(fcgi_hash_buckets));
	h->buckets->idx = 0;
	h->buckets->next = NULL;
	h->data = (fcgi_data_seg*)malloc(sizeof(fcgi_data_seg) - 1 + FCGI_HASH_SEG_SIZE);
	h->data->pos = h->data->data;
	h->data->end = h->data->pos + FCGI_HASH_SEG_SIZE;
	h->data->next = NULL;
}

static void fcgi_hash_destroy(fcgi_hash *h)
{
	fcgi_hash_buckets *b;
	fcgi_data_seg *p;

	b = h->buckets;
	while (b) {
		fcgi_hash_buckets *q = b;
		b = b->next;
		free(q);
	}
	p = h->data;
	while (p) {
		fcgi_data_seg *q = p;
		p = p->next;
		free(q);
	}
}

static void fcgi_hash_clean(fcgi_hash *h)
{
	memset(h->hash_table, 0, sizeof(h->hash_table));
	h->list = NULL;
	/* delete all bucket blocks except the first one */
	while (h->buckets->next) {
		fcgi_hash_buckets *q = h->buckets;

		h->buckets = h->buckets->next;
		free(q);
	}
	h->buckets->idx = 0;
	/* delete all data segments except the first one */
	while (h->data->next) {
		fcgi_data_seg *q = h->data;

		h->data = h->data->next;
		free(q);
	}
	h->data->pos = h->data->data;
}

static inline char* fcgi_hash_strndup(fcgi_hash *h, char *str, unsigned int str_len)
{
	char *ret;

	if (UNEXPECTED(h->data->pos + str_len + 1 >= h->data->end)) {
		unsigned int seg_size = (str_len + 1 > FCGI_HASH_SEG_SIZE) ? str_len + 1 : FCGI_HASH_SEG_SIZE;
		fcgi_data_seg *p = (fcgi_data_seg*)malloc(sizeof(fcgi_data_seg) - 1 + seg_size);

		p->pos = p->data;
		p->end = p->pos + seg_size;
		p->next = h->data;
		h->data = p;
	}
	ret = h->data->pos; 
	memcpy(ret, str, str_len);
	ret[str_len] = 0;
	h->data->pos += str_len + 1;
	return ret;
}

static char* fcgi_hash_set(fcgi_hash *h, unsigned int hash_value, char *var, unsigned int var_len, char *val, unsigned int val_len)
{
	unsigned int      idx = hash_value & FCGI_HASH_TABLE_MASK;
	fcgi_hash_bucket *p = h->hash_table[idx];

	while (UNEXPECTED(p != NULL)) {
		if (UNEXPECTED(p->hash_value == hash_value) &&
		    p->var_len == var_len &&
		    memcmp(p->var, var, var_len) == 0) {

			p->val_len = val_len;
			p->val = fcgi_hash_strndup(h, val, val_len);
			return p->val;
		}
		p = p->next;
	}

	if (UNEXPECTED(h->buckets->idx >= FCGI_HASH_TABLE_SIZE)) {
		fcgi_hash_buckets *b = (fcgi_hash_buckets*)malloc(sizeof(fcgi_hash_buckets));
		b->idx = 0;
		b->next = h->buckets;
		h->buckets = b;
	}
	p = h->buckets->data + h->buckets->idx;
	h->buckets->idx++;
	p->next = h->hash_table[idx];
	h->hash_table[idx] = p;
	p->list_next = h->list;
	h->list = p;
	p->hash_value = hash_value;
	p->var_len = var_len;
	p->var = fcgi_hash_strndup(h, var, var_len);
	p->val_len = val_len;
	p->val = fcgi_hash_strndup(h, val, val_len);
	return p->val;
}

static void fcgi_hash_del(fcgi_hash *h, unsigned int hash_value, char *var, unsigned int var_len)
{
	unsigned int      idx = hash_value & FCGI_HASH_TABLE_MASK;
	fcgi_hash_bucket **p = &h->hash_table[idx];

	while (*p != NULL) {
		if ((*p)->hash_value == hash_value &&
		    (*p)->var_len == var_len &&
		    memcmp((*p)->var, var, var_len) == 0) {

		    (*p)->val = NULL; /* NULL value means deleted */
		    (*p)->val_len = 0;
			*p = (*p)->next;
		    return;
		}
		p = &(*p)->next;
	}
}

static char *fcgi_hash_get(fcgi_hash *h, unsigned int hash_value, char *var, unsigned int var_len, unsigned int *val_len)
{
	unsigned int      idx = hash_value & FCGI_HASH_TABLE_MASK;
	fcgi_hash_bucket *p = h->hash_table[idx];

	while (p != NULL) {
		if (p->hash_value == hash_value &&
		    p->var_len == var_len &&
		    memcmp(p->var, var, var_len) == 0) {
		    *val_len = p->val_len;
		    return p->val;
		}
		p = p->next;
	}
	return NULL;
}

static void fcgi_hash_apply(fcgi_hash *h, fcgi_apply_func func, void *arg TSRMLS_DC)
{
	fcgi_hash_bucket *p	= h->list;

	while (p) {
		if (EXPECTED(p->val != NULL)) {
			func(p->var, p->var_len, p->val, p->val_len, arg TSRMLS_CC);
		}
		p = p->list_next;
	}
}

struct _fcgi_request {
	int            listen_socket;
	int            tcp;
	int            fd;
	int            id;
	int            keep;
#ifdef TCP_NODELAY
	int            nodelay;
#endif
	int            closed;

	int            in_len;
	int            in_pad;

	fcgi_header   *out_hdr;
	unsigned char *out_pos;
	unsigned char  out_buf[1024*8];
	unsigned char  reserved[sizeof(fcgi_end_request_rec)];

	int            has_env;
	fcgi_hash      env;
};

#ifdef _WIN32

static DWORD WINAPI fcgi_shutdown_thread(LPVOID arg)
{
	HANDLE shutdown_event = (HANDLE) arg;
	WaitForSingleObject(shutdown_event, INFINITE);
	in_shutdown = 1;
	return 0;
}

#else

static void fcgi_signal_handler(int signo)
{
	if (signo == SIGUSR1 || signo == SIGTERM) {
		in_shutdown = 1;
	}
}

static void fcgi_setup_signals(void)
{
	struct sigaction new_sa, old_sa;

	sigemptyset(&new_sa.sa_mask);
	new_sa.sa_flags = 0;
	new_sa.sa_handler = fcgi_signal_handler;
	sigaction(SIGUSR1, &new_sa, NULL);
	sigaction(SIGTERM, &new_sa, NULL);
	sigaction(SIGPIPE, NULL, &old_sa);
	if (old_sa.sa_handler == SIG_DFL) {
		sigaction(SIGPIPE, &new_sa, NULL);
	}
}
#endif

int fcgi_in_shutdown(void)
{
	return in_shutdown;
}

void fcgi_terminate(void)
{
	in_shutdown = 1;
}

int fcgi_init(void)
{
	if (!is_initialized) {
#ifndef _WIN32
		sa_t sa;
		socklen_t len = sizeof(sa);
#endif
		zend_hash_init(&fcgi_mgmt_vars, 8, NULL, fcgi_free_mgmt_var_cb, 1);
		fcgi_set_mgmt_var("FCGI_MPXS_CONNS", sizeof("FCGI_MPXS_CONNS")-1, "0", sizeof("0")-1);

		is_initialized = 1;
#ifdef _WIN32
# if 0
		/* TODO: Support for TCP sockets */
		WSADATA wsaData;

		if (WSAStartup(MAKEWORD(2,0), &wsaData)) {
			fprintf(stderr, "Error starting Windows Sockets.  Error: %d", WSAGetLastError());
			return 0;
		}
# endif
		if ((GetStdHandle(STD_OUTPUT_HANDLE) == INVALID_HANDLE_VALUE) &&
		    (GetStdHandle(STD_ERROR_HANDLE)  == INVALID_HANDLE_VALUE) &&
		    (GetStdHandle(STD_INPUT_HANDLE)  != INVALID_HANDLE_VALUE)) {
			char *str;
			DWORD pipe_mode = PIPE_READMODE_BYTE | PIPE_WAIT;
			HANDLE pipe = GetStdHandle(STD_INPUT_HANDLE);

			SetNamedPipeHandleState(pipe, &pipe_mode, NULL, NULL);

			str = getenv("_FCGI_SHUTDOWN_EVENT_");
			if (str != NULL) {
				HANDLE shutdown_event = (HANDLE) atoi(str);
				if (!CreateThread(NULL, 0, fcgi_shutdown_thread,
				                  shutdown_event, 0, NULL)) {
					return -1;
				}
			}
			str = getenv("_FCGI_MUTEX_");
			if (str != NULL) {
				fcgi_accept_mutex = (HANDLE) atoi(str);
			}
			return is_fastcgi = 1;
		} else {
			return is_fastcgi = 0;
		}
#else
		errno = 0;
		if (getpeername(0, (struct sockaddr *)&sa, &len) != 0 && errno == ENOTCONN) {
			fcgi_setup_signals();
			return is_fastcgi = 1;
		} else {
			return is_fastcgi = 0;
		}
#endif
	}
	return is_fastcgi;
}


int fcgi_is_fastcgi(void)
{
	if (!is_initialized) {
		return fcgi_init();
	} else {
		return is_fastcgi;
	}
}

void fcgi_shutdown(void)
{
	if (is_initialized) {
		zend_hash_destroy(&fcgi_mgmt_vars);
	}
	is_fastcgi = 0;
	if (allowed_clients) {
		free(allowed_clients);
	}
}

#ifdef _WIN32
/* Do some black magic with the NT security API.
 * We prepare a DACL (Discretionary Access Control List) so that
 * we, the creator, are allowed all access, while "Everyone Else"
 * is only allowed to read and write to the pipe.
 * This avoids security issues on shared hosts where a luser messes
 * with the lower-level pipe settings and screws up the FastCGI service.
 */
static PACL prepare_named_pipe_acl(PSECURITY_DESCRIPTOR sd, LPSECURITY_ATTRIBUTES sa)
{
	DWORD req_acl_size;
	char everyone_buf[32], owner_buf[32];
	PSID sid_everyone, sid_owner;
	SID_IDENTIFIER_AUTHORITY
		siaWorld = SECURITY_WORLD_SID_AUTHORITY,
		siaCreator = SECURITY_CREATOR_SID_AUTHORITY;
	PACL acl;

	sid_everyone = (PSID)&everyone_buf;
	sid_owner = (PSID)&owner_buf;

	req_acl_size = sizeof(ACL) +
		(2 * ((sizeof(ACCESS_ALLOWED_ACE) - sizeof(DWORD)) + GetSidLengthRequired(1)));

	acl = malloc(req_acl_size);

	if (acl == NULL) {
		return NULL;
	}

	if (!InitializeSid(sid_everyone, &siaWorld, 1)) {
		goto out_fail;
	}
	*GetSidSubAuthority(sid_everyone, 0) = SECURITY_WORLD_RID;

	if (!InitializeSid(sid_owner, &siaCreator, 1)) {
		goto out_fail;
	}
	*GetSidSubAuthority(sid_owner, 0) = SECURITY_CREATOR_OWNER_RID;

	if (!InitializeAcl(acl, req_acl_size, ACL_REVISION)) {
		goto out_fail;
	}

	if (!AddAccessAllowedAce(acl, ACL_REVISION, FILE_GENERIC_READ | FILE_GENERIC_WRITE, sid_everyone)) {
		goto out_fail;
	}

	if (!AddAccessAllowedAce(acl, ACL_REVISION, FILE_ALL_ACCESS, sid_owner)) {
		goto out_fail;
	}

	if (!InitializeSecurityDescriptor(sd, SECURITY_DESCRIPTOR_REVISION)) {
		goto out_fail;
	}

	if (!SetSecurityDescriptorDacl(sd, TRUE, acl, FALSE)) {
		goto out_fail;
	}

	sa->lpSecurityDescriptor = sd;

	return acl;

out_fail:
	free(acl);
	return NULL;
}
#endif

static int is_port_number(const char *bindpath)
{
	while (*bindpath) {
		if (*bindpath < '0' || *bindpath > '9') {
			return 0;
		}
		bindpath++;
	}
	return 1;
}

int fcgi_listen(const char *path, int backlog)
{
	char     *s;
	int       tcp = 0;
	char      host[MAXPATHLEN];
	short     port = 0;
	int       listen_socket;
	sa_t      sa;
	socklen_t sock_len;
#ifdef SO_REUSEADDR
# ifdef _WIN32
	BOOL reuse = 1;
# else
	int reuse = 1;
# endif
#endif

	if ((s = strchr(path, ':'))) {
		port = atoi(s+1);
		if (port != 0 && (s-path) < MAXPATHLEN) {
			strncpy(host, path, s-path);
			host[s-path] = '\0';
			tcp = 1;
		}
	} else if (is_port_number(path)) {
		port = atoi(path);
		if (port != 0) {
			host[0] = '\0';
			tcp = 1;
		}
	}

	/* Prepare socket address */
	if (tcp) {
		memset(&sa.sa_inet, 0, sizeof(sa.sa_inet));
		sa.sa_inet.sin_family = AF_INET;
		sa.sa_inet.sin_port = htons(port);
		sock_len = sizeof(sa.sa_inet);

		if (!*host || !strncmp(host, "*", sizeof("*")-1)) {
			sa.sa_inet.sin_addr.s_addr = htonl(INADDR_ANY);
		} else {
			sa.sa_inet.sin_addr.s_addr = inet_addr(host);
			if (sa.sa_inet.sin_addr.s_addr == INADDR_NONE) {
				struct hostent *hep;

				hep = gethostbyname(host);
				if (!hep || hep->h_addrtype != AF_INET || !hep->h_addr_list[0]) {
					fprintf(stderr, "Cannot resolve host name '%s'!\n", host);
					return -1;
				} else if (hep->h_addr_list[1]) {
					fprintf(stderr, "Host '%s' has multiple addresses. You must choose one explicitly!\n", host);
					return -1;
				}
				sa.sa_inet.sin_addr.s_addr = ((struct in_addr*)hep->h_addr_list[0])->s_addr;
			}
		}
	} else {
#ifdef _WIN32
		SECURITY_DESCRIPTOR  sd;
		SECURITY_ATTRIBUTES  saw;
		PACL                 acl;
		HANDLE namedPipe;

		memset(&sa, 0, sizeof(saw));
		saw.nLength = sizeof(saw);
		saw.bInheritHandle = FALSE;
		acl = prepare_named_pipe_acl(&sd, &saw);

		namedPipe = CreateNamedPipe(path,
			PIPE_ACCESS_DUPLEX | FILE_FLAG_OVERLAPPED,
			PIPE_TYPE_BYTE | PIPE_WAIT | PIPE_READMODE_BYTE,
			PIPE_UNLIMITED_INSTANCES,
			8192, 8192, 0, &saw);
		if (namedPipe == INVALID_HANDLE_VALUE) {
			return -1;
		}
		listen_socket = _open_osfhandle((intptr_t)namedPipe, 0);
		if (!is_initialized) {
			fcgi_init();
		}
		is_fastcgi = 1;
		return listen_socket;

#else
		int path_len = strlen(path);

		if (path_len >= sizeof(sa.sa_unix.sun_path)) {
			fprintf(stderr, "Listening socket's path name is too long.\n");
			return -1;
		}

		memset(&sa.sa_unix, 0, sizeof(sa.sa_unix));
		sa.sa_unix.sun_family = AF_UNIX;
		memcpy(sa.sa_unix.sun_path, path, path_len + 1);
		sock_len = (size_t)(((struct sockaddr_un *)0)->sun_path)	+ path_len;
#ifdef HAVE_SOCKADDR_UN_SUN_LEN
		sa.sa_unix.sun_len = sock_len;
#endif
		unlink(path);
#endif
	}

	/* Create, bind socket and start listen on it */
	if ((listen_socket = socket(sa.sa.sa_family, SOCK_STREAM, 0)) < 0 ||
#ifdef SO_REUSEADDR
	    setsockopt(listen_socket, SOL_SOCKET, SO_REUSEADDR, (char*)&reuse, sizeof(reuse)) < 0 ||
#endif
	    bind(listen_socket, (struct sockaddr *) &sa, sock_len) < 0 ||
	    listen(listen_socket, backlog) < 0) {

		fprintf(stderr, "Cannot bind/listen socket - [%d] %s.\n",errno, strerror(errno));
		return -1;
	}

	if (!tcp) {
		chmod(path, 0777);
	} else {
		char *ip = getenv("FCGI_WEB_SERVER_ADDRS");
		char *cur, *end;
		int n;

		if (ip) {
			ip = strdup(ip);
			cur = ip;
			n = 0;
			while (*cur) {
				if (*cur == ',') n++;
				cur++;
			}
			allowed_clients = malloc(sizeof(in_addr_t) * (n+2));
			n = 0;
			cur = ip;
			while (cur) {
				end = strchr(cur, ',');
				if (end) {
					*end = 0;
					end++;
				}
				allowed_clients[n] = inet_addr(cur);
				if (allowed_clients[n] == INADDR_NONE) {
					fprintf(stderr, "Wrong IP address '%s' in FCGI_WEB_SERVER_ADDRS\n", cur);
				}
				n++;
				cur = end;
			}
			allowed_clients[n] = INADDR_NONE;
			free(ip);
		}
	}

	if (!is_initialized) {
		fcgi_init();
	}
	is_fastcgi = 1;

#ifdef _WIN32
	if (tcp) {
		listen_socket = _open_osfhandle((intptr_t)listen_socket, 0);
	}
#else
	fcgi_setup_signals();
#endif
	return listen_socket;
}

fcgi_request *fcgi_init_request(int listen_socket)
{
	fcgi_request *req = (fcgi_request*)calloc(1, sizeof(fcgi_request));
	req->listen_socket = listen_socket;
	req->fd = -1;
	req->id = -1;

	req->in_len = 0;
	req->in_pad = 0;

	req->out_hdr = NULL;
	req->out_pos = req->out_buf;

#ifdef _WIN32
	req->tcp = !GetNamedPipeInfo((HANDLE)_get_osfhandle(req->listen_socket), NULL, NULL, NULL, NULL);
#endif

#ifdef TCP_NODELAY
	req->nodelay = 0;
#endif

	fcgi_hash_init(&req->env);

	return req;
}

void fcgi_destroy_request(fcgi_request *req)
{
	fcgi_hash_destroy(&req->env);
	free(req);
}

static inline ssize_t safe_write(fcgi_request *req, const void *buf, size_t count)
{
	int    ret;
	size_t n = 0;

	do {
		errno = 0;
#ifdef _WIN32
		if (!req->tcp) {
			ret = write(req->fd, ((char*)buf)+n, count-n);
		} else {
			ret = send(req->fd, ((char*)buf)+n, count-n, 0);
			if (ret <= 0) {
				errno = WSAGetLastError();
			}
		}
#else
		ret = write(req->fd, ((char*)buf)+n, count-n);
#endif
		if (ret > 0) {
			n += ret;
		} else if (ret <= 0 && errno != 0 && errno != EINTR) {
			return ret;
		}
	} while (n != count);
	return n;
}

static inline ssize_t safe_read(fcgi_request *req, const void *buf, size_t count)
{
	int    ret;
	size_t n = 0;

	do {
		errno = 0;
#ifdef _WIN32
		if (!req->tcp) {
			ret = read(req->fd, ((char*)buf)+n, count-n);
		} else {
			ret = recv(req->fd, ((char*)buf)+n, count-n, 0);
			if (ret <= 0) {
				errno = WSAGetLastError();
			}
		}
#else
		ret = read(req->fd, ((char*)buf)+n, count-n);
#endif
		if (ret > 0) {
			n += ret;
		} else if (ret == 0 && errno == 0) {
			return n;
		} else if (ret <= 0 && errno != 0 && errno != EINTR) {
			return ret;
		}
	} while (n != count);
	return n;
}

static inline int fcgi_make_header(fcgi_header *hdr, fcgi_request_type type, int req_id, int len)
{
	int pad = ((len + 7) & ~7) - len;

	hdr->contentLengthB0 = (unsigned char)(len & 0xff);
	hdr->contentLengthB1 = (unsigned char)((len >> 8) & 0xff);
	hdr->paddingLength = (unsigned char)pad;
	hdr->requestIdB0 = (unsigned char)(req_id & 0xff);
	hdr->requestIdB1 = (unsigned char)((req_id >> 8) & 0xff);
	hdr->reserved = 0;
	hdr->type = type;
	hdr->version = FCGI_VERSION_1;
	if (pad) {
		memset(((unsigned char*)hdr) + sizeof(fcgi_header) + len, 0, pad);
	}
	return pad;
}

static int fcgi_get_params(fcgi_request *req, unsigned char *p, unsigned char *end)
{
	unsigned int name_len, val_len;

	while (p < end) {
		name_len = *p++;
		if (UNEXPECTED(name_len >= 128)) {
			if (UNEXPECTED(p + 3 >= end)) return 0;
			name_len = ((name_len & 0x7f) << 24);
			name_len |= (*p++ << 16);
			name_len |= (*p++ << 8);
			name_len |= *p++;
		}
		if (UNEXPECTED(p >= end)) return 0;
		val_len = *p++;
		if (UNEXPECTED(val_len >= 128)) {
			if (UNEXPECTED(p + 3 >= end)) return 0;
			val_len = ((val_len & 0x7f) << 24);
			val_len |= (*p++ << 16);
			val_len |= (*p++ << 8);
			val_len |= *p++;
		}
		if (UNEXPECTED(name_len + val_len > (unsigned int) (end - p))) {
			/* Malformated request */
			return 0;
		}
		fcgi_hash_set(&req->env, FCGI_HASH_FUNC(p, name_len), (char*)p, name_len, (char*)p + name_len, val_len);
		p += name_len + val_len;
	}
	return 1;
}

static int fcgi_read_request(fcgi_request *req)
{
	fcgi_header hdr;
	int len, padding;
	unsigned char buf[FCGI_MAX_LENGTH+8];

	req->keep = 0;
	req->closed = 0;
	req->in_len = 0;
	req->out_hdr = NULL;
	req->out_pos = req->out_buf;
	req->has_env = 1;

	if (safe_read(req, &hdr, sizeof(fcgi_header)) != sizeof(fcgi_header) ||
	    hdr.version < FCGI_VERSION_1) {
		return 0;
	}

	len = (hdr.contentLengthB1 << 8) | hdr.contentLengthB0;
	padding = hdr.paddingLength;

	while (hdr.type == FCGI_STDIN && len == 0) {
		if (safe_read(req, &hdr, sizeof(fcgi_header)) != sizeof(fcgi_header) ||
		    hdr.version < FCGI_VERSION_1) {
			return 0;
		}

		len = (hdr.contentLengthB1 << 8) | hdr.contentLengthB0;
		padding = hdr.paddingLength;
	}

	if (len + padding > FCGI_MAX_LENGTH) {
		return 0;
	}

	req->id = (hdr.requestIdB1 << 8) + hdr.requestIdB0;

	if (hdr.type == FCGI_BEGIN_REQUEST && len == sizeof(fcgi_begin_request)) {
		if (safe_read(req, buf, len+padding) != len+padding) {
			return 0;
		}

		req->keep = (((fcgi_begin_request*)buf)->flags & FCGI_KEEP_CONN);
#ifdef TCP_NODELAY
		if (req->keep && req->tcp && !req->nodelay) {
# ifdef _WIN32
			BOOL on = 1;
# else
			int on = 1;
# endif

			setsockopt(req->fd, IPPROTO_TCP, TCP_NODELAY, (char*)&on, sizeof(on));
			req->nodelay = 1;
		}
#endif
		switch ((((fcgi_begin_request*)buf)->roleB1 << 8) + ((fcgi_begin_request*)buf)->roleB0) {
			case FCGI_RESPONDER:
				fcgi_hash_set(&req->env, FCGI_HASH_FUNC("FCGI_ROLE", sizeof("FCGI_ROLE")-1), "FCGI_ROLE", sizeof("FCGI_ROLE")-1, "RESPONDER", sizeof("RESPONDER")-1);
				break;
			case FCGI_AUTHORIZER:
				fcgi_hash_set(&req->env, FCGI_HASH_FUNC("FCGI_ROLE", sizeof("FCGI_ROLE")-1), "FCGI_ROLE", sizeof("FCGI_ROLE")-1, "AUTHORIZER", sizeof("AUTHORIZER")-1);
				break;
			case FCGI_FILTER:
				fcgi_hash_set(&req->env, FCGI_HASH_FUNC("FCGI_ROLE", sizeof("FCGI_ROLE")-1), "FCGI_ROLE", sizeof("FCGI_ROLE")-1, "FILTER", sizeof("FILTER")-1);
				break;
			default:
				return 0;
		}

		if (safe_read(req, &hdr, sizeof(fcgi_header)) != sizeof(fcgi_header) ||
		    hdr.version < FCGI_VERSION_1) {
			return 0;
		}

		len = (hdr.contentLengthB1 << 8) | hdr.contentLengthB0;
		padding = hdr.paddingLength;

		while (hdr.type == FCGI_PARAMS && len > 0) {
			if (len + padding > FCGI_MAX_LENGTH) {
				return 0;
			}

			if (safe_read(req, buf, len+padding) != len+padding) {
				req->keep = 0;
				return 0;
			}

			if (!fcgi_get_params(req, buf, buf+len)) {
				req->keep = 0;
				return 0;
			}

			if (safe_read(req, &hdr, sizeof(fcgi_header)) != sizeof(fcgi_header) ||
			    hdr.version < FCGI_VERSION_1) {
				req->keep = 0;
				return 0;
			}
			len = (hdr.contentLengthB1 << 8) | hdr.contentLengthB0;
			padding = hdr.paddingLength;
		}
	} else if (hdr.type == FCGI_GET_VALUES) {
		unsigned char *p = buf + sizeof(fcgi_header);
		zval *value;
		unsigned int zlen;
		fcgi_hash_bucket *q;

		if (safe_read(req, buf, len+padding) != len+padding) {
			req->keep = 0;
			return 0;
		}

		if (!fcgi_get_params(req, buf, buf+len)) {
			req->keep = 0;
			return 0;
		}

		q = req->env.list;
		while (q != NULL) {
			if ((value = zend_hash_str_find(&fcgi_mgmt_vars, q->var, q->var_len)) == NULL) {
				continue;
			}
			zlen = Z_STRLEN_P(value);
			if ((p + 4 + 4 + q->var_len + zlen) >= (buf + sizeof(buf))) {
				break;
			}
			if (q->var_len < 0x80) {
				*p++ = q->var_len;
			} else {
				*p++ = ((q->var_len >> 24) & 0xff) | 0x80;
				*p++ = (q->var_len >> 16) & 0xff;
				*p++ = (q->var_len >> 8) & 0xff;
				*p++ = q->var_len & 0xff;
			}
			if (zlen < 0x80) {
				*p++ = zlen;
			} else {
				*p++ = ((zlen >> 24) & 0xff) | 0x80;
				*p++ = (zlen >> 16) & 0xff;
				*p++ = (zlen >> 8) & 0xff;
				*p++ = zlen & 0xff;
			}
			memcpy(p, q->var, q->var_len);
			p += q->var_len;
			memcpy(p, Z_STRVAL_P(value), zlen);
			p += zlen;
		}
		len = p - buf - sizeof(fcgi_header);
		len += fcgi_make_header((fcgi_header*)buf, FCGI_GET_VALUES_RESULT, 0, len);
		if (safe_write(req, buf, sizeof(fcgi_header)+len) != (int)sizeof(fcgi_header)+len) {
			req->keep = 0;
			return 0;
		}
		return 0;
	} else {
		return 0;
	}

	return 1;
}

int fcgi_read(fcgi_request *req, char *str, int len)
{
	int ret, n, rest;
	fcgi_header hdr;
	unsigned char buf[255];

	n = 0;
	rest = len;
	while (rest > 0) {
		if (req->in_len == 0) {
			if (safe_read(req, &hdr, sizeof(fcgi_header)) != sizeof(fcgi_header) ||
			    hdr.version < FCGI_VERSION_1 ||
			    hdr.type != FCGI_STDIN) {
				req->keep = 0;
				return 0;
			}
			req->in_len = (hdr.contentLengthB1 << 8) | hdr.contentLengthB0;
			req->in_pad = hdr.paddingLength;
			if (req->in_len == 0) {
				return n;
			}
		}

		if (req->in_len >= rest) {
			ret = safe_read(req, str, rest);
		} else {
			ret = safe_read(req, str, req->in_len);
		}
		if (ret < 0) {
			req->keep = 0;
			return ret;
		} else if (ret > 0) {
			req->in_len -= ret;
			rest -= ret;
			n += ret;
			str += ret;
			if (req->in_len == 0) {
				if (req->in_pad) {
					if (safe_read(req, buf, req->in_pad) != req->in_pad) {
						req->keep = 0;
						return ret;
					}
				}
			} else {
				return n;
			}
		} else {
			return n;
		}
	}
	return n;
}

static inline void fcgi_close(fcgi_request *req, int force, int destroy)
{
	if (destroy && req->has_env) {
		fcgi_hash_clean(&req->env);
		req->has_env = 0;
	}

#ifdef _WIN32
	if (is_impersonate && !req->tcp) {
		RevertToSelf();
	}
#endif

	if ((force || !req->keep) && req->fd >= 0) {
#ifdef _WIN32
		if (!req->tcp) {
			HANDLE pipe = (HANDLE)_get_osfhandle(req->fd);

			if (!force) {
				FlushFileBuffers(pipe);
			}
			DisconnectNamedPipe(pipe);
		} else {
			if (!force) {
				fcgi_header buf;

				shutdown(req->fd, 1);
				/* read the last FCGI_STDIN header (it may be omitted) */
<<<<<<< HEAD
				recv(req->fd, (char *)&buf, sizeof(buf), 0);
=======
				recv(req->fd, (char *)(&buf), sizeof(buf), 0);
>>>>>>> bcdbd471
			}
			closesocket(req->fd);
		}
#else
		if (!force) {
			fcgi_header buf;

			shutdown(req->fd, 1);
			/* read the last FCGI_STDIN header (it may be omitted) */
			recv(req->fd, (char *)(&buf), sizeof(buf), 0);
		}
		close(req->fd);
#endif
#ifdef TCP_NODELAY
		req->nodelay = 0;
#endif
		req->fd = -1;
	}
}

int fcgi_accept_request(fcgi_request *req)
{
#ifdef _WIN32
	HANDLE pipe;
	OVERLAPPED ov;
#endif

	while (1) {
		if (req->fd < 0) {
			while (1) {
				if (in_shutdown) {
					return -1;
				}
#ifdef _WIN32
				if (!req->tcp) {
					pipe = (HANDLE)_get_osfhandle(req->listen_socket);
					FCGI_LOCK(req->listen_socket);
					ov.hEvent = CreateEvent(NULL, TRUE, FALSE, NULL);
					if (!ConnectNamedPipe(pipe, &ov)) {
						errno = GetLastError();
						if (errno == ERROR_IO_PENDING) {
							while (WaitForSingleObject(ov.hEvent, 1000) == WAIT_TIMEOUT) {
								if (in_shutdown) {
									CloseHandle(ov.hEvent);
									FCGI_UNLOCK(req->listen_socket);
									return -1;
								}
							}
						} else if (errno != ERROR_PIPE_CONNECTED) {
						}
					}
					CloseHandle(ov.hEvent);
					req->fd = req->listen_socket;
					FCGI_UNLOCK(req->listen_socket);
				} else {
					SOCKET listen_socket = (SOCKET)_get_osfhandle(req->listen_socket);
#else
				{
					int listen_socket = req->listen_socket;
#endif
					sa_t sa;
					socklen_t len = sizeof(sa);

					FCGI_LOCK(req->listen_socket);
					req->fd = accept(listen_socket, (struct sockaddr *)&sa, &len);
					FCGI_UNLOCK(req->listen_socket);
					if (req->fd >= 0) {
						if (((struct sockaddr *)&sa)->sa_family == AF_INET) {
#ifndef _WIN32
							req->tcp = 1;
#endif
							if (allowed_clients) {
								int n = 0;
								int allowed = 0;

								while (allowed_clients[n] != INADDR_NONE) {
									if (allowed_clients[n] == sa.sa_inet.sin_addr.s_addr) {
										allowed = 1;
										break;
									}
									n++;
								}
								if (!allowed) {
									fprintf(stderr, "Connection from disallowed IP address '%s' is dropped.\n", inet_ntoa(sa.sa_inet.sin_addr));
									closesocket(req->fd);
									req->fd = -1;
									continue;
								}
							}
#ifndef _WIN32
						} else {
							req->tcp = 0;
#endif
						}
					}
				}

#ifdef _WIN32
				if (req->fd < 0 && (in_shutdown || errno != EINTR)) {
#else
				if (req->fd < 0 && (in_shutdown || (errno != EINTR && errno != ECONNABORTED))) {
#endif
					return -1;
				}

#ifdef _WIN32
				break;
#else
				if (req->fd >= 0) {
#if defined(HAVE_SYS_POLL_H) && defined(HAVE_POLL)
					struct pollfd fds;
					int ret;

					fds.fd = req->fd;
					fds.events = POLLIN;
					fds.revents = 0;
					do {
						errno = 0;
						ret = poll(&fds, 1, 5000);
					} while (ret < 0 && errno == EINTR);
					if (ret > 0 && (fds.revents & POLLIN)) {
						break;
					}
					fcgi_close(req, 1, 0);
#else
					if (req->fd < FD_SETSIZE) {
						struct timeval tv = {5,0};
						fd_set set;
						int ret;

						FD_ZERO(&set);
						FD_SET(req->fd, &set);
						do {
							errno = 0;
							ret = select(req->fd + 1, &set, NULL, NULL, &tv) >= 0;
						} while (ret < 0 && errno == EINTR);
						if (ret > 0 && FD_ISSET(req->fd, &set)) {
							break;
						}
						fcgi_close(req, 1, 0);
					} else {
						fprintf(stderr, "Too many open file descriptors. FD_SETSIZE limit exceeded.");
						fcgi_close(req, 1, 0);
					}
#endif
				}
#endif
			}
		} else if (in_shutdown) {
			return -1;
		}
		if (fcgi_read_request(req)) {
#ifdef _WIN32
			if (is_impersonate && !req->tcp) {
				pipe = (HANDLE)_get_osfhandle(req->fd);
				if (!ImpersonateNamedPipeClient(pipe)) {
					fcgi_close(req, 1, 1);
					continue;
				}
			}
#endif
			return req->fd;
		} else {
			fcgi_close(req, 1, 1);
		}
	}
}

static inline fcgi_header* open_packet(fcgi_request *req, fcgi_request_type type)
{
	req->out_hdr = (fcgi_header*) req->out_pos;
	req->out_hdr->type = type;
	req->out_pos += sizeof(fcgi_header);
	return req->out_hdr;
}

static inline void close_packet(fcgi_request *req)
{
	if (req->out_hdr) {
		int len = req->out_pos - ((unsigned char*)req->out_hdr + sizeof(fcgi_header));

		req->out_pos += fcgi_make_header(req->out_hdr, (fcgi_request_type)req->out_hdr->type, req->id, len);
		req->out_hdr = NULL;
	}
}

int fcgi_flush(fcgi_request *req, int close)
{
	int len;

	close_packet(req);

	len = req->out_pos - req->out_buf;

	if (close) {
		fcgi_end_request_rec *rec = (fcgi_end_request_rec*)(req->out_pos);

		fcgi_make_header(&rec->hdr, FCGI_END_REQUEST, req->id, sizeof(fcgi_end_request));
		rec->body.appStatusB3 = 0;
		rec->body.appStatusB2 = 0;
		rec->body.appStatusB1 = 0;
		rec->body.appStatusB0 = 0;
		rec->body.protocolStatus = FCGI_REQUEST_COMPLETE;
		len += sizeof(fcgi_end_request_rec);
	}

	if (safe_write(req, req->out_buf, len) != len) {
		req->keep = 0;
		return 0;
	}

	req->out_pos = req->out_buf;
	return 1;
}

int fcgi_write(fcgi_request *req, fcgi_request_type type, const char *str, int len)
{
	int limit, rest;

	if (len <= 0) {
		return 0;
	}

	if (req->out_hdr && req->out_hdr->type != type) {
		close_packet(req);
	}
#if 0
	/* Unoptimized, but clear version */
	rest = len;
	while (rest > 0) {
		limit = sizeof(req->out_buf) - (req->out_pos - req->out_buf);

		if (!req->out_hdr) {
			if (limit < sizeof(fcgi_header)) {
				if (!fcgi_flush(req, 0)) {
					return -1;
				}
			}
			open_packet(req, type);
		}
		limit = sizeof(req->out_buf) - (req->out_pos - req->out_buf);
		if (rest < limit) {
			memcpy(req->out_pos, str, rest);
			req->out_pos += rest;
			return len;
		} else {
			memcpy(req->out_pos, str, limit);
			req->out_pos += limit;
			rest -= limit;
			str += limit;
			if (!fcgi_flush(req, 0)) {
				return -1;
			}
		}
	}
#else
	/* Optimized version */
	limit = sizeof(req->out_buf) - (req->out_pos - req->out_buf);
	if (!req->out_hdr) {
		limit -= sizeof(fcgi_header);
		if (limit < 0) limit = 0;
	}

	if (len < limit) {
		if (!req->out_hdr) {
			open_packet(req, type);
		}
		memcpy(req->out_pos, str, len);
		req->out_pos += len;
	} else if (len - limit < sizeof(req->out_buf) - sizeof(fcgi_header)) {
		if (!req->out_hdr) {
			open_packet(req, type);
		}
		if (limit > 0) {
			memcpy(req->out_pos, str, limit);
			req->out_pos += limit;
		}
		if (!fcgi_flush(req, 0)) {
			return -1;
		}
		if (len > limit) {
			open_packet(req, type);
			memcpy(req->out_pos, str + limit, len - limit);
			req->out_pos += len - limit;
		}
	} else {
		int pos = 0;
		int pad;

		close_packet(req);
		while ((len - pos) > 0xffff) {
			open_packet(req, type);
			fcgi_make_header(req->out_hdr, type, req->id, 0xfff8);
			req->out_hdr = NULL;
			if (!fcgi_flush(req, 0)) {
				return -1;
			}
			if (safe_write(req, str + pos, 0xfff8) != 0xfff8) {
				req->keep = 0;
				return -1;
			}
			pos += 0xfff8;
		}

		pad = (((len - pos) + 7) & ~7) - (len - pos);
		rest = pad ? 8 - pad : 0;

		open_packet(req, type);
		fcgi_make_header(req->out_hdr, type, req->id, (len - pos) - rest);
		req->out_hdr = NULL;
		if (!fcgi_flush(req, 0)) {
			return -1;
		}
		if (safe_write(req, str + pos, (len - pos) - rest) != (len - pos) - rest) {
			req->keep = 0;
			return -1;
		}
		if (pad) {
			open_packet(req, type);
			memcpy(req->out_pos, str + len - rest,  rest);
			req->out_pos += rest;
		}
	}
#endif
	return len;
}

int fcgi_finish_request(fcgi_request *req, int force_close)
{
	int ret = 1;

	if (req->fd >= 0) {
		if (!req->closed) {
			ret = fcgi_flush(req, 1);
			req->closed = 1;
		}
		fcgi_close(req, force_close, 1);
	}
	return ret;
}

char* fcgi_getenv(fcgi_request *req, const char* var, int var_len)
{
	unsigned int val_len;

	if (!req) return NULL;

	return fcgi_hash_get(&req->env, FCGI_HASH_FUNC(var, var_len), (char*)var, var_len, &val_len);
}

char* fcgi_quick_getenv(fcgi_request *req, const char* var, int var_len, unsigned int hash_value)
{
	unsigned int val_len;

	return fcgi_hash_get(&req->env, hash_value, (char*)var, var_len, &val_len);
}

char* fcgi_putenv(fcgi_request *req, char* var, int var_len, char* val)
{
	if (!req) return NULL;
	if (val == NULL) {
		fcgi_hash_del(&req->env, FCGI_HASH_FUNC(var, var_len), var, var_len);
		return NULL;
	} else {
		return fcgi_hash_set(&req->env, FCGI_HASH_FUNC(var, var_len), var, var_len, val, strlen(val));
	}
}

char* fcgi_quick_putenv(fcgi_request *req, char* var, int var_len, unsigned int hash_value, char* val)
{
	if (val == NULL) {
		fcgi_hash_del(&req->env, hash_value, var, var_len);
		return NULL;
	} else {
		return fcgi_hash_set(&req->env, hash_value, var, var_len, val, strlen(val));
	}
}

void fcgi_loadenv(fcgi_request *req, fcgi_apply_func func, zval *array TSRMLS_DC)
{
	fcgi_hash_apply(&req->env, func, array TSRMLS_CC);
}

#ifdef _WIN32
void fcgi_impersonate(void)
{
	char *os_name;

	os_name = getenv("OS");
	if (os_name && stricmp(os_name, "Windows_NT") == 0) {
		is_impersonate = 1;
	}
}
#endif

void fcgi_set_mgmt_var(const char * name, size_t name_len, const char * value, size_t value_len)
{
	zval zvalue;
	ZVAL_NEW_STR(&zvalue, zend_string_init(value, value_len, 1));
	zend_hash_str_add(&fcgi_mgmt_vars, name, name_len, &zvalue);
}

void fcgi_free_mgmt_var_cb(zval *zv)
{
	pefree(Z_STR_P(zv), 1);
}

/*
 * Local variables:
 * tab-width: 4
 * c-basic-offset: 4
 * End:
 * vim600: sw=4 ts=4 fdm=marker
 * vim<600: sw=4 ts=4
 */<|MERGE_RESOLUTION|>--- conflicted
+++ resolved
@@ -1111,11 +1111,7 @@
 
 				shutdown(req->fd, 1);
 				/* read the last FCGI_STDIN header (it may be omitted) */
-<<<<<<< HEAD
-				recv(req->fd, (char *)&buf, sizeof(buf), 0);
-=======
 				recv(req->fd, (char *)(&buf), sizeof(buf), 0);
->>>>>>> bcdbd471
 			}
 			closesocket(req->fd);
 		}
