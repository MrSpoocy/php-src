/*
   +----------------------------------------------------------------------+
   | PHP Version 5                                                        |
   +----------------------------------------------------------------------+
   | Copyright (c) 1997-2014 The PHP Group                                |
   +----------------------------------------------------------------------+
   | This source file is subject to version 3.01 of the PHP license,      |
   | that is bundled with this package in the file LICENSE, and is        |
   | available through the world-wide-web at the following url:           |
   | http://www.php.net/license/3_01.txt                                  |
   | If you did not receive a copy of the PHP license and are unable to   |
   | obtain it through the world-wide-web, please send a note to          |
   | license@php.net so we can mail you a copy immediately.               |
   +----------------------------------------------------------------------+
   | Authors: Felipe Pena <felipe@php.net>                                |
   | Authors: Joe Watkins <joe.watkins@live.co.uk>                        |
   | Authors: Bob Weinand <bwoebi@php.net>                                |
   +----------------------------------------------------------------------+
*/

#ifndef PHPDBG_H
#define PHPDBG_H

#ifdef PHP_WIN32
# define PHPDBG_API __declspec(dllexport)
#elif defined(__GNUC__) && __GNUC__ >= 4
# define PHPDBG_API __attribute__ ((visibility("default")))
#else
# define PHPDBG_API
#endif

#include "php.h"
#include "php_globals.h"
#include "php_variables.h"
#include "php_getopt.h"
#include "zend_builtin_functions.h"
#include "zend_extensions.h"
#include "zend_modules.h"
#include "zend_globals.h"
#include "zend_ini_scanner.h"
#include "zend_stream.h"
#ifndef _WIN32
# include "zend_signal.h"
#endif
#include "SAPI.h"
#include <fcntl.h>
#include <sys/types.h>
#if defined(_WIN32) && !defined(__MINGW32__)
# include <windows.h>
# include "config.w32.h"
# undef  strcasecmp
# undef  strncasecmp
# define strcasecmp _stricmp 
# define strncasecmp _strnicmp 
#else
# include "php_config.h"
#endif
#ifndef O_BINARY
#	define O_BINARY 0
#endif
#include "php_main.h"

#ifdef ZTS
# include "TSRM.h"
#endif

#ifdef HAVE_LIBREADLINE
#   include <readline/readline.h>
#   include <readline/history.h>
#endif

#include "phpdbg_cmd.h"
#include "phpdbg_utils.h"
#include "phpdbg_btree.h"
#include "phpdbg_watch.h"

#ifdef ZTS
# define PHPDBG_G(v) TSRMG(phpdbg_globals_id, zend_phpdbg_globals *, v)
#else
# define PHPDBG_G(v) (phpdbg_globals.v)
#endif

#define PHPDBG_NEXT   2
#define PHPDBG_UNTIL  3
#define PHPDBG_FINISH 4
#define PHPDBG_LEAVE  5

/*
 BEGIN: DO NOT CHANGE DO NOT CHANGE DO NOT CHANGE
*/

/* {{{ tables */
#define PHPDBG_BREAK_FILE            0
#define PHPDBG_BREAK_SYM             1
#define PHPDBG_BREAK_OPLINE          2
#define PHPDBG_BREAK_METHOD          3
#define PHPDBG_BREAK_COND            4
#define PHPDBG_BREAK_OPCODE          5
#define PHPDBG_BREAK_FUNCTION_OPLINE 6
#define PHPDBG_BREAK_METHOD_OPLINE   7
#define PHPDBG_BREAK_FILE_OPLINE     8
#define PHPDBG_BREAK_MAP             9
#define PHPDBG_BREAK_TABLES          10 /* }}} */

/* {{{ flags */
#define PHPDBG_HAS_FILE_BP            (1<<1)
#define PHPDBG_HAS_SYM_BP             (1<<2)
#define PHPDBG_HAS_OPLINE_BP          (1<<3)
#define PHPDBG_HAS_METHOD_BP          (1<<4)
#define PHPDBG_HAS_COND_BP            (1<<5)
#define PHPDBG_HAS_OPCODE_BP          (1<<6)
#define PHPDBG_HAS_FUNCTION_OPLINE_BP (1<<7)
#define PHPDBG_HAS_METHOD_OPLINE_BP   (1<<8)
#define PHPDBG_HAS_FILE_OPLINE_BP     (1<<9) /* }}} */

/*
 END: DO NOT CHANGE DO NOT CHANGE DO NOT CHANGE
*/

#define PHPDBG_IN_COND_BP             (1<<10)
#define PHPDBG_IN_EVAL                (1<<11)

#define PHPDBG_IS_STEPPING            (1<<12)
<<<<<<< HEAD
#define PHPDBG_IS_OPLINE_STEPPING     (1<<13)
#define PHPDBG_IS_QUIET               (1<<14)
#define PHPDBG_IS_QUITTING            (1<<15)
#define PHPDBG_IS_COLOURED            (1<<16)
#define PHPDBG_IS_CLEANING            (1<<17)

#define PHPDBG_IN_UNTIL               (1<<18)
#define PHPDBG_IN_FINISH              (1<<19)
#define PHPDBG_IN_LEAVE               (1<<20)

#define PHPDBG_IS_REGISTERED          (1<<21)
#define PHPDBG_IS_STEPONEVAL          (1<<22)
#define PHPDBG_IS_INITIALIZING        (1<<23)
#define PHPDBG_IS_SIGNALED            (1<<24)
#define PHPDBG_IS_INTERACTIVE         (1<<25)
#define PHPDBG_IS_BP_ENABLED          (1<<26)
#define PHPDBG_IS_REMOTE              (1<<27)
#define PHPDBG_IS_DISCONNECTED        (1<<28)

#define PHPDBG_SHOW_REFCOUNTS         (1<<29)
=======
#define PHPDBG_IS_QUIET               (1<<13)
#define PHPDBG_IS_QUITTING            (1<<14)
#define PHPDBG_IS_COLOURED            (1<<15)
#define PHPDBG_IS_CLEANING            (1<<16)

#define PHPDBG_IN_UNTIL               (1<<17)
#define PHPDBG_IN_FINISH              (1<<18)
#define PHPDBG_IN_LEAVE               (1<<19)

#define PHPDBG_IS_REGISTERED          (1<<20)
#define PHPDBG_IS_STEPONEVAL          (1<<21)
#define PHPDBG_IS_INITIALIZING        (1<<22)
#define PHPDBG_IS_SIGNALED            (1<<23)
#define PHPDBG_IS_INTERACTIVE         (1<<24)
#define PHPDBG_IS_BP_ENABLED          (1<<25)
#define PHPDBG_IS_REMOTE              (1<<26)
#define PHPDBG_IS_DISCONNECTED        (1<<27)

#define PHPDBG_SHOW_REFCOUNTS         (1<<28)
#define PHPDBG_STEP_OPCODE			  (1<<29)
>>>>>>> f96feea0

#define PHPDBG_SEEK_MASK              (PHPDBG_IN_UNTIL|PHPDBG_IN_FINISH|PHPDBG_IN_LEAVE)
#define PHPDBG_BP_RESOLVE_MASK		  (PHPDBG_HAS_FUNCTION_OPLINE_BP|PHPDBG_HAS_METHOD_OPLINE_BP|PHPDBG_HAS_FILE_OPLINE_BP)
#define PHPDBG_BP_MASK                (PHPDBG_HAS_FILE_BP|PHPDBG_HAS_SYM_BP|PHPDBG_HAS_METHOD_BP|PHPDBG_HAS_OPLINE_BP|PHPDBG_HAS_COND_BP|PHPDBG_HAS_OPCODE_BP|PHPDBG_HAS_FUNCTION_OPLINE_BP|PHPDBG_HAS_METHOD_OPLINE_BP|PHPDBG_HAS_FILE_OPLINE_BP)

#ifndef _WIN32
#	define PHPDBG_DEFAULT_FLAGS (PHPDBG_IS_QUIET|PHPDBG_IS_COLOURED|PHPDBG_IS_BP_ENABLED)
#else
#	define PHPDBG_DEFAULT_FLAGS (PHPDBG_IS_QUIET|PHPDBG_IS_BP_ENABLED)
#endif /* }}} */

/* {{{ strings */
#define PHPDBG_NAME "phpdbg"
#define PHPDBG_AUTHORS "Felipe Pena, Joe Watkins and Bob Weinand" /* Ordered by last name */
#define PHPDBG_URL "http://phpdbg.com"
#define PHPDBG_ISSUES "http://github.com/krakjoe/phpdbg/issues"
#define PHPDBG_VERSION "0.4.0"
#define PHPDBG_INIT_FILENAME ".phpdbginit"
/* }}} */

/* {{{ output descriptors */
#define PHPDBG_STDIN 			0
#define PHPDBG_STDOUT			1
#define PHPDBG_STDERR			2
#define PHPDBG_IO_FDS 			3 /* }}} */


/* {{{ structs */
ZEND_BEGIN_MODULE_GLOBALS(phpdbg)
	HashTable bp[PHPDBG_BREAK_TABLES];           /* break points */
	HashTable registered;                        /* registered */
	HashTable seek;                              /* seek oplines */
	phpdbg_frame_t frame;                        /* frame */
	zend_uint last_line;                         /* last executed line */

#ifndef _WIN32
	struct sigaction old_sigsegv_signal;         /* segv signal handler */
#endif
	
	phpdbg_btree watchpoint_tree;                /* tree with watchpoints */
	phpdbg_btree watch_HashTables;               /* tree with original dtors of watchpoints */
	HashTable watchpoints;                       /* watchpoints */
	zend_llist watchlist_mem;                    /* triggered watchpoints */
	zend_bool watchpoint_hit;                    /* a watchpoint was hit */
	void (*original_free_function)(void *);      /* the original AG(mm_heap)->_free function */

	char *exec;                                  /* file to execute */
	size_t exec_len;                             /* size of exec */
	zend_op_array *ops;                 	     /* op_array */
	zval *retval;                                /* return value */
	int bp_count;                                /* breakpoint count */
	int vmret;                                   /* return from last opcode handler execution */

	FILE *oplog;                                 /* opline log */
	FILE *io[PHPDBG_IO_FDS];                     /* io */

	char *prompt[2];                             /* prompt */
	const phpdbg_color_t *colors[PHPDBG_COLORS]; /* colors */

	phpdbg_command_t *lcmd;                      /* last command */
	phpdbg_param_t    lparam;                    /* last param */
	zend_ulong        lline;                     /* last line */

	zend_ulong flags;                            /* phpdbg flags */
ZEND_END_MODULE_GLOBALS(phpdbg) /* }}} */

/* the beginning (= the important part) of the _zend_mm_heap struct defined in Zend/zend_alloc.c
   Needed for realizing watchpoints */
struct _zend_mm_heap {
	int   use_zend_alloc;
	void *(*_malloc)(size_t);
	void  (*_free)(void *);
	void *(*_realloc)(void *, size_t);
	size_t              free_bitmap;
	size_t              large_free_bitmap;
	size_t              block_size;
	size_t              compact_size;
	zend_mm_segment    *segments_list;
	zend_mm_storage    *storage;
};

#endif /* PHPDBG_H */<|MERGE_RESOLUTION|>--- conflicted
+++ resolved
@@ -121,8 +121,7 @@
 #define PHPDBG_IN_EVAL                (1<<11)
 
 #define PHPDBG_IS_STEPPING            (1<<12)
-<<<<<<< HEAD
-#define PHPDBG_IS_OPLINE_STEPPING     (1<<13)
+#define PHPDBG_STEP_OPCODE            (1<<13)
 #define PHPDBG_IS_QUIET               (1<<14)
 #define PHPDBG_IS_QUITTING            (1<<15)
 #define PHPDBG_IS_COLOURED            (1<<16)
@@ -142,28 +141,6 @@
 #define PHPDBG_IS_DISCONNECTED        (1<<28)
 
 #define PHPDBG_SHOW_REFCOUNTS         (1<<29)
-=======
-#define PHPDBG_IS_QUIET               (1<<13)
-#define PHPDBG_IS_QUITTING            (1<<14)
-#define PHPDBG_IS_COLOURED            (1<<15)
-#define PHPDBG_IS_CLEANING            (1<<16)
-
-#define PHPDBG_IN_UNTIL               (1<<17)
-#define PHPDBG_IN_FINISH              (1<<18)
-#define PHPDBG_IN_LEAVE               (1<<19)
-
-#define PHPDBG_IS_REGISTERED          (1<<20)
-#define PHPDBG_IS_STEPONEVAL          (1<<21)
-#define PHPDBG_IS_INITIALIZING        (1<<22)
-#define PHPDBG_IS_SIGNALED            (1<<23)
-#define PHPDBG_IS_INTERACTIVE         (1<<24)
-#define PHPDBG_IS_BP_ENABLED          (1<<25)
-#define PHPDBG_IS_REMOTE              (1<<26)
-#define PHPDBG_IS_DISCONNECTED        (1<<27)
-
-#define PHPDBG_SHOW_REFCOUNTS         (1<<28)
-#define PHPDBG_STEP_OPCODE			  (1<<29)
->>>>>>> f96feea0
 
 #define PHPDBG_SEEK_MASK              (PHPDBG_IN_UNTIL|PHPDBG_IN_FINISH|PHPDBG_IN_LEAVE)
 #define PHPDBG_BP_RESOLVE_MASK		  (PHPDBG_HAS_FUNCTION_OPLINE_BP|PHPDBG_HAS_METHOD_OPLINE_BP|PHPDBG_HAS_FILE_OPLINE_BP)
@@ -225,7 +202,6 @@
 
 	phpdbg_command_t *lcmd;                      /* last command */
 	phpdbg_param_t    lparam;                    /* last param */
-	zend_ulong        lline;                     /* last line */
 
 	zend_ulong flags;                            /* phpdbg flags */
 ZEND_END_MODULE_GLOBALS(phpdbg) /* }}} */
