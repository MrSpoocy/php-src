--- conflicted
+++ resolved
@@ -39,23 +39,15 @@
 #define PHPDBG_NEXT 2
 
 ZEND_BEGIN_MODULE_GLOBALS(phpdbg)
-<<<<<<< HEAD
-  HashTable break_files;
-  HashTable break_symbols;
-  char *exec;               /* file to execute */
-  size_t exec_len;          /* size of exec */
-  zend_op_array *ops;       /* op_array */
-  zval *retval;             /* return value */
-  zend_bool has_breakpoint; /* breakpoint has been set */
-=======
-  HashTable breaks;
-  char *exec;             /* file to execute */
-  size_t exec_len;        /* size of exec */
-  zend_op_array *ops;     /* op_array */
-  zval *retval;           /* return value */
-  zend_bool stepping;     /* stepping */
-  int vmret;              /* return from last opcode handler execution */
->>>>>>> 5c866a9f
+	HashTable break_files;
+	HashTable break_symbols;
+	char *exec;             /* file to execute */
+	size_t exec_len;        /* size of exec */
+	zend_op_array *ops;     /* op_array */
+	zval *retval;           /* return value */
+	zend_bool stepping;     /* stepping */
+	int vmret;              /* return from last opcode handler execution */
+	zend_bool has_file_bp;  /* file-based breakpoint has been set */
 ZEND_END_MODULE_GLOBALS(phpdbg)
 
 #include "phpdbg_prompt.h"