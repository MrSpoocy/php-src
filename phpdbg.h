--- conflicted
+++ resolved
@@ -50,11 +50,8 @@
 	int stepping;           /* stepping */
 	int vmret;              /* return from last opcode handler execution */
 	zend_bool has_file_bp;  /* file-based breakpoint has been set */
-<<<<<<< HEAD
 	zend_bool has_sym_bp;   /* symbol-based breakpoint has been set */
-=======
 	zend_bool quitting;     /* quitting flag */
->>>>>>> 3716646d
 ZEND_END_MODULE_GLOBALS(phpdbg)
 
 #include "phpdbg_prompt.h"