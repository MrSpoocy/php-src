--- conflicted
+++ resolved
@@ -1299,19 +1299,6 @@
 					cleaning = 0;
 				}
 
-<<<<<<< HEAD
-					/* renegociate connections */
-					phpdbg_open_sockets(
-						address, listen, &server, &socket, streams);
-
-					/* set streams */
-					if (streams[0] && streams[1]) {
-						PHPDBG_G(flags) &= ~PHPDBG_IS_QUITTING;
-					}
-
-					/* this must be forced */
-					CG(unclean_shutdown) = 0;
-=======
 #ifndef _WIN32
 				if (!cleaning) {
 					/* remote client disconnected */
@@ -1334,17 +1321,9 @@
 							PHPDBG_G(flags) &= ~PHPDBG_IS_DISCONNECTED;
 						}
 					}
->>>>>>> f4a7e501
 				}
 #endif
 			} zend_end_try();
-<<<<<<< HEAD
-		} while(!(PHPDBG_G(flags) & PHPDBG_IS_QUITTING));
-
-		/* this must be forced */
-		CG(unclean_shutdown) = 0;
-
-=======
 		} while(!cleaning && !(PHPDBG_G(flags) & PHPDBG_IS_QUITTING));
 		
 		/* this must be forced */
@@ -1353,7 +1332,6 @@
 		/* this is just helpful */
 		PG(report_memleaks) = 0;
 		
->>>>>>> f4a7e501
 phpdbg_out:
 #ifndef _WIN32
 		if ((PHPDBG_G(flags) & PHPDBG_IS_DISCONNECTED)) {
