--- conflicted
+++ resolved
@@ -325,12 +325,8 @@
 "**Starting and Stopping Execution**" CR
 "  **exec**     set execution context" CR
 "  **run**      attempt execution" CR
-<<<<<<< HEAD
 "  **step**     continue execution until other line is reached" CR
-"  **next**     continue execution" CR
-=======
 "  **continue** continue execution" CR
->>>>>>> 373b9ecd
 "  **until**    continue execution up to the given location" CR
 "  **finish**   continue up to end of the current execution frame" CR
 "  **leave**    continue up to end of the current execution frame and halt after the calling instruction" CR
@@ -810,6 +806,7 @@
 "   **break**      **b**     set break **id** <on|off>" CR
 "   **breaks**     **B**     set breaks <on|off>" CR
 "   **quiet**      **q**     set quiet <on|off>" CR
+"   **step**       **s**     step opcode-by-opcode <on|off>" CR
 "   **refcount**   **r**     set refcount <on|off> (refcount display upon hit watchpoint)" CR CR
 
 "Valid colors are **none**, **white**, **red**, **green**, **yellow**, **blue**, **purple**, "
